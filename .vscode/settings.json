{
  "eslint.alwaysShowStatus": true,
  "eslint.validate": [
    "javascript",
    "javascriptreact",
    "typescript",
    "typescriptreact",
    "json"
  ],
  "eslint.enable": true,
  // this project does not use Prettier
  // thus set all settings to disable accidentally running Prettier
  "prettier.requireConfig": true,
  "prettier.disableLanguages": [
    "javascript",
    "javascriptreact",
    "typescript",
    "typescriptreact",
    "json"
  ],
  "editor.codeActionsOnSave": {
    "source.fixAll.eslint": true
  },
  "typescript.tsdk": "node_modules/typescript/lib",
<<<<<<< HEAD
  "i18n-ally.keystyle": "nested",
  "cSpell.words": [
    "composables"
  ]
=======

  // A flag that controls whether or not Windi CSS classes will be sorted on save on save.
  "windicss.sortOnSave": true,

  // Support autocompletion and preview of strings.
  // Additionally, support extraction of hardcoded strings into key-values.
  "i18n-ally.localesPaths": "packages/frontend-shared/src/locales",
  "i18n-ally.displayLanguage": "en-US",
  "i18n-ally.enabledFrameworks": ["vue"],
  "i18n-ally.extract.keyPrefix": "{fileNameWithoutExt}.",
  "i18n-ally.extract.keyMaxLength": 40,
  "i18n-ally.keystyle": "nested",

  // Volar is the main extension that powers Vue's language features.
  "volar.autoCompleteRefs": false,
  "volar.takeOverMode.enabled": true
>>>>>>> d4e46f3e
}<|MERGE_RESOLUTION|>--- conflicted
+++ resolved
@@ -22,12 +22,6 @@
     "source.fixAll.eslint": true
   },
   "typescript.tsdk": "node_modules/typescript/lib",
-<<<<<<< HEAD
-  "i18n-ally.keystyle": "nested",
-  "cSpell.words": [
-    "composables"
-  ]
-=======
 
   // A flag that controls whether or not Windi CSS classes will be sorted on save on save.
   "windicss.sortOnSave": true,
@@ -44,5 +38,4 @@
   // Volar is the main extension that powers Vue's language features.
   "volar.autoCompleteRefs": false,
   "volar.takeOverMode.enabled": true
->>>>>>> d4e46f3e
 }