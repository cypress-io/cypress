{
	// To see these extensions in VS Code:
	// 1. Open the Command Palette:
	//   - Non-Mac Users: (Ctrl+Shift+P)
	//   - Mac Users: (Cmd+Shift+P)
	// 2. Select "Extensions: Show Recommended Extensions"
	// See https://go.microsoft.com/fwlink/?LinkId=827846 to learn about workspace recommendations.

	// List of extensions which are recommended for Cypress contributors using VS Code:
	"recommendations": [
    // -----------------------------
    //      Critical Extensions
    // -----------------------------
    // If you do not have these, you will experience a significantly degraded DX.
    // You may also be committing incorrectly formatted code.

    // Name: ESLint
		// Description: Integrates ESLint JavaScript into VS Code.
    "dbaeumer.vscode-eslint",

    // Name: Apollo GraphQL
    // Description: Adds syntax highlighting for all gql tags.
    "apollographql.vscode-apollo",

    // Name: WindiCSS Intellisense
    // Description: Automatically sorts your WindiCSS classes.
    "voorjaar.windicss-intellisense",

    // Name: Volar
    // Description: Language server for Vue. Required for any syntax highlighting in Vue files.
    "johnsoncodehk.volar",

    // Name: Code Spell Checker
    // Description: Add spell-checking help to your code.
    "streetsidesoftware.code-spell-checker",

    // -----------------------------
    //    Recommended Extensions
    // -----------------------------

    // Name: i18n-ally
    // Description: Preview and edit any hardcoded strings directly in your source code.
    "lokalise.i18n-ally",

    // Name: Iconify Intellisense
    // Description: Preview shortcodes as SVG Icons for common libraries like Font Awesome.
    "antfu.iconify",

    // Name: Excalidraw Schema Editor
    // Description: Read and write *.excalidraw files.
    "pomdtr.excalidraw-editor",

    // Name: Test Utils
		// Description: Add, remove, and move .only in tests
    "chrisbreiding.test-utils",

    // Name: Terminals Manager
		// Description: An extension for setting-up multiple terminals at once, or just running some commands
		// There are several Terminals defined in `.vscode/terminals.json` that can be used via this plugin.
<<<<<<< HEAD
		"fabiospampinato.vscode-terminals",
  // Name: Test Utils
		// Description: Add, remove, and move .only in tests
		"chrisbreiding.test-utils",
		// Name: Toggle Quotes
=======
    "fabiospampinato.vscode-terminals",

    // Name: GitHub linker
		// Description: Create links to fragments of code in GitHub
    "gimenete.github-linker",

    // Name: GitLens — Git supercharged
		// Description: Supercharge the Git capabilities built into Visual Studio Code — Visualize code authorship at a glance via Git blame annotations and code lens, seamlessly navigate and explore Git repositories, gain valuable insights via powerful comparison commands, and so much more
    "eamodio.gitlens",

    // Name: Toggle Quotes
>>>>>>> d4e46f3e
		// Description: Toggle cycle " -> ' -> `
		"britesnow.vscode-toggle-quotes",

    // Name: Gremlins tracker for Visual Studio Code
    // Description: When you paste from Slack, Figma, or Google Docs, you'll get stylized quotes.
    // This extension reveals some characters that can be harmful because they are invisible or otherwise non-obvious. 
    "nhoizey.gremlins"
  ],

	// List of extensions recommended by VS Code that should not be recommended for Cypress contributors using VS Code:
	"unwantedRecommendations": [
    // Name: Vetur
    // Description: Vue syntax highlighting and language support.
    // Vetur used to be recommended but has now been replaced by Volar.
    // Volar and Vetur conflict, so Vetur should be turned off.
    "octref.vetur"
	]
}<|MERGE_RESOLUTION|>--- conflicted
+++ resolved
@@ -57,14 +57,7 @@
     // Name: Terminals Manager
 		// Description: An extension for setting-up multiple terminals at once, or just running some commands
 		// There are several Terminals defined in `.vscode/terminals.json` that can be used via this plugin.
-<<<<<<< HEAD
 		"fabiospampinato.vscode-terminals",
-  // Name: Test Utils
-		// Description: Add, remove, and move .only in tests
-		"chrisbreiding.test-utils",
-		// Name: Toggle Quotes
-=======
-    "fabiospampinato.vscode-terminals",
 
     // Name: GitHub linker
 		// Description: Create links to fragments of code in GitHub
@@ -75,7 +68,6 @@
     "eamodio.gitlens",
 
     // Name: Toggle Quotes
->>>>>>> d4e46f3e
 		// Description: Toggle cycle " -> ' -> `
 		"britesnow.vscode-toggle-quotes",
 
