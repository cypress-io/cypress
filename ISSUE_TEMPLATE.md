--- conflicted
+++ resolved
@@ -1,19 +1,12 @@
-
-<!-- Is this a question? Do not open an issue. Please ask your question in our chat https://gitter.im/cypress-io/cypress -->
-
-<<<<<<< HEAD
 ### Is this a Feature or Bug?
 
 <!-- Is this a question? Do not open an issue. Please ask your question in our chat https://gitter.im/cypress-io/cypress -->
 
 ### Current behavior:
-=======
-### Current behavior: <!-- (images, stack traces, etc) -->
->>>>>>> 99cddc5f
 
+<!-- images, stack traces, etc -->
 
 ### Desired behavior:
-
 
 ### Steps to reproduce:
 
@@ -23,4 +16,6 @@
 
 ```
 
-### Versions  <!-- (Cypress, operating system, browser) -->
+### Versions
+
+<!-- Cypress, operating system, browser -->