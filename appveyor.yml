--- conflicted
+++ resolved
@@ -39,14 +39,10 @@
 
 # Install scripts. (runs after repo cloning)
 install:
-<<<<<<< HEAD
   - ps: Install-Product node $env:nodejs_version
   # checks if secure variable CF_TOKEN is present
   - node -e 'console.log(typeof process.env.CF_TOKEN)'
   - npm run check-node-version
-=======
-  - ps: Install-Product node $env:nodejs_version $env:platform
->>>>>>> db752f5f
   - npm install -g @bahmutov/print-env
   # Output useful info for debugging.
   - node --version
