--- conflicted
+++ resolved
@@ -30,45 +30,14 @@
                 Chat
               </a>
             </li>
-<<<<<<< HEAD
             { this._userStateButton() }
-
-=======
-            <li className='dropdown'>
-              <a href='#' className='dropdown-toggle' data-toggle='dropdown' role='button' aria-haspopup='true' aria-expanded='false'>
-                <i className='fa fa-user'></i>{' '}
-                {this._userDisplayName()}{' '}
-                <span className='caret'></span>
-              </a>
-              <ul className='dropdown-menu'>
-                <li>
-                  <a href='#' onClick={this._logout}>
-                    <i className="fa fa-sign-out"></i>{' '}
-                    Log Out
-                  </a>
-                </li>
-              </ul>
-            </li>
->>>>>>> e1117761
           </ul>
         </div>
       </nav>
     )
   }
 
-<<<<<<< HEAD
   _leftNavButton = () => {
-=======
-  _userDisplayName = () => {
-    // there is a situation where state.user could be undefined
-    // perhaps this is happening very quickly on log out???
-    if (state.user) {
-      return state.user.displayName
-    }
-  }
-
-  leftNavButton = () => {
->>>>>>> e1117761
     if (this.props.params.id) {
       return (
         <Link
