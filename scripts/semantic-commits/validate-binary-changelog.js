--- conflicted
+++ resolved
@@ -8,11 +8,7 @@
 
 const changelog = async () => {
   const latestReleaseInfo = await getCurrentReleaseData()
-<<<<<<< HEAD
-  const hasVersionBump = checkedInBinaryVersion !== latestReleaseInfo.version
-=======
   const hasVersionBump = !latestReleaseInfo.versions.includes(checkedInBinaryVersion) // account for branches behind develop
->>>>>>> faba531c
 
   if (process.env.CIRCLECI) {
     console.log({ checkedInBinaryVersion })
@@ -25,24 +21,6 @@
 
   const releaseData = await getReleaseData(latestReleaseInfo)
 
-<<<<<<< HEAD
-  console.log({ releaseData })
-  const dirPath = path.join(path.sep, 'tmp', 'releaseData')
-
-  await fs.mkdir(dirPath, async (err) => {
-    if (err) {
-      throw err
-    }
-
-    await fs.writeFile(path.join(dirPath, 'releaseData.json'), JSON.stringify(releaseData, null, 2), (err) => {
-      if (err) {
-        throw err
-      }
-
-      console.log('Release data saved to', 'releaseData.json')
-    })
-  })
-=======
   const dirPath = path.join(path.sep, 'tmp', 'releaseData')
 
   if (!fs.existsSync(dirPath)) {
@@ -52,7 +30,6 @@
   fs.writeFileSync(path.join(dirPath, 'releaseData.json'), JSON.stringify(releaseData, null, 2))
 
   console.log('Release data saved to', path.join(dirPath, 'releaseData.json'))
->>>>>>> faba531c
 
   const {
     nextVersion,
