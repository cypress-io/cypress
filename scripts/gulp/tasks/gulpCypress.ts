--- conflicted
+++ resolved
@@ -11,8 +11,7 @@
 import pDefer from 'p-defer'
 
 import { monorepoPaths } from '../monorepoPaths'
-<<<<<<< HEAD
-import { CYPRESS_INTERNAL_GQL_PORT, CYPRESS_INTERNAL_GQL_TEST_PORT } from '../gulpConstants'
+import { getGulpGlobal, CYPRESS_INTERNAL_GQL_PORT, CYPRESS_INTERNAL_GQL_TEST_PORT } from '../gulpConstants'
 
 const gqlPort = process.env.CYPRESS_INTERNAL_GQL_PORT || `${CYPRESS_INTERNAL_GQL_PORT}`
 const gqlTestPort = process.env.CYPRESS_INTERNAL_GQL_TEST_PORT || `${CYPRESS_INTERNAL_GQL_TEST_PORT}`
@@ -27,48 +26,14 @@
  *------------------------------------------------------------------------**/
 
 export async function startCypress () {
-  return spawnCypressWithMode('open', {
-    CYPRESS_INTERNAL_GQL_PORT: gqlPort,
-  })
-}
-=======
-import { getGulpGlobal } from '../gulpConstants'
-
-/**
- * Starts cypress, but watches the GraphQL files & restarts the server
- * when any of those change
- */
-export function startCypressWatch () {
-  const shouldWatch = getGulpGlobal('shouldWatch')
-
-  const watcher = shouldWatch ? chokidar.watch([
-    'packages/graphql/src/**/*.{js,ts}',
-    'packages/server/lib/graphql/**/*.{js,ts}',
-  ], {
-    cwd: monorepoPaths.root,
-    ignored: /\.gen\.ts/,
-    ignoreInitial: true,
-  }) : null
-
-  let child: ChildProcess | null = null
->>>>>>> 1d5b185c
-
-export async function runCypress () {
-  return spawnCypressWithMode('run', {
-    CYPRESS_INTERNAL_ENV: process.env.CYPRESS_INTERNAL_ENV || 'production',
+  return spawnCypressWithMode('open', 'dev', {
     CYPRESS_INTERNAL_GQL_PORT: gqlPort,
   })
 }
 
-/**------------------------------------------------------------------------
- *                            Watch Commands
- * Starts Cypress, but watches the GraphQL files, and restarts the server.
- *  * startCypressWatch - Normal `cypress open` command, with watching
- *------------------------------------------------------------------------**/
-
-export async function startCypressWatch () {
-  return watchCypress({
-    CYPRESS_INTERNAL_DEV_WATCH: 'true',
+export async function runCypress () {
+  return spawnCypressWithMode('run', 'prod', {
+    CYPRESS_INTERNAL_ENV: process.env.CYPRESS_INTERNAL_ENV || 'production',
     CYPRESS_INTERNAL_GQL_PORT: gqlPort,
   })
 }
@@ -83,7 +48,7 @@
 // Use the GQL Test Port (52100 by default, defined in ./gulp/gulpConstants)
 // Spawns Cypress in "Test Cypress within Cypress" mode
 export async function startCypressForTest () {
-  return spawnCypressWithMode('open', {
+  return spawnCypressWithMode('open', 'test', {
     CYPRESS_INTERNAL_ENV: 'production',
     CYPRESS_INTERNAL_GQL_PORT: gqlTestPort,
     CYPRESS_INTERNAL_E2E_TESTING_SELF: 'true',
@@ -91,7 +56,7 @@
 }
 
 export async function runCypressAgainstDist () {
-  return spawnCypressWithMode('run', {
+  return spawnCypressWithMode('run', 'test', {
     CYPRESS_INTERNAL_ENV: 'staging',
     CYPRESS_INTERNAL_GQL_PORT: gqlPort,
   })
@@ -103,7 +68,7 @@
  *  * watchCypress - Watch the dev server and graphql files
  *------------------------------------------------------------------------**/
 
-async function spawnCypressWithMode (mode: 'open' | 'run', env: Record<string, string> = {}) {
+async function spawnCypressWithMode (mode: 'open' | 'run', type: 'dev' | 'prod' | 'test', env: Record<string, string> = {}) {
   const argv = process.argv.slice(3)
 
   if (mode === 'open') {
@@ -116,47 +81,45 @@
     argv.push('--dev')
   }
 
-<<<<<<< HEAD
+  const finalEnv = {
+    ...process.env,
+    ...env,
+    LAUNCHPAD: '1',
+  }
+
   return childProcess.fork(pathToCli, [mode, ...argv], {
     stdio: 'inherit',
     execArgv: [],
-    env: {
-      ...env,
-      ...process.env,
-      LAUNCHPAD: '1',
-    },
+    env: finalEnv,
   })
 }
 
-/**
- * Starts cypress, but watches the GraphQL files & restarts the server
- * when any of those change.
- */
-async function watchCypress (env: Record<string, string> = {}) {
+/**------------------------------------------------------------------------
+ *                            Watch Commands
+ * Starts Cypress, but watches the GraphQL files, and restarts the server.
+ *  * startCypressWatch - Normal `cypress open` command, with watching
+ *------------------------------------------------------------------------**/
+
+export async function startCypressWatch () {
+  const shouldWatch = getGulpGlobal('shouldWatch')
+
+  const watcher = chokidar.watch([
+    'packages/graphql/src/**/*.{js,ts}',
+    'packages/server/lib/graphql/**/*.{js,ts}',
+  ], {
+    cwd: monorepoPaths.root,
+    ignored: /\.gen\.ts/,
+    ignoreInitial: true,
+  })
+
+  let isClosing = false
+  let isRestarting = false
   let child: ChildProcess | null = null
-  let isClosing = false
 
   async function startCypressWithListeners () {
-    child = await spawnCypressWithMode('open', {
+    child = await spawnCypressWithMode('open', 'dev', {
       CYPRESS_INTERNAL_DEV_WATCH: 'true',
       CYPRESS_INTERNAL_GQL_PORT: gqlPort,
-      ...env,
-=======
-    const debugFlag = getGulpGlobal('debug')
-
-    if (debugFlag) {
-      process.env.CYPRESS_INTERNAL_DEV_DEBUG = debugFlag
-    }
-
-    child = childProcess.fork(pathToCli, ['open', ...argv], {
-      stdio: 'inherit',
-      execArgv: [],
-      env: {
-        ...process.env,
-        LAUNCHPAD: '1',
-        CYPRESS_INTERNAL_DEV_WATCH: shouldWatch ? 'true' : undefined,
-      },
->>>>>>> 1d5b185c
     })
 
     child.on('exit', (code) => {
@@ -169,14 +132,6 @@
       child = null
     })
   }
-
-  const watcher = chokidar.watch('src/**/*.{js,ts}', {
-    cwd: monorepoPaths.pkgGraphql,
-    ignored: /\.gen\.ts/,
-    ignoreInitial: true,
-  })
-
-  let isRestarting = false
 
   async function restartServer () {
     if (isRestarting) {
