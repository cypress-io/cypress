import getenv from 'getenv'

type Maybe<T> = T | null | undefined

// Where to fetch the remote "federated" schema. If you have a long-running branch
// against a development schema, it's probably easiest to set this manually to "develop"
export const CYPRESS_INTERNAL_CLOUD_ENV = getenv('CYPRESS_INTERNAL_CLOUD_ENV', 'staging') as 'production' | 'staging' | 'development'

process.env.CYPRESS_INTERNAL_CLOUD_ENV = CYPRESS_INTERNAL_CLOUD_ENV

process.env.CYPRESS_KONFIG_ENV = getenv('CYPRESS_KONFIG_ENV', CYPRESS_INTERNAL_CLOUD_ENV)

export const CYPRESS_INTERNAL_DEBUG_PORT_STARTUP = getenv.int('CYPRESS_INTERNAL_DEBUG_PORT_STARTUP', 7200)

export const CYPRESS_INTERNAL_DEBUG_PORT_ELECTRON = getenv.int('CYPRESS_INTERNAL_DEBUG_PORT_ELECTRON', 7201)

export const CYPRESS_INTERNAL_DEBUG_PORT_CODEGEN = getenv.int('CYPRESS_INTERNAL_DEBUG_PORT_CODEGEN', 7202)

<<<<<<< HEAD
export const CYPRESS_INTERNAL_E2E_TESTING_SELF = getenv.bool('CYPRESS_INTERNAL_E2E_TESTING_SELF', false)

export const CYPRESS_INTERNAL_GQL_PORT = getenv.int('CYPRESS_INTERNAL_GQL_PORT', 52159)

export const CYPRESS_INTERNAL_GQL_TEST_PORT = getenv.int('CYPRESS_INTERNAL_GQL_TEST_PORT', 52100)
=======
interface GulpGlobalVals {
  debug?: Maybe<'--inspect' | '--inspect-brk'>
  shouldWatch?: boolean
}

const globalVals: GulpGlobalVals = {
  shouldWatch: true,
}

export function setGulpGlobal<K extends keyof GulpGlobalVals> (k: K, v: GulpGlobalVals[K]) {
  globalVals[k] = v
}

export function getGulpGlobal<K extends keyof GulpGlobalVals> (k: K): GulpGlobalVals[K] {
  return globalVals[k]
}
>>>>>>> 1d5b185c
<|MERGE_RESOLUTION|>--- conflicted
+++ resolved
@@ -10,26 +10,38 @@
 
 process.env.CYPRESS_KONFIG_ENV = getenv('CYPRESS_KONFIG_ENV', CYPRESS_INTERNAL_CLOUD_ENV)
 
-export const CYPRESS_INTERNAL_DEBUG_PORT_STARTUP = getenv.int('CYPRESS_INTERNAL_DEBUG_PORT_STARTUP', 7200)
-
-export const CYPRESS_INTERNAL_DEBUG_PORT_ELECTRON = getenv.int('CYPRESS_INTERNAL_DEBUG_PORT_ELECTRON', 7201)
-
-export const CYPRESS_INTERNAL_DEBUG_PORT_CODEGEN = getenv.int('CYPRESS_INTERNAL_DEBUG_PORT_CODEGEN', 7202)
-
-<<<<<<< HEAD
 export const CYPRESS_INTERNAL_E2E_TESTING_SELF = getenv.bool('CYPRESS_INTERNAL_E2E_TESTING_SELF', false)
 
 export const CYPRESS_INTERNAL_GQL_PORT = getenv.int('CYPRESS_INTERNAL_GQL_PORT', 52159)
 
 export const CYPRESS_INTERNAL_GQL_TEST_PORT = getenv.int('CYPRESS_INTERNAL_GQL_TEST_PORT', 52100)
-=======
+
+export const CYPRESS_INTERNAL_VITE_APP_PORT = getenv.int('CYPRESS_INTERNAL_VITE_APP_PORT', 3333)
+
+export const CYPRESS_INTERNAL_VITE_LAUNCHPAD_PORT = getenv.int('CYPRESS_INTERNAL_VITE_LAUNCHPAD_PORT', 3001)
+
 interface GulpGlobalVals {
   debug?: Maybe<'--inspect' | '--inspect-brk'>
   shouldWatch?: boolean
+  envVars: Partial<{
+    CYPRESS_INTERNAL_DEV_DEBUG: boolean
+    CYPRESS_INTERNAL_E2E_TESTING_SELF: boolean
+    CYPRESS_INTERNAL_GQL_PORT: number
+    CYPRESS_INTERNAL_GQL_TEST_PORT: number
+    CYPRESS_INTERNAL_VITE_APP_PORT: number
+    CYPRESS_INTERNAL_VITE_LAUNCHPAD_PORT: number
+  }>
 }
 
 const globalVals: GulpGlobalVals = {
   shouldWatch: true,
+  envVars: {
+    CYPRESS_INTERNAL_DEV_DEBUG: false,
+    CYPRESS_INTERNAL_GQL_PORT: 52159,
+    CYPRESS_INTERNAL_GQL_TEST_PORT: 52100,
+    CYPRESS_INTERNAL_VITE_APP_PORT: 3333,
+    CYPRESS_INTERNAL_VITE_LAUNCHPAD_PORT: 3001,
+  },
 }
 
 export function setGulpGlobal<K extends keyof GulpGlobalVals> (k: K, v: GulpGlobalVals[K]) {
@@ -38,5 +50,4 @@
 
 export function getGulpGlobal<K extends keyof GulpGlobalVals> (k: K): GulpGlobalVals[K] {
   return globalVals[k]
-}
->>>>>>> 1d5b185c
+}