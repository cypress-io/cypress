--- conflicted
+++ resolved
@@ -62,13 +62,8 @@
       'linux',
       'openbsd',
       'sunos',
-<<<<<<< HEAD
-      'win32'].map((platform) => path.join(unixBuildAppDir, `node_modules/vm2/lib/bridge.js`)),
-    path.join(unixBuildAppDir, 'node_modules/webpack/lib/webpack.js'),
-=======
       'win32'].map((platform) => path.join(unixBuildAppDir, `node_modules/default-gateway/${platform}.js`)),
     path.join(unixBuildAppDir, 'node_modules/vm2/lib/bridge.js'),
->>>>>>> 530397f6
   ])
   let esbuildResult
   let newEntryPointsFound = true
