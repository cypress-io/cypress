import os from 'os'
import fs from 'fs-extra'
import path from 'path'
import _ from 'lodash'
import del from 'del'
import chalk from 'chalk'
import electron from '@packages/electron'
import la from 'lazy-ass'
import { promisify } from 'util'
import glob from 'glob'

import * as packages from './util/packages'
import * as meta from './meta'
import xvfb from '../../cli/lib/exec/xvfb'
import smoke from './smoke'
import { spawn, execSync } from 'child_process'
import { transformRequires } from './util/transform-requires'
import execa from 'execa'
import { testStaticAssets } from './util/testStaticAssets'
import performanceTracking from '../../system-tests/lib/performance'
import verify from '../../cli/lib/tasks/verify'
import * as electronBuilder from 'electron-builder'

const globAsync = promisify(glob)

const CY_ROOT_DIR = path.join(__dirname, '..', '..')

const log = function (msg) {
  const time = new Date()
  const timeStamp = time.toLocaleTimeString()

  console.log(timeStamp, chalk.yellow(msg), chalk.blue(meta.PLATFORM))
}

interface BuildCypressAppOpts {
  platform: meta.PlatformName
  version: string
  skipSigning?: boolean
  keepBuild?: boolean
}

/**
 * Windows has a max path length of 260 characters. To avoid running over this when unzipping the
 * built binary, this function attempts to guard against excessively-long paths in the binary by
 * assuming an install default cache location and checking if final paths exceed 260 characters.
 */
async function checkMaxPathLength () {
  if (process.platform !== 'win32') return log('#checkMaxPathLength (skipping since not on Windows)')

  // This is the Cypress cache dir path on a vanilla Windows Server VM. We can treat this as the typical case.
  const typicalWin32PathPrefixLength = 'C:\\Users\\Administrator\\AppData\\Local\\Cypress\\Cache\\10.0.0\\resources\\app\\'.length
  const maxRelPathLength = 260 - typicalWin32PathPrefixLength

  log(`#checkMaxPathLength (max abs path length: ${maxRelPathLength})`)

  const buildDir = meta.buildDir()
  const allRelPaths = (await globAsync('**/*', { cwd: buildDir, absolute: true }))
  .map((p) => p.slice(buildDir.length))

  if (!allRelPaths.length) throw new Error('No binary paths found in checkMaxPathLength')

  const violations = allRelPaths.filter((p) => p.length > maxRelPathLength)

  if (violations.length) {
    throw new Error([
      `${violations.length} paths in the built binary were too long for Windows. Either hoist these files or remove them from the build.`,
      ...violations.map((v) => ` - ${v}`),
    ].join('\n'))
  }

  log(`All paths are short enough (${allRelPaths.length} checked)`)
}

// For debugging the flow without rebuilding each time

export async function buildCypressApp (options: BuildCypressAppOpts) {
  const { platform, version, skipSigning = false, keepBuild = false } = options

  log('#checkPlatform')
  if (platform !== os.platform()) {
    throw new Error(`Attempting to cross-build, which is not supported. Local platform: '${os.platform()}' --platform: '${platform}'`)
  }

  const DIST_DIR = meta.distDir()

  log('#cleanupPlatform')
  fs.rmSync(meta.TMP_BUILD_DIR, { force: true, recursive: true })
  fs.rmSync(path.resolve('build'), { force: true, recursive: true })
  fs.rmSync(path.resolve('packages', 'electron', 'dist'), { force: true, recursive: true })

  log(`symlinking ${meta.TMP_BUILD_DIR} -> ${path.resolve('build')}`)
  fs.symlinkSync(
    meta.TMP_BUILD_DIR,
    path.resolve('build'),
    'dir',
  )

  if (!keepBuild) {
    log('#buildPackages')

    await execa('yarn', ['lerna', 'run', 'build-prod', '--ignore', 'cli', '--concurrency', '1'], {
      stdio: 'inherit',
      cwd: CY_ROOT_DIR,
    })
  }

  // Copy Packages: We want to copy the package.json, files, and output
  log('#copyAllToDist')
  await packages.copyAllToDist(DIST_DIR)
  fs.copySync(path.join(CY_ROOT_DIR, 'patches'), path.join(DIST_DIR, 'patches'))

  const jsonRoot = fs.readJSONSync(path.join(CY_ROOT_DIR, 'package.json'))

  const packageJsonContents = _.omit(jsonRoot, [
    'devDependencies',
    'lint-staged',
    'engines',
    'scripts',
  ])

  fs.writeJsonSync(meta.distDir('package.json'), {
    ...packageJsonContents,
    scripts: {
<<<<<<< HEAD
=======
      // After the `yarn --production` install, we need to patch packages and trigger a server build to rebuild native bindings for `better-sqlite3`
>>>>>>> 530397f6
      postinstall: 'patch-package && yarn workspace @packages/server build',
    },
  }, { spaces: 2 })

  // Copy the yarn.lock file so we have a consistent install
  fs.copySync(path.join(CY_ROOT_DIR, 'yarn.lock'), meta.distDir('yarn.lock'))

  log('#replace local npm versions')
  const dirsSeen = await packages.replaceLocalNpmVersions(DIST_DIR)

  log('#remove local npm dirs that are not needed')
  await packages.removeLocalNpmDirs(DIST_DIR, dirsSeen)

  log('#install production dependencies')
  execSync('yarn --production', {
    cwd: DIST_DIR,
    stdio: 'inherit',
  })

  // TODO: Validate no-hoists / single copies of libs

  // Remove extra directories that are large/unneeded
  log('#remove extra dirs')
  await del([
    meta.distDir('**', 'image-q', 'demo'),
    meta.distDir('**', 'gifwrap', 'test'),
    meta.distDir('**', 'pixelmatch', 'test'),
    meta.distDir('**', '@jimp', 'tiff', 'test'),
    meta.distDir('**', '@cypress', 'icons', '**/*.{ai,eps}'),
    meta.distDir('**', 'esprima', 'test'),
    meta.distDir('**', 'bmp-js', 'test'),
    meta.distDir('**', 'exif-parser', 'test'),
    meta.distDir('**', 'app-module-path', 'test'),
  ], { force: true })

  console.log('Deleted excess directories')

  log('#createRootPackage')
  const electronVersion = electron.getElectronVersion()
  const electronNodeVersion = await electron.getElectronNodeVersion()

  fs.writeJSONSync(meta.distDir('package.json'), {
    name: 'cypress',
    productName: 'Cypress',
    description: jsonRoot.description,
    version, // Cypress version
    electronVersion,
    electronNodeVersion,
    main: 'index.js',
    scripts: {},
    env: 'production',
  }, { spaces: 2 })

  fs.writeFileSync(meta.distDir('index.js'), `\
process.env.CYPRESS_INTERNAL_ENV = process.env.CYPRESS_INTERNAL_ENV || 'production'
require('./packages/server/index.js')
`)

  // removeTypeScript
  await del([
    // include ts files of packages
    meta.distDir('**', '*.ts'),

    // except those in node_modules
    `!${meta.distDir('**', 'node_modules', '**', '*.ts')}`,
  ], { force: true })

  // cleanJs
  if (!keepBuild) {
    await packages.runAllCleanJs()
  }

  // transformSymlinkRequires
  log('#transformSymlinkRequires')

  await transformRequires(meta.distDir())

  log(`#testDistVersion ${meta.distDir()}`)
  await testDistVersion(meta.distDir(), version)

  log('#testStaticAssets')
  await testStaticAssets(meta.distDir())

  log('#removeCyAndBinFolders')
  await del([
    meta.distDir('node_modules', '.bin'),
    meta.distDir('packages', '*', 'node_modules', '.bin'),
    meta.distDir('packages', 'server', '.cy'),
  ], { force: true })

  // when we copy packages/electron, we get the "dist" folder with
  // empty Electron app, symlinked to our server folder
  // in production build, we do not need this link, and it
  // would not work anyway with code signing

  // hint: you can see all symlinks in the build folder
  // using "find build/darwin/Cypress.app/ -type l -ls"
  log('#removeDevElectronApp')
  fs.removeSync(meta.distDir('packages', 'electron', 'dist'))

  // electronPackAndSign
  log('#electronPackAndSign')
  // See the internal wiki document "Signing Test Runner on MacOS"
  // to learn how to get the right Mac certificate for signing and notarizing
  // the built Test Runner application

  const appFolder = meta.distDir()
  const outputFolder = meta.buildRootDir()

  const iconFilename = getIconFilename()

  console.log(`output folder: ${outputFolder}`)

  // Update the root package.json with the next app version so that it is snapshot properly
  fs.writeJSONSync(path.join(CY_ROOT_DIR, 'package.json'), {
    ...jsonRoot,
    version,
  }, { spaces: 2 })

  try {
    await electronBuilder.build({
      publish: 'never',
      config: {
        electronVersion,
        directories: {
          app: appFolder,
          output: outputFolder,
        },
        icon: iconFilename,
        // for now we cannot pack source files in asar file
        // because electron-builder does not copy nested folders
        // from packages/*/node_modules
        // see https://github.com/electron-userland/electron-builder/issues/3185
        // so we will copy those folders later ourselves
        asar: false,
      },
    })
  } catch (e) {
    if (!skipSigning) {
      throw e
    }
  }

  // Revert the root package.json so that subsequent steps will work properly
  fs.writeJSONSync(path.join(CY_ROOT_DIR, 'package.json'), jsonRoot, { spaces: 2 })

  await checkMaxPathLength()

  // lsDistFolder
  console.log('in build folder %s', meta.buildDir())

  const { stdout } = await execa('ls', ['-la', meta.buildDir()])

  console.log(stdout)

  // runSmokeTests
  let usingXvfb = xvfb.isNeeded()

  try {
    if (usingXvfb) {
      await xvfb.start()
    }

    log(`#testExecutableVersion ${meta.buildAppExecutable()}`)
    await testExecutableVersion(meta.buildAppExecutable(), version)

    const executablePath = meta.buildAppExecutable()

    await smoke.test(executablePath, meta.buildAppDir())
  } finally {
    if (usingXvfb) {
      await xvfb.stop()
    }
  }

  // verifyAppCanOpen
  if (platform === 'darwin' && !skipSigning) {
    const appFolder = meta.zipDir()

    await new Promise<void>((resolve, reject) => {
      const args = ['-a', '-vvvv', appFolder]

      console.log(`cmd: spctl ${args.join(' ')}`)
      const sp = spawn('spctl', args, { stdio: 'inherit' })

      return sp.on('exit', (code) => {
        if (code === 0) {
          return resolve()
        }

        return reject(new Error('Verifying App via GateKeeper failed'))
      })
    })
  }

  if (platform === 'win32') {
    return
  }

  log(`#printPackageSizes ${appFolder}`)

  // "du" - disk usage utility
  // -d -1 depth of 1
  // -h human readable sizes (K and M)
  const diskUsageResult = await execa('du', ['-d', '1', appFolder])

  const lines = diskUsageResult.stdout.split(os.EOL)

  // will store {package name: package size}
  const data = {}

  lines.forEach((line) => {
    const parts = line.split('\t')
    const packageSize = parseFloat(parts[0])
    const folder = parts[1]

    const packageName = path.basename(folder)

    if (packageName === 'packages') {
      return // root "packages" information
    }

    data[packageName] = packageSize
  })

  const sizes = _.fromPairs(_.sortBy(_.toPairs(data), 1))

  console.log(sizes)

  performanceTracking.track('test runner size', sizes)
}

function getIconFilename () {
  const filenames = {
    darwin: 'cypress.icns',
    win32: 'cypress.ico',
    linux: 'icon_512x512.png',
  }
  const iconFilename = electron.icons().getPathToIcon(filenames[meta.PLATFORM])

  console.log(`For platform ${meta.PLATFORM} using icon ${iconFilename}`)

  return iconFilename
}

async function testDistVersion (distDir: string, version: string) {
  log('#testVersion')

  console.log('testing dist package version')
  console.log('by calling: node index.js --version')
  console.log('in the folder %s', distDir)

  const result = await execa('node', ['index.js', '--version'], {
    cwd: distDir,
  })

  la(result.stdout, 'missing output when getting built version', result)

  console.log('app in %s', distDir)
  console.log('built app version', result.stdout)
  la(result.stdout.trim() === version.trim(), 'different version reported',
    result.stdout, 'from input version to build', version)

  console.log('✅ using node --version works')
}

async function testExecutableVersion (buildAppExecutable: string, version: string) {
  log('#testVersion')

  console.log('testing built app executable version')
  console.log(`by calling: ${buildAppExecutable} --version`)

  const args = ['--version']

  if (verify.needsSandbox()) {
    args.push('--no-sandbox')
  }

  const result = await execa(buildAppExecutable, args)

  la(result.stdout, 'missing output when getting built version', result)

  console.log('built app version', result.stdout)
  la(result.stdout.trim() === version.trim(), 'different version reported',
    result.stdout, 'from input version to build', version)

  console.log('✅ using --version on the Cypress binary works')
}<|MERGE_RESOLUTION|>--- conflicted
+++ resolved
@@ -121,10 +121,7 @@
   fs.writeJsonSync(meta.distDir('package.json'), {
     ...packageJsonContents,
     scripts: {
-<<<<<<< HEAD
-=======
       // After the `yarn --production` install, we need to patch packages and trigger a server build to rebuild native bindings for `better-sqlite3`
->>>>>>> 530397f6
       postinstall: 'patch-package && yarn workspace @packages/server build',
     },
   }, { spaces: 2 })
