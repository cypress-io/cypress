--- conflicted
+++ resolved
@@ -174,13 +174,8 @@
   }, { spaces: 2 })
 
   fs.writeFileSync(meta.distDir('index.js'), `\
-<<<<<<< HEAD
-${process.env.DISABLE_SNAPSHOT_REQUIRE == null ?
-`if (!global.snapshotResult && process.versions && process.versions.electron) {
-=======
 ${!['1', 'true'].includes(process.env.DISABLE_SNAPSHOT_REQUIRE) ?
 `if (!global.snapshotResult && process.versions?.electron) {
->>>>>>> 38b86cf1
   throw new Error('global.snapshotResult is not defined. This binary has been built incorrectly.')
 }` : ''}
 process.env.CYPRESS_INTERNAL_ENV = process.env.CYPRESS_INTERNAL_ENV || 'production'
