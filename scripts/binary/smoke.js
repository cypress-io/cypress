--- conflicted
+++ resolved
@@ -209,11 +209,7 @@
   await runSmokeTest(buildAppExecutable)
   await runProjectTest(buildAppExecutable, e2e)
   await runFailingProjectTest(buildAppExecutable, e2e)
-<<<<<<< HEAD
-  if (process.env.DISABLE_SNAPSHOT_REQUIRE == null) {
-=======
   if (!['1', 'true'].includes(process.env.DISABLE_SNAPSHOT_REQUIRE)) {
->>>>>>> 38b86cf1
     await runV8SnapshotProjectTest(buildAppExecutable, e2e)
   }
 
