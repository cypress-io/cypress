const Promise = require('bluebird')
const os = require('os')
const execa = require('execa')
const path = require('path')
const la = require('lazy-ass')
const fs = require('fs')
const filesize = require('filesize')

// prints disk usage numbers using "du" utility
// available on Linux and Mac
const printFileSizes = function (folder) {
  console.log(`File sizes in ${folder}`)
  const paths = path.join(folder, '*')
  const options = {
    stdio: 'inherit',
    shell: true,
  }

  return execa(`du -hs ${paths}`, options)
}

// resolves with zipped filename
const macZip = (src, dest) => {
  return printFileSizes(src)
  .then(() => {
    if (os.platform() !== 'darwin') {
      throw new Error('Can only zip on Mac platform')
    }

    // Ditto (Mac) options
    // http://www.unix.com/man-page/OSX/1/ditto/
    // -c create archive
    // -k set archive format to PKZip
    // --sequesterRsrc When creating a PKZip archive, preserve resource
    //   forks and HFS meta-data in the subdirectory __MACOSX
    // --keepParent when zipping folder "foo", makes the folder
    //   the top level in the archive
    //   foo.zip
    //     foo/
    //        ...
    const zip = `ditto -c -k --sequesterRsrc --keepParent ${src} ${dest}`
    const options = {
      stdio: 'inherit',
      shell: true,
    }

    console.log(zip)

    const onZipFinished = () => {
      return console.log('✅ ditto finished')
    }

    const onError = function (err) {
      console.error(`⛔️ could not zip ${src} into ${dest}`)
      console.error(err.message)
      throw err
    }

    return execa(zip, options)
    .then(onZipFinished)
    .then(() => dest)
    .catch(onError)
  })
}

const megaBytes = (bytes) => {
  return 1024 * 1024 * bytes
}

const checkZipSize = function (zipPath) {
  const stats = fs.statSync(zipPath)
  const zipSize = filesize(stats.size, { round: 0 })

  console.log(`zip file size ${zipSize}`)
  // Before you modify these max sizes, check and see what you did that might have
  // done to increase the size of the binary, and if you do need to change it,
  // call it out in the PR description / comments
<<<<<<< HEAD
  // const MAX_ALLOWED_SIZE_MB = os.platform() === 'win32' ? 295 : 200
  // TODO: Bump up the size of the zip file until we clean it up with: https://github.com/cypress-io/cypress/issues/23123
  const MAX_ALLOWED_SIZE_MB = os.platform() === 'win32' ? 295 : 300
=======
  // TODO: Temporarily bumping this until we cleanup the binary: https://github.com/cypress-io/cypress/issues/23123
  const MAX_ALLOWED_SIZE_MB = os.platform() === 'win32' ? 295 : 210
  // const MAX_ALLOWED_SIZE_MB = os.platform() === 'win32' ? 295 : 200
>>>>>>> cff2b022
  const MAX_ZIP_FILE_SIZE = megaBytes(MAX_ALLOWED_SIZE_MB)

  if (stats.size > MAX_ZIP_FILE_SIZE) {
    throw new Error(`Zip file is too large: ${zipSize} (${stats.size} bytes) exceeds ${MAX_ZIP_FILE_SIZE} bytes`)
  }
}

const linuxZipAction = function (parentFolder, dest, relativeSource) {
  console.log(`zipping ${parentFolder}`)
  const cmd = `cd ${parentFolder} && zip -r9 ${dest} ${relativeSource}`

  console.log(`linux zip: ${cmd}`)

  const onZipFinished = () => {
    return console.log('✅ zip finished')
  }

  const onError = function (err) {
    console.error(`⛔️ could not zip ${relativeSource} in folder ${parentFolder}`)
    console.error(`to produce ${dest}`)
    console.error(err.message)
    throw err
  }

  return execa(cmd, { shell: true })
  .then(onZipFinished)
  .then(() => dest)
  .then((val) => {
    checkZipSize(val)

    return val
  })
  .catch(onError)
}

// src is built folder with packed Cypress application
// like /root/app/build/linux-unpacked or build/win-unpacked
// and we want to always have /root/app/build/Cypress
const renameFolder = function (src) {
  const parentFolder = path.dirname(src)
  const folderName = path.basename(src)

  if (folderName === 'Cypress') {
    console.log('nothing to rename, folder "%s" ends with Cypress', src)

    return Promise.resolve(src)
  }

  const renamed = path.join(parentFolder, 'Cypress')

  console.log(`renaming ${src} to ${renamed}`)

  return fs.promises.rename(src, renamed)
  .then(() => renamed)
}

// resolves with zipped filename
const linuxZip = function (src, dest) {
  // in Linux switch to the folder containing source folder
  la(path.isAbsolute(src), 'source path should be absolute', src)
  la(path.isAbsolute(dest), 'destination path should be absolute', dest)

  // on Linux, make sure the folder name is "Cypress" first
  return renameFolder(src)
  .then((renamedSource) => {
    return printFileSizes(renamedSource)
    .then(() => renamedSource)
  }).then((renamedSource) => {
    console.log(`will zip folder ${renamedSource}`)
    const parentFolder = path.dirname(renamedSource)
    const relativeSource = path.basename(renamedSource)

    return linuxZipAction(parentFolder, dest, relativeSource)
  })
}

// resolves with zipped filename
const windowsZipAction = function (src, dest) {
  // use 7Zip to zip
  // http://www.7-zip.org/
  // zips entire source directory including top level folder name
  //   Cypress/
  //     foo.txt
  // creates cypress.zip for example
  // unzip cypress.zip to get back the folder
  //   Cypress/
  //     foo.txt
  const cmd = `7z a ${dest} ${src}`

  console.log(`windows zip: ${cmd}`)

  const onZipFinished = () => {
    return console.log('✅ 7z finished')
  }

  const onError = function (err) {
    console.error(`⛔️ could not zip ${src} into ${dest}`)
    console.error(err.message)
    throw err
  }

  return execa(cmd, { shell: true })
  .then(onZipFinished)
  .then(() => dest)
  .then((val) => {
    checkZipSize(val)

    return val
  })
  .catch(onError)
}

const windowsZip = (src, dest) => {
  return renameFolder(src)
  .then((renamedSource) => {
    return windowsZipAction(renamedSource, dest)
  })
}

const zippers = {
  linux: linuxZip,
  darwin: macZip,
  win32: windowsZip,
}

module.exports = {
  // zip Cypress folder to create destination zip file
  // uses tool depending on the platform
  ditto (src, dest) {
    const platform = os.platform()

    console.log('#zip', platform)
    console.log('Zipping %s into %s', src, dest)

    const zipper = zippers[platform]

    if (!zipper) {
      throw new Error(`Missing zip function for platform ${platform}`)
    }

    return zipper(src, dest)
  },

  checkZipSize,
}<|MERGE_RESOLUTION|>--- conflicted
+++ resolved
@@ -75,15 +75,9 @@
   // Before you modify these max sizes, check and see what you did that might have
   // done to increase the size of the binary, and if you do need to change it,
   // call it out in the PR description / comments
-<<<<<<< HEAD
+  // TODO: Temporarily bumping this until we cleanup the binary: https://github.com/cypress-io/cypress/issues/23123
+  const MAX_ALLOWED_SIZE_MB = os.platform() === 'win32' ? 295 : 300
   // const MAX_ALLOWED_SIZE_MB = os.platform() === 'win32' ? 295 : 200
-  // TODO: Bump up the size of the zip file until we clean it up with: https://github.com/cypress-io/cypress/issues/23123
-  const MAX_ALLOWED_SIZE_MB = os.platform() === 'win32' ? 295 : 300
-=======
-  // TODO: Temporarily bumping this until we cleanup the binary: https://github.com/cypress-io/cypress/issues/23123
-  const MAX_ALLOWED_SIZE_MB = os.platform() === 'win32' ? 295 : 210
-  // const MAX_ALLOWED_SIZE_MB = os.platform() === 'win32' ? 295 : 200
->>>>>>> cff2b022
   const MAX_ZIP_FILE_SIZE = megaBytes(MAX_ALLOWED_SIZE_MB)
 
   if (stats.size > MAX_ZIP_FILE_SIZE) {
