/* eslint-disable no-console */

const path = require('path')
const semver = require('semver')
const bumpCb = require('conventional-recommended-bump')
const { promisify } = require('util')

<<<<<<< HEAD
const currentVersion = require('../package.json').version
const { changeCatagories } = require('./semantic-commits/change-categories')
=======
const checkedInBinaryVersion = require('../package.json').version
const { changeCatagories } = require('./semantic-commits/change-categories')
const { getCurrentReleaseData } = require('./semantic-commits/get-current-release-data')

>>>>>>> 3f3acc33
const bump = promisify(bumpCb)
const paths = ['packages', 'cli']

const getNextVersionForPath = async (path) => {
  const { version: releasedVersion } = await getCurrentReleaseData(false)

  let commits
  const whatBump = (foundCommits) => {
    // semantic version bump: 0 - major, 1 - minor, 2 - patch
    let level = 2
    let breakings = 0
    let features = 0

    commits = foundCommits
    foundCommits.forEach((commit) => {
      if (!commit.type || !changeCatagories[commit.type]) return

      if (changeCatagories[commit.type].release === 'major') {
        breakings += 1
        level = 0
      } else if (changeCatagories[commit.type].release === 'minor') {
        features += 1
        if (level === 2) {
          level = 1
        }
      }
    })

    return {
      level,
      reason: breakings > 0
        ? `There is ${breakings} BREAKING CHANGE and ${features} features`
        : features > 0 ? `There ${features} features` : 'There are only patch changes in this release',
    }
  }

<<<<<<< HEAD
  let commits
  const whatBump = (foundCommits) => {
    // semantic version bump: 0 - major, 1 - minor, 2 - patch
    let level = 2
    let breakings = 0
    let features = 0

    commits = foundCommits
    foundCommits.forEach((commit) => {
      if (!commit.type || !changeCatagories[commit.type]) return

      if (changeCatagories[commit.type].release === 'major') {
        breakings += 1
        level = 0
      } else if (changeCatagories[commit.type].release === 'minor') {
        features += 1
        if (level === 2) {
          level = 1
        }
      }
    })

    return {
      level,
      reason: breakings > 0
        ? `There is ${breakings} BREAKING CHANGE and ${features} features`
        : features > 0 ? `There ${features} features` : 'There are only patch changes in this release',
    }
  }

  const { releaseType } = await bump({
    whatBump,
    path,
  })

  return {
    nextVersion: semver.inc(currentVersion, releaseType || 'patch'),
=======
  const { releaseType } = await bump({
    whatBump,
    path,
  })

  let nextVersion = semver.inc(checkedInBinaryVersion, releaseType || 'patch')

  const hasVersionBump = checkedInBinaryVersion !== releasedVersion

  // See ../guides/next-version.md for documentation.
  // for the time being, honoring this ENV -- ideally this will be deleted to remove manually overriding without a PR
  if (process.env.NEXT_VERSION) {
    nextVersion = process.env.NEXT_VERSION
  } else if (hasVersionBump) {
    nextVersion = checkedInBinaryVersion
  }

  return {
    nextVersion,
>>>>>>> 3f3acc33
    commits,
  }
}

const getNextVersionForBinary = async () => {
  let commits = []
  let nextVersion

  for (const path of paths) {
    const { nextVersion: pathNextVersion, commits: pathCommits } = await getNextVersionForPath(path)

    if (!nextVersion || semver.gt(pathNextVersion, nextVersion)) {
      nextVersion = pathNextVersion
    }

    commits = commits.concat(pathCommits)
  }

  if (!nextVersion) {
    throw new Error('Unable to determine next version.')
  }

  return {
    nextVersion,
    commits,
  }
}

if (require.main !== module) {
  module.exports = {
    getNextVersionForBinary,
    getNextVersionForPath,
  }

  return
}

(async () => {
  process.chdir(path.join(__dirname, '..'))

  const { nextVersion } = await getNextVersionForBinary()

<<<<<<< HEAD
  if (process.argv.includes('--npm')) {
=======
  if (process.argv.includes('--npm') && checkedInBinaryVersion !== nextVersion) {
>>>>>>> 3f3acc33
    const cmd = `npm --no-git-tag-version version ${nextVersion}`

    console.log(`Running '${cmd}'...`)

    return require('child_process').execSync(cmd)
  }

  console.log(nextVersion)
})()<|MERGE_RESOLUTION|>--- conflicted
+++ resolved
@@ -5,15 +5,10 @@
 const bumpCb = require('conventional-recommended-bump')
 const { promisify } = require('util')
 
-<<<<<<< HEAD
-const currentVersion = require('../package.json').version
-const { changeCatagories } = require('./semantic-commits/change-categories')
-=======
 const checkedInBinaryVersion = require('../package.json').version
 const { changeCatagories } = require('./semantic-commits/change-categories')
 const { getCurrentReleaseData } = require('./semantic-commits/get-current-release-data')
 
->>>>>>> 3f3acc33
 const bump = promisify(bumpCb)
 const paths = ['packages', 'cli']
 
@@ -50,45 +45,6 @@
     }
   }
 
-<<<<<<< HEAD
-  let commits
-  const whatBump = (foundCommits) => {
-    // semantic version bump: 0 - major, 1 - minor, 2 - patch
-    let level = 2
-    let breakings = 0
-    let features = 0
-
-    commits = foundCommits
-    foundCommits.forEach((commit) => {
-      if (!commit.type || !changeCatagories[commit.type]) return
-
-      if (changeCatagories[commit.type].release === 'major') {
-        breakings += 1
-        level = 0
-      } else if (changeCatagories[commit.type].release === 'minor') {
-        features += 1
-        if (level === 2) {
-          level = 1
-        }
-      }
-    })
-
-    return {
-      level,
-      reason: breakings > 0
-        ? `There is ${breakings} BREAKING CHANGE and ${features} features`
-        : features > 0 ? `There ${features} features` : 'There are only patch changes in this release',
-    }
-  }
-
-  const { releaseType } = await bump({
-    whatBump,
-    path,
-  })
-
-  return {
-    nextVersion: semver.inc(currentVersion, releaseType || 'patch'),
-=======
   const { releaseType } = await bump({
     whatBump,
     path,
@@ -108,7 +64,6 @@
 
   return {
     nextVersion,
->>>>>>> 3f3acc33
     commits,
   }
 }
@@ -151,11 +106,7 @@
 
   const { nextVersion } = await getNextVersionForBinary()
 
-<<<<<<< HEAD
-  if (process.argv.includes('--npm')) {
-=======
   if (process.argv.includes('--npm') && checkedInBinaryVersion !== nextVersion) {
->>>>>>> 3f3acc33
     const cmd = `npm --no-git-tag-version version ${nextVersion}`
 
     console.log(`Running '${cmd}'...`)
