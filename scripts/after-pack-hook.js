/* eslint-disable no-console */
const fs = require('fs-extra')
const { join } = require('path')
const glob = require('glob')
const os = require('os')
const path = require('path')
const { setupV8Snapshots } = require('@tooling/v8-snapshot')
<<<<<<< HEAD
const { flipFuses, FuseVersion, FuseV1Options } = require('@electron/fuses')
=======
>>>>>>> 17ece2be

module.exports = async function (params) {
  console.log('****************************')
  console.log('After pack hook')
  console.log(params.appOutDir)
  console.log(params.outDir)
  console.log(params.electronPlatformName)
  console.log('****************************')

  const packages = glob.sync('packages/*/node_modules', {
    cwd: params.packager.info._appDir,
  })

  const buildSubfoldersPerPlatform = {
    darwin: join('Cypress.app', 'Contents', 'Resources', 'app'),
    linux: join('resources', 'app'),
    win32: join('resources', 'app'), // TODO check this path
  }
  const buildSubfolder = buildSubfoldersPerPlatform[os.platform()]
  const outputFolder = join(params.appOutDir, buildSubfolder)

  console.log('copying node_modules to', outputFolder)

  for await (const packageNodeModules of packages) {
    console.log('copying', packageNodeModules)

    const sourceFolder = join(params.packager.info._appDir, packageNodeModules)
    const destinationFolder = join(outputFolder, packageNodeModules)

    await fs.copy(sourceFolder, destinationFolder)
  }

  const distNodeModules = path.join(params.packager.info._appDir, 'node_modules')
  const appNodeModules = path.join(outputFolder, 'node_modules')

  console.log('copying ', distNodeModules, ' to', appNodeModules)

  await fs.copy(distNodeModules, appNodeModules)

  console.log('all node_modules subfolders copied to', outputFolder)

<<<<<<< HEAD
  const exePathPerPlatform = {
    darwin: join(params.appOutDir, 'Cypress.app', 'Contents', 'MacOS', 'Cypress'),
    linux: join(params.appOutDir, 'Cypress'),
    win32: join(params.appOutDir, 'Cypress.exe'),
  }

  if (process.env.DISABLE_SNAPSHOT_REQUIRE == null) {
    flipFuses(
      exePathPerPlatform[os.platform()],
      {
        version: FuseVersion.V1,
        [FuseV1Options.LoadBrowserProcessSpecificV8Snapshot]: true,
      },
    )

=======
  if (!['1', 'true'].includes(process.env.DISABLE_SNAPSHOT_REQUIRE)) {
>>>>>>> 17ece2be
    await setupV8Snapshots(params.appOutDir)
  }
}<|MERGE_RESOLUTION|>--- conflicted
+++ resolved
@@ -5,10 +5,7 @@
 const os = require('os')
 const path = require('path')
 const { setupV8Snapshots } = require('@tooling/v8-snapshot')
-<<<<<<< HEAD
 const { flipFuses, FuseVersion, FuseV1Options } = require('@electron/fuses')
-=======
->>>>>>> 17ece2be
 
 module.exports = async function (params) {
   console.log('****************************')
@@ -50,14 +47,13 @@
 
   console.log('all node_modules subfolders copied to', outputFolder)
 
-<<<<<<< HEAD
   const exePathPerPlatform = {
     darwin: join(params.appOutDir, 'Cypress.app', 'Contents', 'MacOS', 'Cypress'),
     linux: join(params.appOutDir, 'Cypress'),
     win32: join(params.appOutDir, 'Cypress.exe'),
   }
 
-  if (process.env.DISABLE_SNAPSHOT_REQUIRE == null) {
+  if (!['1', 'true'].includes(process.env.DISABLE_SNAPSHOT_REQUIRE)) {
     flipFuses(
       exePathPerPlatform[os.platform()],
       {
@@ -66,9 +62,6 @@
       },
     )
 
-=======
-  if (!['1', 'true'].includes(process.env.DISABLE_SNAPSHOT_REQUIRE)) {
->>>>>>> 17ece2be
     await setupV8Snapshots(params.appOutDir)
   }
 }