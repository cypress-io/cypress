const fs = require('fs-extra')
const { join } = require('path')
const glob = require('glob')
const os = require('os')
const path = require('path')
const { setupV8Snapshots } = require('@tooling/v8-snapshot')
const { flipFuses, FuseVersion, FuseV1Options } = require('@electron/fuses')
const { buildEntryPointAndCleanup } = require('./binary/binary-cleanup')
const { getIntegrityCheckSource, getBinaryEntryPointSource, getEncryptionFileSource, getCloudApiFileSource, validateEncryptionFile } = require('./binary/binary-sources')

const CY_ROOT_DIR = path.join(__dirname, '..')

module.exports = async function (params) {
  try {
    console.log('****************************')
    console.log('After pack hook')
    console.log(params.appOutDir)
    console.log(params.outDir)
    console.log(params.electronPlatformName)
    console.log('****************************')

    const packages = glob.sync('packages/*/node_modules', {
      cwd: params.packager.info._appDir,
    })

    const buildSubfoldersPerPlatform = {
      darwin: join('Cypress.app', 'Contents', 'Resources', 'app'),
      linux: join('resources', 'app'),
      win32: join('resources', 'app'), // TODO check this path
    }
    const buildSubfolder = buildSubfoldersPerPlatform[os.platform()]
    const outputFolder = join(params.appOutDir, buildSubfolder)

    console.log('copying node_modules to', outputFolder)

    for await (const packageNodeModules of packages) {
      console.log('copying', packageNodeModules)

      const sourceFolder = join(params.packager.info._appDir, packageNodeModules)
      const destinationFolder = join(outputFolder, packageNodeModules)

      await fs.copy(sourceFolder, destinationFolder)
    }

    const distNodeModules = path.join(params.packager.info._appDir, 'node_modules')
    const appNodeModules = path.join(outputFolder, 'node_modules')

    console.log('copying ', distNodeModules, ' to', appNodeModules)

    await fs.copy(distNodeModules, appNodeModules)

    console.log('all node_modules subfolders copied to', outputFolder)

    const exePathPerPlatform = {
      darwin: join(params.appOutDir, 'Cypress.app', 'Contents', 'MacOS', 'Cypress'),
      linux: join(params.appOutDir, 'Cypress'),
      win32: join(params.appOutDir, 'Cypress.exe'),
    }

    if (!['1', 'true'].includes(process.env.DISABLE_SNAPSHOT_REQUIRE)) {
      const binaryEntryPointSource = await getBinaryEntryPointSource()
<<<<<<< HEAD
      const encryptionFile = path.join(outputFolder, 'packages/server/lib/cloud/encryption.js')
      const fileContents = await fs.readFile(encryptionFile, 'utf8')

      if (!fileContents.includes(`test: CY_TEST,`)) {
        throw new Error(`Expected to find test key in cloud encryption file`)
      }

      await Promise.all([
        fs.writeFile(encryptionFile, fileContents.replace(`test: CY_TEST,`, '').replace(/const CY_TEST = `(.*?)`/, '')),
        fs.writeFile(path.join(outputFolder, 'index.js'), binaryEntryPointSource),
      ])

      const afterReplace = await fs.readFile(encryptionFile, 'utf8')

      if (afterReplace.includes('CY_TEST')) {
        throw new Error(`Expected test key to be stripped from cloud encryption file`)
      }
=======
      const encryptionFilePath = path.join(CY_ROOT_DIR, 'packages/server/lib/cloud/encryption.ts')
      const encryptionFileSource = await getEncryptionFileSource(encryptionFilePath)
      const cloudApiFilePath = path.join(CY_ROOT_DIR, 'packages/server/lib/cloud/environment.ts')
      const cloudApiFileSource = await getCloudApiFileSource(cloudApiFilePath)

      await Promise.all([
        fs.writeFile(encryptionFilePath, encryptionFileSource),
        fs.writeFile(cloudApiFilePath, cloudApiFileSource),
        fs.writeFile(path.join(outputFolder, 'index.js'), binaryEntryPointSource),
      ])

      await Promise.all([
        validateEncryptionFile(encryptionFilePath),
        validateEncryptionFile(cloudApiFilePath),
      ])
>>>>>>> 3f8769e8

      await flipFuses(
        exePathPerPlatform[os.platform()],
        {
          version: FuseVersion.V1,
          [FuseV1Options.LoadBrowserProcessSpecificV8Snapshot]: true,
          [FuseV1Options.EnableNodeCliInspectArguments]: false,
        },
      )

      process.env.V8_UPDATE_METAFILE = '1'

      // Build out the entry point and clean up prior to setting up v8 snapshots so that the state of the binary is correct
      await buildEntryPointAndCleanup(outputFolder)
      await setupV8Snapshots({
        cypressAppPath: params.appOutDir,
        integrityCheckSource: getIntegrityCheckSource(outputFolder),
      })
    }
  } catch (error) {
    console.log(error)
    throw error
  }
}<|MERGE_RESOLUTION|>--- conflicted
+++ resolved
@@ -59,25 +59,6 @@
 
     if (!['1', 'true'].includes(process.env.DISABLE_SNAPSHOT_REQUIRE)) {
       const binaryEntryPointSource = await getBinaryEntryPointSource()
-<<<<<<< HEAD
-      const encryptionFile = path.join(outputFolder, 'packages/server/lib/cloud/encryption.js')
-      const fileContents = await fs.readFile(encryptionFile, 'utf8')
-
-      if (!fileContents.includes(`test: CY_TEST,`)) {
-        throw new Error(`Expected to find test key in cloud encryption file`)
-      }
-
-      await Promise.all([
-        fs.writeFile(encryptionFile, fileContents.replace(`test: CY_TEST,`, '').replace(/const CY_TEST = `(.*?)`/, '')),
-        fs.writeFile(path.join(outputFolder, 'index.js'), binaryEntryPointSource),
-      ])
-
-      const afterReplace = await fs.readFile(encryptionFile, 'utf8')
-
-      if (afterReplace.includes('CY_TEST')) {
-        throw new Error(`Expected test key to be stripped from cloud encryption file`)
-      }
-=======
       const encryptionFilePath = path.join(CY_ROOT_DIR, 'packages/server/lib/cloud/encryption.ts')
       const encryptionFileSource = await getEncryptionFileSource(encryptionFilePath)
       const cloudApiFilePath = path.join(CY_ROOT_DIR, 'packages/server/lib/cloud/environment.ts')
@@ -93,7 +74,6 @@
         validateEncryptionFile(encryptionFilePath),
         validateEncryptionFile(cloudApiFilePath),
       ])
->>>>>>> 3f8769e8
 
       await flipFuses(
         exePathPerPlatform[os.platform()],
