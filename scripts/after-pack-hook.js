--- conflicted
+++ resolved
@@ -6,10 +6,7 @@
 const path = require('path')
 const { setupV8Snapshots } = require('@tooling/v8-snapshot')
 const { flipFuses, FuseVersion, FuseV1Options } = require('@electron/fuses')
-<<<<<<< HEAD
 const { cleanup } = require('./binary/binary-cleanup')
-=======
->>>>>>> 38b86cf1
 
 module.exports = async function (params) {
   console.log('****************************')
@@ -57,13 +54,8 @@
     win32: join(params.appOutDir, 'Cypress.exe'),
   }
 
-<<<<<<< HEAD
-  if (process.env.DISABLE_SNAPSHOT_REQUIRE == null) {
-    flipFuses(
-=======
   if (!['1', 'true'].includes(process.env.DISABLE_SNAPSHOT_REQUIRE)) {
     await flipFuses(
->>>>>>> 38b86cf1
       exePathPerPlatform[os.platform()],
       {
         version: FuseVersion.V1,
@@ -72,9 +64,6 @@
     )
 
     await setupV8Snapshots(params.appOutDir)
-<<<<<<< HEAD
     await cleanup(outputFolder)
-=======
->>>>>>> 38b86cf1
   }
 }