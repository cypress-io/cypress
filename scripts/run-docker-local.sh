--- conflicted
+++ resolved
@@ -3,11 +3,7 @@
 
 echo "This script should be run from cypress's root"
 
-<<<<<<< HEAD
-name=cypress/browsers:node16.16.0-chrome105-ff99-edge
-=======
 name=cypress/browsers:node16.16.0-chrome106-ff99-edge
->>>>>>> c5db4d30
 echo "Pulling CI container $name"
 
 docker pull $name
