--- conflicted
+++ resolved
@@ -3,13 +3,8 @@
 const executionEnv = process.env.CI ? 'ci' : 'local'
 
 const postInstallCommands = {
-<<<<<<< HEAD
-  local: 'patch-package && yarn-deduplicate --strategy=highest && yarn build && yarn build-v8-snapshot-dev',
-  ci: 'patch-package',
-=======
-  local: 'patch-package && yarn-deduplicate --strategy=highest && yarn clean && gulp postinstall && yarn workspace @packages/server rebuild-better-sqlite3 && yarn build && yarn build-v8-snapshot-dev',
-  ci: 'patch-package && yarn clean && gulp postinstall && yarn workspace @packages/server rebuild-better-sqlite3',
->>>>>>> 8638abb2
+  local: 'patch-package && yarn-deduplicate --strategy=highest && yarn workspace @packages/server rebuild-better-sqlite3 && yarn build && yarn build-v8-snapshot-dev',
+  ci: 'patch-package && yarn workspace @packages/server rebuild-better-sqlite3',
 }
 
 execSync(postInstallCommands[executionEnv], {
