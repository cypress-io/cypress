version: 2.1

defaults: &defaults
  parallelism: 1
  working_directory: ~/cypress
  parameters: &defaultsParameters
    executor:
      type: executor
      default: cy-doc
    only-cache-for-root-user:
      type: boolean
      default: false
  executor: <<parameters.executor>>
  environment: &defaultsEnvironment
    ## set specific timezone
    TZ: "/usr/share/zoneinfo/America/New_York"

    ## store artifacts here
    CIRCLE_ARTIFACTS: /tmp/artifacts

    ## set so that e2e tests are consistent
    COLUMNS: 100
    LINES: 24

mainBuildFilters: &mainBuildFilters
  filters:
    branches:
      only:
        - develop
        - /^release\/\d+\.\d+\.\d+$/
        # use the following branch as well to ensure that v8 snapshot cache updates are fully tested
        - 'update-v8-snapshot-cache-on-develop'

# usually we don't build Mac app - it takes a long time
# but sometimes we want to really confirm we are doing the right thing
# so just add your branch to the list here to build and test on Mac
macWorkflowFilters: &darwin-workflow-filters
  when:
    or:
    - equal: [ develop, << pipeline.git.branch >> ]
    # use the following branch as well to ensure that v8 snapshot cache updates are fully tested
    - equal: [ 'update-v8-snapshot-cache-on-develop', << pipeline.git.branch >> ]
    - equal: [ 'bump-electron-27.3.10', << pipeline.git.branch >> ]
    - matches:
        pattern: /^release\/\d+\.\d+\.\d+$/
        value: << pipeline.git.branch >>

linuxArm64WorkflowFilters: &linux-arm64-workflow-filters
  when:
    or:
    - equal: [ develop, << pipeline.git.branch >> ]
    # use the following branch as well to ensure that v8 snapshot cache updates are fully tested
    - equal: [ 'update-v8-snapshot-cache-on-develop', << pipeline.git.branch >> ]
    - equal: [ 'bump-electron-27.3.10', << pipeline.git.branch >> ]
    - matches:
        pattern: /^release\/\d+\.\d+\.\d+$/
        value: << pipeline.git.branch >>

# uncomment & add to the branch conditions below to disable the main linux
# flow if we don't want to test it for a certain branch
linuxWorkflowExcludeFilters: &linux-x64-workflow-exclude-filters
  unless:
    or:
    - matches:
        pattern: /^pull\/[0-9]+/
        value: << pipeline.git.branch >>
    - false

# windows is slow and expensive in CI, so it normally only runs on main branches
# add your branch to this list to run the full Windows build on your PR
windowsWorkflowFilters: &windows-workflow-filters
  when:
    or:
    - equal: [ develop, << pipeline.git.branch >> ]
    # use the following branch as well to ensure that v8 snapshot cache updates are fully tested
    - equal: [ 'update-v8-snapshot-cache-on-develop', << pipeline.git.branch >> ]
<<<<<<< HEAD
    - equal: [ 'chore/update_internal_browser_images', << pipeline.git.branch >> ]
=======
    - equal: [ 'bump-electron-27.3.10', << pipeline.git.branch >> ]
>>>>>>> bcd36efc
    - matches:
        pattern: /^release\/\d+\.\d+\.\d+$/
        value: << pipeline.git.branch >>

executors:
  # the Docker image with Cypress dependencies and Chrome browser
  cy-doc:
    docker:
      - image: cypress/browsers-internal:node18.17.1-chrome124-ff125
    # by default, we use "medium" to balance performance + CI costs. bump or reduce on a per-job basis if needed.
    resource_class: medium
    environment:
      PLATFORM: linux
      CI_DOCKER: "true"

  # Docker image with non-root "node" user
  non-root-docker-user:
    docker:
      - image: cypress/browsers-internal:node18.17.1-chrome124-ff125
        user: node
    environment:
      PLATFORM: linux

  # executor to run on Mac OS
  # https://circleci.com/docs/2.0/executor-types/#using-macos
  # https://circleci.com/docs/2.0/testing-ios/#supported-xcode-versions
  darwin-amd64:
    machine: true
    environment:
      PLATFORM: darwin

  # executor to run on Windows - based off of the windows-orb default executor since it is
  # not customizable enough to align with our existing setup.
  # https://github.com/CircleCI-Public/windows-orb/blob/master/src/executors/default.yml
  # https://circleci.com/docs/2.0/hello-world-windows/#software-pre-installed-in-the-windows-image
  windows: &windows-executor
    machine:
      image: windows-server-2022-gui:stable
      shell: bash.exe -eo pipefail
    resource_class: windows.large
    environment:
      PLATFORM: windows

  darwin-arm64: &darwin-arm64-executor
    machine: true
    environment:
      PLATFORM: darwin

  linux-arm64: &linux-arm64-executor
    machine:
      image: ubuntu-2004:2023.07.1
    resource_class: arm.medium
    environment:
      PLATFORM: linux
      # TODO: Disabling snapshots for now on Linux Arm 64 architectures. Will revisit with https://github.com/cypress-io/cypress/issues/23557
      DISABLE_SNAPSHOT_REQUIRE: 1

commands:
  # This command inserts SHOULD_PERSIST_ARTIFACTS into BASH_ENV. This way, we can define the variable in one place and use it in multiple steps.
  # Run this command in a job before you want to use the SHOULD_PERSIST_ARTIFACTS variable.
  setup_should_persist_artifacts:
    steps:
      - run:
          name: Set environment variable to determine whether or not to persist artifacts
          command: |
            echo "Setting SHOULD_PERSIST_ARTIFACTS variable"
            echo 'if ! [[ "$CIRCLE_BRANCH" != "develop" && "$CIRCLE_BRANCH" != "release/"* && "$CIRCLE_BRANCH" != "bump-electron-27.3.10" ]]; then
                export SHOULD_PERSIST_ARTIFACTS=true
            fi' >> "$BASH_ENV"
  # You must run `setup_should_persist_artifacts` command and be using bash before running this command
  verify_should_persist_artifacts:
    steps:
      - run:
          name: Check current branch to persist artifacts
          command: |
            if [[ -z "$SHOULD_PERSIST_ARTIFACTS" ]]; then
              echo "Not uploading artifacts or posting install comment for this branch."
              circleci-agent step halt
            fi

  maybe_skip_binary_jobs:
    steps:
      - run:
          name: Skip binary job if external PR
          command: |
            if [[ -z "$CIRCLE_TOKEN" ]]; then
              echo "There is no CIRCLE_TOKEN set for this job. Cannot trigger binary build. Skipping job."
              circleci-agent step halt
            fi

  restore_workspace_binaries:
    steps:
      - attach_workspace:
          at: ~/
      # make sure we have cypress.zip received
      - run: ls -l
      - run: ls -l cypress.zip cypress.tgz
      - run: node --version
      - run: npm --version

  restore_cached_workspace:
    steps:
      - attach_workspace:
          at: ~/
      - install-required-node
      - unpack-dependencies

  restore_cached_binary:
    steps:
      - attach_workspace:
          at: ~/

  prepare-modules-cache:
    parameters:
      dont-move:
        type: boolean
        default: false
    steps:
      - run: node scripts/circle-cache.js --action prepare
      - unless:
          condition: << parameters.dont-move >>
          steps:
            - run:
                name: Move to /tmp dir for consistent caching across root/non-root users
                command: |
                  mkdir -p /tmp/node_modules_cache
                  mv ~/cypress/node_modules /tmp/node_modules_cache/root_node_modules
                  mv ~/cypress/cli/node_modules /tmp/node_modules_cache/cli_node_modules
                  mv ~/cypress/system-tests/node_modules /tmp/node_modules_cache/system-tests_node_modules
                  mv ~/cypress/globbed_node_modules /tmp/node_modules_cache/globbed_node_modules

  install-webkit-deps:
    steps:
      - run:
          name: Install WebKit dependencies
          command: |
            npx playwright install webkit
            npx playwright install-deps webkit

  build-and-persist:
    description: Save entire folder as artifact for other jobs to run without reinstalling
    steps:
      - run:
          name: Sync Cloud Validations
          command: |
            source ./scripts/ensure-node.sh
            yarn gulp syncCloudValidations
      - run:
          name: Build packages
          command: |
            source ./scripts/ensure-node.sh
            yarn build
      - run:
          name: Generate v8 snapshot
          command: |
            source ./scripts/ensure-node.sh
            # Minification takes some time. We only really need to do that for the binary (and we regenerate snapshots separately there)
            V8_SNAPSHOT_DISABLE_MINIFY=1 yarn build-v8-snapshot-prod
      - prepare-modules-cache # So we don't throw these in the workspace cache
      - persist_to_workspace:
          root: ~/
          paths:
            - cypress

  install_cache_helpers_dependencies:
    steps:
      - run:
          # Dependencies needed by circle-cache.js, before we "yarn" or unpack cached node_modules
          name: Cache Helper Dependencies
          working_directory: ~/
          command: npm i glob@7.1.6 fs-extra@10.0.0 minimist@1.2.5 fast-json-stable-stringify@2.1.0

  unpack-dependencies:
    description: 'Unpacks dependencies associated with the current workflow'
    steps:
      - install_cache_helpers_dependencies
      - run:
          name: Generate Circle Cache Key
          command: node scripts/circle-cache.js --action cacheKey > circle_cache_key
      - run:
          name: Generate platform key
          command: node ./scripts/get-platform-key.js > platform_key
      - restore_cache:
          name: Restore cache state, to check for known modules cache existence
          key: v{{ checksum ".circleci/cache-version.txt" }}-{{ checksum "platform_key" }}-node-modules-cache-{{ checksum "circle_cache_key" }}
      - run:
          name: Move node_modules back from /tmp
          command: |
            if [[ -d "/tmp/node_modules_cache" ]]; then
              mv /tmp/node_modules_cache/root_node_modules ~/cypress/node_modules
              mv /tmp/node_modules_cache/cli_node_modules ~/cypress/cli/node_modules
              mv /tmp/node_modules_cache/system-tests_node_modules ~/cypress/system-tests/node_modules
              mv /tmp/node_modules_cache/globbed_node_modules ~/cypress/globbed_node_modules
              rm -rf /tmp/node_modules_cache
            fi
      - run:
          name: Restore all node_modules to proper workspace folders
          command: node scripts/circle-cache.js --action unpack

  restore_cached_system_tests_deps:
    description: 'Restore the cached node_modules for projects in "system-tests/projects/**"'
    steps:
      - run:
          name: Generate Circle Cache key for system tests
          command: ./system-tests/scripts/cache-key.sh > system_tests_cache_key
      - run:
          name: Generate platform key
          command: node ./scripts/get-platform-key.js > platform_key
      - restore_cache:
          name: Restore system tests node_modules cache
          keys:
            - v{{ checksum ".circleci/cache-version.txt" }}-{{ checksum "platform_key" }}-system-tests-projects-node-modules-cache-{{ checksum "system_tests_cache_key" }}

  update_cached_system_tests_deps:
    description: 'Update the cached node_modules for projects in "system-tests/projects/**"'
    steps:
      - run:
          name: Generate Circle Cache key for system tests
          command: ./system-tests/scripts/cache-key.sh > system_tests_cache_key
      - run:
          name: Generate platform key
          command: node ./scripts/get-platform-key.js > platform_key
      - restore_cache:
          name: Restore cache state, to check for known modules cache existence
          keys:
            - v{{ checksum ".circleci/cache-version.txt" }}-{{ checksum "platform_key" }}-state-of-system-tests-projects-node-modules-cache-{{ checksum "system_tests_cache_key" }}
      - run:
          name: Bail if specific cache exists
          command: |
            if [[ -f "/tmp/system_tests_node_modules_installed" ]]; then
              echo "No updates to system tests node modules, exiting"
              circleci-agent step halt
            fi
      - restore_cache:
          name: Restore system tests node_modules cache
          keys:
            - v{{ checksum ".circleci/cache-version.txt" }}-{{ checksum "platform_key" }}-system-tests-projects-node-modules-cache-{{ checksum "system_tests_cache_key" }}
            - v{{ checksum ".circleci/cache-version.txt" }}-{{ checksum "platform_key" }}-system-tests-projects-node-modules-cache-
      - run:
          name: Update system-tests node_modules cache
          command: yarn workspace @tooling/system-tests projects:yarn:install
      - save_cache:
          name: Save system tests node_modules cache
          key: v{{ checksum ".circleci/cache-version.txt" }}-{{ checksum "platform_key" }}-system-tests-projects-node-modules-cache-{{ checksum "system_tests_cache_key" }}
          paths:
            - /tmp/cy-system-tests-node-modules
      - run: touch /tmp/system_tests_node_modules_installed
      - save_cache:
          name: Save system tests node_modules cache state key
          key: v{{ checksum ".circleci/cache-version.txt" }}-{{ checksum "platform_key" }}-state-of-system-tests-projects-node-modules-cache-{{ checksum "system_tests_cache_key" }}
          paths:
            - /tmp/system_tests_node_modules_installed

  caching-dependency-installer:
    description: 'Installs & caches the dependencies based on yarn lock & package json dependencies'
    parameters:
      only-cache-for-root-user:
        type: boolean
        default: false
      build-better-sqlite3:
        type: boolean
        default: false
    steps:
      - install_cache_helpers_dependencies
      - run:
          name: Generate Circle Cache Key
          command: node scripts/circle-cache.js --action cacheKey > circle_cache_key
      - run:
          name: Generate platform key
          command: node ./scripts/get-platform-key.js > platform_key
      - when:
          condition: <<parameters.build-better-sqlite3>>
          steps:
            - restore_cache:
                name: Restore cache state, to check for known modules cache existence
                key: v{{ checksum ".circleci/cache-version.txt" }}-{{ checksum "platform_key" }}-state-of-node-modules-cache-{{ checksum "circle_cache_key" }}-{{ checksum "centos7-builder.Dockerfile" }}
      - unless:
          condition: <<parameters.build-better-sqlite3>>
          steps:
            - restore_cache:
                name: Restore cache state, to check for known modules cache existence
                key: v{{ checksum ".circleci/cache-version.txt" }}-{{ checksum "platform_key" }}-state-of-node-modules-cache-{{ checksum "circle_cache_key" }}
      - run:
          name: Bail if cache exists
          command: |
            if [[ -f "node_modules_installed" ]]; then
              echo "Node modules already cached for dependencies, exiting"
              circleci-agent step halt
            fi
      - run: date +%Y-%U > cache_date
      - restore_cache:
          name: Restore weekly yarn cache
          keys:
            - v{{ checksum ".circleci/cache-version.txt" }}-{{ checksum "platform_key" }}-deps-root-weekly-{{ checksum "cache_date" }}
      - run:
          name: Install Node Modules
          command: |
            source ./scripts/ensure-node.sh
            # avoid installing Percy's Chromium every time we use @percy/cli
            # https://docs.percy.io/docs/caching-asset-discovery-browser-in-ci
            PERCY_POSTINSTALL_BROWSER=true \
            yarn --prefer-offline --frozen-lockfile --cache-folder ~/.yarn
          no_output_timeout: 20m
      - when:
          condition: <<parameters.build-better-sqlite3>>
          steps:
            - build-better-sqlite3
      - prepare-modules-cache:
          dont-move: <<parameters.only-cache-for-root-user>> # we don't move, so we don't hit any issues unpacking symlinks
      - when:
          condition: <<parameters.only-cache-for-root-user>> # we don't move to /tmp since we don't need to worry about different users
          steps:
            - save_cache:
                name: Saving node modules for root, cli, and all globbed workspace packages
                key: v{{ checksum ".circleci/cache-version.txt" }}-{{ checksum "platform_key" }}-node-modules-cache-{{ checksum "circle_cache_key" }}
                paths:
                  - node_modules
                  - cli/node_modules
                  - system-tests/node_modules
                  - globbed_node_modules
      - unless:
          condition: <<parameters.only-cache-for-root-user>>
          steps:
            - save_cache:
                name: Saving node modules for root, cli, and all globbed workspace packages
                key: v{{ checksum ".circleci/cache-version.txt" }}-{{ checksum "platform_key" }}-node-modules-cache-{{ checksum "circle_cache_key" }}
                paths:
                  - /tmp/node_modules_cache
      - run: touch node_modules_installed
      - when:
          condition: <<parameters.build-better-sqlite3>>
          steps:
            - save_cache:
                name: Saving node-modules cache state key
                key: v{{ checksum ".circleci/cache-version.txt" }}-{{ checksum "platform_key" }}-state-of-node-modules-cache-{{ checksum "circle_cache_key" }}-{{ checksum "centos7-builder.Dockerfile" }}
                paths:
                  - node_modules_installed
      - unless:
          condition: <<parameters.build-better-sqlite3>>
          steps:
            - save_cache:
                name: Saving node-modules cache state key
                key: v{{ checksum ".circleci/cache-version.txt" }}-{{ checksum "platform_key" }}-state-of-node-modules-cache-{{ checksum "circle_cache_key" }}
                paths:
                  - node_modules_installed
      - save_cache:
          name: Save weekly yarn cache
          key: v{{ checksum ".circleci/cache-version.txt" }}-{{ checksum "platform_key" }}-deps-root-weekly-{{ checksum "cache_date" }}
          paths:
            - ~/.yarn
            - ~/.cy-npm-cache

  verify-build-setup:
    description: Common commands run when setting up for build or yarn install
    parameters:
      executor:
        type: executor
        default: cy-doc
    steps:
      - run: pwd
      - run:
          name: print global yarn cache path
          command: echo $(yarn global bin)
      - run:
          name: print yarn version
          command: yarn versions
      - unless:
          condition:
            # stop-only does not correctly match on windows: https://github.com/bahmutov/stop-only/issues/78
            equal: [ *windows-executor, << parameters.executor >> ]
          steps:
            - run:
                name: Stop .only
                 # this will catch ".only"s in js/coffee as well
                command: |
                  source ./scripts/ensure-node.sh
                  yarn stop-only-all
      - run:
          name: Check terminal variables
          ## make sure the TERM is set to 'xterm' in node (Linux only)
          ## else colors (and tests) will fail
          ## See the following information
          ##   * http://andykdocs.de/development/Docker/Fixing+the+Docker+TERM+variable+issue
          ##   * https://unix.stackexchange.com/questions/43945/whats-the-difference-between-various-term-variables
          command: |
            source ./scripts/ensure-node.sh
            yarn check-terminal

  install-required-node:
    # https://discuss.circleci.com/t/switch-nodejs-version-on-machine-executor-solved/26675/2
    description: Install Node version matching .node-version
    steps:
      - run:
          name: Install Node
          command: |
            source ./scripts/ensure-node.sh
            echo "Installing Yarn"
            npm install yarn --location=global # ensure yarn is installed with the correct node engine
            yarn check-node-version
      - run:
          name: Check Node
          command: |
            source ./scripts/ensure-node.sh
            yarn check-node-version

  install-chrome:
    description: Install Google Chrome
    parameters:
      channel:
        description: browser channel to install
        type: string
      version:
        description: browser version to install
        type: string
    steps:
      - run:
          name: Install Google Chrome (<<parameters.channel>>)
          command: |
            echo "Installing Chrome (<<parameters.channel>>) v<<parameters.version>>"
            wget -O /usr/src/google-chrome-<<parameters.channel>>_<<parameters.version>>_amd64.deb "http://dl.google.com/linux/chrome/deb/pool/main/g/google-chrome-<<parameters.channel>>/google-chrome-<<parameters.channel>>_<<parameters.version>>-1_amd64.deb" && \
            dpkg -i /usr/src/google-chrome-<<parameters.channel>>_<<parameters.version>>_amd64.deb ; \
            apt-get install -f -y && \
            rm -f /usr/src/google-chrome-<<parameters.channel>>_<<parameters.version>>_amd64.deb
            which google-chrome-<<parameters.channel>> || (printf "\n\033[0;31mChrome was not successfully downloaded - bailing\033[0m\n\n" && exit 1)
            echo "Location of Google Chrome Installation: `which google-chrome-<<parameters.channel>>`"
            echo "Google Chrome Version: `google-chrome-<<parameters.channel>> --version`"

  # This code builds better-sqlite3 on CentOS 7. This is necessary because CentOS 7 has the oldest glibc version
  # that we support. The script checks for the existence of the Centos7-builder image tar file, and skips if it already
  # exists. If you want to rebuild the image, set the REBUILD_CENTOS_BUILDER_IMAGE environment variable to any value.
  # Since this is running Docker remote, we need to copy the project into the container, and copy the built plugin out
  # of the container because the host running docker does not have access to the project directory so volume mounts are
  # not possible. The built plugin is copied to the project directory so it can be injected into the final binary.
  build-better-sqlite3:
    description: Build better-sqlite3 for CentOS 7
    steps:
      - setup_remote_docker
      - restore_cache:
          keys:
            - cypress-centos7-builder-{{ checksum "centos7-builder.Dockerfile" }}
      - restore_cache:
          keys:
            - better-sqlite3-{{ checksum "node_modules/better-sqlite3/package.json" }}-{{ checksum "node_modules/electron/package.json" }}-{{ checksum "centos7-builder.Dockerfile" }}
      - run:
          name: Build or load centos7-builder image
          command: |
            if [[ ! -f better_sqlite3.node ]]; then
              set -x
              apt update && apt install -y docker.io
              if [[ ! -f centos7-builder.tar || -n $REBUILD_CENTOS_BUILDER_IMAGE ]]; then
                  echo "*" > .dockerignore
                  docker build -t centos7-builder -f centos7-builder.Dockerfile .
                  docker save centos7-builder > centos7-builder.tar
                  rm .dockerignore
              else
                  docker load < centos7-builder.tar
              fi
            fi
      - save_cache:
          key: cypress-centos7-builder-{{ checksum "centos7-builder.Dockerfile" }}
          paths:
            - centos7-builder.tar
      - run:
          name: Build better-sqlite3 for CentOS 7
          command: |
            if [[ ! -f better_sqlite3.node ]]; then
              docker run -d --name centos7-builder centos7-builder /bin/bash -c "sleep 1000000000"
              docker cp ~/cypress/node_modules/better-sqlite3 centos7-builder:/better-sqlite3
              docker exec -it centos7-builder /bin/bash -c "cd /better-sqlite3 && source /root/.bashrc && chown -R root:root . && npm install --ignore-scripts && npx --no-install prebuild -r electron -t 27.1.3 --include-regex 'better_sqlite3.node$'"
              docker cp centos7-builder:/better-sqlite3/build/Release/better_sqlite3.node ~/cypress/node_modules/better-sqlite3/build/Release/better_sqlite3.node
              docker rm -f centos7-builder
              cp ~/cypress/node_modules/better-sqlite3/build/Release/better_sqlite3.node ~/cypress/better_sqlite3.node
            else
              cp ~/cypress/better_sqlite3.node ~/cypress/node_modules/better-sqlite3/build/Release/better_sqlite3.node
            fi
      - save_cache:
          key: better-sqlite3-{{ checksum "node_modules/better-sqlite3/package.json" }}-{{ checksum "node_modules/electron/package.json" }}-{{ checksum "centos7-builder.Dockerfile" }}
          paths:
            - better_sqlite3.node
      - run:
          name: Clean up top level better-sqlite3 file
          command: |
            rm ~/cypress/better_sqlite3.node

  run-driver-integration-tests:
    parameters:
      browser:
        description: browser shortname to target
        type: string
      install-chrome-channel:
        description: chrome channel to install
        type: string
        default: ''
    steps:
      - restore_cached_workspace
      - when:
          condition: <<parameters.install-chrome-channel>>
          steps:
            - install-chrome:
                channel: <<parameters.install-chrome-channel>>
                version: $(node ./scripts/get-browser-version.js chrome:<<parameters.install-chrome-channel>>)
      - when:
          condition:
            equal: [ webkit, << parameters.browser >> ]
          steps:
            - install-webkit-deps
      - run:
          name: Run driver tests in Cypress
          environment:
            CYPRESS_CONFIG_ENV: production
          command: |
            echo Current working directory is $PWD
            echo Total containers $CIRCLE_NODE_TOTAL

            if [[ -v MAIN_RECORD_KEY ]]; then
              # internal PR
              CYPRESS_RECORD_KEY=$MAIN_RECORD_KEY \
              CYPRESS_INTERNAL_ENABLE_TELEMETRY="true" \
              yarn cypress:run --record --parallel --group 5x-driver-<<parameters.browser>> --browser <<parameters.browser>> --runner-ui
            else
              # external PR
              TESTFILES=$(circleci tests glob "cypress/e2e/**/*.cy.*" | circleci tests split --total=$CIRCLE_NODE_TOTAL)
              echo "Test files for this machine are $TESTFILES"

              if [[ -z "$TESTFILES" ]]; then
                echo "Empty list of test files"
              fi
              yarn cypress:run --browser <<parameters.browser>> --spec $TESTFILES --runner-ui
            fi
          working_directory: packages/driver
      - verify-mocha-results
      - store_test_results:
          path: /tmp/cypress
      - store_artifacts:
          path: /tmp/artifacts
      - store-npm-logs

  windows-install-chrome:
    parameters:
      browser:
        description: browser shortname to target
        type: string
    steps:
      - run:
          # TODO: How can we have preinstalled browsers on CircleCI?
          name: 'Install Chrome on Windows'
          command: |
            # install with `--ignore-checksums` to avoid checksum error
            # https://www.gep13.co.uk/blog/chocolatey-error-hashes-do-not-match
            [[ $PLATFORM == 'windows' && '<<parameters.browser>>' == 'chrome' ]] && choco install googlechrome -y --ignore-checksums || [[ $PLATFORM != 'windows' ]]

  run-new-ui-tests:
    parameters:
      package:
        description: package to target
        type: enum
        enum: ['frontend-shared', 'launchpad', 'app', 'reporter']
      browser:
        description: browser shortname to target
        type: string
      percy:
        description: enable percy
        type: boolean
        default: false
      type:
        description: ct or e2e
        type: enum
        enum: ['ct', 'e2e']
      debug:
        description: debug option
        type: string
        default: ''
    steps:
      - restore_cached_workspace
      - windows-install-chrome:
          browser: <<parameters.browser>>
      - run:
          command: |
            echo Current working directory is $PWD
            echo Total containers $CIRCLE_NODE_TOTAL

            if [[ -v MAIN_RECORD_KEY ]]; then
              # internal PR
              cmd=$([[ <<parameters.percy>> == 'true' ]] && echo 'yarn percy exec --parallel -- --') || true

              DEBUG=<<parameters.debug>> \
              CYPRESS_CONFIG_ENV=production \
              CYPRESS_RECORD_KEY=$MAIN_RECORD_KEY \
              PERCY_PARALLEL_NONCE=$CIRCLE_WORKFLOW_WORKSPACE_ID \
              PERCY_ENABLE=${PERCY_TOKEN:-0} \
              PERCY_PARALLEL_TOTAL=-1 \
              CYPRESS_INTERNAL_ENABLE_TELEMETRY="true" \
              $cmd yarn workspace @packages/<<parameters.package>> cypress:run:<<parameters.type>> --browser <<parameters.browser>> --record --parallel --group <<parameters.package>>-<<parameters.type>>
            else
              # external PR

              # To make `circleci tests` work correctly, we need to step into the package folder.
              cd packages/<<parameters.package>>

              if [[ <<parameters.type>> == 'ct' ]]; then
                # component tests are located side by side with the source codes.
                # for the app component tests, ignore specs that are known to cause failures on contributor PRs (see https://discuss.circleci.com/t/how-to-exclude-certain-files-from-circleci-test-globbing/41028)
                TESTFILES=$(find src -regextype posix-extended -name '*.cy.*' -not -regex '.*(FileMatch|PromoAction|SelectorPlayground|useDurationFormat|useTestingType|SpecPatterns).cy.*' | circleci tests split --total=$CIRCLE_NODE_TOTAL)
              else
                GLOB="cypress/e2e/**/*cy.*"
                TESTFILES=$(circleci tests glob "$GLOB" | circleci tests split --total=$CIRCLE_NODE_TOTAL)
              fi

              echo "Test files for this machine are $TESTFILES"

              # To run the `yarn` command, we need to walk out of the package folder.
              cd ../..

              DEBUG=<<parameters.debug>> \
              CYPRESS_CONFIG_ENV=production \
              PERCY_PARALLEL_NONCE=$CIRCLE_WORKFLOW_WORKSPACE_ID \
              PERCY_ENABLE=${PERCY_TOKEN:-0} \
              PERCY_PARALLEL_TOTAL=-1 \
              yarn workspace @packages/<<parameters.package>> cypress:run:<<parameters.type>> --browser <<parameters.browser>> --spec $TESTFILES
            fi
      - run:
          command: |
            if [[ <<parameters.package>> == 'app' && <<parameters.percy>> == 'true' && -d "packages/app/cypress/screenshots/runner/screenshot/screenshot.cy.tsx/percy" ]]; then
              PERCY_PARALLEL_NONCE=$CIRCLE_WORKFLOW_WORKSPACE_ID \
              PERCY_ENABLE=${PERCY_TOKEN:-0} \
              PERCY_PARALLEL_TOTAL=-1 \
              yarn percy upload packages/app/cypress/screenshots/runner/screenshot/screenshot.cy.tsx/percy
            else
              echo "skipping percy screenshots uploading"
            fi
      - store_test_results:
          path: /tmp/cypress
      - store-npm-logs

  run-system-tests:
    parameters:
      browser:
        description: browser shortname to target
        type: string
    steps:
      - restore_cached_workspace
      - restore_cached_system_tests_deps
      - when:
          condition:
            equal: [ webkit, << parameters.browser >> ]
          steps:
            - install-webkit-deps
      - run:
          name: Run system tests
          environment:
            CYPRESS_COMMERCIAL_RECOMMENDATIONS: '0'
          command: |
            ALL_SPECS=`circleci tests glob "/root/cypress/system-tests/test/*spec*"`
            SPECS=
            for file in $ALL_SPECS; do
              # filter out non_root tests, they have their own stage
              if [[ "$file" == *"non_root"* ]]; then
                echo "Skipping $file"
                continue
              fi
              SPECS="$SPECS $file"
            done
            SPECS=`echo $SPECS | xargs -n 1 | circleci tests split --split-by=timings`
            echo SPECS=$SPECS
            yarn workspace @tooling/system-tests test:ci $SPECS --browser <<parameters.browser>>
      - verify-mocha-results
      - store_test_results:
          path: /tmp/cypress
      - store_artifacts:
          path: /tmp/artifacts
      - store-npm-logs

  run-binary-system-tests:
    steps:
      - restore_cached_workspace
      - restore_cached_system_tests_deps
      - run:
          name: Run system tests
          environment:
            CYPRESS_COMMERCIAL_RECOMMENDATIONS: '0'
          command: |
            ALL_SPECS=`circleci tests glob "$HOME/cypress/system-tests/test-binary/*spec*"`
            SPECS=`echo $ALL_SPECS | xargs -n 1 | circleci tests split --split-by=timings`
            echo SPECS=$SPECS
            yarn workspace @tooling/system-tests test:ci $SPECS
      - verify-mocha-results
      - store_test_results:
          path: /tmp/cypress
      - store_artifacts:
          path: /tmp/artifacts
      - store-npm-logs

  store-npm-logs:
    description: Saves any NPM debug logs as artifacts in case there is a problem
    steps:
      - store_artifacts:
          path: ~/.npm/_logs

  post-install-comment:
    parameters:
      package_url_path:
        type: string
        default: npm-package-url.json
      binary_url_path:
        type: string
        default: binary-url.json
    description: Post GitHub comment with a blurb on how to install pre-release version
    steps:
      - run:
          name: Post pre-release install comment
          command: |
            node scripts/add-install-comment.js \
              --npm << parameters.package_url_path >> \
              --binary << parameters.binary_url_path >>

  verify-mocha-results:
    description: Double-check that Mocha tests ran as expected.
    parameters:
      expectedResultCount:
        description: The number of result files to expect, ie, the number of Mocha test suites that ran.
        type: integer
        ## by default, assert that at least 1 test ran
        default: 0
    steps:
      - run:
          name: 'Verify Mocha Results'
          command: |
            source ./scripts/ensure-node.sh
            yarn verify:mocha:results <<parameters.expectedResultCount>>

  clone-repo-and-checkout-branch:
    description: |
      Clones an external repo and then checks out the branch that matches the next version otherwise uses 'master' branch.
    parameters:
      repo:
        description: "Name of the github repo to clone like: cypress-example-kitchensink"
        type: string
      pull_request_id:
        description: Pull request number to check out before installing and testing
        type: integer
        default: 0
    steps:
      - restore_cached_binary
      - run:
          name: "Cloning test project and checking out release branch: <<parameters.repo>>"
          working_directory: /tmp/<<parameters.repo>>
          command: |
            git clone --depth 1 --no-single-branch https://github.com/cypress-io/<<parameters.repo>>.git .

            cd ~/cypress/..
            # install some deps for get-next-version
            npm i semver@7.3.2 conventional-recommended-bump@6.1.0 conventional-changelog-angular@5.0.12 minimist@1.2.5
            NEXT_VERSION=$(node ./cypress/scripts/get-next-version.js)
            cd -

            git checkout $NEXT_VERSION || true
      - when:
          condition: <<parameters.pull_request_id>>
          steps:
            - run:
                name: Check out PR <<parameters.pull_request_id>>
                working_directory: /tmp/<<parameters.repo>>
                command: |
                  git fetch origin pull/<<parameters.pull_request_id>>/head:pr-<<parameters.pull_request_id>>
                  git checkout pr-<<parameters.pull_request_id>>

  test-binary-against-rwa:
    description: |
      Takes the built binary and NPM package, clones the RWA repo
      and runs the new version of Cypress against it.
    parameters:
      repo:
        description: "Name of the github repo to clone like"
        type: string
        default: "cypress-realworld-app"
      browser:
        description: Name of the browser to use, like "electron", "chrome", "firefox"
        type: enum
        enum: ["", "electron", "chrome", "firefox"]
        default: ""
      command:
        description: Test command to run to start Cypress tests
        type: string
        default: "CYPRESS_INTERNAL_ENABLE_TELEMETRY=1 CYPRESS_RECORD_KEY=$MAIN_RECORD_KEY CYPRESS_PROJECT_ID=ypt4pf yarn cypress:run"
      # if the repo to clone and test is a monorepo, you can
      # run tests inside a specific subfolder
      folder:
        description: Subfolder to test in
        type: string
        default: ""
      # you can test new features in the test runner against recipes or other repos
      # by opening a pull request in those repos and running this test job
      # against a pull request number in the example repo
      pull_request_id:
        description: Pull request number to check out before installing and testing
        type: integer
        default: 0
      wait-on:
        description: Whether to use wait-on to wait on a server to be booted
        type: string
        default: ""
      server-start-command:
        description: Server start command for repo
        type: string
        default: "CI=true yarn start"
    steps:
      - clone-repo-and-checkout-branch:
          repo: <<parameters.repo>>
      - when:
          condition: <<parameters.pull_request_id>>
          steps:
            - run:
                name: Check out PR <<parameters.pull_request_id>>
                working_directory: /tmp/<<parameters.repo>>
                command: |
                  git fetch origin pull/<<parameters.pull_request_id>>/head:pr-<<parameters.pull_request_id>>
                  git checkout pr-<<parameters.pull_request_id>>
                  git log -n 2
      - run:
          command: yarn
          working_directory: /tmp/<<parameters.repo>>
      - run:
          name: Install Cypress
          working_directory: /tmp/<<parameters.repo>>
          # force installing the freshly built binary
          command: |
            CYPRESS_INSTALL_BINARY=~/cypress/cypress.zip npm i --legacy-peer-deps ~/cypress/cypress.tgz && [[ -f yarn.lock ]] && yarn
      - run:
          name: Print Cypress version
          working_directory: /tmp/<<parameters.repo>>
          command: npx cypress version
      - run:
          name: Types check 🧩 (maybe)
          working_directory: /tmp/<<parameters.repo>>
          command: yarn types
      - run:
          # NOTE: we do not need to wait for the vite dev server to start
          working_directory: /tmp/<<parameters.repo>>
          command: <<parameters.server-start-command>>
          background: true
      - when:
          condition: <<parameters.folder>>
          steps:
            - when:
                condition: <<parameters.browser>>
                steps:
                  - run:
                      name: Run tests using browser "<<parameters.browser>>"
                      working_directory: /tmp/<<parameters.repo>>/<<parameters.folder>>
                      command: |
                        <<parameters.command>> --browser <<parameters.browser>> --record false
            - unless:
                condition: <<parameters.browser>>
                steps:
                  - run:
                      name: Run tests using command
                      working_directory: /tmp/<<parameters.repo>>/<<parameters.folder>>
                      command: <<parameters.command>>
      - unless:
          condition: <<parameters.folder>>
          steps:
            - when:
                condition: <<parameters.browser>>
                steps:
                  - run:
                      name: Run tests using browser "<<parameters.browser>>"
                      working_directory: /tmp/<<parameters.repo>>
                      command: <<parameters.command>> --browser <<parameters.browser>> --record false
            - unless:
                condition: <<parameters.browser>>
                steps:
                  - run:
                      name: Run tests using command
                      working_directory: /tmp/<<parameters.repo>>
                      command: <<parameters.command>>
      - store-npm-logs

  test-binary-against-repo:
    description: |
      Takes the built binary and NPM package, clones given example repo
      and runs the new version of Cypress against it.
    parameters:
      repo:
        description: "Name of the github repo to clone like: cypress-example-kitchensink"
        type: string
      browser:
        description: Name of the browser to use, like "electron", "chrome", "firefox"
        type: enum
        enum: ["", "electron", "chrome", "firefox"]
        default: ""
      command:
        description: Test command to run to start Cypress tests
        type: string
        default: "npm run e2e"
      build-project:
        description: Should the project build script be executed
        type: boolean
        default: true
      # if the repo to clone and test is a monorepo, you can
      # run tests inside a specific subfolder
      folder:
        description: Subfolder to test in
        type: string
        default: ""
      # you can test new features in the test runner against recipes or other repos
      # by opening a pull request in those repos and running this test job
      # against a pull request number in the example repo
      pull_request_id:
        description: Pull request number to check out before installing and testing
        type: integer
        default: 0
      wait-on:
        description: Whether to use wait-on to wait on a server to be booted
        type: string
        default: ""
      server-start-command:
        description: Server start command for repo
        type: string
        default: "npm start --if-present"
    steps:
      - run:
          name: Install yarn if not already installed
          command: |
            yarn --version || npm i -g yarn
      - clone-repo-and-checkout-branch:
          repo: <<parameters.repo>>
          pull_request_id: <<parameters.pull_request_id>>
      - run:
          # Ensure we're installing the node-version for the cloned repo
          command: |
            if [[ -f .node-version ]]; then
              branch="<< pipeline.git.branch >>"

              externalBranchPattern='^pull\/[0-9]+'
              if [[ $branch =~ $externalBranchPattern ]]; then
                # We are unable to curl from the external PR branch location
                # so we fall back to develop
                branch="develop"
              fi

              curl -L https://raw.githubusercontent.com/cypress-io/cypress/$branch/scripts/ensure-node.sh --output ci-ensure-node.sh
            else
              # if no .node-version file exists, we no-op the node script and use the global yarn
              echo '' > ci-ensure-node.sh
            fi
          working_directory: /tmp/<<parameters.repo>>
      - run:
          # Install deps + Cypress binary with yarn if yarn.lock present
          command: |
            source ./ci-ensure-node.sh
            if [[ -f yarn.lock ]]; then
              yarn --frozen-lockfile
              CYPRESS_INSTALL_BINARY=~/cypress/cypress.zip yarn add -D ~/cypress/cypress.tgz
            else
              npm install
              CYPRESS_INSTALL_BINARY=~/cypress/cypress.zip npm install --legacy-peer-deps ~/cypress/cypress.tgz
            fi
          working_directory: /tmp/<<parameters.repo>>
      - run:
          name: Scaffold new config file
          working_directory: /tmp/<<parameters.repo>>
          environment:
            CYPRESS_INTERNAL_FORCE_SCAFFOLD: "1"
          command: |
            if [[ -f cypress.json ]]; then
              rm -rf cypress.json
              echo 'module.exports = { e2e: {} }' > cypress.config.js
            fi
      - run:
          name: Rename support file
          working_directory: /tmp/<<parameters.repo>>
          command: |
            if [[ -f cypress/support/index.js ]]; then
              mv cypress/support/index.js cypress/support/e2e.js
            fi
      - run:
          name: Print Cypress version
          working_directory: /tmp/<<parameters.repo>>
          command: |
            source ./ci-ensure-node.sh
            npx cypress version
      - run:
          name: Types check 🧩 (maybe)
          working_directory: /tmp/<<parameters.repo>>
          command: |
            source ./ci-ensure-node.sh
            [[ -f yarn.lock ]] && yarn types || npm run types --if-present
      - when:
          condition: <<parameters.build-project>>
          steps:
          - run:
              name: Build 🏗 (maybe)
              working_directory: /tmp/<<parameters.repo>>
              command: |
                source ./ci-ensure-node.sh
                [[ -f yarn.lock ]] && yarn build || npm run build --if-present
      - run:
          working_directory: /tmp/<<parameters.repo>>
          command: |
            source ./ci-ensure-node.sh
            <<parameters.server-start-command>>
          background: true
      - run:
          condition: <<parameters.wait-on>>
          name: "Waiting on server to boot: <<parameters.wait-on>>"
          command: |
            npx wait-on <<parameters.wait-on>> --timeout 120000
      - windows-install-chrome:
          browser: <<parameters.browser>>
      - when:
          condition: <<parameters.folder>>
          steps:
            - when:
                condition: <<parameters.browser>>
                steps:
                  - run:
                      name: Run tests using browser "<<parameters.browser>>"
                      working_directory: /tmp/<<parameters.repo>>/<<parameters.folder>>
                      command: |
                        <<parameters.command>> -- --browser <<parameters.browser>>
            - unless:
                condition: <<parameters.browser>>
                steps:
                  - run:
                      name: Run tests using command
                      working_directory: /tmp/<<parameters.repo>>/<<parameters.folder>>
                      command: <<parameters.command>>
      - unless:
          condition: <<parameters.folder>>
          steps:
            - when:
                condition: <<parameters.browser>>
                steps:
                  - run:
                      name: Run tests using browser "<<parameters.browser>>"
                      working_directory: /tmp/<<parameters.repo>>
                      command: |
                        source ./ci-ensure-node.sh
                        <<parameters.command>> -- --browser <<parameters.browser>>
            - unless:
                condition: <<parameters.browser>>
                steps:
                  - run:
                      name: Run tests using command
                      working_directory: /tmp/<<parameters.repo>>
                      command: |
                        source ./ci-ensure-node.sh
                        <<parameters.command>>
      - store-npm-logs

  check-if-binary-exists:
    steps:
      - run:
          name: Check if binary exists, exit if it does
          command: |
            source ./scripts/ensure-node.sh
            yarn gulp e2eTestScaffold
            yarn check-binary-on-cdn --version $(node ./scripts/get-next-version.js) --type binary --file cypress.zip

  build-and-package-binary:
    steps:
      - run:
          name: Check environment variables before code sign (if on Mac/Windows)
          # NOTE
          # our code sign works via electron-builder
          # by default, electron-builder will NOT sign app built in a pull request
          # even our internal one (!)
          # Usually this is not a problem, since we only build and test binary
          # built on the "develop" branch
          # but if you need to really build and sign a binary in a PR
          # set variable CSC_FOR_PULL_REQUEST=true
          command: |
            set -e
            NEEDS_CODE_SIGNING_WINDOWS=`node -p 'process.platform === "win32"'`
            NEEDS_CODE_SIGNING_MAC=`node -p 'process.platform === "darwin"'`

            if [[ "$NEEDS_CODE_SIGNING_MAC" == "true" ]]; then
              echo "Checking for required environment variables..."
              if [ -z "$CSC_LINK" ]; then
                echo "Need to provide environment variable CSC_LINK"
                echo "with base64 encoded certificate .p12 file"
                exit 1
              fi
              if [ -z "$CSC_KEY_PASSWORD" ]; then
                echo "Need to provide environment variable CSC_KEY_PASSWORD"
                echo "with password for unlocking certificate .p12 file"
                exit 1
              fi
              echo "Succeeded."
            elif [[ "$NEEDS_CODE_SIGNING_WINDOWS" == "true" ]]; then
              echo "Checking for required environment variables..."
              if [ -z "$WINDOWS_SIGN_USER_NAME" ]; then
                echo "Need to provide environment variable WINDOWS_SIGN_USER_NAME"
                echo "with password for fetching and signing certificate"
                exit 1
              fi
              if [ -z "$WINDOWS_SIGN_USER_PASSWORD" ]; then
                echo "Need to provide environment variable WINDOWS_SIGN_USER_PASSWORD"
                echo "for fetching and signing certificate"
                exit 1
              fi
              if [ -z "$WINDOWS_SIGN_CREDENTIAL_ID" ]; then
                echo "Need to provide environment variable WINDOWS_SIGN_CREDENTIAL_ID"
                echo "for identifying certificate"
                exit 1
              fi
              if [ -z "$WINDOWS_SIGN_USER_TOTP" ]; then
                echo "Need to provide environment variable WINDOWS_SIGN_USER_TOTP"
                echo "for signing certificate"
                exit 1
              fi
              echo "Succeeded."
            else
              echo "Not code signing for this platform"
            fi
      - run:
          name: Build the Cypress binary
          no_output_timeout: "45m"
          command: |
            source ./scripts/ensure-node.sh
            node --version
            if [[ `node ./scripts/get-platform-key.js` == 'linux-arm64' ]]; then
              # these are missing on Circle and there is no way to pre-install them on Arm
              sudo apt-get update
              sudo apt-get install -y libgtk2.0-0 libgtk-3-0 libgbm-dev libnotify-dev libgconf-2-4 libnss3 libxss1 libasound2 libxtst6 xauth xvfb
              DISABLE_SNAPSHOT_REQUIRE=1 yarn binary-build --version $(node ./scripts/get-next-version.js)
            else
              yarn binary-build --version $(node ./scripts/get-next-version.js)
            fi
      - run:
          name: Package the Cypress binary
          environment:
            DEBUG: electron-builder,electron-osx-sign*,electron-notarize*
          # notarization on Mac can take a while
          no_output_timeout: "45m"
          command: |
            source ./scripts/ensure-node.sh
            node --version
            if [[ `node ./scripts/get-platform-key.js` == 'linux-arm64' ]]; then
              # these are missing on Circle and there is no way to pre-install them on Arm
              sudo apt-get update
              sudo apt-get install -y libgtk2.0-0 libgtk-3-0 libgbm-dev libnotify-dev libgconf-2-4 libnss3 libxss1 libasound2 libxtst6 xauth xvfb
              DISABLE_SNAPSHOT_REQUIRE=1 yarn binary-package --version $(node ./scripts/get-next-version.js)
            else
              yarn binary-package --version $(node ./scripts/get-next-version.js)
            fi
      - run:
          name: Smoke Test the Cypress binary
          command: |
            source ./scripts/ensure-node.sh
            node --version
            yarn binary-smoke-test --version $(node ./scripts/get-next-version.js)
      - run:
          name: Zip the binary
          command: |
            if [[ $PLATFORM == 'linux' ]]; then
              # on Arm, CI runs as non-root, on x64 CI runs as root but there is no sudo binary
              if [[ `whoami` == 'root' ]]; then
                apt-get update && apt-get install -y zip
              else
                sudo apt-get update && sudo apt-get install -y zip
              fi
            fi
            source ./scripts/ensure-node.sh
            yarn binary-zip
      - store-npm-logs
      - persist_to_workspace:
          root: ~/
          paths:
            - cypress/cypress.zip

  trigger-publish-binary-pipeline:
    steps:
      - run:
          name: "Trigger publish-binary pipeline"
          command: |
            source ./scripts/ensure-node.sh
            echo $SHOULD_PERSIST_ARTIFACTS
            node ./scripts/binary/trigger-publish-binary-pipeline.js
      - persist_to_workspace:
          root: ~/
          paths:
            - triggered_pipeline.json

  build-cypress-npm-package:
    parameters:
      executor:
        type: executor
        default: cy-doc
    steps:
      - run:
          name: Bump NPM version
          command: |
            source ./scripts/ensure-node.sh
            yarn get-next-version --npm
      - run:
          name: Build NPM package
          command: |
            source ./scripts/ensure-node.sh
            yarn lerna run build-cli
      - run:
          command: ls -la types
          working_directory: cli/build
      - run:
          command: ls -la vue vue2 mount-utils react
          working_directory: cli/build
      - unless:
          condition:
            equal: [ *windows-executor, << parameters.executor >> ]
          steps:
            - run:
                name: list NPM package contents
                command: |
                  source ./scripts/ensure-node.sh
                  yarn workspace cypress size
      - run:
          name: pack NPM package
          working_directory: cli/build
          command: yarn pack --filename ../../cypress.tgz
      - run:
          name: list created NPM package
          command: ls -l
      - store-npm-logs
      - persist_to_workspace:
          root: ~/
          paths:
            - cypress/cypress.tgz

  upload-build-artifacts:
    steps:
      - run: ls -l
      - run:
          name: Upload unique binary to S3
          command: |
            node scripts/binary.js upload-build-artifact \
              --type binary \
              --file cypress.zip \
              --version $(node -p "require('./package.json').version")
      - run:
          name: Upload NPM package to S3
          command: |
            node scripts/binary.js upload-build-artifact \
              --type npm-package \
              --file cypress.tgz \
              --version $(node -p "require('./package.json').version")
      - store-npm-logs
      - run: ls -l
      - run: cat binary-url.json
      - run: cat npm-package-url.json
      - persist_to_workspace:
          root: ~/
          paths:
            - cypress/binary-url.json
            - cypress/npm-package-url.json

  update_known_hosts:
    description: Ensures that we have the latest Git public keys to prevent git+ssh from failing.
    steps:
    - run:
        name: Update known_hosts with github.com keys
        command: |
          mkdir -p ~/.ssh
          ssh-keyscan github.com >> ~/.ssh/known_hosts

jobs:
  ## Checks if we already have a valid cache for the node_modules_install and if it has,
  ## skips ahead to the build step, otherwise installs and caches the node_modules
  node_modules_install:
    <<: *defaults
    parameters:
      <<: *defaultsParameters
      resource_class:
        type: string
        default: medium
      build-better-sqlite3:
        type: boolean
        default: false
    resource_class: << parameters.resource_class >>
    steps:
      - update_known_hosts
      - checkout
      - install-required-node
      - verify-build-setup:
          executor: << parameters.executor >>
      - persist_to_workspace:
          root: ~/
          paths:
            - cypress
            - .ssh
            - .nvm # mac / linux
            - ProgramData/nvm # windows
      - caching-dependency-installer:
          only-cache-for-root-user: <<parameters.only-cache-for-root-user>>
          build-better-sqlite3: <<parameters.build-better-sqlite3>>
      - store-npm-logs

  ## restores node_modules from previous step & builds if first step skipped
  build:
    <<: *defaults
    parameters:
      <<: *defaultsParameters
      resource_class:
        type: string
        default: large
    resource_class: << parameters.resource_class >>
    steps:
      - restore_cached_workspace
      - run:
          name: Top level packages
          command: yarn list --depth=0 || true
      - run:
          name: Check env canaries on Linux
          command: |
            # only Docker has the required env data for this
            if [[ $CI_DOCKER == 'true' ]]; then
              node ./scripts/circle-env.js --check-canaries
            fi
      - build-and-persist
      - store-npm-logs

  lint:
    <<: *defaults
    steps:
      - restore_cached_workspace
      - run:
          name: Linting 🧹
          command: |
            yarn clean
            git clean -df
            yarn lint
      - run:
          name: cypress info (dev)
          command: node cli/bin/cypress info --dev
      - store-npm-logs

  check-ts:
    <<: *defaults
    steps:
      - restore_cached_workspace
      - install-required-node
      - run:
          name: Check TS Types
          command: NODE_OPTIONS=--max_old_space_size=4096 yarn check-ts --concurrency=1

  # a special job that closes the Percy build started by the required jobs
  percy-finalize:
    <<: *defaults
    resource_class: small
    parameters:
      <<: *defaultsParameters
      required_env_var:
        type: env_var_name
    steps:
      - restore_cached_workspace
      - run:
          # if this is an external pull request, the environment variables
          # are NOT set for security reasons, thus no need to to finalize Percy,
          # since there will be no visual tests
          name: Check if <<parameters.required_env_var>> is set
          command: |
            if [[ -v <<parameters.required_env_var>> ]]; then
              echo "Internal PR, good to go"
            else
              echo "This is an external PR, cannot access other services"
              circleci-agent step halt
            fi
      - run:
          # Sometimes, even though all the circle jobs have finished, Percy times out during `build:finalize`
          # If all other jobs finish but `build:finalize` fails, we retry it once
          name: Finalize percy build - allows single retry
          command: |
            PERCY_PARALLEL_NONCE=$CIRCLE_WORKFLOW_WORKSPACE_ID \
            yarn percy build:finalize || yarn percy build:finalize

  ready-to-release:
    <<: *defaults
    resource_class: small
    parameters:
      <<: *defaultsParameters
    steps:
      - run:
          name: Ready to release
          command: echo 'Ready to release'

  cli-visual-tests:
    <<: *defaults
    resource_class: small
    steps:
      - restore_cached_workspace
      - run: mkdir -p cli/visual-snapshots
      - run:
          command: node cli/bin/cypress info --dev | yarn --silent term-to-html | node scripts/sanitize --type cli-info > cli/visual-snapshots/cypress-info.html
          environment:
            FORCE_COLOR: 2
      - run:
          command: node cli/bin/cypress help | yarn --silent term-to-html > cli/visual-snapshots/cypress-help.html
          environment:
            FORCE_COLOR: 2
      - store_artifacts:
          path: cli/visual-snapshots
      - run:
          name: Upload CLI snapshots for diffing
          command: |
            PERCY_PARALLEL_NONCE=$CIRCLE_WORKFLOW_WORKSPACE_ID \
            PERCY_ENABLE=${PERCY_TOKEN:-0} \
            PERCY_PARALLEL_TOTAL=-1 \
            yarn percy snapshot ./cli/visual-snapshots

  v8-integration-tests:
    <<: *defaults
    parameters:
      <<: *defaultsParameters
      resource_class:
        type: string
        default: medium
    resource_class: << parameters.resource_class >>
    parallelism: 1
    steps:
      - restore_cached_workspace
      - restore_cached_system_tests_deps
      # TODO: Remove this once we switch off self-hosted M1 runners
      - when:
          condition:
            equal: [ *darwin-arm64-executor, << parameters.executor >> ]
          steps:
            - run: rm -f /tmp/cypress/junit/*
      - unless:
          condition:
            or:
              - equal: [ *linux-arm64-executor, << parameters.executor >> ] # TODO: Figure out how to support linux-arm64 when we get to linux arm64 build: https://github.com/cypress-io/cypress/issues/23557
          steps:
            - run:
                name: Run v8 integration tests
                command: |
                  source ./scripts/ensure-node.sh
                  yarn test-integration --scope "'@tooling/{packherd,v8-snapshot,electron-mksnapshot}'"
            - verify-mocha-results:
                expectedResultCount: 3
      - when:
          condition:
            or:
              - equal: [ *linux-arm64-executor, << parameters.executor >> ]
          steps:
            - run:
                name: Run v8 integration tests
                command: |
                  source ./scripts/ensure-node.sh
                  yarn test-integration --scope "'@tooling/packherd'"
            - verify-mocha-results:
                expectedResultCount: 1
      - store_test_results:
          path: /tmp/cypress
      - store-npm-logs

  driver-integration-memory-tests:
    <<: *defaults
    parameters:
      <<: *defaultsParameters
      resource_class:
        type: string
        default: medium
    resource_class: << parameters.resource_class >>
    parallelism: 1
    steps:
      - restore_cached_workspace
      - run:
          name: Driver memory tests in Electron
          environment:
            CYPRESS_CONFIG_ENV: production
          command: |
            echo Current working directory is $PWD
            node --version
            if [[ `node ../../scripts/get-platform-key.js` == 'linux-arm64' ]]; then
              # these are missing on Circle and there is no way to pre-install them on Arm
              sudo apt-get update
              sudo apt-get install -y libgbm-dev
            fi

            CYPRESS_INTERNAL_MEMORY_SAVE_STATS=true \
            DEBUG=cypress*memory \
            yarn cypress:run --browser electron --spec "cypress/e2e/memory/*.cy.*"
          working_directory: packages/driver
      - store_test_results:
          path: /tmp/cypress
      - store-npm-logs
      - store_artifacts:
          path: packages/driver/cypress/logs/memory

  unit-tests:
    <<: *defaults
    parameters:
      <<: *defaultsParameters
      resource_class:
        type: string
        default: medium
    resource_class: << parameters.resource_class >>
    parallelism: 1
    steps:
      - restore_cached_workspace
      - when:
          condition:
            # several snapshots fails for windows due to paths.
            # until these are fixed, run the tests that are working.
            equal: [ *windows-executor, << parameters.executor >> ]
          steps:
            - run: yarn test-scripts scripts/**/*spec.js
      - unless:
          condition:
            equal: [ *windows-executor, << parameters.executor >> ]
          steps:
            - run: yarn test-scripts
            # run unit tests from each individual package
            - run: yarn test
            # run type checking for each individual package
            - run: yarn lerna run types
            - verify-mocha-results:
                expectedResultCount: 19
      - store_test_results:
          path: /tmp/cypress
      # CLI tests generate HTML files with sample CLI command output
      - store_artifacts:
          path: cli/test/html
      - store_artifacts:
          path: packages/errors/__snapshot-images__
      - store-npm-logs

  verify-release-readiness:
    <<: *defaults
    resource_class: small
    parallelism: 1
    environment:
      GITHUB_TOKEN: $GH_TOKEN
    steps:
      - restore_cached_workspace
      - update_known_hosts
      - run: yarn test-npm-package-release-script
      - run: node ./scripts/semantic-commits/validate-binary-changelog.js
      - store_artifacts:
          path: /tmp/releaseData

  lint-types:
    <<: *defaults
    parallelism: 1
    steps:
      - restore_cached_workspace
      - run:
          command: ls -la types
          working_directory: cli
      - run:
          command: ls -la chai
          working_directory: cli/types
      - run:
          name: "Lint types 🧹"
          command: yarn workspace cypress dtslint
      - store-npm-logs

  server-unit-tests:
    <<: *defaults
    parallelism: 1
    steps:
      - restore_cached_workspace
      - run: yarn test-unit --scope @packages/server
      - verify-mocha-results:
          expectedResultCount: 1
      - store_test_results:
          path: /tmp/cypress
      - store-npm-logs

  server-unit-tests-cloud-environment:
    <<: *defaults
    parameters:
      <<: *defaultsParameters
      resource_class:
        type: string
        default: medium
    resource_class: << parameters.resource_class >>
    parallelism: 1
    steps:
      - restore_cached_workspace
      # TODO: Remove this once we switch off self-hosted M1 runners
      - when:
          condition:
            equal: [ *darwin-arm64-executor, << parameters.executor >> ]
          steps:
            - run: rm -f /tmp/cypress/junit/*
      - run: yarn workspace @packages/server test-unit cloud/environment_spec.ts
      - verify-mocha-results:
          expectedResultCount: 1
      - store_test_results:
          path: /tmp/cypress
      - store-npm-logs

  server-integration-tests:
    <<: *defaults
    parallelism: 1
    steps:
      - restore_cached_workspace
      - run: yarn test-integration --scope @packages/server
      - verify-mocha-results:
          expectedResultCount: 1
      - store_test_results:
          path: /tmp/cypress
      - store-npm-logs

  server-performance-tests:
    <<: *defaults
    steps:
      - restore_cached_workspace
      - run:
          command: yarn workspace @packages/server test-performance
      - verify-mocha-results:
          expectedResultCount: 1
      - store_test_results:
          path: /tmp/cypress
      - store_artifacts:
          path: /tmp/artifacts
      - store-npm-logs

  system-tests-node-modules-install:
    <<: *defaults
    steps:
      - restore_cached_workspace
      - update_cached_system_tests_deps

  binary-system-tests:
    parallelism: 2
    working_directory: ~/cypress
    environment:
      <<: *defaultsEnvironment
      PLATFORM: linux
    machine:
      # using `machine` gives us a Linux VM that can run Docker
      image: ubuntu-2004:202111-02
      docker_layer_caching: true
    resource_class: medium
    steps:
      - maybe_skip_binary_jobs
      - run-binary-system-tests

  system-tests-chrome:
    <<: *defaults
    parallelism: 8
    steps:
      - run-system-tests:
          browser: chrome

  system-tests-electron:
    <<: *defaults
    parallelism: 8
    steps:
      - run-system-tests:
          browser: electron

  system-tests-firefox:
    <<: *defaults
    parallelism: 8
    steps:
      - run-system-tests:
          browser: firefox

  system-tests-webkit:
    <<: *defaults
    parallelism: 8
    steps:
      - run-system-tests:
          browser: webkit

  system-tests-non-root:
    <<: *defaults
    steps:
      - restore_cached_workspace
      - run:
          environment:
            CYPRESS_COMMERCIAL_RECOMMENDATIONS: '0'
          command: yarn workspace @tooling/system-tests test:ci "test/non_root*spec*" --browser electron
      - verify-mocha-results
      - store_test_results:
          path: /tmp/cypress
      - store_artifacts:
          path: /tmp/artifacts
      - store-npm-logs

  run-frontend-shared-component-tests-chrome:
    <<: *defaults
    parameters:
      <<: *defaultsParameters
      percy:
        type: boolean
        default: false
    parallelism: 3
    steps:
      - run-new-ui-tests:
          browser: chrome
          percy: << parameters.percy >>
          package: frontend-shared
          type: ct

  run-launchpad-component-tests-chrome:
    <<: *defaults
    parameters:
      <<: *defaultsParameters
      percy:
        type: boolean
        default: false
    parallelism: 7
    steps:
      - run-new-ui-tests:
          browser: chrome
          percy: << parameters.percy >>
          package: launchpad
          type: ct
          # debug: cypress:*,engine:socket

  run-launchpad-integration-tests-chrome:
    <<: *defaults
    parameters:
      <<: *defaultsParameters
      resource_class:
        type: string
        default: medium
      percy:
        type: boolean
        default: false
    resource_class: << parameters.resource_class >>
    parallelism: 3
    steps:
      - run-new-ui-tests:
          browser: chrome
          percy: << parameters.percy >>
          package: launchpad
          type: e2e

  run-app-component-tests-chrome:
    <<: *defaults
    parameters:
      <<: *defaultsParameters
      percy:
        type: boolean
        default: false
    parallelism: 7
    steps:
      - run-new-ui-tests:
          browser: chrome
          percy: << parameters.percy >>
          package: app
          type: ct

  run-app-integration-tests-chrome:
    <<: *defaults
    parameters:
      <<: *defaultsParameters
      resource_class:
        type: string
        default: large
      percy:
        type: boolean
        default: false
    resource_class: << parameters.resource_class >>
    parallelism: 8
    steps:
      - run-new-ui-tests:
          browser: chrome
          percy: << parameters.percy >>
          package: app
          type: e2e

  driver-integration-tests-chrome:
    <<: *defaults
    parallelism: 5
    steps:
      - run-driver-integration-tests:
          browser: chrome
          install-chrome-channel: stable

  driver-integration-tests-chrome-beta:
    <<: *defaults
    parallelism: 5
    steps:
      - run-driver-integration-tests:
          browser: chrome:beta
          install-chrome-channel: beta

  driver-integration-tests-firefox:
    <<: *defaults
    parallelism: 5
    steps:
      - run-driver-integration-tests:
          browser: firefox

  driver-integration-tests-electron:
    <<: *defaults
    parallelism: 5
    steps:
      - run-driver-integration-tests:
          browser: electron

  driver-integration-tests-webkit:
    <<: *defaults
    resource_class: medium+
    parallelism: 5
    steps:
      - run-driver-integration-tests:
          browser: webkit

  run-reporter-component-tests-chrome:
    <<: *defaults
    parameters:
      <<: *defaultsParameters
      percy:
        type: boolean
        default: false
    parallelism: 2
    steps:
      - run-new-ui-tests:
          browser: chrome
          percy: << parameters.percy >>
          package: reporter
          type: ct

  reporter-integration-tests:
    <<: *defaults
    parallelism: 3
    steps:
      - restore_cached_workspace
      - run:
          command: yarn build-for-tests
          working_directory: packages/reporter
      - run:
          command: |
            CYPRESS_CONFIG_ENV=production \
            CYPRESS_RECORD_KEY=$MAIN_RECORD_KEY \
            PERCY_PARALLEL_NONCE=$CIRCLE_WORKFLOW_WORKSPACE_ID \
            PERCY_ENABLE=${PERCY_TOKEN:-0} \
            PERCY_PARALLEL_TOTAL=-1 \
            yarn percy exec --parallel -- -- \
            yarn cypress:run --record --parallel --group reporter --runner-ui
          working_directory: packages/reporter
      - verify-mocha-results
      - store_test_results:
          path: /tmp/cypress
      - store_artifacts:
          path: /tmp/artifacts
      - store-npm-logs

  run-webpack-dev-server-integration-tests:
    <<: *defaults
    parallelism: 2
    steps:
      - restore_cached_workspace
      - restore_cached_system_tests_deps
      - run:
          command: |
            CYPRESS_CONFIG_ENV=production \
            CYPRESS_RECORD_KEY=$MAIN_RECORD_KEY \
            PERCY_PARALLEL_NONCE=$CIRCLE_WORKFLOW_WORKSPACE_ID \
            PERCY_ENABLE=${PERCY_TOKEN:-0} \
            PERCY_PARALLEL_TOTAL=-1 \
            yarn percy exec --parallel -- -- \
            yarn cypress:run --record --parallel --group webpack-dev-server
          working_directory: npm/webpack-dev-server
      - store_test_results:
          path: /tmp/cypress
      - store_artifacts:
          path: /tmp/artifacts
      - store-npm-logs

  run-vite-dev-server-integration-tests:
    <<: *defaults
    # parallelism: 3 TODO: Add parallelism once we have more specs
    steps:
      - restore_cached_workspace
      - restore_cached_system_tests_deps
      - run:
          command: |
            CYPRESS_CONFIG_ENV=production \
            CYPRESS_RECORD_KEY=$MAIN_RECORD_KEY \
            PERCY_PARALLEL_NONCE=$CIRCLE_WORKFLOW_WORKSPACE_ID \
            PERCY_ENABLE=${PERCY_TOKEN:-0} \
            PERCY_PARALLEL_TOTAL=-1 \
            yarn percy exec --parallel -- -- \
            yarn cypress:run --record --parallel --group vite-dev-server
          working_directory: npm/vite-dev-server
      - store_test_results:
          path: /tmp/cypress
      - store_artifacts:
          path: /tmp/artifacts
      - store-npm-logs

  npm-webpack-preprocessor:
    <<: *defaults
    steps:
      - restore_cached_workspace
      - run:
          name: Build
          command: yarn lerna run build --scope @cypress/webpack-preprocessor
      - run:
          name: Run tests
          command: yarn workspace @cypress/webpack-preprocessor test
      - store-npm-logs

  npm-webpack-dev-server:
    <<: *defaults
    steps:
      - restore_cached_workspace
      - restore_cached_system_tests_deps
      - run:
          name: Run tests
          command: yarn workspace @cypress/webpack-dev-server test
      - run:
          name: Run tests
          command: yarn workspace @cypress/webpack-dev-server test

  npm-vite-dev-server:
    <<: *defaults
    steps:
      - restore_cached_workspace
      - run:
          name: Run tests
          command: yarn test
          working_directory: npm/vite-dev-server
      - store_test_results:
          path: npm/vite-dev-server/test_results
      - store-npm-logs

  npm-webpack-batteries-included-preprocessor:
    <<: *defaults
    resource_class: small
    steps:
      - restore_cached_workspace
      - run:
          name: Run tests
          command: yarn workspace @cypress/webpack-batteries-included-preprocessor test

  npm-vue:
    <<: *defaults
    steps:
      - restore_cached_workspace
      - run:
          name: Build
          command: yarn lerna run build --scope @cypress/vue
      - store_test_results:
          path: npm/vue/test_results
      - store_artifacts:
          path: npm/vue/test_results
      - store-npm-logs

  npm-angular:
    <<: *defaults
    steps:
      - restore_cached_workspace
      - run:
          name: Build
          command: yarn lerna run build --scope @cypress/angular
      - store-npm-logs

  npm-puppeteer-unit-tests:
    <<: *defaults
    steps:
      - restore_cached_workspace
      - run:
          name: Build
          command: yarn lerna run build --scope @cypress/puppeteer
      - run:
          name: Run tests
          command: yarn test
          working_directory: npm/puppeteer
      - store_test_results:
          path: npm/puppeteer/test_results
      - store_artifacts:
          path: npm/puppeteer/test_results
      - store-npm-logs

  npm-puppeteer-cypress-tests:
    <<: *defaults
    resource_class: small
    steps:
      - restore_cached_workspace
      - restore_cached_system_tests_deps
      - run:
          command: yarn cypress:run
          working_directory: npm/puppeteer
      - store_test_results:
          path: /tmp/cypress
      - store_artifacts:
          path: /tmp/artifacts
      - store-npm-logs

  npm-react:
    <<: *defaults
    steps:
      - restore_cached_workspace
      - run:
          name: Build
          command: yarn lerna run build --scope @cypress/react
      - run:
          name: Run tests
          command: yarn test
          working_directory: npm/react
      - store_test_results:
          path: npm/react/test_results
      - store_artifacts:
          path: npm/react/test_results
      - store-npm-logs

  npm-vite-plugin-cypress-esm:
    <<: *defaults
    steps:
      - restore_cached_workspace
      - run:
          name: Build
          command: yarn lerna run build --scope @cypress/vite-plugin-cypress-esm
      - run:
          name: Run tests
          command: yarn test
          working_directory: npm/vite-plugin-cypress-esm
      - store_test_results:
          path: npm/vite-plugin-cypress-esm/test_results
      - store_artifacts:
          path: npm/vite-plugin-cypress-esm/test_results
      - store-npm-logs

  npm-mount-utils:
    <<: *defaults
    steps:
      - restore_cached_workspace
      - run:
          name: Build
          command: yarn lerna run build --scope @cypress/mount-utils
      - store-npm-logs

  npm-grep:
    <<: *defaults
    resource_class: small
    steps:
      - restore_cached_workspace
      - run:
          name: Run tests
          command: yarn workspace @cypress/grep cy:run
      - store_test_results:
          path: npm/grep/test_results
      - store_artifacts:
          path: npm/grep/test_results
      - store-npm-logs

  npm-eslint-plugin-dev:
    <<: *defaults
    steps:
      - restore_cached_workspace
      - run:
          name: Run tests
          command: yarn workspace @cypress/eslint-plugin-dev test

  npm-cypress-schematic:
    <<: *defaults
    steps:
      - restore_cached_workspace
      - run:
          name: Build + Install
          command: |
            yarn lerna run build --scope @cypress/schematic
      - run:
          name: Run unit tests
          command: |
            yarn test
          working_directory: npm/cypress-schematic
      - store-npm-logs

  npm-release:
    <<: *defaults
    resource_class: medium+
    steps:
      - restore_cached_workspace
      - run:
          name: Release packages after all jobs pass
          command: yarn npm-release

  create-build-artifacts:
    <<: *defaults
    parameters:
      <<: *defaultsParameters
      resource_class:
        type: string
        default: xlarge
    resource_class: << parameters.resource_class >>
    steps:
      - restore_cached_workspace
      - check-if-binary-exists
      - build-and-package-binary
      - build-cypress-npm-package:
          executor: << parameters.executor >>
      - setup_should_persist_artifacts
      - verify_should_persist_artifacts
      - upload-build-artifacts
      - post-install-comment

  create-and-trigger-packaging-artifacts:
    <<: *defaults
    parameters:
      <<: *defaultsParameters
      resource_class:
        type: string
        default: small
    resource_class: << parameters.resource_class >>
    steps:
      - maybe_skip_binary_jobs
      - restore_cached_workspace
      - check-if-binary-exists
      - setup_should_persist_artifacts
      - trigger-publish-binary-pipeline

  get-published-artifacts:
    <<: *defaults
    parameters:
      <<: *defaultsParameters
      resource_class:
        type: string
        default: large
    resource_class: << parameters.resource_class >>
    steps:
      - maybe_skip_binary_jobs
      - restore_cached_workspace
      - run:
          name: Check pipeline info
          command: cat ~/triggered_pipeline.json
      - setup_should_persist_artifacts
      - run:
          name: Download binary artifacts
          command: |
            source ./scripts/ensure-node.sh
            node ./scripts/binary/get-published-artifacts.js --pipelineInfo ~/triggered_pipeline.json --platformKey $(node ./scripts/get-platform-key.js)
      - persist_to_workspace:
          root: ~/
          paths:
            - cypress/cypress.zip
            - cypress/cypress.tgz
      - verify_should_persist_artifacts
      - persist_to_workspace:
          root: ~/
          paths:
            - cypress/binary-url.json
            - cypress/npm-package-url.json
      - post-install-comment:
          package_url_path: ~/cypress/npm-package-url.json
          binary_url_path: ~/cypress/binary-url.json

  test-kitchensink:
    <<: *defaults
    parameters:
      <<: *defaultsParameters
      resource_class:
        type: string
        default: medium+
    resource_class: << parameters.resource_class >>
    steps:
      - restore_cached_workspace
      - clone-repo-and-checkout-branch:
          repo: cypress-example-kitchensink
      - install-required-node
      - run:
          name: Install prod dependencies
          command: yarn --production --ignore-engines
          working_directory: /tmp/cypress-example-kitchensink
      - run:
          name: Example server
          command: yarn start
          working_directory: /tmp/cypress-example-kitchensink
          background: true
      - run:
          name: Run Kitchensink example project
          command: |
            yarn cypress:run --project /tmp/cypress-example-kitchensink
      - store-npm-logs

  test-kitchensink-against-staging:
    <<: *defaults
    steps:
      - restore_cached_workspace
      - clone-repo-and-checkout-branch:
          repo: cypress-example-kitchensink
      - install-required-node
      - run:
          name: Install prod dependencies
          command: yarn --production
          working_directory: /tmp/cypress-example-kitchensink
      - run:
          name: Example server
          command: yarn start
          working_directory: /tmp/cypress-example-kitchensink
          background: true
      - run:
          name: Run Kitchensink example project
          command: |
            CYPRESS_PROJECT_ID=$TEST_KITCHENSINK_PROJECT_ID \
            CYPRESS_RECORD_KEY=$TEST_KITCHENSINK_RECORD_KEY \
            CYPRESS_INTERNAL_ENV=staging \
            yarn cypress:run --project /tmp/cypress-example-kitchensink --record
      - store-npm-logs

  test-against-staging:
    <<: *defaults
    steps:
      - restore_cached_workspace
      - clone-repo-and-checkout-branch:
          repo: cypress-test-tiny
      - run:
          name: Run test project
          command: |
            CYPRESS_PROJECT_ID=$TEST_TINY_PROJECT_ID \
            CYPRESS_RECORD_KEY=$TEST_TINY_RECORD_KEY \
            CYPRESS_INTERNAL_ENV=staging \
            yarn cypress:run --project /tmp/cypress-test-tiny --record
      - store-npm-logs

  test-npm-module-and-verify-binary:
    <<: *defaults
    steps:
      - restore_cached_workspace
      # make sure we have cypress.zip received
      - run: ls -l
      - run: ls -l cypress.zip cypress.tgz
      - run: mkdir test-binary
      - run:
          name: Create new NPM package
          working_directory: test-binary
          command: npm init -y
      - run:
          # install NPM from built NPM package folder
          name: Install Cypress
          working_directory: test-binary
          # force installing the freshly built binary
          command: CYPRESS_INSTALL_BINARY=/root/cypress/cypress.zip npm i /root/cypress/cypress.tgz
      - run:
          name: Cypress version
          working_directory: test-binary
          command: $(yarn bin cypress) version
      - run:
          name: Verify Cypress binary
          working_directory: test-binary
          command: $(yarn bin cypress) verify
      - run:
          name: Cypress help
          working_directory: test-binary
          command: $(yarn bin cypress) help
      - run:
          name: Cypress info
          working_directory: test-binary
          command: $(yarn bin cypress) info
      - store-npm-logs

  test-npm-module-on-minimum-node-version:
    <<: *defaults
    resource_class: small
    docker:
      - image: cypress/base-internal:18.17.1
    steps:
      - maybe_skip_binary_jobs
      - restore_workspace_binaries
      - run: mkdir test-binary
      - run:
          name: Create new NPM package
          working_directory: test-binary
          command: npm init -y
      - run:
          name: Install Cypress
          working_directory: test-binary
          command: CYPRESS_INSTALL_BINARY=/root/cypress/cypress.zip npm install /root/cypress/cypress.tgz
      - run:
          name: Verify Cypress binary
          working_directory: test-binary
          command: npx cypress verify
      - run:
          name: Print Cypress version
          working_directory: test-binary
          command: npx cypress version
      - run:
          name: Cypress info
          working_directory: test-binary
          command: npx cypress info

  test-types-cypress-and-jest:
    parameters:
      executor:
        description: Executor name to use
        type: executor
        default: cy-doc
      wd:
        description: Working directory, should be OUTSIDE cypress monorepo folder
        type: string
        default: /root/test-cypress-and-jest
    <<: *defaults
    resource_class: small
    steps:
      - maybe_skip_binary_jobs
      - restore_workspace_binaries
      - run: mkdir <<parameters.wd>>
      - run:
          name: Create new NPM package ⚗️
          working_directory: <<parameters.wd>>
          command: npm init -y
      - run:
          name: Install dependencies 📦
          working_directory: <<parameters.wd>>
          environment:
            CYPRESS_INSTALL_BINARY: /root/cypress/cypress.zip
          # let's install Cypress, Jest and any other package that might conflict
          # https://github.com/cypress-io/cypress/issues/6690

          # Todo: Add `jest` back into the list once https://github.com/yargs/yargs-parser/issues/452
          # is resolved.
          command: |
            npm install /root/cypress/cypress.tgz \
              typescript @types/jest enzyme @types/enzyme
      - run:
          name: Test types clash ⚔️
          working_directory: <<parameters.wd>>
          command: |
            echo "console.log('hello world')" > hello.ts
            npx tsc hello.ts --noEmit

  test-full-typescript-project:
    parameters:
      executor:
        description: Executor name to use
        type: executor
        default: cy-doc
    <<: *defaults
    resource_class: small
    steps:
      - maybe_skip_binary_jobs
      - restore_workspace_binaries
      - clone-repo-and-checkout-branch:
          repo: cypress-test-tiny
      - run:
          name: Checkout Typescript Example
          working_directory: /tmp/cypress-test-tiny
          command: |
            git checkout full-typescript
      - run:
          name: Install dependencies 📦
          working_directory: /tmp/cypress-test-tiny
          environment:
            CYPRESS_INSTALL_BINARY: /root/cypress/cypress.zip
          command: |
            npm install /root/cypress/cypress.tgz typescript
      - run:
          name: Run project tests 🗳
          working_directory: /tmp/cypress-test-tiny
          command: npm run cypress:run

  # install NPM + binary zip and run against staging API
  test-binary-against-staging:
    <<: *defaults
    steps:
      - restore_workspace_binaries
      - clone-repo-and-checkout-branch:
          repo: cypress-test-tiny
      - run:
          name: Install Cypress
          working_directory: /tmp/cypress-test-tiny
          # force installing the freshly built binary
          command: CYPRESS_INSTALL_BINARY=~/cypress/cypress.zip npm i --legacy-peer-deps ~/cypress/cypress.tgz
      - run:
          name: Run test project
          working_directory: /tmp/cypress-test-tiny
          command: |
            CYPRESS_PROJECT_ID=$TEST_TINY_PROJECT_ID \
            CYPRESS_RECORD_KEY=$TEST_TINY_RECORD_KEY \
            CYPRESS_INTERNAL_ENV=staging \
            $(yarn bin cypress) run --record
      - store-npm-logs

  test-binary-against-recipes-firefox:
    <<: *defaults
    steps:
      - test-binary-against-repo:
          repo: cypress-example-recipes
          command: npm run test:ci:firefox
          browser: firefox

  test-binary-against-recipes-chrome:
    <<: *defaults
    steps:
      - test-binary-against-repo:
          repo: cypress-example-recipes
          command: npm run test:ci:chrome
          browser: chrome

  test-binary-against-recipes:
    <<: *defaults
    parallelism: 4
    steps:
      - test-binary-against-repo:
          repo: cypress-example-recipes
          # Split the specs up across 4 different machines to run in parallel
          command: npm run test:ci -- --chunk $CIRCLE_NODE_INDEX --total-chunks $CIRCLE_NODE_TOTAL
          browser: electron

  # This is a special job. It allows you to test the current
  # built test runner against a pull request in the repo
  # cypress-example-recipes.
  # Imagine you are working on a feature and want to show / test a recipe
  # You would need to run the built test runner before release
  # against a PR that cannot be merged until the new version
  # of the test runner is released.
  # Use:
  #   specify pull request number
  #   and the recipe folder

  # test-binary-against-recipe-pull-request:
  #   <<: *defaults
  #   steps:
  #     # test a specific pull request by number from cypress-example-recipes
  #     - test-binary-against-repo:
  #         repo: cypress-example-recipes
  #         command: npm run test:ci
  #         pull_request_id: 515
  #         folder: examples/fundamentals__typescript

  test-binary-against-kitchensink:
    <<: *defaults
    steps:
      - maybe_skip_binary_jobs
      - test-binary-against-repo:
          repo: cypress-example-kitchensink
          browser: electron

  test-binary-against-kitchensink-firefox:
    <<: *defaults
    steps:
      - test-binary-against-repo:
          repo: cypress-example-kitchensink
          browser: firefox

  test-binary-against-kitchensink-chrome:
    <<: *defaults
    steps:
      - test-binary-against-repo:
          repo: cypress-example-kitchensink
          browser: chrome

  test-binary-against-todomvc-firefox:
    <<: *defaults
    steps:
      - test-binary-against-repo:
          repo: cypress-example-todomvc
          browser: firefox

  test-binary-against-conduit-chrome:
    <<: *defaults
    steps:
      - test-binary-against-repo:
          repo: cypress-example-conduit-app
          browser: chrome
          command: "npm run cypress:run"
          wait-on: http://localhost:3000

  test-binary-against-api-testing-firefox:
    <<: *defaults
    steps:
      - test-binary-against-repo:
          repo: cypress-example-api-testing
          browser: firefox
          command: "npm run cy:run"

  test-binary-against-piechopper-firefox:
    <<: *defaults
    steps:
      - test-binary-against-repo:
          repo: cypress-example-piechopper
          browser: firefox
          command: "npm run cypress:run"

  test-binary-against-cypress-realworld-app:
    <<: *defaults
    resource_class: medium+
    steps:
      - test-binary-against-rwa:
          repo: cypress-realworld-app
          browser: chrome
          wait-on: http://localhost:3000

  test-binary-as-specific-user:
    <<: *defaults
    steps:
      - maybe_skip_binary_jobs
      - restore_workspace_binaries
      - clone-repo-and-checkout-branch:
          repo: cypress-test-tiny
      # the user should be "node"
      - run: whoami
      - run: pwd
      # prints the current user's effective user id
      # for root it is 0
      # for other users it is a positive integer
      - run: node -e 'console.log(process.geteuid())'
      # make sure the binary and NPM package files are present
      - run: ls -l
      - run: ls -l cypress.zip cypress.tgz
      - run:
          # install NPM from built NPM package folder
          name: Install Cypress
          working_directory: /tmp/cypress-test-tiny
          # force installing the freshly built binary
          command: CYPRESS_INSTALL_BINARY=~/cypress/cypress.zip npm i ~/cypress/cypress.tgz
      - run:
          name: Cypress help
          working_directory: /tmp/cypress-test-tiny
          command: $(yarn bin cypress) help
      - run:
          name: Cypress info
          working_directory: /tmp/cypress-test-tiny
          command: $(yarn bin cypress) info
      - run:
          name: Verify Cypress binary
          working_directory: /tmp/cypress-test-tiny
          command: DEBUG=cypress:cli $(yarn bin cypress) verify
      - run:
          name: Run Cypress binary
          working_directory: /tmp/cypress-test-tiny
          command: DEBUG=cypress:cli $(yarn bin cypress) run
      - store-npm-logs

linux-x64-workflow: &linux-x64-workflow
  jobs:
    - node_modules_install:
        build-better-sqlite3: true
    - build:
        context: test-runner:env-canary
        requires:
          - node_modules_install
    - check-ts:
        requires:
          - build
    - lint:
        name: linux-lint
        requires:
          - build
    - percy-finalize:
        context: test-runner:percy
        required_env_var: PERCY_TOKEN
        requires:
          - cli-visual-tests
          - reporter-integration-tests
          - run-app-component-tests-chrome
          - run-app-integration-tests-chrome
          - run-frontend-shared-component-tests-chrome
          - run-launchpad-component-tests-chrome
          - run-launchpad-integration-tests-chrome
          - run-reporter-component-tests-chrome
          - run-webpack-dev-server-integration-tests
          - run-vite-dev-server-integration-tests
    - lint-types:
        requires:
          - build
    # unit, integration and e2e tests
    - cli-visual-tests:
        context: test-runner:percy
        requires:
          - build
    - unit-tests:
        requires:
          - build
    - verify-release-readiness:
        context: test-runner:npm-release
        requires:
          - build
    - server-unit-tests:
        requires:
          - build
    - server-integration-tests:
        requires:
          - build
    - server-performance-tests:
        requires:
          - build
    - system-tests-node-modules-install:
        context: test-runner:performance-tracking
        requires:
          - build
    - system-tests-chrome:
        context: test-runner:performance-tracking
        requires:
          - system-tests-node-modules-install
    - system-tests-electron:
        context: test-runner:performance-tracking
        requires:
          - system-tests-node-modules-install
    - system-tests-firefox:
        context: test-runner:performance-tracking
        requires:
          - system-tests-node-modules-install
    - system-tests-webkit:
        context: test-runner:performance-tracking
        requires:
          - system-tests-node-modules-install
    - system-tests-non-root:
        context: test-runner:performance-tracking
        executor: non-root-docker-user
        requires:
          - system-tests-node-modules-install
    - driver-integration-tests-chrome:
        context: test-runner:cypress-record-key
        requires:
          - build
    - driver-integration-tests-chrome-beta:
        context: test-runner:cypress-record-key
        requires:
          - build
    - driver-integration-tests-firefox:
        context: test-runner:cypress-record-key
        requires:
          - build
    - driver-integration-tests-electron:
        context: test-runner:cypress-record-key
        requires:
          - build
    - driver-integration-tests-webkit:
        context: test-runner:cypress-record-key
        requires:
          - build
    - driver-integration-memory-tests:
        requires:
          - build
    - run-frontend-shared-component-tests-chrome:
        context: [test-runner:cypress-record-key, test-runner:launchpad-tests, test-runner:percy]
        percy: true
        requires:
          - build
    - run-launchpad-integration-tests-chrome:
        context: [test-runner:cypress-record-key, test-runner:launchpad-tests, test-runner:percy]
        percy: true
        requires:
          - build
    - run-launchpad-component-tests-chrome:
        context: [test-runner:cypress-record-key, test-runner:launchpad-tests, test-runner:percy]
        percy: true
        requires:
          - build
    - run-app-integration-tests-chrome:
        context: [test-runner:cypress-record-key, test-runner:launchpad-tests, test-runner:percy]
        percy: true
        requires:
          - build
    - run-webpack-dev-server-integration-tests:
        context: [test-runner:cypress-record-key, test-runner:percy]
        requires:
          - system-tests-node-modules-install
    - run-vite-dev-server-integration-tests:
        context: [test-runner:cypress-record-key, test-runner:percy]
        requires:
          - system-tests-node-modules-install
    - run-app-component-tests-chrome:
        context: [test-runner:cypress-record-key, test-runner:launchpad-tests, test-runner:percy]
        percy: true
        requires:
          - build
    - run-reporter-component-tests-chrome:
        context: [test-runner:cypress-record-key, test-runner:percy]
        percy: true
        requires:
          - build
    - reporter-integration-tests:
        context: [test-runner:cypress-record-key, test-runner:percy]
        requires:
          - build
    - npm-webpack-dev-server:
        requires:
          - system-tests-node-modules-install
    - npm-vite-dev-server:
        requires:
          - build
    - npm-vite-plugin-cypress-esm:
        requires:
          - build
    - npm-webpack-preprocessor:
        requires:
          - build
    - npm-webpack-batteries-included-preprocessor:
        requires:
          - build
    - npm-vue:
        requires:
          - build
    - npm-puppeteer-unit-tests:
        requires:
          - build
    - npm-puppeteer-cypress-tests:
        requires:
          - build
    - npm-react:
        requires:
          - build
    - npm-angular:
        requires:
          - build
    - npm-mount-utils:
        requires:
          - build
    - npm-eslint-plugin-dev:
        requires:
          - build
    - npm-cypress-schematic:
        requires:
          - build
    - v8-integration-tests:
        requires:
          - system-tests-node-modules-install

    - ready-to-release:
        # <<: *mainBuildFilters
        requires:
          - check-ts
          - npm-angular
          - npm-eslint-plugin-dev
          - npm-puppeteer-unit-tests
          - npm-puppeteer-cypress-tests
          - npm-react
          - npm-mount-utils
          - npm-vue
          - npm-webpack-batteries-included-preprocessor
          - npm-webpack-preprocessor
          - npm-vite-dev-server
          - npm-vite-plugin-cypress-esm
          - npm-webpack-dev-server
          - npm-cypress-schematic
          - lint-types
          - linux-lint
          - percy-finalize
          - driver-integration-tests-firefox
          - driver-integration-tests-chrome
          - driver-integration-tests-chrome-beta
          - driver-integration-tests-electron
          - driver-integration-tests-webkit
          - driver-integration-memory-tests
          - system-tests-non-root
          - system-tests-firefox
          - system-tests-electron
          - system-tests-chrome
          - system-tests-webkit
          - server-performance-tests
          - server-integration-tests
          - server-unit-tests
          - "test binary as a non-root user"
          - "test binary as a root user"
          - test-types-cypress-and-jest
          - test-full-typescript-project
          - test-binary-against-kitchensink
          - test-npm-module-on-minimum-node-version
          - binary-system-tests
          - test-kitchensink
          - unit-tests
          - verify-release-readiness
          - v8-integration-tests

    - npm-release:
        <<: *mainBuildFilters
        context: test-runner:npm-release
        requires:
          - ready-to-release

    - create-and-trigger-packaging-artifacts:
        context:
          - test-runner:upload
          - test-runner:build-binary
          - publish-binary
        requires:
          - node_modules_install
    - wait-for-binary-publish:
        type: approval
        requires:
          - create-and-trigger-packaging-artifacts
    - get-published-artifacts:
        context:
          - publish-binary
          - test-runner:commit-status-checks
        requires:
          - wait-for-binary-publish
    # various testing scenarios, like building full binary
    # and testing it on a real project
    - test-against-staging:
        context: test-runner:record-tests
        <<: *mainBuildFilters
        requires:
          - build
    - test-kitchensink:
        requires:
          - build
    - test-kitchensink-against-staging:
        context: test-runner:record-tests
        <<: *mainBuildFilters
        requires:
          - build
    - test-npm-module-on-minimum-node-version:
        context: publish-binary
        requires:
          - get-published-artifacts
    - test-types-cypress-and-jest:
        context: publish-binary
        requires:
          - get-published-artifacts
    - test-full-typescript-project:
        context: publish-binary
        requires:
          - get-published-artifacts
    - test-binary-against-kitchensink:
        context: publish-binary
        requires:
          - get-published-artifacts
    - test-npm-module-and-verify-binary:
        <<: *mainBuildFilters
        requires:
          - get-published-artifacts
    - test-binary-against-staging:
        context: test-runner:record-tests
        <<: *mainBuildFilters
        requires:
          - get-published-artifacts
    - test-binary-against-kitchensink-chrome:
        <<: *mainBuildFilters
        requires:
          - get-published-artifacts
    - test-binary-against-recipes-firefox:
        <<: *mainBuildFilters
        requires:
          - get-published-artifacts
    - test-binary-against-recipes-chrome:
        <<: *mainBuildFilters
        requires:
          - get-published-artifacts
    - test-binary-against-recipes:
        <<: *mainBuildFilters
        requires:
          - get-published-artifacts
    - test-binary-against-kitchensink-firefox:
        <<: *mainBuildFilters
        requires:
          - get-published-artifacts
    - test-binary-against-todomvc-firefox:
        <<: *mainBuildFilters
        requires:
          - get-published-artifacts
    - test-binary-against-cypress-realworld-app:
        context: test-runner:cypress-record-key
        <<: *mainBuildFilters
        requires:
          - get-published-artifacts
    - test-binary-as-specific-user:
        name: "test binary as a non-root user"
        executor: non-root-docker-user
        context: publish-binary
        requires:
          - get-published-artifacts
    - test-binary-as-specific-user:
        name: "test binary as a root user"
        context: publish-binary
        requires:
          - get-published-artifacts
    - binary-system-tests:
        context: publish-binary
        requires:
          - get-published-artifacts
          - system-tests-node-modules-install

linux-x64-contributor-workflow: &linux-x64-contributor-workflow
  jobs:
    - node_modules_install
    - build:
        requires:
          - node_modules_install
    # In subsequent jobs, we use some contexts that are restricted to members of the Cypress organization.
    # This job will allow for a Cypress member to approve and run the rest of the restricted jobs in the pipeline after the contributor code has been reviewed.
    - contributor-pr:
        type: approval
        requires:
          - build

    - check-ts:
        requires:
          - build
    - lint:
        name: linux-lint
        requires:
          - build
    - percy-finalize:
        context: test-runner:percy
        required_env_var: PERCY_TOKEN # skips job if not defined (external PR)
        requires:
          - cli-visual-tests
          - reporter-integration-tests
          - run-app-component-tests-chrome
          - run-app-integration-tests-chrome
          - run-frontend-shared-component-tests-chrome
          - run-launchpad-component-tests-chrome
          - run-launchpad-integration-tests-chrome
          - run-reporter-component-tests-chrome
          - run-webpack-dev-server-integration-tests
          - run-vite-dev-server-integration-tests
    - lint-types:
        requires:
          - build
    # unit, integration and e2e tests
    - cli-visual-tests:
        context: test-runner:percy
        requires:
          - contributor-pr
    - unit-tests:
        requires:
          - build
    - verify-release-readiness:
        context: test-runner:npm-release
        requires:
          - contributor-pr
    - server-unit-tests:
        requires:
          - build
    - server-integration-tests:
        requires:
          - build
    - server-performance-tests:
        requires:
          - build
    - system-tests-node-modules-install:
        context: test-runner:performance-tracking
        requires:
          - contributor-pr
    - system-tests-chrome:
        context: test-runner:performance-tracking
        requires:
          - system-tests-node-modules-install
    - system-tests-electron:
        context: test-runner:performance-tracking
        requires:
          - system-tests-node-modules-install
    - system-tests-firefox:
        context: test-runner:performance-tracking
        requires:
          - system-tests-node-modules-install
    - system-tests-webkit:
        context: test-runner:performance-tracking
        requires:
          - system-tests-node-modules-install
    - system-tests-non-root:
        context: test-runner:performance-tracking
        executor: non-root-docker-user
        requires:
          - system-tests-node-modules-install
    - driver-integration-tests-chrome:
        context: test-runner:cypress-record-key
        requires:
          - contributor-pr
    - driver-integration-tests-chrome-beta:
        context: test-runner:cypress-record-key
        requires:
          - contributor-pr
    - driver-integration-tests-firefox:
        context: test-runner:cypress-record-key
        requires:
          - contributor-pr
    - driver-integration-tests-electron:
        context: test-runner:cypress-record-key
        requires:
          - contributor-pr
    - driver-integration-tests-webkit:
        context: test-runner:cypress-record-key
        requires:
          - contributor-pr
    - driver-integration-memory-tests:
        requires:
          - build
    - run-frontend-shared-component-tests-chrome:
        context: [test-runner:cypress-record-key, test-runner:launchpad-tests, test-runner:percy]
        percy: true
        requires:
          - contributor-pr
    - run-launchpad-integration-tests-chrome:
        context: [test-runner:cypress-record-key, test-runner:launchpad-tests, test-runner:percy]
        percy: true
        requires:
          - contributor-pr
    - run-launchpad-component-tests-chrome:
        context: [test-runner:cypress-record-key, test-runner:launchpad-tests, test-runner:percy]
        percy: true
        requires:
          - contributor-pr
    - run-app-integration-tests-chrome:
        context: [test-runner:cypress-record-key, test-runner:launchpad-tests, test-runner:percy]
        percy: true
        requires:
          - contributor-pr
    - run-webpack-dev-server-integration-tests:
        context: [test-runner:cypress-record-key, test-runner:percy]
        requires:
          - system-tests-node-modules-install
    - run-vite-dev-server-integration-tests:
        context: [test-runner:cypress-record-key, test-runner:percy]
        requires:
          - system-tests-node-modules-install
    - run-app-component-tests-chrome:
        context: [test-runner:cypress-record-key, test-runner:launchpad-tests, test-runner:percy]
        percy: true
        requires:
          - contributor-pr
    - run-reporter-component-tests-chrome:
        context: [test-runner:cypress-record-key, test-runner:percy]
        percy: true
        requires:
          - contributor-pr
    - reporter-integration-tests:
        context: [test-runner:cypress-record-key, test-runner:percy]
        requires:
          - contributor-pr
    - npm-webpack-dev-server:
        requires:
          - system-tests-node-modules-install
    - npm-vite-dev-server:
        requires:
          - build
    - npm-vite-plugin-cypress-esm:
        requires:
          - build
    - npm-webpack-preprocessor:
        requires:
          - build
    - npm-webpack-batteries-included-preprocessor:
        requires:
          - build
    - npm-vue:
        requires:
          - build
    - npm-puppeteer-unit-tests:
        requires:
          - build
    - npm-puppeteer-cypress-tests:
        requires:
          - build
    - npm-react:
        requires:
          - build
    - npm-angular:
        requires:
          - build
    - npm-mount-utils:
        requires:
          - build
    - npm-eslint-plugin-dev:
        requires:
          - build
    - npm-cypress-schematic:
        requires:
          - build
    - v8-integration-tests:
        requires:
          - system-tests-node-modules-install

    - ready-to-release:
        requires:
          - check-ts
          - npm-angular
          - npm-eslint-plugin-dev
          - npm-puppeteer-unit-tests
          - npm-puppeteer-cypress-tests
          - npm-react
          - npm-mount-utils
          - npm-vue
          - npm-webpack-batteries-included-preprocessor
          - npm-webpack-preprocessor
          - npm-vite-dev-server
          - npm-vite-plugin-cypress-esm
          - npm-webpack-dev-server
          - npm-cypress-schematic
          - lint-types
          - linux-lint
          - percy-finalize
          - driver-integration-tests-firefox
          - driver-integration-tests-chrome
          - driver-integration-tests-chrome-beta
          - driver-integration-tests-electron
          - driver-integration-tests-webkit
          - driver-integration-memory-tests
          - system-tests-non-root
          - system-tests-firefox
          - system-tests-electron
          - system-tests-chrome
          - system-tests-webkit
          - server-performance-tests
          - server-integration-tests
          - server-unit-tests
          - "test binary as a non-root user"
          - "test binary as a root user"
          - test-types-cypress-and-jest
          - test-full-typescript-project
          - test-binary-against-kitchensink
          - test-npm-module-on-minimum-node-version
          - binary-system-tests
          - test-kitchensink
          - unit-tests
          - verify-release-readiness
          - v8-integration-tests

    - npm-release:
        context: test-runner:npm-release
        requires:
          - ready-to-release

    - create-and-trigger-packaging-artifacts:
        context: [test-runner:upload, test-runner:build-binary, publish-binary]
        requires:
          - contributor-pr
    - get-published-artifacts:
        context: [publish-binary, test-runner:commit-status-checks]
        requires:
          - create-and-trigger-packaging-artifacts
    # various testing scenarios, like building full binary
    # and testing it on a real project
    - test-against-staging:
        context: test-runner:record-tests
        <<: *mainBuildFilters
        requires:
          - build
    - test-kitchensink:
        requires:
          - build
    - test-kitchensink-against-staging:
        context: test-runner:record-tests
        <<: *mainBuildFilters
        requires:
          - build
    - test-npm-module-on-minimum-node-version:
        context: publish-binary
        requires:
          - get-published-artifacts
    - test-types-cypress-and-jest:
        context: publish-binary
        requires:
          - get-published-artifacts
    - test-full-typescript-project:
        context: publish-binary
        requires:
          - get-published-artifacts
    - test-binary-against-kitchensink:
        context: publish-binary
        requires:
          - get-published-artifacts
    - test-npm-module-and-verify-binary:
        <<: *mainBuildFilters
        requires:
          - get-published-artifacts
    - test-binary-against-staging:
        context: test-runner:record-tests
        <<: *mainBuildFilters
        requires:
          - get-published-artifacts
    - test-binary-against-kitchensink-chrome:
        <<: *mainBuildFilters
        requires:
          - get-published-artifacts
    - test-binary-against-recipes-firefox:
        <<: *mainBuildFilters
        requires:
          - get-published-artifacts
    - test-binary-against-recipes-chrome:
        <<: *mainBuildFilters
        requires:
          - get-published-artifacts
    - test-binary-against-recipes:
        <<: *mainBuildFilters
        requires:
          - get-published-artifacts
    - test-binary-against-kitchensink-firefox:
        <<: *mainBuildFilters
        requires:
          - get-published-artifacts
    - test-binary-against-todomvc-firefox:
        <<: *mainBuildFilters
        requires:
          - get-published-artifacts
    - test-binary-against-cypress-realworld-app:
        context: test-runner:cypress-record-key
        <<: *mainBuildFilters
        requires:
          - get-published-artifacts
    - test-binary-as-specific-user:
        name: "test binary as a non-root user"
        executor: non-root-docker-user
        context: publish-binary
        requires:
          - get-published-artifacts
    - test-binary-as-specific-user:
        name: "test binary as a root user"
        context: publish-binary
        requires:
          - get-published-artifacts
    - binary-system-tests:
        context: publish-binary
        requires:
          - get-published-artifacts
          - system-tests-node-modules-install

linux-arm64-workflow: &linux-arm64-workflow
  jobs:
    - node_modules_install:
        name: linux-arm64-node-modules-install
        executor: linux-arm64
        resource_class: arm.medium
        only-cache-for-root-user: true

    - build:
        name: linux-arm64-build
        executor: linux-arm64
        resource_class: arm.medium
        requires:
          - linux-arm64-node-modules-install

    - create-and-trigger-packaging-artifacts:
        name: linux-arm64-create-and-trigger-packaging-artifacts
        context: [test-runner:upload, test-runner:commit-status-checks, test-runner:build-binary, publish-binary]
        executor: linux-arm64
        resource_class: arm.medium
        requires:
          - linux-arm64-node-modules-install

    - wait-for-binary-publish:
        name: linux-arm64-wait-for-binary-publish
        type: approval
        requires:
          - linux-arm64-create-and-trigger-packaging-artifacts

    - get-published-artifacts:
        name: linux-arm64-get-published-artifacts
        context: [publish-binary, test-runner:commit-status-checks]
        executor: linux-arm64
        resource_class: arm.medium
        requires:
          - linux-arm64-wait-for-binary-publish

    - v8-integration-tests:
        executor: linux-arm64
        resource_class: arm.medium
        requires:
          - linux-arm64-build
    - driver-integration-memory-tests:
        executor: linux-arm64
        resource_class: arm.medium
        requires:
          - linux-arm64-build
    - server-unit-tests-cloud-environment:
        executor: linux-arm64
        resource_class: arm.medium
        requires:
          - linux-arm64-build

darwin-x64-workflow: &darwin-x64-workflow
  jobs:
    - node_modules_install:
        name: darwin-x64-node-modules-install
        executor: darwin-amd64
        resource_class: cypress-io/intel-macstadium
        only-cache-for-root-user: true

    - build:
        name: darwin-x64-build
        context: test-runner:env-canary
        executor: darwin-amd64
        resource_class: cypress-io/intel-macstadium
        requires:
          - darwin-x64-node-modules-install

    - create-build-artifacts:
        name: darwin-x64-create-build-artifacts
        context:
          - test-runner:sign-mac-binary
          - test-runner:upload
          - test-runner:commit-status-checks
          - test-runner:build-binary
        executor: darwin-amd64
        resource_class: cypress-io/intel-macstadium
        requires:
          - darwin-x64-build

    - v8-integration-tests:
        name: darwin-x64-v8-integration-tests
        executor: darwin-amd64
        resource_class: cypress-io/intel-macstadium
        requires:
          - darwin-x64-build

    - driver-integration-memory-tests:
        name: darwin-x64-driver-integration-memory-tests
        executor: darwin-amd64
        resource_class: cypress-io/intel-macstadium
        requires:
          - darwin-x64-build
  
    - server-unit-tests-cloud-environment:
        name: darwin-x64-driver-server-unit-tests-cloud-environment
        executor: darwin-amd64
        resource_class: cypress-io/intel-macstadium
        requires:
          - darwin-x64-build

darwin-arm64-workflow: &darwin-arm64-workflow
  jobs:
    - node_modules_install:
        name: darwin-arm64-node-modules-install
        executor: darwin-arm64
        resource_class: cypress-io/m1-macstadium
        only-cache-for-root-user: true

    - build:
        name: darwin-arm64-build
        executor: darwin-arm64
        resource_class: cypress-io/m1-macstadium
        requires:
          - darwin-arm64-node-modules-install

    - create-build-artifacts:
        name: darwin-arm64-create-build-artifacts
        context:
          - test-runner:sign-mac-binary
          - test-runner:upload
          - test-runner:commit-status-checks
          - test-runner:build-binary
        executor: darwin-arm64
        resource_class: cypress-io/m1-macstadium
        requires:
          - darwin-arm64-build

    - v8-integration-tests:
        name: darwin-arm64-v8-integration-tests
        executor: darwin-arm64
        resource_class: cypress-io/m1-macstadium
        requires:
          - darwin-arm64-build
    - driver-integration-memory-tests:
        name: darwin-arm64-driver-integration-memory-tests
        executor: darwin-arm64
        resource_class: cypress-io/m1-macstadium
        requires:
          - darwin-arm64-build
    - server-unit-tests-cloud-environment:
        name: darwin-arm64-server-unit-tests-cloud-environment
        executor: darwin-arm64
        resource_class: cypress-io/m1-macstadium
        requires:
          - darwin-arm64-build

windows-workflow: &windows-workflow
  jobs:
    - node_modules_install:
        name: windows-node-modules-install
        executor: windows
        resource_class: windows.large
        only-cache-for-root-user: true

    - build:
        name: windows-build
        context: test-runner:env-canary
        executor: windows
        resource_class: windows.large
        requires:
          - windows-node-modules-install

    - run-app-integration-tests-chrome:
        name: windows-run-app-integration-tests-chrome
        executor: windows
        resource_class: windows.xlarge
        context: [test-runner:cypress-record-key, test-runner:launchpad-tests]
        requires:
          - windows-build

    - run-launchpad-integration-tests-chrome:
        name: windows-run-launchpad-integration-tests-chrome
        executor: windows
        resource_class: windows.xlarge
        context: [test-runner:cypress-record-key, test-runner:launchpad-tests]
        requires:
          - windows-build

    - unit-tests:
        name: windows-unit-tests
        executor: windows
        resource_class: windows.medium
        requires:
          - windows-build

    - server-unit-tests-cloud-environment:
        name: windows-server-unit-tests-cloud-environment
        executor: windows
        resource_class: windows.medium
        requires:
          - windows-build

    - create-build-artifacts:
        name: windows-create-build-artifacts
        executor: windows
        resource_class: windows.large
        context:
          - test-runner:sign-windows-binary
          - test-runner:upload
          - test-runner:commit-status-checks
          - test-runner:build-binary
        requires:
          - windows-build

    - test-binary-against-kitchensink-chrome:
        name: windows-test-binary-against-kitchensink-chrome
        executor: windows
        requires:
          - windows-create-build-artifacts

    - v8-integration-tests:
        name: windows-v8-integration-tests
        executor: windows
        resource_class: windows.medium
        requires:
          - windows-build
    - driver-integration-memory-tests:
        name: windows-driver-integration-memory-tests
        executor: windows
        resource_class: windows.medium
        requires:
          - windows-build

workflows:
  linux-x64:
    <<: *linux-x64-workflow
    <<: *linux-x64-workflow-exclude-filters
  linux-x64-contributor:
    <<: *linux-x64-contributor-workflow
    when:
      matches:
        pattern: /^pull\/[0-9]+/
        value: << pipeline.git.branch >>
  linux-arm64:
    <<: *linux-arm64-workflow
    <<: *linux-arm64-workflow-filters
  darwin-x64:
    <<: *darwin-x64-workflow
    <<: *darwin-workflow-filters
  darwin-arm64:
    <<: *darwin-arm64-workflow
    <<: *darwin-workflow-filters
  windows:
    <<: *windows-workflow
    <<: *windows-workflow-filters<|MERGE_RESOLUTION|>--- conflicted
+++ resolved
@@ -74,11 +74,7 @@
     - equal: [ develop, << pipeline.git.branch >> ]
     # use the following branch as well to ensure that v8 snapshot cache updates are fully tested
     - equal: [ 'update-v8-snapshot-cache-on-develop', << pipeline.git.branch >> ]
-<<<<<<< HEAD
     - equal: [ 'chore/update_internal_browser_images', << pipeline.git.branch >> ]
-=======
-    - equal: [ 'bump-electron-27.3.10', << pipeline.git.branch >> ]
->>>>>>> bcd36efc
     - matches:
         pattern: /^release\/\d+\.\d+\.\d+$/
         value: << pipeline.git.branch >>
