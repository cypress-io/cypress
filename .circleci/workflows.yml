--- conflicted
+++ resolved
@@ -28,12 +28,7 @@
       only:
         - develop
         - /^release\/\d+\.\d+\.\d+$/
-<<<<<<< HEAD
         - 'ryanm/fix/issue-with-integrity-check'
-        - 'mschile/windows_session'
-=======
-        - 'ryanm/fix/cy-in-cy-and-v8-snapshots'
->>>>>>> c540284f
 
 # usually we don't build Mac app - it takes a long time
 # but sometimes we want to really confirm we are doing the right thing
@@ -42,12 +37,7 @@
   when:
     or:
     - equal: [ develop, << pipeline.git.branch >> ]
-<<<<<<< HEAD
     - equal: [ 'ryanm/fix/issue-with-integrity-check', << pipeline.git.branch >> ]
-    - equal: [ 'mschile/windows_session', << pipeline.git.branch >> ]
-=======
-    - equal: [ 'ryanm/fix/cy-in-cy-and-v8-snapshots', << pipeline.git.branch >> ]
->>>>>>> c540284f
     - matches:
         pattern: /^release\/\d+\.\d+\.\d+$/
         value: << pipeline.git.branch >>
@@ -55,12 +45,7 @@
   when:
     or:
     - equal: [ develop, << pipeline.git.branch >> ]
-<<<<<<< HEAD
     - equal: [ 'ryanm/fix/issue-with-integrity-check', << pipeline.git.branch >> ]
-    - equal: [ 'mschile/windows_session', << pipeline.git.branch >> ]
-=======
-    - equal: [ 'ryanm/fix/cy-in-cy-and-v8-snapshots', << pipeline.git.branch >> ]
->>>>>>> c540284f
     - matches:
         pattern: /^release\/\d+\.\d+\.\d+$/
         value: << pipeline.git.branch >>
@@ -78,12 +63,7 @@
   when:
     or:
     - equal: [ develop, << pipeline.git.branch >> ]
-<<<<<<< HEAD
     - equal: [ 'ryanm/fix/issue-with-integrity-check', << pipeline.git.branch >> ]
-    - equal: [ 'mschile/windows_session', << pipeline.git.branch >> ]
-=======
-    - equal: [ 'ryanm/fix/cy-in-cy-and-v8-snapshots', << pipeline.git.branch >> ]
->>>>>>> c540284f
     - matches:
         pattern: /^release\/\d+\.\d+\.\d+$/
         value: << pipeline.git.branch >>
@@ -149,11 +129,7 @@
       - run:
           name: Check current branch to persist artifacts
           command: |
-<<<<<<< HEAD
             if [[ "$CIRCLE_BRANCH" != "develop" && "$CIRCLE_BRANCH" != "release/"* && "$CIRCLE_BRANCH" != "ryanm/fix/issue-with-integrity-check" ]]; then
-=======
-            if [[ "$CIRCLE_BRANCH" != "develop" && "$CIRCLE_BRANCH" != "release/"* && "$CIRCLE_BRANCH" != "ryanm/fix/cy-in-cy-and-v8-snapshots" ]]; then
->>>>>>> c540284f
               echo "Not uploading artifacts or posting install comment for this branch."
               circleci-agent step halt
             fi
