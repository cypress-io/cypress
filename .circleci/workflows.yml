version: 2.1

defaults: &defaults
  parallelism: 1
  working_directory: ~/cypress
  parameters: &defaultsParameters
    executor:
      type: executor
      default: cy-doc
    only-cache-for-root-user:
      type: boolean
      default: false
  executor: <<parameters.executor>>
  environment: &defaultsEnvironment
    ## set specific timezone
    TZ: "/usr/share/zoneinfo/America/New_York"

    ## store artifacts here
    CIRCLE_ARTIFACTS: /tmp/artifacts

    ## set so that e2e tests are consistent
    COLUMNS: 100
    LINES: 24

mainBuildFilters: &mainBuildFilters
  filters:
    branches:
      only:
        - develop
        - /^release\/\d+\.\d+\.\d+$/
        # use the following branch as well to ensure that v8 snapshot cache updates are fully tested
        - 'update-v8-snapshot-cache-on-develop'
<<<<<<< HEAD
        - 'feat/protocol'
=======
        - 'ryanm/feat/unify-cdp-approach-in-electron'
>>>>>>> 8f75b139

# usually we don't build Mac app - it takes a long time
# but sometimes we want to really confirm we are doing the right thing
# so just add your branch to the list here to build and test on Mac
macWorkflowFilters: &darwin-workflow-filters
  when:
    or:
    - equal: [ develop, << pipeline.git.branch >> ]
    # use the following branch as well to ensure that v8 snapshot cache updates are fully tested
    - equal: [ 'update-v8-snapshot-cache-on-develop', << pipeline.git.branch >> ]
<<<<<<< HEAD
    - equal: [ 'feat/protocol', << pipeline.git.branch >> ]
=======
    - equal: [ 'ryanm/feat/unify-cdp-approach-in-electron', << pipeline.git.branch >> ]
>>>>>>> 8f75b139
    - matches:
        pattern: /^release\/\d+\.\d+\.\d+$/
        value: << pipeline.git.branch >>

linuxArm64WorkflowFilters: &linux-arm64-workflow-filters
  when:
    or:
    - equal: [ develop, << pipeline.git.branch >> ]
    # use the following branch as well to ensure that v8 snapshot cache updates are fully tested
    - equal: [ 'update-v8-snapshot-cache-on-develop', << pipeline.git.branch >> ]
<<<<<<< HEAD
    - equal: [ 'feat/protocol', << pipeline.git.branch >> ]
=======
    - equal: [ 'ryanm/feat/unify-cdp-approach-in-electron', << pipeline.git.branch >> ]
>>>>>>> 8f75b139
    - matches:
        pattern: /^release\/\d+\.\d+\.\d+$/
        value: << pipeline.git.branch >>

# uncomment & add to the branch conditions below to disable the main linux
# flow if we don't want to test it for a certain branch
linuxWorkflowExcludeFilters: &linux-x64-workflow-exclude-filters
  unless:
    or:
    - false

# windows is slow and expensive in CI, so it normally only runs on main branches
# add your branch to this list to run the full Windows build on your PR
windowsWorkflowFilters: &windows-workflow-filters
  when:
    or:
    - equal: [ develop, << pipeline.git.branch >> ]
    # use the following branch as well to ensure that v8 snapshot cache updates are fully tested
    - equal: [ 'update-v8-snapshot-cache-on-develop', << pipeline.git.branch >> ]
<<<<<<< HEAD
    - equal: [ 'feat/protocol', << pipeline.git.branch >> ]
=======
    - equal: [ 'ryanm/feat/unify-cdp-approach-in-electron', << pipeline.git.branch >> ]
>>>>>>> 8f75b139
    - matches:
        pattern: /^release\/\d+\.\d+\.\d+$/
        value: << pipeline.git.branch >>
executors:
  # the Docker image with Cypress dependencies and Chrome browser
  cy-doc:
    docker:
      - image: cypress/browsers:node16.16.0-chrome106-ff99-edge
    # by default, we use "medium" to balance performance + CI costs. bump or reduce on a per-job basis if needed.
    resource_class: medium
    environment:
      PLATFORM: linux
      CI_DOCKER: "true"

  # Docker image with non-root "node" user
  non-root-docker-user:
    docker:
      - image: cypress/browsers:node16.16.0-chrome106-ff99-edge
        user: node
    environment:
      PLATFORM: linux

  # executor to run on Mac OS
  # https://circleci.com/docs/2.0/executor-types/#using-macos
  # https://circleci.com/docs/2.0/testing-ios/#supported-xcode-versions
  mac:
    macos:
      # Executor should have Node >= required version
      xcode: "14.0.1"
    resource_class: macos.x86.medium.gen2
    environment:
      PLATFORM: darwin

  # executor to run on Windows - based off of the windows-orb default executor since it is
  # not customizable enough to align with our existing setup.
  # https://github.com/CircleCI-Public/windows-orb/blob/master/src/executors/default.yml
  # https://circleci.com/docs/2.0/hello-world-windows/#software-pre-installed-in-the-windows-image
  windows: &windows-executor
    machine:
      image: windows-server-2019-vs2019:stable
      shell: bash.exe -eo pipefail
    resource_class: windows.large
    environment:
      PLATFORM: windows

  darwin-arm64: &darwin-arm64-executor
    machine: true
    environment:
      PLATFORM: darwin

  linux-arm64: &linux-arm64-executor
    machine:
      image: ubuntu-2004:2022.04.1
    resource_class: arm.medium
    environment:
      PLATFORM: linux
      # TODO: Disabling snapshots for now on Linux Arm 64 architectures. Will revisit with https://github.com/cypress-io/cypress/issues/23557
      DISABLE_SNAPSHOT_REQUIRE: 1

commands:
  verify_should_persist_artifacts:
    steps:
      - run:
          name: Check current branch to persist artifacts
          command: |
<<<<<<< HEAD
            if [[ "$CIRCLE_BRANCH" != "develop" && "$CIRCLE_BRANCH" != "release/"* && "$CIRCLE_BRANCH" != "update-v8-snapshot-cache-on-develop" && "$CIRCLE_BRANCH" != "feat/protocol" ]]; then
=======
            if [[ "$CIRCLE_BRANCH" != "develop" && "$CIRCLE_BRANCH" != "release/"* && "$CIRCLE_BRANCH" != "update-v8-snapshot-cache-on-develop" && "$CIRCLE_BRANCH" != "ryanm/feat/unify-cdp-approach-in-electron" ]]; then
>>>>>>> 8f75b139
              echo "Not uploading artifacts or posting install comment for this branch."
              circleci-agent step halt
            fi

  restore_workspace_binaries:
    steps:
      - attach_workspace:
          at: ~/
      # make sure we have cypress.zip received
      - run: ls -l
      - run: ls -l cypress.zip cypress.tgz
      - run: node --version
      - run: npm --version

  restore_cached_workspace:
    steps:
      - attach_workspace:
          at: ~/
      - install-required-node
      - unpack-dependencies

  restore_cached_binary:
    steps:
      - attach_workspace:
          at: ~/

  prepare-modules-cache:
    parameters:
      dont-move:
        type: boolean
        default: false
    steps:
      - run: node scripts/circle-cache.js --action prepare
      - unless:
          condition: << parameters.dont-move >>
          steps:
            - run:
                name: Move to /tmp dir for consistent caching across root/non-root users
                command: |
                  mkdir -p /tmp/node_modules_cache
                  mv ~/cypress/node_modules /tmp/node_modules_cache/root_node_modules
                  mv ~/cypress/cli/node_modules /tmp/node_modules_cache/cli_node_modules
                  mv ~/cypress/system-tests/node_modules /tmp/node_modules_cache/system-tests_node_modules
                  mv ~/cypress/globbed_node_modules /tmp/node_modules_cache/globbed_node_modules

  install-webkit-deps:
    steps:
      - run:
          name: Install WebKit dependencies
          command: |
            npx playwright install webkit
            npx playwright install-deps webkit

  build-and-persist:
    description: Save entire folder as artifact for other jobs to run without reinstalling
    steps:
      - run:
          name: Build all codegen
          command: |
            source ./scripts/ensure-node.sh
            yarn gulp buildProd
      - run:
          name: Build packages
          command: |
            source ./scripts/ensure-node.sh
            yarn build
      - run:
          name: Generate v8 snapshot
          command: |
            source ./scripts/ensure-node.sh
            # Minification takes some time. We only really need to do that for the binary (and we regenerate snapshots separately there)
            V8_SNAPSHOT_DISABLE_MINIFY=1 yarn build-v8-snapshot-prod
      - prepare-modules-cache # So we don't throw these in the workspace cache
      - persist_to_workspace:
          root: ~/
          paths:
            - cypress
            - .ssh
            - node_modules # contains the npm i -g modules

  install_cache_helpers_dependencies:
    steps:
      - run:
          # Dependencies needed by circle-cache.js, before we "yarn" or unpack cached node_modules
          name: Cache Helper Dependencies
          working_directory: ~/
          command: npm i glob@7.1.6 fs-extra@10.0.0 minimist@1.2.5 fast-json-stable-stringify@2.1.0

  unpack-dependencies:
    description: 'Unpacks dependencies associated with the current workflow'
    steps:
      - install_cache_helpers_dependencies
      - run:
          name: Generate Circle Cache Key
          command: node scripts/circle-cache.js --action cacheKey > circle_cache_key
      - run:
          name: Generate platform key
          command: node ./scripts/get-platform-key.js > platform_key
      - restore_cache:
          name: Restore cache state, to check for known modules cache existence
          key: v{{ checksum ".circleci/cache-version.txt" }}-{{ checksum "platform_key" }}-node-modules-cache-{{ checksum "circle_cache_key" }}
      - run:
          name: Move node_modules back from /tmp
          command: |
            if [[ -d "/tmp/node_modules_cache" ]]; then
              mv /tmp/node_modules_cache/root_node_modules ~/cypress/node_modules
              mv /tmp/node_modules_cache/cli_node_modules ~/cypress/cli/node_modules
              mv /tmp/node_modules_cache/system-tests_node_modules ~/cypress/system-tests/node_modules
              mv /tmp/node_modules_cache/globbed_node_modules ~/cypress/globbed_node_modules
              rm -rf /tmp/node_modules_cache
            fi
      - run:
          name: Restore all node_modules to proper workspace folders
          command: node scripts/circle-cache.js --action unpack

  restore_cached_system_tests_deps:
    description: 'Restore the cached node_modules for projects in "system-tests/projects/**"'
    steps:
      - run:
          name: Generate Circle Cache key for system tests
          command: ./system-tests/scripts/cache-key.sh > system_tests_cache_key
      - run:
          name: Generate platform key
          command: node ./scripts/get-platform-key.js > platform_key
      - restore_cache:
          name: Restore system tests node_modules cache
          keys:
            - v{{ checksum ".circleci/cache-version.txt" }}-{{ checksum "platform_key" }}-system-tests-projects-node-modules-cache-{{ checksum "system_tests_cache_key" }}

  update_cached_system_tests_deps:
    description: 'Update the cached node_modules for projects in "system-tests/projects/**"'
    steps:
      - run:
          name: Generate Circle Cache key for system tests
          command: ./system-tests/scripts/cache-key.sh > system_tests_cache_key
      - run:
          name: Generate platform key
          command: node ./scripts/get-platform-key.js > platform_key
      - restore_cache:
          name: Restore cache state, to check for known modules cache existence
          keys:
            - v{{ checksum ".circleci/cache-version.txt" }}-{{ checksum "platform_key" }}-state-of-system-tests-projects-node-modules-cache-{{ checksum "system_tests_cache_key" }}
      - run:
          name: Send root honeycomb event for this CI build
          command: cd system-tests/scripts && node ./send-root-honeycomb-event.js
      - run:
          name: Bail if specific cache exists
          command: |
            if [[ -f "/tmp/system_tests_node_modules_installed" ]]; then
              echo "No updates to system tests node modules, exiting"
              circleci-agent step halt
            fi
      - restore_cache:
          name: Restore system tests node_modules cache
          keys:
            - v{{ checksum ".circleci/cache-version.txt" }}-{{ checksum "platform_key" }}-system-tests-projects-node-modules-cache-{{ checksum "system_tests_cache_key" }}
            - v{{ checksum ".circleci/cache-version.txt" }}-{{ checksum "platform_key" }}-system-tests-projects-node-modules-cache-
      - run:
          name: Update system-tests node_modules cache
          command: yarn workspace @tooling/system-tests projects:yarn:install
      - save_cache:
          name: Save system tests node_modules cache
          key: v{{ checksum ".circleci/cache-version.txt" }}-{{ checksum "platform_key" }}-system-tests-projects-node-modules-cache-{{ checksum "system_tests_cache_key" }}
          paths:
            - /tmp/cy-system-tests-node-modules
      - run: touch /tmp/system_tests_node_modules_installed
      - save_cache:
          name: Save system tests node_modules cache state key
          key: v{{ checksum ".circleci/cache-version.txt" }}-{{ checksum "platform_key" }}-state-of-system-tests-projects-node-modules-cache-{{ checksum "system_tests_cache_key" }}
          paths:
            - /tmp/system_tests_node_modules_installed

  caching-dependency-installer:
    description: 'Installs & caches the dependencies based on yarn lock & package json dependencies'
    parameters:
      only-cache-for-root-user:
        type: boolean
        default: false
    steps:
      - install_cache_helpers_dependencies
      - run:
          name: Generate Circle Cache Key
          command: node scripts/circle-cache.js --action cacheKey > circle_cache_key
      - run:
          name: Generate platform key
          command: node ./scripts/get-platform-key.js > platform_key
      - restore_cache:
          name: Restore cache state, to check for known modules cache existence
          key: v{{ checksum ".circleci/cache-version.txt" }}-{{ checksum "platform_key" }}-state-of-node-modules-cache-{{ checksum "circle_cache_key" }}
      - run:
          name: Bail if cache exists
          command: |
            if [[ -f "node_modules_installed" ]]; then
              echo "Node modules already cached for dependencies, exiting"
              circleci-agent step halt
            fi
      - run: date +%Y-%U > cache_date
      - restore_cache:
          name: Restore weekly yarn cache
          keys:
            - v{{ checksum ".circleci/cache-version.txt" }}-{{ checksum "platform_key" }}-deps-root-weekly-{{ checksum "cache_date" }}
      - run:
          name: Install Node Modules
          command: |
            source ./scripts/ensure-node.sh
            # avoid installing Percy's Chromium every time we use @percy/cli
            # https://docs.percy.io/docs/caching-asset-discovery-browser-in-ci
            PERCY_POSTINSTALL_BROWSER=true \
            yarn --prefer-offline --frozen-lockfile --cache-folder ~/.yarn
          no_output_timeout: 20m
      - prepare-modules-cache:
          dont-move: <<parameters.only-cache-for-root-user>> # we don't move, so we don't hit any issues unpacking symlinks
      - when:
          condition: <<parameters.only-cache-for-root-user>> # we don't move to /tmp since we don't need to worry about different users
          steps:
            - save_cache:
                name: Saving node modules for root, cli, and all globbed workspace packages
                key: v{{ checksum ".circleci/cache-version.txt" }}-{{ checksum "platform_key" }}-node-modules-cache-{{ checksum "circle_cache_key" }}
                paths:
                  - node_modules
                  - cli/node_modules
                  - system-tests/node_modules
                  - globbed_node_modules
      - unless:
          condition: <<parameters.only-cache-for-root-user>>
          steps:
            - save_cache:
                name: Saving node modules for root, cli, and all globbed workspace packages
                key: v{{ checksum ".circleci/cache-version.txt" }}-{{ checksum "platform_key" }}-node-modules-cache-{{ checksum "circle_cache_key" }}
                paths:
                  - /tmp/node_modules_cache
      - run: touch node_modules_installed
      - save_cache:
          name: Saving node-modules cache state key
          key: v{{ checksum ".circleci/cache-version.txt" }}-{{ checksum "platform_key" }}-state-of-node-modules-cache-{{ checksum "circle_cache_key" }}
          paths:
            - node_modules_installed
      - save_cache:
          name: Save weekly yarn cache
          key: v{{ checksum ".circleci/cache-version.txt" }}-{{ checksum "platform_key" }}-deps-root-weekly-{{ checksum "cache_date" }}
          paths:
            - ~/.yarn
            - ~/.cy-npm-cache

  verify-build-setup:
    description: Common commands run when setting up for build or yarn install
    parameters:
      executor:
        type: executor
        default: cy-doc
    steps:
      - run: pwd
      - run:
          name: print global yarn cache path
          command: echo $(yarn global bin)
      - run:
          name: print yarn version
          command: yarn versions
      - unless:
          condition:
            # stop-only does not correctly match on windows: https://github.com/bahmutov/stop-only/issues/78
            equal: [ *windows-executor, << parameters.executor >> ]
          steps:
            - run:
                name: Stop .only
                 # this will catch ".only"s in js/coffee as well
                command: |
                  source ./scripts/ensure-node.sh
                  yarn stop-only-all
      - run:
          name: Check terminal variables
          ## make sure the TERM is set to 'xterm' in node (Linux only)
          ## else colors (and tests) will fail
          ## See the following information
          ##   * http://andykdocs.de/development/Docker/Fixing+the+Docker+TERM+variable+issue
          ##   * https://unix.stackexchange.com/questions/43945/whats-the-difference-between-various-term-variables
          command: |
            source ./scripts/ensure-node.sh
            yarn check-terminal

  install-required-node:
    # https://discuss.circleci.com/t/switch-nodejs-version-on-machine-executor-solved/26675/2
    description: Install Node version matching .node-version
    steps:
      # installing NVM will use git+ssh, so update known_hosts
      - update_known_hosts
      - run:
          name: Install Node
          command: |
            node_version=$(cat .node-version)
            source ./scripts/ensure-node.sh
            echo "Installing Yarn"
            npm install yarn -g # ensure yarn is installed with the correct node engine
            yarn check-node-version
      - run:
          name: Check Node
          command: |
            source ./scripts/ensure-node.sh
            yarn check-node-version

  install-chrome:
    description: Install Google Chrome
    parameters:
      channel:
        description: browser channel to install
        type: string
      version:
        description: browser version to install
        type: string
    steps:
      - run:
          name: Install Google Chrome (<<parameters.channel>>)
          command: |
            echo "Installing Chrome (<<parameters.channel>>) v<<parameters.version>>"
            wget -O /usr/src/google-chrome-<<parameters.channel>>_<<parameters.version>>_amd64.deb "http://dl.google.com/linux/chrome/deb/pool/main/g/google-chrome-<<parameters.channel>>/google-chrome-<<parameters.channel>>_<<parameters.version>>-1_amd64.deb" && \
            dpkg -i /usr/src/google-chrome-<<parameters.channel>>_<<parameters.version>>_amd64.deb ; \
            apt-get install -f -y && \
            rm -f /usr/src/google-chrome-<<parameters.channel>>_<<parameters.version>>_amd64.deb
            which google-chrome-<<parameters.channel>> || (printf "\n\033[0;31mChrome was not successfully downloaded - bailing\033[0m\n\n" && exit 1)
            echo "Location of Google Chrome Installation: `which google-chrome-<<parameters.channel>>`"
            echo "Google Chrome Version: `google-chrome-<<parameters.channel>> --version`"

  run-driver-integration-tests:
    parameters:
      browser:
        description: browser shortname to target
        type: string
      install-chrome-channel:
        description: chrome channel to install
        type: string
        default: ''
    steps:
      - restore_cached_workspace
      - when:
          condition: <<parameters.install-chrome-channel>>
          steps:
            - install-chrome:
                channel: <<parameters.install-chrome-channel>>
                version: $(node ./scripts/get-browser-version.js chrome:<<parameters.install-chrome-channel>>)
      - when:
          condition:
            equal: [ webkit, << parameters.browser >> ]
          steps:
            - install-webkit-deps
      - run:
          name: Run driver tests in Cypress
          environment:
            CYPRESS_CONFIG_ENV: production
          command: |
            echo Current working directory is $PWD
            echo Total containers $CIRCLE_NODE_TOTAL

            if [[ -v MAIN_RECORD_KEY ]]; then
              # internal PR
              CYPRESS_RECORD_KEY=$MAIN_RECORD_KEY \
              CYPRESS_INTERNAL_ENABLE_TELEMETRY="true" \
              yarn cypress:run --record --parallel --group 5x-driver-<<parameters.browser>> --browser <<parameters.browser>>
            else
              # external PR
              TESTFILES=$(circleci tests glob "cypress/e2e/**/*.cy.*" | circleci tests split --total=$CIRCLE_NODE_TOTAL)
              echo "Test files for this machine are $TESTFILES"

              if [[ -z "$TESTFILES" ]]; then
                echo "Empty list of test files"
              fi
              yarn cypress:run --browser <<parameters.browser>> --spec $TESTFILES
            fi
          working_directory: packages/driver
      - verify-mocha-results
      - store_test_results:
          path: /tmp/cypress
      - store_artifacts:
          path: /tmp/artifacts
      - store-npm-logs

  windows-install-chrome:
    parameters:
      browser:
        description: browser shortname to target
        type: string
    steps:
      - run:
          # TODO: How can we have preinstalled browsers on CircleCI?
          name: 'Install Chrome on Windows'
          command: |
            # install with `--ignore-checksums` to avoid checksum error
            # https://www.gep13.co.uk/blog/chocolatey-error-hashes-do-not-match
            [[ $PLATFORM == 'windows' && '<<parameters.browser>>' == 'chrome' ]] && choco install googlechrome --ignore-checksums || [[ $PLATFORM != 'windows' ]]

  run-new-ui-tests:
    parameters:
      package:
        description: package to target
        type: enum
        enum: ['frontend-shared', 'launchpad', 'app', 'reporter']
      browser:
        description: browser shortname to target
        type: string
      percy:
        description: enable percy
        type: boolean
        default: false
      type:
        description: ct or e2e
        type: enum
        enum: ['ct', 'e2e']
      debug:
        description: debug option
        type: string
        default: ''
    steps:
      - restore_cached_workspace
      - windows-install-chrome:
          browser: <<parameters.browser>>
      - run:
          command: |
            echo Current working directory is $PWD
            echo Total containers $CIRCLE_NODE_TOTAL

            if [[ -v MAIN_RECORD_KEY ]]; then
              # internal PR
              cmd=$([[ <<parameters.percy>> == 'true' ]] && echo 'yarn percy exec --parallel -- --') || true
              DEBUG=<<parameters.debug>> \
              CYPRESS_CONFIG_ENV=production \
              CYPRESS_RECORD_KEY=$MAIN_RECORD_KEY \
              PERCY_PARALLEL_NONCE=$CIRCLE_WORKFLOW_WORKSPACE_ID \
              PERCY_ENABLE=${PERCY_TOKEN:-0} \
              PERCY_PARALLEL_TOTAL=-1 \
              CYPRESS_INTERNAL_ENABLE_TELEMETRY="true" \
              $cmd yarn workspace @packages/<<parameters.package>> cypress:run:<<parameters.type>> --browser <<parameters.browser>> --record --parallel --group <<parameters.package>>-<<parameters.type>>
            else
              # external PR

              # To make `circleci tests` work correctly, we need to step into the package folder.
              cd packages/<<parameters.package>>

              GLOB="cypress/e2e/**/*cy.*"

              if [[ <<parameters.type>> == 'ct' ]]; then
                # component tests are located side by side with the source codes.
                GLOB="src/**/*cy.*"
              fi

              TESTFILES=$(circleci tests glob "$GLOB" | circleci tests split --total=$CIRCLE_NODE_TOTAL)
              echo "Test files for this machine are $TESTFILES"

              # To run the `yarn` command, we need to walk out of the package folder.
              cd ../..

              DEBUG=<<parameters.debug>> \
              CYPRESS_CONFIG_ENV=production \
              PERCY_PARALLEL_NONCE=$CIRCLE_WORKFLOW_WORKSPACE_ID \
              PERCY_ENABLE=${PERCY_TOKEN:-0} \
              PERCY_PARALLEL_TOTAL=-1 \
              yarn workspace @packages/<<parameters.package>> cypress:run:<<parameters.type>> --browser <<parameters.browser>> --spec $TESTFILES
            fi
      - run:
          command: |
            if [[ <<parameters.package>> == 'app' && <<parameters.percy>> == 'true' && -d "packages/app/cypress/screenshots/runner/screenshot/screenshot.cy.tsx/percy" ]]; then
              PERCY_PARALLEL_NONCE=$CIRCLE_WORKFLOW_WORKSPACE_ID \
              PERCY_ENABLE=${PERCY_TOKEN:-0} \
              PERCY_PARALLEL_TOTAL=-1 \
              yarn percy upload packages/app/cypress/screenshots/runner/screenshot/screenshot.cy.tsx/percy
            else
              echo "skipping percy screenshots uploading"
            fi
      - store_test_results:
          path: /tmp/cypress
      - store-npm-logs

  run-system-tests:
    parameters:
      browser:
        description: browser shortname to target
        type: string
    steps:
      - restore_cached_workspace
      - restore_cached_system_tests_deps
      - when:
          condition:
            equal: [ webkit, << parameters.browser >> ]
          steps:
            - install-webkit-deps
      - run:
          name: Run system tests
          environment:
            CYPRESS_COMMERCIAL_RECOMMENDATIONS: '0'
          command: |
            ALL_SPECS=`circleci tests glob "/root/cypress/system-tests/test/*spec*"`
            SPECS=
            for file in $ALL_SPECS; do
              # filter out non_root tests, they have their own stage
              if [[ "$file" == *"non_root"* ]]; then
                echo "Skipping $file"
                continue
              fi
              SPECS="$SPECS $file"
            done
            SPECS=`echo $SPECS | xargs -n 1 | circleci tests split --split-by=timings`
            echo SPECS=$SPECS
            yarn workspace @tooling/system-tests test:ci $SPECS --browser <<parameters.browser>>
      - verify-mocha-results
      - store_test_results:
          path: /tmp/cypress
      - store_artifacts:
          path: /tmp/artifacts
      - store-npm-logs

  run-binary-system-tests:
    steps:
      - restore_cached_workspace
      - restore_cached_system_tests_deps
      - run:
          name: Run system tests
          environment:
            CYPRESS_COMMERCIAL_RECOMMENDATIONS: '0'
          command: |
            ALL_SPECS=`circleci tests glob "$HOME/cypress/system-tests/test-binary/*spec*"`
            SPECS=`echo $ALL_SPECS | xargs -n 1 | circleci tests split --split-by=timings`
            echo SPECS=$SPECS
            yarn workspace @tooling/system-tests test:ci $SPECS
      - verify-mocha-results
      - store_test_results:
          path: /tmp/cypress
      - store_artifacts:
          path: /tmp/artifacts
      - store-npm-logs

  store-npm-logs:
    description: Saves any NPM debug logs as artifacts in case there is a problem
    steps:
      - store_artifacts:
          path: ~/.npm/_logs

  post-install-comment:
    description: Post GitHub comment with a blurb on how to install pre-release version
    steps:
      - run:
          name: Post pre-release install comment
          command: |
            node scripts/add-install-comment.js \
              --npm npm-package-url.json \
              --binary binary-url.json

  verify-mocha-results:
    description: Double-check that Mocha tests ran as expected.
    parameters:
      expectedResultCount:
        description: The number of result files to expect, ie, the number of Mocha test suites that ran.
        type: integer
        ## by default, assert that at least 1 test ran
        default: 0
    steps:
      - run:
          name: 'Verify Mocha Results'
          command: |
            source ./scripts/ensure-node.sh
            yarn verify:mocha:results <<parameters.expectedResultCount>>

  clone-repo-and-checkout-branch:
    description: |
      Clones an external repo and then checks out the branch that matches the next version otherwise uses 'master' branch.
    parameters:
      repo:
        description: "Name of the github repo to clone like: cypress-example-kitchensink"
        type: string
      pull_request_id:
        description: Pull request number to check out before installing and testing
        type: integer
        default: 0
    steps:
      - restore_cached_binary
      - run:
          name: "Cloning test project and checking out release branch: <<parameters.repo>>"
          working_directory: /tmp/<<parameters.repo>>
          command: |
            git clone --depth 1 --no-single-branch https://github.com/cypress-io/<<parameters.repo>>.git .

            cd ~/cypress/..
            # install some deps for get-next-version
            npm i semver@7.3.2 conventional-recommended-bump@6.1.0 conventional-changelog-angular@5.0.12
            NEXT_VERSION=$(node ./cypress/scripts/get-next-version.js)
            cd -

            git checkout $NEXT_VERSION || true
      - when:
          condition: <<parameters.pull_request_id>>
          steps:
            - run:
                name: Check out PR <<parameters.pull_request_id>>
                working_directory: /tmp/<<parameters.repo>>
                command: |
                  git fetch origin pull/<<parameters.pull_request_id>>/head:pr-<<parameters.pull_request_id>>
                  git checkout pr-<<parameters.pull_request_id>>

  test-binary-against-rwa:
    description: |
      Takes the built binary and NPM package, clones the RWA repo
      and runs the new version of Cypress against it.
    parameters:
      repo:
        description: "Name of the github repo to clone like"
        type: string
        default: "cypress-realworld-app"
      browser:
        description: Name of the browser to use, like "electron", "chrome", "firefox"
        type: enum
        enum: ["", "electron", "chrome", "firefox"]
        default: ""
      command:
        description: Test command to run to start Cypress tests
        type: string
        default: "yarn cypress:run"
      # if the repo to clone and test is a monorepo, you can
      # run tests inside a specific subfolder
      folder:
        description: Subfolder to test in
        type: string
        default: ""
      # you can test new features in the test runner against recipes or other repos
      # by opening a pull request in those repos and running this test job
      # against a pull request number in the example repo
      pull_request_id:
        description: Pull request number to check out before installing and testing
        type: integer
        default: 0
      wait-on:
        description: Whether to use wait-on to wait on a server to be booted
        type: string
        default: ""
      server-start-command:
        description: Server start command for repo
        type: string
        default: "CI=true yarn start"
    steps:
      - clone-repo-and-checkout-branch:
          repo: <<parameters.repo>>
      - when:
          condition: <<parameters.pull_request_id>>
          steps:
            - run:
                name: Check out PR <<parameters.pull_request_id>>
                working_directory: /tmp/<<parameters.repo>>
                command: |
                  git fetch origin pull/<<parameters.pull_request_id>>/head:pr-<<parameters.pull_request_id>>
                  git checkout pr-<<parameters.pull_request_id>>
                  git log -n 2
      - run:
          command: yarn
          working_directory: /tmp/<<parameters.repo>>
      - run:
          name: Install Cypress
          working_directory: /tmp/<<parameters.repo>>
          # force installing the freshly built binary
          command: |
            CYPRESS_INSTALL_BINARY=~/cypress/cypress.zip npm i --legacy-peer-deps ~/cypress/cypress.tgz && [[ -f yarn.lock ]] && yarn
      - run:
          name: Print Cypress version
          working_directory: /tmp/<<parameters.repo>>
          command: npx cypress version
      - run:
          name: Types check 🧩 (maybe)
          working_directory: /tmp/<<parameters.repo>>
          command: yarn types
      - run:
          working_directory: /tmp/<<parameters.repo>>
          command: <<parameters.server-start-command>>
          background: true
      - run:
          condition: <<parameters.wait-on>>
          name: "Waiting on server to boot: <<parameters.wait-on>>"
          command: "npx wait-on <<parameters.wait-on>>"
      - when:
          condition: <<parameters.folder>>
          steps:
            - when:
                condition: <<parameters.browser>>
                steps:
                  - run:
                      name: Run tests using browser "<<parameters.browser>>"
                      working_directory: /tmp/<<parameters.repo>>/<<parameters.folder>>
                      command: |
                        <<parameters.command>> -- --browser <<parameters.browser>>
            - unless:
                condition: <<parameters.browser>>
                steps:
                  - run:
                      name: Run tests using command
                      working_directory: /tmp/<<parameters.repo>>/<<parameters.folder>>
                      command: <<parameters.command>>
      - unless:
          condition: <<parameters.folder>>
          steps:
            - when:
                condition: <<parameters.browser>>
                steps:
                  - run:
                      name: Run tests using browser "<<parameters.browser>>"
                      working_directory: /tmp/<<parameters.repo>>
                      command: <<parameters.command>> -- --browser <<parameters.browser>>
            - unless:
                condition: <<parameters.browser>>
                steps:
                  - run:
                      name: Run tests using command
                      working_directory: /tmp/<<parameters.repo>>
                      command: <<parameters.command>>
      - store-npm-logs

  test-binary-against-repo:
    description: |
      Takes the built binary and NPM package, clones given example repo
      and runs the new version of Cypress against it.
    parameters:
      repo:
        description: "Name of the github repo to clone like: cypress-example-kitchensink"
        type: string
      browser:
        description: Name of the browser to use, like "electron", "chrome", "firefox"
        type: enum
        enum: ["", "electron", "chrome", "firefox"]
        default: ""
      command:
        description: Test command to run to start Cypress tests
        type: string
        default: "npm run e2e"
      build-project:
        description: Should the project build script be executed
        type: boolean
        default: true
      # if the repo to clone and test is a monorepo, you can
      # run tests inside a specific subfolder
      folder:
        description: Subfolder to test in
        type: string
        default: ""
      # you can test new features in the test runner against recipes or other repos
      # by opening a pull request in those repos and running this test job
      # against a pull request number in the example repo
      pull_request_id:
        description: Pull request number to check out before installing and testing
        type: integer
        default: 0
      wait-on:
        description: Whether to use wait-on to wait on a server to be booted
        type: string
        default: ""
      server-start-command:
        description: Server start command for repo
        type: string
        default: "npm start --if-present"
    steps:
      - clone-repo-and-checkout-branch:
          repo: <<parameters.repo>>
          pull_request_id: <<parameters.pull_request_id>>
      - run:
          # Ensure we're installing the node-version for the cloned repo
          command: |
            if [[ -f .node-version ]]; then
              branch="<< pipeline.git.branch >>"

              externalBranchPattern='^pull\/[0-9]+'
              if [[ $branch =~ $externalBranchPattern ]]; then
                # We are unable to curl from the external PR branch location
                # so we fall back to develop
                branch="develop"
              fi

              curl -L https://raw.githubusercontent.com/cypress-io/cypress/$branch/scripts/ensure-node.sh --output ci-ensure-node.sh
            else
              # if no .node-version file exists, we no-op the node script and use the global yarn
              echo '' > ci-ensure-node.sh
            fi
          working_directory: /tmp/<<parameters.repo>>
      - run:
          # Install deps + Cypress binary with yarn if yarn.lock present
          command: |
            source ./ci-ensure-node.sh
            if [[ -f yarn.lock ]]; then
              yarn --frozen-lockfile
              CYPRESS_INSTALL_BINARY=~/cypress/cypress.zip yarn add -D ~/cypress/cypress.tgz
            else
              npm install
              CYPRESS_INSTALL_BINARY=~/cypress/cypress.zip npm install --legacy-peer-deps ~/cypress/cypress.tgz
            fi
          working_directory: /tmp/<<parameters.repo>>
      - run:
          name: Scaffold new config file
          working_directory: /tmp/<<parameters.repo>>
          environment:
            CYPRESS_INTERNAL_FORCE_SCAFFOLD: "1"
          command: |
            if [[ -f cypress.json ]]; then
              rm -rf cypress.json
              echo 'module.exports = { e2e: {} }' > cypress.config.js
            fi
      - run:
          name: Rename support file
          working_directory: /tmp/<<parameters.repo>>
          command: |
            if [[ -f cypress/support/index.js ]]; then
              mv cypress/support/index.js cypress/support/e2e.js
            fi
      - run:
          name: Print Cypress version
          working_directory: /tmp/<<parameters.repo>>
          command: |
            source ./ci-ensure-node.sh
            npx cypress version
      - run:
          name: Types check 🧩 (maybe)
          working_directory: /tmp/<<parameters.repo>>
          command: |
            source ./ci-ensure-node.sh
            [[ -f yarn.lock ]] && yarn types || npm run types --if-present
      - when:
          condition: <<parameters.build-project>>
          steps:
          - run:
              name: Build 🏗 (maybe)
              working_directory: /tmp/<<parameters.repo>>
              command: |
                source ./ci-ensure-node.sh
                [[ -f yarn.lock ]] && yarn build || npm run build --if-present
      - run:
          working_directory: /tmp/<<parameters.repo>>
          command: |
            source ./ci-ensure-node.sh
            <<parameters.server-start-command>>
          background: true
      - run:
          condition: <<parameters.wait-on>>
          name: "Waiting on server to boot: <<parameters.wait-on>>"
          command: |
            npx wait-on <<parameters.wait-on>> --timeout 120000
      - windows-install-chrome:
          browser: <<parameters.browser>>
      - when:
          condition: <<parameters.folder>>
          steps:
            - when:
                condition: <<parameters.browser>>
                steps:
                  - run:
                      name: Run tests using browser "<<parameters.browser>>"
                      working_directory: /tmp/<<parameters.repo>>/<<parameters.folder>>
                      command: |
                        <<parameters.command>> -- --browser <<parameters.browser>>
            - unless:
                condition: <<parameters.browser>>
                steps:
                  - run:
                      name: Run tests using command
                      working_directory: /tmp/<<parameters.repo>>/<<parameters.folder>>
                      command: <<parameters.command>>
      - unless:
          condition: <<parameters.folder>>
          steps:
            - when:
                condition: <<parameters.browser>>
                steps:
                  - run:
                      name: Run tests using browser "<<parameters.browser>>"
                      working_directory: /tmp/<<parameters.repo>>
                      command: |
                        source ./ci-ensure-node.sh
                        <<parameters.command>> -- --browser <<parameters.browser>>
            - unless:
                condition: <<parameters.browser>>
                steps:
                  - run:
                      name: Run tests using command
                      working_directory: /tmp/<<parameters.repo>>
                      command: |
                        source ./ci-ensure-node.sh
                        <<parameters.command>>
      - store-npm-logs

  wait-on-circle-jobs:
    description: Polls certain Circle CI jobs until they finish
    parameters:
      job-names:
        description: comma separated list of circle ci job names to wait for
        type: string
    steps:
      - run:
          name: "Waiting on Circle CI jobs: <<parameters.job-names>>"
          command: node ./scripts/wait-on-circle-jobs.js --job-names="<<parameters.job-names>>"

  build-binary:
    steps:
      - run:
          name: Check environment variables before code sign (if on Mac/Windows)
          # NOTE
          # our code sign works via electron-builder
          # by default, electron-builder will NOT sign app built in a pull request
          # even our internal one (!)
          # Usually this is not a problem, since we only build and test binary
          # built on the "develop" branch
          # but if you need to really build and sign a binary in a PR
          # set variable CSC_FOR_PULL_REQUEST=true
          command: |
            set -e
            NEEDS_CODE_SIGNING=`node -p 'process.platform === "win32" || process.platform === "darwin"'`
            if [[ "$NEEDS_CODE_SIGNING" == "true" ]]; then
              echo "Checking for required environment variables..."
              if [ -z "$CSC_LINK" ]; then
                echo "Need to provide environment variable CSC_LINK"
                echo "with base64 encoded certificate .p12 file"
                exit 1
              fi
              if [ -z "$CSC_KEY_PASSWORD" ]; then
                echo "Need to provide environment variable CSC_KEY_PASSWORD"
                echo "with password for unlocking certificate .p12 file"
                exit 1
              fi
              echo "Succeeded."
            else
              echo "Not code signing for this platform"
            fi
      - run:
          name: Build the Cypress binary
          environment:
            DEBUG: electron-builder,electron-osx-sign*
          # notarization on Mac can take a while
          no_output_timeout: "45m"
          command: |
            source ./scripts/ensure-node.sh
            node --version
            if [[ `node ./scripts/get-platform-key.js` == 'linux-arm64' ]]; then
              # these are missing on Circle and there is no way to pre-install them on Arm
              sudo apt-get update
              sudo apt-get install -y libgtk2.0-0 libgtk-3-0 libgbm-dev libnotify-dev libgconf-2-4 libnss3 libxss1 libasound2 libxtst6 xauth xvfb
              DISABLE_SNAPSHOT_REQUIRE=1 yarn binary-build --version $(node ./scripts/get-next-version.js)
            else
              yarn binary-build --version $(node ./scripts/get-next-version.js)
            fi
      - run:
          name: Zip the binary
          command: |
            if [[ $PLATFORM == 'linux' ]]; then
              # on Arm, CI runs as non-root, on x64 CI runs as root but there is no sudo binary
              if [[ `whoami` == 'root' ]]; then
                apt-get update && apt-get install -y zip
              else
                sudo apt-get update && sudo apt-get install -y zip
              fi
            fi
            source ./scripts/ensure-node.sh
            yarn binary-zip
      - store-npm-logs
      - persist_to_workspace:
          root: ~/
          paths:
            - cypress/cypress.zip

  build-cypress-npm-package:
    parameters:
      executor:
        type: executor
        default: cy-doc
    steps:
      - run:
          name: Bump NPM version
          command: |
            source ./scripts/ensure-node.sh
            yarn get-next-version --npm
      - run:
          name: Build NPM package
          command: |
            source ./scripts/ensure-node.sh
            yarn build --scope cypress
      - run:
          name: Copy Re-exported NPM Packages
          command: node ./scripts/post-build.js
          working_directory: cli
      - run:
          command: ls -la types
          working_directory: cli/build
      - run:
          command: ls -la vue vue2 mount-utils react
          working_directory: cli/build
      - unless:
          condition:
            equal: [ *windows-executor, << parameters.executor >> ]
          steps:
            - run:
                name: list NPM package contents
                command: |
                  source ./scripts/ensure-node.sh
                  yarn workspace cypress size
      - run:
          name: pack NPM package
          working_directory: cli/build
          command: yarn pack --filename ../../cypress.tgz
      - run:
          name: list created NPM package
          command: ls -l
      - store-npm-logs
      - persist_to_workspace:
          root: ~/
          paths:
            - cypress/cypress.tgz

  upload-build-artifacts:
    steps:
      - run: ls -l
      - run:
          name: Upload unique binary to S3
          command: |
            node scripts/binary.js upload-build-artifact \
              --type binary \
              --file cypress.zip \
              --version $(node -p "require('./package.json').version")
      - run:
          name: Upload NPM package to S3
          command: |
            node scripts/binary.js upload-build-artifact \
              --type npm-package \
              --file cypress.tgz \
              --version $(node -p "require('./package.json').version")
      - store-npm-logs
      - run: ls -l
      - run: cat binary-url.json
      - run: cat npm-package-url.json
      - persist_to_workspace:
          root: ~/
          paths:
            - cypress/binary-url.json
            - cypress/npm-package-url.json

  update_known_hosts:
    description: Ensures that we have the latest Git public keys to prevent git+ssh from failing.
    steps:
    - run:
        name: Update known_hosts with github.com keys
        command: |
          mkdir -p ~/.ssh
          ssh-keyscan github.com >> ~/.ssh/known_hosts

jobs:
  ## Checks if we already have a valid cache for the node_modules_install and if it has,
  ## skips ahead to the build step, otherwise installs and caches the node_modules
  node_modules_install:
    <<: *defaults
    parameters:
      <<: *defaultsParameters
      resource_class:
        type: string
        default: medium
    resource_class: << parameters.resource_class >>
    steps:
      - checkout
      - install-required-node
      - verify-build-setup:
          executor: << parameters.executor >>
      - persist_to_workspace:
          root: ~/
          paths:
            - cypress
            - .nvm # mac / linux
            - ProgramData/nvm # windows
      - caching-dependency-installer:
          only-cache-for-root-user: <<parameters.only-cache-for-root-user>>
      - store-npm-logs

  ## restores node_modules from previous step & builds if first step skipped
  build:
    <<: *defaults
    parameters:
      <<: *defaultsParameters
      resource_class:
        type: string
        default: large
    resource_class: << parameters.resource_class >>
    steps:
      - restore_cached_workspace
      - run:
          name: Top level packages
          command: yarn list --depth=0 || true
      - run:
          name: Check env canaries on Linux
          command: |
            # only Docker has the required env data for this
            if [[ $CI_DOCKER == 'true' ]]; then
              node ./scripts/circle-env.js --check-canaries
            fi
      - build-and-persist
      - store-npm-logs

  lint:
    <<: *defaults
    steps:
      - restore_cached_workspace
      - run:
          name: Linting 🧹
          command: |
            yarn clean
            git clean -df
            yarn lint
      - run:
          name: cypress info (dev)
          command: node cli/bin/cypress info --dev
      - store-npm-logs

  check-ts:
    <<: *defaults
    steps:
      - restore_cached_workspace
      - install-required-node
      - run:
          name: Check TS Types
          command: NODE_OPTIONS=--max_old_space_size=4096 yarn gulp checkTs


  # a special job that keeps polling Circle and when all
  # individual jobs are finished, it closes the Percy build
  percy-finalize:
    <<: *defaults
    resource_class: small
    parameters:
      <<: *defaultsParameters
      required_env_var:
        type: env_var_name
    steps:
      - restore_cached_workspace
      - run:
          # if this is an external pull request, the environment variables
          # are NOT set for security reasons, thus no need to poll -
          # and no need to finalize Percy, since there will be no visual tests
          name: Check if <<parameters.required_env_var>> is set
          command: |
            if [[ -v <<parameters.required_env_var>> ]]; then
              echo "Internal PR, good to go"
            else
              echo "This is an external PR, cannot access other services"
              circleci-agent step halt
            fi
      - wait-on-circle-jobs:
          job-names: >
            cli-visual-tests,
            reporter-integration-tests,
            run-app-component-tests-chrome,
            run-app-integration-tests-chrome,
            run-frontend-shared-component-tests-chrome,
            run-launchpad-component-tests-chrome,
            run-launchpad-integration-tests-chrome,
            run-reporter-component-tests-chrome,
            run-webpack-dev-server-integration-tests,
            run-vite-dev-server-integration-tests
      - run:
          # Sometimes, even though all the circle jobs have finished, Percy times out during `build:finalize`
          # If all other jobs finish but `build:finalize` fails, we retry it once
          name: Finalize percy build - allows single retry
          command: |
            PERCY_PARALLEL_NONCE=$CIRCLE_WORKFLOW_WORKSPACE_ID \
            yarn percy build:finalize || yarn percy build:finalize

  # a special job that keeps polling Circle and when all
  # pipeline workflows are finished, it moves forward with the binary release
  trigger-binary-release-workflow:
    <<: *defaults
    resource_class: small
    parameters:
      <<: *defaultsParameters
    steps:
      - restore_cached_workspace
      - run:
          name: 'Determine if Release Workflow should be triggered'
          command: |
            if [[ "$CIRCLE_BRANCH" != "develop" ]]; then
              echo "Only move forward with the release when running on develop."
              circleci-agent step halt
            fi
      - run:
          name: "Wait for other Circle CI workflows to finish"
          command: CIRCLE_PIPELINE_ID="<<pipeline.id>>" node ./scripts/wait-on-circle-workflows.js
      - run:
          name: Ready to release
          command: echo 'Ready to release'

  cli-visual-tests:
    <<: *defaults
    resource_class: small
    steps:
      - restore_cached_workspace
      - run: mkdir -p cli/visual-snapshots
      - run:
          command: node cli/bin/cypress info --dev | yarn --silent term-to-html | node scripts/sanitize --type cli-info > cli/visual-snapshots/cypress-info.html
          environment:
            FORCE_COLOR: 2
      - run:
          command: node cli/bin/cypress help | yarn --silent term-to-html > cli/visual-snapshots/cypress-help.html
          environment:
            FORCE_COLOR: 2
      - store_artifacts:
          path: cli/visual-snapshots
      - run:
          name: Upload CLI snapshots for diffing
          command: |
            PERCY_PARALLEL_NONCE=$CIRCLE_WORKFLOW_WORKSPACE_ID \
            PERCY_ENABLE=${PERCY_TOKEN:-0} \
            PERCY_PARALLEL_TOTAL=-1 \
            yarn percy snapshot ./cli/visual-snapshots

  v8-integration-tests:
    <<: *defaults
    parameters:
      <<: *defaultsParameters
      resource_class:
        type: string
        default: medium
    resource_class: << parameters.resource_class >>
    parallelism: 1
    steps:
      - restore_cached_workspace
      - restore_cached_system_tests_deps
      # TODO: Remove this once we switch off self-hosted M1 runners
      - when:
          condition:
            equal: [ *darwin-arm64-executor, << parameters.executor >> ]
          steps:
            - run: rm -f /tmp/cypress/junit/*
      - unless:
          condition:
            or:
              - equal: [ *linux-arm64-executor, << parameters.executor >> ] # TODO: Figure out how to support linux-arm64 when we get to linux arm64 build: https://github.com/cypress-io/cypress/issues/23557
          steps:
            - run:
                name: Run v8 integration tests
                command: |
                  source ./scripts/ensure-node.sh
                  yarn test-integration --scope "'@tooling/{packherd,v8-snapshot,electron-mksnapshot}'"
            - verify-mocha-results:
                expectedResultCount: 3
      - when:
          condition:
            or:
              - equal: [ *linux-arm64-executor, << parameters.executor >> ]
          steps:
            - run:
                name: Run v8 integration tests
                command: |
                  source ./scripts/ensure-node.sh
                  yarn test-integration --scope "'@tooling/packherd'"
            - verify-mocha-results:
                expectedResultCount: 1
      - store_test_results:
          path: /tmp/cypress
      - store-npm-logs

  driver-integration-memory-tests:
    <<: *defaults
    parameters:
      <<: *defaultsParameters
      resource_class:
        type: string
        default: medium
    resource_class: << parameters.resource_class >>
    parallelism: 1
    steps:
      - restore_cached_workspace
      - run:
          name: Driver memory tests in Electron
          environment:
            CYPRESS_CONFIG_ENV: production
          command: |
            echo Current working directory is $PWD
            node --version
            if [[ `node ../../scripts/get-platform-key.js` == 'linux-arm64' ]]; then
              # these are missing on Circle and there is no way to pre-install them on Arm
              sudo apt-get update
              sudo apt-get install -y libgbm-dev
            fi

            CYPRESS_INTERNAL_MEMORY_SAVE_STATS=true \
            DEBUG=cypress*memory \
            yarn cypress:run --browser electron --spec "cypress/e2e/memory/*.cy.*"
          working_directory: packages/driver
      - store_test_results:
          path: /tmp/cypress
      - store-npm-logs
      - store_artifacts:
          path: packages/driver/cypress/logs/memory

  unit-tests:
    <<: *defaults
    parameters:
      <<: *defaultsParameters
      resource_class:
        type: string
        default: medium
    resource_class: << parameters.resource_class >>
    parallelism: 1
    steps:
      - restore_cached_workspace
      - when:
          condition:
            # several snapshots fails for windows due to paths.
            # until these are fixed, run the tests that are working.
            equal: [ *windows-executor, << parameters.executor >> ]
          steps:
            - run: yarn test-scripts scripts/**/*spec.js
      - unless:
          condition:
            equal: [ *windows-executor, << parameters.executor >> ]
          steps:
            - run: yarn test-scripts
            # make sure packages with TypeScript can be transpiled to JS
            - run: yarn lerna run build-prod --stream --concurrency 4
            # run unit tests from each individual package
            - run: yarn test
            # run type checking for each individual package
            - run: yarn lerna run types
            - verify-mocha-results:
                expectedResultCount: 19
      - store_test_results:
          path: /tmp/cypress
      # CLI tests generate HTML files with sample CLI command output
      - store_artifacts:
          path: cli/test/html
      - store_artifacts:
          path: packages/errors/__snapshot-images__
      - store-npm-logs

  verify-release-readiness:
    <<: *defaults
    resource_class: small
    parallelism: 1
    environment:
      GITHUB_TOKEN: $GH_TOKEN
    steps:
      - restore_cached_workspace
      - update_known_hosts
      - run: yarn test-npm-package-release-script
      - run: node ./scripts/semantic-commits/validate-binary-changelog.js
      - store_artifacts:
          path: /tmp/releaseData

  lint-types:
    <<: *defaults
    parallelism: 1
    steps:
      - restore_cached_workspace
      - run:
          command: ls -la types
          working_directory: cli
      - run:
          command: ls -la chai
          working_directory: cli/types
      - run:
          name: "Lint types 🧹"
          command: yarn workspace cypress dtslint
  # todo(lachlan): do we need this? yarn check-ts does something very similar
  #     - run:
  #         name: "TypeScript check 🧩"
  #         command: yarn type-check --ignore-progress
      - store-npm-logs

  server-unit-tests:
    <<: *defaults
    parallelism: 1
    steps:
      - restore_cached_workspace
      - run: yarn test-unit --scope @packages/server
      - verify-mocha-results:
          expectedResultCount: 1
      - store_test_results:
          path: /tmp/cypress
      - store-npm-logs

  server-unit-tests-cloud-environment:
    <<: *defaults
    parameters:
      <<: *defaultsParameters
      resource_class:
        type: string
        default: medium
    resource_class: << parameters.resource_class >>
    parallelism: 1
    steps:
      - restore_cached_workspace
      # TODO: Remove this once we switch off self-hosted M1 runners
      - when:
          condition:
            equal: [ *darwin-arm64-executor, << parameters.executor >> ]
          steps:
            - run: rm -f /tmp/cypress/junit/*
      - run: yarn workspace @packages/server test-unit cloud/environment_spec.ts
      - verify-mocha-results:
          expectedResultCount: 1
      - store_test_results:
          path: /tmp/cypress
      - store-npm-logs

  server-integration-tests:
    <<: *defaults
    parallelism: 1
    steps:
      - restore_cached_workspace
      - run: yarn test-integration --scope @packages/server
      - verify-mocha-results:
          expectedResultCount: 1
      - store_test_results:
          path: /tmp/cypress
      - store-npm-logs

  server-performance-tests:
    <<: *defaults
    steps:
      - restore_cached_workspace
      - run:
          command: yarn workspace @packages/server test-performance
      - verify-mocha-results:
          expectedResultCount: 1
      - store_test_results:
          path: /tmp/cypress
      - store_artifacts:
          path: /tmp/artifacts
      - store-npm-logs

  system-tests-node-modules-install:
    <<: *defaults
    steps:
      - restore_cached_workspace
      - update_cached_system_tests_deps

  binary-system-tests:
    parallelism: 2
    working_directory: ~/cypress
    environment:
      <<: *defaultsEnvironment
      PLATFORM: linux
    machine:
      # using `machine` gives us a Linux VM that can run Docker
      image: ubuntu-2004:202111-02
      docker_layer_caching: true
    resource_class: medium
    steps:
      - run-binary-system-tests

  system-tests-chrome:
    <<: *defaults
    parallelism: 8
    steps:
      - run-system-tests:
          browser: chrome

  system-tests-electron:
    <<: *defaults
    parallelism: 8
    steps:
      - run-system-tests:
          browser: electron

  system-tests-firefox:
    <<: *defaults
    parallelism: 8
    steps:
      - run-system-tests:
          browser: firefox

  system-tests-webkit:
    <<: *defaults
    parallelism: 8
    steps:
      - run-system-tests:
          browser: webkit

  system-tests-non-root:
    <<: *defaults
    steps:
      - restore_cached_workspace
      - run:
          environment:
            CYPRESS_COMMERCIAL_RECOMMENDATIONS: '0'
          command: yarn workspace @tooling/system-tests test:ci "test/non_root*spec*" --browser electron
      - verify-mocha-results
      - store_test_results:
          path: /tmp/cypress
      - store_artifacts:
          path: /tmp/artifacts
      - store-npm-logs

  run-frontend-shared-component-tests-chrome:
    <<: *defaults
    parameters:
      <<: *defaultsParameters
      percy:
        type: boolean
        default: false
    parallelism: 3
    steps:
      - run-new-ui-tests:
          browser: chrome
          percy: << parameters.percy >>
          package: frontend-shared
          type: ct

  run-launchpad-component-tests-chrome:
    <<: *defaults
    parameters:
      <<: *defaultsParameters
      percy:
        type: boolean
        default: false
    parallelism: 7
    steps:
      - run-new-ui-tests:
          browser: chrome
          percy: << parameters.percy >>
          package: launchpad
          type: ct
          # debug: cypress:*,engine:socket

  run-launchpad-integration-tests-chrome:
    <<: *defaults
    parameters:
      <<: *defaultsParameters
      resource_class:
        type: string
        default: medium
      percy:
        type: boolean
        default: false
    resource_class: << parameters.resource_class >>
    parallelism: 3
    steps:
      - run-new-ui-tests:
          browser: chrome
          percy: << parameters.percy >>
          package: launchpad
          type: e2e

  run-app-component-tests-chrome:
    <<: *defaults
    parameters:
      <<: *defaultsParameters
      percy:
        type: boolean
        default: false
    parallelism: 7
    steps:
      - run-new-ui-tests:
          browser: chrome
          percy: << parameters.percy >>
          package: app
          type: ct

  run-app-integration-tests-chrome:
    <<: *defaults
    parameters:
      <<: *defaultsParameters
      resource_class:
        type: string
        default: medium
      percy:
        type: boolean
        default: false
    resource_class: << parameters.resource_class >>
    parallelism: 8
    steps:
      - run-new-ui-tests:
          browser: chrome
          percy: << parameters.percy >>
          package: app
          type: e2e

  driver-integration-tests-chrome:
    <<: *defaults
    parallelism: 5
    steps:
      - run-driver-integration-tests:
          browser: chrome
          install-chrome-channel: stable

  driver-integration-tests-chrome-beta:
    <<: *defaults
    parallelism: 5
    steps:
      - run-driver-integration-tests:
          browser: chrome:beta
          install-chrome-channel: beta

  driver-integration-tests-firefox:
    <<: *defaults
    parallelism: 5
    steps:
      - run-driver-integration-tests:
          browser: firefox

  driver-integration-tests-electron:
    <<: *defaults
    parallelism: 5
    steps:
      - run-driver-integration-tests:
          browser: electron

  driver-integration-tests-webkit:
    <<: *defaults
    resource_class: medium+
    parallelism: 5
    steps:
      - run-driver-integration-tests:
          browser: webkit

  run-reporter-component-tests-chrome:
    <<: *defaults
    parameters:
      <<: *defaultsParameters
      percy:
        type: boolean
        default: false
    parallelism: 2
    steps:
      - run-new-ui-tests:
          browser: chrome
          percy: << parameters.percy >>
          package: reporter
          type: ct

  reporter-integration-tests:
    <<: *defaults
    parallelism: 3
    steps:
      - restore_cached_workspace
      - run:
          command: yarn build-for-tests
          working_directory: packages/reporter
      - run:
          command: |
            CYPRESS_CONFIG_ENV=production \
            CYPRESS_RECORD_KEY=$MAIN_RECORD_KEY \
            PERCY_PARALLEL_NONCE=$CIRCLE_WORKFLOW_WORKSPACE_ID \
            PERCY_ENABLE=${PERCY_TOKEN:-0} \
            PERCY_PARALLEL_TOTAL=-1 \
            yarn percy exec --parallel -- -- \
            yarn cypress:run --record --parallel --group reporter
          working_directory: packages/reporter
      - verify-mocha-results
      - store_test_results:
          path: /tmp/cypress
      - store_artifacts:
          path: /tmp/artifacts
      - store-npm-logs

  run-webpack-dev-server-integration-tests:
    <<: *defaults
    parallelism: 2
    steps:
      - restore_cached_workspace
      - restore_cached_system_tests_deps
      - run:
          command: |
            CYPRESS_CONFIG_ENV=production \
            CYPRESS_RECORD_KEY=$MAIN_RECORD_KEY \
            PERCY_PARALLEL_NONCE=$CIRCLE_WORKFLOW_WORKSPACE_ID \
            PERCY_ENABLE=${PERCY_TOKEN:-0} \
            PERCY_PARALLEL_TOTAL=-1 \
            yarn percy exec --parallel -- -- \
            yarn cypress:run --record --parallel --group webpack-dev-server
          working_directory: npm/webpack-dev-server
      - store_test_results:
          path: /tmp/cypress
      - store_artifacts:
          path: /tmp/artifacts
      - store-npm-logs

  run-vite-dev-server-integration-tests:
    <<: *defaults
    # parallelism: 3 TODO: Add parallelism once we have more specs
    steps:
      - restore_cached_workspace
      - restore_cached_system_tests_deps
      - run:
          command: |
            CYPRESS_CONFIG_ENV=production \
            CYPRESS_RECORD_KEY=$MAIN_RECORD_KEY \
            PERCY_PARALLEL_NONCE=$CIRCLE_WORKFLOW_WORKSPACE_ID \
            PERCY_ENABLE=${PERCY_TOKEN:-0} \
            PERCY_PARALLEL_TOTAL=-1 \
            yarn percy exec --parallel -- -- \
            yarn cypress:run --record --parallel --group vite-dev-server
          working_directory: npm/vite-dev-server
      - store_test_results:
          path: /tmp/cypress
      - store_artifacts:
          path: /tmp/artifacts
      - store-npm-logs

  npm-webpack-preprocessor:
    <<: *defaults
    steps:
      - restore_cached_workspace
      - run:
          name: Build
          command: yarn workspace @cypress/webpack-preprocessor build
      - run:
          name: Run tests
          command: yarn workspace @cypress/webpack-preprocessor test
      - store-npm-logs

  npm-webpack-dev-server:
    <<: *defaults
    steps:
      - restore_cached_workspace
      - restore_cached_system_tests_deps
      - run:
          name: Run tests
          command: yarn workspace @cypress/webpack-dev-server test
      - run:
          name: Run tests
          command: yarn workspace @cypress/webpack-dev-server test

  npm-vite-dev-server:
    <<: *defaults
    steps:
      - restore_cached_workspace
      - run:
          name: Run tests
          command: yarn test
          working_directory: npm/vite-dev-server
      - store_test_results:
          path: npm/vite-dev-server/test_results
      - store-npm-logs

  npm-webpack-batteries-included-preprocessor:
    <<: *defaults
    resource_class: small
    steps:
      - restore_cached_workspace
      - run:
          name: Run tests
          command: yarn workspace @cypress/webpack-batteries-included-preprocessor test

  npm-vue:
    <<: *defaults
    steps:
      - restore_cached_workspace
      - run:
          name: Build
          command: yarn workspace @cypress/vue build
      - run:
          name: Type Check
          command: yarn typecheck
          working_directory: npm/vue
      - store_test_results:
          path: npm/vue/test_results
      - store_artifacts:
          path: npm/vue/test_results
      - store-npm-logs

  npm-angular:
    <<: *defaults
    steps:
      - restore_cached_workspace
      - run:
          name: Build
          command: yarn workspace @cypress/angular build
      - store-npm-logs

  npm-react:
    <<: *defaults
    steps:
      - restore_cached_workspace
      - run:
          name: Build
          command: yarn workspace @cypress/react build
      - run:
          name: Run tests
          command: yarn test
          working_directory: npm/react
      - store_test_results:
          path: npm/react/test_results
      - store_artifacts:
          path: npm/react/test_results
      - store-npm-logs

  npm-mount-utils:
    <<: *defaults
    steps:
      - restore_cached_workspace
      - run:
          name: Build
          command: yarn workspace @cypress/mount-utils build
      - store-npm-logs

  npm-xpath:
    <<: *defaults
    resource_class: small
    steps:
      - restore_cached_workspace
      - run:
          name: Run tests
          command: yarn workspace @cypress/xpath cy:run
      - store_test_results:
          path: npm/xpath/test_results
      - store_artifacts:
          path: npm/xpath/test_results
      - store-npm-logs

  npm-grep:
    <<: *defaults
    resource_class: small
    steps:
      - restore_cached_workspace
      - run:
          name: Run tests
          command: yarn workspace @cypress/grep cy:run
      - store_test_results:
          path: npm/grep/test_results
      - store_artifacts:
          path: npm/grep/test_results
      - store-npm-logs

  npm-create-cypress-tests:
    <<: *defaults
    resource_class: small
    steps:
      - restore_cached_workspace
      - run: yarn workspace create-cypress-tests build

  npm-eslint-plugin-dev:
    <<: *defaults
    steps:
      - restore_cached_workspace
      - run:
          name: Run tests
          command: yarn workspace @cypress/eslint-plugin-dev test

  npm-cypress-schematic:
    <<: *defaults
    steps:
      - restore_cached_workspace
      - run:
          name: Build + Install
          command: |
            yarn workspace @cypress/schematic build
          working_directory: npm/cypress-schematic
      - run:
          name: Run unit tests
          command: |
            yarn test
          working_directory: npm/cypress-schematic
      - store-npm-logs

  npm-release:
    <<: *defaults
    resource_class: medium+
    steps:
      - restore_cached_workspace
      - run:
          name: Release packages after all jobs pass
          command: yarn npm-release

  create-build-artifacts:
    <<: *defaults
    parameters:
      <<: *defaultsParameters
      resource_class:
        type: string
        default: xlarge
    resource_class: << parameters.resource_class >>
    steps:
      - restore_cached_workspace
      - build-binary
      - build-cypress-npm-package:
          executor: << parameters.executor >>
      - verify_should_persist_artifacts
      - upload-build-artifacts
      - post-install-comment

  test-kitchensink:
    <<: *defaults
    parameters:
      <<: *defaultsParameters
      resource_class:
        type: string
        default: medium+
    steps:
      - restore_cached_workspace
      - clone-repo-and-checkout-branch:
          repo: cypress-example-kitchensink
      - install-required-node
      - run:
          name: Remove cypress.json
          description: Remove cypress.json in case it exists
          working_directory: /tmp/cypress-example-kitchensink
          environment:
            CYPRESS_INTERNAL_FORCE_SCAFFOLD: "1"
          command: rm -rf cypress.json
      - run:
          name: Install prod dependencies
          command: yarn --production
          working_directory: /tmp/cypress-example-kitchensink
      - run:
          name: Example server
          command: yarn start
          working_directory: /tmp/cypress-example-kitchensink
          background: true
      - run:
          name: Rename support file
          working_directory: /tmp/cypress-example-kitchensink
          command: |
            if [[ -f cypress/support/index.js ]]; then
              mv cypress/support/index.js cypress/support/e2e.js
            fi
      - run:
          name: Run Kitchensink example project
          command: |
            yarn cypress:run --project /tmp/cypress-example-kitchensink
      - store-npm-logs

  test-kitchensink-against-staging:
    <<: *defaults
    steps:
      - restore_cached_workspace
      - clone-repo-and-checkout-branch:
          repo: cypress-example-kitchensink
      - install-required-node
      - run:
          name: Install prod dependencies
          command: yarn --production
          working_directory: /tmp/cypress-example-kitchensink
      - run:
          name: Example server
          command: yarn start
          working_directory: /tmp/cypress-example-kitchensink
          background: true
      - run:
          name: Run Kitchensink example project
          command: |
            CYPRESS_PROJECT_ID=$TEST_KITCHENSINK_PROJECT_ID \
            CYPRESS_RECORD_KEY=$TEST_KITCHENSINK_RECORD_KEY \
            CYPRESS_INTERNAL_ENV=staging \
            CYPRESS_video=false \
            yarn cypress:run --project /tmp/cypress-example-kitchensink --record
      - store-npm-logs

  test-against-staging:
    <<: *defaults
    steps:
      - restore_cached_workspace
      - clone-repo-and-checkout-branch:
          repo: cypress-test-tiny
      - run:
          name: Run test project
          command: |
            CYPRESS_PROJECT_ID=$TEST_TINY_PROJECT_ID \
            CYPRESS_RECORD_KEY=$TEST_TINY_RECORD_KEY \
            CYPRESS_INTERNAL_ENV=staging \
            yarn cypress:run --project /tmp/cypress-test-tiny --record
      - store-npm-logs

  test-npm-module-and-verify-binary:
    <<: *defaults
    steps:
      - restore_cached_workspace
      # make sure we have cypress.zip received
      - run: ls -l
      - run: ls -l cypress.zip cypress.tgz
      - run: mkdir test-binary
      - run:
          name: Create new NPM package
          working_directory: test-binary
          command: npm init -y
      - run:
          # install NPM from built NPM package folder
          name: Install Cypress
          working_directory: test-binary
          # force installing the freshly built binary
          command: CYPRESS_INSTALL_BINARY=/root/cypress/cypress.zip npm i /root/cypress/cypress.tgz
      - run:
          name: Cypress version
          working_directory: test-binary
          command: $(yarn bin cypress) version
      - run:
          name: Verify Cypress binary
          working_directory: test-binary
          command: $(yarn bin cypress) verify
      - run:
          name: Cypress help
          working_directory: test-binary
          command: $(yarn bin cypress) help
      - run:
          name: Cypress info
          working_directory: test-binary
          command: $(yarn bin cypress) info
      - store-npm-logs

  test-npm-module-on-minimum-node-version:
    <<: *defaults
    resource_class: small
    docker:
      - image: cypress/base:12.0.0-libgbm
    steps:
      - restore_workspace_binaries
      - run: mkdir test-binary
      - run:
          name: Create new NPM package
          working_directory: test-binary
          command: npm init -y
      - run:
          name: Install Cypress
          working_directory: test-binary
          command: CYPRESS_INSTALL_BINARY=/root/cypress/cypress.zip npm install /root/cypress/cypress.tgz
      - run:
          name: Verify Cypress binary
          working_directory: test-binary
          command: $(npm bin)/cypress verify
      - run:
          name: Print Cypress version
          working_directory: test-binary
          command: $(npm bin)/cypress version
      - run:
          name: Cypress info
          working_directory: test-binary
          command: $(npm bin)/cypress info

  test-types-cypress-and-jest:
    parameters:
      executor:
        description: Executor name to use
        type: executor
        default: cy-doc
      wd:
        description: Working directory, should be OUTSIDE cypress monorepo folder
        type: string
        default: /root/test-cypress-and-jest
    <<: *defaults
    resource_class: small
    steps:
      - restore_workspace_binaries
      - run: mkdir <<parameters.wd>>
      - run:
          name: Create new NPM package ⚗️
          working_directory: <<parameters.wd>>
          command: npm init -y
      - run:
          name: Install dependencies 📦
          working_directory: <<parameters.wd>>
          environment:
            CYPRESS_INSTALL_BINARY: /root/cypress/cypress.zip
          # let's install Cypress, Jest and any other package that might conflict
          # https://github.com/cypress-io/cypress/issues/6690

          # Todo: Add `jest` back into the list once https://github.com/yargs/yargs-parser/issues/452
          # is resolved.
          command: |
            npm install /root/cypress/cypress.tgz \
              typescript @types/jest enzyme @types/enzyme
      - run:
          name: Test types clash ⚔️
          working_directory: <<parameters.wd>>
          command: |
            echo "console.log('hello world')" > hello.ts
            npx tsc hello.ts --noEmit

  test-full-typescript-project:
    parameters:
      executor:
        description: Executor name to use
        type: executor
        default: cy-doc
      wd:
        description: Working directory, should be OUTSIDE cypress monorepo folder
        type: string
        default: /root/test-full-typescript
    <<: *defaults
    resource_class: small
    steps:
      - restore_workspace_binaries
      - run: mkdir <<parameters.wd>>
      - run:
          name: Create new NPM package ⚗️
          working_directory: <<parameters.wd>>
          command: npm init -y
      - run:
          name: Install dependencies 📦
          working_directory: <<parameters.wd>>
          environment:
            CYPRESS_INSTALL_BINARY: /root/cypress/cypress.zip
          command: |
            npm install /root/cypress/cypress.tgz typescript
      - run:
          name: Scaffold full TypeScript project 🏗
          working_directory: <<parameters.wd>>
          command: npx @bahmutov/cly@1.9.0 init --typescript
      - run:
          name: Run project tests 🗳
          working_directory: <<parameters.wd>>
          command: npx cypress run

  # install NPM + binary zip and run against staging API
  test-binary-against-staging:
    <<: *defaults
    steps:
      - restore_workspace_binaries
      - clone-repo-and-checkout-branch:
          repo: cypress-test-tiny
      - run:
          name: Install Cypress
          working_directory: /tmp/cypress-test-tiny
          # force installing the freshly built binary
          command: CYPRESS_INSTALL_BINARY=~/cypress/cypress.zip npm i --legacy-peer-deps ~/cypress/cypress.tgz
      - run:
          name: Run test project
          working_directory: /tmp/cypress-test-tiny
          command: |
            CYPRESS_PROJECT_ID=$TEST_TINY_PROJECT_ID \
            CYPRESS_RECORD_KEY=$TEST_TINY_RECORD_KEY \
            CYPRESS_INTERNAL_ENV=staging \
            $(yarn bin cypress) run --record
      - store-npm-logs

  test-binary-against-recipes-firefox:
    <<: *defaults
    steps:
      - test-binary-against-repo:
          repo: cypress-example-recipes
          command: npm run test:ci:firefox

  test-binary-against-recipes-chrome:
    <<: *defaults
    steps:
      - test-binary-against-repo:
          repo: cypress-example-recipes
          command: npm run test:ci:chrome

  test-binary-against-recipes:
    <<: *defaults
    steps:
      - test-binary-against-repo:
          repo: cypress-example-recipes
          command: npm run test:ci

  # This is a special job. It allows you to test the current
  # built test runner against a pull request in the repo
  # cypress-example-recipes.
  # Imagine you are working on a feature and want to show / test a recipe
  # You would need to run the built test runner before release
  # against a PR that cannot be merged until the new version
  # of the test runner is released.
  # Use:
  #   specify pull request number
  #   and the recipe folder

  # test-binary-against-recipe-pull-request:
  #   <<: *defaults
  #   steps:
  #     # test a specific pull request by number from cypress-example-recipes
  #     - test-binary-against-repo:
  #         repo: cypress-example-recipes
  #         command: npm run test:ci
  #         pull_request_id: 515
  #         folder: examples/fundamentals__typescript

  test-binary-against-kitchensink:
    <<: *defaults
    steps:
      - test-binary-against-repo:
          repo: cypress-example-kitchensink
          browser: "electron"

  test-binary-against-kitchensink-firefox:
    <<: *defaults
    steps:
      - test-binary-against-repo:
          repo: cypress-example-kitchensink
          browser: firefox

  test-binary-against-kitchensink-chrome:
    <<: *defaults
    steps:
      - test-binary-against-repo:
          repo: cypress-example-kitchensink
          browser: chrome

  test-binary-against-todomvc-firefox:
    <<: *defaults
    steps:
      - test-binary-against-repo:
          repo: cypress-example-todomvc
          browser: firefox

  test-binary-against-conduit-chrome:
    <<: *defaults
    steps:
      - test-binary-against-repo:
          repo: cypress-example-conduit-app
          browser: chrome
          command: "npm run cypress:run"
          wait-on: http://localhost:3000

  test-binary-against-api-testing-firefox:
    <<: *defaults
    steps:
      - test-binary-against-repo:
          repo: cypress-example-api-testing
          browser: firefox
          command: "npm run cy:run"

  test-binary-against-piechopper-firefox:
    <<: *defaults
    steps:
      - test-binary-against-repo:
          repo: cypress-example-piechopper
          browser: firefox
          command: "npm run cypress:run"

  test-binary-against-cypress-realworld-app:
    <<: *defaults
    resource_class: medium+
    steps:
      - test-binary-against-rwa:
          repo: cypress-realworld-app
          browser: chrome
          wait-on: http://localhost:3000

  test-binary-as-specific-user:
    <<: *defaults
    steps:
      - restore_workspace_binaries
      # the user should be "node"
      - run: whoami
      - run: pwd
      # prints the current user's effective user id
      # for root it is 0
      # for other users it is a positive integer
      - run: node -e 'console.log(process.geteuid())'
      # make sure the binary and NPM package files are present
      - run: ls -l
      - run: ls -l cypress.zip cypress.tgz
      - run: mkdir test-binary
      - run:
          name: Create new NPM package
          working_directory: test-binary
          command: npm init -y
      - run:
          # install NPM from built NPM package folder
          name: Install Cypress
          working_directory: test-binary
          # force installing the freshly built binary
          command: CYPRESS_INSTALL_BINARY=~/cypress/cypress.zip npm i ~/cypress/cypress.tgz
      - run:
          name: Cypress help
          working_directory: test-binary
          command: $(yarn bin cypress) help
      - run:
          name: Cypress info
          working_directory: test-binary
          command: $(yarn bin cypress) info
      - run:
          name: Add Cypress demo
          working_directory: test-binary
          command: npx @bahmutov/cly@1.9.0 init
      - run:
          name: Verify Cypress binary
          working_directory: test-binary
          command: DEBUG=cypress:cli $(yarn bin cypress) verify
      - run:
          name: Run Cypress binary
          working_directory: test-binary
          command: DEBUG=cypress:cli $(yarn bin cypress) run
      - store-npm-logs

linux-x64-workflow: &linux-x64-workflow
  jobs:
    - node_modules_install
    - build:
        context: test-runner:env-canary
        requires:
          - node_modules_install
    - check-ts:
        requires:
          - build
    - lint:
        name: linux-lint
        requires:
          - build
    - percy-finalize:
        context: [test-runner:poll-circle-workflow, test-runner:percy]
        required_env_var: PERCY_TOKEN # skips job if not defined (external PR)
        requires:
          - build
    - lint-types:
        requires:
          - build
    # unit, integration and e2e tests
    - cli-visual-tests:
        context: test-runner:percy
        requires:
          - build
    - unit-tests:
        requires:
          - build
    - verify-release-readiness:
        context: test-runner:npm-release
        requires:
          - build
    - server-unit-tests:
        requires:
          - build
    - server-integration-tests:
        requires:
          - build
    - server-performance-tests:
        requires:
          - build
    - system-tests-node-modules-install:
        context: test-runner:performance-tracking
        requires:
          - build
    - system-tests-chrome:
        context: test-runner:performance-tracking
        requires:
          - system-tests-node-modules-install
    - system-tests-electron:
        context: test-runner:performance-tracking
        requires:
          - system-tests-node-modules-install
    - system-tests-firefox:
        context: test-runner:performance-tracking
        requires:
          - system-tests-node-modules-install
    - system-tests-webkit:
        context: test-runner:performance-tracking
        requires:
          - system-tests-node-modules-install
    - system-tests-non-root:
        context: test-runner:performance-tracking
        executor: non-root-docker-user
        requires:
          - system-tests-node-modules-install
    - driver-integration-tests-chrome:
        context: test-runner:cypress-record-key
        requires:
          - build
    - driver-integration-tests-chrome-beta:
        context: test-runner:cypress-record-key
        requires:
          - build
    - driver-integration-tests-firefox:
        context: test-runner:cypress-record-key
        requires:
          - build
    - driver-integration-tests-electron:
        context: test-runner:cypress-record-key
        requires:
          - build
    - driver-integration-tests-webkit:
        context: test-runner:cypress-record-key
        requires:
          - build
    - driver-integration-memory-tests:
        requires:
          - build
    - run-frontend-shared-component-tests-chrome:
        context: [test-runner:cypress-record-key, test-runner:launchpad-tests, test-runner:percy]
        percy: true
        requires:
          - build
    - run-launchpad-integration-tests-chrome:
        context: [test-runner:cypress-record-key, test-runner:launchpad-tests, test-runner:percy]
        percy: true
        requires:
          - build
    - run-launchpad-component-tests-chrome:
        context: [test-runner:cypress-record-key, test-runner:launchpad-tests, test-runner:percy]
        percy: true
        requires:
          - build
    - run-app-integration-tests-chrome:
        context: [test-runner:cypress-record-key, test-runner:launchpad-tests, test-runner:percy]
        percy: true
        requires:
          - build
    - run-webpack-dev-server-integration-tests:
        context: [test-runner:cypress-record-key, test-runner:percy]
        requires:
          - system-tests-node-modules-install
    - run-vite-dev-server-integration-tests:
        context: [test-runner:cypress-record-key, test-runner:percy]
        requires:
          - system-tests-node-modules-install
    - run-app-component-tests-chrome:
        context: [test-runner:cypress-record-key, test-runner:launchpad-tests, test-runner:percy]
        percy: true
        requires:
          - build
    - run-reporter-component-tests-chrome:
        context: [test-runner:cypress-record-key, test-runner:percy]
        percy: true
        requires:
          - build
    - reporter-integration-tests:
        context: [test-runner:cypress-record-key, test-runner:percy]
        requires:
          - build
    - npm-webpack-dev-server:
        requires:
          - system-tests-node-modules-install
    - npm-vite-dev-server:
        requires:
          - build
    - npm-webpack-preprocessor:
        requires:
          - build
    - npm-webpack-batteries-included-preprocessor:
        requires:
          - build
    - npm-vue:
        requires:
          - build
    - npm-react:
        requires:
          - build
    - npm-angular:
        requires:
          - build
    - npm-mount-utils:
        requires:
          - build
    - npm-create-cypress-tests:
        requires:
          - build
    - npm-eslint-plugin-dev:
        requires:
          - build
    - npm-cypress-schematic:
        requires:
          - build
    - v8-integration-tests:
        requires:
          - system-tests-node-modules-install
    # This release definition must be updated with any new jobs
    # Any attempts to automate this are welcome
    # If CircleCI provided an "after all" hook, then this wouldn't be necessary
    - trigger-binary-release-workflow:
        context: test-runner:poll-circle-workflow
        requires:
          - build
          - check-ts
          - npm-angular
          - npm-eslint-plugin-dev
          - npm-create-cypress-tests
          - npm-react
          - npm-mount-utils
          - npm-vue
          - npm-webpack-batteries-included-preprocessor
          - npm-webpack-preprocessor
          - npm-vite-dev-server
          - npm-webpack-dev-server
          - npm-cypress-schematic
          - lint-types
          - linux-lint
          - percy-finalize
          - driver-integration-tests-firefox
          - driver-integration-tests-chrome
          - driver-integration-tests-chrome-beta
          - driver-integration-tests-electron
          - driver-integration-memory-tests
          - system-tests-non-root
          - system-tests-firefox
          - system-tests-electron
          - system-tests-chrome
          - server-performance-tests
          - server-integration-tests
          - server-unit-tests
          - "test binary as a non-root user"
          - "test binary as a root user"
          - test-types-cypress-and-jest
          - test-full-typescript-project
          - test-binary-against-kitchensink
          - test-npm-module-on-minimum-node-version
          - binary-system-tests
          - test-kitchensink
          - unit-tests
          - verify-release-readiness
          - cli-visual-tests
          - reporter-integration-tests
          - run-app-component-tests-chrome
          - run-app-integration-tests-chrome
          - run-frontend-shared-component-tests-chrome
          - run-launchpad-component-tests-chrome
          - run-launchpad-integration-tests-chrome
          - run-reporter-component-tests-chrome
          - run-webpack-dev-server-integration-tests
          - run-vite-dev-server-integration-tests
          - v8-integration-tests

    - npm-release:
        context: test-runner:npm-release
        requires:
          - build
          - check-ts
          - npm-angular
          - npm-eslint-plugin-dev
          - npm-create-cypress-tests
          - npm-react
          - npm-mount-utils
          - npm-vue
          - npm-webpack-batteries-included-preprocessor
          - npm-webpack-preprocessor
          - npm-vite-dev-server
          - npm-webpack-dev-server
          - npm-cypress-schematic
          - lint-types
          - linux-lint
          - percy-finalize
          - driver-integration-tests-firefox
          - driver-integration-tests-chrome
          - driver-integration-tests-chrome-beta
          - driver-integration-tests-electron
          - driver-integration-memory-tests
          - system-tests-non-root
          - system-tests-firefox
          - system-tests-electron
          - system-tests-chrome
          - server-performance-tests
          - server-integration-tests
          - server-unit-tests
          - test-kitchensink
          - unit-tests
          - verify-release-readiness
          - cli-visual-tests
          - reporter-integration-tests
          - run-app-component-tests-chrome
          - run-app-integration-tests-chrome
          - run-frontend-shared-component-tests-chrome
          - run-launchpad-component-tests-chrome
          - run-launchpad-integration-tests-chrome
          - run-reporter-component-tests-chrome
          - run-webpack-dev-server-integration-tests
          - run-vite-dev-server-integration-tests
          - v8-integration-tests

    - create-build-artifacts:
        context:
          - test-runner:upload
          - test-runner:commit-status-checks
          - test-runner:build-binary
        requires:
          - build
    # various testing scenarios, like building full binary
    # and testing it on a real project
    - test-against-staging:
        context: test-runner:record-tests
        <<: *mainBuildFilters
        requires:
          - build
    - test-kitchensink:
        requires:
          - build
    - test-kitchensink-against-staging:
        context: test-runner:record-tests
        <<: *mainBuildFilters
        requires:
          - build
    - test-npm-module-on-minimum-node-version:
        requires:
          - create-build-artifacts
    - test-types-cypress-and-jest:
        requires:
          - create-build-artifacts
    - test-full-typescript-project:
        requires:
          - create-build-artifacts
    - test-binary-against-kitchensink:
        requires:
          - create-build-artifacts
    - test-npm-module-and-verify-binary:
        <<: *mainBuildFilters
        requires:
          - create-build-artifacts
    - test-binary-against-staging:
        context: test-runner:record-tests
        <<: *mainBuildFilters
        requires:
          - create-build-artifacts
    - test-binary-against-kitchensink-chrome:
        <<: *mainBuildFilters
        requires:
          - create-build-artifacts
    - test-binary-against-recipes-firefox:
        <<: *mainBuildFilters
        requires:
          - create-build-artifacts
    - test-binary-against-recipes-chrome:
        <<: *mainBuildFilters
        requires:
          - create-build-artifacts
    - test-binary-against-recipes:
        <<: *mainBuildFilters
        requires:
          - create-build-artifacts
    - test-binary-against-kitchensink-firefox:
        <<: *mainBuildFilters
        requires:
          - create-build-artifacts
    - test-binary-against-todomvc-firefox:
        <<: *mainBuildFilters
        requires:
          - create-build-artifacts
    - test-binary-against-cypress-realworld-app:
        <<: *mainBuildFilters
        requires:
          - create-build-artifacts
    - test-binary-as-specific-user:
        name: "test binary as a non-root user"
        executor: non-root-docker-user
        requires:
          - create-build-artifacts
    - test-binary-as-specific-user:
        name: "test binary as a root user"
        requires:
          - create-build-artifacts
    - binary-system-tests:
        requires:
          - create-build-artifacts
          - system-tests-node-modules-install

linux-arm64-workflow: &linux-arm64-workflow
  jobs:
    - node_modules_install:
        name: linux-arm64-node-modules-install
        executor: linux-arm64
        resource_class: arm.medium
        only-cache-for-root-user: true

    - build:
        name: linux-arm64-build
        executor: linux-arm64
        resource_class: arm.medium
        requires:
          - linux-arm64-node-modules-install

    - create-build-artifacts:
        name: linux-arm64-create-build-artifacts
        context:
          - test-runner:upload
          - test-runner:commit-status-checks
          - test-runner:build-binary
        executor: linux-arm64
        resource_class: arm.medium
        requires:
          - linux-arm64-build

    - v8-integration-tests:
        name: linux-arm64-v8-integration-tests
        executor: linux-arm64
        resource_class: arm.medium
        requires:
          - linux-arm64-build
    - driver-integration-memory-tests:
        name: linux-arm64-driver-integration-memory-tests
        executor: linux-arm64
        resource_class: arm.medium
        requires:
          - linux-arm64-build
    - server-unit-tests-cloud-environment:
        name: linux-arm64-server-unit-tests-cloud-environment
        executor: linux-arm64
        resource_class: arm.medium
        requires:
          - linux-arm64-build

darwin-x64-workflow: &darwin-x64-workflow
  jobs:
    - node_modules_install:
        name: darwin-x64-node-modules-install
        executor: mac
        resource_class: macos.x86.medium.gen2
        only-cache-for-root-user: true

    - build:
        name: darwin-x64-build
        context: test-runner:env-canary
        executor: mac
        resource_class: macos.x86.medium.gen2
        requires:
          - darwin-x64-node-modules-install

    - create-build-artifacts:
        name: darwin-x64-create-build-artifacts
        context:
          - test-runner:sign-mac-binary
          - test-runner:upload
          - test-runner:commit-status-checks
          - test-runner:build-binary
        executor: mac
        resource_class: macos.x86.medium.gen2
        requires:
          - darwin-x64-build

    - test-kitchensink:
        name: darwin-x64-test-kitchensink
        executor: mac
        requires:
          - darwin-x64-build

    - v8-integration-tests:
        name: darwin-x64-v8-integration-tests
        executor: mac
        resource_class: macos.x86.medium.gen2
        requires:
          - darwin-x64-build
    - driver-integration-memory-tests:
        name: darwin-x64-driver-integration-memory-tests
        executor: mac
        resource_class: macos.x86.medium.gen2
        requires:
          - darwin-x64-build
    - server-unit-tests-cloud-environment:
        name: darwin-x64-driver-server-unit-tests-cloud-environment
        executor: mac
        resource_class: macos.x86.medium.gen2
        requires:
          - darwin-x64-build

darwin-arm64-workflow: &darwin-arm64-workflow
  jobs:
    - node_modules_install:
        name: darwin-arm64-node-modules-install
        executor: darwin-arm64
        resource_class: cypress-io/latest_m1
        only-cache-for-root-user: true

    - build:
        name: darwin-arm64-build
        executor: darwin-arm64
        resource_class: cypress-io/latest_m1
        requires:
          - darwin-arm64-node-modules-install

    - create-build-artifacts:
        name: darwin-arm64-create-build-artifacts
        context:
          - test-runner:sign-mac-binary
          - test-runner:upload
          - test-runner:commit-status-checks
          - test-runner:build-binary
        executor: darwin-arm64
        resource_class: cypress-io/latest_m1
        requires:
          - darwin-arm64-build

    - v8-integration-tests:
        name: darwin-arm64-v8-integration-tests
        executor: darwin-arm64
        resource_class: cypress-io/latest_m1
        requires:
          - darwin-arm64-build
    - driver-integration-memory-tests:
        name: darwin-arm64-driver-integration-memory-tests
        executor: darwin-arm64
        resource_class: cypress-io/latest_m1
        requires:
          - darwin-arm64-build
    - server-unit-tests-cloud-environment:
        name: darwin-arm64-server-unit-tests-cloud-environment
        executor: darwin-arm64
        resource_class: cypress-io/latest_m1
        requires:
          - darwin-arm64-build

windows-workflow: &windows-workflow
  jobs:
    - node_modules_install:
        name: windows-node-modules-install
        executor: windows
        resource_class: windows.large
        only-cache-for-root-user: true

    - build:
        name: windows-build
        context: test-runner:env-canary
        executor: windows
        resource_class: windows.large
        requires:
          - windows-node-modules-install

    - run-app-integration-tests-chrome:
        name: windows-run-app-integration-tests-chrome
        executor: windows
        resource_class: windows.large
        context: [test-runner:cypress-record-key, test-runner:launchpad-tests]
        requires:
          - windows-build

    - run-launchpad-integration-tests-chrome:
        name: windows-run-launchpad-integration-tests-chrome
        executor: windows
        resource_class: windows.large
        context: [test-runner:cypress-record-key, test-runner:launchpad-tests]
        requires:
          - windows-build

    - unit-tests:
        name: windows-unit-tests
        executor: windows
        resource_class: windows.large
        requires:
          - windows-build

    - server-unit-tests-cloud-environment:
        name: windows-server-unit-tests-cloud-environment
        executor: windows
        resource_class: windows.medium
        requires:
          - windows-build

    - create-build-artifacts:
        name: windows-create-build-artifacts
        executor: windows
        resource_class: windows.large
        context:
          - test-runner:sign-windows-binary
          - test-runner:upload
          - test-runner:commit-status-checks
          - test-runner:build-binary
        requires:
          - windows-build
    - test-binary-against-kitchensink-chrome:
        name: windows-test-binary-against-kitchensink-chrome
        executor: windows
        requires:
          - windows-create-build-artifacts

    - v8-integration-tests:
        name: windows-v8-integration-tests
        executor: windows
        resource_class: windows.large
        requires:
          - windows-build
    - driver-integration-memory-tests:
        name: windows-driver-integration-memory-tests
        executor: windows
        resource_class: windows.large
        requires:
          - windows-build

workflows:
  linux-x64:
    <<: *linux-x64-workflow
    <<: *linux-x64-workflow-exclude-filters
  linux-arm64:
    <<: *linux-arm64-workflow
    <<: *linux-arm64-workflow-filters
  darwin-x64:
    <<: *darwin-x64-workflow
    <<: *darwin-workflow-filters
  darwin-arm64:
    <<: *darwin-arm64-workflow
    <<: *darwin-workflow-filters
  windows:
    <<: *windows-workflow
    <<: *windows-workflow-filters<|MERGE_RESOLUTION|>--- conflicted
+++ resolved
@@ -30,11 +30,7 @@
         - /^release\/\d+\.\d+\.\d+$/
         # use the following branch as well to ensure that v8 snapshot cache updates are fully tested
         - 'update-v8-snapshot-cache-on-develop'
-<<<<<<< HEAD
         - 'feat/protocol'
-=======
-        - 'ryanm/feat/unify-cdp-approach-in-electron'
->>>>>>> 8f75b139
 
 # usually we don't build Mac app - it takes a long time
 # but sometimes we want to really confirm we are doing the right thing
@@ -45,11 +41,7 @@
     - equal: [ develop, << pipeline.git.branch >> ]
     # use the following branch as well to ensure that v8 snapshot cache updates are fully tested
     - equal: [ 'update-v8-snapshot-cache-on-develop', << pipeline.git.branch >> ]
-<<<<<<< HEAD
     - equal: [ 'feat/protocol', << pipeline.git.branch >> ]
-=======
-    - equal: [ 'ryanm/feat/unify-cdp-approach-in-electron', << pipeline.git.branch >> ]
->>>>>>> 8f75b139
     - matches:
         pattern: /^release\/\d+\.\d+\.\d+$/
         value: << pipeline.git.branch >>
@@ -60,11 +52,7 @@
     - equal: [ develop, << pipeline.git.branch >> ]
     # use the following branch as well to ensure that v8 snapshot cache updates are fully tested
     - equal: [ 'update-v8-snapshot-cache-on-develop', << pipeline.git.branch >> ]
-<<<<<<< HEAD
     - equal: [ 'feat/protocol', << pipeline.git.branch >> ]
-=======
-    - equal: [ 'ryanm/feat/unify-cdp-approach-in-electron', << pipeline.git.branch >> ]
->>>>>>> 8f75b139
     - matches:
         pattern: /^release\/\d+\.\d+\.\d+$/
         value: << pipeline.git.branch >>
@@ -84,11 +72,7 @@
     - equal: [ develop, << pipeline.git.branch >> ]
     # use the following branch as well to ensure that v8 snapshot cache updates are fully tested
     - equal: [ 'update-v8-snapshot-cache-on-develop', << pipeline.git.branch >> ]
-<<<<<<< HEAD
     - equal: [ 'feat/protocol', << pipeline.git.branch >> ]
-=======
-    - equal: [ 'ryanm/feat/unify-cdp-approach-in-electron', << pipeline.git.branch >> ]
->>>>>>> 8f75b139
     - matches:
         pattern: /^release\/\d+\.\d+\.\d+$/
         value: << pipeline.git.branch >>
@@ -154,11 +138,7 @@
       - run:
           name: Check current branch to persist artifacts
           command: |
-<<<<<<< HEAD
             if [[ "$CIRCLE_BRANCH" != "develop" && "$CIRCLE_BRANCH" != "release/"* && "$CIRCLE_BRANCH" != "update-v8-snapshot-cache-on-develop" && "$CIRCLE_BRANCH" != "feat/protocol" ]]; then
-=======
-            if [[ "$CIRCLE_BRANCH" != "develop" && "$CIRCLE_BRANCH" != "release/"* && "$CIRCLE_BRANCH" != "update-v8-snapshot-cache-on-develop" && "$CIRCLE_BRANCH" != "ryanm/feat/unify-cdp-approach-in-electron" ]]; then
->>>>>>> 8f75b139
               echo "Not uploading artifacts or posting install comment for this branch."
               circleci-agent step halt
             fi
