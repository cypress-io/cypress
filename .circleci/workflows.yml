version: 2.1

defaults: &defaults
  parallelism: 1
  working_directory: ~/cypress
  parameters: &defaultsParameters
    executor:
      type: executor
      default: cy-doc
    only-cache-for-root-user:
      type: boolean
      default: false
  executor: <<parameters.executor>>
  environment: &defaultsEnvironment
    ## set specific timezone
    TZ: "/usr/share/zoneinfo/America/New_York"

    ## store artifacts here
    CIRCLE_ARTIFACTS: /tmp/artifacts

    ## set so that e2e tests are consistent
    COLUMNS: 100
    LINES: 24

mainBuildFilters: &mainBuildFilters
  filters:
    branches:
      only:
        - develop
        - /^release\/\d+\.\d+\.\d+$/
<<<<<<< HEAD
        # use the following branch as well to ensure that v8 snapshot cache updates are fully tested
        - 'update-v8-snapshot-cache-on-develop'
=======
        - 'fix-duplicate-and-expired-cookies'
>>>>>>> ab60ed40

# usually we don't build Mac app - it takes a long time
# but sometimes we want to really confirm we are doing the right thing
# so just add your branch to the list here to build and test on Mac
macWorkflowFilters: &darwin-workflow-filters
  when:
    or:
    - equal: [ develop, << pipeline.git.branch >> ]
<<<<<<< HEAD
    # use the following branch as well to ensure that v8 snapshot cache updates are fully tested
    - equal: [ 'update-v8-snapshot-cache-on-develop', << pipeline.git.branch >> ]
=======
    - equal: [ 'fix-duplicate-and-expired-cookies', << pipeline.git.branch >> ]
>>>>>>> ab60ed40
    - matches:
        pattern: /^release\/\d+\.\d+\.\d+$/
        value: << pipeline.git.branch >>

linuxArm64WorkflowFilters: &linux-arm64-workflow-filters
  when:
    or:
    - equal: [ develop, << pipeline.git.branch >> ]
<<<<<<< HEAD
    # use the following branch as well to ensure that v8 snapshot cache updates are fully tested
    - equal: [ 'update-v8-snapshot-cache-on-develop', << pipeline.git.branch >> ]
=======
    - equal: [ 'fix-duplicate-and-expired-cookies', << pipeline.git.branch >> ]
>>>>>>> ab60ed40
    - matches:
        pattern: /^release\/\d+\.\d+\.\d+$/
        value: << pipeline.git.branch >>

# uncomment & add to the branch conditions below to disable the main linux
# flow if we don't want to test it for a certain branch
linuxWorkflowExcludeFilters: &linux-x64-workflow-exclude-filters
  unless:
    or:
    - false

# windows is slow and expensive in CI, so it normally only runs on main branches
# add your branch to this list to run the full Windows build on your PR
windowsWorkflowFilters: &windows-workflow-filters
  when:
    or:
    - equal: [ develop, << pipeline.git.branch >> ]
    # use the following branch as well to ensure that v8 snapshot cache updates are fully tested
    - equal: [ 'update-v8-snapshot-cache-on-develop', 'fix-duplicate-and-expired-cookies', << pipeline.git.branch >> ]
    - matches:
        pattern: /^release\/\d+\.\d+\.\d+$/
        value: << pipeline.git.branch >>
executors:
  # the Docker image with Cypress dependencies and Chrome browser
  cy-doc:
    docker:
      - image: cypress/browsers:node16.16.0-chrome106-ff99-edge
    # by default, we use "medium" to balance performance + CI costs. bump or reduce on a per-job basis if needed.
    resource_class: medium
    environment:
      PLATFORM: linux
      CI_DOCKER: "true"

  # Docker image with non-root "node" user
  non-root-docker-user:
    docker:
      - image: cypress/browsers:node16.16.0-chrome106-ff99-edge
        user: node
    environment:
      PLATFORM: linux

  # executor to run on Mac OS
  # https://circleci.com/docs/2.0/executor-types/#using-macos
  # https://circleci.com/docs/2.0/testing-ios/#supported-xcode-versions
  mac:
    macos:
      # Executor should have Node >= required version
      xcode: "14.0.1"
    resource_class: macos.x86.medium.gen2
    environment:
      PLATFORM: darwin

  # executor to run on Windows - based off of the windows-orb default executor since it is
  # not customizable enough to align with our existing setup.
  # https://github.com/CircleCI-Public/windows-orb/blob/master/src/executors/default.yml
  # https://circleci.com/docs/2.0/hello-world-windows/#software-pre-installed-in-the-windows-image
  windows: &windows-executor
    machine:
      image: windows-server-2019-vs2019:stable
      shell: bash.exe -eo pipefail
    resource_class: windows.large
    environment:
      PLATFORM: windows

  darwin-arm64: &darwin-arm64-executor
    machine: true
    environment:
      PLATFORM: darwin

  linux-arm64: &linux-arm64-executor
    machine:
      image: ubuntu-2004:2022.04.1
    resource_class: arm.medium
    environment:
      PLATFORM: linux
      # TODO: Disabling snapshots for now on Linux Arm 64 architectures. Will revisit with https://github.com/cypress-io/cypress/issues/23557
      DISABLE_SNAPSHOT_REQUIRE: 1

commands:
  verify_should_persist_artifacts:
    steps:
      - run:
          name: Check current branch to persist artifacts
          command: |
            if [[ "$CIRCLE_BRANCH" != "develop" && "$CIRCLE_BRANCH" != "release/"* && "$CIRCLE_BRANCH" != "fix-duplicate-and-expired-cookies" ]]; then
              echo "Not uploading artifacts or posting install comment for this branch."
              circleci-agent step halt
            fi

  restore_workspace_binaries:
    steps:
      - attach_workspace:
          at: ~/
      # make sure we have cypress.zip received
      - run: ls -l
      - run: ls -l cypress.zip cypress.tgz
      - run: node --version
      - run: npm --version

  restore_cached_workspace:
    steps:
      - attach_workspace:
          at: ~/
      - install-required-node
      - unpack-dependencies

  restore_cached_binary:
    steps:
      - attach_workspace:
          at: ~/

  prepare-modules-cache:
    parameters:
      dont-move:
        type: boolean
        default: false
    steps:
      - run: node scripts/circle-cache.js --action prepare
      - unless:
          condition: << parameters.dont-move >>
          steps:
            - run:
                name: Move to /tmp dir for consistent caching across root/non-root users
                command: |
                  mkdir -p /tmp/node_modules_cache
                  mv ~/cypress/node_modules /tmp/node_modules_cache/root_node_modules
                  mv ~/cypress/cli/node_modules /tmp/node_modules_cache/cli_node_modules
                  mv ~/cypress/system-tests/node_modules /tmp/node_modules_cache/system-tests_node_modules
                  mv ~/cypress/globbed_node_modules /tmp/node_modules_cache/globbed_node_modules

  install-webkit-deps:
    steps:
      - run:
          name: Install WebKit dependencies
          command: |
            npx playwright install webkit
            npx playwright install-deps webkit

  build-and-persist:
    description: Save entire folder as artifact for other jobs to run without reinstalling
    steps:
      - run:
          name: Build all codegen
          command: |
            source ./scripts/ensure-node.sh
            yarn gulp buildProd
      - run:
          name: Build packages
          command: |
            source ./scripts/ensure-node.sh
            yarn build
      - run:
          name: Generate v8 snapshot
          command: |
            source ./scripts/ensure-node.sh
            # Minification takes some time. We only really need to do that for the binary (and we regenerate snapshots separately there)
            V8_SNAPSHOT_DISABLE_MINIFY=1 yarn build-v8-snapshot-prod
      - prepare-modules-cache # So we don't throw these in the workspace cache
      - persist_to_workspace:
          root: ~/
          paths:
            - cypress
            - .ssh
            - node_modules # contains the npm i -g modules

  install_cache_helpers_dependencies:
    steps:
      - run:
          # Dependencies needed by circle-cache.js, before we "yarn" or unpack cached node_modules
          name: Cache Helper Dependencies
          working_directory: ~/
          command: npm i glob@7.1.6 fs-extra@10.0.0 minimist@1.2.5 fast-json-stable-stringify@2.1.0

  unpack-dependencies:
    description: 'Unpacks dependencies associated with the current workflow'
    steps:
      - install_cache_helpers_dependencies
      - run:
          name: Generate Circle Cache Key
          command: node scripts/circle-cache.js --action cacheKey > circle_cache_key
      - run:
          name: Generate platform key
          command: node ./scripts/get-platform-key.js > platform_key
      - restore_cache:
          name: Restore cache state, to check for known modules cache existence
          key: v{{ checksum ".circleci/cache-version.txt" }}-{{ checksum "platform_key" }}-node-modules-cache-{{ checksum "circle_cache_key" }}
      - run:
          name: Move node_modules back from /tmp
          command: |
            if [[ -d "/tmp/node_modules_cache" ]]; then
              mv /tmp/node_modules_cache/root_node_modules ~/cypress/node_modules
              mv /tmp/node_modules_cache/cli_node_modules ~/cypress/cli/node_modules
              mv /tmp/node_modules_cache/system-tests_node_modules ~/cypress/system-tests/node_modules
              mv /tmp/node_modules_cache/globbed_node_modules ~/cypress/globbed_node_modules
              rm -rf /tmp/node_modules_cache
            fi
      - run:
          name: Restore all node_modules to proper workspace folders
          command: node scripts/circle-cache.js --action unpack

  restore_cached_system_tests_deps:
    description: 'Restore the cached node_modules for projects in "system-tests/projects/**"'
    steps:
      - run:
          name: Generate Circle Cache key for system tests
          command: ./system-tests/scripts/cache-key.sh > system_tests_cache_key
      - run:
          name: Generate platform key
          command: node ./scripts/get-platform-key.js > platform_key
      - restore_cache:
          name: Restore system tests node_modules cache
          keys:
            - v{{ checksum ".circleci/cache-version.txt" }}-{{ checksum "platform_key" }}-system-tests-projects-node-modules-cache-{{ checksum "system_tests_cache_key" }}

  update_cached_system_tests_deps:
    description: 'Update the cached node_modules for projects in "system-tests/projects/**"'
    steps:
      - run:
          name: Generate Circle Cache key for system tests
          command: ./system-tests/scripts/cache-key.sh > system_tests_cache_key
      - run:
          name: Generate platform key
          command: node ./scripts/get-platform-key.js > platform_key
      - restore_cache:
          name: Restore cache state, to check for known modules cache existence
          keys:
            - v{{ checksum ".circleci/cache-version.txt" }}-{{ checksum "platform_key" }}-state-of-system-tests-projects-node-modules-cache-{{ checksum "system_tests_cache_key" }}
      - run:
          name: Send root honeycomb event for this CI build
          command: cd system-tests/scripts && node ./send-root-honeycomb-event.js
      - run:
          name: Bail if specific cache exists
          command: |
            if [[ -f "/tmp/system_tests_node_modules_installed" ]]; then
              echo "No updates to system tests node modules, exiting"
              circleci-agent step halt
            fi
      - restore_cache:
          name: Restore system tests node_modules cache
          keys:
            - v{{ checksum ".circleci/cache-version.txt" }}-{{ checksum "platform_key" }}-system-tests-projects-node-modules-cache-{{ checksum "system_tests_cache_key" }}
            - v{{ checksum ".circleci/cache-version.txt" }}-{{ checksum "platform_key" }}-system-tests-projects-node-modules-cache-
      - run:
          name: Update system-tests node_modules cache
          command: yarn workspace @tooling/system-tests projects:yarn:install
      - save_cache:
          name: Save system tests node_modules cache
          key: v{{ checksum ".circleci/cache-version.txt" }}-{{ checksum "platform_key" }}-system-tests-projects-node-modules-cache-{{ checksum "system_tests_cache_key" }}
          paths:
            - /tmp/cy-system-tests-node-modules
      - run: touch /tmp/system_tests_node_modules_installed
      - save_cache:
          name: Save system tests node_modules cache state key
          key: v{{ checksum ".circleci/cache-version.txt" }}-{{ checksum "platform_key" }}-state-of-system-tests-projects-node-modules-cache-{{ checksum "system_tests_cache_key" }}
          paths:
            - /tmp/system_tests_node_modules_installed

  caching-dependency-installer:
    description: 'Installs & caches the dependencies based on yarn lock & package json dependencies'
    parameters:
      only-cache-for-root-user:
        type: boolean
        default: false
    steps:
      - install_cache_helpers_dependencies
      - run:
          name: Generate Circle Cache Key
          command: node scripts/circle-cache.js --action cacheKey > circle_cache_key
      - run:
          name: Generate platform key
          command: node ./scripts/get-platform-key.js > platform_key
      - restore_cache:
          name: Restore cache state, to check for known modules cache existence
          key: v{{ checksum ".circleci/cache-version.txt" }}-{{ checksum "platform_key" }}-state-of-node-modules-cache-{{ checksum "circle_cache_key" }}
      - run:
          name: Bail if cache exists
          command: |
            if [[ -f "node_modules_installed" ]]; then
              echo "Node modules already cached for dependencies, exiting"
              circleci-agent step halt
            fi
      - run: date +%Y-%U > cache_date
      - restore_cache:
          name: Restore weekly yarn cache
          keys:
            - v{{ checksum ".circleci/cache-version.txt" }}-{{ checksum "platform_key" }}-deps-root-weekly-{{ checksum "cache_date" }}
      - run:
          name: Install Node Modules
          command: |
            source ./scripts/ensure-node.sh
            # avoid installing Percy's Chromium every time we use @percy/cli
            # https://docs.percy.io/docs/caching-asset-discovery-browser-in-ci
            PERCY_POSTINSTALL_BROWSER=true \
            yarn --prefer-offline --frozen-lockfile --cache-folder ~/.yarn
          no_output_timeout: 20m
      - prepare-modules-cache:
          dont-move: <<parameters.only-cache-for-root-user>> # we don't move, so we don't hit any issues unpacking symlinks
      - when:
          condition: <<parameters.only-cache-for-root-user>> # we don't move to /tmp since we don't need to worry about different users
          steps:
            - save_cache:
                name: Saving node modules for root, cli, and all globbed workspace packages
                key: v{{ checksum ".circleci/cache-version.txt" }}-{{ checksum "platform_key" }}-node-modules-cache-{{ checksum "circle_cache_key" }}
                paths:
                  - node_modules
                  - cli/node_modules
                  - system-tests/node_modules
                  - globbed_node_modules
      - unless:
          condition: <<parameters.only-cache-for-root-user>>
          steps:
            - save_cache:
                name: Saving node modules for root, cli, and all globbed workspace packages
                key: v{{ checksum ".circleci/cache-version.txt" }}-{{ checksum "platform_key" }}-node-modules-cache-{{ checksum "circle_cache_key" }}
                paths:
                  - /tmp/node_modules_cache
      - run: touch node_modules_installed
      - save_cache:
          name: Saving node-modules cache state key
          key: v{{ checksum ".circleci/cache-version.txt" }}-{{ checksum "platform_key" }}-state-of-node-modules-cache-{{ checksum "circle_cache_key" }}
          paths:
            - node_modules_installed
      - save_cache:
          name: Save weekly yarn cache
          key: v{{ checksum ".circleci/cache-version.txt" }}-{{ checksum "platform_key" }}-deps-root-weekly-{{ checksum "cache_date" }}
          paths:
            - ~/.yarn
            - ~/.cy-npm-cache

  verify-build-setup:
    description: Common commands run when setting up for build or yarn install
    parameters:
      executor:
        type: executor
        default: cy-doc
    steps:
      - run: pwd
      - run:
          name: print global yarn cache path
          command: echo $(yarn global bin)
      - run:
          name: print yarn version
          command: yarn versions
      - unless:
          condition:
            # stop-only does not correctly match on windows: https://github.com/bahmutov/stop-only/issues/78
            equal: [ *windows-executor, << parameters.executor >> ]
          steps:
            - run:
                name: Stop .only
                 # this will catch ".only"s in js/coffee as well
                command: |
                  source ./scripts/ensure-node.sh
                  yarn stop-only-all
      - run:
          name: Check terminal variables
          ## make sure the TERM is set to 'xterm' in node (Linux only)
          ## else colors (and tests) will fail
          ## See the following information
          ##   * http://andykdocs.de/development/Docker/Fixing+the+Docker+TERM+variable+issue
          ##   * https://unix.stackexchange.com/questions/43945/whats-the-difference-between-various-term-variables
          command: |
            source ./scripts/ensure-node.sh
            yarn check-terminal

  install-required-node:
    # https://discuss.circleci.com/t/switch-nodejs-version-on-machine-executor-solved/26675/2
    description: Install Node version matching .node-version
    steps:
      # installing NVM will use git+ssh, so update known_hosts
      - update_known_hosts
      - run:
          name: Install Node
          command: |
            node_version=$(cat .node-version)
            source ./scripts/ensure-node.sh
            echo "Installing Yarn"
            npm install yarn -g # ensure yarn is installed with the correct node engine
            yarn check-node-version
      - run:
          name: Check Node
          command: |
            source ./scripts/ensure-node.sh
            yarn check-node-version

  install-chrome:
    description: Install Google Chrome
    parameters:
      channel:
        description: browser channel to install
        type: string
      version:
        description: browser version to install
        type: string
    steps:
      - run:
          name: Install Google Chrome (<<parameters.channel>>)
          command: |
            echo "Installing Chrome (<<parameters.channel>>) v<<parameters.version>>"
            wget -O /usr/src/google-chrome-<<parameters.channel>>_<<parameters.version>>_amd64.deb "http://dl.google.com/linux/chrome/deb/pool/main/g/google-chrome-<<parameters.channel>>/google-chrome-<<parameters.channel>>_<<parameters.version>>-1_amd64.deb" && \
            dpkg -i /usr/src/google-chrome-<<parameters.channel>>_<<parameters.version>>_amd64.deb ; \
            apt-get install -f -y && \
            rm -f /usr/src/google-chrome-<<parameters.channel>>_<<parameters.version>>_amd64.deb
            which google-chrome-<<parameters.channel>> || (printf "\n\033[0;31mChrome was not successfully downloaded - bailing\033[0m\n\n" && exit 1)
            echo "Location of Google Chrome Installation: `which google-chrome-<<parameters.channel>>`"
            echo "Google Chrome Version: `google-chrome-<<parameters.channel>> --version`"

  run-driver-integration-tests:
    parameters:
      browser:
        description: browser shortname to target
        type: string
      install-chrome-channel:
        description: chrome channel to install
        type: string
        default: ''
    steps:
      - restore_cached_workspace
      - when:
          condition: <<parameters.install-chrome-channel>>
          steps:
            - install-chrome:
                channel: <<parameters.install-chrome-channel>>
                version: $(node ./scripts/get-browser-version.js chrome:<<parameters.install-chrome-channel>>)
      - when:
          condition:
            equal: [ webkit, << parameters.browser >> ]
          steps:
            - install-webkit-deps
      - run:
          name: Run driver tests in Cypress
          environment:
            CYPRESS_CONFIG_ENV: production
          command: |
            echo Current working directory is $PWD
            echo Total containers $CIRCLE_NODE_TOTAL

            if [[ -v MAIN_RECORD_KEY ]]; then
              # internal PR
              CYPRESS_RECORD_KEY=$MAIN_RECORD_KEY \
              yarn cypress:run --record --parallel --group 5x-driver-<<parameters.browser>> --browser <<parameters.browser>>
            else
              # external PR
              TESTFILES=$(circleci tests glob "cypress/e2e/**/*.cy.*" | circleci tests split --total=$CIRCLE_NODE_TOTAL)
              echo "Test files for this machine are $TESTFILES"

              if [[ -z "$TESTFILES" ]]; then
                echo "Empty list of test files"
              fi
              yarn cypress:run --browser <<parameters.browser>> --spec $TESTFILES
            fi
          working_directory: packages/driver
      - verify-mocha-results
      - store_test_results:
          path: /tmp/cypress
      - store_artifacts:
          path: /tmp/artifacts
      - store-npm-logs

  windows-install-chrome:
    parameters:
      browser:
        description: browser shortname to target
        type: string
    steps:
      - run:
          # TODO: How can we have preinstalled browsers on CircleCI?
          name: 'Install Chrome on Windows'
          command: |
            # install with `--ignore-checksums` to avoid checksum error
            # https://www.gep13.co.uk/blog/chocolatey-error-hashes-do-not-match
            [[ $PLATFORM == 'windows' && '<<parameters.browser>>' == 'chrome' ]] && choco install googlechrome --ignore-checksums || [[ $PLATFORM != 'windows' ]]

  run-new-ui-tests:
    parameters:
      package:
        description: package to target
        type: enum
        enum: ['frontend-shared', 'launchpad', 'app', 'reporter']
      browser:
        description: browser shortname to target
        type: string
      percy:
        description: enable percy
        type: boolean
        default: false
      type:
        description: ct or e2e
        type: enum
        enum: ['ct', 'e2e']
      debug:
        description: debug option
        type: string
        default: ''
    steps:
      - restore_cached_workspace
      - windows-install-chrome:
          browser: <<parameters.browser>>
      - run:
          command: |
            echo Current working directory is $PWD
            echo Total containers $CIRCLE_NODE_TOTAL

            if [[ -v MAIN_RECORD_KEY ]]; then
              # internal PR
              cmd=$([[ <<parameters.percy>> == 'true' ]] && echo 'yarn percy exec --parallel -- --') || true
              DEBUG=<<parameters.debug>> \
              CYPRESS_CONFIG_ENV=production \
              CYPRESS_RECORD_KEY=$MAIN_RECORD_KEY \
              PERCY_PARALLEL_NONCE=$CIRCLE_WORKFLOW_WORKSPACE_ID \
              PERCY_ENABLE=${PERCY_TOKEN:-0} \
              PERCY_PARALLEL_TOTAL=-1 \
              $cmd yarn workspace @packages/<<parameters.package>> cypress:run:<<parameters.type>> --browser <<parameters.browser>> --record --parallel --group <<parameters.package>>-<<parameters.type>>
            else
              # external PR

              # To make `circleci tests` work correctly, we need to step into the package folder.
              cd packages/<<parameters.package>>

              GLOB="cypress/e2e/**/*cy.*"

              if [[ <<parameters.type>> == 'ct' ]]; then
                # component tests are located side by side with the source codes.
                GLOB="src/**/*cy.*"
              fi

              TESTFILES=$(circleci tests glob "$GLOB" | circleci tests split --total=$CIRCLE_NODE_TOTAL)
              echo "Test files for this machine are $TESTFILES"

              # To run the `yarn` command, we need to walk out of the package folder.
              cd ../..

              DEBUG=<<parameters.debug>> \
              CYPRESS_CONFIG_ENV=production \
              PERCY_PARALLEL_NONCE=$CIRCLE_WORKFLOW_WORKSPACE_ID \
              PERCY_ENABLE=${PERCY_TOKEN:-0} \
              PERCY_PARALLEL_TOTAL=-1 \
              yarn workspace @packages/<<parameters.package>> cypress:run:<<parameters.type>> --browser <<parameters.browser>> --spec $TESTFILES
            fi
      - run:
          command: |
            if [[ <<parameters.package>> == 'app' && <<parameters.percy>> == 'true' && -d "packages/app/cypress/screenshots/runner/screenshot/screenshot.cy.tsx/percy" ]]; then
              PERCY_PARALLEL_NONCE=$CIRCLE_WORKFLOW_WORKSPACE_ID \
              PERCY_ENABLE=${PERCY_TOKEN:-0} \
              PERCY_PARALLEL_TOTAL=-1 \
              yarn percy upload packages/app/cypress/screenshots/runner/screenshot/screenshot.cy.tsx/percy
            else
              echo "skipping percy screenshots uploading"
            fi
      - store_test_results:
          path: /tmp/cypress
      - store_artifacts:
          path: ./packages/<<parameters.package>>/cypress/videos
      - store-npm-logs

  run-system-tests:
    parameters:
      browser:
        description: browser shortname to target
        type: string
    steps:
      - restore_cached_workspace
      - restore_cached_system_tests_deps
      - when:
          condition:
            equal: [ webkit, << parameters.browser >> ]
          steps:
            - install-webkit-deps
      - run:
          name: Run system tests
          environment:
            CYPRESS_COMMERCIAL_RECOMMENDATIONS: '0'
          command: |
            ALL_SPECS=`circleci tests glob "/root/cypress/system-tests/test/*spec*"`
            SPECS=
            for file in $ALL_SPECS; do
              # filter out non_root tests, they have their own stage
              if [[ "$file" == *"non_root"* ]]; then
                echo "Skipping $file"
                continue
              fi
              SPECS="$SPECS $file"
            done
            SPECS=`echo $SPECS | xargs -n 1 | circleci tests split --split-by=timings`
            echo SPECS=$SPECS
            yarn workspace @tooling/system-tests test:ci $SPECS --browser <<parameters.browser>>
      - verify-mocha-results
      - store_test_results:
          path: /tmp/cypress
      - store_artifacts:
          path: /tmp/artifacts
      - store-npm-logs

  run-binary-system-tests:
    steps:
      - restore_cached_workspace
      - restore_cached_system_tests_deps
      - run:
          name: Run system tests
          environment:
            CYPRESS_COMMERCIAL_RECOMMENDATIONS: '0'
          command: |
            ALL_SPECS=`circleci tests glob "$HOME/cypress/system-tests/test-binary/*spec*"`
            SPECS=`echo $ALL_SPECS | xargs -n 1 | circleci tests split --split-by=timings`
            echo SPECS=$SPECS
            yarn workspace @tooling/system-tests test:ci $SPECS
      - verify-mocha-results
      - store_test_results:
          path: /tmp/cypress
      - store_artifacts:
          path: /tmp/artifacts
      - store-npm-logs

  store-npm-logs:
    description: Saves any NPM debug logs as artifacts in case there is a problem
    steps:
      - store_artifacts:
          path: ~/.npm/_logs

  post-install-comment:
    description: Post GitHub comment with a blurb on how to install pre-release version
    steps:
      - run:
          name: Post pre-release install comment
          command: |
            node scripts/add-install-comment.js \
              --npm npm-package-url.json \
              --binary binary-url.json

  verify-mocha-results:
    description: Double-check that Mocha tests ran as expected.
    parameters:
      expectedResultCount:
        description: The number of result files to expect, ie, the number of Mocha test suites that ran.
        type: integer
        ## by default, assert that at least 1 test ran
        default: 0
    steps:
      - run:
          name: 'Verify Mocha Results'
          command: |
            source ./scripts/ensure-node.sh
            yarn verify:mocha:results <<parameters.expectedResultCount>>

  clone-repo-and-checkout-branch:
    description: |
      Clones an external repo and then checks out the branch that matches the next version otherwise uses 'master' branch.
    parameters:
      repo:
        description: "Name of the github repo to clone like: cypress-example-kitchensink"
        type: string
      pull_request_id:
        description: Pull request number to check out before installing and testing
        type: integer
        default: 0
    steps:
      - restore_cached_binary
      - run:
          name: "Cloning test project and checking out release branch: <<parameters.repo>>"
          working_directory: /tmp/<<parameters.repo>>
          command: |
            git clone --depth 1 --no-single-branch https://github.com/cypress-io/<<parameters.repo>>.git .

            cd ~/cypress/..
            # install some deps for get-next-version
            npm i semver@7.3.2 conventional-recommended-bump@6.1.0 conventional-changelog-angular@5.0.12
            NEXT_VERSION=$(node ./cypress/scripts/get-next-version.js)
            cd -

            git checkout $NEXT_VERSION || true
      - when:
          condition: <<parameters.pull_request_id>>
          steps:
            - run:
                name: Check out PR <<parameters.pull_request_id>>
                working_directory: /tmp/<<parameters.repo>>
                command: |
                  git fetch origin pull/<<parameters.pull_request_id>>/head:pr-<<parameters.pull_request_id>>
                  git checkout pr-<<parameters.pull_request_id>>

  test-binary-against-rwa:
    description: |
      Takes the built binary and NPM package, clones the RWA repo
      and runs the new version of Cypress against it.
    parameters:
      repo:
        description: "Name of the github repo to clone like"
        type: string
        default: "cypress-realworld-app"
      browser:
        description: Name of the browser to use, like "electron", "chrome", "firefox"
        type: enum
        enum: ["", "electron", "chrome", "firefox"]
        default: ""
      command:
        description: Test command to run to start Cypress tests
        type: string
        default: "yarn cypress:run"
      # if the repo to clone and test is a monorepo, you can
      # run tests inside a specific subfolder
      folder:
        description: Subfolder to test in
        type: string
        default: ""
      # you can test new features in the test runner against recipes or other repos
      # by opening a pull request in those repos and running this test job
      # against a pull request number in the example repo
      pull_request_id:
        description: Pull request number to check out before installing and testing
        type: integer
        default: 0
      wait-on:
        description: Whether to use wait-on to wait on a server to be booted
        type: string
        default: ""
      server-start-command:
        description: Server start command for repo
        type: string
        default: "CI=true yarn start"
    steps:
      - clone-repo-and-checkout-branch:
          repo: <<parameters.repo>>
      - when:
          condition: <<parameters.pull_request_id>>
          steps:
            - run:
                name: Check out PR <<parameters.pull_request_id>>
                working_directory: /tmp/<<parameters.repo>>
                command: |
                  git fetch origin pull/<<parameters.pull_request_id>>/head:pr-<<parameters.pull_request_id>>
                  git checkout pr-<<parameters.pull_request_id>>
                  git log -n 2
      - run:
          command: yarn
          working_directory: /tmp/<<parameters.repo>>
      - run:
          name: Install Cypress
          working_directory: /tmp/<<parameters.repo>>
          # force installing the freshly built binary
          command: |
            CYPRESS_INSTALL_BINARY=~/cypress/cypress.zip npm i --legacy-peer-deps ~/cypress/cypress.tgz && [[ -f yarn.lock ]] && yarn
      - run:
          name: Print Cypress version
          working_directory: /tmp/<<parameters.repo>>
          command: npx cypress version
      - run:
          name: Types check 🧩 (maybe)
          working_directory: /tmp/<<parameters.repo>>
          command: yarn types
      - run:
          working_directory: /tmp/<<parameters.repo>>
          command: <<parameters.server-start-command>>
          background: true
      - run:
          condition: <<parameters.wait-on>>
          name: "Waiting on server to boot: <<parameters.wait-on>>"
          command: "npx wait-on <<parameters.wait-on>>"
      - when:
          condition: <<parameters.folder>>
          steps:
            - when:
                condition: <<parameters.browser>>
                steps:
                  - run:
                      name: Run tests using browser "<<parameters.browser>>"
                      working_directory: /tmp/<<parameters.repo>>/<<parameters.folder>>
                      command: |
                        <<parameters.command>> -- --browser <<parameters.browser>>
            - unless:
                condition: <<parameters.browser>>
                steps:
                  - run:
                      name: Run tests using command
                      working_directory: /tmp/<<parameters.repo>>/<<parameters.folder>>
                      command: <<parameters.command>>
      - unless:
          condition: <<parameters.folder>>
          steps:
            - when:
                condition: <<parameters.browser>>
                steps:
                  - run:
                      name: Run tests using browser "<<parameters.browser>>"
                      working_directory: /tmp/<<parameters.repo>>
                      command: <<parameters.command>> -- --browser <<parameters.browser>>
            - unless:
                condition: <<parameters.browser>>
                steps:
                  - run:
                      name: Run tests using command
                      working_directory: /tmp/<<parameters.repo>>
                      command: <<parameters.command>>
      - store-npm-logs

  test-binary-against-repo:
    description: |
      Takes the built binary and NPM package, clones given example repo
      and runs the new version of Cypress against it.
    parameters:
      repo:
        description: "Name of the github repo to clone like: cypress-example-kitchensink"
        type: string
      browser:
        description: Name of the browser to use, like "electron", "chrome", "firefox"
        type: enum
        enum: ["", "electron", "chrome", "firefox"]
        default: ""
      command:
        description: Test command to run to start Cypress tests
        type: string
        default: "npm run e2e"
      build-project:
        description: Should the project build script be executed
        type: boolean
        default: true
      # if the repo to clone and test is a monorepo, you can
      # run tests inside a specific subfolder
      folder:
        description: Subfolder to test in
        type: string
        default: ""
      # you can test new features in the test runner against recipes or other repos
      # by opening a pull request in those repos and running this test job
      # against a pull request number in the example repo
      pull_request_id:
        description: Pull request number to check out before installing and testing
        type: integer
        default: 0
      wait-on:
        description: Whether to use wait-on to wait on a server to be booted
        type: string
        default: ""
      server-start-command:
        description: Server start command for repo
        type: string
        default: "npm start --if-present"
    steps:
      - clone-repo-and-checkout-branch:
          repo: <<parameters.repo>>
          pull_request_id: <<parameters.pull_request_id>>
      - run:
          # Ensure we're installing the node-version for the cloned repo
          command: |
            if [[ -f .node-version ]]; then
              branch="<< pipeline.git.branch >>"

              externalBranchPattern='^pull\/[0-9]+'
              if [[ $branch =~ $externalBranchPattern ]]; then
                # We are unable to curl from the external PR branch location
                # so we fall back to develop
                branch="develop"
              fi

              curl -L https://raw.githubusercontent.com/cypress-io/cypress/$branch/scripts/ensure-node.sh --output ci-ensure-node.sh
            else
              # if no .node-version file exists, we no-op the node script and use the global yarn
              echo '' > ci-ensure-node.sh
            fi
          working_directory: /tmp/<<parameters.repo>>
      - run:
          # Install deps + Cypress binary with yarn if yarn.lock present
          command: |
            source ./ci-ensure-node.sh
            if [[ -f yarn.lock ]]; then
              yarn --frozen-lockfile
              CYPRESS_INSTALL_BINARY=~/cypress/cypress.zip yarn add -D ~/cypress/cypress.tgz
            else
              npm install
              CYPRESS_INSTALL_BINARY=~/cypress/cypress.zip npm install --legacy-peer-deps ~/cypress/cypress.tgz
            fi
          working_directory: /tmp/<<parameters.repo>>
      - run:
          name: Scaffold new config file
          working_directory: /tmp/<<parameters.repo>>
          environment:
            CYPRESS_INTERNAL_FORCE_SCAFFOLD: "1"
          command: |
            if [[ -f cypress.json ]]; then
              rm -rf cypress.json
              echo 'module.exports = { e2e: {} }' > cypress.config.js
            fi
      - run:
          name: Rename support file
          working_directory: /tmp/<<parameters.repo>>
          command: |
            if [[ -f cypress/support/index.js ]]; then
              mv cypress/support/index.js cypress/support/e2e.js
            fi
      - run:
          name: Print Cypress version
          working_directory: /tmp/<<parameters.repo>>
          command: |
            source ./ci-ensure-node.sh
            npx cypress version
      - run:
          name: Types check 🧩 (maybe)
          working_directory: /tmp/<<parameters.repo>>
          command: |
            source ./ci-ensure-node.sh
            [[ -f yarn.lock ]] && yarn types || npm run types --if-present
      - when:
          condition: <<parameters.build-project>>
          steps:
          - run:
              name: Build 🏗 (maybe)
              working_directory: /tmp/<<parameters.repo>>
              command: |
                source ./ci-ensure-node.sh
                [[ -f yarn.lock ]] && yarn build || npm run build --if-present
      - run:
          working_directory: /tmp/<<parameters.repo>>
          command: |
            source ./ci-ensure-node.sh
            <<parameters.server-start-command>>
          background: true
      - run:
          condition: <<parameters.wait-on>>
          name: "Waiting on server to boot: <<parameters.wait-on>>"
          command: |
            npx wait-on <<parameters.wait-on>> --timeout 120000
      - windows-install-chrome:
          browser: <<parameters.browser>>
      - when:
          condition: <<parameters.folder>>
          steps:
            - when:
                condition: <<parameters.browser>>
                steps:
                  - run:
                      name: Run tests using browser "<<parameters.browser>>"
                      working_directory: /tmp/<<parameters.repo>>/<<parameters.folder>>
                      command: |
                        <<parameters.command>> -- --browser <<parameters.browser>>
            - unless:
                condition: <<parameters.browser>>
                steps:
                  - run:
                      name: Run tests using command
                      working_directory: /tmp/<<parameters.repo>>/<<parameters.folder>>
                      command: <<parameters.command>>
      - unless:
          condition: <<parameters.folder>>
          steps:
            - when:
                condition: <<parameters.browser>>
                steps:
                  - run:
                      name: Run tests using browser "<<parameters.browser>>"
                      working_directory: /tmp/<<parameters.repo>>
                      command: |
                        source ./ci-ensure-node.sh
                        <<parameters.command>> -- --browser <<parameters.browser>>
            - unless:
                condition: <<parameters.browser>>
                steps:
                  - run:
                      name: Run tests using command
                      working_directory: /tmp/<<parameters.repo>>
                      command: |
                        source ./ci-ensure-node.sh
                        <<parameters.command>>
      - store-npm-logs

  wait-on-circle-jobs:
    description: Polls certain Circle CI jobs until they finish
    parameters:
      job-names:
        description: comma separated list of circle ci job names to wait for
        type: string
    steps:
      - run:
          name: "Waiting on Circle CI jobs: <<parameters.job-names>>"
          command: node ./scripts/wait-on-circle-jobs.js --job-names="<<parameters.job-names>>"

  build-binary:
    steps:
      - run:
          name: Check environment variables before code sign (if on Mac/Windows)
          # NOTE
          # our code sign works via electron-builder
          # by default, electron-builder will NOT sign app built in a pull request
          # even our internal one (!)
          # Usually this is not a problem, since we only build and test binary
          # built on the "develop" branch
          # but if you need to really build and sign a binary in a PR
          # set variable CSC_FOR_PULL_REQUEST=true
          command: |
            set -e
            NEEDS_CODE_SIGNING=`node -p 'process.platform === "win32" || process.platform === "darwin"'`
            if [[ "$NEEDS_CODE_SIGNING" == "true" ]]; then
              echo "Checking for required environment variables..."
              if [ -z "$CSC_LINK" ]; then
                echo "Need to provide environment variable CSC_LINK"
                echo "with base64 encoded certificate .p12 file"
                exit 1
              fi
              if [ -z "$CSC_KEY_PASSWORD" ]; then
                echo "Need to provide environment variable CSC_KEY_PASSWORD"
                echo "with password for unlocking certificate .p12 file"
                exit 1
              fi
              echo "Succeeded."
            else
              echo "Not code signing for this platform"
            fi
      - run:
          name: Build the Cypress binary
          environment:
            DEBUG: electron-builder,electron-osx-sign*
          # notarization on Mac can take a while
          no_output_timeout: "45m"
          command: |
            source ./scripts/ensure-node.sh
            node --version
            if [[ `node ./scripts/get-platform-key.js` == 'linux-arm64' ]]; then
              # these are missing on Circle and there is no way to pre-install them on Arm
              sudo apt-get update
              sudo apt-get install -y libgtk2.0-0 libgtk-3-0 libgbm-dev libnotify-dev libgconf-2-4 libnss3 libxss1 libasound2 libxtst6 xauth xvfb
              DISABLE_SNAPSHOT_REQUIRE=1 yarn binary-build --version $(node ./scripts/get-next-version.js)
            else
              yarn binary-build --version $(node ./scripts/get-next-version.js)
            fi
      - run:
          name: Zip the binary
          command: |
            if [[ $PLATFORM == 'linux' ]]; then
              # on Arm, CI runs as non-root, on x64 CI runs as root but there is no sudo binary
              if [[ `whoami` == 'root' ]]; then
                apt-get update && apt-get install -y zip
              else
                sudo apt-get update && sudo apt-get install -y zip
              fi
            fi
            source ./scripts/ensure-node.sh
            yarn binary-zip
      - store-npm-logs
      - persist_to_workspace:
          root: ~/
          paths:
            - cypress/cypress.zip

  build-cypress-npm-package:
    parameters:
      executor:
        type: executor
        default: cy-doc
    steps:
      - run:
          name: Bump NPM version
          command: |
            source ./scripts/ensure-node.sh
            yarn get-next-version --npm
      - run:
          name: Build NPM package
          command: |
            source ./scripts/ensure-node.sh
            yarn build --scope cypress
      - run:
          name: Copy Re-exported NPM Packages
          command: node ./scripts/post-build.js
          working_directory: cli
      - run:
          command: ls -la types
          working_directory: cli/build
      - run:
          command: ls -la vue vue2 mount-utils react
          working_directory: cli/build
      - unless:
          condition:
            equal: [ *windows-executor, << parameters.executor >> ]
          steps:
            - run:
                name: list NPM package contents
                command: |
                  source ./scripts/ensure-node.sh
                  yarn workspace cypress size
      - run:
          name: pack NPM package
          working_directory: cli/build
          command: yarn pack --filename ../../cypress.tgz
      - run:
          name: list created NPM package
          command: ls -l
      - store-npm-logs
      - persist_to_workspace:
          root: ~/
          paths:
            - cypress/cypress.tgz

  upload-build-artifacts:
    steps:
      - run: ls -l
      - run:
          name: Upload unique binary to S3
          command: |
            node scripts/binary.js upload-build-artifact \
              --type binary \
              --file cypress.zip \
              --version $(node -p "require('./package.json').version")
      - run:
          name: Upload NPM package to S3
          command: |
            node scripts/binary.js upload-build-artifact \
              --type npm-package \
              --file cypress.tgz \
              --version $(node -p "require('./package.json').version")
      - store-npm-logs
      - run: ls -l
      - run: cat binary-url.json
      - run: cat npm-package-url.json
      - persist_to_workspace:
          root: ~/
          paths:
            - cypress/binary-url.json
            - cypress/npm-package-url.json

  update_known_hosts:
    description: Ensures that we have the latest Git public keys to prevent git+ssh from failing.
    steps:
    - run:
        name: Update known_hosts with github.com keys
        command: |
          mkdir -p ~/.ssh
          ssh-keyscan github.com >> ~/.ssh/known_hosts

jobs:
  ## Checks if we already have a valid cache for the node_modules_install and if it has,
  ## skips ahead to the build step, otherwise installs and caches the node_modules
  node_modules_install:
    <<: *defaults
    parameters:
      <<: *defaultsParameters
      resource_class:
        type: string
        default: medium
    resource_class: << parameters.resource_class >>
    steps:
      - checkout
      - install-required-node
      - verify-build-setup:
          executor: << parameters.executor >>
      - persist_to_workspace:
          root: ~/
          paths:
            - cypress
            - .nvm # mac / linux
            - ProgramData/nvm # windows
      - caching-dependency-installer:
          only-cache-for-root-user: <<parameters.only-cache-for-root-user>>
      - store-npm-logs

  ## restores node_modules from previous step & builds if first step skipped
  build:
    <<: *defaults
    parameters:
      <<: *defaultsParameters
      resource_class:
        type: string
        default: large
    resource_class: << parameters.resource_class >>
    steps:
      - restore_cached_workspace
      - run:
          name: Top level packages
          command: yarn list --depth=0 || true
      - run:
          name: Check env canaries on Linux
          command: |
            # only Docker has the required env data for this
            if [[ $CI_DOCKER == 'true' ]]; then
              node ./scripts/circle-env.js --check-canaries
            fi
      - build-and-persist
      - store-npm-logs

  lint:
    <<: *defaults
    steps:
      - restore_cached_workspace
      - run:
          name: Linting 🧹
          command: |
            yarn clean
            git clean -df
            yarn lint
      - run:
          name: cypress info (dev)
          command: node cli/bin/cypress info --dev
      - store-npm-logs

  check-ts:
    <<: *defaults
    steps:
      - restore_cached_workspace
      - install-required-node
      - run:
          name: Check TS Types
          command: NODE_OPTIONS=--max_old_space_size=4096 yarn gulp checkTs


  # a special job that keeps polling Circle and when all
  # individual jobs are finished, it closes the Percy build
  percy-finalize:
    <<: *defaults
    resource_class: small
    parameters:
      <<: *defaultsParameters
      required_env_var:
        type: env_var_name
    steps:
      - restore_cached_workspace
      - run:
          # if this is an external pull request, the environment variables
          # are NOT set for security reasons, thus no need to poll -
          # and no need to finalize Percy, since there will be no visual tests
          name: Check if <<parameters.required_env_var>> is set
          command: |
            if [[ -v <<parameters.required_env_var>> ]]; then
              echo "Internal PR, good to go"
            else
              echo "This is an external PR, cannot access other services"
              circleci-agent step halt
            fi
      - wait-on-circle-jobs:
          job-names: >
            cli-visual-tests,
            reporter-integration-tests,
            run-app-component-tests-chrome,
            run-app-integration-tests-chrome,
            run-frontend-shared-component-tests-chrome,
            run-launchpad-component-tests-chrome,
            run-launchpad-integration-tests-chrome,
            run-reporter-component-tests-chrome,
            run-webpack-dev-server-integration-tests,
            run-vite-dev-server-integration-tests
      - run:
          # Sometimes, even though all the circle jobs have finished, Percy times out during `build:finalize`
          # If all other jobs finish but `build:finalize` fails, we retry it once
          name: Finalize percy build - allows single retry
          command: |
            PERCY_PARALLEL_NONCE=$CIRCLE_WORKFLOW_WORKSPACE_ID \
            yarn percy build:finalize || yarn percy build:finalize

  cli-visual-tests:
    <<: *defaults
    resource_class: small
    steps:
      - restore_cached_workspace
      - run: mkdir -p cli/visual-snapshots
      - run:
          command: node cli/bin/cypress info --dev | yarn --silent term-to-html | node scripts/sanitize --type cli-info > cli/visual-snapshots/cypress-info.html
          environment:
            FORCE_COLOR: 2
      - run:
          command: node cli/bin/cypress help | yarn --silent term-to-html > cli/visual-snapshots/cypress-help.html
          environment:
            FORCE_COLOR: 2
      - store_artifacts:
          path: cli/visual-snapshots
      - run:
          name: Upload CLI snapshots for diffing
          command: |
            PERCY_PARALLEL_NONCE=$CIRCLE_WORKFLOW_WORKSPACE_ID \
            PERCY_ENABLE=${PERCY_TOKEN:-0} \
            PERCY_PARALLEL_TOTAL=-1 \
            yarn percy snapshot ./cli/visual-snapshots

  v8-integration-tests:
    <<: *defaults
    parameters:
      <<: *defaultsParameters
      resource_class:
        type: string
        default: medium
    resource_class: << parameters.resource_class >>
    parallelism: 1
    steps:
      - restore_cached_workspace
      - restore_cached_system_tests_deps
      # TODO: Remove this once we switch off self-hosted M1 runners
      - when:
          condition:
            equal: [ *darwin-arm64-executor, << parameters.executor >> ]
          steps:
            - run: rm -f /tmp/cypress/junit/*
      - unless:
          condition:
            or:
              - equal: [ *linux-arm64-executor, << parameters.executor >> ] # TODO: Figure out how to support linux-arm64 when we get to linux arm64 build: https://github.com/cypress-io/cypress/issues/23557
          steps:
            - run:
                name: Run v8 integration tests
                command: |
                  source ./scripts/ensure-node.sh
                  yarn test-integration --scope "'@tooling/{packherd,v8-snapshot,electron-mksnapshot}'"
            - verify-mocha-results:
                expectedResultCount: 3
      - when:
          condition:
            or:
              - equal: [ *linux-arm64-executor, << parameters.executor >> ]
          steps:
            - run:
                name: Run v8 integration tests
                command: |
                  source ./scripts/ensure-node.sh
                  yarn test-integration --scope "'@tooling/packherd'"
            - verify-mocha-results:
                expectedResultCount: 1
      - store_test_results:
          path: /tmp/cypress
      - store-npm-logs

  driver-integration-memory-tests:
    <<: *defaults
    parameters:
      <<: *defaultsParameters
      resource_class:
        type: string
        default: medium
    resource_class: << parameters.resource_class >>
    parallelism: 1
    steps:
      - restore_cached_workspace
      - run:
          name: Driver memory tests in Electron
          environment:
            CYPRESS_CONFIG_ENV: production
          command: |
            echo Current working directory is $PWD
            node --version
            if [[ `node ../../scripts/get-platform-key.js` == 'linux-arm64' ]]; then
              # these are missing on Circle and there is no way to pre-install them on Arm
              sudo apt-get update
              sudo apt-get install -y libgbm-dev
            fi

            CYPRESS_INTERNAL_MEMORY_SAVE_STATS=true \
            DEBUG=cypress*memory \
            yarn cypress:run --browser electron --spec "cypress/e2e/memory/*.cy.*"
          working_directory: packages/driver
      - store_test_results:
          path: /tmp/cypress
      - store-npm-logs
      - store_artifacts:
          path: packages/driver/cypress/logs/memory

  unit-tests:
    <<: *defaults
    parameters:
      <<: *defaultsParameters
      resource_class:
        type: string
        default: medium
    resource_class: << parameters.resource_class >>
    parallelism: 1
    steps:
      - restore_cached_workspace
      - when:
          condition:
            # several snapshots fails for windows due to paths.
            # until these are fixed, run the tests that are working.
            equal: [ *windows-executor, << parameters.executor >> ]
          steps:
            - run: yarn test-scripts scripts/**/*spec.js
      - unless:
          condition:
            equal: [ *windows-executor, << parameters.executor >> ]
          steps:
            - run: yarn test-scripts
            # make sure packages with TypeScript can be transpiled to JS
            - run: yarn lerna run build-prod --stream --concurrency 4
            # run unit tests from each individual package
            - run: yarn test
            # run type checking for each individual package
            - run: yarn lerna run types
            - verify-mocha-results:
                expectedResultCount: 18
      - store_test_results:
          path: /tmp/cypress
      # CLI tests generate HTML files with sample CLI command output
      - store_artifacts:
          path: cli/test/html
      - store_artifacts:
          path: packages/errors/__snapshot-images__
      - store-npm-logs

  verify-release-readiness:
    <<: *defaults
    resource_class: small
    parallelism: 1
    environment:
      GITHUB_TOKEN: $GH_TOKEN
    steps:
      - restore_cached_workspace
      - update_known_hosts
      - run: yarn test-npm-package-release-script
      - run: node ./scripts/semantic-commits/validate-binary-changelog.js
      - store_artifacts:
          path: /tmp/releaseData

  lint-types:
    <<: *defaults
    parallelism: 1
    steps:
      - restore_cached_workspace
      - run:
          command: ls -la types
          working_directory: cli
      - run:
          command: ls -la chai
          working_directory: cli/types
      - run:
          name: "Lint types 🧹"
          command: yarn workspace cypress dtslint
  # todo(lachlan): do we need this? yarn check-ts does something very similar
  #     - run:
  #         name: "TypeScript check 🧩"
  #         command: yarn type-check --ignore-progress
      - store-npm-logs

  server-unit-tests:
    <<: *defaults
    parallelism: 1
    steps:
      - restore_cached_workspace
      - run: yarn test-unit --scope @packages/server
      - verify-mocha-results:
          expectedResultCount: 1
      - store_test_results:
          path: /tmp/cypress
      - store-npm-logs

  server-integration-tests:
    <<: *defaults
    parallelism: 1
    steps:
      - restore_cached_workspace
      - run: yarn test-integration --scope @packages/server
      - verify-mocha-results:
          expectedResultCount: 1
      - store_test_results:
          path: /tmp/cypress
      - store-npm-logs

  server-performance-tests:
    <<: *defaults
    steps:
      - restore_cached_workspace
      - run:
          command: yarn workspace @packages/server test-performance
      - verify-mocha-results:
          expectedResultCount: 1
      - store_test_results:
          path: /tmp/cypress
      - store_artifacts:
          path: /tmp/artifacts
      - store-npm-logs

  system-tests-node-modules-install:
    <<: *defaults
    steps:
      - restore_cached_workspace
      - update_cached_system_tests_deps

  binary-system-tests:
    parallelism: 2
    working_directory: ~/cypress
    environment:
      <<: *defaultsEnvironment
      PLATFORM: linux
    machine:
      # using `machine` gives us a Linux VM that can run Docker
      image: ubuntu-2004:202111-02
      docker_layer_caching: true
    resource_class: medium
    steps:
      - run-binary-system-tests

  system-tests-chrome:
    <<: *defaults
    parallelism: 8
    steps:
      - run-system-tests:
          browser: chrome

  system-tests-electron:
    <<: *defaults
    parallelism: 8
    steps:
      - run-system-tests:
          browser: electron

  system-tests-firefox:
    <<: *defaults
    parallelism: 8
    steps:
      - run-system-tests:
          browser: firefox

  system-tests-webkit:
    <<: *defaults
    parallelism: 8
    steps:
      - run-system-tests:
          browser: webkit

  system-tests-non-root:
    <<: *defaults
    steps:
      - restore_cached_workspace
      - run:
          environment:
            CYPRESS_COMMERCIAL_RECOMMENDATIONS: '0'
          command: yarn workspace @tooling/system-tests test:ci "test/non_root*spec*" --browser electron
      - verify-mocha-results
      - store_test_results:
          path: /tmp/cypress
      - store_artifacts:
          path: /tmp/artifacts
      - store-npm-logs

  run-frontend-shared-component-tests-chrome:
    <<: *defaults
    parameters:
      <<: *defaultsParameters
      percy:
        type: boolean
        default: false
    parallelism: 3
    steps:
      - run-new-ui-tests:
          browser: chrome
          percy: << parameters.percy >>
          package: frontend-shared
          type: ct

  run-launchpad-component-tests-chrome:
    <<: *defaults
    parameters:
      <<: *defaultsParameters
      percy:
        type: boolean
        default: false
    parallelism: 7
    steps:
      - run-new-ui-tests:
          browser: chrome
          percy: << parameters.percy >>
          package: launchpad
          type: ct
          # debug: cypress:*,engine:socket

  run-launchpad-integration-tests-chrome:
    <<: *defaults
    parameters:
      <<: *defaultsParameters
      resource_class:
        type: string
        default: medium
      percy:
        type: boolean
        default: false
    resource_class: << parameters.resource_class >>
    parallelism: 3
    steps:
      - run-new-ui-tests:
          browser: chrome
          percy: << parameters.percy >>
          package: launchpad
          type: e2e

  run-app-component-tests-chrome:
    <<: *defaults
    parameters:
      <<: *defaultsParameters
      percy:
        type: boolean
        default: false
    parallelism: 7
    steps:
      - run-new-ui-tests:
          browser: chrome
          percy: << parameters.percy >>
          package: app
          type: ct

  run-app-integration-tests-chrome:
    <<: *defaults
    parameters:
      <<: *defaultsParameters
      resource_class:
        type: string
        default: medium
      percy:
        type: boolean
        default: false
    resource_class: << parameters.resource_class >>
    parallelism: 8
    steps:
      - run-new-ui-tests:
          browser: chrome
          percy: << parameters.percy >>
          package: app
          type: e2e

  driver-integration-tests-chrome:
    <<: *defaults
    parallelism: 5
    steps:
      - run-driver-integration-tests:
          browser: chrome
          install-chrome-channel: stable

  driver-integration-tests-chrome-beta:
    <<: *defaults
    parallelism: 5
    steps:
      - run-driver-integration-tests:
          browser: chrome:beta
          install-chrome-channel: beta

  driver-integration-tests-firefox:
    <<: *defaults
    parallelism: 5
    steps:
      - run-driver-integration-tests:
          browser: firefox

  driver-integration-tests-electron:
    <<: *defaults
    parallelism: 5
    steps:
      - run-driver-integration-tests:
          browser: electron

  driver-integration-tests-webkit:
    <<: *defaults
    resource_class: medium+
    parallelism: 5
    steps:
      - run-driver-integration-tests:
          browser: webkit

  run-reporter-component-tests-chrome:
    <<: *defaults
    parameters:
      <<: *defaultsParameters
      percy:
        type: boolean
        default: false
    parallelism: 2
    steps:
      - run-new-ui-tests:
          browser: chrome
          percy: << parameters.percy >>
          package: reporter
          type: ct

  reporter-integration-tests:
    <<: *defaults
    parallelism: 3
    steps:
      - restore_cached_workspace
      - run:
          command: yarn build-for-tests
          working_directory: packages/reporter
      - run:
          command: |
            CYPRESS_CONFIG_ENV=production \
            CYPRESS_RECORD_KEY=$MAIN_RECORD_KEY \
            PERCY_PARALLEL_NONCE=$CIRCLE_WORKFLOW_WORKSPACE_ID \
            PERCY_ENABLE=${PERCY_TOKEN:-0} \
            PERCY_PARALLEL_TOTAL=-1 \
            yarn percy exec --parallel -- -- \
            yarn cypress:run --record --parallel --group reporter
          working_directory: packages/reporter
      - verify-mocha-results
      - store_test_results:
          path: /tmp/cypress
      - store_artifacts:
          path: /tmp/artifacts
      - store-npm-logs

  run-webpack-dev-server-integration-tests:
    <<: *defaults
    parallelism: 2
    steps:
      - restore_cached_workspace
      - restore_cached_system_tests_deps
      - run:
          command: |
            CYPRESS_CONFIG_ENV=production \
            CYPRESS_RECORD_KEY=$MAIN_RECORD_KEY \
            PERCY_PARALLEL_NONCE=$CIRCLE_WORKFLOW_WORKSPACE_ID \
            PERCY_ENABLE=${PERCY_TOKEN:-0} \
            PERCY_PARALLEL_TOTAL=-1 \
            yarn percy exec --parallel -- -- \
            yarn cypress:run --record --parallel --group webpack-dev-server
          working_directory: npm/webpack-dev-server
      - store_test_results:
          path: /tmp/cypress
      - store_artifacts:
          path: /tmp/artifacts
      - store-npm-logs

  run-vite-dev-server-integration-tests:
    <<: *defaults
    # parallelism: 3 TODO: Add parallelism once we have more specs
    steps:
      - restore_cached_workspace
      - restore_cached_system_tests_deps
      - run:
          command: |
            CYPRESS_CONFIG_ENV=production \
            CYPRESS_RECORD_KEY=$MAIN_RECORD_KEY \
            PERCY_PARALLEL_NONCE=$CIRCLE_WORKFLOW_WORKSPACE_ID \
            PERCY_ENABLE=${PERCY_TOKEN:-0} \
            PERCY_PARALLEL_TOTAL=-1 \
            yarn percy exec --parallel -- -- \
            yarn cypress:run --record --parallel --group vite-dev-server
          working_directory: npm/vite-dev-server
      - store_test_results:
          path: /tmp/cypress
      - store_artifacts:
          path: /tmp/artifacts
      - store-npm-logs

  npm-webpack-preprocessor:
    <<: *defaults
    steps:
      - restore_cached_workspace
      - run:
          name: Build
          command: yarn workspace @cypress/webpack-preprocessor build
      - run:
          name: Run tests
          command: yarn workspace @cypress/webpack-preprocessor test
      - store-npm-logs

  npm-webpack-dev-server:
    <<: *defaults
    steps:
      - restore_cached_workspace
      - restore_cached_system_tests_deps
      - run:
          name: Run tests
          command: yarn workspace @cypress/webpack-dev-server test
      - run:
          name: Run tests
          command: yarn workspace @cypress/webpack-dev-server test

  npm-vite-dev-server:
    <<: *defaults
    steps:
      - restore_cached_workspace
      - run:
          name: Run tests
          command: yarn test
          working_directory: npm/vite-dev-server
      - store_test_results:
          path: npm/vite-dev-server/test_results
      - store-npm-logs

  npm-webpack-batteries-included-preprocessor:
    <<: *defaults
    resource_class: small
    steps:
      - restore_cached_workspace
      - run:
          name: Run tests
          command: yarn workspace @cypress/webpack-batteries-included-preprocessor test

  npm-vue:
    <<: *defaults
    steps:
      - restore_cached_workspace
      - run:
          name: Build
          command: yarn workspace @cypress/vue build
      - run:
          name: Type Check
          command: yarn typecheck
          working_directory: npm/vue
      - store_test_results:
          path: npm/vue/test_results
      - store_artifacts:
          path: npm/vue/test_results
      - store-npm-logs

  npm-angular:
    <<: *defaults
    steps:
      - restore_cached_workspace
      - run:
          name: Build
          command: yarn workspace @cypress/angular build
      - store-npm-logs

  npm-react:
    <<: *defaults
    steps:
      - restore_cached_workspace
      - run:
          name: Build
          command: yarn workspace @cypress/react build
      - run:
          name: Run tests
          command: yarn test
          working_directory: npm/react
      - store_test_results:
          path: npm/react/test_results
      - store_artifacts:
          path: npm/react/test_results
      - store-npm-logs

  npm-mount-utils:
    <<: *defaults
    steps:
      - restore_cached_workspace
      - run:
          name: Build
          command: yarn workspace @cypress/mount-utils build
      - store-npm-logs

  npm-xpath:
    <<: *defaults
    resource_class: small
    steps:
      - restore_cached_workspace
      - run:
          name: Run tests
          command: yarn workspace @cypress/xpath cy:run
      - store_test_results:
          path: npm/xpath/test_results
      - store_artifacts:
          path: npm/xpath/test_results
      - store-npm-logs

  npm-grep:
    <<: *defaults
    resource_class: small
    steps:
      - restore_cached_workspace
      - run:
          name: Run tests
          command: yarn workspace @cypress/grep cy:run
      - store_test_results:
          path: npm/grep/test_results
      - store_artifacts:
          path: npm/grep/test_results
      - store-npm-logs

  npm-create-cypress-tests:
    <<: *defaults
    resource_class: small
    steps:
      - restore_cached_workspace
      - run: yarn workspace create-cypress-tests build

  npm-eslint-plugin-dev:
    <<: *defaults
    steps:
      - restore_cached_workspace
      - run:
          name: Run tests
          command: yarn workspace @cypress/eslint-plugin-dev test

  npm-cypress-schematic:
    <<: *defaults
    steps:
      - restore_cached_workspace
      - run:
          name: Build + Install
          command: |
            yarn workspace @cypress/schematic build
          working_directory: npm/cypress-schematic
      - run:
          name: Run unit tests
          command: |
            yarn test
          working_directory: npm/cypress-schematic
      - store-npm-logs

  npm-release:
    <<: *defaults
    resource_class: medium+
    steps:
      - restore_cached_workspace
      - run:
          name: Release packages after all jobs pass
          command: yarn npm-release

  create-build-artifacts:
    <<: *defaults
    parameters:
      <<: *defaultsParameters
      resource_class:
        type: string
        default: xlarge
    resource_class: << parameters.resource_class >>
    steps:
      - restore_cached_workspace
      - build-binary
      - build-cypress-npm-package:
          executor: << parameters.executor >>
      - verify_should_persist_artifacts
      - upload-build-artifacts
      - post-install-comment

  test-kitchensink:
    <<: *defaults
    parameters:
      <<: *defaultsParameters
      resource_class:
        type: string
        default: medium+
    steps:
      - restore_cached_workspace
      - clone-repo-and-checkout-branch:
          repo: cypress-example-kitchensink
      - install-required-node
      - run:
          name: Remove cypress.json
          description: Remove cypress.json in case it exists
          working_directory: /tmp/cypress-example-kitchensink
          environment:
            CYPRESS_INTERNAL_FORCE_SCAFFOLD: "1"
          command: rm -rf cypress.json
      - run:
          name: Install prod dependencies
          command: yarn --production
          working_directory: /tmp/cypress-example-kitchensink
      - run:
          name: Example server
          command: yarn start
          working_directory: /tmp/cypress-example-kitchensink
          background: true
      - run:
          name: Rename support file
          working_directory: /tmp/cypress-example-kitchensink
          command: |
            if [[ -f cypress/support/index.js ]]; then
              mv cypress/support/index.js cypress/support/e2e.js
            fi
      - run:
          name: Run Kitchensink example project
          command: |
            yarn cypress:run --project /tmp/cypress-example-kitchensink
      - store-npm-logs

  test-kitchensink-against-staging:
    <<: *defaults
    steps:
      - restore_cached_workspace
      - clone-repo-and-checkout-branch:
          repo: cypress-example-kitchensink
      - install-required-node
      - run:
          name: Install prod dependencies
          command: yarn --production
          working_directory: /tmp/cypress-example-kitchensink
      - run:
          name: Example server
          command: yarn start
          working_directory: /tmp/cypress-example-kitchensink
          background: true
      - run:
          name: Run Kitchensink example project
          command: |
            CYPRESS_PROJECT_ID=$TEST_KITCHENSINK_PROJECT_ID \
            CYPRESS_RECORD_KEY=$TEST_KITCHENSINK_RECORD_KEY \
            CYPRESS_INTERNAL_ENV=staging \
            CYPRESS_video=false \
            yarn cypress:run --project /tmp/cypress-example-kitchensink --record
      - store-npm-logs

  test-against-staging:
    <<: *defaults
    steps:
      - restore_cached_workspace
      - clone-repo-and-checkout-branch:
          repo: cypress-test-tiny
      - run:
          name: Run test project
          command: |
            CYPRESS_PROJECT_ID=$TEST_TINY_PROJECT_ID \
            CYPRESS_RECORD_KEY=$TEST_TINY_RECORD_KEY \
            CYPRESS_INTERNAL_ENV=staging \
            yarn cypress:run --project /tmp/cypress-test-tiny --record
      - store-npm-logs

  test-npm-module-and-verify-binary:
    <<: *defaults
    steps:
      - restore_cached_workspace
      # make sure we have cypress.zip received
      - run: ls -l
      - run: ls -l cypress.zip cypress.tgz
      - run: mkdir test-binary
      - run:
          name: Create new NPM package
          working_directory: test-binary
          command: npm init -y
      - run:
          # install NPM from built NPM package folder
          name: Install Cypress
          working_directory: test-binary
          # force installing the freshly built binary
          command: CYPRESS_INSTALL_BINARY=/root/cypress/cypress.zip npm i /root/cypress/cypress.tgz
      - run:
          name: Cypress version
          working_directory: test-binary
          command: $(yarn bin cypress) version
      - run:
          name: Verify Cypress binary
          working_directory: test-binary
          command: $(yarn bin cypress) verify
      - run:
          name: Cypress help
          working_directory: test-binary
          command: $(yarn bin cypress) help
      - run:
          name: Cypress info
          working_directory: test-binary
          command: $(yarn bin cypress) info
      - store-npm-logs

  test-npm-module-on-minimum-node-version:
    <<: *defaults
    resource_class: small
    docker:
      - image: cypress/base:12.0.0-libgbm
    steps:
      - restore_workspace_binaries
      - run: mkdir test-binary
      - run:
          name: Create new NPM package
          working_directory: test-binary
          command: npm init -y
      - run:
          name: Install Cypress
          working_directory: test-binary
          command: CYPRESS_INSTALL_BINARY=/root/cypress/cypress.zip npm install /root/cypress/cypress.tgz
      - run:
          name: Verify Cypress binary
          working_directory: test-binary
          command: $(npm bin)/cypress verify
      - run:
          name: Print Cypress version
          working_directory: test-binary
          command: $(npm bin)/cypress version
      - run:
          name: Cypress info
          working_directory: test-binary
          command: $(npm bin)/cypress info

  test-types-cypress-and-jest:
    parameters:
      executor:
        description: Executor name to use
        type: executor
        default: cy-doc
      wd:
        description: Working directory, should be OUTSIDE cypress monorepo folder
        type: string
        default: /root/test-cypress-and-jest
    <<: *defaults
    resource_class: small
    steps:
      - restore_workspace_binaries
      - run: mkdir <<parameters.wd>>
      - run:
          name: Create new NPM package ⚗️
          working_directory: <<parameters.wd>>
          command: npm init -y
      - run:
          name: Install dependencies 📦
          working_directory: <<parameters.wd>>
          environment:
            CYPRESS_INSTALL_BINARY: /root/cypress/cypress.zip
          # let's install Cypress, Jest and any other package that might conflict
          # https://github.com/cypress-io/cypress/issues/6690

          # Todo: Add `jest` back into the list once https://github.com/yargs/yargs-parser/issues/452
          # is resolved.
          command: |
            npm install /root/cypress/cypress.tgz \
              typescript @types/jest enzyme @types/enzyme
      - run:
          name: Test types clash ⚔️
          working_directory: <<parameters.wd>>
          command: |
            echo "console.log('hello world')" > hello.ts
            npx tsc hello.ts --noEmit

  test-full-typescript-project:
    parameters:
      executor:
        description: Executor name to use
        type: executor
        default: cy-doc
      wd:
        description: Working directory, should be OUTSIDE cypress monorepo folder
        type: string
        default: /root/test-full-typescript
    <<: *defaults
    resource_class: small
    steps:
      - restore_workspace_binaries
      - run: mkdir <<parameters.wd>>
      - run:
          name: Create new NPM package ⚗️
          working_directory: <<parameters.wd>>
          command: npm init -y
      - run:
          name: Install dependencies 📦
          working_directory: <<parameters.wd>>
          environment:
            CYPRESS_INSTALL_BINARY: /root/cypress/cypress.zip
          command: |
            npm install /root/cypress/cypress.tgz typescript
      - run:
          name: Scaffold full TypeScript project 🏗
          working_directory: <<parameters.wd>>
          command: npx @bahmutov/cly@1.9.0 init --typescript
      - run:
          name: Run project tests 🗳
          working_directory: <<parameters.wd>>
          command: npx cypress run

  # install NPM + binary zip and run against staging API
  test-binary-against-staging:
    <<: *defaults
    steps:
      - restore_workspace_binaries
      - clone-repo-and-checkout-branch:
          repo: cypress-test-tiny
      - run:
          name: Install Cypress
          working_directory: /tmp/cypress-test-tiny
          # force installing the freshly built binary
          command: CYPRESS_INSTALL_BINARY=~/cypress/cypress.zip npm i --legacy-peer-deps ~/cypress/cypress.tgz
      - run:
          name: Run test project
          working_directory: /tmp/cypress-test-tiny
          command: |
            CYPRESS_PROJECT_ID=$TEST_TINY_PROJECT_ID \
            CYPRESS_RECORD_KEY=$TEST_TINY_RECORD_KEY \
            CYPRESS_INTERNAL_ENV=staging \
            $(yarn bin cypress) run --record
      - store-npm-logs

  test-binary-against-recipes-firefox:
    <<: *defaults
    steps:
      - test-binary-against-repo:
          repo: cypress-example-recipes
          command: npm run test:ci:firefox

  test-binary-against-recipes-chrome:
    <<: *defaults
    steps:
      - test-binary-against-repo:
          repo: cypress-example-recipes
          command: npm run test:ci:chrome

  test-binary-against-recipes:
    <<: *defaults
    steps:
      - test-binary-against-repo:
          repo: cypress-example-recipes
          command: npm run test:ci

  # This is a special job. It allows you to test the current
  # built test runner against a pull request in the repo
  # cypress-example-recipes.
  # Imagine you are working on a feature and want to show / test a recipe
  # You would need to run the built test runner before release
  # against a PR that cannot be merged until the new version
  # of the test runner is released.
  # Use:
  #   specify pull request number
  #   and the recipe folder

  # test-binary-against-recipe-pull-request:
  #   <<: *defaults
  #   steps:
  #     # test a specific pull request by number from cypress-example-recipes
  #     - test-binary-against-repo:
  #         repo: cypress-example-recipes
  #         command: npm run test:ci
  #         pull_request_id: 515
  #         folder: examples/fundamentals__typescript

  test-binary-against-kitchensink:
    <<: *defaults
    steps:
      - test-binary-against-repo:
          repo: cypress-example-kitchensink
          browser: "electron"

  test-binary-against-kitchensink-firefox:
    <<: *defaults
    steps:
      - test-binary-against-repo:
          repo: cypress-example-kitchensink
          browser: firefox

  test-binary-against-kitchensink-chrome:
    <<: *defaults
    steps:
      - test-binary-against-repo:
          repo: cypress-example-kitchensink
          browser: chrome

  test-binary-against-todomvc-firefox:
    <<: *defaults
    steps:
      - test-binary-against-repo:
          repo: cypress-example-todomvc
          browser: firefox

  test-binary-against-conduit-chrome:
    <<: *defaults
    steps:
      - test-binary-against-repo:
          repo: cypress-example-conduit-app
          browser: chrome
          command: "npm run cypress:run"
          wait-on: http://localhost:3000

  test-binary-against-api-testing-firefox:
    <<: *defaults
    steps:
      - test-binary-against-repo:
          repo: cypress-example-api-testing
          browser: firefox
          command: "npm run cy:run"

  test-binary-against-piechopper-firefox:
    <<: *defaults
    steps:
      - test-binary-against-repo:
          repo: cypress-example-piechopper
          browser: firefox
          command: "npm run cypress:run"

  test-binary-against-cypress-realworld-app:
    <<: *defaults
    resource_class: medium+
    steps:
      - test-binary-against-rwa:
          repo: cypress-realworld-app
          browser: chrome
          wait-on: http://localhost:3000

  test-binary-as-specific-user:
    <<: *defaults
    steps:
      - restore_workspace_binaries
      # the user should be "node"
      - run: whoami
      - run: pwd
      # prints the current user's effective user id
      # for root it is 0
      # for other users it is a positive integer
      - run: node -e 'console.log(process.geteuid())'
      # make sure the binary and NPM package files are present
      - run: ls -l
      - run: ls -l cypress.zip cypress.tgz
      - run: mkdir test-binary
      - run:
          name: Create new NPM package
          working_directory: test-binary
          command: npm init -y
      - run:
          # install NPM from built NPM package folder
          name: Install Cypress
          working_directory: test-binary
          # force installing the freshly built binary
          command: CYPRESS_INSTALL_BINARY=~/cypress/cypress.zip npm i ~/cypress/cypress.tgz
      - run:
          name: Cypress help
          working_directory: test-binary
          command: $(yarn bin cypress) help
      - run:
          name: Cypress info
          working_directory: test-binary
          command: $(yarn bin cypress) info
      - run:
          name: Add Cypress demo
          working_directory: test-binary
          command: npx @bahmutov/cly@1.9.0 init
      - run:
          name: Verify Cypress binary
          working_directory: test-binary
          command: DEBUG=cypress:cli $(yarn bin cypress) verify
      - run:
          name: Run Cypress binary
          working_directory: test-binary
          command: DEBUG=cypress:cli $(yarn bin cypress) run
      - store-npm-logs

linux-x64-workflow: &linux-x64-workflow
  jobs:
    - node_modules_install
    - build:
        context: test-runner:env-canary
        requires:
          - node_modules_install
    - check-ts:
        requires:
          - build
    - lint:
        name: linux-lint
        requires:
          - build
    - percy-finalize:
        context: [test-runner:poll-circle-workflow, test-runner:percy]
        required_env_var: PERCY_TOKEN # skips job if not defined (external PR)
        requires:
          - build
    - lint-types:
        requires:
          - build
    # unit, integration and e2e tests
    - cli-visual-tests:
        context: test-runner:percy
        requires:
          - build
    - unit-tests:
        requires:
          - build
    - verify-release-readiness:
        context: test-runner:npm-release
        requires:
          - build
    - server-unit-tests:
        requires:
          - build
    - server-integration-tests:
        requires:
          - build
    - server-performance-tests:
        requires:
          - build
    - system-tests-node-modules-install:
        context: test-runner:performance-tracking
        requires:
          - build
    - system-tests-chrome:
        context: test-runner:performance-tracking
        requires:
          - system-tests-node-modules-install
    - system-tests-electron:
        context: test-runner:performance-tracking
        requires:
          - system-tests-node-modules-install
    - system-tests-firefox:
        context: test-runner:performance-tracking
        requires:
          - system-tests-node-modules-install
    - system-tests-webkit:
        context: test-runner:performance-tracking
        requires:
          - system-tests-node-modules-install
    - system-tests-non-root:
        context: test-runner:performance-tracking
        executor: non-root-docker-user
        requires:
          - system-tests-node-modules-install
    - driver-integration-tests-chrome:
        context: test-runner:cypress-record-key
        requires:
          - build
    - driver-integration-tests-chrome-beta:
        context: test-runner:cypress-record-key
        requires:
          - build
    - driver-integration-tests-firefox:
        context: test-runner:cypress-record-key
        requires:
          - build
    - driver-integration-tests-electron:
        context: test-runner:cypress-record-key
        requires:
          - build
    - driver-integration-tests-webkit:
        context: test-runner:cypress-record-key
        requires:
          - build
    - driver-integration-memory-tests:
        requires:
          - build
    - run-frontend-shared-component-tests-chrome:
        context: [test-runner:cypress-record-key, test-runner:launchpad-tests, test-runner:percy]
        percy: true
        requires:
          - build
    - run-launchpad-integration-tests-chrome:
        context: [test-runner:cypress-record-key, test-runner:launchpad-tests, test-runner:percy]
        percy: true
        requires:
          - build
    - run-launchpad-component-tests-chrome:
        context: [test-runner:cypress-record-key, test-runner:launchpad-tests, test-runner:percy]
        percy: true
        requires:
          - build
    - run-app-integration-tests-chrome:
        context: [test-runner:cypress-record-key, test-runner:launchpad-tests, test-runner:percy]
        percy: true
        requires:
          - build
    - run-webpack-dev-server-integration-tests:
        context: [test-runner:cypress-record-key, test-runner:percy]
        requires:
          - system-tests-node-modules-install
    - run-vite-dev-server-integration-tests:
        context: [test-runner:cypress-record-key, test-runner:percy]
        requires:
          - system-tests-node-modules-install
    - run-app-component-tests-chrome:
        context: [test-runner:cypress-record-key, test-runner:launchpad-tests, test-runner:percy]
        percy: true
        requires:
          - build
    - run-reporter-component-tests-chrome:
        context: [test-runner:cypress-record-key, test-runner:percy]
        percy: true
        requires:
          - build
    - reporter-integration-tests:
        context: [test-runner:cypress-record-key, test-runner:percy]
        requires:
          - build
    - npm-webpack-dev-server:
        requires:
          - system-tests-node-modules-install
    - npm-vite-dev-server:
        requires:
          - build
    - npm-webpack-preprocessor:
        requires:
          - build
    - npm-webpack-batteries-included-preprocessor:
        requires:
          - build
    - npm-vue:
        requires:
          - build
    - npm-react:
        requires:
          - build
    - npm-angular:
        requires:
          - build
    - npm-mount-utils:
        requires:
          - build
    - npm-create-cypress-tests:
        requires:
          - build
    - npm-eslint-plugin-dev:
        requires:
          - build
    - npm-cypress-schematic:
        requires:
          - build
    - v8-integration-tests:
        requires:
          - system-tests-node-modules-install
    # This release definition must be updated with any new jobs
    # Any attempts to automate this are welcome
    # If CircleCI provided an "after all" hook, then this wouldn't be necessary
    - npm-release:
        context: test-runner:npm-release
        requires:
          - build
          - check-ts
          - npm-angular
          - npm-eslint-plugin-dev
          - npm-create-cypress-tests
          - npm-react
          - npm-mount-utils
          - npm-vue
          - npm-webpack-batteries-included-preprocessor
          - npm-webpack-preprocessor
          - npm-vite-dev-server
          - npm-webpack-dev-server
          - npm-cypress-schematic
          - lint-types
          - linux-lint
          - percy-finalize
          - driver-integration-tests-firefox
          - driver-integration-tests-chrome
          - driver-integration-tests-chrome-beta
          - driver-integration-tests-electron
          - system-tests-non-root
          - system-tests-firefox
          - system-tests-electron
          - system-tests-chrome
          - server-performance-tests
          - server-integration-tests
          - server-unit-tests
          - test-kitchensink
          - unit-tests
          - verify-release-readiness
          - cli-visual-tests
          - reporter-integration-tests
          - run-app-component-tests-chrome
          - run-app-integration-tests-chrome
          - run-frontend-shared-component-tests-chrome
          - run-launchpad-component-tests-chrome
          - run-launchpad-integration-tests-chrome
          - run-reporter-component-tests-chrome
          - run-webpack-dev-server-integration-tests
          - run-vite-dev-server-integration-tests
          - v8-integration-tests

    - create-build-artifacts:
        context:
          - test-runner:upload
          - test-runner:commit-status-checks
        requires:
          - build
    # various testing scenarios, like building full binary
    # and testing it on a real project
    - test-against-staging:
        context: test-runner:record-tests
        <<: *mainBuildFilters
        requires:
          - build
    - test-kitchensink:
        requires:
          - build
    - test-kitchensink-against-staging:
        context: test-runner:record-tests
        <<: *mainBuildFilters
        requires:
          - build
    - test-npm-module-on-minimum-node-version:
        requires:
          - create-build-artifacts
    - test-types-cypress-and-jest:
        requires:
          - create-build-artifacts
    - test-full-typescript-project:
        requires:
          - create-build-artifacts
    - test-binary-against-kitchensink:
        requires:
          - create-build-artifacts
    - test-npm-module-and-verify-binary:
        <<: *mainBuildFilters
        requires:
          - create-build-artifacts
    - test-binary-against-staging:
        context: test-runner:record-tests
        <<: *mainBuildFilters
        requires:
          - create-build-artifacts
    - test-binary-against-kitchensink-chrome:
        <<: *mainBuildFilters
        requires:
          - create-build-artifacts
    - test-binary-against-recipes-firefox:
        <<: *mainBuildFilters
        requires:
          - create-build-artifacts
    - test-binary-against-recipes-chrome:
        <<: *mainBuildFilters
        requires:
          - create-build-artifacts
    - test-binary-against-recipes:
        <<: *mainBuildFilters
        requires:
          - create-build-artifacts
    - test-binary-against-kitchensink-firefox:
        <<: *mainBuildFilters
        requires:
          - create-build-artifacts
    - test-binary-against-todomvc-firefox:
        <<: *mainBuildFilters
        requires:
          - create-build-artifacts
    - test-binary-against-cypress-realworld-app:
        <<: *mainBuildFilters
        requires:
          - create-build-artifacts
    - test-binary-as-specific-user:
        name: "test binary as a non-root user"
        executor: non-root-docker-user
        requires:
          - create-build-artifacts
    - test-binary-as-specific-user:
        name: "test binary as a root user"
        requires:
          - create-build-artifacts
    - binary-system-tests:
        requires:
          - create-build-artifacts
          - system-tests-node-modules-install

linux-arm64-workflow: &linux-arm64-workflow
  jobs:
    - node_modules_install:
        name: linux-arm64-node-modules-install
        executor: linux-arm64
        resource_class: arm.medium
        only-cache-for-root-user: true

    - build:
        name: linux-arm64-build
        executor: linux-arm64
        resource_class: arm.medium
        requires:
          - linux-arm64-node-modules-install

    - create-build-artifacts:
        name: linux-arm64-create-build-artifacts
        context:
          - test-runner:upload
          - test-runner:commit-status-checks
        executor: linux-arm64
        resource_class: arm.medium
        requires:
          - linux-arm64-build

    - v8-integration-tests:
        name: linux-arm64-v8-integration-tests
        executor: linux-arm64
        resource_class: arm.medium
        requires:
          - linux-arm64-build
    - driver-integration-memory-tests:
        name: linux-arm64-driver-integration-memory-tests
        executor: linux-arm64
        resource_class: arm.medium
        requires:
          - linux-arm64-build

darwin-x64-workflow: &darwin-x64-workflow
  jobs:
    - node_modules_install:
        name: darwin-x64-node-modules-install
        executor: mac
        resource_class: macos.x86.medium.gen2
        only-cache-for-root-user: true

    - build:
        name: darwin-x64-build
        context: test-runner:env-canary
        executor: mac
        resource_class: macos.x86.medium.gen2
        requires:
          - darwin-x64-node-modules-install

    - create-build-artifacts:
        name: darwin-x64-create-build-artifacts
        context:
          - test-runner:sign-mac-binary
          - test-runner:upload
          - test-runner:commit-status-checks
        executor: mac
        resource_class: macos.x86.medium.gen2
        requires:
          - darwin-x64-build

    - test-kitchensink:
        name: darwin-x64-test-kitchensink
        executor: mac
        requires:
          - darwin-x64-build

    - v8-integration-tests:
        name: darwin-x64-v8-integration-tests
        executor: mac
        resource_class: macos.x86.medium.gen2
        requires:
          - darwin-x64-build
    - driver-integration-memory-tests:
        name: darwin-x64-driver-integration-memory-tests
        executor: mac
        resource_class: macos.x86.medium.gen2
        requires:
          - darwin-x64-build

darwin-arm64-workflow: &darwin-arm64-workflow
  jobs:
    - node_modules_install:
        name: darwin-arm64-node-modules-install
        executor: darwin-arm64
        resource_class: cypress-io/latest_m1
        only-cache-for-root-user: true

    - build:
        name: darwin-arm64-build
        executor: darwin-arm64
        resource_class: cypress-io/latest_m1
        requires:
          - darwin-arm64-node-modules-install

    - create-build-artifacts:
        name: darwin-arm64-create-build-artifacts
        context:
          - test-runner:sign-mac-binary
          - test-runner:upload
          - test-runner:commit-status-checks
        executor: darwin-arm64
        resource_class: cypress-io/latest_m1
        requires:
          - darwin-arm64-build

    - v8-integration-tests:
        name: darwin-arm64-v8-integration-tests
        executor: darwin-arm64
        resource_class: cypress-io/latest_m1
        requires:
          - darwin-arm64-build
    - driver-integration-memory-tests:
        name: darwin-arm64-driver-integration-memory-tests
        executor: darwin-arm64
        resource_class: cypress-io/latest_m1
        requires:
          - darwin-arm64-build

windows-workflow: &windows-workflow
  jobs:
    - node_modules_install:
        name: windows-node-modules-install
        executor: windows
        resource_class: windows.large
        only-cache-for-root-user: true

    - build:
        name: windows-build
        context: test-runner:env-canary
        executor: windows
        resource_class: windows.large
        requires:
          - windows-node-modules-install

    - run-app-integration-tests-chrome:
        name: windows-run-app-integration-tests-chrome
        executor: windows
        resource_class: windows.large
        context: [test-runner:cypress-record-key, test-runner:launchpad-tests]
        requires:
          - windows-build

    - run-launchpad-integration-tests-chrome:
        name: windows-run-launchpad-integration-tests-chrome
        executor: windows
        resource_class: windows.large
        context: [test-runner:cypress-record-key, test-runner:launchpad-tests]
        requires:
          - windows-build

    - unit-tests:
        name: windows-unit-tests
        executor: windows
        resource_class: windows.large
        requires:
          - windows-build

    - create-build-artifacts:
        name: windows-create-build-artifacts
        executor: windows
        resource_class: windows.large
        context:
          - test-runner:sign-windows-binary
          - test-runner:upload
          - test-runner:commit-status-checks
        requires:
          - windows-build
    - test-binary-against-kitchensink-chrome:
        name: windows-test-binary-against-kitchensink-chrome
        executor: windows
        requires:
          - windows-create-build-artifacts

    - v8-integration-tests:
        name: windows-v8-integration-tests
        executor: windows
        resource_class: windows.large
        requires:
          - windows-build
    - driver-integration-memory-tests:
        name: windows-driver-integration-memory-tests
        executor: windows
        resource_class: windows.large
        requires:
          - windows-build

workflows:
  linux-x64:
    <<: *linux-x64-workflow
    <<: *linux-x64-workflow-exclude-filters
  linux-arm64:
    <<: *linux-arm64-workflow
    <<: *linux-arm64-workflow-filters
  darwin-x64:
    <<: *darwin-x64-workflow
    <<: *darwin-workflow-filters
  darwin-arm64:
    <<: *darwin-arm64-workflow
    <<: *darwin-workflow-filters
  windows:
    <<: *windows-workflow
    <<: *windows-workflow-filters<|MERGE_RESOLUTION|>--- conflicted
+++ resolved
@@ -28,12 +28,8 @@
       only:
         - develop
         - /^release\/\d+\.\d+\.\d+$/
-<<<<<<< HEAD
         # use the following branch as well to ensure that v8 snapshot cache updates are fully tested
         - 'update-v8-snapshot-cache-on-develop'
-=======
-        - 'fix-duplicate-and-expired-cookies'
->>>>>>> ab60ed40
 
 # usually we don't build Mac app - it takes a long time
 # but sometimes we want to really confirm we are doing the right thing
@@ -42,12 +38,8 @@
   when:
     or:
     - equal: [ develop, << pipeline.git.branch >> ]
-<<<<<<< HEAD
     # use the following branch as well to ensure that v8 snapshot cache updates are fully tested
     - equal: [ 'update-v8-snapshot-cache-on-develop', << pipeline.git.branch >> ]
-=======
-    - equal: [ 'fix-duplicate-and-expired-cookies', << pipeline.git.branch >> ]
->>>>>>> ab60ed40
     - matches:
         pattern: /^release\/\d+\.\d+\.\d+$/
         value: << pipeline.git.branch >>
@@ -56,12 +48,8 @@
   when:
     or:
     - equal: [ develop, << pipeline.git.branch >> ]
-<<<<<<< HEAD
     # use the following branch as well to ensure that v8 snapshot cache updates are fully tested
     - equal: [ 'update-v8-snapshot-cache-on-develop', << pipeline.git.branch >> ]
-=======
-    - equal: [ 'fix-duplicate-and-expired-cookies', << pipeline.git.branch >> ]
->>>>>>> ab60ed40
     - matches:
         pattern: /^release\/\d+\.\d+\.\d+$/
         value: << pipeline.git.branch >>
