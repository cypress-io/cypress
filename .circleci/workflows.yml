--- conflicted
+++ resolved
@@ -30,11 +30,7 @@
         - /^release\/\d+\.\d+\.\d+$/
         # use the following branch as well to ensure that v8 snapshot cache updates are fully tested
         - 'update-v8-snapshot-cache-on-develop'
-<<<<<<< HEAD
         - 'renovate/execa-4.x'
-=======
-        - 'ryanm/chore/fix-full-snapshot'
->>>>>>> 88900e79
         - 'publish-binary'
 
 # usually we don't build Mac app - it takes a long time
@@ -46,11 +42,7 @@
     - equal: [ develop, << pipeline.git.branch >> ]
     # use the following branch as well to ensure that v8 snapshot cache updates are fully tested
     - equal: [ 'update-v8-snapshot-cache-on-develop', << pipeline.git.branch >> ]
-<<<<<<< HEAD
     - equal: [ 'renovate/execa-4.x', << pipeline.git.branch >> ]
-=======
-    - equal: [ 'ryanm/chore/fix-full-snapshot', << pipeline.git.branch >> ]
->>>>>>> 88900e79
     - matches:
         pattern: /^release\/\d+\.\d+\.\d+$/
         value: << pipeline.git.branch >>
@@ -61,11 +53,7 @@
     - equal: [ develop, << pipeline.git.branch >> ]
     # use the following branch as well to ensure that v8 snapshot cache updates are fully tested
     - equal: [ 'update-v8-snapshot-cache-on-develop', << pipeline.git.branch >> ]
-<<<<<<< HEAD
     - equal: [ 'renovate/execa-4.x', << pipeline.git.branch >> ]
-=======
-    - equal: [ 'ryanm/chore/fix-full-snapshot', << pipeline.git.branch >> ]
->>>>>>> 88900e79
     - matches:
         pattern: /^release\/\d+\.\d+\.\d+$/
         value: << pipeline.git.branch >>
@@ -88,11 +76,7 @@
     - equal: [ develop, << pipeline.git.branch >> ]
     # use the following branch as well to ensure that v8 snapshot cache updates are fully tested
     - equal: [ 'update-v8-snapshot-cache-on-develop', << pipeline.git.branch >> ]
-<<<<<<< HEAD
     - equal: [ 'renovate/execa-4.x', << pipeline.git.branch >> ]
-=======
-    - equal: [ 'ryanm/chore/fix-full-snapshot', << pipeline.git.branch >> ]
->>>>>>> 88900e79
     - matches:
         pattern: /^release\/\d+\.\d+\.\d+$/
         value: << pipeline.git.branch >>
