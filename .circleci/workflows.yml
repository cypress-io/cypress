version: 2.1

defaults: &defaults
  parallelism: 1
  working_directory: ~/cypress
  parameters: &defaultsParameters
    executor:
      type: executor
      default: cy-doc
    only-cache-for-root-user:
      type: boolean
      default: false
  executor: <<parameters.executor>>
  environment: &defaultsEnvironment
    ## set specific timezone
    TZ: "/usr/share/zoneinfo/America/New_York"

    ## store artifacts here
    CIRCLE_ARTIFACTS: /tmp/artifacts

    ## set so that e2e tests are consistent
    COLUMNS: 100
    LINES: 24

mainBuildFilters: &mainBuildFilters
  filters:
    branches:
      only:
        - develop
        - /^release\/\d+\.\d+\.\d+$/
        # use the following branch as well to ensure that v8 snapshot cache updates are fully tested
<<<<<<< HEAD
        - 'fix/set_module_resolution_with_commonjs'
        - 'publish-binary'
        - 'cacie/chore/upgrade-electron-27'
        - 'ryanm/chore/more-27-changes'
        - 'em/circle2'
=======
        - 'update-v8-snapshot-cache-on-develop'
>>>>>>> c672581a

# usually we don't build Mac app - it takes a long time
# but sometimes we want to really confirm we are doing the right thing
# so just add your branch to the list here to build and test on Mac
macWorkflowFilters: &darwin-workflow-filters
  when:
    or:
    - equal: [ develop, << pipeline.git.branch >> ]
    # use the following branch as well to ensure that v8 snapshot cache updates are fully tested
    - equal: [ 'update-v8-snapshot-cache-on-develop', << pipeline.git.branch >> ]
<<<<<<< HEAD
    - equal: [ 'feature/experimental-retries', << pipeline.git.branch >> ]
    - equal: [ 'ryanm/chore/more-27-changes', << pipeline.git.branch >> ]
    - equal: [ 'cacie/chore/upgrade-electron-27', << pipeline.git.branch >> ]
    - equal: [ 'ryanm/fix/service-worker-capture', << pipeline.git.branch >> ]
=======
    - equal: [ 'mschile/protocol/proxy_correlation', << pipeline.git.branch >> ]
>>>>>>> c672581a
    - matches:
        pattern: /^release\/\d+\.\d+\.\d+$/
        value: << pipeline.git.branch >>

linuxArm64WorkflowFilters: &linux-arm64-workflow-filters
  when:
    or:
    - equal: [ develop, << pipeline.git.branch >> ]
    # use the following branch as well to ensure that v8 snapshot cache updates are fully tested
    - equal: [ 'update-v8-snapshot-cache-on-develop', << pipeline.git.branch >> ]
<<<<<<< HEAD
    - equal: [ 'feature/experimental-retries', << pipeline.git.branch >> ]
    - equal: [ 'ryanm/chore/more-27-changes', << pipeline.git.branch >> ]
    - equal: [ 'cacie/chore/upgrade-electron-27', << pipeline.git.branch >> ]
    - equal: [ 'chore/update_webpack_deps_to_latest_webpack4_compat', << pipeline.git.branch >> ]
    - equal: [ 'em/circle2', << pipeline.git.branch >> ]
=======
    - equal: [ 'mschile/protocol/proxy_correlation', << pipeline.git.branch >> ]
>>>>>>> c672581a
    - matches:
        pattern: /^release\/\d+\.\d+\.\d+$/
        value: << pipeline.git.branch >>

# uncomment & add to the branch conditions below to disable the main linux
# flow if we don't want to test it for a certain branch
linuxWorkflowExcludeFilters: &linux-x64-workflow-exclude-filters
  unless:
    or:
    - matches:
        pattern: /^pull\/[0-9]+/
        value: << pipeline.git.branch >>
    - false

# windows is slow and expensive in CI, so it normally only runs on main branches
# add your branch to this list to run the full Windows build on your PR
windowsWorkflowFilters: &windows-workflow-filters
  when:
    or:
    - equal: [ develop, << pipeline.git.branch >> ]
    # use the following branch as well to ensure that v8 snapshot cache updates are fully tested
    - equal: [ 'update-v8-snapshot-cache-on-develop', << pipeline.git.branch >> ]
<<<<<<< HEAD
    - equal: [ 'feature/experimental-retries', << pipeline.git.branch >> ]
    - equal: [ 'ryanm/chore/more-27-changes', << pipeline.git.branch >> ]
    - equal: [ 'chore/update_windows_signing', << pipeline.git.branch >> ]
    - equal: [ 'lerna-optimize-tasks', << pipeline.git.branch >> ]
    - equal: [ 'mschile/mochaEvents_win_sep', << pipeline.git.branch >> ]
    - equal: [ 'cacie/chore/upgrade-electron-27', << pipeline.git.branch >> ]
=======
    - equal: [ 'mschile/protocol/proxy_correlation', << pipeline.git.branch >> ]
>>>>>>> c672581a
    - matches:
        pattern: /^release\/\d+\.\d+\.\d+$/
        value: << pipeline.git.branch >>

executors:
  # the Docker image with Cypress dependencies and Chrome browser
  cy-doc:
    docker:
      - image: cypress/browsers-internal:node18.17.0-chrome118-ff115
    # by default, we use "medium" to balance performance + CI costs. bump or reduce on a per-job basis if needed.
    resource_class: medium
    environment:
      PLATFORM: linux
      CI_DOCKER: "true"

  # Docker image with non-root "node" user
  non-root-docker-user:
    docker:
      - image: cypress/browsers-internal:node18.17.0-chrome118-ff115
        user: node
    environment:
      PLATFORM: linux

  # executor to run on Mac OS
  # https://circleci.com/docs/2.0/executor-types/#using-macos
  # https://circleci.com/docs/2.0/testing-ios/#supported-xcode-versions
  mac:
    macos:
      # Executor should have Node >= required version
      xcode: "14.0.1"
    resource_class: macos.x86.medium.gen2
    environment:
      PLATFORM: darwin

  # executor to run on Windows - based off of the windows-orb default executor since it is
  # not customizable enough to align with our existing setup.
  # https://github.com/CircleCI-Public/windows-orb/blob/master/src/executors/default.yml
  # https://circleci.com/docs/2.0/hello-world-windows/#software-pre-installed-in-the-windows-image
  windows: &windows-executor
    machine:
      image: windows-server-2019-vs2019:stable
      shell: bash.exe -eo pipefail
    resource_class: windows.large
    environment:
      PLATFORM: windows

  darwin-arm64: &darwin-arm64-executor
    machine: true
    environment:
      PLATFORM: darwin

  linux-arm64: &linux-arm64-executor
    machine:
      image: ubuntu-2004:2022.04.1
    resource_class: arm.medium
    environment:
      PLATFORM: linux
      # TODO: Disabling snapshots for now on Linux Arm 64 architectures. Will revisit with https://github.com/cypress-io/cypress/issues/23557
      DISABLE_SNAPSHOT_REQUIRE: 1

commands:
  # This command inserts SHOULD_PERSIST_ARTIFACTS into BASH_ENV. This way, we can define the variable in one place and use it in multiple steps.
  # Run this command in a job before you want to use the SHOULD_PERSIST_ARTIFACTS variable.
  setup_should_persist_artifacts:
    steps:
      - run:
          name: Set environment variable to determine whether or not to persist artifacts
          command: |
            echo "Setting SHOULD_PERSIST_ARTIFACTS variable"
            echo 'if ! [[ "$CIRCLE_BRANCH" != "develop" && "$CIRCLE_BRANCH" != "release/"* && "$CIRCLE_BRANCH" != "mschile/protocol/proxy_correlation" ]]; then
                export SHOULD_PERSIST_ARTIFACTS=true
            fi' >> "$BASH_ENV"
  # You must run `setup_should_persist_artifacts` command and be using bash before running this command
  verify_should_persist_artifacts:
    steps:
      - run:
          name: Check current branch to persist artifacts
          command: |
            if [[ -z "$SHOULD_PERSIST_ARTIFACTS" ]]; then
              echo "Not uploading artifacts or posting install comment for this branch."
              circleci-agent step halt
            fi

  maybe_skip_binary_jobs:
    steps:
      - run:
          name: Skip binary job if external PR
          command: |
            if [[ -z "$CIRCLE_TOKEN" ]]; then
              echo "There is no CIRCLE_TOKEN set for this job. Cannot trigger binary build. Skipping job."
              circleci-agent step halt
            fi

  restore_workspace_binaries:
    steps:
      - attach_workspace:
          at: ~/
      # make sure we have cypress.zip received
      - run: ls -l
      - run: ls -l cypress.zip cypress.tgz
      - run: node --version
      - run: npm --version

  restore_cached_workspace:
    steps:
      - attach_workspace:
          at: ~/
      - install-required-node
      - unpack-dependencies

  restore_cached_binary:
    steps:
      - attach_workspace:
          at: ~/

  prepare-modules-cache:
    parameters:
      dont-move:
        type: boolean
        default: false
    steps:
      - run: node scripts/circle-cache.js --action prepare
      - unless:
          condition: << parameters.dont-move >>
          steps:
            - run:
                name: Move to /tmp dir for consistent caching across root/non-root users
                command: |
                  mkdir -p /tmp/node_modules_cache
                  mv ~/cypress/node_modules /tmp/node_modules_cache/root_node_modules
                  mv ~/cypress/cli/node_modules /tmp/node_modules_cache/cli_node_modules
                  mv ~/cypress/system-tests/node_modules /tmp/node_modules_cache/system-tests_node_modules
                  mv ~/cypress/globbed_node_modules /tmp/node_modules_cache/globbed_node_modules

  install-webkit-deps:
    steps:
      - run:
          name: Install WebKit dependencies
          command: |
            npx playwright install webkit
            npx playwright install-deps webkit

  build-and-persist:
    description: Save entire folder as artifact for other jobs to run without reinstalling
    steps:
      - run:
          name: Sync Cloud Validations
          command: |
            source ./scripts/ensure-node.sh
            yarn gulp syncCloudValidations
      - run:
          name: Build packages
          command: |
            source ./scripts/ensure-node.sh
            yarn build
      - run:
          name: Generate v8 snapshot
          command: |
            source ./scripts/ensure-node.sh
            # Minification takes some time. We only really need to do that for the binary (and we regenerate snapshots separately there)
            V8_SNAPSHOT_DISABLE_MINIFY=1 yarn build-v8-snapshot-prod
      - prepare-modules-cache # So we don't throw these in the workspace cache
      - persist_to_workspace:
          root: ~/
          paths:
            - cypress

  install_cache_helpers_dependencies:
    steps:
      - run:
          # Dependencies needed by circle-cache.js, before we "yarn" or unpack cached node_modules
          name: Cache Helper Dependencies
          working_directory: ~/
          command: npm i glob@7.1.6 fs-extra@10.0.0 minimist@1.2.5 fast-json-stable-stringify@2.1.0

  unpack-dependencies:
    description: 'Unpacks dependencies associated with the current workflow'
    steps:
      - install_cache_helpers_dependencies
      - run:
          name: Generate Circle Cache Key
          command: node scripts/circle-cache.js --action cacheKey > circle_cache_key
      - run:
          name: Generate platform key
          command: node ./scripts/get-platform-key.js > platform_key
      - restore_cache:
          name: Restore cache state, to check for known modules cache existence
          key: v{{ checksum ".circleci/cache-version.txt" }}-{{ checksum "platform_key" }}-node-modules-cache-{{ checksum "circle_cache_key" }}
      - run:
          name: Move node_modules back from /tmp
          command: |
            if [[ -d "/tmp/node_modules_cache" ]]; then
              mv /tmp/node_modules_cache/root_node_modules ~/cypress/node_modules
              mv /tmp/node_modules_cache/cli_node_modules ~/cypress/cli/node_modules
              mv /tmp/node_modules_cache/system-tests_node_modules ~/cypress/system-tests/node_modules
              mv /tmp/node_modules_cache/globbed_node_modules ~/cypress/globbed_node_modules
              rm -rf /tmp/node_modules_cache
            fi
      - run:
          name: Restore all node_modules to proper workspace folders
          command: node scripts/circle-cache.js --action unpack

  restore_cached_system_tests_deps:
    description: 'Restore the cached node_modules for projects in "system-tests/projects/**"'
    steps:
      - run:
          name: Generate Circle Cache key for system tests
          command: ./system-tests/scripts/cache-key.sh > system_tests_cache_key
      - run:
          name: Generate platform key
          command: node ./scripts/get-platform-key.js > platform_key
      - restore_cache:
          name: Restore system tests node_modules cache
          keys:
            - v{{ checksum ".circleci/cache-version.txt" }}-{{ checksum "platform_key" }}-system-tests-projects-node-modules-cache-{{ checksum "system_tests_cache_key" }}

  update_cached_system_tests_deps:
    description: 'Update the cached node_modules for projects in "system-tests/projects/**"'
    steps:
      - run:
          name: Generate Circle Cache key for system tests
          command: ./system-tests/scripts/cache-key.sh > system_tests_cache_key
      - run:
          name: Generate platform key
          command: node ./scripts/get-platform-key.js > platform_key
      - restore_cache:
          name: Restore cache state, to check for known modules cache existence
          keys:
            - v{{ checksum ".circleci/cache-version.txt" }}-{{ checksum "platform_key" }}-state-of-system-tests-projects-node-modules-cache-{{ checksum "system_tests_cache_key" }}
      - run:
          name: Bail if specific cache exists
          command: |
            if [[ -f "/tmp/system_tests_node_modules_installed" ]]; then
              echo "No updates to system tests node modules, exiting"
              circleci-agent step halt
            fi
      - restore_cache:
          name: Restore system tests node_modules cache
          keys:
            - v{{ checksum ".circleci/cache-version.txt" }}-{{ checksum "platform_key" }}-system-tests-projects-node-modules-cache-{{ checksum "system_tests_cache_key" }}
            - v{{ checksum ".circleci/cache-version.txt" }}-{{ checksum "platform_key" }}-system-tests-projects-node-modules-cache-
      - run:
          name: Update system-tests node_modules cache
          command: yarn workspace @tooling/system-tests projects:yarn:install
      - save_cache:
          name: Save system tests node_modules cache
          key: v{{ checksum ".circleci/cache-version.txt" }}-{{ checksum "platform_key" }}-system-tests-projects-node-modules-cache-{{ checksum "system_tests_cache_key" }}
          paths:
            - /tmp/cy-system-tests-node-modules
      - run: touch /tmp/system_tests_node_modules_installed
      - save_cache:
          name: Save system tests node_modules cache state key
          key: v{{ checksum ".circleci/cache-version.txt" }}-{{ checksum "platform_key" }}-state-of-system-tests-projects-node-modules-cache-{{ checksum "system_tests_cache_key" }}
          paths:
            - /tmp/system_tests_node_modules_installed

  caching-dependency-installer:
    description: 'Installs & caches the dependencies based on yarn lock & package json dependencies'
    parameters:
      only-cache-for-root-user:
        type: boolean
        default: false
      build-better-sqlite3:
        type: boolean
        default: false
    steps:
      - install_cache_helpers_dependencies
      - run:
          name: Generate Circle Cache Key
          command: node scripts/circle-cache.js --action cacheKey > circle_cache_key
      - run:
          name: Generate platform key
          command: node ./scripts/get-platform-key.js > platform_key
      - when:
          condition: <<parameters.build-better-sqlite3>>
          steps:
            - restore_cache:
                name: Restore cache state, to check for known modules cache existence
                key: v{{ checksum ".circleci/cache-version.txt" }}-{{ checksum "platform_key" }}-state-of-node-modules-cache-{{ checksum "circle_cache_key" }}-{{ checksum "centos7-builder.Dockerfile" }}
      - unless:
          condition: <<parameters.build-better-sqlite3>>
          steps:
            - restore_cache:
                name: Restore cache state, to check for known modules cache existence
                key: v{{ checksum ".circleci/cache-version.txt" }}-{{ checksum "platform_key" }}-state-of-node-modules-cache-{{ checksum "circle_cache_key" }}
      - run:
          name: Bail if cache exists
          command: |
            if [[ -f "node_modules_installed" ]]; then
              echo "Node modules already cached for dependencies, exiting"
              circleci-agent step halt
            fi
      - run: date +%Y-%U > cache_date
      - restore_cache:
          name: Restore weekly yarn cache
          keys:
            - v{{ checksum ".circleci/cache-version.txt" }}-{{ checksum "platform_key" }}-deps-root-weekly-{{ checksum "cache_date" }}
      - run:
          name: Install Node Modules
          command: |
            source ./scripts/ensure-node.sh
            # avoid installing Percy's Chromium every time we use @percy/cli
            # https://docs.percy.io/docs/caching-asset-discovery-browser-in-ci
            PERCY_POSTINSTALL_BROWSER=true \
            yarn --prefer-offline --frozen-lockfile --cache-folder ~/.yarn
          no_output_timeout: 20m
      - when:
          condition: <<parameters.build-better-sqlite3>>
          steps:
            - build-better-sqlite3
      - prepare-modules-cache:
          dont-move: <<parameters.only-cache-for-root-user>> # we don't move, so we don't hit any issues unpacking symlinks
      - when:
          condition: <<parameters.only-cache-for-root-user>> # we don't move to /tmp since we don't need to worry about different users
          steps:
            - save_cache:
                name: Saving node modules for root, cli, and all globbed workspace packages
                key: v{{ checksum ".circleci/cache-version.txt" }}-{{ checksum "platform_key" }}-node-modules-cache-{{ checksum "circle_cache_key" }}
                paths:
                  - node_modules
                  - cli/node_modules
                  - system-tests/node_modules
                  - globbed_node_modules
      - unless:
          condition: <<parameters.only-cache-for-root-user>>
          steps:
            - save_cache:
                name: Saving node modules for root, cli, and all globbed workspace packages
                key: v{{ checksum ".circleci/cache-version.txt" }}-{{ checksum "platform_key" }}-node-modules-cache-{{ checksum "circle_cache_key" }}
                paths:
                  - /tmp/node_modules_cache
      - run: touch node_modules_installed
      - when:
          condition: <<parameters.build-better-sqlite3>>
          steps:
            - save_cache:
                name: Saving node-modules cache state key
                key: v{{ checksum ".circleci/cache-version.txt" }}-{{ checksum "platform_key" }}-state-of-node-modules-cache-{{ checksum "circle_cache_key" }}-{{ checksum "centos7-builder.Dockerfile" }}
                paths:
                  - node_modules_installed
      - unless:
          condition: <<parameters.build-better-sqlite3>>
          steps:
            - save_cache:
                name: Saving node-modules cache state key
                key: v{{ checksum ".circleci/cache-version.txt" }}-{{ checksum "platform_key" }}-state-of-node-modules-cache-{{ checksum "circle_cache_key" }}
                paths:
                  - node_modules_installed
      - save_cache:
          name: Save weekly yarn cache
          key: v{{ checksum ".circleci/cache-version.txt" }}-{{ checksum "platform_key" }}-deps-root-weekly-{{ checksum "cache_date" }}
          paths:
            - ~/.yarn
            - ~/.cy-npm-cache

  verify-build-setup:
    description: Common commands run when setting up for build or yarn install
    parameters:
      executor:
        type: executor
        default: cy-doc
    steps:
      - run: pwd
      - run:
          name: print global yarn cache path
          command: echo $(yarn global bin)
      - run:
          name: print yarn version
          command: yarn versions
      - unless:
          condition:
            # stop-only does not correctly match on windows: https://github.com/bahmutov/stop-only/issues/78
            equal: [ *windows-executor, << parameters.executor >> ]
          steps:
            - run:
                name: Stop .only
                 # this will catch ".only"s in js/coffee as well
                command: |
                  source ./scripts/ensure-node.sh
                  yarn stop-only-all
      - run:
          name: Check terminal variables
          ## make sure the TERM is set to 'xterm' in node (Linux only)
          ## else colors (and tests) will fail
          ## See the following information
          ##   * http://andykdocs.de/development/Docker/Fixing+the+Docker+TERM+variable+issue
          ##   * https://unix.stackexchange.com/questions/43945/whats-the-difference-between-various-term-variables
          command: |
            source ./scripts/ensure-node.sh
            yarn check-terminal

  install-required-node:
    # https://discuss.circleci.com/t/switch-nodejs-version-on-machine-executor-solved/26675/2
    description: Install Node version matching .node-version
    steps:
      - run:
          name: Install Node
          command: |
            source ./scripts/ensure-node.sh
            echo "Installing Yarn"
            npm install yarn --location=global # ensure yarn is installed with the correct node engine
            yarn check-node-version
      - run:
          name: Check Node
          command: |
            source ./scripts/ensure-node.sh
            yarn check-node-version

  install-chrome:
    description: Install Google Chrome
    parameters:
      channel:
        description: browser channel to install
        type: string
      version:
        description: browser version to install
        type: string
    steps:
      - run:
          name: Install Google Chrome (<<parameters.channel>>)
          command: |
            echo "Installing Chrome (<<parameters.channel>>) v<<parameters.version>>"
            wget -O /usr/src/google-chrome-<<parameters.channel>>_<<parameters.version>>_amd64.deb "http://dl.google.com/linux/chrome/deb/pool/main/g/google-chrome-<<parameters.channel>>/google-chrome-<<parameters.channel>>_<<parameters.version>>-1_amd64.deb" && \
            dpkg -i /usr/src/google-chrome-<<parameters.channel>>_<<parameters.version>>_amd64.deb ; \
            apt-get install -f -y && \
            rm -f /usr/src/google-chrome-<<parameters.channel>>_<<parameters.version>>_amd64.deb
            which google-chrome-<<parameters.channel>> || (printf "\n\033[0;31mChrome was not successfully downloaded - bailing\033[0m\n\n" && exit 1)
            echo "Location of Google Chrome Installation: `which google-chrome-<<parameters.channel>>`"
            echo "Google Chrome Version: `google-chrome-<<parameters.channel>> --version`"

  # This code builds better-sqlite3 on CentOS 7. This is necessary because CentOS 7 has the oldest glibc version
  # that we support. The script checks for the existence of the Centos7-builder image tar file, and skips if it already
  # exists. If you want to rebuild the image, set the REBUILD_CENTOS_BUILDER_IMAGE environment variable to any value.
  # Since this is running Docker remote, we need to copy the project into the container, and copy the built plugin out
  # of the container because the host running docker does not have access to the project directory so volume mounts are
  # not possible. The built plugin is copied to the project directory so it can be injected into the final binary.
  build-better-sqlite3:
    description: Build better-sqlite3 for CentOS 7
    steps:
      - setup_remote_docker
      - restore_cache:
          keys:
            - cypress-centos7-builder-{{ checksum "centos7-builder.Dockerfile" }}
      - restore_cache:
          keys:
            - better-sqlite3-{{ checksum "node_modules/better-sqlite3/package.json" }}-{{ checksum "node_modules/electron/package.json" }}-{{ checksum "centos7-builder.Dockerfile" }}
      - run:
          name: Build or load centos7-builder image
          command: |
            if [[ ! -f better_sqlite3.node ]]; then
              set -x
              apt update && apt install -y docker.io
              if [[ ! -f centos7-builder.tar || -n $REBUILD_CENTOS_BUILDER_IMAGE ]]; then
                  echo "*" > .dockerignore
                  docker build -t centos7-builder -f centos7-builder.Dockerfile .
                  docker save centos7-builder > centos7-builder.tar
                  rm .dockerignore
              else
                  docker load < centos7-builder.tar
              fi
            fi
      - save_cache:
          key: cypress-centos7-builder-{{ checksum "centos7-builder.Dockerfile" }}
          paths:
            - centos7-builder.tar
      - run:
          name: Build better-sqlite3 for CentOS 7
          command: |
            if [[ ! -f better_sqlite3.node ]]; then
              docker run -d --name centos7-builder centos7-builder /bin/bash -c "sleep 1000000000"
              docker cp ~/cypress/node_modules/better-sqlite3 centos7-builder:/better-sqlite3
              docker exec -it centos7-builder /bin/bash -c "cd /better-sqlite3 && source /root/.bashrc && chown -R root:root . && npm install --ignore-scripts && npx --no-install prebuild -r electron -t 27.1.3 --include-regex 'better_sqlite3.node$'"
              docker cp centos7-builder:/better-sqlite3/build/Release/better_sqlite3.node ~/cypress/node_modules/better-sqlite3/build/Release/better_sqlite3.node
              docker rm -f centos7-builder
              cp ~/cypress/node_modules/better-sqlite3/build/Release/better_sqlite3.node ~/cypress/better_sqlite3.node
            else
              cp ~/cypress/better_sqlite3.node ~/cypress/node_modules/better-sqlite3/build/Release/better_sqlite3.node
            fi
      - save_cache:
          key: better-sqlite3-{{ checksum "node_modules/better-sqlite3/package.json" }}-{{ checksum "node_modules/electron/package.json" }}-{{ checksum "centos7-builder.Dockerfile" }}
          paths:
            - better_sqlite3.node
      - run:
          name: Clean up top level better-sqlite3 file
          command: |
            rm ~/cypress/better_sqlite3.node

  run-driver-integration-tests:
    parameters:
      browser:
        description: browser shortname to target
        type: string
      install-chrome-channel:
        description: chrome channel to install
        type: string
        default: ''
    steps:
      - restore_cached_workspace
      - when:
          condition: <<parameters.install-chrome-channel>>
          steps:
            - install-chrome:
                channel: <<parameters.install-chrome-channel>>
                version: $(node ./scripts/get-browser-version.js chrome:<<parameters.install-chrome-channel>>)
      - when:
          condition:
            equal: [ webkit, << parameters.browser >> ]
          steps:
            - install-webkit-deps
      - run:
          name: Run driver tests in Cypress
          environment:
            CYPRESS_CONFIG_ENV: production
          command: |
            echo Current working directory is $PWD
            echo Total containers $CIRCLE_NODE_TOTAL

            if [[ -v MAIN_RECORD_KEY ]]; then
              # internal PR
              CYPRESS_RECORD_KEY=$MAIN_RECORD_KEY \
              CYPRESS_INTERNAL_ENABLE_TELEMETRY="true" \
              yarn cypress:run --record --parallel --group 5x-driver-<<parameters.browser>> --browser <<parameters.browser>> --runner-ui
            else
              # external PR
              TESTFILES=$(circleci tests glob "cypress/e2e/**/*.cy.*" | circleci tests split --total=$CIRCLE_NODE_TOTAL)
              echo "Test files for this machine are $TESTFILES"

              if [[ -z "$TESTFILES" ]]; then
                echo "Empty list of test files"
              fi
              yarn cypress:run --browser <<parameters.browser>> --spec $TESTFILES --runner-ui
            fi
          working_directory: packages/driver
      - verify-mocha-results
      - store_test_results:
          path: /tmp/cypress
      - store_artifacts:
          path: /tmp/artifacts
      - store-npm-logs

  windows-install-chrome:
    parameters:
      browser:
        description: browser shortname to target
        type: string
    steps:
      - run:
          # TODO: How can we have preinstalled browsers on CircleCI?
          name: 'Install Chrome on Windows'
          command: |
            # install with `--ignore-checksums` to avoid checksum error
            # https://www.gep13.co.uk/blog/chocolatey-error-hashes-do-not-match
            [[ $PLATFORM == 'windows' && '<<parameters.browser>>' == 'chrome' ]] && choco install googlechrome --ignore-checksums || [[ $PLATFORM != 'windows' ]]

  run-new-ui-tests:
    parameters:
      package:
        description: package to target
        type: enum
        enum: ['frontend-shared', 'launchpad', 'app', 'reporter']
      browser:
        description: browser shortname to target
        type: string
      percy:
        description: enable percy
        type: boolean
        default: false
      type:
        description: ct or e2e
        type: enum
        enum: ['ct', 'e2e']
      debug:
        description: debug option
        type: string
        default: ''
    steps:
      - restore_cached_workspace
      - windows-install-chrome:
          browser: <<parameters.browser>>
      - run:
          command: |
            echo Current working directory is $PWD
            echo Total containers $CIRCLE_NODE_TOTAL

            if [[ -v MAIN_RECORD_KEY ]]; then
              # internal PR
              cmd=$([[ <<parameters.percy>> == 'true' ]] && echo 'yarn percy exec --parallel -- --') || true
              DEBUG=<<parameters.debug>> \
              CYPRESS_CONFIG_ENV=production \
              CYPRESS_RECORD_KEY=$MAIN_RECORD_KEY \
              PERCY_PARALLEL_NONCE=$CIRCLE_WORKFLOW_WORKSPACE_ID \
              PERCY_ENABLE=${PERCY_TOKEN:-0} \
              PERCY_PARALLEL_TOTAL=-1 \
              CYPRESS_INTERNAL_ENABLE_TELEMETRY="true" \
              $cmd yarn workspace @packages/<<parameters.package>> cypress:run:<<parameters.type>> --browser <<parameters.browser>> --record --parallel --group <<parameters.package>>-<<parameters.type>>
            else
              # external PR

              # To make `circleci tests` work correctly, we need to step into the package folder.
              cd packages/<<parameters.package>>

              if [[ <<parameters.type>> == 'ct' ]]; then
                # component tests are located side by side with the source codes.
                # for the app component tests, ignore specs that are known to cause failures on contributor PRs (see https://discuss.circleci.com/t/how-to-exclude-certain-files-from-circleci-test-globbing/41028)
                TESTFILES=$(find src -regextype posix-extended -name '*.cy.*' -not -regex '.*(FileMatch|PromoAction|SelectorPlayground|useDurationFormat|useTestingType|SpecPatterns).cy.*' | circleci tests split --total=$CIRCLE_NODE_TOTAL)
              else
                GLOB="cypress/e2e/**/*cy.*"
                TESTFILES=$(circleci tests glob "$GLOB" | circleci tests split --total=$CIRCLE_NODE_TOTAL)
              fi

              echo "Test files for this machine are $TESTFILES"

              # To run the `yarn` command, we need to walk out of the package folder.
              cd ../..

              DEBUG=<<parameters.debug>> \
              CYPRESS_CONFIG_ENV=production \
              PERCY_PARALLEL_NONCE=$CIRCLE_WORKFLOW_WORKSPACE_ID \
              PERCY_ENABLE=${PERCY_TOKEN:-0} \
              PERCY_PARALLEL_TOTAL=-1 \
              yarn workspace @packages/<<parameters.package>> cypress:run:<<parameters.type>> --browser <<parameters.browser>> --spec $TESTFILES
            fi
      - run:
          command: |
            if [[ <<parameters.package>> == 'app' && <<parameters.percy>> == 'true' && -d "packages/app/cypress/screenshots/runner/screenshot/screenshot.cy.tsx/percy" ]]; then
              PERCY_PARALLEL_NONCE=$CIRCLE_WORKFLOW_WORKSPACE_ID \
              PERCY_ENABLE=${PERCY_TOKEN:-0} \
              PERCY_PARALLEL_TOTAL=-1 \
              yarn percy upload packages/app/cypress/screenshots/runner/screenshot/screenshot.cy.tsx/percy
            else
              echo "skipping percy screenshots uploading"
            fi
      - store_test_results:
          path: /tmp/cypress
      - store-npm-logs

  run-system-tests:
    parameters:
      browser:
        description: browser shortname to target
        type: string
    steps:
      - restore_cached_workspace
      - restore_cached_system_tests_deps
      - when:
          condition:
            equal: [ webkit, << parameters.browser >> ]
          steps:
            - install-webkit-deps
      - run:
          name: Run system tests
          environment:
            CYPRESS_COMMERCIAL_RECOMMENDATIONS: '0'
          command: |
            ALL_SPECS=`circleci tests glob "/root/cypress/system-tests/test/*spec*"`
            SPECS=
            for file in $ALL_SPECS; do
              # filter out non_root tests, they have their own stage
              if [[ "$file" == *"non_root"* ]]; then
                echo "Skipping $file"
                continue
              fi
              SPECS="$SPECS $file"
            done
            SPECS=`echo $SPECS | xargs -n 1 | circleci tests split --split-by=timings`
            echo SPECS=$SPECS
            yarn workspace @tooling/system-tests test:ci $SPECS --browser <<parameters.browser>>
      - verify-mocha-results
      - store_test_results:
          path: /tmp/cypress
      - store_artifacts:
          path: /tmp/artifacts
      - store-npm-logs

  run-binary-system-tests:
    steps:
      - restore_cached_workspace
      - restore_cached_system_tests_deps
      - run:
          name: Run system tests
          environment:
            CYPRESS_COMMERCIAL_RECOMMENDATIONS: '0'
          command: |
            ALL_SPECS=`circleci tests glob "$HOME/cypress/system-tests/test-binary/*spec*"`
            SPECS=`echo $ALL_SPECS | xargs -n 1 | circleci tests split --split-by=timings`
            echo SPECS=$SPECS
            yarn workspace @tooling/system-tests test:ci $SPECS
      - verify-mocha-results
      - store_test_results:
          path: /tmp/cypress
      - store_artifacts:
          path: /tmp/artifacts
      - store-npm-logs

  store-npm-logs:
    description: Saves any NPM debug logs as artifacts in case there is a problem
    steps:
      - store_artifacts:
          path: ~/.npm/_logs

  post-install-comment:
    parameters:
      package_url_path:
        type: string
        default: npm-package-url.json
      binary_url_path:
        type: string
        default: binary-url.json
    description: Post GitHub comment with a blurb on how to install pre-release version
    steps:
      - run:
          name: Post pre-release install comment
          command: |
            node scripts/add-install-comment.js \
              --npm << parameters.package_url_path >> \
              --binary << parameters.binary_url_path >>

  verify-mocha-results:
    description: Double-check that Mocha tests ran as expected.
    parameters:
      expectedResultCount:
        description: The number of result files to expect, ie, the number of Mocha test suites that ran.
        type: integer
        ## by default, assert that at least 1 test ran
        default: 0
    steps:
      - run:
          name: 'Verify Mocha Results'
          command: |
            source ./scripts/ensure-node.sh
            yarn verify:mocha:results <<parameters.expectedResultCount>>

  clone-repo-and-checkout-branch:
    description: |
      Clones an external repo and then checks out the branch that matches the next version otherwise uses 'master' branch.
    parameters:
      repo:
        description: "Name of the github repo to clone like: cypress-example-kitchensink"
        type: string
      pull_request_id:
        description: Pull request number to check out before installing and testing
        type: integer
        default: 0
    steps:
      - restore_cached_binary
      - run:
          name: "Cloning test project and checking out release branch: <<parameters.repo>>"
          working_directory: /tmp/<<parameters.repo>>
          command: |
            git clone --depth 1 --no-single-branch https://github.com/cypress-io/<<parameters.repo>>.git .

            cd ~/cypress/..
            # install some deps for get-next-version
            npm i semver@7.3.2 conventional-recommended-bump@6.1.0 conventional-changelog-angular@5.0.12 minimist@1.2.5
            NEXT_VERSION=$(node ./cypress/scripts/get-next-version.js)
            cd -

            git checkout $NEXT_VERSION || true
      - when:
          condition: <<parameters.pull_request_id>>
          steps:
            - run:
                name: Check out PR <<parameters.pull_request_id>>
                working_directory: /tmp/<<parameters.repo>>
                command: |
                  git fetch origin pull/<<parameters.pull_request_id>>/head:pr-<<parameters.pull_request_id>>
                  git checkout pr-<<parameters.pull_request_id>>

  test-binary-against-rwa:
    description: |
      Takes the built binary and NPM package, clones the RWA repo
      and runs the new version of Cypress against it.
    parameters:
      repo:
        description: "Name of the github repo to clone like"
        type: string
        default: "cypress-realworld-app"
      browser:
        description: Name of the browser to use, like "electron", "chrome", "firefox"
        type: enum
        enum: ["", "electron", "chrome", "firefox"]
        default: ""
      command:
        description: Test command to run to start Cypress tests
        type: string
        default: "CYPRESS_INTERNAL_ENABLE_TELEMETRY=1 CYPRESS_RECORD_KEY=$MAIN_RECORD_KEY CYPRESS_PROJECT_ID=ypt4pf yarn cypress:run"
      # if the repo to clone and test is a monorepo, you can
      # run tests inside a specific subfolder
      folder:
        description: Subfolder to test in
        type: string
        default: ""
      # you can test new features in the test runner against recipes or other repos
      # by opening a pull request in those repos and running this test job
      # against a pull request number in the example repo
      pull_request_id:
        description: Pull request number to check out before installing and testing
        type: integer
        default: 0
      wait-on:
        description: Whether to use wait-on to wait on a server to be booted
        type: string
        default: ""
      server-start-command:
        description: Server start command for repo
        type: string
        default: "CI=true yarn start"
    steps:
      - clone-repo-and-checkout-branch:
          repo: <<parameters.repo>>
      - when:
          condition: <<parameters.pull_request_id>>
          steps:
            - run:
                name: Check out PR <<parameters.pull_request_id>>
                working_directory: /tmp/<<parameters.repo>>
                command: |
                  git fetch origin pull/<<parameters.pull_request_id>>/head:pr-<<parameters.pull_request_id>>
                  git checkout pr-<<parameters.pull_request_id>>
                  git log -n 2
      - run:
          command: yarn
          working_directory: /tmp/<<parameters.repo>>
      - run:
          name: Install Cypress
          working_directory: /tmp/<<parameters.repo>>
          # force installing the freshly built binary
          command: |
            CYPRESS_INSTALL_BINARY=~/cypress/cypress.zip npm i --legacy-peer-deps ~/cypress/cypress.tgz && [[ -f yarn.lock ]] && yarn
      - run:
          name: Print Cypress version
          working_directory: /tmp/<<parameters.repo>>
          command: npx cypress version
      - run:
          name: Types check 🧩 (maybe)
          working_directory: /tmp/<<parameters.repo>>
          command: yarn types
      - run:
          # NOTE: we do not need to wait for the vite dev server to start
          working_directory: /tmp/<<parameters.repo>>
          command: <<parameters.server-start-command>>
          background: true
      - when:
          condition: <<parameters.folder>>
          steps:
            - when:
                condition: <<parameters.browser>>
                steps:
                  - run:
                      name: Run tests using browser "<<parameters.browser>>"
                      working_directory: /tmp/<<parameters.repo>>/<<parameters.folder>>
                      command: |
                        <<parameters.command>> --browser <<parameters.browser>> --record false
            - unless:
                condition: <<parameters.browser>>
                steps:
                  - run:
                      name: Run tests using command
                      working_directory: /tmp/<<parameters.repo>>/<<parameters.folder>>
                      command: <<parameters.command>>
      - unless:
          condition: <<parameters.folder>>
          steps:
            - when:
                condition: <<parameters.browser>>
                steps:
                  - run:
                      name: Run tests using browser "<<parameters.browser>>"
                      working_directory: /tmp/<<parameters.repo>>
                      command: <<parameters.command>> --browser <<parameters.browser>> --record false
            - unless:
                condition: <<parameters.browser>>
                steps:
                  - run:
                      name: Run tests using command
                      working_directory: /tmp/<<parameters.repo>>
                      command: <<parameters.command>>
      - store-npm-logs

  test-binary-against-repo:
    description: |
      Takes the built binary and NPM package, clones given example repo
      and runs the new version of Cypress against it.
    parameters:
      repo:
        description: "Name of the github repo to clone like: cypress-example-kitchensink"
        type: string
      browser:
        description: Name of the browser to use, like "electron", "chrome", "firefox"
        type: enum
        enum: ["", "electron", "chrome", "firefox"]
        default: ""
      command:
        description: Test command to run to start Cypress tests
        type: string
        default: "npm run e2e"
      build-project:
        description: Should the project build script be executed
        type: boolean
        default: true
      # if the repo to clone and test is a monorepo, you can
      # run tests inside a specific subfolder
      folder:
        description: Subfolder to test in
        type: string
        default: ""
      # you can test new features in the test runner against recipes or other repos
      # by opening a pull request in those repos and running this test job
      # against a pull request number in the example repo
      pull_request_id:
        description: Pull request number to check out before installing and testing
        type: integer
        default: 0
      wait-on:
        description: Whether to use wait-on to wait on a server to be booted
        type: string
        default: ""
      server-start-command:
        description: Server start command for repo
        type: string
        default: "npm start --if-present"
    steps:
      - clone-repo-and-checkout-branch:
          repo: <<parameters.repo>>
          pull_request_id: <<parameters.pull_request_id>>
      - run:
          # Ensure we're installing the node-version for the cloned repo
          command: |
            if [[ -f .node-version ]]; then
              branch="<< pipeline.git.branch >>"

              externalBranchPattern='^pull\/[0-9]+'
              if [[ $branch =~ $externalBranchPattern ]]; then
                # We are unable to curl from the external PR branch location
                # so we fall back to develop
                branch="develop"
              fi

              curl -L https://raw.githubusercontent.com/cypress-io/cypress/$branch/scripts/ensure-node.sh --output ci-ensure-node.sh
            else
              # if no .node-version file exists, we no-op the node script and use the global yarn
              echo '' > ci-ensure-node.sh
            fi
          working_directory: /tmp/<<parameters.repo>>
      - run:
          # Install deps + Cypress binary with yarn if yarn.lock present
          command: |
            source ./ci-ensure-node.sh
            if [[ -f yarn.lock ]]; then
              yarn --frozen-lockfile
              CYPRESS_INSTALL_BINARY=~/cypress/cypress.zip yarn add -D ~/cypress/cypress.tgz
            else
              npm install
              CYPRESS_INSTALL_BINARY=~/cypress/cypress.zip npm install --legacy-peer-deps ~/cypress/cypress.tgz
            fi
          working_directory: /tmp/<<parameters.repo>>
      - run:
          name: Scaffold new config file
          working_directory: /tmp/<<parameters.repo>>
          environment:
            CYPRESS_INTERNAL_FORCE_SCAFFOLD: "1"
          command: |
            if [[ -f cypress.json ]]; then
              rm -rf cypress.json
              echo 'module.exports = { e2e: {} }' > cypress.config.js
            fi
      - run:
          name: Rename support file
          working_directory: /tmp/<<parameters.repo>>
          command: |
            if [[ -f cypress/support/index.js ]]; then
              mv cypress/support/index.js cypress/support/e2e.js
            fi
      - run:
          name: Print Cypress version
          working_directory: /tmp/<<parameters.repo>>
          command: |
            source ./ci-ensure-node.sh
            npx cypress version
      - run:
          name: Types check 🧩 (maybe)
          working_directory: /tmp/<<parameters.repo>>
          command: |
            source ./ci-ensure-node.sh
            [[ -f yarn.lock ]] && yarn types || npm run types --if-present
      - when:
          condition: <<parameters.build-project>>
          steps:
          - run:
              name: Build 🏗 (maybe)
              working_directory: /tmp/<<parameters.repo>>
              command: |
                source ./ci-ensure-node.sh
                [[ -f yarn.lock ]] && yarn build || npm run build --if-present
      - run:
          working_directory: /tmp/<<parameters.repo>>
          command: |
            source ./ci-ensure-node.sh
            <<parameters.server-start-command>>
          background: true
      - run:
          condition: <<parameters.wait-on>>
          name: "Waiting on server to boot: <<parameters.wait-on>>"
          command: |
            npx wait-on <<parameters.wait-on>> --timeout 120000
      - windows-install-chrome:
          browser: <<parameters.browser>>
      - when:
          condition: <<parameters.folder>>
          steps:
            - when:
                condition: <<parameters.browser>>
                steps:
                  - run:
                      name: Run tests using browser "<<parameters.browser>>"
                      working_directory: /tmp/<<parameters.repo>>/<<parameters.folder>>
                      command: |
                        <<parameters.command>> -- --browser <<parameters.browser>>
            - unless:
                condition: <<parameters.browser>>
                steps:
                  - run:
                      name: Run tests using command
                      working_directory: /tmp/<<parameters.repo>>/<<parameters.folder>>
                      command: <<parameters.command>>
      - unless:
          condition: <<parameters.folder>>
          steps:
            - when:
                condition: <<parameters.browser>>
                steps:
                  - run:
                      name: Run tests using browser "<<parameters.browser>>"
                      working_directory: /tmp/<<parameters.repo>>
                      command: |
                        source ./ci-ensure-node.sh
                        <<parameters.command>> -- --browser <<parameters.browser>>
            - unless:
                condition: <<parameters.browser>>
                steps:
                  - run:
                      name: Run tests using command
                      working_directory: /tmp/<<parameters.repo>>
                      command: |
                        source ./ci-ensure-node.sh
                        <<parameters.command>>
      - store-npm-logs

  check-if-binary-exists:
    steps:
      - run:
          name: Check if binary exists, exit if it does
          command: |
            source ./scripts/ensure-node.sh
            yarn gulp e2eTestScaffold
            yarn check-binary-on-cdn --version $(node ./scripts/get-next-version.js) --type binary --file cypress.zip

  build-and-package-binary:
    steps:
      - run:
          name: Check environment variables before code sign (if on Mac/Windows)
          # NOTE
          # our code sign works via electron-builder
          # by default, electron-builder will NOT sign app built in a pull request
          # even our internal one (!)
          # Usually this is not a problem, since we only build and test binary
          # built on the "develop" branch
          # but if you need to really build and sign a binary in a PR
          # set variable CSC_FOR_PULL_REQUEST=true
          command: |
            set -e
            NEEDS_CODE_SIGNING_WINDOWS=`node -p 'process.platform === "win32"'`
            NEEDS_CODE_SIGNING_MAC=`node -p 'process.platform === "darwin"'`

            if [[ "$NEEDS_CODE_SIGNING_MAC" == "true" ]]; then
              echo "Checking for required environment variables..."
              if [ -z "$CSC_LINK" ]; then
                echo "Need to provide environment variable CSC_LINK"
                echo "with base64 encoded certificate .p12 file"
                exit 1
              fi
              if [ -z "$CSC_KEY_PASSWORD" ]; then
                echo "Need to provide environment variable CSC_KEY_PASSWORD"
                echo "with password for unlocking certificate .p12 file"
                exit 1
              fi
              echo "Succeeded."
            elif [[ "$NEEDS_CODE_SIGNING_WINDOWS" == "true" ]]; then
              echo "Checking for required environment variables..."
              if [ -z "$WINDOWS_SIGN_USER_NAME" ]; then
                echo "Need to provide environment variable WINDOWS_SIGN_USER_NAME"
                echo "with password for fetching and signing certificate"
                exit 1
              fi
              if [ -z "$WINDOWS_SIGN_USER_PASSWORD" ]; then
                echo "Need to provide environment variable WINDOWS_SIGN_USER_PASSWORD"
                echo "for fetching and signing certificate"
                exit 1
              fi
              if [ -z "$WINDOWS_SIGN_CREDENTIAL_ID" ]; then
                echo "Need to provide environment variable WINDOWS_SIGN_CREDENTIAL_ID"
                echo "for identifying certificate"
                exit 1
              fi
              if [ -z "$WINDOWS_SIGN_USER_TOTP" ]; then
                echo "Need to provide environment variable WINDOWS_SIGN_USER_TOTP"
                echo "for signing certificate"
                exit 1
              fi
              echo "Succeeded."
            else
              echo "Not code signing for this platform"
            fi
      - run:
          name: Build the Cypress binary
          no_output_timeout: "45m"
          command: |
            source ./scripts/ensure-node.sh
            node --version
            if [[ `node ./scripts/get-platform-key.js` == 'linux-arm64' ]]; then
              # these are missing on Circle and there is no way to pre-install them on Arm
              sudo apt-get update
              sudo apt-get install -y libgtk2.0-0 libgtk-3-0 libgbm-dev libnotify-dev libgconf-2-4 libnss3 libxss1 libasound2 libxtst6 xauth xvfb
              DISABLE_SNAPSHOT_REQUIRE=1 yarn binary-build --version $(node ./scripts/get-next-version.js)
            else
              yarn binary-build --version $(node ./scripts/get-next-version.js)
            fi
      - run:
          name: Package the Cypress binary
          environment:
            DEBUG: electron-builder,electron-osx-sign*,electron-notarize*
          # notarization on Mac can take a while
          no_output_timeout: "45m"
          command: |
            source ./scripts/ensure-node.sh
            node --version
            if [[ `node ./scripts/get-platform-key.js` == 'linux-arm64' ]]; then
              # these are missing on Circle and there is no way to pre-install them on Arm
              sudo apt-get update
              sudo apt-get install -y libgtk2.0-0 libgtk-3-0 libgbm-dev libnotify-dev libgconf-2-4 libnss3 libxss1 libasound2 libxtst6 xauth xvfb
              DISABLE_SNAPSHOT_REQUIRE=1 yarn binary-package --version $(node ./scripts/get-next-version.js)
            else
              yarn binary-package --version $(node ./scripts/get-next-version.js)
            fi
      - run:
          name: Smoke Test the Cypress binary
          command: |
            source ./scripts/ensure-node.sh
            node --version
            yarn binary-smoke-test --version $(node ./scripts/get-next-version.js)
      - run:
          name: Zip the binary
          command: |
            if [[ $PLATFORM == 'linux' ]]; then
              # on Arm, CI runs as non-root, on x64 CI runs as root but there is no sudo binary
              if [[ `whoami` == 'root' ]]; then
                apt-get update && apt-get install -y zip
              else
                sudo apt-get update && sudo apt-get install -y zip
              fi
            fi
            source ./scripts/ensure-node.sh
            yarn binary-zip
      - store-npm-logs
      - persist_to_workspace:
          root: ~/
          paths:
            - cypress/cypress.zip

  trigger-publish-binary-pipeline:
    steps:
      - run:
          name: "Trigger publish-binary pipeline"
          command: |
            source ./scripts/ensure-node.sh
            echo $SHOULD_PERSIST_ARTIFACTS
            node ./scripts/binary/trigger-publish-binary-pipeline.js
      - persist_to_workspace:
          root: ~/
          paths:
            - triggered_pipeline.json

  build-cypress-npm-package:
    parameters:
      executor:
        type: executor
        default: cy-doc
    steps:
      - run:
          name: Bump NPM version
          command: |
            source ./scripts/ensure-node.sh
            yarn get-next-version --npm
      - run:
          name: Build NPM package
          command: |
            source ./scripts/ensure-node.sh
            yarn lerna run build-cli
      - run:
          command: ls -la types
          working_directory: cli/build
      - run:
          command: ls -la vue vue2 mount-utils react
          working_directory: cli/build
      - unless:
          condition:
            equal: [ *windows-executor, << parameters.executor >> ]
          steps:
            - run:
                name: list NPM package contents
                command: |
                  source ./scripts/ensure-node.sh
                  yarn workspace cypress size
      - run:
          name: pack NPM package
          working_directory: cli/build
          command: yarn pack --filename ../../cypress.tgz
      - run:
          name: list created NPM package
          command: ls -l
      - store-npm-logs
      - persist_to_workspace:
          root: ~/
          paths:
            - cypress/cypress.tgz

  upload-build-artifacts:
    steps:
      - run: ls -l
      - run:
          name: Upload unique binary to S3
          command: |
            node scripts/binary.js upload-build-artifact \
              --type binary \
              --file cypress.zip \
              --version $(node -p "require('./package.json').version")
      - run:
          name: Upload NPM package to S3
          command: |
            node scripts/binary.js upload-build-artifact \
              --type npm-package \
              --file cypress.tgz \
              --version $(node -p "require('./package.json').version")
      - store-npm-logs
      - run: ls -l
      - run: cat binary-url.json
      - run: cat npm-package-url.json
      - persist_to_workspace:
          root: ~/
          paths:
            - cypress/binary-url.json
            - cypress/npm-package-url.json

  update_known_hosts:
    description: Ensures that we have the latest Git public keys to prevent git+ssh from failing.
    steps:
    - run:
        name: Update known_hosts with github.com keys
        command: |
          mkdir -p ~/.ssh
          ssh-keyscan github.com >> ~/.ssh/known_hosts

jobs:
  ## Checks if we already have a valid cache for the node_modules_install and if it has,
  ## skips ahead to the build step, otherwise installs and caches the node_modules
  node_modules_install:
    <<: *defaults
    parameters:
      <<: *defaultsParameters
      resource_class:
        type: string
        default: medium
      build-better-sqlite3:
        type: boolean
        default: false
    resource_class: << parameters.resource_class >>
    steps:
      - update_known_hosts
      - checkout
      - install-required-node
      - verify-build-setup:
          executor: << parameters.executor >>
      - persist_to_workspace:
          root: ~/
          paths:
            - cypress
            - .ssh
            - .nvm # mac / linux
            - ProgramData/nvm # windows
      - caching-dependency-installer:
          only-cache-for-root-user: <<parameters.only-cache-for-root-user>>
          build-better-sqlite3: <<parameters.build-better-sqlite3>>
      - store-npm-logs

  ## restores node_modules from previous step & builds if first step skipped
  build:
    <<: *defaults
    parameters:
      <<: *defaultsParameters
      resource_class:
        type: string
        default: large
    resource_class: << parameters.resource_class >>
    steps:
      - restore_cached_workspace
      - run:
          name: Top level packages
          command: yarn list --depth=0 || true
      - run:
          name: Check env canaries on Linux
          command: |
            # only Docker has the required env data for this
            if [[ $CI_DOCKER == 'true' ]]; then
              node ./scripts/circle-env.js --check-canaries
            fi
      - build-and-persist
      - store-npm-logs

  lint:
    <<: *defaults
    steps:
      - restore_cached_workspace
      - run:
          name: Linting 🧹
          command: |
            yarn clean
            git clean -df
            yarn lint
      - run:
          name: cypress info (dev)
          command: node cli/bin/cypress info --dev
      - store-npm-logs

  check-ts:
    <<: *defaults
    steps:
      - restore_cached_workspace
      - install-required-node
      - run:
          name: Check TS Types
          command: NODE_OPTIONS=--max_old_space_size=4096 yarn check-ts --concurrency=1

  # a special job that closes the Percy build started by the required jobs
  percy-finalize:
    <<: *defaults
    resource_class: small
    parameters:
      <<: *defaultsParameters
      required_env_var:
        type: env_var_name
    steps:
      - restore_cached_workspace
      - run:
          # if this is an external pull request, the environment variables
          # are NOT set for security reasons, thus no need to to finalize Percy,
          # since there will be no visual tests
          name: Check if <<parameters.required_env_var>> is set
          command: |
            if [[ -v <<parameters.required_env_var>> ]]; then
              echo "Internal PR, good to go"
            else
              echo "This is an external PR, cannot access other services"
              circleci-agent step halt
            fi
      - run:
          # Sometimes, even though all the circle jobs have finished, Percy times out during `build:finalize`
          # If all other jobs finish but `build:finalize` fails, we retry it once
          name: Finalize percy build - allows single retry
          command: |
            PERCY_PARALLEL_NONCE=$CIRCLE_WORKFLOW_WORKSPACE_ID \
            yarn percy build:finalize || yarn percy build:finalize

  ready-to-release:
    <<: *defaults
    resource_class: small
    parameters:
      <<: *defaultsParameters
    steps:
      - run:
          name: Ready to release
          command: echo 'Ready to release'

  cli-visual-tests:
    <<: *defaults
    resource_class: small
    steps:
      - restore_cached_workspace
      - run: mkdir -p cli/visual-snapshots
      - run:
          command: node cli/bin/cypress info --dev | yarn --silent term-to-html | node scripts/sanitize --type cli-info > cli/visual-snapshots/cypress-info.html
          environment:
            FORCE_COLOR: 2
      - run:
          command: node cli/bin/cypress help | yarn --silent term-to-html > cli/visual-snapshots/cypress-help.html
          environment:
            FORCE_COLOR: 2
      - store_artifacts:
          path: cli/visual-snapshots
      - run:
          name: Upload CLI snapshots for diffing
          command: |
            PERCY_PARALLEL_NONCE=$CIRCLE_WORKFLOW_WORKSPACE_ID \
            PERCY_ENABLE=${PERCY_TOKEN:-0} \
            PERCY_PARALLEL_TOTAL=-1 \
            yarn percy snapshot ./cli/visual-snapshots

  v8-integration-tests:
    <<: *defaults
    parameters:
      <<: *defaultsParameters
      resource_class:
        type: string
        default: medium
    resource_class: << parameters.resource_class >>
    parallelism: 1
    steps:
      - restore_cached_workspace
      - restore_cached_system_tests_deps
      # TODO: Remove this once we switch off self-hosted M1 runners
      - when:
          condition:
            equal: [ *darwin-arm64-executor, << parameters.executor >> ]
          steps:
            - run: rm -f /tmp/cypress/junit/*
      - unless:
          condition:
            or:
              - equal: [ *linux-arm64-executor, << parameters.executor >> ] # TODO: Figure out how to support linux-arm64 when we get to linux arm64 build: https://github.com/cypress-io/cypress/issues/23557
          steps:
            - run:
                name: Run v8 integration tests
                command: |
                  source ./scripts/ensure-node.sh
                  yarn test-integration --scope "'@tooling/{packherd,v8-snapshot,electron-mksnapshot}'"
            - verify-mocha-results:
                expectedResultCount: 3
      - when:
          condition:
            or:
              - equal: [ *linux-arm64-executor, << parameters.executor >> ]
          steps:
            - run:
                name: Run v8 integration tests
                command: |
                  source ./scripts/ensure-node.sh
                  yarn test-integration --scope "'@tooling/packherd'"
            - verify-mocha-results:
                expectedResultCount: 1
      - store_test_results:
          path: /tmp/cypress
      - store-npm-logs

  driver-integration-memory-tests:
    <<: *defaults
    parameters:
      <<: *defaultsParameters
      resource_class:
        type: string
        default: medium
    resource_class: << parameters.resource_class >>
    parallelism: 1
    steps:
      - restore_cached_workspace
      - run:
          name: Driver memory tests in Electron
          environment:
            CYPRESS_CONFIG_ENV: production
          command: |
            echo Current working directory is $PWD
            node --version
            if [[ `node ../../scripts/get-platform-key.js` == 'linux-arm64' ]]; then
              # these are missing on Circle and there is no way to pre-install them on Arm
              sudo apt-get update
              sudo apt-get install -y libgbm-dev
            fi

            CYPRESS_INTERNAL_MEMORY_SAVE_STATS=true \
            DEBUG=cypress*memory \
            yarn cypress:run --browser electron --spec "cypress/e2e/memory/*.cy.*"
          working_directory: packages/driver
      - store_test_results:
          path: /tmp/cypress
      - store-npm-logs
      - store_artifacts:
          path: packages/driver/cypress/logs/memory

  unit-tests:
    <<: *defaults
    parameters:
      <<: *defaultsParameters
      resource_class:
        type: string
        default: medium
    resource_class: << parameters.resource_class >>
    parallelism: 1
    steps:
      - restore_cached_workspace
      - when:
          condition:
            # several snapshots fails for windows due to paths.
            # until these are fixed, run the tests that are working.
            equal: [ *windows-executor, << parameters.executor >> ]
          steps:
            - run: yarn test-scripts scripts/**/*spec.js
      - unless:
          condition:
            equal: [ *windows-executor, << parameters.executor >> ]
          steps:
            - run: yarn test-scripts
            # run unit tests from each individual package
            - run: yarn test
            # run type checking for each individual package
            - run: yarn lerna run types
            - verify-mocha-results:
                expectedResultCount: 19
      - store_test_results:
          path: /tmp/cypress
      # CLI tests generate HTML files with sample CLI command output
      - store_artifacts:
          path: cli/test/html
      - store_artifacts:
          path: packages/errors/__snapshot-images__
      - store-npm-logs

  verify-release-readiness:
    <<: *defaults
    resource_class: small
    parallelism: 1
    environment:
      GITHUB_TOKEN: $GH_TOKEN
    steps:
      - restore_cached_workspace
      - update_known_hosts
      - run: yarn test-npm-package-release-script
      - run: node ./scripts/semantic-commits/validate-binary-changelog.js
      - store_artifacts:
          path: /tmp/releaseData

  lint-types:
    <<: *defaults
    parallelism: 1
    steps:
      - restore_cached_workspace
      - run:
          command: ls -la types
          working_directory: cli
      - run:
          command: ls -la chai
          working_directory: cli/types
      - run:
          name: "Lint types 🧹"
          command: yarn workspace cypress dtslint
      - store-npm-logs

  server-unit-tests:
    <<: *defaults
    parallelism: 1
    steps:
      - restore_cached_workspace
      - run: yarn test-unit --scope @packages/server
      - verify-mocha-results:
          expectedResultCount: 1
      - store_test_results:
          path: /tmp/cypress
      - store-npm-logs

  server-unit-tests-cloud-environment:
    <<: *defaults
    parameters:
      <<: *defaultsParameters
      resource_class:
        type: string
        default: medium
    resource_class: << parameters.resource_class >>
    parallelism: 1
    steps:
      - restore_cached_workspace
      # TODO: Remove this once we switch off self-hosted M1 runners
      - when:
          condition:
            equal: [ *darwin-arm64-executor, << parameters.executor >> ]
          steps:
            - run: rm -f /tmp/cypress/junit/*
      - run: yarn workspace @packages/server test-unit cloud/environment_spec.ts
      - verify-mocha-results:
          expectedResultCount: 1
      - store_test_results:
          path: /tmp/cypress
      - store-npm-logs

  server-integration-tests:
    <<: *defaults
    parallelism: 1
    steps:
      - restore_cached_workspace
      - run: yarn test-integration --scope @packages/server
      - verify-mocha-results:
          expectedResultCount: 1
      - store_test_results:
          path: /tmp/cypress
      - store-npm-logs

  server-performance-tests:
    <<: *defaults
    steps:
      - restore_cached_workspace
      - run:
          command: yarn workspace @packages/server test-performance
      - verify-mocha-results:
          expectedResultCount: 1
      - store_test_results:
          path: /tmp/cypress
      - store_artifacts:
          path: /tmp/artifacts
      - store-npm-logs

  system-tests-node-modules-install:
    <<: *defaults
    steps:
      - restore_cached_workspace
      - update_cached_system_tests_deps

  binary-system-tests:
    parallelism: 2
    working_directory: ~/cypress
    environment:
      <<: *defaultsEnvironment
      PLATFORM: linux
    machine:
      # using `machine` gives us a Linux VM that can run Docker
      image: ubuntu-2004:202111-02
      docker_layer_caching: true
    resource_class: medium
    steps:
      - maybe_skip_binary_jobs
      - run-binary-system-tests

  system-tests-chrome:
    <<: *defaults
    parallelism: 8
    steps:
      - run-system-tests:
          browser: chrome

  system-tests-electron:
    <<: *defaults
    parallelism: 8
    steps:
      - run-system-tests:
          browser: electron

  system-tests-firefox:
    <<: *defaults
    parallelism: 8
    steps:
      - run-system-tests:
          browser: firefox

  system-tests-webkit:
    <<: *defaults
    parallelism: 8
    steps:
      - run-system-tests:
          browser: webkit

  system-tests-non-root:
    <<: *defaults
    steps:
      - restore_cached_workspace
      - run:
          environment:
            CYPRESS_COMMERCIAL_RECOMMENDATIONS: '0'
          command: yarn workspace @tooling/system-tests test:ci "test/non_root*spec*" --browser electron
      - verify-mocha-results
      - store_test_results:
          path: /tmp/cypress
      - store_artifacts:
          path: /tmp/artifacts
      - store-npm-logs

  run-frontend-shared-component-tests-chrome:
    <<: *defaults
    parameters:
      <<: *defaultsParameters
      percy:
        type: boolean
        default: false
    parallelism: 3
    steps:
      - run-new-ui-tests:
          browser: chrome
          percy: << parameters.percy >>
          package: frontend-shared
          type: ct

  run-launchpad-component-tests-chrome:
    <<: *defaults
    parameters:
      <<: *defaultsParameters
      percy:
        type: boolean
        default: false
    parallelism: 7
    steps:
      - run-new-ui-tests:
          browser: chrome
          percy: << parameters.percy >>
          package: launchpad
          type: ct
          # debug: cypress:*,engine:socket

  run-launchpad-integration-tests-chrome:
    <<: *defaults
    parameters:
      <<: *defaultsParameters
      resource_class:
        type: string
        default: medium
      percy:
        type: boolean
        default: false
    resource_class: << parameters.resource_class >>
    parallelism: 3
    steps:
      - run-new-ui-tests:
          browser: chrome
          percy: << parameters.percy >>
          package: launchpad
          type: e2e

  run-app-component-tests-chrome:
    <<: *defaults
    parameters:
      <<: *defaultsParameters
      percy:
        type: boolean
        default: false
    parallelism: 7
    steps:
      - run-new-ui-tests:
          browser: chrome
          percy: << parameters.percy >>
          package: app
          type: ct

  run-app-integration-tests-chrome:
    <<: *defaults
    parameters:
      <<: *defaultsParameters
      resource_class:
        type: string
        default: medium
      percy:
        type: boolean
        default: false
    resource_class: << parameters.resource_class >>
    parallelism: 8
    steps:
      - run-new-ui-tests:
          browser: chrome
          percy: << parameters.percy >>
          package: app
          type: e2e

  driver-integration-tests-chrome:
    <<: *defaults
    parallelism: 5
    steps:
      - run-driver-integration-tests:
          browser: chrome
          install-chrome-channel: stable

  driver-integration-tests-chrome-beta:
    <<: *defaults
    parallelism: 5
    steps:
      - run-driver-integration-tests:
          browser: chrome:beta
          install-chrome-channel: beta

  driver-integration-tests-firefox:
    <<: *defaults
    parallelism: 5
    steps:
      - run-driver-integration-tests:
          browser: firefox

  driver-integration-tests-electron:
    <<: *defaults
    parallelism: 5
    steps:
      - run-driver-integration-tests:
          browser: electron

  driver-integration-tests-webkit:
    <<: *defaults
    resource_class: medium+
    parallelism: 5
    steps:
      - run-driver-integration-tests:
          browser: webkit

  run-reporter-component-tests-chrome:
    <<: *defaults
    parameters:
      <<: *defaultsParameters
      percy:
        type: boolean
        default: false
    parallelism: 2
    steps:
      - run-new-ui-tests:
          browser: chrome
          percy: << parameters.percy >>
          package: reporter
          type: ct

  reporter-integration-tests:
    <<: *defaults
    parallelism: 3
    steps:
      - restore_cached_workspace
      - run:
          command: yarn build-for-tests
          working_directory: packages/reporter
      - run:
          command: |
            CYPRESS_CONFIG_ENV=production \
            CYPRESS_RECORD_KEY=$MAIN_RECORD_KEY \
            PERCY_PARALLEL_NONCE=$CIRCLE_WORKFLOW_WORKSPACE_ID \
            PERCY_ENABLE=${PERCY_TOKEN:-0} \
            PERCY_PARALLEL_TOTAL=-1 \
            yarn percy exec --parallel -- -- \
            yarn cypress:run --record --parallel --group reporter --runner-ui
          working_directory: packages/reporter
      - verify-mocha-results
      - store_test_results:
          path: /tmp/cypress
      - store_artifacts:
          path: /tmp/artifacts
      - store-npm-logs

  run-webpack-dev-server-integration-tests:
    <<: *defaults
    parallelism: 2
    steps:
      - restore_cached_workspace
      - restore_cached_system_tests_deps
      - run:
          command: |
            CYPRESS_CONFIG_ENV=production \
            CYPRESS_RECORD_KEY=$MAIN_RECORD_KEY \
            PERCY_PARALLEL_NONCE=$CIRCLE_WORKFLOW_WORKSPACE_ID \
            PERCY_ENABLE=${PERCY_TOKEN:-0} \
            PERCY_PARALLEL_TOTAL=-1 \
            yarn percy exec --parallel -- -- \
            yarn cypress:run --record --parallel --group webpack-dev-server
          working_directory: npm/webpack-dev-server
      - store_test_results:
          path: /tmp/cypress
      - store_artifacts:
          path: /tmp/artifacts
      - store-npm-logs

  run-vite-dev-server-integration-tests:
    <<: *defaults
    # parallelism: 3 TODO: Add parallelism once we have more specs
    steps:
      - restore_cached_workspace
      - restore_cached_system_tests_deps
      - run:
          command: |
            CYPRESS_CONFIG_ENV=production \
            CYPRESS_RECORD_KEY=$MAIN_RECORD_KEY \
            PERCY_PARALLEL_NONCE=$CIRCLE_WORKFLOW_WORKSPACE_ID \
            PERCY_ENABLE=${PERCY_TOKEN:-0} \
            PERCY_PARALLEL_TOTAL=-1 \
            yarn percy exec --parallel -- -- \
            yarn cypress:run --record --parallel --group vite-dev-server
          working_directory: npm/vite-dev-server
      - store_test_results:
          path: /tmp/cypress
      - store_artifacts:
          path: /tmp/artifacts
      - store-npm-logs

  npm-webpack-preprocessor:
    <<: *defaults
    steps:
      - restore_cached_workspace
      - run:
          name: Build
          command: yarn lerna run build --scope @cypress/webpack-preprocessor
      - run:
          name: Run tests
          command: yarn workspace @cypress/webpack-preprocessor test
      - store-npm-logs

  npm-webpack-dev-server:
    <<: *defaults
    steps:
      - restore_cached_workspace
      - restore_cached_system_tests_deps
      - run:
          name: Run tests
          command: yarn workspace @cypress/webpack-dev-server test
      - run:
          name: Run tests
          command: yarn workspace @cypress/webpack-dev-server test

  npm-vite-dev-server:
    <<: *defaults
    steps:
      - restore_cached_workspace
      - run:
          name: Run tests
          command: yarn test
          working_directory: npm/vite-dev-server
      - store_test_results:
          path: npm/vite-dev-server/test_results
      - store-npm-logs

  npm-webpack-batteries-included-preprocessor:
    <<: *defaults
    resource_class: small
    steps:
      - restore_cached_workspace
      - run:
          name: Run tests
          command: yarn workspace @cypress/webpack-batteries-included-preprocessor test

  npm-vue:
    <<: *defaults
    steps:
      - restore_cached_workspace
      - run:
          name: Build
          command: yarn lerna run build --scope @cypress/vue
      - store_test_results:
          path: npm/vue/test_results
      - store_artifacts:
          path: npm/vue/test_results
      - store-npm-logs

  npm-angular:
    <<: *defaults
    steps:
      - restore_cached_workspace
      - run:
          name: Build
          command: yarn lerna run build --scope @cypress/angular
      - store-npm-logs

  npm-puppeteer-unit-tests:
    <<: *defaults
    steps:
      - restore_cached_workspace
      - run:
          name: Build
          command: yarn lerna run build --scope @cypress/puppeteer
      - run:
          name: Run tests
          command: yarn test
          working_directory: npm/puppeteer
      - store_test_results:
          path: npm/puppeteer/test_results
      - store_artifacts:
          path: npm/puppeteer/test_results
      - store-npm-logs

  npm-puppeteer-cypress-tests:
    <<: *defaults
    resource_class: small
    steps:
      - restore_cached_workspace
      - restore_cached_system_tests_deps
      - run:
          command: yarn cypress:run
          working_directory: npm/puppeteer
      - store_test_results:
          path: /tmp/cypress
      - store_artifacts:
          path: /tmp/artifacts
      - store-npm-logs

  npm-react:
    <<: *defaults
    steps:
      - restore_cached_workspace
      - run:
          name: Build
          command: yarn lerna run build --scope @cypress/react
      - run:
          name: Run tests
          command: yarn test
          working_directory: npm/react
      - store_test_results:
          path: npm/react/test_results
      - store_artifacts:
          path: npm/react/test_results
      - store-npm-logs

  npm-vite-plugin-cypress-esm:
    <<: *defaults
    steps:
      - restore_cached_workspace
      - run:
          name: Build
          command: yarn lerna run build --scope @cypress/vite-plugin-cypress-esm
      - run:
          name: Run tests
          command: yarn test
          working_directory: npm/vite-plugin-cypress-esm
      - store_test_results:
          path: npm/vite-plugin-cypress-esm/test_results
      - store_artifacts:
          path: npm/vite-plugin-cypress-esm/test_results
      - store-npm-logs

  npm-mount-utils:
    <<: *defaults
    steps:
      - restore_cached_workspace
      - run:
          name: Build
          command: yarn lerna run build --scope @cypress/mount-utils
      - store-npm-logs

  npm-grep:
    <<: *defaults
    resource_class: small
    steps:
      - restore_cached_workspace
      - run:
          name: Run tests
          command: yarn workspace @cypress/grep cy:run
      - store_test_results:
          path: npm/grep/test_results
      - store_artifacts:
          path: npm/grep/test_results
      - store-npm-logs

  npm-eslint-plugin-dev:
    <<: *defaults
    steps:
      - restore_cached_workspace
      - run:
          name: Run tests
          command: yarn workspace @cypress/eslint-plugin-dev test

  npm-cypress-schematic:
    <<: *defaults
    steps:
      - restore_cached_workspace
      - run:
          name: Build + Install
          command: |
            yarn lerna run build --scope @cypress/schematic
      - run:
          name: Run unit tests
          command: |
            yarn test
          working_directory: npm/cypress-schematic
      - store-npm-logs

  npm-release:
    <<: *defaults
    resource_class: medium+
    steps:
      - restore_cached_workspace
      - run:
          name: Release packages after all jobs pass
          command: yarn npm-release

  create-build-artifacts:
    <<: *defaults
    parameters:
      <<: *defaultsParameters
      resource_class:
        type: string
        default: xlarge
    resource_class: << parameters.resource_class >>
    steps:
      - restore_cached_workspace
      - check-if-binary-exists
      - build-and-package-binary
      - build-cypress-npm-package:
          executor: << parameters.executor >>
      - setup_should_persist_artifacts
      - verify_should_persist_artifacts
      - upload-build-artifacts
      - post-install-comment

  create-and-trigger-packaging-artifacts:
    <<: *defaults
    parameters:
      <<: *defaultsParameters
      resource_class:
        type: string
        default: small
    resource_class: << parameters.resource_class >>
    steps:
      - maybe_skip_binary_jobs
      - restore_cached_workspace
      - check-if-binary-exists
      - setup_should_persist_artifacts
      - trigger-publish-binary-pipeline

  get-published-artifacts:
    <<: *defaults
    parameters:
      <<: *defaultsParameters
      resource_class:
        type: string
        default: large
    resource_class: << parameters.resource_class >>
    steps:
      - maybe_skip_binary_jobs
      - restore_cached_workspace
      - run:
          name: Check pipeline info
          command: cat ~/triggered_pipeline.json
      - setup_should_persist_artifacts
      - run:
          name: Download binary artifacts
          command: |
            source ./scripts/ensure-node.sh
            node ./scripts/binary/get-published-artifacts.js --pipelineInfo ~/triggered_pipeline.json --platformKey $(node ./scripts/get-platform-key.js)
      - persist_to_workspace:
          root: ~/
          paths:
            - cypress/cypress.zip
            - cypress/cypress.tgz
      - verify_should_persist_artifacts
      - persist_to_workspace:
          root: ~/
          paths:
            - cypress/binary-url.json
            - cypress/npm-package-url.json
      - post-install-comment:
          package_url_path: ~/cypress/npm-package-url.json
          binary_url_path: ~/cypress/binary-url.json

  test-kitchensink:
    <<: *defaults
    parameters:
      <<: *defaultsParameters
      resource_class:
        type: string
        default: medium+
    steps:
      - restore_cached_workspace
      - clone-repo-and-checkout-branch:
          repo: cypress-example-kitchensink
      - install-required-node
      - run:
          name: Install prod dependencies
          command: yarn --production --ignore-engines
          working_directory: /tmp/cypress-example-kitchensink
      - run:
          name: Example server
          command: yarn start
          working_directory: /tmp/cypress-example-kitchensink
          background: true
      - run:
          name: Run Kitchensink example project
          command: |
            yarn cypress:run --project /tmp/cypress-example-kitchensink
      - store-npm-logs

  test-kitchensink-against-staging:
    <<: *defaults
    steps:
      - restore_cached_workspace
      - clone-repo-and-checkout-branch:
          repo: cypress-example-kitchensink
      - install-required-node
      - run:
          name: Install prod dependencies
          command: yarn --production
          working_directory: /tmp/cypress-example-kitchensink
      - run:
          name: Example server
          command: yarn start
          working_directory: /tmp/cypress-example-kitchensink
          background: true
      - run:
          name: Run Kitchensink example project
          command: |
            CYPRESS_PROJECT_ID=$TEST_KITCHENSINK_PROJECT_ID \
            CYPRESS_RECORD_KEY=$TEST_KITCHENSINK_RECORD_KEY \
            CYPRESS_INTERNAL_ENV=staging \
            yarn cypress:run --project /tmp/cypress-example-kitchensink --record
      - store-npm-logs

  test-against-staging:
    <<: *defaults
    steps:
      - restore_cached_workspace
      - clone-repo-and-checkout-branch:
          repo: cypress-test-tiny
      - run:
          name: Run test project
          command: |
            CYPRESS_PROJECT_ID=$TEST_TINY_PROJECT_ID \
            CYPRESS_RECORD_KEY=$TEST_TINY_RECORD_KEY \
            CYPRESS_INTERNAL_ENV=staging \
            yarn cypress:run --project /tmp/cypress-test-tiny --record
      - store-npm-logs

  test-npm-module-and-verify-binary:
    <<: *defaults
    steps:
      - restore_cached_workspace
      # make sure we have cypress.zip received
      - run: ls -l
      - run: ls -l cypress.zip cypress.tgz
      - run: mkdir test-binary
      - run:
          name: Create new NPM package
          working_directory: test-binary
          command: npm init -y
      - run:
          # install NPM from built NPM package folder
          name: Install Cypress
          working_directory: test-binary
          # force installing the freshly built binary
          command: CYPRESS_INSTALL_BINARY=/root/cypress/cypress.zip npm i /root/cypress/cypress.tgz
      - run:
          name: Cypress version
          working_directory: test-binary
          command: $(yarn bin cypress) version
      - run:
          name: Verify Cypress binary
          working_directory: test-binary
          command: $(yarn bin cypress) verify
      - run:
          name: Cypress help
          working_directory: test-binary
          command: $(yarn bin cypress) help
      - run:
          name: Cypress info
          working_directory: test-binary
          command: $(yarn bin cypress) info
      - store-npm-logs

  test-npm-module-on-minimum-node-version:
    <<: *defaults
    resource_class: small
    docker:
      - image: cypress/base-internal:18.17.0
    steps:
      - maybe_skip_binary_jobs
      - restore_workspace_binaries
      - run: mkdir test-binary
      - run:
          name: Create new NPM package
          working_directory: test-binary
          command: npm init -y
      - run:
          name: Install Cypress
          working_directory: test-binary
          command: CYPRESS_INSTALL_BINARY=/root/cypress/cypress.zip npm install /root/cypress/cypress.tgz
      - run:
          name: Verify Cypress binary
          working_directory: test-binary
          command: npx cypress verify
      - run:
          name: Print Cypress version
          working_directory: test-binary
          command: npx cypress version
      - run:
          name: Cypress info
          working_directory: test-binary
          command: npx cypress info

  test-types-cypress-and-jest:
    parameters:
      executor:
        description: Executor name to use
        type: executor
        default: cy-doc
      wd:
        description: Working directory, should be OUTSIDE cypress monorepo folder
        type: string
        default: /root/test-cypress-and-jest
    <<: *defaults
    resource_class: small
    steps:
      - maybe_skip_binary_jobs
      - restore_workspace_binaries
      - run: mkdir <<parameters.wd>>
      - run:
          name: Create new NPM package ⚗️
          working_directory: <<parameters.wd>>
          command: npm init -y
      - run:
          name: Install dependencies 📦
          working_directory: <<parameters.wd>>
          environment:
            CYPRESS_INSTALL_BINARY: /root/cypress/cypress.zip
          # let's install Cypress, Jest and any other package that might conflict
          # https://github.com/cypress-io/cypress/issues/6690

          # Todo: Add `jest` back into the list once https://github.com/yargs/yargs-parser/issues/452
          # is resolved.
          command: |
            npm install /root/cypress/cypress.tgz \
              typescript @types/jest enzyme @types/enzyme
      - run:
          name: Test types clash ⚔️
          working_directory: <<parameters.wd>>
          command: |
            echo "console.log('hello world')" > hello.ts
            npx tsc hello.ts --noEmit

  test-full-typescript-project:
    parameters:
      executor:
        description: Executor name to use
        type: executor
        default: cy-doc
    <<: *defaults
    resource_class: small
    steps:
      - maybe_skip_binary_jobs
      - restore_workspace_binaries
      - clone-repo-and-checkout-branch:
          repo: cypress-test-tiny
      - run:
          name: Checkout Typescript Example
          working_directory: /tmp/cypress-test-tiny
          command: |
            git checkout full-typescript
      - run:
          name: Install dependencies 📦
          working_directory: /tmp/cypress-test-tiny
          environment:
            CYPRESS_INSTALL_BINARY: /root/cypress/cypress.zip
          command: |
            npm install /root/cypress/cypress.tgz typescript
      - run:
          name: Run project tests 🗳
          working_directory: /tmp/cypress-test-tiny
          command: npm run cypress:run

  # install NPM + binary zip and run against staging API
  test-binary-against-staging:
    <<: *defaults
    steps:
      - restore_workspace_binaries
      - clone-repo-and-checkout-branch:
          repo: cypress-test-tiny
      - run:
          name: Install Cypress
          working_directory: /tmp/cypress-test-tiny
          # force installing the freshly built binary
          command: CYPRESS_INSTALL_BINARY=~/cypress/cypress.zip npm i --legacy-peer-deps ~/cypress/cypress.tgz
      - run:
          name: Run test project
          working_directory: /tmp/cypress-test-tiny
          command: |
            CYPRESS_PROJECT_ID=$TEST_TINY_PROJECT_ID \
            CYPRESS_RECORD_KEY=$TEST_TINY_RECORD_KEY \
            CYPRESS_INTERNAL_ENV=staging \
            $(yarn bin cypress) run --record
      - store-npm-logs

  test-binary-against-recipes-firefox:
    <<: *defaults
    steps:
      - test-binary-against-repo:
          repo: cypress-example-recipes
          command: npm run test:ci:firefox
          browser: firefox

  test-binary-against-recipes-chrome:
    <<: *defaults
    steps:
      - test-binary-against-repo:
          repo: cypress-example-recipes
          command: npm run test:ci:chrome
          browser: chrome

  test-binary-against-recipes:
    <<: *defaults
    parallelism: 4
    steps:
      - test-binary-against-repo:
          repo: cypress-example-recipes
          # Split the specs up across 4 different machines to run in parallel
          command: npm run test:ci -- --chunk $CIRCLE_NODE_INDEX --total-chunks $CIRCLE_NODE_TOTAL
          browser: electron

  # This is a special job. It allows you to test the current
  # built test runner against a pull request in the repo
  # cypress-example-recipes.
  # Imagine you are working on a feature and want to show / test a recipe
  # You would need to run the built test runner before release
  # against a PR that cannot be merged until the new version
  # of the test runner is released.
  # Use:
  #   specify pull request number
  #   and the recipe folder

  # test-binary-against-recipe-pull-request:
  #   <<: *defaults
  #   steps:
  #     # test a specific pull request by number from cypress-example-recipes
  #     - test-binary-against-repo:
  #         repo: cypress-example-recipes
  #         command: npm run test:ci
  #         pull_request_id: 515
  #         folder: examples/fundamentals__typescript

  test-binary-against-kitchensink:
    <<: *defaults
    steps:
      - maybe_skip_binary_jobs
      - test-binary-against-repo:
          repo: cypress-example-kitchensink
          browser: electron

  test-binary-against-kitchensink-firefox:
    <<: *defaults
    steps:
      - test-binary-against-repo:
          repo: cypress-example-kitchensink
          browser: firefox

  test-binary-against-kitchensink-chrome:
    <<: *defaults
    steps:
      - test-binary-against-repo:
          repo: cypress-example-kitchensink
          browser: chrome

  test-binary-against-todomvc-firefox:
    <<: *defaults
    steps:
      - test-binary-against-repo:
          repo: cypress-example-todomvc
          browser: firefox

  test-binary-against-conduit-chrome:
    <<: *defaults
    steps:
      - test-binary-against-repo:
          repo: cypress-example-conduit-app
          browser: chrome
          command: "npm run cypress:run"
          wait-on: http://localhost:3000

  test-binary-against-api-testing-firefox:
    <<: *defaults
    steps:
      - test-binary-against-repo:
          repo: cypress-example-api-testing
          browser: firefox
          command: "npm run cy:run"

  test-binary-against-piechopper-firefox:
    <<: *defaults
    steps:
      - test-binary-against-repo:
          repo: cypress-example-piechopper
          browser: firefox
          command: "npm run cypress:run"

  test-binary-against-cypress-realworld-app:
    <<: *defaults
    resource_class: medium+
    steps:
      - test-binary-against-rwa:
          repo: cypress-realworld-app
          browser: chrome
          wait-on: http://localhost:3000

  test-binary-as-specific-user:
    <<: *defaults
    steps:
      - maybe_skip_binary_jobs
      - restore_workspace_binaries
      - clone-repo-and-checkout-branch:
          repo: cypress-test-tiny
      # the user should be "node"
      - run: whoami
      - run: pwd
      # prints the current user's effective user id
      # for root it is 0
      # for other users it is a positive integer
      - run: node -e 'console.log(process.geteuid())'
      # make sure the binary and NPM package files are present
      - run: ls -l
      - run: ls -l cypress.zip cypress.tgz
      - run:
          # install NPM from built NPM package folder
          name: Install Cypress
          working_directory: /tmp/cypress-test-tiny
          # force installing the freshly built binary
          command: CYPRESS_INSTALL_BINARY=~/cypress/cypress.zip npm i ~/cypress/cypress.tgz
      - run:
          name: Cypress help
          working_directory: /tmp/cypress-test-tiny
          command: $(yarn bin cypress) help
      - run:
          name: Cypress info
          working_directory: /tmp/cypress-test-tiny
          command: $(yarn bin cypress) info
      - run:
          name: Verify Cypress binary
          working_directory: /tmp/cypress-test-tiny
          command: DEBUG=cypress:cli $(yarn bin cypress) verify
      - run:
          name: Run Cypress binary
          working_directory: /tmp/cypress-test-tiny
          command: DEBUG=cypress:cli $(yarn bin cypress) run
      - store-npm-logs

linux-x64-workflow: &linux-x64-workflow
  jobs:
    - node_modules_install:
        build-better-sqlite3: true
    - build:
        context: test-runner:env-canary
        requires:
          - node_modules_install
    - check-ts:
        requires:
          - build
    - lint:
        name: linux-lint
        requires:
          - build
    - percy-finalize:
        context: test-runner:percy
        required_env_var: PERCY_TOKEN
        requires:
          - cli-visual-tests
          - reporter-integration-tests
          - run-app-component-tests-chrome
          - run-app-integration-tests-chrome
          - run-frontend-shared-component-tests-chrome
          - run-launchpad-component-tests-chrome
          - run-launchpad-integration-tests-chrome
          - run-reporter-component-tests-chrome
          - run-webpack-dev-server-integration-tests
          - run-vite-dev-server-integration-tests
    - lint-types:
        requires:
          - build
    # unit, integration and e2e tests
    - cli-visual-tests:
        context: test-runner:percy
        requires:
          - build
    - unit-tests:
        requires:
          - build
    - verify-release-readiness:
        context: test-runner:npm-release
        requires:
          - build
    - server-unit-tests:
        requires:
          - build
    - server-integration-tests:
        requires:
          - build
    - server-performance-tests:
        requires:
          - build
    - system-tests-node-modules-install:
        context: test-runner:performance-tracking
        requires:
          - build
    - system-tests-chrome:
        context: test-runner:performance-tracking
        requires:
          - system-tests-node-modules-install
    - system-tests-electron:
        context: test-runner:performance-tracking
        requires:
          - system-tests-node-modules-install
    - system-tests-firefox:
        context: test-runner:performance-tracking
        requires:
          - system-tests-node-modules-install
    - system-tests-webkit:
        context: test-runner:performance-tracking
        requires:
          - system-tests-node-modules-install
    - system-tests-non-root:
        context: test-runner:performance-tracking
        executor: non-root-docker-user
        requires:
          - system-tests-node-modules-install
    - driver-integration-tests-chrome:
        context: test-runner:cypress-record-key
        requires:
          - build
    - driver-integration-tests-chrome-beta:
        context: test-runner:cypress-record-key
        requires:
          - build
    - driver-integration-tests-firefox:
        context: test-runner:cypress-record-key
        requires:
          - build
    - driver-integration-tests-electron:
        context: test-runner:cypress-record-key
        requires:
          - build
    - driver-integration-tests-webkit:
        context: test-runner:cypress-record-key
        requires:
          - build
    - driver-integration-memory-tests:
        requires:
          - build
    - run-frontend-shared-component-tests-chrome:
        context: [test-runner:cypress-record-key, test-runner:launchpad-tests, test-runner:percy]
        percy: true
        requires:
          - build
    - run-launchpad-integration-tests-chrome:
        context: [test-runner:cypress-record-key, test-runner:launchpad-tests, test-runner:percy]
        percy: true
        requires:
          - build
    - run-launchpad-component-tests-chrome:
        context: [test-runner:cypress-record-key, test-runner:launchpad-tests, test-runner:percy]
        percy: true
        requires:
          - build
    - run-app-integration-tests-chrome:
        context: [test-runner:cypress-record-key, test-runner:launchpad-tests, test-runner:percy]
        percy: true
        requires:
          - build
    - run-webpack-dev-server-integration-tests:
        context: [test-runner:cypress-record-key, test-runner:percy]
        requires:
          - system-tests-node-modules-install
    - run-vite-dev-server-integration-tests:
        context: [test-runner:cypress-record-key, test-runner:percy]
        requires:
          - system-tests-node-modules-install
    - run-app-component-tests-chrome:
        context: [test-runner:cypress-record-key, test-runner:launchpad-tests, test-runner:percy]
        percy: true
        requires:
          - build
    - run-reporter-component-tests-chrome:
        context: [test-runner:cypress-record-key, test-runner:percy]
        percy: true
        requires:
          - build
    - reporter-integration-tests:
        context: [test-runner:cypress-record-key, test-runner:percy]
        requires:
          - build
    - npm-webpack-dev-server:
        requires:
          - system-tests-node-modules-install
    - npm-vite-dev-server:
        requires:
          - build
    - npm-vite-plugin-cypress-esm:
        requires:
          - build
    - npm-webpack-preprocessor:
        requires:
          - build
    - npm-webpack-batteries-included-preprocessor:
        requires:
          - build
    - npm-vue:
        requires:
          - build
    - npm-puppeteer-unit-tests:
        requires:
          - build
    - npm-puppeteer-cypress-tests:
        requires:
          - build
    - npm-react:
        requires:
          - build
    - npm-angular:
        requires:
          - build
    - npm-mount-utils:
        requires:
          - build
    - npm-eslint-plugin-dev:
        requires:
          - build
    - npm-cypress-schematic:
        requires:
          - build
    - v8-integration-tests:
        requires:
          - system-tests-node-modules-install

    - ready-to-release:
        # <<: *mainBuildFilters
        requires:
          - check-ts
          - npm-angular
          - npm-eslint-plugin-dev
          - npm-puppeteer-unit-tests
          - npm-puppeteer-cypress-tests
          - npm-react
          - npm-mount-utils
          - npm-vue
          - npm-webpack-batteries-included-preprocessor
          - npm-webpack-preprocessor
          - npm-vite-dev-server
          - npm-vite-plugin-cypress-esm
          - npm-webpack-dev-server
          - npm-cypress-schematic
          - lint-types
          - linux-lint
          - percy-finalize
          - driver-integration-tests-firefox
          - driver-integration-tests-chrome
          - driver-integration-tests-chrome-beta
          - driver-integration-tests-electron
          - driver-integration-tests-webkit
          - driver-integration-memory-tests
          - system-tests-non-root
          - system-tests-firefox
          - system-tests-electron
          - system-tests-chrome
          - system-tests-webkit
          - server-performance-tests
          - server-integration-tests
          - server-unit-tests
          - "test binary as a non-root user"
          - "test binary as a root user"
          - test-types-cypress-and-jest
          - test-full-typescript-project
          - test-binary-against-kitchensink
          - test-npm-module-on-minimum-node-version
          - binary-system-tests
          - test-kitchensink
          - unit-tests
          - verify-release-readiness
          - v8-integration-tests

    - npm-release:
        <<: *mainBuildFilters
        context: test-runner:npm-release
        requires:
          - ready-to-release

    - create-and-trigger-packaging-artifacts:
        context:
          - test-runner:upload
          - test-runner:build-binary
          - publish-binary
        requires:
          - node_modules_install
    - wait-for-binary-publish:
        type: approval
        requires:
          - create-and-trigger-packaging-artifacts
    - get-published-artifacts:
        context:
          - publish-binary
          - test-runner:commit-status-checks
        requires:
          - wait-for-binary-publish
    # various testing scenarios, like building full binary
    # and testing it on a real project
    - test-against-staging:
        context: test-runner:record-tests
        <<: *mainBuildFilters
        requires:
          - build
    - test-kitchensink:
        requires:
          - build
    - test-kitchensink-against-staging:
        context: test-runner:record-tests
        <<: *mainBuildFilters
        requires:
          - build
    - test-npm-module-on-minimum-node-version:
        context: publish-binary
        requires:
          - get-published-artifacts
    - test-types-cypress-and-jest:
        context: publish-binary
        requires:
          - get-published-artifacts
    - test-full-typescript-project:
        context: publish-binary
        requires:
          - get-published-artifacts
    - test-binary-against-kitchensink:
        context: publish-binary
        requires:
          - get-published-artifacts
    - test-npm-module-and-verify-binary:
        <<: *mainBuildFilters
        requires:
          - get-published-artifacts
    - test-binary-against-staging:
        context: test-runner:record-tests
        <<: *mainBuildFilters
        requires:
          - get-published-artifacts
    - test-binary-against-kitchensink-chrome:
        <<: *mainBuildFilters
        requires:
          - get-published-artifacts
    - test-binary-against-recipes-firefox:
        <<: *mainBuildFilters
        requires:
          - get-published-artifacts
    - test-binary-against-recipes-chrome:
        <<: *mainBuildFilters
        requires:
          - get-published-artifacts
    - test-binary-against-recipes:
        <<: *mainBuildFilters
        requires:
          - get-published-artifacts
    - test-binary-against-kitchensink-firefox:
        <<: *mainBuildFilters
        requires:
          - get-published-artifacts
    - test-binary-against-todomvc-firefox:
        <<: *mainBuildFilters
        requires:
          - get-published-artifacts
    - test-binary-against-cypress-realworld-app:
        context: test-runner:cypress-record-key
        <<: *mainBuildFilters
        requires:
          - get-published-artifacts
    - test-binary-as-specific-user:
        name: "test binary as a non-root user"
        executor: non-root-docker-user
        context: publish-binary
        requires:
          - get-published-artifacts
    - test-binary-as-specific-user:
        name: "test binary as a root user"
        context: publish-binary
        requires:
          - get-published-artifacts
    - binary-system-tests:
        context: publish-binary
        requires:
          - get-published-artifacts
          - system-tests-node-modules-install

linux-x64-contributor-workflow: &linux-x64-contributor-workflow
  jobs:
    - node_modules_install
    - build:
        requires:
          - node_modules_install
    # In subsequent jobs, we use some contexts that are restricted to members of the Cypress organization.
    # This job will allow for a Cypress member to approve and run the rest of the restricted jobs in the pipeline after the contributor code has been reviewed.
    - contributor-pr:
        type: approval
        requires:
          - build

    - check-ts:
        requires:
          - build
    - lint:
        name: linux-lint
        requires:
          - build
    - percy-finalize:
        context: test-runner:percy
        required_env_var: PERCY_TOKEN # skips job if not defined (external PR)
        requires:
          - cli-visual-tests
          - reporter-integration-tests
          - run-app-component-tests-chrome
          - run-app-integration-tests-chrome
          - run-frontend-shared-component-tests-chrome
          - run-launchpad-component-tests-chrome
          - run-launchpad-integration-tests-chrome
          - run-reporter-component-tests-chrome
          - run-webpack-dev-server-integration-tests
          - run-vite-dev-server-integration-tests
    - lint-types:
        requires:
          - build
    # unit, integration and e2e tests
    - cli-visual-tests:
        context: test-runner:percy
        requires:
          - contributor-pr
    - unit-tests:
        requires:
          - build
    - verify-release-readiness:
        context: test-runner:npm-release
        requires:
          - contributor-pr
    - server-unit-tests:
        requires:
          - build
    - server-integration-tests:
        requires:
          - build
    - server-performance-tests:
        requires:
          - build
    - system-tests-node-modules-install:
        context: test-runner:performance-tracking
        requires:
          - contributor-pr
    - system-tests-chrome:
        context: test-runner:performance-tracking
        requires:
          - system-tests-node-modules-install
    - system-tests-electron:
        context: test-runner:performance-tracking
        requires:
          - system-tests-node-modules-install
    - system-tests-firefox:
        context: test-runner:performance-tracking
        requires:
          - system-tests-node-modules-install
    - system-tests-webkit:
        context: test-runner:performance-tracking
        requires:
          - system-tests-node-modules-install
    - system-tests-non-root:
        context: test-runner:performance-tracking
        executor: non-root-docker-user
        requires:
          - system-tests-node-modules-install
    - driver-integration-tests-chrome:
        context: test-runner:cypress-record-key
        requires:
          - contributor-pr
    - driver-integration-tests-chrome-beta:
        context: test-runner:cypress-record-key
        requires:
          - contributor-pr
    - driver-integration-tests-firefox:
        context: test-runner:cypress-record-key
        requires:
          - contributor-pr
    - driver-integration-tests-electron:
        context: test-runner:cypress-record-key
        requires:
          - contributor-pr
    - driver-integration-tests-webkit:
        context: test-runner:cypress-record-key
        requires:
          - contributor-pr
    - driver-integration-memory-tests:
        requires:
          - build
    - run-frontend-shared-component-tests-chrome:
        context: [test-runner:cypress-record-key, test-runner:launchpad-tests, test-runner:percy]
        percy: true
        requires:
          - contributor-pr
    - run-launchpad-integration-tests-chrome:
        context: [test-runner:cypress-record-key, test-runner:launchpad-tests, test-runner:percy]
        percy: true
        requires:
          - contributor-pr
    - run-launchpad-component-tests-chrome:
        context: [test-runner:cypress-record-key, test-runner:launchpad-tests, test-runner:percy]
        percy: true
        requires:
          - contributor-pr
    - run-app-integration-tests-chrome:
        context: [test-runner:cypress-record-key, test-runner:launchpad-tests, test-runner:percy]
        percy: true
        requires:
          - contributor-pr
    - run-webpack-dev-server-integration-tests:
        context: [test-runner:cypress-record-key, test-runner:percy]
        requires:
          - system-tests-node-modules-install
    - run-vite-dev-server-integration-tests:
        context: [test-runner:cypress-record-key, test-runner:percy]
        requires:
          - system-tests-node-modules-install
    - run-app-component-tests-chrome:
        context: [test-runner:cypress-record-key, test-runner:launchpad-tests, test-runner:percy]
        percy: true
        requires:
          - contributor-pr
    - run-reporter-component-tests-chrome:
        context: [test-runner:cypress-record-key, test-runner:percy]
        percy: true
        requires:
          - contributor-pr
    - reporter-integration-tests:
        context: [test-runner:cypress-record-key, test-runner:percy]
        requires:
          - contributor-pr
    - npm-webpack-dev-server:
        requires:
          - system-tests-node-modules-install
    - npm-vite-dev-server:
        requires:
          - build
    - npm-vite-plugin-cypress-esm:
        requires:
          - build
    - npm-webpack-preprocessor:
        requires:
          - build
    - npm-webpack-batteries-included-preprocessor:
        requires:
          - build
    - npm-vue:
        requires:
          - build
    - npm-puppeteer-unit-tests:
        requires:
          - build
    - npm-puppeteer-cypress-tests:
        requires:
          - build
    - npm-react:
        requires:
          - build
    - npm-angular:
        requires:
          - build
    - npm-mount-utils:
        requires:
          - build
    - npm-eslint-plugin-dev:
        requires:
          - build
    - npm-cypress-schematic:
        requires:
          - build
    - v8-integration-tests:
        requires:
          - system-tests-node-modules-install

    - ready-to-release:
        requires:
          - check-ts
          - npm-angular
          - npm-eslint-plugin-dev
          - npm-puppeteer-unit-tests
          - npm-puppeteer-cypress-tests
          - npm-react
          - npm-mount-utils
          - npm-vue
          - npm-webpack-batteries-included-preprocessor
          - npm-webpack-preprocessor
          - npm-vite-dev-server
          - npm-vite-plugin-cypress-esm
          - npm-webpack-dev-server
          - npm-cypress-schematic
          - lint-types
          - linux-lint
          - percy-finalize
          - driver-integration-tests-firefox
          - driver-integration-tests-chrome
          - driver-integration-tests-chrome-beta
          - driver-integration-tests-electron
          - driver-integration-tests-webkit
          - driver-integration-memory-tests
          - system-tests-non-root
          - system-tests-firefox
          - system-tests-electron
          - system-tests-chrome
          - system-tests-webkit
          - server-performance-tests
          - server-integration-tests
          - server-unit-tests
          - "test binary as a non-root user"
          - "test binary as a root user"
          - test-types-cypress-and-jest
          - test-full-typescript-project
          - test-binary-against-kitchensink
          - test-npm-module-on-minimum-node-version
          - binary-system-tests
          - test-kitchensink
          - unit-tests
          - verify-release-readiness
          - v8-integration-tests

    - npm-release:
        context: test-runner:npm-release
        requires:
          - ready-to-release

    - create-and-trigger-packaging-artifacts:
        context: [test-runner:upload, test-runner:build-binary, publish-binary]
        requires:
          - contributor-pr
    - get-published-artifacts:
        context: [publish-binary, test-runner:commit-status-checks]
        requires:
          - create-and-trigger-packaging-artifacts
    # various testing scenarios, like building full binary
    # and testing it on a real project
    - test-against-staging:
        context: test-runner:record-tests
        <<: *mainBuildFilters
        requires:
          - build
    - test-kitchensink:
        requires:
          - build
    - test-kitchensink-against-staging:
        context: test-runner:record-tests
        <<: *mainBuildFilters
        requires:
          - build
    - test-npm-module-on-minimum-node-version:
        context: publish-binary
        requires:
          - get-published-artifacts
    - test-types-cypress-and-jest:
        context: publish-binary
        requires:
          - get-published-artifacts
    - test-full-typescript-project:
        context: publish-binary
        requires:
          - get-published-artifacts
    - test-binary-against-kitchensink:
        context: publish-binary
        requires:
          - get-published-artifacts
    - test-npm-module-and-verify-binary:
        <<: *mainBuildFilters
        requires:
          - get-published-artifacts
    - test-binary-against-staging:
        context: test-runner:record-tests
        <<: *mainBuildFilters
        requires:
          - get-published-artifacts
    - test-binary-against-kitchensink-chrome:
        <<: *mainBuildFilters
        requires:
          - get-published-artifacts
    - test-binary-against-recipes-firefox:
        <<: *mainBuildFilters
        requires:
          - get-published-artifacts
    - test-binary-against-recipes-chrome:
        <<: *mainBuildFilters
        requires:
          - get-published-artifacts
    - test-binary-against-recipes:
        <<: *mainBuildFilters
        requires:
          - get-published-artifacts
    - test-binary-against-kitchensink-firefox:
        <<: *mainBuildFilters
        requires:
          - get-published-artifacts
    - test-binary-against-todomvc-firefox:
        <<: *mainBuildFilters
        requires:
          - get-published-artifacts
    - test-binary-against-cypress-realworld-app:
        context: test-runner:cypress-record-key
        <<: *mainBuildFilters
        requires:
          - get-published-artifacts
    - test-binary-as-specific-user:
        name: "test binary as a non-root user"
        executor: non-root-docker-user
        context: publish-binary
        requires:
          - get-published-artifacts
    - test-binary-as-specific-user:
        name: "test binary as a root user"
        context: publish-binary
        requires:
          - get-published-artifacts
    - binary-system-tests:
        context: publish-binary
        requires:
          - get-published-artifacts
          - system-tests-node-modules-install

linux-arm64-workflow: &linux-arm64-workflow
  jobs:
    - node_modules_install:
        name: linux-arm64-node-modules-install
        executor: linux-arm64
        resource_class: arm.medium
        only-cache-for-root-user: true

    - build:
        name: linux-arm64-build
        executor: linux-arm64
        resource_class: arm.medium
        requires:
          - linux-arm64-node-modules-install

    - create-and-trigger-packaging-artifacts:
        name: linux-arm64-create-and-trigger-packaging-artifacts
        context: [test-runner:upload, test-runner:commit-status-checks, test-runner:build-binary, publish-binary]
        executor: linux-arm64
        resource_class: arm.medium
        requires:
          - linux-arm64-node-modules-install

    - wait-for-binary-publish:
        name: linux-arm64-wait-for-binary-publish
        type: approval
        requires:
          - linux-arm64-create-and-trigger-packaging-artifacts

    - get-published-artifacts:
        name: linux-arm64-get-published-artifacts
        context: [publish-binary, test-runner:commit-status-checks]
        executor: linux-arm64
        resource_class: arm.medium
        requires:
          - linux-arm64-wait-for-binary-publish

    - v8-integration-tests:
        executor: linux-arm64
        resource_class: arm.medium
        requires:
          - linux-arm64-build
    - driver-integration-memory-tests:
        executor: linux-arm64
        resource_class: arm.medium
        requires:
          - linux-arm64-build
    - server-unit-tests-cloud-environment:
        executor: linux-arm64
        resource_class: arm.medium
        requires:
          - linux-arm64-build

darwin-x64-workflow: &darwin-x64-workflow
  jobs:
    - node_modules_install:
        name: darwin-x64-node-modules-install
        executor: mac
        resource_class: macos.x86.medium.gen2
        only-cache-for-root-user: true

    - build:
        name: darwin-x64-build
        context: test-runner:env-canary
        executor: mac
        resource_class: macos.x86.medium.gen2
        requires:
          - darwin-x64-node-modules-install

    - create-build-artifacts:
        name: darwin-x64-create-build-artifacts
        context:
          - test-runner:sign-mac-binary
          - test-runner:upload
          - test-runner:commit-status-checks
          - test-runner:build-binary
        executor: mac
        resource_class: macos.x86.medium.gen2
        requires:
          - darwin-x64-build

    - test-kitchensink:
        name: darwin-x64-test-kitchensink
        executor: mac
        requires:
          - darwin-x64-build

    - v8-integration-tests:
        name: darwin-x64-v8-integration-tests
        executor: mac
        resource_class: macos.x86.medium.gen2
        requires:
          - darwin-x64-build
    - driver-integration-memory-tests:
        name: darwin-x64-driver-integration-memory-tests
        executor: mac
        resource_class: macos.x86.medium.gen2
        requires:
          - darwin-x64-build
    - server-unit-tests-cloud-environment:
        name: darwin-x64-driver-server-unit-tests-cloud-environment
        executor: mac
        resource_class: macos.x86.medium.gen2
        requires:
          - darwin-x64-build

darwin-arm64-workflow: &darwin-arm64-workflow
  jobs:
    - node_modules_install:
        name: darwin-arm64-node-modules-install
        executor: darwin-arm64
        resource_class: cypress-io/m1-macstadium
        only-cache-for-root-user: true

    - build:
        name: darwin-arm64-build
        executor: darwin-arm64
        resource_class: cypress-io/m1-macstadium
        requires:
          - darwin-arm64-node-modules-install

    - create-build-artifacts:
        name: darwin-arm64-create-build-artifacts
        context:
          - test-runner:sign-mac-binary
          - test-runner:upload
          - test-runner:commit-status-checks
          - test-runner:build-binary
        executor: darwin-arm64
        resource_class: cypress-io/m1-macstadium
        requires:
          - darwin-arm64-build

    - v8-integration-tests:
        name: darwin-arm64-v8-integration-tests
        executor: darwin-arm64
        resource_class: cypress-io/m1-macstadium
        requires:
          - darwin-arm64-build
    - driver-integration-memory-tests:
        name: darwin-arm64-driver-integration-memory-tests
        executor: darwin-arm64
        resource_class: cypress-io/m1-macstadium
        requires:
          - darwin-arm64-build
    - server-unit-tests-cloud-environment:
        name: darwin-arm64-server-unit-tests-cloud-environment
        executor: darwin-arm64
        resource_class: cypress-io/m1-macstadium
        requires:
          - darwin-arm64-build

windows-workflow: &windows-workflow
  jobs:
    - node_modules_install:
        name: windows-node-modules-install
        executor: windows
        resource_class: windows.large
        only-cache-for-root-user: true

    - build:
        name: windows-build
        context: test-runner:env-canary
        executor: windows
        resource_class: windows.large
        requires:
          - windows-node-modules-install

    - run-app-integration-tests-chrome:
        name: windows-run-app-integration-tests-chrome
        executor: windows
        resource_class: windows.xlarge
        context: [test-runner:cypress-record-key, test-runner:launchpad-tests]
        requires:
          - windows-build

    - run-launchpad-integration-tests-chrome:
        name: windows-run-launchpad-integration-tests-chrome
        executor: windows
        resource_class: windows.xlarge
        context: [test-runner:cypress-record-key, test-runner:launchpad-tests]
        requires:
          - windows-build

    - unit-tests:
        name: windows-unit-tests
        executor: windows
        resource_class: windows.medium
        requires:
          - windows-build

    - server-unit-tests-cloud-environment:
        name: windows-server-unit-tests-cloud-environment
        executor: windows
        resource_class: windows.medium
        requires:
          - windows-build

    - create-build-artifacts:
        name: windows-create-build-artifacts
        executor: windows
        resource_class: windows.large
        context:
          - test-runner:sign-windows-binary
          - test-runner:upload
          - test-runner:commit-status-checks
          - test-runner:build-binary
        requires:
          - windows-build

    - test-binary-against-kitchensink-chrome:
        name: windows-test-binary-against-kitchensink-chrome
        executor: windows
        requires:
          - windows-create-build-artifacts

    - v8-integration-tests:
        name: windows-v8-integration-tests
        executor: windows
        resource_class: windows.medium
        requires:
          - windows-build
    - driver-integration-memory-tests:
        name: windows-driver-integration-memory-tests
        executor: windows
        resource_class: windows.medium
        requires:
          - windows-build

workflows:
  linux-x64:
    <<: *linux-x64-workflow
    <<: *linux-x64-workflow-exclude-filters
  linux-x64-contributor:
    <<: *linux-x64-contributor-workflow
    when:
      matches:
        pattern: /^pull\/[0-9]+/
        value: << pipeline.git.branch >>
  linux-arm64:
    <<: *linux-arm64-workflow
    <<: *linux-arm64-workflow-filters
  darwin-x64:
    <<: *darwin-x64-workflow
    <<: *darwin-workflow-filters
  darwin-arm64:
    <<: *darwin-arm64-workflow
    <<: *darwin-workflow-filters
  windows:
    <<: *windows-workflow
    <<: *windows-workflow-filters<|MERGE_RESOLUTION|>--- conflicted
+++ resolved
@@ -29,15 +29,8 @@
         - develop
         - /^release\/\d+\.\d+\.\d+$/
         # use the following branch as well to ensure that v8 snapshot cache updates are fully tested
-<<<<<<< HEAD
-        - 'fix/set_module_resolution_with_commonjs'
-        - 'publish-binary'
         - 'cacie/chore/upgrade-electron-27'
-        - 'ryanm/chore/more-27-changes'
-        - 'em/circle2'
-=======
-        - 'update-v8-snapshot-cache-on-develop'
->>>>>>> c672581a
+
 
 # usually we don't build Mac app - it takes a long time
 # but sometimes we want to really confirm we are doing the right thing
@@ -48,14 +41,7 @@
     - equal: [ develop, << pipeline.git.branch >> ]
     # use the following branch as well to ensure that v8 snapshot cache updates are fully tested
     - equal: [ 'update-v8-snapshot-cache-on-develop', << pipeline.git.branch >> ]
-<<<<<<< HEAD
-    - equal: [ 'feature/experimental-retries', << pipeline.git.branch >> ]
-    - equal: [ 'ryanm/chore/more-27-changes', << pipeline.git.branch >> ]
     - equal: [ 'cacie/chore/upgrade-electron-27', << pipeline.git.branch >> ]
-    - equal: [ 'ryanm/fix/service-worker-capture', << pipeline.git.branch >> ]
-=======
-    - equal: [ 'mschile/protocol/proxy_correlation', << pipeline.git.branch >> ]
->>>>>>> c672581a
     - matches:
         pattern: /^release\/\d+\.\d+\.\d+$/
         value: << pipeline.git.branch >>
@@ -66,15 +52,7 @@
     - equal: [ develop, << pipeline.git.branch >> ]
     # use the following branch as well to ensure that v8 snapshot cache updates are fully tested
     - equal: [ 'update-v8-snapshot-cache-on-develop', << pipeline.git.branch >> ]
-<<<<<<< HEAD
-    - equal: [ 'feature/experimental-retries', << pipeline.git.branch >> ]
-    - equal: [ 'ryanm/chore/more-27-changes', << pipeline.git.branch >> ]
     - equal: [ 'cacie/chore/upgrade-electron-27', << pipeline.git.branch >> ]
-    - equal: [ 'chore/update_webpack_deps_to_latest_webpack4_compat', << pipeline.git.branch >> ]
-    - equal: [ 'em/circle2', << pipeline.git.branch >> ]
-=======
-    - equal: [ 'mschile/protocol/proxy_correlation', << pipeline.git.branch >> ]
->>>>>>> c672581a
     - matches:
         pattern: /^release\/\d+\.\d+\.\d+$/
         value: << pipeline.git.branch >>
@@ -97,16 +75,7 @@
     - equal: [ develop, << pipeline.git.branch >> ]
     # use the following branch as well to ensure that v8 snapshot cache updates are fully tested
     - equal: [ 'update-v8-snapshot-cache-on-develop', << pipeline.git.branch >> ]
-<<<<<<< HEAD
-    - equal: [ 'feature/experimental-retries', << pipeline.git.branch >> ]
-    - equal: [ 'ryanm/chore/more-27-changes', << pipeline.git.branch >> ]
-    - equal: [ 'chore/update_windows_signing', << pipeline.git.branch >> ]
-    - equal: [ 'lerna-optimize-tasks', << pipeline.git.branch >> ]
-    - equal: [ 'mschile/mochaEvents_win_sep', << pipeline.git.branch >> ]
     - equal: [ 'cacie/chore/upgrade-electron-27', << pipeline.git.branch >> ]
-=======
-    - equal: [ 'mschile/protocol/proxy_correlation', << pipeline.git.branch >> ]
->>>>>>> c672581a
     - matches:
         pattern: /^release\/\d+\.\d+\.\d+$/
         value: << pipeline.git.branch >>
