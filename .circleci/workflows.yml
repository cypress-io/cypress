--- conflicted
+++ resolved
@@ -1343,29 +1343,7 @@
     resource_class: << parameters.resource_class >>
     steps:
       - update_known_hosts
-<<<<<<< HEAD
-      - when:
-          condition:
-            equal: [ *windows-executor, << parameters.executor >> ]
-          steps: # issue with ssh keys on windows
-            - checkout
-      - unless:
-          condition:
-            equal: [ *windows-executor, << parameters.executor >> ]
-          steps:
-            - run:
-                name: checkout
-                command: |
-                  if [[ "$CIRCLE_BRANCH" == "pull/"* ]]; then
-                    git clone "$CIRCLE_REPOSITORY_URL" . --depth 1 -n && cd cypress || true
-                    git fetch origin "$CIRCLE_BRANCH"/head:"$CIRCLE_BRANCH" --depth=1
-                    git checkout "$CIRCLE_BRANCH"
-                  else
-                    git clone -b "$CIRCLE_BRANCH" "$CIRCLE_REPOSITORY_URL" . --depth 1
-                  fi
-=======
       - checkout
->>>>>>> e3ba6978
       - install-required-node
       - verify-build-setup:
           executor: << parameters.executor >>
