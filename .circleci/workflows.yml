version: 2.1

defaults: &defaults
  parallelism: 1
  working_directory: ~/cypress
  parameters: &defaultsParameters
    executor:
      type: executor
      default: cy-doc
    only-cache-for-root-user:
      type: boolean
      default: false
  executor: <<parameters.executor>>
  environment: &defaultsEnvironment
    ## set specific timezone
    TZ: "/usr/share/zoneinfo/America/New_York"

    ## store artifacts here
    CIRCLE_ARTIFACTS: /tmp/artifacts

    ## set so that e2e tests are consistent
    COLUMNS: 100
    LINES: 24

mainBuildFilters: &mainBuildFilters
  filters:
    branches:
      only:
        - develop
        - /^release\/\d+\.\d+\.\d+$/
        # use the following branch as well to ensure that v8 snapshot cache updates are fully tested
        - 'update-v8-snapshot-cache-on-develop'
<<<<<<< HEAD
        - 'ignore-chrom-prefs'
=======
        - chore/fix_kitchen_sink
>>>>>>> 5569da09

# usually we don't build Mac app - it takes a long time
# but sometimes we want to really confirm we are doing the right thing
# so just add your branch to the list here to build and test on Mac
macWorkflowFilters: &darwin-workflow-filters
  when:
    or:
    - equal: [ develop, << pipeline.git.branch >> ]
    # use the following branch as well to ensure that v8 snapshot cache updates are fully tested
    - equal: [ 'update-v8-snapshot-cache-on-develop', << pipeline.git.branch >> ]
    - equal: [ 'ignore-chrom-prefs', << pipeline.git.branch >> ]
    - matches:
        pattern: /^release\/\d+\.\d+\.\d+$/
        value: << pipeline.git.branch >>

linuxArm64WorkflowFilters: &linux-arm64-workflow-filters
  when:
    or:
    - equal: [ develop, << pipeline.git.branch >> ]
    # use the following branch as well to ensure that v8 snapshot cache updates are fully tested
    - equal: [ 'update-v8-snapshot-cache-on-develop', << pipeline.git.branch >> ]
    - equal: [ 'ignore-chrom-prefs', << pipeline.git.branch >> ]
    - matches:
        pattern: /^release\/\d+\.\d+\.\d+$/
        value: << pipeline.git.branch >>

# uncomment & add to the branch conditions below to disable the main linux
# flow if we don't want to test it for a certain branch
linuxWorkflowExcludeFilters: &linux-x64-workflow-exclude-filters
  unless:
    or:
    - matches:
        pattern: /^pull\/[0-9]+/
        value: << pipeline.git.branch >>
    - false

# windows is slow and expensive in CI, so it normally only runs on main branches
# add your branch to this list to run the full Windows build on your PR
windowsWorkflowFilters: &windows-workflow-filters
  when:
    or:
    - equal: [ develop, << pipeline.git.branch >> ]
    # use the following branch as well to ensure that v8 snapshot cache updates are fully tested
    - equal: [ 'update-v8-snapshot-cache-on-develop', << pipeline.git.branch >> ]
    - equal: [ 'chore/update_internal_browser_images', << pipeline.git.branch >> ]
    - matches:
        pattern: /^release\/\d+\.\d+\.\d+$/
        value: << pipeline.git.branch >>

executors:
  # the Docker image with Cypress dependencies and Chrome browser
  cy-doc:
    docker:
      - image: cypress/browsers-internal:node18.17.1-chrome124-ff125
    # by default, we use "medium" to balance performance + CI costs. bump or reduce on a per-job basis if needed.
    resource_class: medium
    environment:
      PLATFORM: linux
      CI_DOCKER: "true"
  
  kitchensink-executor:
    docker:
      - image: cypress/browsers-internal:node18.20.2-chrome124-ff125
    # by default, we use "medium" to balance performance + CI costs. bump or reduce on a per-job basis if needed.
    resource_class: medium
    environment:
      PLATFORM: linux
      CI_DOCKER: "true"
  
  # Docker image with non-root "node" user
  non-root-docker-user:
    docker:
      - image: cypress/browsers-internal:node18.17.1-chrome124-ff125
        user: node
    environment:
      PLATFORM: linux

  # executor to run on Mac OS
  # https://circleci.com/docs/2.0/executor-types/#using-macos
  # https://circleci.com/docs/2.0/testing-ios/#supported-xcode-versions
  darwin-amd64:
    machine: true
    environment:
      PLATFORM: darwin

  # executor to run on Windows - based off of the windows-orb default executor since it is
  # not customizable enough to align with our existing setup.
  # https://github.com/CircleCI-Public/windows-orb/blob/master/src/executors/default.yml
  # https://circleci.com/docs/2.0/hello-world-windows/#software-pre-installed-in-the-windows-image
  windows: &windows-executor
    machine:
      image: windows-server-2022-gui:stable
      shell: bash.exe -eo pipefail
    resource_class: windows.large
    environment:
      PLATFORM: windows

  darwin-arm64: &darwin-arm64-executor
    machine: true
    environment:
      PLATFORM: darwin

  linux-arm64: &linux-arm64-executor
    machine:
      image: ubuntu-2004:2023.07.1
    resource_class: arm.medium
    environment:
      PLATFORM: linux
      # TODO: Disabling snapshots for now on Linux Arm 64 architectures. Will revisit with https://github.com/cypress-io/cypress/issues/23557
      DISABLE_SNAPSHOT_REQUIRE: 1

commands:
  # This command inserts SHOULD_PERSIST_ARTIFACTS into BASH_ENV. This way, we can define the variable in one place and use it in multiple steps.
  # Run this command in a job before you want to use the SHOULD_PERSIST_ARTIFACTS variable.
  setup_should_persist_artifacts:
    steps:
      - run:
          name: Set environment variable to determine whether or not to persist artifacts
          command: |
            echo "Setting SHOULD_PERSIST_ARTIFACTS variable"
            echo 'if ! [[ "$CIRCLE_BRANCH" != "develop" && "$CIRCLE_BRANCH" != "release/"* && "$CIRCLE_BRANCH" != "ignore-chrom-prefs" ]]; then
                export SHOULD_PERSIST_ARTIFACTS=true
            fi' >> "$BASH_ENV"
  # You must run `setup_should_persist_artifacts` command and be using bash before running this command
  verify_should_persist_artifacts:
    steps:
      - run:
          name: Check current branch to persist artifacts
          command: |
            if [[ -z "$SHOULD_PERSIST_ARTIFACTS" ]]; then
              echo "Not uploading artifacts or posting install comment for this branch."
              circleci-agent step halt
            fi

  maybe_skip_binary_jobs:
    steps:
      - run:
          name: Skip binary job if external PR
          command: |
            if [[ -z "$CIRCLE_TOKEN" ]]; then
              echo "There is no CIRCLE_TOKEN set for this job. Cannot trigger binary build. Skipping job."
              circleci-agent step halt
            fi

  restore_workspace_binaries:
    steps:
      - attach_workspace:
          at: ~/
      # make sure we have cypress.zip received
      - run: ls -l
      - run: ls -l cypress.zip cypress.tgz
      - run: node --version
      - run: npm --version

  restore_cached_workspace:
    steps:
      - attach_workspace:
          at: ~/
      - install-required-node
      - unpack-dependencies

  restore_cached_binary:
    steps:
      - attach_workspace:
          at: ~/

  prepare-modules-cache:
    parameters:
      dont-move:
        type: boolean
        default: false
    steps:
      - run: node scripts/circle-cache.js --action prepare
      - unless:
          condition: << parameters.dont-move >>
          steps:
            - run:
                name: Move to /tmp dir for consistent caching across root/non-root users
                command: |
                  mkdir -p /tmp/node_modules_cache
                  mv ~/cypress/node_modules /tmp/node_modules_cache/root_node_modules
                  mv ~/cypress/cli/node_modules /tmp/node_modules_cache/cli_node_modules
                  mv ~/cypress/system-tests/node_modules /tmp/node_modules_cache/system-tests_node_modules
                  mv ~/cypress/globbed_node_modules /tmp/node_modules_cache/globbed_node_modules

  install-webkit-deps:
    steps:
      - run:
          name: Install WebKit dependencies
          command: |
            npx playwright install webkit
            npx playwright install-deps webkit

  build-and-persist:
    description: Save entire folder as artifact for other jobs to run without reinstalling
    steps:
      - run:
          name: Sync Cloud Validations
          command: |
            source ./scripts/ensure-node.sh
            yarn gulp syncCloudValidations
      - run:
          name: Build packages
          command: |
            source ./scripts/ensure-node.sh
            yarn build
      - run:
          name: Generate v8 snapshot
          command: |
            source ./scripts/ensure-node.sh
            # Minification takes some time. We only really need to do that for the binary (and we regenerate snapshots separately there)
            V8_SNAPSHOT_DISABLE_MINIFY=1 yarn build-v8-snapshot-prod
      - prepare-modules-cache # So we don't throw these in the workspace cache
      - persist_to_workspace:
          root: ~/
          paths:
            - cypress

  install_cache_helpers_dependencies:
    steps:
      - run:
          # Dependencies needed by circle-cache.js, before we "yarn" or unpack cached node_modules
          name: Cache Helper Dependencies
          working_directory: ~/
          command: npm i glob@7.1.6 fs-extra@10.0.0 minimist@1.2.5 fast-json-stable-stringify@2.1.0

  unpack-dependencies:
    description: 'Unpacks dependencies associated with the current workflow'
    steps:
      - install_cache_helpers_dependencies
      - run:
          name: Generate Circle Cache Key
          command: node scripts/circle-cache.js --action cacheKey > circle_cache_key
      - run:
          name: Generate platform key
          command: node ./scripts/get-platform-key.js > platform_key
      - restore_cache:
          name: Restore cache state, to check for known modules cache existence
          key: v{{ checksum ".circleci/cache-version.txt" }}-{{ checksum "platform_key" }}-node-modules-cache-{{ checksum "circle_cache_key" }}
      - run:
          name: Move node_modules back from /tmp
          command: |
            if [[ -d "/tmp/node_modules_cache" ]]; then
              mv /tmp/node_modules_cache/root_node_modules ~/cypress/node_modules
              mv /tmp/node_modules_cache/cli_node_modules ~/cypress/cli/node_modules
              mv /tmp/node_modules_cache/system-tests_node_modules ~/cypress/system-tests/node_modules
              mv /tmp/node_modules_cache/globbed_node_modules ~/cypress/globbed_node_modules
              rm -rf /tmp/node_modules_cache
            fi
      - run:
          name: Restore all node_modules to proper workspace folders
          command: node scripts/circle-cache.js --action unpack

  restore_cached_system_tests_deps:
    description: 'Restore the cached node_modules for projects in "system-tests/projects/**"'
    steps:
      - run:
          name: Generate Circle Cache key for system tests
          command: ./system-tests/scripts/cache-key.sh > system_tests_cache_key
      - run:
          name: Generate platform key
          command: node ./scripts/get-platform-key.js > platform_key
      - restore_cache:
          name: Restore system tests node_modules cache
          keys:
            - v{{ checksum ".circleci/cache-version.txt" }}-{{ checksum "platform_key" }}-system-tests-projects-node-modules-cache-{{ checksum "system_tests_cache_key" }}

  update_cached_system_tests_deps:
    description: 'Update the cached node_modules for projects in "system-tests/projects/**"'
    steps:
      - run:
          name: Generate Circle Cache key for system tests
          command: ./system-tests/scripts/cache-key.sh > system_tests_cache_key
      - run:
          name: Generate platform key
          command: node ./scripts/get-platform-key.js > platform_key
      - restore_cache:
          name: Restore cache state, to check for known modules cache existence
          keys:
            - v{{ checksum ".circleci/cache-version.txt" }}-{{ checksum "platform_key" }}-state-of-system-tests-projects-node-modules-cache-{{ checksum "system_tests_cache_key" }}
      - run:
          name: Bail if specific cache exists
          command: |
            if [[ -f "/tmp/system_tests_node_modules_installed" ]]; then
              echo "No updates to system tests node modules, exiting"
              circleci-agent step halt
            fi
      - restore_cache:
          name: Restore system tests node_modules cache
          keys:
            - v{{ checksum ".circleci/cache-version.txt" }}-{{ checksum "platform_key" }}-system-tests-projects-node-modules-cache-{{ checksum "system_tests_cache_key" }}
            - v{{ checksum ".circleci/cache-version.txt" }}-{{ checksum "platform_key" }}-system-tests-projects-node-modules-cache-
      - run:
          name: Update system-tests node_modules cache
          command: yarn workspace @tooling/system-tests projects:yarn:install
      - save_cache:
          name: Save system tests node_modules cache
          key: v{{ checksum ".circleci/cache-version.txt" }}-{{ checksum "platform_key" }}-system-tests-projects-node-modules-cache-{{ checksum "system_tests_cache_key" }}
          paths:
            - /tmp/cy-system-tests-node-modules
      - run: touch /tmp/system_tests_node_modules_installed
      - save_cache:
          name: Save system tests node_modules cache state key
          key: v{{ checksum ".circleci/cache-version.txt" }}-{{ checksum "platform_key" }}-state-of-system-tests-projects-node-modules-cache-{{ checksum "system_tests_cache_key" }}
          paths:
            - /tmp/system_tests_node_modules_installed

  caching-dependency-installer:
    description: 'Installs & caches the dependencies based on yarn lock & package json dependencies'
    parameters:
      only-cache-for-root-user:
        type: boolean
        default: false
      build-better-sqlite3:
        type: boolean
        default: false
    steps:
      - install_cache_helpers_dependencies
      - run:
          name: Generate Circle Cache Key
          command: node scripts/circle-cache.js --action cacheKey > circle_cache_key
      - run:
          name: Generate platform key
          command: node ./scripts/get-platform-key.js > platform_key
      - when:
          condition: <<parameters.build-better-sqlite3>>
          steps:
            - restore_cache:
                name: Restore cache state, to check for known modules cache existence
                key: v{{ checksum ".circleci/cache-version.txt" }}-{{ checksum "platform_key" }}-state-of-node-modules-cache-{{ checksum "circle_cache_key" }}-{{ checksum "centos7-builder.Dockerfile" }}
      - unless:
          condition: <<parameters.build-better-sqlite3>>
          steps:
            - restore_cache:
                name: Restore cache state, to check for known modules cache existence
                key: v{{ checksum ".circleci/cache-version.txt" }}-{{ checksum "platform_key" }}-state-of-node-modules-cache-{{ checksum "circle_cache_key" }}
      - run:
          name: Bail if cache exists
          command: |
            if [[ -f "node_modules_installed" ]]; then
              echo "Node modules already cached for dependencies, exiting"
              circleci-agent step halt
            fi
      - run: date +%Y-%U > cache_date
      - restore_cache:
          name: Restore weekly yarn cache
          keys:
            - v{{ checksum ".circleci/cache-version.txt" }}-{{ checksum "platform_key" }}-deps-root-weekly-{{ checksum "cache_date" }}
      - run:
          name: Install Node Modules
          command: |
            source ./scripts/ensure-node.sh
            # avoid installing Percy's Chromium every time we use @percy/cli
            # https://docs.percy.io/docs/caching-asset-discovery-browser-in-ci
            PERCY_POSTINSTALL_BROWSER=true \
            yarn --prefer-offline --frozen-lockfile --cache-folder ~/.yarn
          no_output_timeout: 20m
      - when:
          condition: <<parameters.build-better-sqlite3>>
          steps:
            - build-better-sqlite3
      - prepare-modules-cache:
          dont-move: <<parameters.only-cache-for-root-user>> # we don't move, so we don't hit any issues unpacking symlinks
      - when:
          condition: <<parameters.only-cache-for-root-user>> # we don't move to /tmp since we don't need to worry about different users
          steps:
            - save_cache:
                name: Saving node modules for root, cli, and all globbed workspace packages
                key: v{{ checksum ".circleci/cache-version.txt" }}-{{ checksum "platform_key" }}-node-modules-cache-{{ checksum "circle_cache_key" }}
                paths:
                  - node_modules
                  - cli/node_modules
                  - system-tests/node_modules
                  - globbed_node_modules
      - unless:
          condition: <<parameters.only-cache-for-root-user>>
          steps:
            - save_cache:
                name: Saving node modules for root, cli, and all globbed workspace packages
                key: v{{ checksum ".circleci/cache-version.txt" }}-{{ checksum "platform_key" }}-node-modules-cache-{{ checksum "circle_cache_key" }}
                paths:
                  - /tmp/node_modules_cache
      - run: touch node_modules_installed
      - when:
          condition: <<parameters.build-better-sqlite3>>
          steps:
            - save_cache:
                name: Saving node-modules cache state key
                key: v{{ checksum ".circleci/cache-version.txt" }}-{{ checksum "platform_key" }}-state-of-node-modules-cache-{{ checksum "circle_cache_key" }}-{{ checksum "centos7-builder.Dockerfile" }}
                paths:
                  - node_modules_installed
      - unless:
          condition: <<parameters.build-better-sqlite3>>
          steps:
            - save_cache:
                name: Saving node-modules cache state key
                key: v{{ checksum ".circleci/cache-version.txt" }}-{{ checksum "platform_key" }}-state-of-node-modules-cache-{{ checksum "circle_cache_key" }}
                paths:
                  - node_modules_installed
      - save_cache:
          name: Save weekly yarn cache
          key: v{{ checksum ".circleci/cache-version.txt" }}-{{ checksum "platform_key" }}-deps-root-weekly-{{ checksum "cache_date" }}
          paths:
            - ~/.yarn
            - ~/.cy-npm-cache

  verify-build-setup:
    description: Common commands run when setting up for build or yarn install
    parameters:
      executor:
        type: executor
        default: cy-doc
    steps:
      - run: pwd
      - run:
          name: print global yarn cache path
          command: echo $(yarn global bin)
      - run:
          name: print yarn version
          command: yarn versions
      - unless:
          condition:
            # stop-only does not correctly match on windows: https://github.com/bahmutov/stop-only/issues/78
            equal: [ *windows-executor, << parameters.executor >> ]
          steps:
            - run:
                name: Stop .only
                 # this will catch ".only"s in js/coffee as well
                command: |
                  source ./scripts/ensure-node.sh
                  yarn stop-only-all
      - run:
          name: Check terminal variables
          ## make sure the TERM is set to 'xterm' in node (Linux only)
          ## else colors (and tests) will fail
          ## See the following information
          ##   * http://andykdocs.de/development/Docker/Fixing+the+Docker+TERM+variable+issue
          ##   * https://unix.stackexchange.com/questions/43945/whats-the-difference-between-various-term-variables
          command: |
            source ./scripts/ensure-node.sh
            yarn check-terminal

  install-required-node:
    # https://discuss.circleci.com/t/switch-nodejs-version-on-machine-executor-solved/26675/2
    description: Install Node version matching .node-version
    steps:
      - run:
          name: Install Node
          command: |
            source ./scripts/ensure-node.sh
            echo "Installing Yarn"
            npm install yarn --location=global # ensure yarn is installed with the correct node engine
            yarn check-node-version
      - run:
          name: Check Node
          command: |
            source ./scripts/ensure-node.sh
            yarn check-node-version

  install-chrome:
    description: Install Google Chrome
    parameters:
      channel:
        description: browser channel to install
        type: string
      version:
        description: browser version to install
        type: string
    steps:
      - run:
          name: Install Google Chrome (<<parameters.channel>>)
          command: |
            echo "Installing Chrome (<<parameters.channel>>) v<<parameters.version>>"
            wget -O /usr/src/google-chrome-<<parameters.channel>>_<<parameters.version>>_amd64.deb "http://dl.google.com/linux/chrome/deb/pool/main/g/google-chrome-<<parameters.channel>>/google-chrome-<<parameters.channel>>_<<parameters.version>>-1_amd64.deb" && \
            dpkg -i /usr/src/google-chrome-<<parameters.channel>>_<<parameters.version>>_amd64.deb ; \
            apt-get install -f -y && \
            rm -f /usr/src/google-chrome-<<parameters.channel>>_<<parameters.version>>_amd64.deb
            which google-chrome-<<parameters.channel>> || (printf "\n\033[0;31mChrome was not successfully downloaded - bailing\033[0m\n\n" && exit 1)
            echo "Location of Google Chrome Installation: `which google-chrome-<<parameters.channel>>`"
            echo "Google Chrome Version: `google-chrome-<<parameters.channel>> --version`"

  # This code builds better-sqlite3 on CentOS 7. This is necessary because CentOS 7 has the oldest glibc version
  # that we support. The script checks for the existence of the Centos7-builder image tar file, and skips if it already
  # exists. If you want to rebuild the image, set the REBUILD_CENTOS_BUILDER_IMAGE environment variable to any value.
  # Since this is running Docker remote, we need to copy the project into the container, and copy the built plugin out
  # of the container because the host running docker does not have access to the project directory so volume mounts are
  # not possible. The built plugin is copied to the project directory so it can be injected into the final binary.
  build-better-sqlite3:
    description: Build better-sqlite3 for CentOS 7
    steps:
      - setup_remote_docker
      - restore_cache:
          keys:
            - cypress-centos7-builder-{{ checksum "centos7-builder.Dockerfile" }}
      - restore_cache:
          keys:
            - better-sqlite3-{{ checksum "node_modules/better-sqlite3/package.json" }}-{{ checksum "node_modules/electron/package.json" }}-{{ checksum "centos7-builder.Dockerfile" }}
      - run:
          name: Build or load centos7-builder image
          command: |
            if [[ ! -f better_sqlite3.node ]]; then
              set -x
              apt update && apt install -y docker.io
              if [[ ! -f centos7-builder.tar || -n $REBUILD_CENTOS_BUILDER_IMAGE ]]; then
                  echo "*" > .dockerignore
                  docker build -t centos7-builder -f centos7-builder.Dockerfile .
                  docker save centos7-builder > centos7-builder.tar
                  rm .dockerignore
              else
                  docker load < centos7-builder.tar
              fi
            fi
      - save_cache:
          key: cypress-centos7-builder-{{ checksum "centos7-builder.Dockerfile" }}
          paths:
            - centos7-builder.tar
      - run:
          name: Build better-sqlite3 for CentOS 7
          command: |
            if [[ ! -f better_sqlite3.node ]]; then
              docker run -d --name centos7-builder centos7-builder /bin/bash -c "sleep 1000000000"
              docker cp ~/cypress/node_modules/better-sqlite3 centos7-builder:/better-sqlite3
              docker exec -it centos7-builder /bin/bash -c "cd /better-sqlite3 && source /root/.bashrc && chown -R root:root . && npm install --ignore-scripts && npx --no-install prebuild -r electron -t 27.1.3 --include-regex 'better_sqlite3.node$'"
              docker cp centos7-builder:/better-sqlite3/build/Release/better_sqlite3.node ~/cypress/node_modules/better-sqlite3/build/Release/better_sqlite3.node
              docker rm -f centos7-builder
              cp ~/cypress/node_modules/better-sqlite3/build/Release/better_sqlite3.node ~/cypress/better_sqlite3.node
            else
              cp ~/cypress/better_sqlite3.node ~/cypress/node_modules/better-sqlite3/build/Release/better_sqlite3.node
            fi
      - save_cache:
          key: better-sqlite3-{{ checksum "node_modules/better-sqlite3/package.json" }}-{{ checksum "node_modules/electron/package.json" }}-{{ checksum "centos7-builder.Dockerfile" }}
          paths:
            - better_sqlite3.node
      - run:
          name: Clean up top level better-sqlite3 file
          command: |
            rm ~/cypress/better_sqlite3.node

  run-driver-integration-tests:
    parameters:
      browser:
        description: browser shortname to target
        type: string
      install-chrome-channel:
        description: chrome channel to install
        type: string
        default: ''
    steps:
      - restore_cached_workspace
      - when:
          condition: <<parameters.install-chrome-channel>>
          steps:
            - install-chrome:
                channel: <<parameters.install-chrome-channel>>
                version: $(node ./scripts/get-browser-version.js chrome:<<parameters.install-chrome-channel>>)
      - when:
          condition:
            equal: [ webkit, << parameters.browser >> ]
          steps:
            - install-webkit-deps
      - run:
          name: Run driver tests in Cypress
          environment:
            CYPRESS_CONFIG_ENV: production
          command: |
            echo Current working directory is $PWD
            echo Total containers $CIRCLE_NODE_TOTAL

            if [[ -v MAIN_RECORD_KEY ]]; then
              # internal PR
              CYPRESS_RECORD_KEY=$MAIN_RECORD_KEY \
              CYPRESS_INTERNAL_ENABLE_TELEMETRY="true" \
              yarn cypress:run --record --parallel --group 5x-driver-<<parameters.browser>> --browser <<parameters.browser>> --runner-ui
            else
              # external PR
              TESTFILES=$(circleci tests glob "cypress/e2e/**/*.cy.*" | circleci tests split --total=$CIRCLE_NODE_TOTAL)
              echo "Test files for this machine are $TESTFILES"

              if [[ -z "$TESTFILES" ]]; then
                echo "Empty list of test files"
              fi
              yarn cypress:run --browser <<parameters.browser>> --spec $TESTFILES --runner-ui
            fi
          working_directory: packages/driver
      - verify-mocha-results
      - store_test_results:
          path: /tmp/cypress
      - store_artifacts:
          path: /tmp/artifacts
      - store-npm-logs

  windows-install-chrome:
    parameters:
      browser:
        description: browser shortname to target
        type: string
    steps:
      - run:
          # TODO: How can we have preinstalled browsers on CircleCI?
          name: 'Install Chrome on Windows'
          command: |
            # install with `--ignore-checksums` to avoid checksum error
            # https://www.gep13.co.uk/blog/chocolatey-error-hashes-do-not-match
            [[ $PLATFORM == 'windows' && '<<parameters.browser>>' == 'chrome' ]] && choco install googlechrome -y --ignore-checksums || [[ $PLATFORM != 'windows' ]]

  run-new-ui-tests:
    parameters:
      package:
        description: package to target
        type: enum
        enum: ['frontend-shared', 'launchpad', 'app', 'reporter']
      browser:
        description: browser shortname to target
        type: string
      percy:
        description: enable percy
        type: boolean
        default: false
      type:
        description: ct or e2e
        type: enum
        enum: ['ct', 'e2e']
      debug:
        description: debug option
        type: string
        default: ''
    steps:
      - restore_cached_workspace
      - windows-install-chrome:
          browser: <<parameters.browser>>
      - run:
          command: |
            echo Current working directory is $PWD
            echo Total containers $CIRCLE_NODE_TOTAL

            if [[ -v MAIN_RECORD_KEY ]]; then
              # internal PR
              cmd=$([[ <<parameters.percy>> == 'true' ]] && echo 'yarn percy exec --parallel -- --') || true

              DEBUG=<<parameters.debug>> \
              CYPRESS_CONFIG_ENV=production \
              CYPRESS_RECORD_KEY=$MAIN_RECORD_KEY \
              PERCY_PARALLEL_NONCE=$CIRCLE_WORKFLOW_WORKSPACE_ID \
              PERCY_ENABLE=${PERCY_TOKEN:-0} \
              PERCY_PARALLEL_TOTAL=-1 \
              CYPRESS_INTERNAL_ENABLE_TELEMETRY="true" \
              $cmd yarn workspace @packages/<<parameters.package>> cypress:run:<<parameters.type>> --browser <<parameters.browser>> --record --parallel --group <<parameters.package>>-<<parameters.type>>
            else
              # external PR

              # To make `circleci tests` work correctly, we need to step into the package folder.
              cd packages/<<parameters.package>>

              if [[ <<parameters.type>> == 'ct' ]]; then
                # component tests are located side by side with the source codes.
                # for the app component tests, ignore specs that are known to cause failures on contributor PRs (see https://discuss.circleci.com/t/how-to-exclude-certain-files-from-circleci-test-globbing/41028)
                TESTFILES=$(find src -regextype posix-extended -name '*.cy.*' -not -regex '.*(FileMatch|PromoAction|SelectorPlayground|useDurationFormat|useTestingType|SpecPatterns).cy.*' | circleci tests split --total=$CIRCLE_NODE_TOTAL)
              else
                GLOB="cypress/e2e/**/*cy.*"
                TESTFILES=$(circleci tests glob "$GLOB" | circleci tests split --total=$CIRCLE_NODE_TOTAL)
              fi

              echo "Test files for this machine are $TESTFILES"

              # To run the `yarn` command, we need to walk out of the package folder.
              cd ../..

              DEBUG=<<parameters.debug>> \
              CYPRESS_CONFIG_ENV=production \
              PERCY_PARALLEL_NONCE=$CIRCLE_WORKFLOW_WORKSPACE_ID \
              PERCY_ENABLE=${PERCY_TOKEN:-0} \
              PERCY_PARALLEL_TOTAL=-1 \
              yarn workspace @packages/<<parameters.package>> cypress:run:<<parameters.type>> --browser <<parameters.browser>> --spec $TESTFILES
            fi
      - run:
          command: |
            if [[ <<parameters.package>> == 'app' && <<parameters.percy>> == 'true' && -d "packages/app/cypress/screenshots/runner/screenshot/screenshot.cy.tsx/percy" ]]; then
              PERCY_PARALLEL_NONCE=$CIRCLE_WORKFLOW_WORKSPACE_ID \
              PERCY_ENABLE=${PERCY_TOKEN:-0} \
              PERCY_PARALLEL_TOTAL=-1 \
              yarn percy upload packages/app/cypress/screenshots/runner/screenshot/screenshot.cy.tsx/percy
            else
              echo "skipping percy screenshots uploading"
            fi
      - store_test_results:
          path: /tmp/cypress
      - store-npm-logs

  run-system-tests:
    parameters:
      browser:
        description: browser shortname to target
        type: string
    steps:
      - restore_cached_workspace
      - restore_cached_system_tests_deps
      - when:
          condition:
            equal: [ webkit, << parameters.browser >> ]
          steps:
            - install-webkit-deps
      - run:
          name: Run system tests
          environment:
            CYPRESS_COMMERCIAL_RECOMMENDATIONS: '0'
          command: |
            ALL_SPECS=`circleci tests glob "/root/cypress/system-tests/test/*spec*"`
            SPECS=
            for file in $ALL_SPECS; do
              # filter out non_root tests, they have their own stage
              if [[ "$file" == *"non_root"* ]]; then
                echo "Skipping $file"
                continue
              fi
              SPECS="$SPECS $file"
            done
            SPECS=`echo $SPECS | xargs -n 1 | circleci tests split --split-by=timings`
            echo SPECS=$SPECS
            yarn workspace @tooling/system-tests test:ci $SPECS --browser <<parameters.browser>>
      - verify-mocha-results
      - store_test_results:
          path: /tmp/cypress
      - store_artifacts:
          path: /tmp/artifacts
      - store-npm-logs

  run-binary-system-tests:
    steps:
      - restore_cached_workspace
      - restore_cached_system_tests_deps
      - run:
          name: Run system tests
          environment:
            CYPRESS_COMMERCIAL_RECOMMENDATIONS: '0'
          command: |
            ALL_SPECS=`circleci tests glob "$HOME/cypress/system-tests/test-binary/*spec*"`
            SPECS=`echo $ALL_SPECS | xargs -n 1 | circleci tests split --split-by=timings`
            echo SPECS=$SPECS
            yarn workspace @tooling/system-tests test:ci $SPECS
      - verify-mocha-results
      - store_test_results:
          path: /tmp/cypress
      - store_artifacts:
          path: /tmp/artifacts
      - store-npm-logs

  store-npm-logs:
    description: Saves any NPM debug logs as artifacts in case there is a problem
    steps:
      - store_artifacts:
          path: ~/.npm/_logs

  post-install-comment:
    parameters:
      package_url_path:
        type: string
        default: npm-package-url.json
      binary_url_path:
        type: string
        default: binary-url.json
    description: Post GitHub comment with a blurb on how to install pre-release version
    steps:
      - run:
          name: Post pre-release install comment
          command: |
            node scripts/add-install-comment.js \
              --npm << parameters.package_url_path >> \
              --binary << parameters.binary_url_path >>

  verify-mocha-results:
    description: Double-check that Mocha tests ran as expected.
    parameters:
      expectedResultCount:
        description: The number of result files to expect, ie, the number of Mocha test suites that ran.
        type: integer
        ## by default, assert that at least 1 test ran
        default: 0
    steps:
      - run:
          name: 'Verify Mocha Results'
          command: |
            source ./scripts/ensure-node.sh
            yarn verify:mocha:results <<parameters.expectedResultCount>>

  clone-repo-and-checkout-branch:
    description: |
      Clones an external repo and then checks out the branch that matches the next version otherwise uses 'master' branch.
    parameters:
      repo:
        description: "Name of the github repo to clone like: cypress-example-kitchensink"
        type: string
      pull_request_id:
        description: Pull request number to check out before installing and testing
        type: integer
        default: 0
    steps:
      - restore_cached_binary
      - run:
          name: "Cloning test project and checking out release branch: <<parameters.repo>>"
          working_directory: /tmp/<<parameters.repo>>
          command: |
            git clone --depth 1 --no-single-branch https://github.com/cypress-io/<<parameters.repo>>.git .

            cd ~/cypress/..
            # install some deps for get-next-version
            npm i semver@7.3.2 conventional-recommended-bump@6.1.0 conventional-changelog-angular@5.0.12 minimist@1.2.5
            NEXT_VERSION=$(node ./cypress/scripts/get-next-version.js)
            cd -

            git checkout $NEXT_VERSION || true
      - when:
          condition: <<parameters.pull_request_id>>
          steps:
            - run:
                name: Check out PR <<parameters.pull_request_id>>
                working_directory: /tmp/<<parameters.repo>>
                command: |
                  git fetch origin pull/<<parameters.pull_request_id>>/head:pr-<<parameters.pull_request_id>>
                  git checkout pr-<<parameters.pull_request_id>>

  test-binary-against-rwa:
    description: |
      Takes the built binary and NPM package, clones the RWA repo
      and runs the new version of Cypress against it.
    parameters:
      repo:
        description: "Name of the github repo to clone like"
        type: string
        default: "cypress-realworld-app"
      browser:
        description: Name of the browser to use, like "electron", "chrome", "firefox"
        type: enum
        enum: ["", "electron", "chrome", "firefox"]
        default: ""
      command:
        description: Test command to run to start Cypress tests
        type: string
        default: "CYPRESS_INTERNAL_ENABLE_TELEMETRY=1 CYPRESS_RECORD_KEY=$MAIN_RECORD_KEY CYPRESS_PROJECT_ID=ypt4pf yarn cypress:run"
      # if the repo to clone and test is a monorepo, you can
      # run tests inside a specific subfolder
      folder:
        description: Subfolder to test in
        type: string
        default: ""
      # you can test new features in the test runner against recipes or other repos
      # by opening a pull request in those repos and running this test job
      # against a pull request number in the example repo
      pull_request_id:
        description: Pull request number to check out before installing and testing
        type: integer
        default: 0
      wait-on:
        description: Whether to use wait-on to wait on a server to be booted
        type: string
        default: ""
      server-start-command:
        description: Server start command for repo
        type: string
        default: "CI=true yarn start"
    steps:
      - clone-repo-and-checkout-branch:
          repo: <<parameters.repo>>
      - when:
          condition: <<parameters.pull_request_id>>
          steps:
            - run:
                name: Check out PR <<parameters.pull_request_id>>
                working_directory: /tmp/<<parameters.repo>>
                command: |
                  git fetch origin pull/<<parameters.pull_request_id>>/head:pr-<<parameters.pull_request_id>>
                  git checkout pr-<<parameters.pull_request_id>>
                  git log -n 2
      - run:
          command: yarn
          working_directory: /tmp/<<parameters.repo>>
      - run:
          name: Install Cypress
          working_directory: /tmp/<<parameters.repo>>
          # force installing the freshly built binary
          command: |
            CYPRESS_INSTALL_BINARY=~/cypress/cypress.zip npm i --legacy-peer-deps ~/cypress/cypress.tgz && [[ -f yarn.lock ]] && yarn
      - run:
          name: Print Cypress version
          working_directory: /tmp/<<parameters.repo>>
          command: npx cypress version
      - run:
          name: Types check 🧩 (maybe)
          working_directory: /tmp/<<parameters.repo>>
          command: yarn types
      - run:
          # NOTE: we do not need to wait for the vite dev server to start
          working_directory: /tmp/<<parameters.repo>>
          command: <<parameters.server-start-command>>
          background: true
      - when:
          condition: <<parameters.folder>>
          steps:
            - when:
                condition: <<parameters.browser>>
                steps:
                  - run:
                      name: Run tests using browser "<<parameters.browser>>"
                      working_directory: /tmp/<<parameters.repo>>/<<parameters.folder>>
                      command: |
                        <<parameters.command>> --browser <<parameters.browser>> --record false
            - unless:
                condition: <<parameters.browser>>
                steps:
                  - run:
                      name: Run tests using command
                      working_directory: /tmp/<<parameters.repo>>/<<parameters.folder>>
                      command: <<parameters.command>>
      - unless:
          condition: <<parameters.folder>>
          steps:
            - when:
                condition: <<parameters.browser>>
                steps:
                  - run:
                      name: Run tests using browser "<<parameters.browser>>"
                      working_directory: /tmp/<<parameters.repo>>
                      command: <<parameters.command>> --browser <<parameters.browser>> --record false
            - unless:
                condition: <<parameters.browser>>
                steps:
                  - run:
                      name: Run tests using command
                      working_directory: /tmp/<<parameters.repo>>
                      command: <<parameters.command>>
      - store-npm-logs

  test-binary-against-repo:
    description: |
      Takes the built binary and NPM package, clones given example repo
      and runs the new version of Cypress against it.
    parameters:
      repo:
        description: "Name of the github repo to clone like: cypress-example-kitchensink"
        type: string
      browser:
        description: Name of the browser to use, like "electron", "chrome", "firefox"
        type: enum
        enum: ["", "electron", "chrome", "firefox"]
        default: ""
      command:
        description: Test command to run to start Cypress tests
        type: string
        default: "npm run e2e"
      build-project:
        description: Should the project build script be executed
        type: boolean
        default: true
      # if the repo to clone and test is a monorepo, you can
      # run tests inside a specific subfolder
      folder:
        description: Subfolder to test in
        type: string
        default: ""
      # you can test new features in the test runner against recipes or other repos
      # by opening a pull request in those repos and running this test job
      # against a pull request number in the example repo
      pull_request_id:
        description: Pull request number to check out before installing and testing
        type: integer
        default: 0
      wait-on:
        description: Whether to use wait-on to wait on a server to be booted
        type: string
        default: ""
      server-start-command:
        description: Server start command for repo
        type: string
        default: "npm start --if-present"
    steps:
      - run:
          name: Install yarn if not already installed
          command: |
            yarn --version || npm i -g yarn
      - clone-repo-and-checkout-branch:
          repo: <<parameters.repo>>
          pull_request_id: <<parameters.pull_request_id>>
      - run:
          # Ensure we're installing the node-version for the cloned repo
          command: |
            if [[ -f .node-version ]]; then
              branch="<< pipeline.git.branch >>"

              externalBranchPattern='^pull\/[0-9]+'
              if [[ $branch =~ $externalBranchPattern ]]; then
                # We are unable to curl from the external PR branch location
                # so we fall back to develop
                branch="develop"
              fi

              curl -L https://raw.githubusercontent.com/cypress-io/cypress/$branch/scripts/ensure-node.sh --output ci-ensure-node.sh
            else
              # if no .node-version file exists, we no-op the node script and use the global yarn
              echo '' > ci-ensure-node.sh
            fi
          working_directory: /tmp/<<parameters.repo>>
      - run:
          # Install deps + Cypress binary with yarn if yarn.lock present
          command: |
            source ./ci-ensure-node.sh
            if [[ -f yarn.lock ]]; then
              yarn --frozen-lockfile
              CYPRESS_INSTALL_BINARY=~/cypress/cypress.zip yarn add -D ~/cypress/cypress.tgz
            else
              npm install
              CYPRESS_INSTALL_BINARY=~/cypress/cypress.zip npm install --legacy-peer-deps ~/cypress/cypress.tgz
            fi
          working_directory: /tmp/<<parameters.repo>>
      - run:
          name: Scaffold new config file
          working_directory: /tmp/<<parameters.repo>>
          environment:
            CYPRESS_INTERNAL_FORCE_SCAFFOLD: "1"
          command: |
            if [[ -f cypress.json ]]; then
              rm -rf cypress.json
              echo 'module.exports = { e2e: {} }' > cypress.config.js
            fi
      - run:
          name: Rename support file
          working_directory: /tmp/<<parameters.repo>>
          command: |
            if [[ -f cypress/support/index.js ]]; then
              mv cypress/support/index.js cypress/support/e2e.js
            fi
      - run:
          name: Print Cypress version
          working_directory: /tmp/<<parameters.repo>>
          command: |
            source ./ci-ensure-node.sh
            npx cypress version
      - run:
          name: Types check 🧩 (maybe)
          working_directory: /tmp/<<parameters.repo>>
          command: |
            source ./ci-ensure-node.sh
            [[ -f yarn.lock ]] && yarn types || npm run types --if-present
      - when:
          condition: <<parameters.build-project>>
          steps:
          - run:
              name: Build 🏗 (maybe)
              working_directory: /tmp/<<parameters.repo>>
              command: |
                source ./ci-ensure-node.sh
                [[ -f yarn.lock ]] && yarn build || npm run build --if-present
      - run:
          working_directory: /tmp/<<parameters.repo>>
          command: |
            source ./ci-ensure-node.sh
            <<parameters.server-start-command>>
          background: true
      - run:
          condition: <<parameters.wait-on>>
          name: "Waiting on server to boot: <<parameters.wait-on>>"
          command: |
            npx wait-on <<parameters.wait-on>> --timeout 120000
      - windows-install-chrome:
          browser: <<parameters.browser>>
      - when:
          condition: <<parameters.folder>>
          steps:
            - when:
                condition: <<parameters.browser>>
                steps:
                  - run:
                      name: Run tests using browser "<<parameters.browser>>"
                      working_directory: /tmp/<<parameters.repo>>/<<parameters.folder>>
                      command: |
                        <<parameters.command>> -- --browser <<parameters.browser>>
            - unless:
                condition: <<parameters.browser>>
                steps:
                  - run:
                      name: Run tests using command
                      working_directory: /tmp/<<parameters.repo>>/<<parameters.folder>>
                      command: <<parameters.command>>
      - unless:
          condition: <<parameters.folder>>
          steps:
            - when:
                condition: <<parameters.browser>>
                steps:
                  - run:
                      name: Run tests using browser "<<parameters.browser>>"
                      working_directory: /tmp/<<parameters.repo>>
                      command: |
                        source ./ci-ensure-node.sh
                        <<parameters.command>> -- --browser <<parameters.browser>>
            - unless:
                condition: <<parameters.browser>>
                steps:
                  - run:
                      name: Run tests using command
                      working_directory: /tmp/<<parameters.repo>>
                      command: |
                        source ./ci-ensure-node.sh
                        <<parameters.command>>
      - store-npm-logs

  check-if-binary-exists:
    steps:
      - run:
          name: Check if binary exists, exit if it does
          command: |
            source ./scripts/ensure-node.sh
            yarn gulp e2eTestScaffold
            yarn check-binary-on-cdn --version $(node ./scripts/get-next-version.js) --type binary --file cypress.zip

  build-and-package-binary:
    steps:
      - run:
          name: Check environment variables before code sign (if on Mac/Windows)
          # NOTE
          # our code sign works via electron-builder
          # by default, electron-builder will NOT sign app built in a pull request
          # even our internal one (!)
          # Usually this is not a problem, since we only build and test binary
          # built on the "develop" branch
          # but if you need to really build and sign a binary in a PR
          # set variable CSC_FOR_PULL_REQUEST=true
          command: |
            set -e
            NEEDS_CODE_SIGNING_WINDOWS=`node -p 'process.platform === "win32"'`
            NEEDS_CODE_SIGNING_MAC=`node -p 'process.platform === "darwin"'`

            if [[ "$NEEDS_CODE_SIGNING_MAC" == "true" ]]; then
              echo "Checking for required environment variables..."
              if [ -z "$CSC_LINK" ]; then
                echo "Need to provide environment variable CSC_LINK"
                echo "with base64 encoded certificate .p12 file"
                exit 1
              fi
              if [ -z "$CSC_KEY_PASSWORD" ]; then
                echo "Need to provide environment variable CSC_KEY_PASSWORD"
                echo "with password for unlocking certificate .p12 file"
                exit 1
              fi
              echo "Succeeded."
            elif [[ "$NEEDS_CODE_SIGNING_WINDOWS" == "true" ]]; then
              echo "Checking for required environment variables..."
              if [ -z "$WINDOWS_SIGN_USER_NAME" ]; then
                echo "Need to provide environment variable WINDOWS_SIGN_USER_NAME"
                echo "with password for fetching and signing certificate"
                exit 1
              fi
              if [ -z "$WINDOWS_SIGN_USER_PASSWORD" ]; then
                echo "Need to provide environment variable WINDOWS_SIGN_USER_PASSWORD"
                echo "for fetching and signing certificate"
                exit 1
              fi
              if [ -z "$WINDOWS_SIGN_CREDENTIAL_ID" ]; then
                echo "Need to provide environment variable WINDOWS_SIGN_CREDENTIAL_ID"
                echo "for identifying certificate"
                exit 1
              fi
              if [ -z "$WINDOWS_SIGN_USER_TOTP" ]; then
                echo "Need to provide environment variable WINDOWS_SIGN_USER_TOTP"
                echo "for signing certificate"
                exit 1
              fi
              echo "Succeeded."
            else
              echo "Not code signing for this platform"
            fi
      - run:
          name: Build the Cypress binary
          no_output_timeout: "45m"
          command: |
            source ./scripts/ensure-node.sh
            node --version
            if [[ `node ./scripts/get-platform-key.js` == 'linux-arm64' ]]; then
              # these are missing on Circle and there is no way to pre-install them on Arm
              sudo apt-get update
              sudo apt-get install -y libgtk2.0-0 libgtk-3-0 libgbm-dev libnotify-dev libgconf-2-4 libnss3 libxss1 libasound2 libxtst6 xauth xvfb
              DISABLE_SNAPSHOT_REQUIRE=1 yarn binary-build --version $(node ./scripts/get-next-version.js)
            else
              yarn binary-build --version $(node ./scripts/get-next-version.js)
            fi
      - run:
          name: Package the Cypress binary
          environment:
            DEBUG: electron-builder,electron-osx-sign*,electron-notarize*
          # notarization on Mac can take a while
          no_output_timeout: "45m"
          command: |
            source ./scripts/ensure-node.sh
            node --version
            if [[ `node ./scripts/get-platform-key.js` == 'linux-arm64' ]]; then
              # these are missing on Circle and there is no way to pre-install them on Arm
              sudo apt-get update
              sudo apt-get install -y libgtk2.0-0 libgtk-3-0 libgbm-dev libnotify-dev libgconf-2-4 libnss3 libxss1 libasound2 libxtst6 xauth xvfb
              DISABLE_SNAPSHOT_REQUIRE=1 yarn binary-package --version $(node ./scripts/get-next-version.js)
            else
              yarn binary-package --version $(node ./scripts/get-next-version.js)
            fi
      - run:
          name: Smoke Test the Cypress binary
          command: |
            source ./scripts/ensure-node.sh
            node --version
            yarn binary-smoke-test --version $(node ./scripts/get-next-version.js)
      - run:
          name: Zip the binary
          command: |
            if [[ $PLATFORM == 'linux' ]]; then
              # on Arm, CI runs as non-root, on x64 CI runs as root but there is no sudo binary
              if [[ `whoami` == 'root' ]]; then
                apt-get update && apt-get install -y zip
              else
                sudo apt-get update && sudo apt-get install -y zip
              fi
            fi
            source ./scripts/ensure-node.sh
            yarn binary-zip
      - store-npm-logs
      - persist_to_workspace:
          root: ~/
          paths:
            - cypress/cypress.zip

  trigger-publish-binary-pipeline:
    steps:
      - run:
          name: "Trigger publish-binary pipeline"
          command: |
            source ./scripts/ensure-node.sh
            echo $SHOULD_PERSIST_ARTIFACTS
            node ./scripts/binary/trigger-publish-binary-pipeline.js
      - persist_to_workspace:
          root: ~/
          paths:
            - triggered_pipeline.json

  build-cypress-npm-package:
    parameters:
      executor:
        type: executor
        default: cy-doc
    steps:
      - run:
          name: Bump NPM version
          command: |
            source ./scripts/ensure-node.sh
            yarn get-next-version --npm
      - run:
          name: Build NPM package
          command: |
            source ./scripts/ensure-node.sh
            yarn lerna run build-cli
      - run:
          command: ls -la types
          working_directory: cli/build
      - run:
          command: ls -la vue vue2 mount-utils react
          working_directory: cli/build
      - unless:
          condition:
            equal: [ *windows-executor, << parameters.executor >> ]
          steps:
            - run:
                name: list NPM package contents
                command: |
                  source ./scripts/ensure-node.sh
                  yarn workspace cypress size
      - run:
          name: pack NPM package
          working_directory: cli/build
          command: yarn pack --filename ../../cypress.tgz
      - run:
          name: list created NPM package
          command: ls -l
      - store-npm-logs
      - persist_to_workspace:
          root: ~/
          paths:
            - cypress/cypress.tgz

  upload-build-artifacts:
    steps:
      - run: ls -l
      - run:
          name: Upload unique binary to S3
          command: |
            node scripts/binary.js upload-build-artifact \
              --type binary \
              --file cypress.zip \
              --version $(node -p "require('./package.json').version")
      - run:
          name: Upload NPM package to S3
          command: |
            node scripts/binary.js upload-build-artifact \
              --type npm-package \
              --file cypress.tgz \
              --version $(node -p "require('./package.json').version")
      - store-npm-logs
      - run: ls -l
      - run: cat binary-url.json
      - run: cat npm-package-url.json
      - persist_to_workspace:
          root: ~/
          paths:
            - cypress/binary-url.json
            - cypress/npm-package-url.json

  update_known_hosts:
    description: Ensures that we have the latest Git public keys to prevent git+ssh from failing.
    steps:
    - run:
        name: Update known_hosts with github.com keys
        command: |
          mkdir -p ~/.ssh
          ssh-keyscan github.com >> ~/.ssh/known_hosts

jobs:
  ## Checks if we already have a valid cache for the node_modules_install and if it has,
  ## skips ahead to the build step, otherwise installs and caches the node_modules
  node_modules_install:
    <<: *defaults
    parameters:
      <<: *defaultsParameters
      resource_class:
        type: string
        default: medium
      build-better-sqlite3:
        type: boolean
        default: false
    resource_class: << parameters.resource_class >>
    steps:
      - update_known_hosts
      - checkout
      - install-required-node
      - verify-build-setup:
          executor: << parameters.executor >>
      - persist_to_workspace:
          root: ~/
          paths:
            - cypress
            - .ssh
            - .nvm # mac / linux
            - ProgramData/nvm # windows
      - caching-dependency-installer:
          only-cache-for-root-user: <<parameters.only-cache-for-root-user>>
          build-better-sqlite3: <<parameters.build-better-sqlite3>>
      - store-npm-logs

  ## restores node_modules from previous step & builds if first step skipped
  build:
    <<: *defaults
    parameters:
      <<: *defaultsParameters
      resource_class:
        type: string
        default: large
    resource_class: << parameters.resource_class >>
    steps:
      - restore_cached_workspace
      - run:
          name: Top level packages
          command: yarn list --depth=0 || true
      - run:
          name: Check env canaries on Linux
          command: |
            # only Docker has the required env data for this
            if [[ $CI_DOCKER == 'true' ]]; then
              node ./scripts/circle-env.js --check-canaries
            fi
      - build-and-persist
      - store-npm-logs

  lint:
    <<: *defaults
    steps:
      - restore_cached_workspace
      - run:
          name: Linting 🧹
          command: |
            yarn clean
            git clean -df
            yarn lint
      - run:
          name: cypress info (dev)
          command: node cli/bin/cypress info --dev
      - store-npm-logs

  check-ts:
    <<: *defaults
    steps:
      - restore_cached_workspace
      - install-required-node
      - run:
          name: Check TS Types
          command: NODE_OPTIONS=--max_old_space_size=4096 yarn check-ts --concurrency=1

  # a special job that closes the Percy build started by the required jobs
  percy-finalize:
    <<: *defaults
    resource_class: small
    parameters:
      <<: *defaultsParameters
      required_env_var:
        type: env_var_name
    steps:
      - restore_cached_workspace
      - run:
          # if this is an external pull request, the environment variables
          # are NOT set for security reasons, thus no need to to finalize Percy,
          # since there will be no visual tests
          name: Check if <<parameters.required_env_var>> is set
          command: |
            if [[ -v <<parameters.required_env_var>> ]]; then
              echo "Internal PR, good to go"
            else
              echo "This is an external PR, cannot access other services"
              circleci-agent step halt
            fi
      - run:
          # Sometimes, even though all the circle jobs have finished, Percy times out during `build:finalize`
          # If all other jobs finish but `build:finalize` fails, we retry it once
          name: Finalize percy build - allows single retry
          command: |
            PERCY_PARALLEL_NONCE=$CIRCLE_WORKFLOW_WORKSPACE_ID \
            yarn percy build:finalize || yarn percy build:finalize

  ready-to-release:
    <<: *defaults
    resource_class: small
    parameters:
      <<: *defaultsParameters
    steps:
      - run:
          name: Ready to release
          command: echo 'Ready to release'

  cli-visual-tests:
    <<: *defaults
    resource_class: small
    steps:
      - restore_cached_workspace
      - run: mkdir -p cli/visual-snapshots
      - run:
          command: node cli/bin/cypress info --dev | yarn --silent term-to-html | node scripts/sanitize --type cli-info > cli/visual-snapshots/cypress-info.html
          environment:
            FORCE_COLOR: 2
      - run:
          command: node cli/bin/cypress help | yarn --silent term-to-html > cli/visual-snapshots/cypress-help.html
          environment:
            FORCE_COLOR: 2
      - store_artifacts:
          path: cli/visual-snapshots
      - run:
          name: Upload CLI snapshots for diffing
          command: |
            PERCY_PARALLEL_NONCE=$CIRCLE_WORKFLOW_WORKSPACE_ID \
            PERCY_ENABLE=${PERCY_TOKEN:-0} \
            PERCY_PARALLEL_TOTAL=-1 \
            yarn percy snapshot ./cli/visual-snapshots

  v8-integration-tests:
    <<: *defaults
    parameters:
      <<: *defaultsParameters
      resource_class:
        type: string
        default: medium
    resource_class: << parameters.resource_class >>
    parallelism: 1
    steps:
      - restore_cached_workspace
      - restore_cached_system_tests_deps
      # TODO: Remove this once we switch off self-hosted M1 runners
      - when:
          condition:
            equal: [ *darwin-arm64-executor, << parameters.executor >> ]
          steps:
            - run: rm -f /tmp/cypress/junit/*
      - unless:
          condition:
            or:
              - equal: [ *linux-arm64-executor, << parameters.executor >> ] # TODO: Figure out how to support linux-arm64 when we get to linux arm64 build: https://github.com/cypress-io/cypress/issues/23557
          steps:
            - run:
                name: Run v8 integration tests
                command: |
                  source ./scripts/ensure-node.sh
                  yarn test-integration --scope "'@tooling/{packherd,v8-snapshot,electron-mksnapshot}'"
            - verify-mocha-results:
                expectedResultCount: 3
      - when:
          condition:
            or:
              - equal: [ *linux-arm64-executor, << parameters.executor >> ]
          steps:
            - run:
                name: Run v8 integration tests
                command: |
                  source ./scripts/ensure-node.sh
                  yarn test-integration --scope "'@tooling/packherd'"
            - verify-mocha-results:
                expectedResultCount: 1
      - store_test_results:
          path: /tmp/cypress
      - store-npm-logs

  driver-integration-memory-tests:
    <<: *defaults
    parameters:
      <<: *defaultsParameters
      resource_class:
        type: string
        default: medium
    resource_class: << parameters.resource_class >>
    parallelism: 1
    steps:
      - restore_cached_workspace
      - run:
          name: Driver memory tests in Electron
          environment:
            CYPRESS_CONFIG_ENV: production
          command: |
            echo Current working directory is $PWD
            node --version
            if [[ `node ../../scripts/get-platform-key.js` == 'linux-arm64' ]]; then
              # these are missing on Circle and there is no way to pre-install them on Arm
              sudo apt-get update
              sudo apt-get install -y libgbm-dev
            fi

            CYPRESS_INTERNAL_MEMORY_SAVE_STATS=true \
            DEBUG=cypress*memory \
            yarn cypress:run --browser electron --spec "cypress/e2e/memory/*.cy.*"
          working_directory: packages/driver
      - store_test_results:
          path: /tmp/cypress
      - store-npm-logs
      - store_artifacts:
          path: packages/driver/cypress/logs/memory

  unit-tests:
    <<: *defaults
    parameters:
      <<: *defaultsParameters
      resource_class:
        type: string
        default: medium
    resource_class: << parameters.resource_class >>
    parallelism: 1
    steps:
      - restore_cached_workspace
      - when:
          condition:
            # several snapshots fails for windows due to paths.
            # until these are fixed, run the tests that are working.
            equal: [ *windows-executor, << parameters.executor >> ]
          steps:
            - run: yarn test-scripts scripts/**/*spec.js
      - unless:
          condition:
            equal: [ *windows-executor, << parameters.executor >> ]
          steps:
            - run: yarn test-scripts
            # run unit tests from each individual package
            - run: yarn test
            # run type checking for each individual package
            - run: yarn lerna run types
            - verify-mocha-results:
                expectedResultCount: 19
      - store_test_results:
          path: /tmp/cypress
      # CLI tests generate HTML files with sample CLI command output
      - store_artifacts:
          path: cli/test/html
      - store_artifacts:
          path: packages/errors/__snapshot-images__
      - store-npm-logs

  verify-release-readiness:
    <<: *defaults
    resource_class: small
    parallelism: 1
    environment:
      GITHUB_TOKEN: $GH_TOKEN
    steps:
      - restore_cached_workspace
      - update_known_hosts
      - run: yarn test-npm-package-release-script
      - run: node ./scripts/semantic-commits/validate-binary-changelog.js
      - store_artifacts:
          path: /tmp/releaseData

  lint-types:
    <<: *defaults
    parallelism: 1
    steps:
      - restore_cached_workspace
      - run:
          command: ls -la types
          working_directory: cli
      - run:
          command: ls -la chai
          working_directory: cli/types
      - run:
          name: "Lint types 🧹"
          command: yarn workspace cypress dtslint
      - store-npm-logs

  server-unit-tests:
    <<: *defaults
    parallelism: 1
    steps:
      - restore_cached_workspace
      - run: yarn test-unit --scope @packages/server
      - verify-mocha-results:
          expectedResultCount: 1
      - store_test_results:
          path: /tmp/cypress
      - store-npm-logs

  server-unit-tests-cloud-environment:
    <<: *defaults
    parameters:
      <<: *defaultsParameters
      resource_class:
        type: string
        default: medium
    resource_class: << parameters.resource_class >>
    parallelism: 1
    steps:
      - restore_cached_workspace
      # TODO: Remove this once we switch off self-hosted M1 runners
      - when:
          condition:
            equal: [ *darwin-arm64-executor, << parameters.executor >> ]
          steps:
            - run: rm -f /tmp/cypress/junit/*
      - run: yarn workspace @packages/server test-unit cloud/environment_spec.ts
      - verify-mocha-results:
          expectedResultCount: 1
      - store_test_results:
          path: /tmp/cypress
      - store-npm-logs

  server-integration-tests:
    <<: *defaults
    parallelism: 1
    steps:
      - restore_cached_workspace
      - run: yarn test-integration --scope @packages/server
      - verify-mocha-results:
          expectedResultCount: 1
      - store_test_results:
          path: /tmp/cypress
      - store-npm-logs

  server-performance-tests:
    <<: *defaults
    steps:
      - restore_cached_workspace
      - run:
          command: yarn workspace @packages/server test-performance
      - verify-mocha-results:
          expectedResultCount: 1
      - store_test_results:
          path: /tmp/cypress
      - store_artifacts:
          path: /tmp/artifacts
      - store-npm-logs

  system-tests-node-modules-install:
    <<: *defaults
    steps:
      - restore_cached_workspace
      - update_cached_system_tests_deps

  binary-system-tests:
    parallelism: 2
    working_directory: ~/cypress
    environment:
      <<: *defaultsEnvironment
      PLATFORM: linux
    machine:
      # using `machine` gives us a Linux VM that can run Docker
      image: ubuntu-2004:202111-02
      docker_layer_caching: true
    resource_class: medium
    steps:
      - maybe_skip_binary_jobs
      - run-binary-system-tests

  system-tests-chrome:
    <<: *defaults
    resource_class: medium+
    parallelism: 8
    steps:
      - run-system-tests:
          browser: chrome

  system-tests-electron:
    <<: *defaults
    resource_class: medium+
    parallelism: 8
    steps:
      - run-system-tests:
          browser: electron

  system-tests-firefox:
    <<: *defaults
    resource_class: medium+
    parallelism: 8
    steps:
      - run-system-tests:
          browser: firefox

  system-tests-webkit:
    <<: *defaults
    resource_class: medium+
    parallelism: 8
    steps:
      - run-system-tests:
          browser: webkit

  system-tests-non-root:
    <<: *defaults
    steps:
      - restore_cached_workspace
      - run:
          environment:
            CYPRESS_COMMERCIAL_RECOMMENDATIONS: '0'
          command: yarn workspace @tooling/system-tests test:ci "test/non_root*spec*" --browser electron
      - verify-mocha-results
      - store_test_results:
          path: /tmp/cypress
      - store_artifacts:
          path: /tmp/artifacts
      - store-npm-logs

  run-frontend-shared-component-tests-chrome:
    <<: *defaults
    parameters:
      <<: *defaultsParameters
      percy:
        type: boolean
        default: false
    parallelism: 3
    steps:
      - run-new-ui-tests:
          browser: chrome
          percy: << parameters.percy >>
          package: frontend-shared
          type: ct

  run-launchpad-component-tests-chrome:
    <<: *defaults
    parameters:
      <<: *defaultsParameters
      percy:
        type: boolean
        default: false
    parallelism: 7
    steps:
      - run-new-ui-tests:
          browser: chrome
          percy: << parameters.percy >>
          package: launchpad
          type: ct
          # debug: cypress:*,engine:socket

  run-launchpad-integration-tests-chrome:
    <<: *defaults
    parameters:
      <<: *defaultsParameters
      resource_class:
        type: string
        default: large
      percy:
        type: boolean
        default: false
    resource_class: << parameters.resource_class >>
    parallelism: 3
    steps:
      - run-new-ui-tests:
          browser: chrome
          percy: << parameters.percy >>
          package: launchpad
          type: e2e

  run-app-component-tests-chrome:
    <<: *defaults
    parameters:
      <<: *defaultsParameters
      resource_class:
        type: string
        default: medium+
      percy:
        type: boolean
        default: false
    parallelism: 7
    steps:
      - run-new-ui-tests:
          browser: chrome
          percy: << parameters.percy >>
          package: app
          type: ct

  run-app-integration-tests-chrome:
    <<: *defaults
    parameters:
      <<: *defaultsParameters
      resource_class:
        type: string
        default: large
      percy:
        type: boolean
        default: false
    resource_class: << parameters.resource_class >>
    parallelism: 8
    steps:
      - run-new-ui-tests:
          browser: chrome
          percy: << parameters.percy >>
          package: app
          type: e2e

  driver-integration-tests-chrome:
    <<: *defaults
    parallelism: 5
    resource_class: medium+
    steps:
      - run-driver-integration-tests:
          browser: chrome
          install-chrome-channel: stable

  driver-integration-tests-chrome-beta:
    <<: *defaults
    resource_class: medium+
    parallelism: 5
    steps:
      - run-driver-integration-tests:
          browser: chrome:beta
          install-chrome-channel: beta

  driver-integration-tests-firefox:
    <<: *defaults
    resource_class: medium+
    parallelism: 5
    steps:
      - run-driver-integration-tests:
          browser: firefox

  driver-integration-tests-electron:
    <<: *defaults
    parallelism: 5
    steps:
      - run-driver-integration-tests:
          browser: electron

  driver-integration-tests-webkit:
    <<: *defaults
    resource_class: large
    parallelism: 5
    steps:
      - run-driver-integration-tests:
          browser: webkit

  run-reporter-component-tests-chrome:
    <<: *defaults
    parameters:
      <<: *defaultsParameters
      percy:
        type: boolean
        default: false
    parallelism: 2
    steps:
      - run-new-ui-tests:
          browser: chrome
          percy: << parameters.percy >>
          package: reporter
          type: ct

  reporter-integration-tests:
    <<: *defaults
    resource_class: medium+
    parallelism: 3
    steps:
      - restore_cached_workspace
      - run:
          command: yarn build-for-tests
          working_directory: packages/reporter
      - run:
          command: |
            CYPRESS_CONFIG_ENV=production \
            CYPRESS_RECORD_KEY=$MAIN_RECORD_KEY \
            PERCY_PARALLEL_NONCE=$CIRCLE_WORKFLOW_WORKSPACE_ID \
            PERCY_ENABLE=${PERCY_TOKEN:-0} \
            PERCY_PARALLEL_TOTAL=-1 \
            yarn percy exec --parallel -- -- \
            yarn cypress:run --record --parallel --group reporter --runner-ui
          working_directory: packages/reporter
      - verify-mocha-results
      - store_test_results:
          path: /tmp/cypress
      - store_artifacts:
          path: /tmp/artifacts
      - store-npm-logs

  run-webpack-dev-server-integration-tests:
    <<: *defaults
    resource_class: medium+
    parallelism: 2
    steps:
      - restore_cached_workspace
      - restore_cached_system_tests_deps
      - run:
          command: |
            CYPRESS_CONFIG_ENV=production \
            CYPRESS_RECORD_KEY=$MAIN_RECORD_KEY \
            PERCY_PARALLEL_NONCE=$CIRCLE_WORKFLOW_WORKSPACE_ID \
            PERCY_ENABLE=${PERCY_TOKEN:-0} \
            PERCY_PARALLEL_TOTAL=-1 \
            yarn percy exec --parallel -- -- \
            yarn cypress:run --record --parallel --group webpack-dev-server
          working_directory: npm/webpack-dev-server
      - store_test_results:
          path: /tmp/cypress
      - store_artifacts:
          path: /tmp/artifacts
      - store-npm-logs

  run-vite-dev-server-integration-tests:
    <<: *defaults
    # parallelism: 3 TODO: Add parallelism once we have more specs
    steps:
      - restore_cached_workspace
      - restore_cached_system_tests_deps
      - run:
          command: |
            CYPRESS_CONFIG_ENV=production \
            CYPRESS_RECORD_KEY=$MAIN_RECORD_KEY \
            PERCY_PARALLEL_NONCE=$CIRCLE_WORKFLOW_WORKSPACE_ID \
            PERCY_ENABLE=${PERCY_TOKEN:-0} \
            PERCY_PARALLEL_TOTAL=-1 \
            yarn percy exec --parallel -- -- \
            yarn cypress:run --record --parallel --group vite-dev-server
          working_directory: npm/vite-dev-server
      - store_test_results:
          path: /tmp/cypress
      - store_artifacts:
          path: /tmp/artifacts
      - store-npm-logs

  npm-webpack-preprocessor:
    <<: *defaults
    steps:
      - restore_cached_workspace
      - run:
          name: Build
          command: yarn lerna run build --scope @cypress/webpack-preprocessor
      - run:
          name: Run tests
          command: yarn workspace @cypress/webpack-preprocessor test
      - store-npm-logs

  npm-webpack-dev-server:
    <<: *defaults
    steps:
      - restore_cached_workspace
      - restore_cached_system_tests_deps
      - run:
          name: Run tests
          command: yarn workspace @cypress/webpack-dev-server test
      - run:
          name: Run tests
          command: yarn workspace @cypress/webpack-dev-server test

  npm-vite-dev-server:
    <<: *defaults
    steps:
      - restore_cached_workspace
      - run:
          name: Run tests
          command: yarn test
          working_directory: npm/vite-dev-server
      - store_test_results:
          path: npm/vite-dev-server/test_results
      - store-npm-logs

  npm-webpack-batteries-included-preprocessor:
    <<: *defaults
    resource_class: small
    steps:
      - restore_cached_workspace
      - run:
          name: Run tests
          command: yarn workspace @cypress/webpack-batteries-included-preprocessor test

  npm-vue:
    <<: *defaults
    steps:
      - restore_cached_workspace
      - run:
          name: Build
          command: yarn lerna run build --scope @cypress/vue
      - store_test_results:
          path: npm/vue/test_results
      - store_artifacts:
          path: npm/vue/test_results
      - store-npm-logs

  npm-angular:
    <<: *defaults
    steps:
      - restore_cached_workspace
      - run:
          name: Build
          command: yarn lerna run build --scope @cypress/angular
      - store-npm-logs

  npm-puppeteer-unit-tests:
    <<: *defaults
    steps:
      - restore_cached_workspace
      - run:
          name: Build
          command: yarn lerna run build --scope @cypress/puppeteer
      - run:
          name: Run tests
          command: yarn test
          working_directory: npm/puppeteer
      - store_test_results:
          path: npm/puppeteer/test_results
      - store_artifacts:
          path: npm/puppeteer/test_results
      - store-npm-logs

  npm-puppeteer-cypress-tests:
    <<: *defaults
    resource_class: small
    steps:
      - restore_cached_workspace
      - restore_cached_system_tests_deps
      - run:
          command: yarn cypress:run
          working_directory: npm/puppeteer
      - store_test_results:
          path: /tmp/cypress
      - store_artifacts:
          path: /tmp/artifacts
      - store-npm-logs

  npm-react:
    <<: *defaults
    steps:
      - restore_cached_workspace
      - run:
          name: Build
          command: yarn lerna run build --scope @cypress/react
      - run:
          name: Run tests
          command: yarn test
          working_directory: npm/react
      - store_test_results:
          path: npm/react/test_results
      - store_artifacts:
          path: npm/react/test_results
      - store-npm-logs

  npm-vite-plugin-cypress-esm:
    <<: *defaults
    steps:
      - restore_cached_workspace
      - run:
          name: Build
          command: yarn lerna run build --scope @cypress/vite-plugin-cypress-esm
      - run:
          name: Run tests
          command: yarn test
          working_directory: npm/vite-plugin-cypress-esm
      - store_test_results:
          path: npm/vite-plugin-cypress-esm/test_results
      - store_artifacts:
          path: npm/vite-plugin-cypress-esm/test_results
      - store-npm-logs

  npm-mount-utils:
    <<: *defaults
    steps:
      - restore_cached_workspace
      - run:
          name: Build
          command: yarn lerna run build --scope @cypress/mount-utils
      - store-npm-logs

  npm-grep:
    <<: *defaults
    resource_class: small
    steps:
      - restore_cached_workspace
      - run:
          name: Run tests
          command: yarn workspace @cypress/grep cy:run
      - store_test_results:
          path: npm/grep/test_results
      - store_artifacts:
          path: npm/grep/test_results
      - store-npm-logs

  npm-eslint-plugin-dev:
    <<: *defaults
    steps:
      - restore_cached_workspace
      - run:
          name: Run tests
          command: yarn workspace @cypress/eslint-plugin-dev test

  npm-cypress-schematic:
    <<: *defaults
    steps:
      - restore_cached_workspace
      - run:
          name: Build + Install
          command: |
            yarn lerna run build --scope @cypress/schematic
      - run:
          name: Run unit tests
          command: |
            yarn test
          working_directory: npm/cypress-schematic
      - store-npm-logs

  npm-release:
    <<: *defaults
    resource_class: medium+
    steps:
      - restore_cached_workspace
      - run:
          name: Release packages after all jobs pass
          command: yarn npm-release

  create-build-artifacts:
    <<: *defaults
    parameters:
      <<: *defaultsParameters
      resource_class:
        type: string
        default: xlarge
    resource_class: << parameters.resource_class >>
    steps:
      - restore_cached_workspace
      - check-if-binary-exists
      - build-and-package-binary
      - build-cypress-npm-package:
          executor: << parameters.executor >>
      - setup_should_persist_artifacts
      - verify_should_persist_artifacts
      - upload-build-artifacts
      - post-install-comment

  create-and-trigger-packaging-artifacts:
    <<: *defaults
    parameters:
      <<: *defaultsParameters
      resource_class:
        type: string
        default: small
    resource_class: << parameters.resource_class >>
    steps:
      - maybe_skip_binary_jobs
      - restore_cached_workspace
      - check-if-binary-exists
      - setup_should_persist_artifacts
      - trigger-publish-binary-pipeline

  get-published-artifacts:
    <<: *defaults
    parameters:
      <<: *defaultsParameters
      resource_class:
        type: string
        default: medium
    resource_class: << parameters.resource_class >>
    steps:
      - maybe_skip_binary_jobs
      - restore_cached_workspace
      - run:
          name: Check pipeline info
          command: cat ~/triggered_pipeline.json
      - setup_should_persist_artifacts
      - run:
          name: Download binary artifacts
          command: |
            source ./scripts/ensure-node.sh
            node ./scripts/binary/get-published-artifacts.js --pipelineInfo ~/triggered_pipeline.json --platformKey $(node ./scripts/get-platform-key.js)
      - persist_to_workspace:
          root: ~/
          paths:
            - cypress/cypress.zip
            - cypress/cypress.tgz
      - verify_should_persist_artifacts
      - persist_to_workspace:
          root: ~/
          paths:
            - cypress/binary-url.json
            - cypress/npm-package-url.json
      - post-install-comment:
          package_url_path: ~/cypress/npm-package-url.json
          binary_url_path: ~/cypress/binary-url.json

  test-kitchensink:
    <<: *defaults
    parameters:
      <<: *defaultsParameters
      resource_class:
        type: string
        default: medium+
    resource_class: << parameters.resource_class >>
    steps:
      - restore_cached_workspace
      - clone-repo-and-checkout-branch:
          repo: cypress-example-kitchensink
      - install-required-node
      - run:
          name: Install prod dependencies
          command: yarn --production --ignore-engines
          working_directory: /tmp/cypress-example-kitchensink
      - run:
          name: Example server
          command: yarn start
          working_directory: /tmp/cypress-example-kitchensink
          background: true
      - run:
          name: Run Kitchensink example project
          command: |
            yarn cypress:run --project /tmp/cypress-example-kitchensink
      - store-npm-logs

  test-kitchensink-against-staging:
    <<: *defaults
    steps:
      - restore_cached_workspace
      - clone-repo-and-checkout-branch:
          repo: cypress-example-kitchensink
      - install-required-node
      - run:
          name: Install prod dependencies
          command: yarn --production
          working_directory: /tmp/cypress-example-kitchensink
      - run:
          name: Example server
          command: yarn start
          working_directory: /tmp/cypress-example-kitchensink
          background: true
      - run:
          name: Run Kitchensink example project
          command: |
            CYPRESS_PROJECT_ID=$TEST_KITCHENSINK_PROJECT_ID \
            CYPRESS_RECORD_KEY=$TEST_KITCHENSINK_RECORD_KEY \
            CYPRESS_INTERNAL_ENV=staging \
            yarn cypress:run --project /tmp/cypress-example-kitchensink --record
      - store-npm-logs

  test-against-staging:
    <<: *defaults
    steps:
      - restore_cached_workspace
      - clone-repo-and-checkout-branch:
          repo: cypress-test-tiny
      - run:
          name: Run test project
          command: |
            CYPRESS_PROJECT_ID=$TEST_TINY_PROJECT_ID \
            CYPRESS_RECORD_KEY=$TEST_TINY_RECORD_KEY \
            CYPRESS_INTERNAL_ENV=staging \
            yarn cypress:run --project /tmp/cypress-test-tiny --record
      - store-npm-logs

  test-npm-module-and-verify-binary:
    <<: *defaults
    resource_class: small
    steps:
      - restore_cached_workspace
      # make sure we have cypress.zip received
      - run: ls -l
      - run: ls -l cypress.zip cypress.tgz
      - run: mkdir test-binary
      - run:
          name: Create new NPM package
          working_directory: test-binary
          command: npm init -y
      - run:
          # install NPM from built NPM package folder
          name: Install Cypress
          working_directory: test-binary
          # force installing the freshly built binary
          command: CYPRESS_INSTALL_BINARY=/root/cypress/cypress.zip npm i /root/cypress/cypress.tgz
      - run:
          name: Cypress version
          working_directory: test-binary
          command: $(yarn bin cypress) version
      - run:
          name: Verify Cypress binary
          working_directory: test-binary
          command: $(yarn bin cypress) verify
      - run:
          name: Cypress help
          working_directory: test-binary
          command: $(yarn bin cypress) help
      - run:
          name: Cypress info
          working_directory: test-binary
          command: $(yarn bin cypress) info
      - store-npm-logs

  test-npm-module-on-minimum-node-version:
    <<: *defaults
    resource_class: small
    docker:
      - image: cypress/base-internal:18.17.1
    steps:
      - maybe_skip_binary_jobs
      - restore_workspace_binaries
      - run: mkdir test-binary
      - run:
          name: Create new NPM package
          working_directory: test-binary
          command: npm init -y
      - run:
          name: Install Cypress
          working_directory: test-binary
          command: CYPRESS_INSTALL_BINARY=/root/cypress/cypress.zip npm install /root/cypress/cypress.tgz
      - run:
          name: Verify Cypress binary
          working_directory: test-binary
          command: npx cypress verify
      - run:
          name: Print Cypress version
          working_directory: test-binary
          command: npx cypress version
      - run:
          name: Cypress info
          working_directory: test-binary
          command: npx cypress info

  test-types-cypress-and-jest:
    parameters:
      executor:
        description: Executor name to use
        type: executor
        default: cy-doc
      wd:
        description: Working directory, should be OUTSIDE cypress monorepo folder
        type: string
        default: /root/test-cypress-and-jest
    <<: *defaults
    resource_class: small
    steps:
      - maybe_skip_binary_jobs
      - restore_workspace_binaries
      - run: mkdir <<parameters.wd>>
      - run:
          name: Create new NPM package ⚗️
          working_directory: <<parameters.wd>>
          command: npm init -y
      - run:
          name: Install dependencies 📦
          working_directory: <<parameters.wd>>
          environment:
            CYPRESS_INSTALL_BINARY: /root/cypress/cypress.zip
          # let's install Cypress, Jest and any other package that might conflict
          # https://github.com/cypress-io/cypress/issues/6690

          # Todo: Add `jest` back into the list once https://github.com/yargs/yargs-parser/issues/452
          # is resolved.
          command: |
            npm install /root/cypress/cypress.tgz \
              typescript @types/jest enzyme @types/enzyme
      - run:
          name: Test types clash ⚔️
          working_directory: <<parameters.wd>>
          command: |
            echo "console.log('hello world')" > hello.ts
            npx tsc hello.ts --noEmit

  test-full-typescript-project:
    parameters:
      executor:
        description: Executor name to use
        type: executor
        default: cy-doc
    <<: *defaults
    resource_class: small
    steps:
      - maybe_skip_binary_jobs
      - restore_workspace_binaries
      - clone-repo-and-checkout-branch:
          repo: cypress-test-tiny
      - run:
          name: Checkout Typescript Example
          working_directory: /tmp/cypress-test-tiny
          command: |
            git checkout full-typescript
      - run:
          name: Install dependencies 📦
          working_directory: /tmp/cypress-test-tiny
          environment:
            CYPRESS_INSTALL_BINARY: /root/cypress/cypress.zip
          command: |
            npm install /root/cypress/cypress.tgz typescript
      - run:
          name: Run project tests 🗳
          working_directory: /tmp/cypress-test-tiny
          command: npm run cypress:run

  # install NPM + binary zip and run against staging API
  test-binary-against-staging:
    <<: *defaults
    steps:
      - restore_workspace_binaries
      - clone-repo-and-checkout-branch:
          repo: cypress-test-tiny
      - run:
          name: Install Cypress
          working_directory: /tmp/cypress-test-tiny
          # force installing the freshly built binary
          command: CYPRESS_INSTALL_BINARY=~/cypress/cypress.zip npm i --legacy-peer-deps ~/cypress/cypress.tgz
      - run:
          name: Run test project
          working_directory: /tmp/cypress-test-tiny
          command: |
            CYPRESS_PROJECT_ID=$TEST_TINY_PROJECT_ID \
            CYPRESS_RECORD_KEY=$TEST_TINY_RECORD_KEY \
            CYPRESS_INTERNAL_ENV=staging \
            $(yarn bin cypress) run --record
      - store-npm-logs

  test-binary-against-recipes-firefox:
    <<: *defaults
    steps:
      - test-binary-against-repo:
          repo: cypress-example-recipes
          command: npm run test:ci:firefox
          browser: firefox

  test-binary-against-recipes-chrome:
    <<: *defaults
    steps:
      - test-binary-against-repo:
          repo: cypress-example-recipes
          command: npm run test:ci:chrome
          browser: chrome

  test-binary-against-recipes:
    <<: *defaults
    parallelism: 4
    steps:
      - test-binary-against-repo:
          repo: cypress-example-recipes
          # Split the specs up across 4 different machines to run in parallel
          command: npm run test:ci -- --chunk $CIRCLE_NODE_INDEX --total-chunks $CIRCLE_NODE_TOTAL
          browser: electron

  # This is a special job. It allows you to test the current
  # built test runner against a pull request in the repo
  # cypress-example-recipes.
  # Imagine you are working on a feature and want to show / test a recipe
  # You would need to run the built test runner before release
  # against a PR that cannot be merged until the new version
  # of the test runner is released.
  # Use:
  #   specify pull request number
  #   and the recipe folder

  # test-binary-against-recipe-pull-request:
  #   <<: *defaults
  #   steps:
  #     # test a specific pull request by number from cypress-example-recipes
  #     - test-binary-against-repo:
  #         repo: cypress-example-recipes
  #         command: npm run test:ci
  #         pull_request_id: 515
  #         folder: examples/fundamentals__typescript

  test-binary-against-kitchensink:
    <<: *defaults
    steps:
      - maybe_skip_binary_jobs
      - test-binary-against-repo:
          repo: cypress-example-kitchensink
          browser: electron

  test-binary-against-kitchensink-firefox:
    <<: *defaults
    steps:
      - test-binary-against-repo:
          repo: cypress-example-kitchensink
          browser: firefox

  test-binary-against-kitchensink-chrome:
    <<: *defaults
    steps:
      - test-binary-against-repo:
          repo: cypress-example-kitchensink
          browser: chrome

  test-binary-against-todomvc-firefox:
    <<: *defaults
    steps:
      - test-binary-against-repo:
          repo: cypress-example-todomvc
          browser: firefox

  test-binary-against-conduit-chrome:
    <<: *defaults
    steps:
      - test-binary-against-repo:
          repo: cypress-example-conduit-app
          browser: chrome
          command: "npm run cypress:run"
          wait-on: http://localhost:3000

  test-binary-against-api-testing-firefox:
    <<: *defaults
    steps:
      - test-binary-against-repo:
          repo: cypress-example-api-testing
          browser: firefox
          command: "npm run cy:run"

  test-binary-against-piechopper-firefox:
    <<: *defaults
    steps:
      - test-binary-against-repo:
          repo: cypress-example-piechopper
          browser: firefox
          command: "npm run cypress:run"

  test-binary-against-cypress-realworld-app:
    <<: *defaults
    resource_class: medium+
    steps:
      - test-binary-against-rwa:
          repo: cypress-realworld-app
          browser: chrome
          wait-on: http://localhost:3000

  test-binary-as-specific-user:
    <<: *defaults
    steps:
      - maybe_skip_binary_jobs
      - restore_workspace_binaries
      - clone-repo-and-checkout-branch:
          repo: cypress-test-tiny
      # the user should be "node"
      - run: whoami
      - run: pwd
      # prints the current user's effective user id
      # for root it is 0
      # for other users it is a positive integer
      - run: node -e 'console.log(process.geteuid())'
      # make sure the binary and NPM package files are present
      - run: ls -l
      - run: ls -l cypress.zip cypress.tgz
      - run:
          # install NPM from built NPM package folder
          name: Install Cypress
          working_directory: /tmp/cypress-test-tiny
          # force installing the freshly built binary
          command: CYPRESS_INSTALL_BINARY=~/cypress/cypress.zip npm i ~/cypress/cypress.tgz
      - run:
          name: Cypress help
          working_directory: /tmp/cypress-test-tiny
          command: $(yarn bin cypress) help
      - run:
          name: Cypress info
          working_directory: /tmp/cypress-test-tiny
          command: $(yarn bin cypress) info
      - run:
          name: Verify Cypress binary
          working_directory: /tmp/cypress-test-tiny
          command: DEBUG=cypress:cli $(yarn bin cypress) verify
      - run:
          name: Run Cypress binary
          working_directory: /tmp/cypress-test-tiny
          command: DEBUG=cypress:cli $(yarn bin cypress) run
      - store-npm-logs

linux-x64-workflow: &linux-x64-workflow
  jobs:
    - node_modules_install:
        build-better-sqlite3: true
    - build:
        context: test-runner:env-canary
        requires:
          - node_modules_install
    - check-ts:
        requires:
          - build
    - lint:
        name: linux-lint
        requires:
          - build
    - percy-finalize:
        context: test-runner:percy
        required_env_var: PERCY_TOKEN
        requires:
          - cli-visual-tests
          - reporter-integration-tests
          - run-app-component-tests-chrome
          - run-app-integration-tests-chrome
          - run-frontend-shared-component-tests-chrome
          - run-launchpad-component-tests-chrome
          - run-launchpad-integration-tests-chrome
          - run-reporter-component-tests-chrome
          - run-webpack-dev-server-integration-tests
          - run-vite-dev-server-integration-tests
    - lint-types:
        requires:
          - build
    # unit, integration and e2e tests
    - cli-visual-tests:
        context: test-runner:percy
        requires:
          - build
    - unit-tests:
        requires:
          - build
    - verify-release-readiness:
        context: test-runner:npm-release
        requires:
          - build
    - server-unit-tests:
        requires:
          - build
    - server-integration-tests:
        requires:
          - build
    - server-performance-tests:
        requires:
          - build
    - system-tests-node-modules-install:
        context: test-runner:performance-tracking
        requires:
          - build
    - system-tests-chrome:
        context: test-runner:performance-tracking
        requires:
          - system-tests-node-modules-install
    - system-tests-electron:
        context: test-runner:performance-tracking
        requires:
          - system-tests-node-modules-install
    - system-tests-firefox:
        context: test-runner:performance-tracking
        requires:
          - system-tests-node-modules-install
    - system-tests-webkit:
        context: test-runner:performance-tracking
        requires:
          - system-tests-node-modules-install
    - system-tests-non-root:
        context: test-runner:performance-tracking
        executor: non-root-docker-user
        requires:
          - system-tests-node-modules-install
    - driver-integration-tests-chrome:
        context: test-runner:cypress-record-key
        requires:
          - build
    - driver-integration-tests-chrome-beta:
        context: test-runner:cypress-record-key
        requires:
          - build
    - driver-integration-tests-firefox:
        context: test-runner:cypress-record-key
        requires:
          - build
    - driver-integration-tests-electron:
        context: test-runner:cypress-record-key
        requires:
          - build
    - driver-integration-tests-webkit:
        context: test-runner:cypress-record-key
        requires:
          - build
    - driver-integration-memory-tests:
        requires:
          - build
    - run-frontend-shared-component-tests-chrome:
        context: [test-runner:cypress-record-key, test-runner:launchpad-tests, test-runner:percy]
        percy: true
        requires:
          - build
    - run-launchpad-integration-tests-chrome:
        context: [test-runner:cypress-record-key, test-runner:launchpad-tests, test-runner:percy]
        percy: true
        requires:
          - build
    - run-launchpad-component-tests-chrome:
        context: [test-runner:cypress-record-key, test-runner:launchpad-tests, test-runner:percy]
        percy: true
        requires:
          - build
    - run-app-integration-tests-chrome:
        context: [test-runner:cypress-record-key, test-runner:launchpad-tests, test-runner:percy]
        percy: true
        requires:
          - build
    - run-webpack-dev-server-integration-tests:
        context: [test-runner:cypress-record-key, test-runner:percy]
        requires:
          - system-tests-node-modules-install
    - run-vite-dev-server-integration-tests:
        context: [test-runner:cypress-record-key, test-runner:percy]
        requires:
          - system-tests-node-modules-install
    - run-app-component-tests-chrome:
        context: [test-runner:cypress-record-key, test-runner:launchpad-tests, test-runner:percy]
        percy: true
        requires:
          - build
    - run-reporter-component-tests-chrome:
        context: [test-runner:cypress-record-key, test-runner:percy]
        percy: true
        requires:
          - build
    - reporter-integration-tests:
        context: [test-runner:cypress-record-key, test-runner:percy]
        requires:
          - build
    - npm-webpack-dev-server:
        requires:
          - system-tests-node-modules-install
    - npm-vite-dev-server:
        requires:
          - build
    - npm-vite-plugin-cypress-esm:
        requires:
          - build
    - npm-webpack-preprocessor:
        requires:
          - build
    - npm-webpack-batteries-included-preprocessor:
        requires:
          - build
    - npm-vue:
        requires:
          - build
    - npm-puppeteer-unit-tests:
        requires:
          - build
    - npm-puppeteer-cypress-tests:
        requires:
          - build
    - npm-react:
        requires:
          - build
    - npm-angular:
        requires:
          - build
    - npm-mount-utils:
        requires:
          - build
    - npm-eslint-plugin-dev:
        requires:
          - build
    - npm-cypress-schematic:
        requires:
          - build
    - v8-integration-tests:
        requires:
          - system-tests-node-modules-install

    - ready-to-release:
        # <<: *mainBuildFilters
        requires:
          - check-ts
          - npm-angular
          - npm-eslint-plugin-dev
          - npm-puppeteer-unit-tests
          - npm-puppeteer-cypress-tests
          - npm-react
          - npm-mount-utils
          - npm-vue
          - npm-webpack-batteries-included-preprocessor
          - npm-webpack-preprocessor
          - npm-vite-dev-server
          - npm-vite-plugin-cypress-esm
          - npm-webpack-dev-server
          - npm-cypress-schematic
          - lint-types
          - linux-lint
          - percy-finalize
          - driver-integration-tests-firefox
          - driver-integration-tests-chrome
          - driver-integration-tests-chrome-beta
          - driver-integration-tests-electron
          - driver-integration-tests-webkit
          - driver-integration-memory-tests
          - system-tests-non-root
          - system-tests-firefox
          - system-tests-electron
          - system-tests-chrome
          - system-tests-webkit
          - server-performance-tests
          - server-integration-tests
          - server-unit-tests
          - "test binary as a non-root user"
          - "test binary as a root user"
          - test-types-cypress-and-jest
          - test-full-typescript-project
          - test-binary-against-kitchensink
          - test-npm-module-on-minimum-node-version
          - binary-system-tests
          - test-kitchensink
          - unit-tests
          - verify-release-readiness
          - v8-integration-tests

    - npm-release:
        <<: *mainBuildFilters
        context: test-runner:npm-release
        requires:
          - ready-to-release

    - create-and-trigger-packaging-artifacts:
        context:
          - test-runner:upload
          - test-runner:build-binary
          - publish-binary
        requires:
          - node_modules_install
    - wait-for-binary-publish:
        type: approval
        requires:
          - create-and-trigger-packaging-artifacts
    - get-published-artifacts:
        context:
          - publish-binary
          - test-runner:commit-status-checks
        requires:
          - wait-for-binary-publish
    # various testing scenarios, like building full binary
    # and testing it on a real project
    - test-against-staging:
        context: test-runner:record-tests
        <<: *mainBuildFilters
        requires:
          - build
    - test-kitchensink:
        requires:
          - build
    - test-kitchensink-against-staging:
        executor: kitchensink-executor
        context: test-runner:record-tests
        <<: *mainBuildFilters
        requires:
          - build
    - test-npm-module-on-minimum-node-version:
        context: publish-binary
        requires:
          - get-published-artifacts
    - test-types-cypress-and-jest:
        context: publish-binary
        requires:
          - get-published-artifacts
    - test-full-typescript-project:
        context: publish-binary
        requires:
          - get-published-artifacts
    - test-binary-against-kitchensink:
        context: publish-binary
        requires:
          - get-published-artifacts
    - test-npm-module-and-verify-binary:
        <<: *mainBuildFilters
        requires:
          - get-published-artifacts
    - test-binary-against-staging:
        context: test-runner:record-tests
        <<: *mainBuildFilters
        requires:
          - get-published-artifacts
    - test-binary-against-kitchensink-chrome:
        <<: *mainBuildFilters
        requires:
          - get-published-artifacts
    - test-binary-against-recipes-firefox:
        <<: *mainBuildFilters
        requires:
          - get-published-artifacts
    - test-binary-against-recipes-chrome:
        <<: *mainBuildFilters
        requires:
          - get-published-artifacts
    - test-binary-against-recipes:
        <<: *mainBuildFilters
        requires:
          - get-published-artifacts
    - test-binary-against-kitchensink-firefox:
        <<: *mainBuildFilters
        requires:
          - get-published-artifacts
    - test-binary-against-todomvc-firefox:
        <<: *mainBuildFilters
        requires:
          - get-published-artifacts
    - test-binary-against-cypress-realworld-app:
        context: test-runner:cypress-record-key
        <<: *mainBuildFilters
        requires:
          - get-published-artifacts
    - test-binary-as-specific-user:
        name: "test binary as a non-root user"
        executor: non-root-docker-user
        context: publish-binary
        requires:
          - get-published-artifacts
    - test-binary-as-specific-user:
        name: "test binary as a root user"
        context: publish-binary
        requires:
          - get-published-artifacts
    - binary-system-tests:
        context: publish-binary
        requires:
          - get-published-artifacts
          - system-tests-node-modules-install

linux-x64-contributor-workflow: &linux-x64-contributor-workflow
  jobs:
    - node_modules_install
    - build:
        requires:
          - node_modules_install
    # In subsequent jobs, we use some contexts that are restricted to members of the Cypress organization.
    # This job will allow for a Cypress member to approve and run the rest of the restricted jobs in the pipeline after the contributor code has been reviewed.
    - contributor-pr:
        type: approval
        requires:
          - build

    - check-ts:
        requires:
          - build
    - lint:
        name: linux-lint
        requires:
          - build
    - percy-finalize:
        context: test-runner:percy
        required_env_var: PERCY_TOKEN # skips job if not defined (external PR)
        requires:
          - cli-visual-tests
          - reporter-integration-tests
          - run-app-component-tests-chrome
          - run-app-integration-tests-chrome
          - run-frontend-shared-component-tests-chrome
          - run-launchpad-component-tests-chrome
          - run-launchpad-integration-tests-chrome
          - run-reporter-component-tests-chrome
          - run-webpack-dev-server-integration-tests
          - run-vite-dev-server-integration-tests
    - lint-types:
        requires:
          - build
    # unit, integration and e2e tests
    - cli-visual-tests:
        context: test-runner:percy
        requires:
          - contributor-pr
    - unit-tests:
        requires:
          - build
    - verify-release-readiness:
        context: test-runner:npm-release
        requires:
          - contributor-pr
    - server-unit-tests:
        requires:
          - build
    - server-integration-tests:
        requires:
          - build
    - server-performance-tests:
        requires:
          - build
    - system-tests-node-modules-install:
        context: test-runner:performance-tracking
        requires:
          - contributor-pr
    - system-tests-chrome:
        context: test-runner:performance-tracking
        requires:
          - system-tests-node-modules-install
    - system-tests-electron:
        context: test-runner:performance-tracking
        requires:
          - system-tests-node-modules-install
    - system-tests-firefox:
        context: test-runner:performance-tracking
        requires:
          - system-tests-node-modules-install
    - system-tests-webkit:
        context: test-runner:performance-tracking
        requires:
          - system-tests-node-modules-install
    - system-tests-non-root:
        context: test-runner:performance-tracking
        executor: non-root-docker-user
        requires:
          - system-tests-node-modules-install
    - driver-integration-tests-chrome:
        context: test-runner:cypress-record-key
        requires:
          - contributor-pr
    - driver-integration-tests-chrome-beta:
        context: test-runner:cypress-record-key
        requires:
          - contributor-pr
    - driver-integration-tests-firefox:
        context: test-runner:cypress-record-key
        requires:
          - contributor-pr
    - driver-integration-tests-electron:
        context: test-runner:cypress-record-key
        requires:
          - contributor-pr
    - driver-integration-tests-webkit:
        context: test-runner:cypress-record-key
        requires:
          - contributor-pr
    - driver-integration-memory-tests:
        requires:
          - build
    - run-frontend-shared-component-tests-chrome:
        context: [test-runner:cypress-record-key, test-runner:launchpad-tests, test-runner:percy]
        percy: true
        requires:
          - contributor-pr
    - run-launchpad-integration-tests-chrome:
        context: [test-runner:cypress-record-key, test-runner:launchpad-tests, test-runner:percy]
        percy: true
        requires:
          - contributor-pr
    - run-launchpad-component-tests-chrome:
        context: [test-runner:cypress-record-key, test-runner:launchpad-tests, test-runner:percy]
        percy: true
        requires:
          - contributor-pr
    - run-app-integration-tests-chrome:
        context: [test-runner:cypress-record-key, test-runner:launchpad-tests, test-runner:percy]
        percy: true
        requires:
          - contributor-pr
    - run-webpack-dev-server-integration-tests:
        context: [test-runner:cypress-record-key, test-runner:percy]
        requires:
          - system-tests-node-modules-install
    - run-vite-dev-server-integration-tests:
        context: [test-runner:cypress-record-key, test-runner:percy]
        requires:
          - system-tests-node-modules-install
    - run-app-component-tests-chrome:
        context: [test-runner:cypress-record-key, test-runner:launchpad-tests, test-runner:percy]
        percy: true
        requires:
          - contributor-pr
    - run-reporter-component-tests-chrome:
        context: [test-runner:cypress-record-key, test-runner:percy]
        percy: true
        requires:
          - contributor-pr
    - reporter-integration-tests:
        context: [test-runner:cypress-record-key, test-runner:percy]
        requires:
          - contributor-pr
    - npm-webpack-dev-server:
        requires:
          - system-tests-node-modules-install
    - npm-vite-dev-server:
        requires:
          - build
    - npm-vite-plugin-cypress-esm:
        requires:
          - build
    - npm-webpack-preprocessor:
        requires:
          - build
    - npm-webpack-batteries-included-preprocessor:
        requires:
          - build
    - npm-vue:
        requires:
          - build
    - npm-puppeteer-unit-tests:
        requires:
          - build
    - npm-puppeteer-cypress-tests:
        requires:
          - build
    - npm-react:
        requires:
          - build
    - npm-angular:
        requires:
          - build
    - npm-mount-utils:
        requires:
          - build
    - npm-eslint-plugin-dev:
        requires:
          - build
    - npm-cypress-schematic:
        requires:
          - build
    - v8-integration-tests:
        requires:
          - system-tests-node-modules-install

    - ready-to-release:
        requires:
          - check-ts
          - npm-angular
          - npm-eslint-plugin-dev
          - npm-puppeteer-unit-tests
          - npm-puppeteer-cypress-tests
          - npm-react
          - npm-mount-utils
          - npm-vue
          - npm-webpack-batteries-included-preprocessor
          - npm-webpack-preprocessor
          - npm-vite-dev-server
          - npm-vite-plugin-cypress-esm
          - npm-webpack-dev-server
          - npm-cypress-schematic
          - lint-types
          - linux-lint
          - percy-finalize
          - driver-integration-tests-firefox
          - driver-integration-tests-chrome
          - driver-integration-tests-chrome-beta
          - driver-integration-tests-electron
          - driver-integration-tests-webkit
          - driver-integration-memory-tests
          - system-tests-non-root
          - system-tests-firefox
          - system-tests-electron
          - system-tests-chrome
          - system-tests-webkit
          - server-performance-tests
          - server-integration-tests
          - server-unit-tests
          - "test binary as a non-root user"
          - "test binary as a root user"
          - test-types-cypress-and-jest
          - test-full-typescript-project
          - test-binary-against-kitchensink
          - test-npm-module-on-minimum-node-version
          - binary-system-tests
          - test-kitchensink
          - unit-tests
          - verify-release-readiness
          - v8-integration-tests

    - npm-release:
        context: test-runner:npm-release
        requires:
          - ready-to-release

    - create-and-trigger-packaging-artifacts:
        context: [test-runner:upload, test-runner:build-binary, publish-binary]
        requires:
          - contributor-pr
    - get-published-artifacts:
        context: [publish-binary, test-runner:commit-status-checks]
        requires:
          - create-and-trigger-packaging-artifacts
    # various testing scenarios, like building full binary
    # and testing it on a real project
    - test-against-staging:
        context: test-runner:record-tests
        <<: *mainBuildFilters
        requires:
          - build
    - test-kitchensink:
        requires:
          - build
    - test-kitchensink-against-staging:
        executor: kitchensink-executor
        context: test-runner:record-tests
        <<: *mainBuildFilters
        requires:
          - build
    - test-npm-module-on-minimum-node-version:
        context: publish-binary
        requires:
          - get-published-artifacts
    - test-types-cypress-and-jest:
        context: publish-binary
        requires:
          - get-published-artifacts
    - test-full-typescript-project:
        context: publish-binary
        requires:
          - get-published-artifacts
    - test-binary-against-kitchensink:
        context: publish-binary
        requires:
          - get-published-artifacts
    - test-npm-module-and-verify-binary:
        <<: *mainBuildFilters
        requires:
          - get-published-artifacts
    - test-binary-against-staging:
        context: test-runner:record-tests
        <<: *mainBuildFilters
        requires:
          - get-published-artifacts
    - test-binary-against-kitchensink-chrome:
        <<: *mainBuildFilters
        requires:
          - get-published-artifacts
    - test-binary-against-recipes-firefox:
        <<: *mainBuildFilters
        requires:
          - get-published-artifacts
    - test-binary-against-recipes-chrome:
        <<: *mainBuildFilters
        requires:
          - get-published-artifacts
    - test-binary-against-recipes:
        <<: *mainBuildFilters
        requires:
          - get-published-artifacts
    - test-binary-against-kitchensink-firefox:
        <<: *mainBuildFilters
        requires:
          - get-published-artifacts
    - test-binary-against-todomvc-firefox:
        <<: *mainBuildFilters
        requires:
          - get-published-artifacts
    - test-binary-against-cypress-realworld-app:
        context: test-runner:cypress-record-key
        <<: *mainBuildFilters
        requires:
          - get-published-artifacts
    - test-binary-as-specific-user:
        name: "test binary as a non-root user"
        executor: non-root-docker-user
        context: publish-binary
        requires:
          - get-published-artifacts
    - test-binary-as-specific-user:
        name: "test binary as a root user"
        context: publish-binary
        requires:
          - get-published-artifacts
    - binary-system-tests:
        context: publish-binary
        requires:
          - get-published-artifacts
          - system-tests-node-modules-install

linux-arm64-workflow: &linux-arm64-workflow
  jobs:
    - node_modules_install:
        name: linux-arm64-node-modules-install
        executor: linux-arm64
        resource_class: arm.medium
        only-cache-for-root-user: true

    - build:
        name: linux-arm64-build
        executor: linux-arm64
        resource_class: arm.medium
        requires:
          - linux-arm64-node-modules-install

    - create-and-trigger-packaging-artifacts:
        name: linux-arm64-create-and-trigger-packaging-artifacts
        context: [test-runner:upload, test-runner:commit-status-checks, test-runner:build-binary, publish-binary]
        executor: linux-arm64
        resource_class: arm.medium
        requires:
          - linux-arm64-node-modules-install

    - wait-for-binary-publish:
        name: linux-arm64-wait-for-binary-publish
        type: approval
        requires:
          - linux-arm64-create-and-trigger-packaging-artifacts

    - get-published-artifacts:
        name: linux-arm64-get-published-artifacts
        context: [publish-binary, test-runner:commit-status-checks]
        executor: linux-arm64
        resource_class: arm.medium
        requires:
          - linux-arm64-wait-for-binary-publish

    - v8-integration-tests:
        executor: linux-arm64
        resource_class: arm.medium
        requires:
          - linux-arm64-build
    - driver-integration-memory-tests:
        executor: linux-arm64
        resource_class: arm.medium
        requires:
          - linux-arm64-build
    - server-unit-tests-cloud-environment:
        executor: linux-arm64
        resource_class: arm.medium
        requires:
          - linux-arm64-build

darwin-x64-workflow: &darwin-x64-workflow
  jobs:
    - node_modules_install:
        name: darwin-x64-node-modules-install
        executor: darwin-amd64
        resource_class: cypress-io/intel-macstadium
        only-cache-for-root-user: true

    - build:
        name: darwin-x64-build
        context: test-runner:env-canary
        executor: darwin-amd64
        resource_class: cypress-io/intel-macstadium
        requires:
          - darwin-x64-node-modules-install

    - create-build-artifacts:
        name: darwin-x64-create-build-artifacts
        context:
          - test-runner:sign-mac-binary
          - test-runner:upload
          - test-runner:commit-status-checks
          - test-runner:build-binary
        executor: darwin-amd64
        resource_class: cypress-io/intel-macstadium
        requires:
          - darwin-x64-build

    - v8-integration-tests:
        name: darwin-x64-v8-integration-tests
        executor: darwin-amd64
        resource_class: cypress-io/intel-macstadium
        requires:
          - darwin-x64-build

    - driver-integration-memory-tests:
        name: darwin-x64-driver-integration-memory-tests
        executor: darwin-amd64
        resource_class: cypress-io/intel-macstadium
        requires:
          - darwin-x64-build
  
    - server-unit-tests-cloud-environment:
        name: darwin-x64-driver-server-unit-tests-cloud-environment
        executor: darwin-amd64
        resource_class: cypress-io/intel-macstadium
        requires:
          - darwin-x64-build

darwin-arm64-workflow: &darwin-arm64-workflow
  jobs:
    - node_modules_install:
        name: darwin-arm64-node-modules-install
        executor: darwin-arm64
        resource_class: cypress-io/m1-macstadium
        only-cache-for-root-user: true

    - build:
        name: darwin-arm64-build
        executor: darwin-arm64
        resource_class: cypress-io/m1-macstadium
        requires:
          - darwin-arm64-node-modules-install

    - create-build-artifacts:
        name: darwin-arm64-create-build-artifacts
        context:
          - test-runner:sign-mac-binary
          - test-runner:upload
          - test-runner:commit-status-checks
          - test-runner:build-binary
        executor: darwin-arm64
        resource_class: cypress-io/m1-macstadium
        requires:
          - darwin-arm64-build

    - v8-integration-tests:
        name: darwin-arm64-v8-integration-tests
        executor: darwin-arm64
        resource_class: cypress-io/m1-macstadium
        requires:
          - darwin-arm64-build
    - driver-integration-memory-tests:
        name: darwin-arm64-driver-integration-memory-tests
        executor: darwin-arm64
        resource_class: cypress-io/m1-macstadium
        requires:
          - darwin-arm64-build
    - server-unit-tests-cloud-environment:
        name: darwin-arm64-server-unit-tests-cloud-environment
        executor: darwin-arm64
        resource_class: cypress-io/m1-macstadium
        requires:
          - darwin-arm64-build

windows-workflow: &windows-workflow
  jobs:
    - node_modules_install:
        name: windows-node-modules-install
        executor: windows
        resource_class: windows.medium
        only-cache-for-root-user: true

    - build:
        name: windows-build
        context: test-runner:env-canary
        executor: windows
        resource_class: windows.large
        requires:
          - windows-node-modules-install

    - run-app-integration-tests-chrome:
        name: windows-run-app-integration-tests-chrome
        executor: windows
        resource_class: windows.large
        context: [test-runner:cypress-record-key, test-runner:launchpad-tests]
        requires:
          - windows-build

    - run-launchpad-integration-tests-chrome:
        name: windows-run-launchpad-integration-tests-chrome
        executor: windows
        resource_class: windows.large
        context: [test-runner:cypress-record-key, test-runner:launchpad-tests]
        requires:
          - windows-build

    - unit-tests:
        name: windows-unit-tests
        executor: windows
        resource_class: windows.medium
        requires:
          - windows-build

    - server-unit-tests-cloud-environment:
        name: windows-server-unit-tests-cloud-environment
        executor: windows
        resource_class: windows.medium
        requires:
          - windows-build

    - create-build-artifacts:
        name: windows-create-build-artifacts
        executor: windows
        resource_class: windows.large
        context:
          - test-runner:sign-windows-binary
          - test-runner:upload
          - test-runner:commit-status-checks
          - test-runner:build-binary
        requires:
          - windows-build

    - test-binary-against-kitchensink-chrome:
        name: windows-test-binary-against-kitchensink-chrome
        executor: windows
        requires:
          - windows-create-build-artifacts

    - v8-integration-tests:
        name: windows-v8-integration-tests
        executor: windows
        resource_class: windows.medium
        requires:
          - windows-build
    - driver-integration-memory-tests:
        name: windows-driver-integration-memory-tests
        executor: windows
        resource_class: windows.medium
        requires:
          - windows-build

workflows:
  linux-x64:
    <<: *linux-x64-workflow
    <<: *linux-x64-workflow-exclude-filters
  linux-x64-contributor:
    <<: *linux-x64-contributor-workflow
    when:
      matches:
        pattern: /^pull\/[0-9]+/
        value: << pipeline.git.branch >>
  linux-arm64:
    <<: *linux-arm64-workflow
    <<: *linux-arm64-workflow-filters
  darwin-x64:
    <<: *darwin-x64-workflow
    <<: *darwin-workflow-filters
  darwin-arm64:
    <<: *darwin-arm64-workflow
    <<: *darwin-workflow-filters
  windows:
    <<: *windows-workflow
    <<: *windows-workflow-filters<|MERGE_RESOLUTION|>--- conflicted
+++ resolved
@@ -30,11 +30,7 @@
         - /^release\/\d+\.\d+\.\d+$/
         # use the following branch as well to ensure that v8 snapshot cache updates are fully tested
         - 'update-v8-snapshot-cache-on-develop'
-<<<<<<< HEAD
         - 'ignore-chrom-prefs'
-=======
-        - chore/fix_kitchen_sink
->>>>>>> 5569da09
 
 # usually we don't build Mac app - it takes a long time
 # but sometimes we want to really confirm we are doing the right thing
