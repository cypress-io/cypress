version: 2.1

defaults: &defaults
  parallelism: 1
  working_directory: ~/cypress
  parameters: &defaultsParameters
    executor:
      type: executor
      default: cy-doc
    only-cache-for-root-user:
      type: boolean
      default: false
  executor: <<parameters.executor>>
  environment: &defaultsEnvironment
    ## set specific timezone
    TZ: "/usr/share/zoneinfo/America/New_York"

    ## store artifacts here
    CIRCLE_ARTIFACTS: /tmp/artifacts

    ## set so that e2e tests are consistent
    COLUMNS: 100
    LINES: 24

mainBuildFilters: &mainBuildFilters
  filters:
    branches:
      only:
        - develop
        - /^release\/\d+\.\d+\.\d+$/
        # use the following branch as well to ensure that v8 snapshot cache updates are fully tested
        - 'update-v8-snapshot-cache-on-develop'
        - 'publish-binary'
        - 'ryanm/feat/remove-protocol-environment-variable-from-binary'

# usually we don't build Mac app - it takes a long time
# but sometimes we want to really confirm we are doing the right thing
# so just add your branch to the list here to build and test on Mac
macWorkflowFilters: &darwin-workflow-filters
  when:
    or:
    - equal: [ develop, << pipeline.git.branch >> ]
    # use the following branch as well to ensure that v8 snapshot cache updates are fully tested
    - equal: [ 'update-v8-snapshot-cache-on-develop', << pipeline.git.branch >> ]
    - equal: [ 'ryanm/feat/remove-protocol-environment-variable-from-binary', << pipeline.git.branch >> ]
    - matches:
        pattern: /^release\/\d+\.\d+\.\d+$/
        value: << pipeline.git.branch >>

linuxArm64WorkflowFilters: &linux-arm64-workflow-filters
  when:
    or:
    - equal: [ develop, << pipeline.git.branch >> ]
    # use the following branch as well to ensure that v8 snapshot cache updates are fully tested
    - equal: [ 'update-v8-snapshot-cache-on-develop', << pipeline.git.branch >> ]
<<<<<<< HEAD
=======
    - equal: [ 'publish-binary', << pipeline.git.branch >> ]
    - equal: [ 'ryanm/feat/remove-protocol-environment-variable-from-binary', << pipeline.git.branch >> ]
    - matches:
        pattern: /^release\/\d+\.\d+\.\d+$/
        value: << pipeline.git.branch >>
>>>>>>> 6ac7febe

# uncomment & add to the branch conditions below to disable the main linux
# flow if we don't want to test it for a certain branch
linuxWorkflowExcludeFilters: &linux-x64-workflow-exclude-filters
  unless:
    or:
    - false

# windows is slow and expensive in CI, so it normally only runs on main branches
# add your branch to this list to run the full Windows build on your PR
windowsWorkflowFilters: &windows-workflow-filters
  when:
    or:
    - equal: [ develop, << pipeline.git.branch >> ]
    # use the following branch as well to ensure that v8 snapshot cache updates are fully tested
    - equal: [ 'update-v8-snapshot-cache-on-develop', << pipeline.git.branch >> ]
    - equal: [ 'ryanm/feat/remove-protocol-environment-variable-from-binary', << pipeline.git.branch >> ]
    - matches:
        pattern: /^release\/\d+\.\d+\.\d+$/
        value: << pipeline.git.branch >>

executors:
  # the Docker image with Cypress dependencies and Chrome browser
  cy-doc:
    docker:
      - image: cypress/browsers:node16.16.0-chrome106-ff99-edge
    # by default, we use "medium" to balance performance + CI costs. bump or reduce on a per-job basis if needed.
    resource_class: medium
    environment:
      PLATFORM: linux
      CI_DOCKER: "true"

  # Docker image with non-root "node" user
  non-root-docker-user:
    docker:
      - image: cypress/browsers:node16.16.0-chrome106-ff99-edge
        user: node
    environment:
      PLATFORM: linux

  # executor to run on Mac OS
  # https://circleci.com/docs/2.0/executor-types/#using-macos
  # https://circleci.com/docs/2.0/testing-ios/#supported-xcode-versions
  mac:
    macos:
      # Executor should have Node >= required version
      xcode: "14.0.1"
    resource_class: macos.x86.medium.gen2
    environment:
      PLATFORM: darwin

  # executor to run on Windows - based off of the windows-orb default executor since it is
  # not customizable enough to align with our existing setup.
  # https://github.com/CircleCI-Public/windows-orb/blob/master/src/executors/default.yml
  # https://circleci.com/docs/2.0/hello-world-windows/#software-pre-installed-in-the-windows-image
  windows: &windows-executor
    machine:
      image: windows-server-2019-vs2019:stable
      shell: bash.exe -eo pipefail
    resource_class: windows.large
    environment:
      PLATFORM: windows

  darwin-arm64: &darwin-arm64-executor
    machine: true
    environment:
      PLATFORM: darwin

  linux-arm64: &linux-arm64-executor
    machine:
      image: ubuntu-2004:2022.04.1
    resource_class: arm.medium
    environment:
      PLATFORM: linux
      # TODO: Disabling snapshots for now on Linux Arm 64 architectures. Will revisit with https://github.com/cypress-io/cypress/issues/23557
      DISABLE_SNAPSHOT_REQUIRE: 1

commands:
  # This command inserts SHOULD_PERSIST_ARTIFACTS into BASH_ENV. This way, we can define the variable in one place and use it in multiple steps.
  # Run this command in a job before you want to use the SHOULD_PERSIST_ARTIFACTS variable.
  setup_should_persist_artifacts:
    steps:
      - run:
          name: Set environment variable to determine whether or not to persist artifacts
          command: |
            echo "Setting SHOULD_PERSIST_ARTIFACTS variable"
            echo 'if ! [[ "$CIRCLE_BRANCH" != "develop" && "$CIRCLE_BRANCH" != "release/"* && "$CIRCLE_BRANCH" != "publish-binary" && "$CIRCLE_BRANCH" != "update-v8-snapshot-cache-on-develop" && "$CIRCLE_BRANCH" != "ryanm/feat/remove-protocol-environment-variable-from-binary" ]]; then
                export SHOULD_PERSIST_ARTIFACTS=true
            fi' >> "$BASH_ENV"
  # You must run `setup_should_persist_artifacts` command and be using bash before running this command
  verify_should_persist_artifacts:
    steps:
      - run:
          name: Check current branch to persist artifacts
          command: |
            if [[ -z "$SHOULD_PERSIST_ARTIFACTS" ]]; then
              echo "Not uploading artifacts or posting install comment for this branch."
              circleci-agent step halt
            fi

  restore_workspace_binaries:
    steps:
      - attach_workspace:
          at: ~/
      # make sure we have cypress.zip received
      - run: ls -l
      - run: ls -l cypress.zip cypress.tgz
      - run: node --version
      - run: npm --version

  restore_cached_workspace:
    steps:
      - attach_workspace:
          at: ~/
      - install-required-node
      - unpack-dependencies

  restore_cached_binary:
    steps:
      - attach_workspace:
          at: ~/

  prepare-modules-cache:
    parameters:
      dont-move:
        type: boolean
        default: false
    steps:
      - run: node scripts/circle-cache.js --action prepare
      - unless:
          condition: << parameters.dont-move >>
          steps:
            - run:
                name: Move to /tmp dir for consistent caching across root/non-root users
                command: |
                  mkdir -p /tmp/node_modules_cache
                  mv ~/cypress/node_modules /tmp/node_modules_cache/root_node_modules
                  mv ~/cypress/cli/node_modules /tmp/node_modules_cache/cli_node_modules
                  mv ~/cypress/system-tests/node_modules /tmp/node_modules_cache/system-tests_node_modules
                  mv ~/cypress/globbed_node_modules /tmp/node_modules_cache/globbed_node_modules

  install-webkit-deps:
    steps:
      - run:
          name: Install WebKit dependencies
          command: |
            npx playwright install webkit
            npx playwright install-deps webkit

  build-and-persist:
    description: Save entire folder as artifact for other jobs to run without reinstalling
    steps:
      - run:
          name: Build all codegen
          command: |
            source ./scripts/ensure-node.sh
            yarn gulp buildProd
            yarn gulp syncCloudValidations
      - run:
          name: Build packages
          command: |
            source ./scripts/ensure-node.sh
            yarn build
      - run:
          name: Generate v8 snapshot
          command: |
            source ./scripts/ensure-node.sh
            # Minification takes some time. We only really need to do that for the binary (and we regenerate snapshots separately there)
            V8_SNAPSHOT_DISABLE_MINIFY=1 yarn build-v8-snapshot-prod
      - prepare-modules-cache # So we don't throw these in the workspace cache
      - persist_to_workspace:
          root: ~/
          paths:
            - cypress
            - .ssh
            - node_modules # contains the npm i -g modules

  install_cache_helpers_dependencies:
    steps:
      - run:
          # Dependencies needed by circle-cache.js, before we "yarn" or unpack cached node_modules
          name: Cache Helper Dependencies
          working_directory: ~/
          command: npm i glob@7.1.6 fs-extra@10.0.0 minimist@1.2.5 fast-json-stable-stringify@2.1.0

  unpack-dependencies:
    description: 'Unpacks dependencies associated with the current workflow'
    steps:
      - install_cache_helpers_dependencies
      - run:
          name: Generate Circle Cache Key
          command: node scripts/circle-cache.js --action cacheKey > circle_cache_key
      - run:
          name: Generate platform key
          command: node ./scripts/get-platform-key.js > platform_key
      - restore_cache:
          name: Restore cache state, to check for known modules cache existence
          key: v{{ checksum ".circleci/cache-version.txt" }}-{{ checksum "platform_key" }}-node-modules-cache-{{ checksum "circle_cache_key" }}
      - run:
          name: Move node_modules back from /tmp
          command: |
            if [[ -d "/tmp/node_modules_cache" ]]; then
              mv /tmp/node_modules_cache/root_node_modules ~/cypress/node_modules
              mv /tmp/node_modules_cache/cli_node_modules ~/cypress/cli/node_modules
              mv /tmp/node_modules_cache/system-tests_node_modules ~/cypress/system-tests/node_modules
              mv /tmp/node_modules_cache/globbed_node_modules ~/cypress/globbed_node_modules
              rm -rf /tmp/node_modules_cache
            fi
      - run:
          name: Restore all node_modules to proper workspace folders
          command: node scripts/circle-cache.js --action unpack

  restore_cached_system_tests_deps:
    description: 'Restore the cached node_modules for projects in "system-tests/projects/**"'
    steps:
      - run:
          name: Generate Circle Cache key for system tests
          command: ./system-tests/scripts/cache-key.sh > system_tests_cache_key
      - run:
          name: Generate platform key
          command: node ./scripts/get-platform-key.js > platform_key
      - restore_cache:
          name: Restore system tests node_modules cache
          keys:
            - v{{ checksum ".circleci/cache-version.txt" }}-{{ checksum "platform_key" }}-system-tests-projects-node-modules-cache-{{ checksum "system_tests_cache_key" }}

  update_cached_system_tests_deps:
    description: 'Update the cached node_modules for projects in "system-tests/projects/**"'
    steps:
      - run:
          name: Generate Circle Cache key for system tests
          command: ./system-tests/scripts/cache-key.sh > system_tests_cache_key
      - run:
          name: Generate platform key
          command: node ./scripts/get-platform-key.js > platform_key
      - restore_cache:
          name: Restore cache state, to check for known modules cache existence
          keys:
            - v{{ checksum ".circleci/cache-version.txt" }}-{{ checksum "platform_key" }}-state-of-system-tests-projects-node-modules-cache-{{ checksum "system_tests_cache_key" }}
      - run:
          name: Bail if specific cache exists
          command: |
            if [[ -f "/tmp/system_tests_node_modules_installed" ]]; then
              echo "No updates to system tests node modules, exiting"
              circleci-agent step halt
            fi
      - restore_cache:
          name: Restore system tests node_modules cache
          keys:
            - v{{ checksum ".circleci/cache-version.txt" }}-{{ checksum "platform_key" }}-system-tests-projects-node-modules-cache-{{ checksum "system_tests_cache_key" }}
            - v{{ checksum ".circleci/cache-version.txt" }}-{{ checksum "platform_key" }}-system-tests-projects-node-modules-cache-
      - run:
          name: Update system-tests node_modules cache
          command: yarn workspace @tooling/system-tests projects:yarn:install
      - save_cache:
          name: Save system tests node_modules cache
          key: v{{ checksum ".circleci/cache-version.txt" }}-{{ checksum "platform_key" }}-system-tests-projects-node-modules-cache-{{ checksum "system_tests_cache_key" }}
          paths:
            - /tmp/cy-system-tests-node-modules
      - run: touch /tmp/system_tests_node_modules_installed
      - save_cache:
          name: Save system tests node_modules cache state key
          key: v{{ checksum ".circleci/cache-version.txt" }}-{{ checksum "platform_key" }}-state-of-system-tests-projects-node-modules-cache-{{ checksum "system_tests_cache_key" }}
          paths:
            - /tmp/system_tests_node_modules_installed

  caching-dependency-installer:
    description: 'Installs & caches the dependencies based on yarn lock & package json dependencies'
    parameters:
      only-cache-for-root-user:
        type: boolean
        default: false
    steps:
      - install_cache_helpers_dependencies
      - run:
          name: Generate Circle Cache Key
          command: node scripts/circle-cache.js --action cacheKey > circle_cache_key
      - run:
          name: Generate platform key
          command: node ./scripts/get-platform-key.js > platform_key
      - restore_cache:
          name: Restore cache state, to check for known modules cache existence
          key: v{{ checksum ".circleci/cache-version.txt" }}-{{ checksum "platform_key" }}-state-of-node-modules-cache-{{ checksum "circle_cache_key" }}
      - run:
          name: Bail if cache exists
          command: |
            if [[ -f "node_modules_installed" ]]; then
              echo "Node modules already cached for dependencies, exiting"
              circleci-agent step halt
            fi
      - run: date +%Y-%U > cache_date
      - restore_cache:
          name: Restore weekly yarn cache
          keys:
            - v{{ checksum ".circleci/cache-version.txt" }}-{{ checksum "platform_key" }}-deps-root-weekly-{{ checksum "cache_date" }}
      - run:
          name: Install Node Modules
          command: |
            source ./scripts/ensure-node.sh
            # avoid installing Percy's Chromium every time we use @percy/cli
            # https://docs.percy.io/docs/caching-asset-discovery-browser-in-ci
            PERCY_POSTINSTALL_BROWSER=true \
            yarn --prefer-offline --frozen-lockfile --cache-folder ~/.yarn
          no_output_timeout: 20m
      - prepare-modules-cache:
          dont-move: <<parameters.only-cache-for-root-user>> # we don't move, so we don't hit any issues unpacking symlinks
      - when:
          condition: <<parameters.only-cache-for-root-user>> # we don't move to /tmp since we don't need to worry about different users
          steps:
            - save_cache:
                name: Saving node modules for root, cli, and all globbed workspace packages
                key: v{{ checksum ".circleci/cache-version.txt" }}-{{ checksum "platform_key" }}-node-modules-cache-{{ checksum "circle_cache_key" }}
                paths:
                  - node_modules
                  - cli/node_modules
                  - system-tests/node_modules
                  - globbed_node_modules
      - unless:
          condition: <<parameters.only-cache-for-root-user>>
          steps:
            - save_cache:
                name: Saving node modules for root, cli, and all globbed workspace packages
                key: v{{ checksum ".circleci/cache-version.txt" }}-{{ checksum "platform_key" }}-node-modules-cache-{{ checksum "circle_cache_key" }}
                paths:
                  - /tmp/node_modules_cache
      - run: touch node_modules_installed
      - save_cache:
          name: Saving node-modules cache state key
          key: v{{ checksum ".circleci/cache-version.txt" }}-{{ checksum "platform_key" }}-state-of-node-modules-cache-{{ checksum "circle_cache_key" }}
          paths:
            - node_modules_installed
      - save_cache:
          name: Save weekly yarn cache
          key: v{{ checksum ".circleci/cache-version.txt" }}-{{ checksum "platform_key" }}-deps-root-weekly-{{ checksum "cache_date" }}
          paths:
            - ~/.yarn
            - ~/.cy-npm-cache

  verify-build-setup:
    description: Common commands run when setting up for build or yarn install
    parameters:
      executor:
        type: executor
        default: cy-doc
    steps:
      - run: pwd
      - run:
          name: print global yarn cache path
          command: echo $(yarn global bin)
      - run:
          name: print yarn version
          command: yarn versions
      - unless:
          condition:
            # stop-only does not correctly match on windows: https://github.com/bahmutov/stop-only/issues/78
            equal: [ *windows-executor, << parameters.executor >> ]
          steps:
            - run:
                name: Stop .only
                 # this will catch ".only"s in js/coffee as well
                command: |
                  source ./scripts/ensure-node.sh
                  yarn stop-only-all
      - run:
          name: Check terminal variables
          ## make sure the TERM is set to 'xterm' in node (Linux only)
          ## else colors (and tests) will fail
          ## See the following information
          ##   * http://andykdocs.de/development/Docker/Fixing+the+Docker+TERM+variable+issue
          ##   * https://unix.stackexchange.com/questions/43945/whats-the-difference-between-various-term-variables
          command: |
            source ./scripts/ensure-node.sh
            yarn check-terminal

  install-required-node:
    # https://discuss.circleci.com/t/switch-nodejs-version-on-machine-executor-solved/26675/2
    description: Install Node version matching .node-version
    steps:
      # installing NVM will use git+ssh, so update known_hosts
      - update_known_hosts
      - run:
          name: Install Node
          command: |
            node_version=$(cat .node-version)
            source ./scripts/ensure-node.sh
            echo "Installing Yarn"
            npm install yarn --location=global # ensure yarn is installed with the correct node engine
            yarn check-node-version
      - run:
          name: Check Node
          command: |
            source ./scripts/ensure-node.sh
            yarn check-node-version

  install-chrome:
    description: Install Google Chrome
    parameters:
      channel:
        description: browser channel to install
        type: string
      version:
        description: browser version to install
        type: string
    steps:
      - run:
          name: Install Google Chrome (<<parameters.channel>>)
          command: |
            echo "Installing Chrome (<<parameters.channel>>) v<<parameters.version>>"
            wget -O /usr/src/google-chrome-<<parameters.channel>>_<<parameters.version>>_amd64.deb "http://dl.google.com/linux/chrome/deb/pool/main/g/google-chrome-<<parameters.channel>>/google-chrome-<<parameters.channel>>_<<parameters.version>>-1_amd64.deb" && \
            dpkg -i /usr/src/google-chrome-<<parameters.channel>>_<<parameters.version>>_amd64.deb ; \
            apt-get install -f -y && \
            rm -f /usr/src/google-chrome-<<parameters.channel>>_<<parameters.version>>_amd64.deb
            which google-chrome-<<parameters.channel>> || (printf "\n\033[0;31mChrome was not successfully downloaded - bailing\033[0m\n\n" && exit 1)
            echo "Location of Google Chrome Installation: `which google-chrome-<<parameters.channel>>`"
            echo "Google Chrome Version: `google-chrome-<<parameters.channel>> --version`"

  run-driver-integration-tests:
    parameters:
      browser:
        description: browser shortname to target
        type: string
      install-chrome-channel:
        description: chrome channel to install
        type: string
        default: ''
    steps:
      - restore_cached_workspace
      - when:
          condition: <<parameters.install-chrome-channel>>
          steps:
            - install-chrome:
                channel: <<parameters.install-chrome-channel>>
                version: $(node ./scripts/get-browser-version.js chrome:<<parameters.install-chrome-channel>>)
      - when:
          condition:
            equal: [ webkit, << parameters.browser >> ]
          steps:
            - install-webkit-deps
      - run:
          name: Run driver tests in Cypress
          environment:
            CYPRESS_CONFIG_ENV: production
          command: |
            echo Current working directory is $PWD
            echo Total containers $CIRCLE_NODE_TOTAL

            if [[ -v MAIN_RECORD_KEY ]]; then
              # internal PR
              CYPRESS_RECORD_KEY=$MAIN_RECORD_KEY \
              CYPRESS_INTERNAL_ENABLE_TELEMETRY="true" \
              yarn cypress:run --record --parallel --group 5x-driver-<<parameters.browser>> --browser <<parameters.browser>>
            else
              # external PR
              TESTFILES=$(circleci tests glob "cypress/e2e/**/*.cy.*" | circleci tests split --total=$CIRCLE_NODE_TOTAL)
              echo "Test files for this machine are $TESTFILES"

              if [[ -z "$TESTFILES" ]]; then
                echo "Empty list of test files"
              fi
              yarn cypress:run --browser <<parameters.browser>> --spec $TESTFILES
            fi
          working_directory: packages/driver
      - verify-mocha-results
      - store_test_results:
          path: /tmp/cypress
      - store_artifacts:
          path: /tmp/artifacts
      - store-npm-logs

  windows-install-chrome:
    parameters:
      browser:
        description: browser shortname to target
        type: string
    steps:
      - run:
          # TODO: How can we have preinstalled browsers on CircleCI?
          name: 'Install Chrome on Windows'
          command: |
            # install with `--ignore-checksums` to avoid checksum error
            # https://www.gep13.co.uk/blog/chocolatey-error-hashes-do-not-match
            [[ $PLATFORM == 'windows' && '<<parameters.browser>>' == 'chrome' ]] && choco install googlechrome --ignore-checksums || [[ $PLATFORM != 'windows' ]]

  run-new-ui-tests:
    parameters:
      package:
        description: package to target
        type: enum
        enum: ['frontend-shared', 'launchpad', 'app', 'reporter']
      browser:
        description: browser shortname to target
        type: string
      percy:
        description: enable percy
        type: boolean
        default: false
      type:
        description: ct or e2e
        type: enum
        enum: ['ct', 'e2e']
      debug:
        description: debug option
        type: string
        default: ''
    steps:
      - restore_cached_workspace
      - windows-install-chrome:
          browser: <<parameters.browser>>
      - run:
          command: |
            echo Current working directory is $PWD
            echo Total containers $CIRCLE_NODE_TOTAL

            if [[ -v MAIN_RECORD_KEY ]]; then
              # internal PR
              cmd=$([[ <<parameters.percy>> == 'true' ]] && echo 'yarn percy exec --parallel -- --') || true
              DEBUG=<<parameters.debug>> \
              CYPRESS_CONFIG_ENV=production \
              CYPRESS_RECORD_KEY=$MAIN_RECORD_KEY \
              PERCY_PARALLEL_NONCE=$CIRCLE_WORKFLOW_WORKSPACE_ID \
              PERCY_ENABLE=${PERCY_TOKEN:-0} \
              PERCY_PARALLEL_TOTAL=-1 \
              CYPRESS_INTERNAL_ENABLE_TELEMETRY="true" \
              $cmd yarn workspace @packages/<<parameters.package>> cypress:run:<<parameters.type>> --browser <<parameters.browser>> --record --parallel --group <<parameters.package>>-<<parameters.type>>
            else
              # external PR

              # To make `circleci tests` work correctly, we need to step into the package folder.
              cd packages/<<parameters.package>>

              if [[ <<parameters.type>> == 'ct' ]]; then
                # component tests are located side by side with the source codes.
                # for the app component tests, ignore specs that are known to cause failures on contributor PRs (see https://discuss.circleci.com/t/how-to-exclude-certain-files-from-circleci-test-globbing/41028)
                TESTFILES=$(find src -regextype posix-extended -name '*.cy.*' -not -regex '.*(FileMatch|PromoAction|SelectorPlayground).cy.*' | circleci tests split --total=$CIRCLE_NODE_TOTAL)
              else
                GLOB="cypress/e2e/**/*cy.*"
                TESTFILES=$(circleci tests glob "$GLOB" | circleci tests split --total=$CIRCLE_NODE_TOTAL)
              fi

              echo "Test files for this machine are $TESTFILES"

              # To run the `yarn` command, we need to walk out of the package folder.
              cd ../..

              DEBUG=<<parameters.debug>> \
              CYPRESS_CONFIG_ENV=production \
              PERCY_PARALLEL_NONCE=$CIRCLE_WORKFLOW_WORKSPACE_ID \
              PERCY_ENABLE=${PERCY_TOKEN:-0} \
              PERCY_PARALLEL_TOTAL=-1 \
              yarn workspace @packages/<<parameters.package>> cypress:run:<<parameters.type>> --browser <<parameters.browser>> --spec $TESTFILES
            fi
      - run:
          command: |
            if [[ <<parameters.package>> == 'app' && <<parameters.percy>> == 'true' && -d "packages/app/cypress/screenshots/runner/screenshot/screenshot.cy.tsx/percy" ]]; then
              PERCY_PARALLEL_NONCE=$CIRCLE_WORKFLOW_WORKSPACE_ID \
              PERCY_ENABLE=${PERCY_TOKEN:-0} \
              PERCY_PARALLEL_TOTAL=-1 \
              yarn percy upload packages/app/cypress/screenshots/runner/screenshot/screenshot.cy.tsx/percy
            else
              echo "skipping percy screenshots uploading"
            fi
      - store_test_results:
          path: /tmp/cypress
      - store-npm-logs

  run-system-tests:
    parameters:
      browser:
        description: browser shortname to target
        type: string
    steps:
      - restore_cached_workspace
      - restore_cached_system_tests_deps
      - when:
          condition:
            equal: [ webkit, << parameters.browser >> ]
          steps:
            - install-webkit-deps
      - run:
          name: Run system tests
          environment:
            CYPRESS_COMMERCIAL_RECOMMENDATIONS: '0'
          command: |
            ALL_SPECS=`circleci tests glob "/root/cypress/system-tests/test/*spec*"`
            SPECS=
            for file in $ALL_SPECS; do
              # filter out non_root tests, they have their own stage
              if [[ "$file" == *"non_root"* ]]; then
                echo "Skipping $file"
                continue
              fi
              SPECS="$SPECS $file"
            done
            SPECS=`echo $SPECS | xargs -n 1 | circleci tests split --split-by=timings`
            echo SPECS=$SPECS
            yarn workspace @tooling/system-tests test:ci $SPECS --browser <<parameters.browser>>
      - verify-mocha-results
      - store_test_results:
          path: /tmp/cypress
      - store_artifacts:
          path: /tmp/artifacts
      - store-npm-logs

  run-binary-system-tests:
    steps:
      - restore_cached_workspace
      - restore_cached_system_tests_deps
      - run:
          name: Run system tests
          environment:
            CYPRESS_COMMERCIAL_RECOMMENDATIONS: '0'
          command: |
            ALL_SPECS=`circleci tests glob "$HOME/cypress/system-tests/test-binary/*spec*"`
            SPECS=`echo $ALL_SPECS | xargs -n 1 | circleci tests split --split-by=timings`
            echo SPECS=$SPECS
            yarn workspace @tooling/system-tests test:ci $SPECS
      - verify-mocha-results
      - store_test_results:
          path: /tmp/cypress
      - store_artifacts:
          path: /tmp/artifacts
      - store-npm-logs

  store-npm-logs:
    description: Saves any NPM debug logs as artifacts in case there is a problem
    steps:
      - store_artifacts:
          path: ~/.npm/_logs

  post-install-comment:
    parameters:
      package_url_path:
        type: string
        default: npm-package-url.json
      binary_url_path:
        type: string
        default: binary-url.json
    description: Post GitHub comment with a blurb on how to install pre-release version
    steps:
      - run:
          name: Post pre-release install comment
          command: |
            node scripts/add-install-comment.js \
              --npm << parameters.package_url_path >> \
              --binary << parameters.binary_url_path >>

  verify-mocha-results:
    description: Double-check that Mocha tests ran as expected.
    parameters:
      expectedResultCount:
        description: The number of result files to expect, ie, the number of Mocha test suites that ran.
        type: integer
        ## by default, assert that at least 1 test ran
        default: 0
    steps:
      - run:
          name: 'Verify Mocha Results'
          command: |
            source ./scripts/ensure-node.sh
            yarn verify:mocha:results <<parameters.expectedResultCount>>

  clone-repo-and-checkout-branch:
    description: |
      Clones an external repo and then checks out the branch that matches the next version otherwise uses 'master' branch.
    parameters:
      repo:
        description: "Name of the github repo to clone like: cypress-example-kitchensink"
        type: string
      pull_request_id:
        description: Pull request number to check out before installing and testing
        type: integer
        default: 0
    steps:
      - restore_cached_binary
      - run:
          name: "Cloning test project and checking out release branch: <<parameters.repo>>"
          working_directory: /tmp/<<parameters.repo>>
          command: |
            git clone --depth 1 --no-single-branch https://github.com/cypress-io/<<parameters.repo>>.git .

            cd ~/cypress/..
            # install some deps for get-next-version
            npm i semver@7.3.2 conventional-recommended-bump@6.1.0 conventional-changelog-angular@5.0.12 minimist@1.2.5
            NEXT_VERSION=$(node ./cypress/scripts/get-next-version.js)
            cd -

            git checkout $NEXT_VERSION || true
      - when:
          condition: <<parameters.pull_request_id>>
          steps:
            - run:
                name: Check out PR <<parameters.pull_request_id>>
                working_directory: /tmp/<<parameters.repo>>
                command: |
                  git fetch origin pull/<<parameters.pull_request_id>>/head:pr-<<parameters.pull_request_id>>
                  git checkout pr-<<parameters.pull_request_id>>

  test-binary-against-rwa:
    description: |
      Takes the built binary and NPM package, clones the RWA repo
      and runs the new version of Cypress against it.
    parameters:
      repo:
        description: "Name of the github repo to clone like"
        type: string
        default: "cypress-realworld-app"
      browser:
        description: Name of the browser to use, like "electron", "chrome", "firefox"
        type: enum
        enum: ["", "electron", "chrome", "firefox"]
        default: ""
      command:
        description: Test command to run to start Cypress tests
        type: string
        default: "CYPRESS_INTERNAL_ENABLE_TELEMETRY=1 CYPRESS_RECORD_KEY=$MAIN_RECORD_KEY CYPRESS_PROJECT_ID=ypt4pf yarn cypress:run"
      # if the repo to clone and test is a monorepo, you can
      # run tests inside a specific subfolder
      folder:
        description: Subfolder to test in
        type: string
        default: ""
      # you can test new features in the test runner against recipes or other repos
      # by opening a pull request in those repos and running this test job
      # against a pull request number in the example repo
      pull_request_id:
        description: Pull request number to check out before installing and testing
        type: integer
        default: 0
      wait-on:
        description: Whether to use wait-on to wait on a server to be booted
        type: string
        default: ""
      server-start-command:
        description: Server start command for repo
        type: string
        default: "CI=true yarn start"
    steps:
      - clone-repo-and-checkout-branch:
          repo: <<parameters.repo>>
      - when:
          condition: <<parameters.pull_request_id>>
          steps:
            - run:
                name: Check out PR <<parameters.pull_request_id>>
                working_directory: /tmp/<<parameters.repo>>
                command: |
                  git fetch origin pull/<<parameters.pull_request_id>>/head:pr-<<parameters.pull_request_id>>
                  git checkout pr-<<parameters.pull_request_id>>
                  git log -n 2
      - run:
          command: yarn
          working_directory: /tmp/<<parameters.repo>>
      - run:
          name: Install Cypress
          working_directory: /tmp/<<parameters.repo>>
          # force installing the freshly built binary
          command: |
            CYPRESS_INSTALL_BINARY=~/cypress/cypress.zip npm i --legacy-peer-deps ~/cypress/cypress.tgz && [[ -f yarn.lock ]] && yarn
      - run:
          name: Print Cypress version
          working_directory: /tmp/<<parameters.repo>>
          command: npx cypress version
      - run:
          name: Types check 🧩 (maybe)
          working_directory: /tmp/<<parameters.repo>>
          command: yarn types
      - run:
          working_directory: /tmp/<<parameters.repo>>
          command: <<parameters.server-start-command>>
          background: true
      - run:
          condition: <<parameters.wait-on>>
          name: "Waiting on server to boot: <<parameters.wait-on>>"
          command: "npx wait-on <<parameters.wait-on>>"
      - when:
          condition: <<parameters.folder>>
          steps:
            - when:
                condition: <<parameters.browser>>
                steps:
                  - run:
                      name: Run tests using browser "<<parameters.browser>>"
                      working_directory: /tmp/<<parameters.repo>>/<<parameters.folder>>
                      command: |
                        <<parameters.command>> --browser <<parameters.browser>> --record false
            - unless:
                condition: <<parameters.browser>>
                steps:
                  - run:
                      name: Run tests using command
                      working_directory: /tmp/<<parameters.repo>>/<<parameters.folder>>
                      command: <<parameters.command>>
      - unless:
          condition: <<parameters.folder>>
          steps:
            - when:
                condition: <<parameters.browser>>
                steps:
                  - run:
                      name: Run tests using browser "<<parameters.browser>>"
                      working_directory: /tmp/<<parameters.repo>>
                      command: <<parameters.command>> --browser <<parameters.browser>> --record false
            - unless:
                condition: <<parameters.browser>>
                steps:
                  - run:
                      name: Run tests using command
                      working_directory: /tmp/<<parameters.repo>>
                      command: <<parameters.command>>
      - store-npm-logs

  test-binary-against-repo:
    description: |
      Takes the built binary and NPM package, clones given example repo
      and runs the new version of Cypress against it.
    parameters:
      repo:
        description: "Name of the github repo to clone like: cypress-example-kitchensink"
        type: string
      browser:
        description: Name of the browser to use, like "electron", "chrome", "firefox"
        type: enum
        enum: ["", "electron", "chrome", "firefox"]
        default: ""
      command:
        description: Test command to run to start Cypress tests
        type: string
        default: "npm run e2e"
      build-project:
        description: Should the project build script be executed
        type: boolean
        default: true
      # if the repo to clone and test is a monorepo, you can
      # run tests inside a specific subfolder
      folder:
        description: Subfolder to test in
        type: string
        default: ""
      # you can test new features in the test runner against recipes or other repos
      # by opening a pull request in those repos and running this test job
      # against a pull request number in the example repo
      pull_request_id:
        description: Pull request number to check out before installing and testing
        type: integer
        default: 0
      wait-on:
        description: Whether to use wait-on to wait on a server to be booted
        type: string
        default: ""
      server-start-command:
        description: Server start command for repo
        type: string
        default: "npm start --if-present"
    steps:
      - clone-repo-and-checkout-branch:
          repo: <<parameters.repo>>
          pull_request_id: <<parameters.pull_request_id>>
      - run:
          # Ensure we're installing the node-version for the cloned repo
          command: |
            if [[ -f .node-version ]]; then
              branch="<< pipeline.git.branch >>"

              externalBranchPattern='^pull\/[0-9]+'
              if [[ $branch =~ $externalBranchPattern ]]; then
                # We are unable to curl from the external PR branch location
                # so we fall back to develop
                branch="develop"
              fi

              curl -L https://raw.githubusercontent.com/cypress-io/cypress/$branch/scripts/ensure-node.sh --output ci-ensure-node.sh
            else
              # if no .node-version file exists, we no-op the node script and use the global yarn
              echo '' > ci-ensure-node.sh
            fi
          working_directory: /tmp/<<parameters.repo>>
      - run:
          # Install deps + Cypress binary with yarn if yarn.lock present
          command: |
            source ./ci-ensure-node.sh
            if [[ -f yarn.lock ]]; then
              yarn --frozen-lockfile
              CYPRESS_INSTALL_BINARY=~/cypress/cypress.zip yarn add -D ~/cypress/cypress.tgz
            else
              npm install
              CYPRESS_INSTALL_BINARY=~/cypress/cypress.zip npm install --legacy-peer-deps ~/cypress/cypress.tgz
            fi
          working_directory: /tmp/<<parameters.repo>>
      - run:
          name: Scaffold new config file
          working_directory: /tmp/<<parameters.repo>>
          environment:
            CYPRESS_INTERNAL_FORCE_SCAFFOLD: "1"
          command: |
            if [[ -f cypress.json ]]; then
              rm -rf cypress.json
              echo 'module.exports = { e2e: {} }' > cypress.config.js
            fi
      - run:
          name: Rename support file
          working_directory: /tmp/<<parameters.repo>>
          command: |
            if [[ -f cypress/support/index.js ]]; then
              mv cypress/support/index.js cypress/support/e2e.js
            fi
      - run:
          name: Print Cypress version
          working_directory: /tmp/<<parameters.repo>>
          command: |
            source ./ci-ensure-node.sh
            npx cypress version
      - run:
          name: Types check 🧩 (maybe)
          working_directory: /tmp/<<parameters.repo>>
          command: |
            source ./ci-ensure-node.sh
            [[ -f yarn.lock ]] && yarn types || npm run types --if-present
      - when:
          condition: <<parameters.build-project>>
          steps:
          - run:
              name: Build 🏗 (maybe)
              working_directory: /tmp/<<parameters.repo>>
              command: |
                source ./ci-ensure-node.sh
                [[ -f yarn.lock ]] && yarn build || npm run build --if-present
      - run:
          working_directory: /tmp/<<parameters.repo>>
          command: |
            source ./ci-ensure-node.sh
            <<parameters.server-start-command>>
          background: true
      - run:
          condition: <<parameters.wait-on>>
          name: "Waiting on server to boot: <<parameters.wait-on>>"
          command: |
            npx wait-on <<parameters.wait-on>> --timeout 120000
      - windows-install-chrome:
          browser: <<parameters.browser>>
      - when:
          condition: <<parameters.folder>>
          steps:
            - when:
                condition: <<parameters.browser>>
                steps:
                  - run:
                      name: Run tests using browser "<<parameters.browser>>"
                      working_directory: /tmp/<<parameters.repo>>/<<parameters.folder>>
                      command: |
                        <<parameters.command>> -- --browser <<parameters.browser>>
            - unless:
                condition: <<parameters.browser>>
                steps:
                  - run:
                      name: Run tests using command
                      working_directory: /tmp/<<parameters.repo>>/<<parameters.folder>>
                      command: <<parameters.command>>
      - unless:
          condition: <<parameters.folder>>
          steps:
            - when:
                condition: <<parameters.browser>>
                steps:
                  - run:
                      name: Run tests using browser "<<parameters.browser>>"
                      working_directory: /tmp/<<parameters.repo>>
                      command: |
                        source ./ci-ensure-node.sh
                        <<parameters.command>> -- --browser <<parameters.browser>>
            - unless:
                condition: <<parameters.browser>>
                steps:
                  - run:
                      name: Run tests using command
                      working_directory: /tmp/<<parameters.repo>>
                      command: |
                        source ./ci-ensure-node.sh
                        <<parameters.command>>
      - store-npm-logs

  wait-on-circle-jobs:
    description: Polls certain Circle CI jobs until they finish
    parameters:
      job-names:
        description: comma separated list of circle ci job names to wait for
        type: string
    steps:
      - run:
          name: "Waiting on Circle CI jobs: <<parameters.job-names>>"
          command: node ./scripts/wait-on-circle-jobs.js --job-names="<<parameters.job-names>>"

  build-binary:
    steps:
      - run:
          name: Build the Cypress binary
          no_output_timeout: "45m"
          command: |
            source ./scripts/ensure-node.sh
            node --version
            if [[ `node ./scripts/get-platform-key.js` == 'linux-arm64' ]]; then
              # these are missing on Circle and there is no way to pre-install them on Arm
              sudo apt-get update
              sudo apt-get install -y libgtk2.0-0 libgtk-3-0 libgbm-dev libnotify-dev libgconf-2-4 libnss3 libxss1 libasound2 libxtst6 xauth xvfb
              DISABLE_SNAPSHOT_REQUIRE=1 yarn binary-build --version $(node ./scripts/get-next-version.js) --createTar
            else
              yarn binary-build --version $(node ./scripts/get-next-version.js) --createTar
            fi
      - store_artifacts:
          path: cypress-dist.tgz

  check-if-binary-exists:
    steps:
      - run:
          name: Check if binary exists, exit if it does
          command: |
            source ./scripts/ensure-node.sh
            yarn check-binary-on-cdn --version $(node ./scripts/get-next-version.js) --type binary --file cypress.zip

  build-and-package-binary:
    steps:
      - run:
          name: Check environment variables before code sign (if on Mac/Windows)
          # NOTE
          # our code sign works via electron-builder
          # by default, electron-builder will NOT sign app built in a pull request
          # even our internal one (!)
          # Usually this is not a problem, since we only build and test binary
          # built on the "develop" branch
          # but if you need to really build and sign a binary in a PR
          # set variable CSC_FOR_PULL_REQUEST=true
          command: |
            set -e
            NEEDS_CODE_SIGNING=`node -p 'process.platform === "win32" || process.platform === "darwin"'`
            if [[ "$NEEDS_CODE_SIGNING" == "true" ]]; then
              echo "Checking for required environment variables..."
              if [ -z "$CSC_LINK" ]; then
                echo "Need to provide environment variable CSC_LINK"
                echo "with base64 encoded certificate .p12 file"
                exit 1
              fi
              if [ -z "$CSC_KEY_PASSWORD" ]; then
                echo "Need to provide environment variable CSC_KEY_PASSWORD"
                echo "with password for unlocking certificate .p12 file"
                exit 1
              fi
              echo "Succeeded."
            else
              echo "Not code signing for this platform"
            fi
      - run:
          name: Build the Cypress binary
          no_output_timeout: "45m"
          command: |
            source ./scripts/ensure-node.sh
            node --version
            if [[ `node ./scripts/get-platform-key.js` == 'linux-arm64' ]]; then
              # these are missing on Circle and there is no way to pre-install them on Arm
              sudo apt-get update
              sudo apt-get install -y libgtk2.0-0 libgtk-3-0 libgbm-dev libnotify-dev libgconf-2-4 libnss3 libxss1 libasound2 libxtst6 xauth xvfb
              DISABLE_SNAPSHOT_REQUIRE=1 yarn binary-build --version $(node ./scripts/get-next-version.js)
            else
              yarn binary-build --version $(node ./scripts/get-next-version.js)
            fi
      - run:
          name: Package the Cypress binary
          environment:
            DEBUG: electron-builder,electron-osx-sign*,electron-notarize*
          # notarization on Mac can take a while
          no_output_timeout: "45m"
          command: |
            source ./scripts/ensure-node.sh
            node --version
            if [[ `node ./scripts/get-platform-key.js` == 'linux-arm64' ]]; then
              # these are missing on Circle and there is no way to pre-install them on Arm
              sudo apt-get update
              sudo apt-get install -y libgtk2.0-0 libgtk-3-0 libgbm-dev libnotify-dev libgconf-2-4 libnss3 libxss1 libasound2 libxtst6 xauth xvfb
              DISABLE_SNAPSHOT_REQUIRE=1 yarn binary-package --version $(node ./scripts/get-next-version.js)
            else
              yarn binary-package --version $(node ./scripts/get-next-version.js)
            fi
      - run:
          name: Zip the binary
          command: |
            if [[ $PLATFORM == 'linux' ]]; then
              # on Arm, CI runs as non-root, on x64 CI runs as root but there is no sudo binary
              if [[ `whoami` == 'root' ]]; then
                apt-get update && apt-get install -y zip
              else
                sudo apt-get update && sudo apt-get install -y zip
              fi
            fi
            source ./scripts/ensure-node.sh
            yarn binary-zip
      - store-npm-logs
      - persist_to_workspace:
          root: ~/
          paths:
            - cypress/cypress.zip

  trigger-publish-binary-pipeline:
    steps:
      - run:
          name: "Trigger publish-binary pipeline"
          command: |
            source ./scripts/ensure-node.sh
            echo $SHOULD_PERSIST_ARTIFACTS
            node ./scripts/binary/trigger-publish-binary-pipeline.js
      - persist_to_workspace:
          root: ~/
          paths:
            - triggered_pipeline.json

  build-cypress-npm-package:
    parameters:
      executor:
        type: executor
        default: cy-doc
    steps:
      - run:
          name: Bump NPM version
          command: |
            source ./scripts/ensure-node.sh
            yarn get-next-version --npm
      - run:
          name: Build NPM package
          command: |
            source ./scripts/ensure-node.sh
            yarn build --scope cypress
      - run:
          name: Copy Re-exported NPM Packages
          command: node ./scripts/post-build.js
          working_directory: cli
      - run:
          command: ls -la types
          working_directory: cli/build
      - run:
          command: ls -la vue vue2 mount-utils react
          working_directory: cli/build
      - unless:
          condition:
            equal: [ *windows-executor, << parameters.executor >> ]
          steps:
            - run:
                name: list NPM package contents
                command: |
                  source ./scripts/ensure-node.sh
                  yarn workspace cypress size
      - run:
          name: pack NPM package
          working_directory: cli/build
          command: yarn pack --filename ../../cypress.tgz
      - run:
          name: list created NPM package
          command: ls -l
      - store-npm-logs
      - persist_to_workspace:
          root: ~/
          paths:
            - cypress/cypress.tgz

  upload-build-artifacts:
    steps:
      - run: ls -l
      - run:
          name: Upload unique binary to S3
          command: |
            node scripts/binary.js upload-build-artifact \
              --type binary \
              --file cypress.zip \
              --version $(node -p "require('./package.json').version")
      - run:
          name: Upload NPM package to S3
          command: |
            node scripts/binary.js upload-build-artifact \
              --type npm-package \
              --file cypress.tgz \
              --version $(node -p "require('./package.json').version")
      - store-npm-logs
      - run: ls -l
      - run: cat binary-url.json
      - run: cat npm-package-url.json
      - persist_to_workspace:
          root: ~/
          paths:
            - cypress/binary-url.json
            - cypress/npm-package-url.json

  update_known_hosts:
    description: Ensures that we have the latest Git public keys to prevent git+ssh from failing.
    steps:
    - run:
        name: Update known_hosts with github.com keys
        command: |
          mkdir -p ~/.ssh
          ssh-keyscan github.com >> ~/.ssh/known_hosts

jobs:
  ## Checks if we already have a valid cache for the node_modules_install and if it has,
  ## skips ahead to the build step, otherwise installs and caches the node_modules
  node_modules_install:
    <<: *defaults
    parameters:
      <<: *defaultsParameters
      resource_class:
        type: string
        default: medium
    resource_class: << parameters.resource_class >>
    steps:
      - checkout
      - install-required-node
      - verify-build-setup:
          executor: << parameters.executor >>
      - persist_to_workspace:
          root: ~/
          paths:
            - cypress
            - .nvm # mac / linux
            - ProgramData/nvm # windows
      - caching-dependency-installer:
          only-cache-for-root-user: <<parameters.only-cache-for-root-user>>
      - store-npm-logs

  ## restores node_modules from previous step & builds if first step skipped
  build:
    <<: *defaults
    parameters:
      <<: *defaultsParameters
      resource_class:
        type: string
        default: large
    resource_class: << parameters.resource_class >>
    steps:
      - restore_cached_workspace
      - run:
          name: Top level packages
          command: yarn list --depth=0 || true
      - run:
          name: Check env canaries on Linux
          command: |
            # only Docker has the required env data for this
            if [[ $CI_DOCKER == 'true' ]]; then
              node ./scripts/circle-env.js --check-canaries
            fi
      - build-and-persist
      - store-npm-logs

  lint:
    <<: *defaults
    steps:
      - restore_cached_workspace
      - run:
          name: Linting 🧹
          command: |
            yarn clean
            git clean -df
            yarn lint
      - run:
          name: cypress info (dev)
          command: node cli/bin/cypress info --dev
      - store-npm-logs

  check-ts:
    <<: *defaults
    steps:
      - restore_cached_workspace
      - install-required-node
      - run:
          name: Check TS Types
          command: NODE_OPTIONS=--max_old_space_size=4096 yarn check-ts --concurrency=1


  # a special job that keeps polling Circle and when all
  # individual jobs are finished, it closes the Percy build
  percy-finalize:
    <<: *defaults
    resource_class: small
    parameters:
      <<: *defaultsParameters
      required_env_var:
        type: env_var_name
    steps:
      - restore_cached_workspace
      - run:
          # if this is an external pull request, the environment variables
          # are NOT set for security reasons, thus no need to poll -
          # and no need to finalize Percy, since there will be no visual tests
          name: Check if <<parameters.required_env_var>> is set
          command: |
            if [[ -v <<parameters.required_env_var>> ]]; then
              echo "Internal PR, good to go"
            else
              echo "This is an external PR, cannot access other services"
              circleci-agent step halt
            fi
      - wait-on-circle-jobs:
          job-names: >
            cli-visual-tests,
            reporter-integration-tests,
            run-app-component-tests-chrome,
            run-app-integration-tests-chrome,
            run-frontend-shared-component-tests-chrome,
            run-launchpad-component-tests-chrome,
            run-launchpad-integration-tests-chrome,
            run-reporter-component-tests-chrome,
            run-webpack-dev-server-integration-tests,
            run-vite-dev-server-integration-tests
      - run:
          # Sometimes, even though all the circle jobs have finished, Percy times out during `build:finalize`
          # If all other jobs finish but `build:finalize` fails, we retry it once
          name: Finalize percy build - allows single retry
          command: |
            PERCY_PARALLEL_NONCE=$CIRCLE_WORKFLOW_WORKSPACE_ID \
            yarn percy build:finalize || yarn percy build:finalize

  # a special job that keeps polling Circle and when all
  # pipeline workflows are finished, it moves forward with the binary release
  trigger-binary-release-workflow:
    <<: *defaults
    resource_class: small
    parameters:
      <<: *defaultsParameters
    steps:
      - restore_cached_workspace
      - run:
          name: 'Determine if Release Workflow should be triggered'
          command: |
            if [[ "$CIRCLE_BRANCH" != "develop" ]]; then
              echo "Only move forward with the release when running on develop."
              circleci-agent step halt
            fi
      - run:
          name: "Wait for other Circle CI workflows to finish"
          command: CIRCLE_PIPELINE_ID="<<pipeline.id>>" node ./scripts/wait-on-circle-workflows.js
      - run:
          name: Ready to release
          command: echo 'Ready to release'

  cli-visual-tests:
    <<: *defaults
    resource_class: small
    steps:
      - restore_cached_workspace
      - run: mkdir -p cli/visual-snapshots
      - run:
          command: node cli/bin/cypress info --dev | yarn --silent term-to-html | node scripts/sanitize --type cli-info > cli/visual-snapshots/cypress-info.html
          environment:
            FORCE_COLOR: 2
      - run:
          command: node cli/bin/cypress help | yarn --silent term-to-html > cli/visual-snapshots/cypress-help.html
          environment:
            FORCE_COLOR: 2
      - store_artifacts:
          path: cli/visual-snapshots
      - run:
          name: Upload CLI snapshots for diffing
          command: |
            PERCY_PARALLEL_NONCE=$CIRCLE_WORKFLOW_WORKSPACE_ID \
            PERCY_ENABLE=${PERCY_TOKEN:-0} \
            PERCY_PARALLEL_TOTAL=-1 \
            yarn percy snapshot ./cli/visual-snapshots

  v8-integration-tests:
    <<: *defaults
    parameters:
      <<: *defaultsParameters
      resource_class:
        type: string
        default: medium
    resource_class: << parameters.resource_class >>
    parallelism: 1
    steps:
      - restore_cached_workspace
      - restore_cached_system_tests_deps
      # TODO: Remove this once we switch off self-hosted M1 runners
      - when:
          condition:
            equal: [ *darwin-arm64-executor, << parameters.executor >> ]
          steps:
            - run: rm -f /tmp/cypress/junit/*
      - unless:
          condition:
            or:
              - equal: [ *linux-arm64-executor, << parameters.executor >> ] # TODO: Figure out how to support linux-arm64 when we get to linux arm64 build: https://github.com/cypress-io/cypress/issues/23557
          steps:
            - run:
                name: Run v8 integration tests
                command: |
                  source ./scripts/ensure-node.sh
                  yarn test-integration --scope "'@tooling/{packherd,v8-snapshot,electron-mksnapshot}'"
            - verify-mocha-results:
                expectedResultCount: 3
      - when:
          condition:
            or:
              - equal: [ *linux-arm64-executor, << parameters.executor >> ]
          steps:
            - run:
                name: Run v8 integration tests
                command: |
                  source ./scripts/ensure-node.sh
                  yarn test-integration --scope "'@tooling/packherd'"
            - verify-mocha-results:
                expectedResultCount: 1
      - store_test_results:
          path: /tmp/cypress
      - store-npm-logs

  driver-integration-memory-tests:
    <<: *defaults
    parameters:
      <<: *defaultsParameters
      resource_class:
        type: string
        default: medium
    resource_class: << parameters.resource_class >>
    parallelism: 1
    steps:
      - restore_cached_workspace
      - run:
          name: Driver memory tests in Electron
          environment:
            CYPRESS_CONFIG_ENV: production
          command: |
            echo Current working directory is $PWD
            node --version
            if [[ `node ../../scripts/get-platform-key.js` == 'linux-arm64' ]]; then
              # these are missing on Circle and there is no way to pre-install them on Arm
              sudo apt-get update
              sudo apt-get install -y libgbm-dev
            fi

            CYPRESS_INTERNAL_MEMORY_SAVE_STATS=true \
            DEBUG=cypress*memory \
            yarn cypress:run --browser electron --spec "cypress/e2e/memory/*.cy.*"
          working_directory: packages/driver
      - store_test_results:
          path: /tmp/cypress
      - store-npm-logs
      - store_artifacts:
          path: packages/driver/cypress/logs/memory

  unit-tests:
    <<: *defaults
    parameters:
      <<: *defaultsParameters
      resource_class:
        type: string
        default: medium
    resource_class: << parameters.resource_class >>
    parallelism: 1
    steps:
      - restore_cached_workspace
      - when:
          condition:
            # several snapshots fails for windows due to paths.
            # until these are fixed, run the tests that are working.
            equal: [ *windows-executor, << parameters.executor >> ]
          steps:
            - run: yarn test-scripts scripts/**/*spec.js
      - unless:
          condition:
            equal: [ *windows-executor, << parameters.executor >> ]
          steps:
            - run: yarn test-scripts
            # make sure packages with TypeScript can be transpiled to JS
            - run: yarn lerna run build-prod --stream --concurrency 4
            - run: yarn lerna run build --stream --concurrency 4
            # run unit tests from each individual package
            - run: yarn test
            # run type checking for each individual package
            - run: yarn lerna run types
            - verify-mocha-results:
                expectedResultCount: 19
      - store_test_results:
          path: /tmp/cypress
      # CLI tests generate HTML files with sample CLI command output
      - store_artifacts:
          path: cli/test/html
      - store_artifacts:
          path: packages/errors/__snapshot-images__
      - store-npm-logs

  verify-release-readiness:
    <<: *defaults
    resource_class: small
    parallelism: 1
    environment:
      GITHUB_TOKEN: $GH_TOKEN
    steps:
      - restore_cached_workspace
      - update_known_hosts
      - run: yarn test-npm-package-release-script
      - run: node ./scripts/semantic-commits/validate-binary-changelog.js
      - store_artifacts:
          path: /tmp/releaseData

  lint-types:
    <<: *defaults
    parallelism: 1
    steps:
      - restore_cached_workspace
      - run:
          command: ls -la types
          working_directory: cli
      - run:
          command: ls -la chai
          working_directory: cli/types
      - run:
          name: "Lint types 🧹"
          command: yarn workspace cypress dtslint
      - store-npm-logs

  server-unit-tests:
    <<: *defaults
    parallelism: 1
    steps:
      - restore_cached_workspace
      - run: yarn test-unit --scope @packages/server
      - verify-mocha-results:
          expectedResultCount: 1
      - store_test_results:
          path: /tmp/cypress
      - store-npm-logs

  server-unit-tests-cloud-environment:
    <<: *defaults
    parameters:
      <<: *defaultsParameters
      resource_class:
        type: string
        default: medium
    resource_class: << parameters.resource_class >>
    parallelism: 1
    steps:
      - restore_cached_workspace
      # TODO: Remove this once we switch off self-hosted M1 runners
      - when:
          condition:
            equal: [ *darwin-arm64-executor, << parameters.executor >> ]
          steps:
            - run: rm -f /tmp/cypress/junit/*
      - run: yarn workspace @packages/server test-unit cloud/environment_spec.ts
      - verify-mocha-results:
          expectedResultCount: 1
      - store_test_results:
          path: /tmp/cypress
      - store-npm-logs

  server-integration-tests:
    <<: *defaults
    parallelism: 1
    steps:
      - restore_cached_workspace
      - run: yarn test-integration --scope @packages/server
      - verify-mocha-results:
          expectedResultCount: 1
      - store_test_results:
          path: /tmp/cypress
      - store-npm-logs

  server-performance-tests:
    <<: *defaults
    steps:
      - restore_cached_workspace
      - run:
          command: yarn workspace @packages/server test-performance
      - verify-mocha-results:
          expectedResultCount: 1
      - store_test_results:
          path: /tmp/cypress
      - store_artifacts:
          path: /tmp/artifacts
      - store-npm-logs

  system-tests-node-modules-install:
    <<: *defaults
    steps:
      - restore_cached_workspace
      - update_cached_system_tests_deps

  binary-system-tests:
    parallelism: 2
    working_directory: ~/cypress
    environment:
      <<: *defaultsEnvironment
      PLATFORM: linux
    machine:
      # using `machine` gives us a Linux VM that can run Docker
      image: ubuntu-2004:202111-02
      docker_layer_caching: true
    resource_class: medium
    steps:
      - run-binary-system-tests

  system-tests-chrome:
    <<: *defaults
    parallelism: 8
    steps:
      - run-system-tests:
          browser: chrome

  system-tests-electron:
    <<: *defaults
    parallelism: 8
    steps:
      - run-system-tests:
          browser: electron

  system-tests-firefox:
    <<: *defaults
    parallelism: 8
    steps:
      - run-system-tests:
          browser: firefox

  system-tests-webkit:
    <<: *defaults
    parallelism: 8
    steps:
      - run-system-tests:
          browser: webkit

  system-tests-non-root:
    <<: *defaults
    steps:
      - restore_cached_workspace
      - run:
          environment:
            CYPRESS_COMMERCIAL_RECOMMENDATIONS: '0'
          command: yarn workspace @tooling/system-tests test:ci "test/non_root*spec*" --browser electron
      - verify-mocha-results
      - store_test_results:
          path: /tmp/cypress
      - store_artifacts:
          path: /tmp/artifacts
      - store-npm-logs

  run-frontend-shared-component-tests-chrome:
    <<: *defaults
    parameters:
      <<: *defaultsParameters
      percy:
        type: boolean
        default: false
    parallelism: 3
    steps:
      - run-new-ui-tests:
          browser: chrome
          percy: << parameters.percy >>
          package: frontend-shared
          type: ct

  run-launchpad-component-tests-chrome:
    <<: *defaults
    parameters:
      <<: *defaultsParameters
      percy:
        type: boolean
        default: false
    parallelism: 7
    steps:
      - run-new-ui-tests:
          browser: chrome
          percy: << parameters.percy >>
          package: launchpad
          type: ct
          # debug: cypress:*,engine:socket

  run-launchpad-integration-tests-chrome:
    <<: *defaults
    parameters:
      <<: *defaultsParameters
      resource_class:
        type: string
        default: medium
      percy:
        type: boolean
        default: false
    resource_class: << parameters.resource_class >>
    parallelism: 3
    steps:
      - run-new-ui-tests:
          browser: chrome
          percy: << parameters.percy >>
          package: launchpad
          type: e2e

  run-app-component-tests-chrome:
    <<: *defaults
    parameters:
      <<: *defaultsParameters
      percy:
        type: boolean
        default: false
    parallelism: 7
    steps:
      - run-new-ui-tests:
          browser: chrome
          percy: << parameters.percy >>
          package: app
          type: ct

  run-app-integration-tests-chrome:
    <<: *defaults
    parameters:
      <<: *defaultsParameters
      resource_class:
        type: string
        default: medium
      percy:
        type: boolean
        default: false
    resource_class: << parameters.resource_class >>
    parallelism: 8
    steps:
      - run-new-ui-tests:
          browser: chrome
          percy: << parameters.percy >>
          package: app
          type: e2e

  driver-integration-tests-chrome:
    <<: *defaults
    parallelism: 5
    steps:
      - run-driver-integration-tests:
          browser: chrome
          install-chrome-channel: stable

  driver-integration-tests-chrome-beta:
    <<: *defaults
    parallelism: 5
    steps:
      - run-driver-integration-tests:
          browser: chrome:beta
          install-chrome-channel: beta

  driver-integration-tests-firefox:
    <<: *defaults
    parallelism: 5
    steps:
      - run-driver-integration-tests:
          browser: firefox

  driver-integration-tests-electron:
    <<: *defaults
    parallelism: 5
    steps:
      - run-driver-integration-tests:
          browser: electron

  driver-integration-tests-webkit:
    <<: *defaults
    resource_class: medium+
    parallelism: 5
    steps:
      - run-driver-integration-tests:
          browser: webkit

  run-reporter-component-tests-chrome:
    <<: *defaults
    parameters:
      <<: *defaultsParameters
      percy:
        type: boolean
        default: false
    parallelism: 2
    steps:
      - run-new-ui-tests:
          browser: chrome
          percy: << parameters.percy >>
          package: reporter
          type: ct

  reporter-integration-tests:
    <<: *defaults
    parallelism: 3
    steps:
      - restore_cached_workspace
      - run:
          command: yarn build-for-tests
          working_directory: packages/reporter
      - run:
          command: |
            CYPRESS_CONFIG_ENV=production \
            CYPRESS_RECORD_KEY=$MAIN_RECORD_KEY \
            PERCY_PARALLEL_NONCE=$CIRCLE_WORKFLOW_WORKSPACE_ID \
            PERCY_ENABLE=${PERCY_TOKEN:-0} \
            PERCY_PARALLEL_TOTAL=-1 \
            yarn percy exec --parallel -- -- \
            yarn cypress:run --record --parallel --group reporter
          working_directory: packages/reporter
      - verify-mocha-results
      - store_test_results:
          path: /tmp/cypress
      - store_artifacts:
          path: /tmp/artifacts
      - store-npm-logs

  run-webpack-dev-server-integration-tests:
    <<: *defaults
    parallelism: 2
    steps:
      - restore_cached_workspace
      - restore_cached_system_tests_deps
      - run:
          command: |
            CYPRESS_CONFIG_ENV=production \
            CYPRESS_RECORD_KEY=$MAIN_RECORD_KEY \
            PERCY_PARALLEL_NONCE=$CIRCLE_WORKFLOW_WORKSPACE_ID \
            PERCY_ENABLE=${PERCY_TOKEN:-0} \
            PERCY_PARALLEL_TOTAL=-1 \
            yarn percy exec --parallel -- -- \
            yarn cypress:run --record --parallel --group webpack-dev-server
          working_directory: npm/webpack-dev-server
      - store_test_results:
          path: /tmp/cypress
      - store_artifacts:
          path: /tmp/artifacts
      - store-npm-logs

  run-vite-dev-server-integration-tests:
    <<: *defaults
    # parallelism: 3 TODO: Add parallelism once we have more specs
    steps:
      - restore_cached_workspace
      - restore_cached_system_tests_deps
      - run:
          command: |
            CYPRESS_CONFIG_ENV=production \
            CYPRESS_RECORD_KEY=$MAIN_RECORD_KEY \
            PERCY_PARALLEL_NONCE=$CIRCLE_WORKFLOW_WORKSPACE_ID \
            PERCY_ENABLE=${PERCY_TOKEN:-0} \
            PERCY_PARALLEL_TOTAL=-1 \
            yarn percy exec --parallel -- -- \
            yarn cypress:run --record --parallel --group vite-dev-server
          working_directory: npm/vite-dev-server
      - store_test_results:
          path: /tmp/cypress
      - store_artifacts:
          path: /tmp/artifacts
      - store-npm-logs

  npm-webpack-preprocessor:
    <<: *defaults
    steps:
      - restore_cached_workspace
      - run:
          name: Build
          command: yarn lerna run build --scope @cypress/webpack-preprocessor
      - run:
          name: Run tests
          command: yarn workspace @cypress/webpack-preprocessor test
      - store-npm-logs

  npm-webpack-dev-server:
    <<: *defaults
    steps:
      - restore_cached_workspace
      - restore_cached_system_tests_deps
      - run:
          name: Run tests
          command: yarn workspace @cypress/webpack-dev-server test
      - run:
          name: Run tests
          command: yarn workspace @cypress/webpack-dev-server test

  npm-vite-dev-server:
    <<: *defaults
    steps:
      - restore_cached_workspace
      - run:
          name: Run tests
          command: yarn test
          working_directory: npm/vite-dev-server
      - store_test_results:
          path: npm/vite-dev-server/test_results
      - store-npm-logs

  npm-webpack-batteries-included-preprocessor:
    <<: *defaults
    resource_class: small
    steps:
      - restore_cached_workspace
      - run:
          name: Run tests
          command: yarn workspace @cypress/webpack-batteries-included-preprocessor test

  npm-vue:
    <<: *defaults
    steps:
      - restore_cached_workspace
      - run:
          name: Build
          command: yarn lerna run build --scope @cypress/vue
      - store_test_results:
          path: npm/vue/test_results
      - store_artifacts:
          path: npm/vue/test_results
      - store-npm-logs

  npm-angular:
    <<: *defaults
    steps:
      - restore_cached_workspace
      - run:
          name: Build
          command: yarn lerna run build --scope @cypress/angular
      - store-npm-logs

  npm-react:
    <<: *defaults
    steps:
      - restore_cached_workspace
      - run:
          name: Build
          command: yarn lerna run build --scope @cypress/react
      - run:
          name: Run tests
          command: yarn test
          working_directory: npm/react
      - store_test_results:
          path: npm/react/test_results
      - store_artifacts:
          path: npm/react/test_results
      - store-npm-logs

  npm-vite-plugin-cypress-esm:
    <<: *defaults
    steps:
      - restore_cached_workspace
      - run:
          name: Build
          command: yarn lerna run build --scope @cypress/vite-plugin-cypress-esm
      - run:
          name: Run tests
          command: yarn test
          working_directory: npm/vite-plugin-cypress-esm
      - store_test_results:
          path: npm/vite-plugin-cypress-esm/test_results
      - store_artifacts:
          path: npm/vite-plugin-cypress-esm/test_results
      - store-npm-logs

  npm-mount-utils:
    <<: *defaults
    steps:
      - restore_cached_workspace
      - run:
          name: Build
          command: yarn lerna run build --scope @cypress/mount-utils
      - store-npm-logs

  npm-grep:
    <<: *defaults
    resource_class: small
    steps:
      - restore_cached_workspace
      - run:
          name: Run tests
          command: yarn workspace @cypress/grep cy:run
      - store_test_results:
          path: npm/grep/test_results
      - store_artifacts:
          path: npm/grep/test_results
      - store-npm-logs

  npm-create-cypress-tests:
    <<: *defaults
    resource_class: small
    steps:
      - restore_cached_workspace
      - run: yarn workspace create-cypress-tests build

  npm-eslint-plugin-dev:
    <<: *defaults
    steps:
      - restore_cached_workspace
      - run:
          name: Run tests
          command: yarn workspace @cypress/eslint-plugin-dev test

  npm-cypress-schematic:
    <<: *defaults
    steps:
      - restore_cached_workspace
      - run:
          name: Build + Install
          command: |
            yarn lerna run build --scope @cypress/schematic
          working_directory: npm/cypress-schematic
      - run:
          name: Run unit tests
          command: |
            yarn test
          working_directory: npm/cypress-schematic
      - store-npm-logs

  npm-release:
    <<: *defaults
    resource_class: medium+
    steps:
      - restore_cached_workspace
      - run:
          name: Release packages after all jobs pass
          command: yarn npm-release

  create-build-artifacts:
    <<: *defaults
    parameters:
      <<: *defaultsParameters
      resource_class:
        type: string
        default: xlarge
    resource_class: << parameters.resource_class >>
    steps:
      - restore_cached_workspace
      - check-if-binary-exists
      - build-and-package-binary
      - build-cypress-npm-package:
          executor: << parameters.executor >>
      - setup_should_persist_artifacts
      - verify_should_persist_artifacts
      - upload-build-artifacts
      - post-install-comment

  create-and-trigger-packaging-artifacts:
    <<: *defaults
    parameters:
      <<: *defaultsParameters
      resource_class:
        type: string
        default: xlarge
    resource_class: << parameters.resource_class >>
    steps:
      - restore_cached_workspace
      - check-if-binary-exists
      - setup_should_persist_artifacts
      - build-binary
      - trigger-publish-binary-pipeline

  get-published-artifacts:
    <<: *defaults
    parameters:
      <<: *defaultsParameters
      resource_class:
        type: string
        default: large
    resource_class: << parameters.resource_class >>
    steps:
      - restore_cached_workspace
      - run:
          name: Check pipeline info
          command: cat ~/triggered_pipeline.json
      - setup_should_persist_artifacts
      - run:
          name: Download binary artifacts
          command: |
            source ./scripts/ensure-node.sh
            node ./scripts/binary/get-published-artifacts.js --pipelineInfo ~/triggered_pipeline.json
      - persist_to_workspace:
          root: ~/
          paths:
            - cypress/cypress.zip
            - cypress/cypress.tgz
      - verify_should_persist_artifacts
      - persist_to_workspace:
          root: ~/
          paths:
            - cypress/binary-url.json
            - cypress/npm-package-url.json
      - post-install-comment:
          package_url_path: ~/cypress/npm-package-url.json
          binary_url_path: ~/cypress/binary-url.json

  test-kitchensink:
    <<: *defaults
    parameters:
      <<: *defaultsParameters
      resource_class:
        type: string
        default: medium+
    steps:
      - restore_cached_workspace
      - clone-repo-and-checkout-branch:
          repo: cypress-example-kitchensink
      - install-required-node
      - run:
          name: Remove cypress.json
          description: Remove cypress.json in case it exists
          working_directory: /tmp/cypress-example-kitchensink
          environment:
            CYPRESS_INTERNAL_FORCE_SCAFFOLD: "1"
          command: rm -rf cypress.json
      - run:
          name: Install prod dependencies
          command: yarn --production --ignore-engines
          working_directory: /tmp/cypress-example-kitchensink
      - run:
          name: Example server
          command: yarn start
          working_directory: /tmp/cypress-example-kitchensink
          background: true
      - run:
          name: Run Kitchensink example project
          command: |
            yarn cypress:run --project /tmp/cypress-example-kitchensink
      - store-npm-logs

  test-kitchensink-against-staging:
    <<: *defaults
    steps:
      - restore_cached_workspace
      - clone-repo-and-checkout-branch:
          repo: cypress-example-kitchensink
      - install-required-node
      - run:
          name: Install prod dependencies
          command: yarn --production
          working_directory: /tmp/cypress-example-kitchensink
      - run:
          name: Example server
          command: yarn start
          working_directory: /tmp/cypress-example-kitchensink
          background: true
      - run:
          name: Run Kitchensink example project
          command: |
            CYPRESS_PROJECT_ID=$TEST_KITCHENSINK_PROJECT_ID \
            CYPRESS_RECORD_KEY=$TEST_KITCHENSINK_RECORD_KEY \
            CYPRESS_INTERNAL_ENV=staging \
            yarn cypress:run --project /tmp/cypress-example-kitchensink --record
      - store-npm-logs

  test-against-staging:
    <<: *defaults
    steps:
      - restore_cached_workspace
      - clone-repo-and-checkout-branch:
          repo: cypress-test-tiny
      - run:
          name: Run test project
          command: |
            CYPRESS_PROJECT_ID=$TEST_TINY_PROJECT_ID \
            CYPRESS_RECORD_KEY=$TEST_TINY_RECORD_KEY \
            CYPRESS_INTERNAL_ENV=staging \
            yarn cypress:run --project /tmp/cypress-test-tiny --record
      - store-npm-logs

  test-npm-module-and-verify-binary:
    <<: *defaults
    steps:
      - restore_cached_workspace
      # make sure we have cypress.zip received
      - run: ls -l
      - run: ls -l cypress.zip cypress.tgz
      - run: mkdir test-binary
      - run:
          name: Create new NPM package
          working_directory: test-binary
          command: npm init -y
      - run:
          # install NPM from built NPM package folder
          name: Install Cypress
          working_directory: test-binary
          # force installing the freshly built binary
          command: CYPRESS_INSTALL_BINARY=/root/cypress/cypress.zip npm i /root/cypress/cypress.tgz
      - run:
          name: Cypress version
          working_directory: test-binary
          command: $(yarn bin cypress) version
      - run:
          name: Verify Cypress binary
          working_directory: test-binary
          command: $(yarn bin cypress) verify
      - run:
          name: Cypress help
          working_directory: test-binary
          command: $(yarn bin cypress) help
      - run:
          name: Cypress info
          working_directory: test-binary
          command: $(yarn bin cypress) info
      - store-npm-logs

  test-npm-module-on-minimum-node-version:
    <<: *defaults
    resource_class: small
    docker:
      - image: cypress/base:16.16.0
    steps:
      - restore_workspace_binaries
      - run: mkdir test-binary
      - run:
          name: Create new NPM package
          working_directory: test-binary
          command: npm init -y
      - run:
          name: Install Cypress
          working_directory: test-binary
          command: CYPRESS_INSTALL_BINARY=/root/cypress/cypress.zip npm install /root/cypress/cypress.tgz
      - run:
          name: Verify Cypress binary
          working_directory: test-binary
          command: $(npm bin)/cypress verify
      - run:
          name: Print Cypress version
          working_directory: test-binary
          command: $(npm bin)/cypress version
      - run:
          name: Cypress info
          working_directory: test-binary
          command: $(npm bin)/cypress info

  test-types-cypress-and-jest:
    parameters:
      executor:
        description: Executor name to use
        type: executor
        default: cy-doc
      wd:
        description: Working directory, should be OUTSIDE cypress monorepo folder
        type: string
        default: /root/test-cypress-and-jest
    <<: *defaults
    resource_class: small
    steps:
      - restore_workspace_binaries
      - run: mkdir <<parameters.wd>>
      - run:
          name: Create new NPM package ⚗️
          working_directory: <<parameters.wd>>
          command: npm init -y
      - run:
          name: Install dependencies 📦
          working_directory: <<parameters.wd>>
          environment:
            CYPRESS_INSTALL_BINARY: /root/cypress/cypress.zip
          # let's install Cypress, Jest and any other package that might conflict
          # https://github.com/cypress-io/cypress/issues/6690

          # Todo: Add `jest` back into the list once https://github.com/yargs/yargs-parser/issues/452
          # is resolved.
          command: |
            npm install /root/cypress/cypress.tgz \
              typescript @types/jest enzyme @types/enzyme
      - run:
          name: Test types clash ⚔️
          working_directory: <<parameters.wd>>
          command: |
            echo "console.log('hello world')" > hello.ts
            npx tsc hello.ts --noEmit

  test-full-typescript-project:
    parameters:
      executor:
        description: Executor name to use
        type: executor
        default: cy-doc
      wd:
        description: Working directory, should be OUTSIDE cypress monorepo folder
        type: string
        default: /root/test-full-typescript
    <<: *defaults
    resource_class: small
    steps:
      - restore_workspace_binaries
      - run: mkdir <<parameters.wd>>
      - run:
          name: Create new NPM package ⚗️
          working_directory: <<parameters.wd>>
          command: npm init -y
      - run:
          name: Install dependencies 📦
          working_directory: <<parameters.wd>>
          environment:
            CYPRESS_INSTALL_BINARY: /root/cypress/cypress.zip
          command: |
            npm install /root/cypress/cypress.tgz typescript
      - run:
          name: Scaffold full TypeScript project 🏗
          working_directory: <<parameters.wd>>
          command: npx @bahmutov/cly@1.9.0 init --typescript
      - run:
          name: Run project tests 🗳
          working_directory: <<parameters.wd>>
          command: npx cypress run

  # install NPM + binary zip and run against staging API
  test-binary-against-staging:
    <<: *defaults
    steps:
      - restore_workspace_binaries
      - clone-repo-and-checkout-branch:
          repo: cypress-test-tiny
      - run:
          name: Install Cypress
          working_directory: /tmp/cypress-test-tiny
          # force installing the freshly built binary
          command: CYPRESS_INSTALL_BINARY=~/cypress/cypress.zip npm i --legacy-peer-deps ~/cypress/cypress.tgz
      - run:
          name: Run test project
          working_directory: /tmp/cypress-test-tiny
          command: |
            CYPRESS_PROJECT_ID=$TEST_TINY_PROJECT_ID \
            CYPRESS_RECORD_KEY=$TEST_TINY_RECORD_KEY \
            CYPRESS_INTERNAL_ENV=staging \
            $(yarn bin cypress) run --record
      - store-npm-logs

  test-binary-against-recipes-firefox:
    <<: *defaults
    steps:
      - test-binary-against-repo:
          repo: cypress-example-recipes
          command: npm run test:ci:firefox

  test-binary-against-recipes-chrome:
    <<: *defaults
    steps:
      - test-binary-against-repo:
          repo: cypress-example-recipes
          command: npm run test:ci:chrome

  test-binary-against-recipes:
    <<: *defaults
    steps:
      - test-binary-against-repo:
          repo: cypress-example-recipes
          command: npm run test:ci

  # This is a special job. It allows you to test the current
  # built test runner against a pull request in the repo
  # cypress-example-recipes.
  # Imagine you are working on a feature and want to show / test a recipe
  # You would need to run the built test runner before release
  # against a PR that cannot be merged until the new version
  # of the test runner is released.
  # Use:
  #   specify pull request number
  #   and the recipe folder

  # test-binary-against-recipe-pull-request:
  #   <<: *defaults
  #   steps:
  #     # test a specific pull request by number from cypress-example-recipes
  #     - test-binary-against-repo:
  #         repo: cypress-example-recipes
  #         command: npm run test:ci
  #         pull_request_id: 515
  #         folder: examples/fundamentals__typescript

  test-binary-against-kitchensink:
    <<: *defaults
    steps:
      - test-binary-against-repo:
          repo: cypress-example-kitchensink
          browser: "electron"

  test-binary-against-kitchensink-firefox:
    <<: *defaults
    steps:
      - test-binary-against-repo:
          repo: cypress-example-kitchensink
          browser: firefox

  test-binary-against-kitchensink-chrome:
    <<: *defaults
    steps:
      - test-binary-against-repo:
          repo: cypress-example-kitchensink
          browser: chrome

  test-binary-against-todomvc-firefox:
    <<: *defaults
    steps:
      - test-binary-against-repo:
          repo: cypress-example-todomvc
          browser: firefox

  test-binary-against-conduit-chrome:
    <<: *defaults
    steps:
      - test-binary-against-repo:
          repo: cypress-example-conduit-app
          browser: chrome
          command: "npm run cypress:run"
          wait-on: http://localhost:3000

  test-binary-against-api-testing-firefox:
    <<: *defaults
    steps:
      - test-binary-against-repo:
          repo: cypress-example-api-testing
          browser: firefox
          command: "npm run cy:run"

  test-binary-against-piechopper-firefox:
    <<: *defaults
    steps:
      - test-binary-against-repo:
          repo: cypress-example-piechopper
          browser: firefox
          command: "npm run cypress:run"

  test-binary-against-cypress-realworld-app:
    <<: *defaults
    resource_class: medium+
    steps:
      - test-binary-against-rwa:
          repo: cypress-realworld-app
          browser: chrome
          wait-on: http://localhost:3000

  test-binary-as-specific-user:
    <<: *defaults
    steps:
      - restore_workspace_binaries
      # the user should be "node"
      - run: whoami
      - run: pwd
      # prints the current user's effective user id
      # for root it is 0
      # for other users it is a positive integer
      - run: node -e 'console.log(process.geteuid())'
      # make sure the binary and NPM package files are present
      - run: ls -l
      - run: ls -l cypress.zip cypress.tgz
      - run: mkdir test-binary
      - run:
          name: Create new NPM package
          working_directory: test-binary
          command: npm init -y
      - run:
          # install NPM from built NPM package folder
          name: Install Cypress
          working_directory: test-binary
          # force installing the freshly built binary
          command: CYPRESS_INSTALL_BINARY=~/cypress/cypress.zip npm i ~/cypress/cypress.tgz
      - run:
          name: Cypress help
          working_directory: test-binary
          command: $(yarn bin cypress) help
      - run:
          name: Cypress info
          working_directory: test-binary
          command: $(yarn bin cypress) info
      - run:
          name: Add Cypress demo
          working_directory: test-binary
          command: npx @bahmutov/cly@1.9.0 init
      - run:
          name: Verify Cypress binary
          working_directory: test-binary
          command: DEBUG=cypress:cli $(yarn bin cypress) verify
      - run:
          name: Run Cypress binary
          working_directory: test-binary
          command: DEBUG=cypress:cli $(yarn bin cypress) run
      - store-npm-logs

linux-x64-workflow: &linux-x64-workflow
  jobs:
    - node_modules_install
    - build:
        context: test-runner:env-canary
        requires:
          - node_modules_install
    - check-ts:
        requires:
          - build
    - lint:
        name: linux-lint
        requires:
          - build
    - percy-finalize:
        context: [test-runner:poll-circle-workflow, test-runner:percy]
        required_env_var: PERCY_TOKEN # skips job if not defined (external PR)
        requires:
          - build
    - lint-types:
        requires:
          - build
    # unit, integration and e2e tests
    - cli-visual-tests:
        context: test-runner:percy
        requires:
          - build
    - unit-tests:
        requires:
          - build
    - verify-release-readiness:
        context: test-runner:npm-release
        requires:
          - build
    - server-unit-tests:
        requires:
          - build
    - server-integration-tests:
        requires:
          - build
    - server-performance-tests:
        requires:
          - build
    - system-tests-node-modules-install:
        context: test-runner:performance-tracking
        requires:
          - build
    - system-tests-chrome:
        context: test-runner:performance-tracking
        requires:
          - system-tests-node-modules-install
    - system-tests-electron:
        context: test-runner:performance-tracking
        requires:
          - system-tests-node-modules-install
    - system-tests-firefox:
        context: test-runner:performance-tracking
        requires:
          - system-tests-node-modules-install
    - system-tests-webkit:
        context: test-runner:performance-tracking
        requires:
          - system-tests-node-modules-install
    - system-tests-non-root:
        context: test-runner:performance-tracking
        executor: non-root-docker-user
        requires:
          - system-tests-node-modules-install
    - driver-integration-tests-chrome:
        context: test-runner:cypress-record-key
        requires:
          - build
    - driver-integration-tests-chrome-beta:
        context: test-runner:cypress-record-key
        requires:
          - build
    - driver-integration-tests-firefox:
        context: test-runner:cypress-record-key
        requires:
          - build
    - driver-integration-tests-electron:
        context: test-runner:cypress-record-key
        requires:
          - build
    - driver-integration-tests-webkit:
        context: test-runner:cypress-record-key
        requires:
          - build
    - driver-integration-memory-tests:
        requires:
          - build
    - run-frontend-shared-component-tests-chrome:
        context: [test-runner:cypress-record-key, test-runner:launchpad-tests, test-runner:percy]
        percy: true
        requires:
          - build
    - run-launchpad-integration-tests-chrome:
        context: [test-runner:cypress-record-key, test-runner:launchpad-tests, test-runner:percy]
        percy: true
        requires:
          - build
    - run-launchpad-component-tests-chrome:
        context: [test-runner:cypress-record-key, test-runner:launchpad-tests, test-runner:percy]
        percy: true
        requires:
          - build
    - run-app-integration-tests-chrome:
        context: [test-runner:cypress-record-key, test-runner:launchpad-tests, test-runner:percy]
        percy: true
        requires:
          - build
    - run-webpack-dev-server-integration-tests:
        context: [test-runner:cypress-record-key, test-runner:percy]
        requires:
          - system-tests-node-modules-install
    - run-vite-dev-server-integration-tests:
        context: [test-runner:cypress-record-key, test-runner:percy]
        requires:
          - system-tests-node-modules-install
    - run-app-component-tests-chrome:
        context: [test-runner:cypress-record-key, test-runner:launchpad-tests, test-runner:percy]
        percy: true
        requires:
          - build
    - run-reporter-component-tests-chrome:
        context: [test-runner:cypress-record-key, test-runner:percy]
        percy: true
        requires:
          - build
    - reporter-integration-tests:
        context: [test-runner:cypress-record-key, test-runner:percy]
        requires:
          - build
    - npm-webpack-dev-server:
        requires:
          - system-tests-node-modules-install
    - npm-vite-dev-server:
        requires:
          - build
    - npm-vite-plugin-cypress-esm:
        requires:
          - build
    - npm-webpack-preprocessor:
        requires:
          - build
    - npm-webpack-batteries-included-preprocessor:
        requires:
          - build
    - npm-vue:
        requires:
          - build
    - npm-react:
        requires:
          - build
    - npm-angular:
        requires:
          - build
    - npm-mount-utils:
        requires:
          - build
    - npm-create-cypress-tests:
        requires:
          - build
    - npm-eslint-plugin-dev:
        requires:
          - build
    - npm-cypress-schematic:
        requires:
          - build
    - v8-integration-tests:
        requires:
          - system-tests-node-modules-install
    # This release definition must be updated with any new jobs
    # Any attempts to automate this are welcome
    # If CircleCI provided an "after all" hook, then this wouldn't be necessary
    - trigger-binary-release-workflow:
        context: test-runner:poll-circle-workflow
        requires:
          - build
          - check-ts
          - npm-angular
          - npm-eslint-plugin-dev
          - npm-create-cypress-tests
          - npm-react
          - npm-mount-utils
          - npm-vue
          - npm-webpack-batteries-included-preprocessor
          - npm-webpack-preprocessor
          - npm-vite-dev-server
          - npm-vite-plugin-cypress-esm
          - npm-webpack-dev-server
          - npm-cypress-schematic
          - lint-types
          - linux-lint
          - percy-finalize
          - driver-integration-tests-firefox
          - driver-integration-tests-chrome
          - driver-integration-tests-chrome-beta
          - driver-integration-tests-electron
          - driver-integration-memory-tests
          - system-tests-non-root
          - system-tests-firefox
          - system-tests-electron
          - system-tests-chrome
          - server-performance-tests
          - server-integration-tests
          - server-unit-tests
          - "test binary as a non-root user"
          - "test binary as a root user"
          - test-types-cypress-and-jest
          - test-full-typescript-project
          - test-binary-against-kitchensink
          - test-npm-module-on-minimum-node-version
          - binary-system-tests
          - test-kitchensink
          - unit-tests
          - verify-release-readiness
          - cli-visual-tests
          - reporter-integration-tests
          - run-app-component-tests-chrome
          - run-app-integration-tests-chrome
          - run-frontend-shared-component-tests-chrome
          - run-launchpad-component-tests-chrome
          - run-launchpad-integration-tests-chrome
          - run-reporter-component-tests-chrome
          - run-webpack-dev-server-integration-tests
          - run-vite-dev-server-integration-tests
          - v8-integration-tests

    - npm-release:
        context: test-runner:npm-release
        requires:
          - build
          - check-ts
          - npm-angular
          - npm-eslint-plugin-dev
          - npm-create-cypress-tests
          - npm-react
          - npm-mount-utils
          - npm-vue
          - npm-webpack-batteries-included-preprocessor
          - npm-webpack-preprocessor
          - npm-vite-dev-server
          - npm-vite-plugin-cypress-esm
          - npm-webpack-dev-server
          - npm-cypress-schematic
          - lint-types
          - linux-lint
          - percy-finalize
          - driver-integration-tests-firefox
          - driver-integration-tests-chrome
          - driver-integration-tests-chrome-beta
          - driver-integration-tests-electron
          - driver-integration-memory-tests
          - system-tests-non-root
          - system-tests-firefox
          - system-tests-electron
          - system-tests-chrome
          - server-performance-tests
          - server-integration-tests
          - server-unit-tests
          - test-kitchensink
          - unit-tests
          - verify-release-readiness
          - cli-visual-tests
          - reporter-integration-tests
          - run-app-component-tests-chrome
          - run-app-integration-tests-chrome
          - run-frontend-shared-component-tests-chrome
          - run-launchpad-component-tests-chrome
          - run-launchpad-integration-tests-chrome
          - run-reporter-component-tests-chrome
          - run-webpack-dev-server-integration-tests
          - run-vite-dev-server-integration-tests
          - v8-integration-tests

    - create-and-trigger-packaging-artifacts:
        context:
          - test-runner:upload
          - test-runner:build-binary
          - publish-binary
        requires:
          - build
    - wait-for-binary-publish:
        type: approval
        requires:
          - create-and-trigger-packaging-artifacts
    - get-published-artifacts:
        context:
          - publish-binary
          - test-runner:commit-status-checks
        requires:
          - wait-for-binary-publish
    # various testing scenarios, like building full binary
    # and testing it on a real project
    - test-against-staging:
        context: test-runner:record-tests
        <<: *mainBuildFilters
        requires:
          - build
    - test-kitchensink:
        requires:
          - build
    - test-kitchensink-against-staging:
        context: test-runner:record-tests
        <<: *mainBuildFilters
        requires:
          - build
    - test-npm-module-on-minimum-node-version:
        requires:
          - get-published-artifacts
    - test-types-cypress-and-jest:
        requires:
          - get-published-artifacts
    - test-full-typescript-project:
        requires:
          - get-published-artifacts
    - test-binary-against-kitchensink:
        requires:
          - get-published-artifacts
    - test-npm-module-and-verify-binary:
        <<: *mainBuildFilters
        requires:
          - get-published-artifacts
    - test-binary-against-staging:
        context: test-runner:record-tests
        <<: *mainBuildFilters
        requires:
          - get-published-artifacts
    - test-binary-against-kitchensink-chrome:
        <<: *mainBuildFilters
        requires:
          - get-published-artifacts
    - test-binary-against-recipes-firefox:
        <<: *mainBuildFilters
        requires:
          - get-published-artifacts
    - test-binary-against-recipes-chrome:
        <<: *mainBuildFilters
        requires:
          - get-published-artifacts
    - test-binary-against-recipes:
        <<: *mainBuildFilters
        requires:
          - get-published-artifacts
    - test-binary-against-kitchensink-firefox:
        <<: *mainBuildFilters
        requires:
          - get-published-artifacts
    - test-binary-against-todomvc-firefox:
        <<: *mainBuildFilters
        requires:
          - get-published-artifacts
    - test-binary-against-cypress-realworld-app:
        context: test-runner:cypress-record-key
        <<: *mainBuildFilters
        requires:
          - get-published-artifacts
    - test-binary-as-specific-user:
        name: "test binary as a non-root user"
        executor: non-root-docker-user
        requires:
          - get-published-artifacts
    - test-binary-as-specific-user:
        name: "test binary as a root user"
        requires:
          - get-published-artifacts
    - binary-system-tests:
        requires:
          - get-published-artifacts
          - system-tests-node-modules-install

linux-arm64-workflow: &linux-arm64-workflow
  jobs:
    - node_modules_install:
        name: linux-arm64-node-modules-install
        executor: linux-arm64
        resource_class: arm.medium
        only-cache-for-root-user: true

    - build:
        name: linux-arm64-build
        executor: linux-arm64
        resource_class: arm.medium
        requires:
          - linux-arm64-node-modules-install

    - create-and-trigger-packaging-artifacts:
        name: linux-arm64-create-and-trigger-packaging-artifacts
        context:
          - test-runner:upload
          - test-runner:commit-status-checks
          - test-runner:build-binary
          - publish-binary
        executor: linux-arm64
        resource_class: arm.medium
        requires:
          - linux-arm64-build

    - wait-for-binary-publish:
        name: linux-arm64-wait-for-binary-publish
        type: approval
        requires:
          - linux-arm64-create-and-trigger-packaging-artifacts

    - get-published-artifacts:
        name: linux-arm64-get-published-artifacts
        context:
          - publish-binary
          - test-runner:commit-status-checks
        executor: linux-arm64
        resource_class: arm.medium
        requires:
          - linux-arm64-wait-for-binary-publish

    - v8-integration-tests:
        name: linux-arm64-v8-integration-tests
        executor: linux-arm64
        resource_class: arm.medium
        requires:
          - linux-arm64-build
    - driver-integration-memory-tests:
        name: linux-arm64-driver-integration-memory-tests
        executor: linux-arm64
        resource_class: arm.medium
        requires:
          - linux-arm64-build
    - server-unit-tests-cloud-environment:
        name: linux-arm64-server-unit-tests-cloud-environment
        executor: linux-arm64
        resource_class: arm.medium
        requires:
          - linux-arm64-build

darwin-x64-workflow: &darwin-x64-workflow
  jobs:
    - node_modules_install:
        name: darwin-x64-node-modules-install
        executor: mac
        resource_class: macos.x86.medium.gen2
        only-cache-for-root-user: true

    - build:
        name: darwin-x64-build
        context: test-runner:env-canary
        executor: mac
        resource_class: macos.x86.medium.gen2
        requires:
          - darwin-x64-node-modules-install

    - create-build-artifacts:
        name: darwin-x64-create-build-artifacts
        context:
          - test-runner:sign-mac-binary
          - test-runner:upload
          - test-runner:commit-status-checks
          - test-runner:build-binary
        executor: mac
        resource_class: macos.x86.medium.gen2
        requires:
          - darwin-x64-build

    - test-kitchensink:
        name: darwin-x64-test-kitchensink
        executor: mac
        requires:
          - darwin-x64-build

    - v8-integration-tests:
        name: darwin-x64-v8-integration-tests
        executor: mac
        resource_class: macos.x86.medium.gen2
        requires:
          - darwin-x64-build
    - driver-integration-memory-tests:
        name: darwin-x64-driver-integration-memory-tests
        executor: mac
        resource_class: macos.x86.medium.gen2
        requires:
          - darwin-x64-build
    - server-unit-tests-cloud-environment:
        name: darwin-x64-driver-server-unit-tests-cloud-environment
        executor: mac
        resource_class: macos.x86.medium.gen2
        requires:
          - darwin-x64-build

darwin-arm64-workflow: &darwin-arm64-workflow
  jobs:
    - node_modules_install:
        name: darwin-arm64-node-modules-install
        executor: darwin-arm64
        resource_class: cypress-io/m1-macstadium
        only-cache-for-root-user: true

    - build:
        name: darwin-arm64-build
        executor: darwin-arm64
        resource_class: cypress-io/m1-macstadium
        requires:
          - darwin-arm64-node-modules-install

    - create-build-artifacts:
        name: darwin-arm64-create-build-artifacts
        context:
          - test-runner:sign-mac-binary
          - test-runner:upload
          - test-runner:commit-status-checks
          - test-runner:build-binary
        executor: darwin-arm64
        resource_class: cypress-io/m1-macstadium
        requires:
          - darwin-arm64-build

    - v8-integration-tests:
        name: darwin-arm64-v8-integration-tests
        executor: darwin-arm64
        resource_class: cypress-io/m1-macstadium
        requires:
          - darwin-arm64-build
    - driver-integration-memory-tests:
        name: darwin-arm64-driver-integration-memory-tests
        executor: darwin-arm64
        resource_class: cypress-io/m1-macstadium
        requires:
          - darwin-arm64-build
    - server-unit-tests-cloud-environment:
        name: darwin-arm64-server-unit-tests-cloud-environment
        executor: darwin-arm64
        resource_class: cypress-io/m1-macstadium
        requires:
          - darwin-arm64-build

windows-workflow: &windows-workflow
  jobs:
    - node_modules_install:
        name: windows-node-modules-install
        executor: windows
        resource_class: windows.large
        only-cache-for-root-user: true

    - build:
        name: windows-build
        context: test-runner:env-canary
        executor: windows
        resource_class: windows.large
        requires:
          - windows-node-modules-install

    - run-app-integration-tests-chrome:
        name: windows-run-app-integration-tests-chrome
        executor: windows
        resource_class: windows.large
        context: [test-runner:cypress-record-key, test-runner:launchpad-tests]
        requires:
          - windows-build

    - run-launchpad-integration-tests-chrome:
        name: windows-run-launchpad-integration-tests-chrome
        executor: windows
        resource_class: windows.large
        context: [test-runner:cypress-record-key, test-runner:launchpad-tests]
        requires:
          - windows-build

    - unit-tests:
        name: windows-unit-tests
        executor: windows
        resource_class: windows.large
        requires:
          - windows-build

    - server-unit-tests-cloud-environment:
        name: windows-server-unit-tests-cloud-environment
        executor: windows
        resource_class: windows.medium
        requires:
          - windows-build

    - create-build-artifacts:
        name: windows-create-build-artifacts
        executor: windows
        resource_class: windows.large
        context:
          - test-runner:sign-windows-binary
          - test-runner:upload
          - test-runner:commit-status-checks
          - test-runner:build-binary
        requires:
          - windows-build

    - test-binary-against-kitchensink-chrome:
        name: windows-test-binary-against-kitchensink-chrome
        executor: windows
        requires:
          - windows-create-build-artifacts

    - v8-integration-tests:
        name: windows-v8-integration-tests
        executor: windows
        resource_class: windows.large
        requires:
          - windows-build
    - driver-integration-memory-tests:
        name: windows-driver-integration-memory-tests
        executor: windows
        resource_class: windows.large
        requires:
          - windows-build

workflows:
  linux-x64:
    <<: *linux-x64-workflow
    <<: *linux-x64-workflow-exclude-filters
  linux-arm64:
    <<: *linux-arm64-workflow
    <<: *linux-arm64-workflow-filters
  darwin-x64:
    <<: *darwin-x64-workflow
    <<: *darwin-workflow-filters
  darwin-arm64:
    <<: *darwin-arm64-workflow
    <<: *darwin-workflow-filters
  windows:
    <<: *windows-workflow
    <<: *windows-workflow-filters<|MERGE_RESOLUTION|>--- conflicted
+++ resolved
@@ -53,14 +53,11 @@
     - equal: [ develop, << pipeline.git.branch >> ]
     # use the following branch as well to ensure that v8 snapshot cache updates are fully tested
     - equal: [ 'update-v8-snapshot-cache-on-develop', << pipeline.git.branch >> ]
-<<<<<<< HEAD
-=======
     - equal: [ 'publish-binary', << pipeline.git.branch >> ]
     - equal: [ 'ryanm/feat/remove-protocol-environment-variable-from-binary', << pipeline.git.branch >> ]
     - matches:
         pattern: /^release\/\d+\.\d+\.\d+$/
         value: << pipeline.git.branch >>
->>>>>>> 6ac7febe
 
 # uncomment & add to the branch conditions below to disable the main linux
 # flow if we don't want to test it for a certain branch
