--- conflicted
+++ resolved
@@ -29,15 +29,9 @@
         - develop
         - /^release\/\d+\.\d+\.\d+$/
         # use the following branch as well to ensure that v8 snapshot cache updates are fully tested
-<<<<<<< HEAD
-        - 'update-v8-snapshot-cache-on-develop'
-        - 'chore/update_webpack_deps_to_latest_webpack4_compat'
-        - 'chore/bump_loaders_and_optimize_webpack'
-        - 'lerna-optimize-tasks'
-=======
         - 'publish-binary'
         - 'chore/update_electron25_and_node18'
->>>>>>> 8638abb2
+        - 'lerna-optimize-tasks'
 
 # usually we don't build Mac app - it takes a long time
 # but sometimes we want to really confirm we are doing the right thing
@@ -48,12 +42,8 @@
     - equal: [ develop, << pipeline.git.branch >> ]
     # use the following branch as well to ensure that v8 snapshot cache updates are fully tested
     - equal: [ 'update-v8-snapshot-cache-on-develop', << pipeline.git.branch >> ]
-<<<<<<< HEAD
     - equal: [ 'chore/update_webpack_deps_to_latest_webpack4_compat', << pipeline.git.branch >> ]
     - equal: [ 'lerna-optimize-tasks', << pipeline.git.branch >> ]
-=======
-    - equal: [ 'chore/update_electron25_and_node18', << pipeline.git.branch >> ]
->>>>>>> 8638abb2
     - matches:
         pattern: /^release\/\d+\.\d+\.\d+$/
         value: << pipeline.git.branch >>
@@ -63,16 +53,10 @@
     or:
     - equal: [ develop, << pipeline.git.branch >> ]
     # use the following branch as well to ensure that v8 snapshot cache updates are fully tested
-<<<<<<< HEAD
     - equal: [ 'update-v8-snapshot-cache-on-develop', << pipeline.git.branch >> ]
     - equal: [ 'chore/update_webpack_deps_to_latest_webpack4_compat', << pipeline.git.branch >> ]
     - equal: [ 'chore/bump_loaders_and_optimize_webpack', << pipeline.git.branch >> ]
     - equal: [ 'lerna-optimize-tasks', << pipeline.git.branch >> ]
-=======
-    - equal: [ 'jordanpowell88/update-angular-tsconfig-path', << pipeline.git.branch >> ]
-    - equal: [ 'publish-binary', << pipeline.git.branch >> ]
-    - equal: [ 'chore/update_electron25_and_node18', << pipeline.git.branch >> ]
->>>>>>> 8638abb2
     - matches:
         pattern: /^release\/\d+\.\d+\.\d+$/
         value: << pipeline.git.branch >>
@@ -92,12 +76,8 @@
     - equal: [ develop, << pipeline.git.branch >> ]
     # use the following branch as well to ensure that v8 snapshot cache updates are fully tested
     - equal: [ 'update-v8-snapshot-cache-on-develop', << pipeline.git.branch >> ]
-<<<<<<< HEAD
     - equal: [ 'chore/update_webpack_deps_to_latest_webpack4_compat', << pipeline.git.branch >> ]
     - equal: [ 'lerna-optimize-tasks', << pipeline.git.branch >> ]
-=======
-    - equal: [ 'chore/update_electron25_and_node18', << pipeline.git.branch >> ]
->>>>>>> 8638abb2
     - matches:
         pattern: /^release\/\d+\.\d+\.\d+$/
         value: << pipeline.git.branch >>
@@ -167,11 +147,7 @@
           name: Set environment variable to determine whether or not to persist artifacts
           command: |
             echo "Setting SHOULD_PERSIST_ARTIFACTS variable"
-<<<<<<< HEAD
             echo 'if ! [[ "$CIRCLE_BRANCH" != "develop" && "$CIRCLE_BRANCH" != "release/"* && "$CIRCLE_BRANCH" != "publish-binary" && "$CIRCLE_BRANCH" != "lerna-optimize-tasks" ]]; then
-=======
-            echo 'if ! [[ "$CIRCLE_BRANCH" != "develop" && "$CIRCLE_BRANCH" != "release/"* && "$CIRCLE_BRANCH" != "publish-binary" && "$CIRCLE_BRANCH" != "update-v8-snapshot-cache-on-develop" && "$CIRCLE_BRANCH" != "chore/update_electron25_and_node18" ]]; then
->>>>>>> 8638abb2
                 export SHOULD_PERSIST_ARTIFACTS=true
             fi' >> "$BASH_ENV"
   # You must run `setup_should_persist_artifacts` command and be using bash before running this command
@@ -238,15 +214,11 @@
     description: Save entire folder as artifact for other jobs to run without reinstalling
     steps:
       - run:
-<<<<<<< HEAD
-=======
-          name: Build all codegen
+          name: Sync Cloud Validations
           command: |
             source ./scripts/ensure-node.sh
-            yarn gulp buildProd
             yarn gulp syncCloudValidations
       - run:
->>>>>>> 8638abb2
           name: Build packages
           command: |
             source ./scripts/ensure-node.sh
@@ -2412,13 +2384,9 @@
     steps:
       - test-binary-against-repo:
           repo: cypress-example-recipes
-<<<<<<< HEAD
           # Split the specs up across 4 different machines to run in parallel
           command: npm run test:ci -- --chunk $CIRCLE_NODE_INDEX --total-chunks $CIRCLE_NODE_TOTAL
-=======
-          command: npm run test:ci
           browser: electron
->>>>>>> 8638abb2
 
   # This is a special job. It allows you to test the current
   # built test runner against a pull request in the repo
