version: 2.1

defaults: &defaults
  parallelism: 1
  working_directory: ~/cypress
  parameters: &defaultsParameters
    executor:
      type: executor
      default: cy-doc
    only-cache-for-root-user:
      type: boolean
      default: false
  executor: <<parameters.executor>>
  environment: &defaultsEnvironment
    ## set specific timezone
    TZ: "/usr/share/zoneinfo/America/New_York"

    ## store artifacts here
    CIRCLE_ARTIFACTS: /tmp/artifacts

    ## set so that e2e tests are consistent
    COLUMNS: 100
    LINES: 24

mainBuildFilters: &mainBuildFilters
  filters:
    branches:
      only:
        - develop
        - /^release\/\d+\.\d+\.\d+$/
        # use the following branch as well to ensure that v8 snapshot cache updates are fully tested
        - 'update-v8-snapshot-cache-on-develop'
        - 'remove-json-lint'
        - 'publish-binary'
        - 'angular-signals-ct-harness'

# usually we don't build Mac app - it takes a long time
# but sometimes we want to really confirm we are doing the right thing
# so just add your branch to the list here to build and test on Mac
macWorkflowFilters: &darwin-workflow-filters
  when:
    or:
    - equal: [ develop, << pipeline.git.branch >> ]
    # use the following branch as well to ensure that v8 snapshot cache updates are fully tested
    - equal: [ 'update-v8-snapshot-cache-on-develop', << pipeline.git.branch >> ]
<<<<<<< HEAD
    - equal: [ 'remove-json-lint', << pipeline.git.branch >> ]
=======
    - equal: [ 'angular-signals-ct-harness', << pipeline.git.branch >> ]
>>>>>>> 10f90f95
    - matches:
        pattern: /^release\/\d+\.\d+\.\d+$/
        value: << pipeline.git.branch >>

linuxArm64WorkflowFilters: &linux-arm64-workflow-filters
  when:
    or:
    - equal: [ develop, << pipeline.git.branch >> ]
    # use the following branch as well to ensure that v8 snapshot cache updates are fully tested
    - equal: [ 'update-v8-snapshot-cache-on-develop', << pipeline.git.branch >> ]
<<<<<<< HEAD
    - equal: [ 'remove-json-lint', << pipeline.git.branch >> ]
=======
    - equal: [ 'chore/fix_kitchensink_against_staging_job', << pipeline.git.branch >> ]
>>>>>>> 10f90f95
    - matches:
        pattern: /^release\/\d+\.\d+\.\d+$/
        value: << pipeline.git.branch >>

# uncomment & add to the branch conditions below to disable the main linux
# flow if we don't want to test it for a certain branch
linuxWorkflowExcludeFilters: &linux-x64-workflow-exclude-filters
  unless:
    or:
    - matches:
        pattern: /^pull\/[0-9]+/
        value: << pipeline.git.branch >>
    - false

# windows is slow and expensive in CI, so it normally only runs on main branches
# add your branch to this list to run the full Windows build on your PR
windowsWorkflowFilters: &windows-workflow-filters
  when:
    or:
    - equal: [ develop, << pipeline.git.branch >> ]
    # use the following branch as well to ensure that v8 snapshot cache updates are fully tested
    - equal: [ 'update-v8-snapshot-cache-on-develop', << pipeline.git.branch >> ]
    - equal: [ 'angular-signals-ct-harness', << pipeline.git.branch >> ]
    - matches:
        pattern: /^release\/\d+\.\d+\.\d+$/
        value: << pipeline.git.branch >>

executors:
  # the Docker image with Cypress dependencies and Chrome browser
  cy-doc:
    docker:
      - image: cypress/browsers-internal:node18.17.1-chrome124-ff125
    # by default, we use "medium" to balance performance + CI costs. bump or reduce on a per-job basis if needed.
    resource_class: medium
    environment:
      PLATFORM: linux
      CI_DOCKER: "true"
  
  kitchensink-executor:
    docker:
      - image: cypress/browsers-internal:node20.15.0-chrome126-ff127
    # by default, we use "medium" to balance performance + CI costs. bump or reduce on a per-job basis if needed.
    resource_class: medium
    environment:
      PLATFORM: linux
      CI_DOCKER: "true"
  
  # Docker image with non-root "node" user
  non-root-docker-user:
    docker:
      - image: cypress/browsers-internal:node18.17.1-chrome124-ff125
        user: node
    environment:
      PLATFORM: linux

  # executor to run on Mac OS
  # https://circleci.com/docs/2.0/executor-types/#using-macos
  # https://circleci.com/docs/2.0/testing-ios/#supported-xcode-versions
  darwin-amd64:
    machine: true
    environment:
      PLATFORM: darwin

  # executor to run on Windows - based off of the windows-orb default executor since it is
  # not customizable enough to align with our existing setup.
  # https://github.com/CircleCI-Public/windows-orb/blob/master/src/executors/default.yml
  # https://circleci.com/docs/2.0/hello-world-windows/#software-pre-installed-in-the-windows-image
  windows: &windows-executor
    machine:
      image: windows-server-2022-gui:stable
      shell: bash.exe -eo pipefail
    resource_class: windows.large
    environment:
      PLATFORM: windows

  darwin-arm64: &darwin-arm64-executor
    machine: true
    environment:
      PLATFORM: darwin

  linux-arm64: &linux-arm64-executor
    machine:
      image: ubuntu-2004:2023.07.1
    resource_class: arm.medium
    environment:
      PLATFORM: linux
      # TODO: Disabling snapshots for now on Linux Arm 64 architectures. Will revisit with https://github.com/cypress-io/cypress/issues/23557
      DISABLE_SNAPSHOT_REQUIRE: 1

commands:
  # This command inserts SHOULD_PERSIST_ARTIFACTS into BASH_ENV. This way, we can define the variable in one place and use it in multiple steps.
  # Run this command in a job before you want to use the SHOULD_PERSIST_ARTIFACTS variable.
  setup_should_persist_artifacts:
    steps:
      - run:
          name: Set environment variable to determine whether or not to persist artifacts
          command: |
            echo "Setting SHOULD_PERSIST_ARTIFACTS variable"
<<<<<<< HEAD
            echo 'if ! [[ "$CIRCLE_BRANCH" != "develop" && "$CIRCLE_BRANCH" != "release/"* && "$CIRCLE_BRANCH" != "remove-json-lint" ]]; then
=======
            echo 'if ! [[ "$CIRCLE_BRANCH" != "develop" && "$CIRCLE_BRANCH" != "release/"* && "$CIRCLE_BRANCH" != "chore/fix_kitchensink_against_staging_job" ]]; then
>>>>>>> 10f90f95
                export SHOULD_PERSIST_ARTIFACTS=true
            fi' >> "$BASH_ENV"
  # You must run `setup_should_persist_artifacts` command and be using bash before running this command
  verify_should_persist_artifacts:
    steps:
      - run:
          name: Check current branch to persist artifacts
          command: |
            if [[ -z "$SHOULD_PERSIST_ARTIFACTS" ]]; then
              echo "Not uploading artifacts or posting install comment for this branch."
              circleci-agent step halt
            fi

  maybe_skip_binary_jobs:
    steps:
      - run:
          name: Skip binary job if external PR
          command: |
            if [[ -z "$CIRCLE_TOKEN" ]]; then
              echo "There is no CIRCLE_TOKEN set for this job. Cannot trigger binary build. Skipping job."
              circleci-agent step halt
            fi

  restore_workspace_binaries:
    steps:
      - attach_workspace:
          at: ~/
      # make sure we have cypress.zip received
      - run: ls -l
      - run: ls -l cypress.zip cypress.tgz
      - run: node --version
      - run: npm --version

  restore_cached_workspace:
    steps:
      - attach_workspace:
          at: ~/
      - install-required-node
      - unpack-dependencies

  restore_cached_binary:
    steps:
      - attach_workspace:
          at: ~/

  prepare-modules-cache:
    parameters:
      dont-move:
        type: boolean
        default: false
    steps:
      - run: node scripts/circle-cache.js --action prepare
      - unless:
          condition: << parameters.dont-move >>
          steps:
            - run:
                name: Move to /tmp dir for consistent caching across root/non-root users
                command: |
                  mkdir -p /tmp/node_modules_cache
                  mv ~/cypress/node_modules /tmp/node_modules_cache/root_node_modules
                  mv ~/cypress/cli/node_modules /tmp/node_modules_cache/cli_node_modules
                  mv ~/cypress/system-tests/node_modules /tmp/node_modules_cache/system-tests_node_modules
                  mv ~/cypress/globbed_node_modules /tmp/node_modules_cache/globbed_node_modules

  install-webkit-deps:
    steps:
      - run:
          name: Install WebKit dependencies
          command: |
            npx playwright install webkit
            npx playwright install-deps webkit

  build-and-persist:
    description: Save entire folder as artifact for other jobs to run without reinstalling
    steps:
      - run:
          name: Sync Cloud Validations
          command: |
            source ./scripts/ensure-node.sh
            yarn gulp syncCloudValidations
      - run:
          name: Build packages
          command: |
            source ./scripts/ensure-node.sh
            yarn build
      - run:
          name: Generate v8 snapshot
          command: |
            source ./scripts/ensure-node.sh
            # Minification takes some time. We only really need to do that for the binary (and we regenerate snapshots separately there)
            V8_SNAPSHOT_DISABLE_MINIFY=1 yarn build-v8-snapshot-prod
      - prepare-modules-cache # So we don't throw these in the workspace cache
      - persist_to_workspace:
          root: ~/
          paths:
            - cypress

  install_cache_helpers_dependencies:
    steps:
      - run:
          # Dependencies needed by circle-cache.js, before we "yarn" or unpack cached node_modules
          name: Cache Helper Dependencies
          working_directory: ~/
          command: npm i glob@7.1.6 fs-extra@10.0.0 minimist@1.2.5 fast-json-stable-stringify@2.1.0

  unpack-dependencies:
    description: 'Unpacks dependencies associated with the current workflow'
    steps:
      - install_cache_helpers_dependencies
      - run:
          name: Generate Circle Cache Key
          command: node scripts/circle-cache.js --action cacheKey > circle_cache_key
      - run:
          name: Generate platform key
          command: node ./scripts/get-platform-key.js > platform_key
      - restore_cache:
          name: Restore cache state, to check for known modules cache existence
          key: v{{ checksum ".circleci/cache-version.txt" }}-{{ checksum "platform_key" }}-node-modules-cache-{{ checksum "circle_cache_key" }}
      - run:
          name: Move node_modules back from /tmp
          command: |
            if [[ -d "/tmp/node_modules_cache" ]]; then
              mv /tmp/node_modules_cache/root_node_modules ~/cypress/node_modules
              mv /tmp/node_modules_cache/cli_node_modules ~/cypress/cli/node_modules
              mv /tmp/node_modules_cache/system-tests_node_modules ~/cypress/system-tests/node_modules
              mv /tmp/node_modules_cache/globbed_node_modules ~/cypress/globbed_node_modules
              rm -rf /tmp/node_modules_cache
            fi
      - run:
          name: Restore all node_modules to proper workspace folders
          command: node scripts/circle-cache.js --action unpack

  restore_cached_system_tests_deps:
    description: 'Restore the cached node_modules for projects in "system-tests/projects/**"'
    steps:
      - run:
          name: Generate Circle Cache key for system tests
          command: ./system-tests/scripts/cache-key.sh > system_tests_cache_key
      - run:
          name: Generate platform key
          command: node ./scripts/get-platform-key.js > platform_key
      - restore_cache:
          name: Restore system tests node_modules cache
          keys:
            - v{{ checksum ".circleci/cache-version.txt" }}-{{ checksum "platform_key" }}-system-tests-projects-node-modules-cache-{{ checksum "system_tests_cache_key" }}

  update_cached_system_tests_deps:
    description: 'Update the cached node_modules for projects in "system-tests/projects/**"'
    steps:
      - run:
          name: Generate Circle Cache key for system tests
          command: ./system-tests/scripts/cache-key.sh > system_tests_cache_key
      - run:
          name: Generate platform key
          command: node ./scripts/get-platform-key.js > platform_key
      - restore_cache:
          name: Restore cache state, to check for known modules cache existence
          keys:
            - v{{ checksum ".circleci/cache-version.txt" }}-{{ checksum "platform_key" }}-state-of-system-tests-projects-node-modules-cache-{{ checksum "system_tests_cache_key" }}
      - run:
          name: Bail if specific cache exists
          command: |
            if [[ -f "/tmp/system_tests_node_modules_installed" ]]; then
              echo "No updates to system tests node modules, exiting"
              circleci-agent step halt
            fi
      - restore_cache:
          name: Restore system tests node_modules cache
          keys:
            - v{{ checksum ".circleci/cache-version.txt" }}-{{ checksum "platform_key" }}-system-tests-projects-node-modules-cache-{{ checksum "system_tests_cache_key" }}
            - v{{ checksum ".circleci/cache-version.txt" }}-{{ checksum "platform_key" }}-system-tests-projects-node-modules-cache-
      - run:
          name: Update system-tests node_modules cache
          command: yarn workspace @tooling/system-tests projects:yarn:install
      - save_cache:
          name: Save system tests node_modules cache
          key: v{{ checksum ".circleci/cache-version.txt" }}-{{ checksum "platform_key" }}-system-tests-projects-node-modules-cache-{{ checksum "system_tests_cache_key" }}
          paths:
            - /tmp/cy-system-tests-node-modules
      - run: touch /tmp/system_tests_node_modules_installed
      - save_cache:
          name: Save system tests node_modules cache state key
          key: v{{ checksum ".circleci/cache-version.txt" }}-{{ checksum "platform_key" }}-state-of-system-tests-projects-node-modules-cache-{{ checksum "system_tests_cache_key" }}
          paths:
            - /tmp/system_tests_node_modules_installed

  caching-dependency-installer:
    description: 'Installs & caches the dependencies based on yarn lock & package json dependencies'
    parameters:
      only-cache-for-root-user:
        type: boolean
        default: false
      build-better-sqlite3:
        type: boolean
        default: false
    steps:
      - install_cache_helpers_dependencies
      - run:
          name: Generate Circle Cache Key
          command: node scripts/circle-cache.js --action cacheKey > circle_cache_key
      - run:
          name: Generate platform key
          command: node ./scripts/get-platform-key.js > platform_key
      - when:
          condition: <<parameters.build-better-sqlite3>>
          steps:
            - restore_cache:
                name: Restore cache state, to check for known modules cache existence
                key: v{{ checksum ".circleci/cache-version.txt" }}-{{ checksum "platform_key" }}-state-of-node-modules-cache-{{ checksum "circle_cache_key" }}-{{ checksum "centos7-builder.Dockerfile" }}
      - unless:
          condition: <<parameters.build-better-sqlite3>>
          steps:
            - restore_cache:
                name: Restore cache state, to check for known modules cache existence
                key: v{{ checksum ".circleci/cache-version.txt" }}-{{ checksum "platform_key" }}-state-of-node-modules-cache-{{ checksum "circle_cache_key" }}
      - run:
          name: Bail if cache exists
          command: |
            if [[ -f "node_modules_installed" ]]; then
              echo "Node modules already cached for dependencies, exiting"
              circleci-agent step halt
            fi
      - run: date +%Y-%U > cache_date
      - restore_cache:
          name: Restore weekly yarn cache
          keys:
            - v{{ checksum ".circleci/cache-version.txt" }}-{{ checksum "platform_key" }}-deps-root-weekly-{{ checksum "cache_date" }}
      - run:
          name: Install Node Modules
          command: |
            source ./scripts/ensure-node.sh
            # avoid installing Percy's Chromium every time we use @percy/cli
            # https://docs.percy.io/docs/caching-asset-discovery-browser-in-ci
            PERCY_POSTINSTALL_BROWSER=true \
            yarn --prefer-offline --frozen-lockfile --cache-folder ~/.yarn
          no_output_timeout: 20m
      - when:
          condition: <<parameters.build-better-sqlite3>>
          steps:
            - build-better-sqlite3
      - prepare-modules-cache:
          dont-move: <<parameters.only-cache-for-root-user>> # we don't move, so we don't hit any issues unpacking symlinks
      - when:
          condition: <<parameters.only-cache-for-root-user>> # we don't move to /tmp since we don't need to worry about different users
          steps:
            - save_cache:
                name: Saving node modules for root, cli, and all globbed workspace packages
                key: v{{ checksum ".circleci/cache-version.txt" }}-{{ checksum "platform_key" }}-node-modules-cache-{{ checksum "circle_cache_key" }}
                paths:
                  - node_modules
                  - cli/node_modules
                  - system-tests/node_modules
                  - globbed_node_modules
      - unless:
          condition: <<parameters.only-cache-for-root-user>>
          steps:
            - save_cache:
                name: Saving node modules for root, cli, and all globbed workspace packages
                key: v{{ checksum ".circleci/cache-version.txt" }}-{{ checksum "platform_key" }}-node-modules-cache-{{ checksum "circle_cache_key" }}
                paths:
                  - /tmp/node_modules_cache
      - run: touch node_modules_installed
      - when:
          condition: <<parameters.build-better-sqlite3>>
          steps:
            - save_cache:
                name: Saving node-modules cache state key
                key: v{{ checksum ".circleci/cache-version.txt" }}-{{ checksum "platform_key" }}-state-of-node-modules-cache-{{ checksum "circle_cache_key" }}-{{ checksum "centos7-builder.Dockerfile" }}
                paths:
                  - node_modules_installed
      - unless:
          condition: <<parameters.build-better-sqlite3>>
          steps:
            - save_cache:
                name: Saving node-modules cache state key
                key: v{{ checksum ".circleci/cache-version.txt" }}-{{ checksum "platform_key" }}-state-of-node-modules-cache-{{ checksum "circle_cache_key" }}
                paths:
                  - node_modules_installed
      - save_cache:
          name: Save weekly yarn cache
          key: v{{ checksum ".circleci/cache-version.txt" }}-{{ checksum "platform_key" }}-deps-root-weekly-{{ checksum "cache_date" }}
          paths:
            - ~/.yarn
            - ~/.cy-npm-cache

  verify-build-setup:
    description: Common commands run when setting up for build or yarn install
    parameters:
      executor:
        type: executor
        default: cy-doc
    steps:
      - run: pwd
      - run:
          name: print global yarn cache path
          command: echo $(yarn global bin)
      - run:
          name: print yarn version
          command: yarn versions
      - unless:
          condition:
            # stop-only does not correctly match on windows: https://github.com/bahmutov/stop-only/issues/78
            equal: [ *windows-executor, << parameters.executor >> ]
          steps:
            - run:
                name: Stop .only
                 # this will catch ".only"s in js/coffee as well
                command: |
                  source ./scripts/ensure-node.sh
                  yarn stop-only-all
      - run:
          name: Check terminal variables
          ## make sure the TERM is set to 'xterm' in node (Linux only)
          ## else colors (and tests) will fail
          ## See the following information
          ##   * http://andykdocs.de/development/Docker/Fixing+the+Docker+TERM+variable+issue
          ##   * https://unix.stackexchange.com/questions/43945/whats-the-difference-between-various-term-variables
          command: |
            source ./scripts/ensure-node.sh
            yarn check-terminal

  install-required-node:
    # https://discuss.circleci.com/t/switch-nodejs-version-on-machine-executor-solved/26675/2
    description: Install Node version matching .node-version
    steps:
      - run:
          name: Install Node
          command: |
            source ./scripts/ensure-node.sh
            echo "Installing Yarn"
            npm install yarn --location=global # ensure yarn is installed with the correct node engine
            yarn check-node-version
      - run:
          name: Check Node
          command: |
            source ./scripts/ensure-node.sh
            yarn check-node-version

  install-chrome:
    description: Install Google Chrome
    parameters:
      channel:
        description: browser channel to install
        type: string
      version:
        description: browser version to install
        type: string
    steps:
      - run:
          name: Install Google Chrome (<<parameters.channel>>)
          command: |
            echo "Installing Chrome (<<parameters.channel>>) v<<parameters.version>>"
            wget -O /usr/src/google-chrome-<<parameters.channel>>_<<parameters.version>>_amd64.deb "http://dl.google.com/linux/chrome/deb/pool/main/g/google-chrome-<<parameters.channel>>/google-chrome-<<parameters.channel>>_<<parameters.version>>-1_amd64.deb" && \
            dpkg -i /usr/src/google-chrome-<<parameters.channel>>_<<parameters.version>>_amd64.deb ; \
            apt-get install -f -y && \
            rm -f /usr/src/google-chrome-<<parameters.channel>>_<<parameters.version>>_amd64.deb
            which google-chrome-<<parameters.channel>> || (printf "\n\033[0;31mChrome was not successfully downloaded - bailing\033[0m\n\n" && exit 1)
            echo "Location of Google Chrome Installation: `which google-chrome-<<parameters.channel>>`"
            echo "Google Chrome Version: `google-chrome-<<parameters.channel>> --version`"

  # This code builds better-sqlite3 on CentOS 7. This is necessary because CentOS 7 has the oldest glibc version
  # that we support. The script checks for the existence of the Centos7-builder image tar file, and skips if it already
  # exists. If you want to rebuild the image, set the REBUILD_CENTOS_BUILDER_IMAGE environment variable to any value.
  # Since this is running Docker remote, we need to copy the project into the container, and copy the built plugin out
  # of the container because the host running docker does not have access to the project directory so volume mounts are
  # not possible. The built plugin is copied to the project directory so it can be injected into the final binary.
  build-better-sqlite3:
    description: Build better-sqlite3 for CentOS 7
    steps:
      - setup_remote_docker
      - restore_cache:
          keys:
            - cypress-centos7-builder-{{ checksum "centos7-builder.Dockerfile" }}
      - restore_cache:
          keys:
            - better-sqlite3-{{ checksum "node_modules/better-sqlite3/package.json" }}-{{ checksum "node_modules/electron/package.json" }}-{{ checksum "centos7-builder.Dockerfile" }}
      - run:
          name: Build or load centos7-builder image
          command: |
            if [[ ! -f better_sqlite3.node ]]; then
              set -x
              apt update && apt install -y docker.io
              if [[ ! -f centos7-builder.tar || -n $REBUILD_CENTOS_BUILDER_IMAGE ]]; then
                  echo "*" > .dockerignore
                  docker build -t centos7-builder -f centos7-builder.Dockerfile .
                  docker save centos7-builder > centos7-builder.tar
                  rm .dockerignore
              else
                  docker load < centos7-builder.tar
              fi
            fi
      - save_cache:
          key: cypress-centos7-builder-{{ checksum "centos7-builder.Dockerfile" }}
          paths:
            - centos7-builder.tar
      - run:
          name: Build better-sqlite3 for CentOS 7
          command: |
            if [[ ! -f better_sqlite3.node ]]; then
              docker run -d --name centos7-builder centos7-builder /bin/bash -c "sleep 1000000000"
              docker cp ~/cypress/node_modules/better-sqlite3 centos7-builder:/better-sqlite3
              docker exec -it centos7-builder /bin/bash -c "cd /better-sqlite3 && source /root/.bashrc && chown -R root:root . && npm install --ignore-scripts && npx --no-install prebuild -r electron -t 27.1.3 --include-regex 'better_sqlite3.node$'"
              docker cp centos7-builder:/better-sqlite3/build/Release/better_sqlite3.node ~/cypress/node_modules/better-sqlite3/build/Release/better_sqlite3.node
              docker rm -f centos7-builder
              cp ~/cypress/node_modules/better-sqlite3/build/Release/better_sqlite3.node ~/cypress/better_sqlite3.node
            else
              cp ~/cypress/better_sqlite3.node ~/cypress/node_modules/better-sqlite3/build/Release/better_sqlite3.node
            fi
      - save_cache:
          key: better-sqlite3-{{ checksum "node_modules/better-sqlite3/package.json" }}-{{ checksum "node_modules/electron/package.json" }}-{{ checksum "centos7-builder.Dockerfile" }}
          paths:
            - better_sqlite3.node
      - run:
          name: Clean up top level better-sqlite3 file
          command: |
            rm ~/cypress/better_sqlite3.node

  run-driver-integration-tests:
    parameters:
      browser:
        description: browser shortname to target
        type: string
      install-chrome-channel:
        description: chrome channel to install
        type: string
        default: ''
    steps:
      - restore_cached_workspace
      - when:
          condition: <<parameters.install-chrome-channel>>
          steps:
            - install-chrome:
                channel: <<parameters.install-chrome-channel>>
                version: $(node ./scripts/get-browser-version.js chrome:<<parameters.install-chrome-channel>>)
      - when:
          condition:
            equal: [ webkit, << parameters.browser >> ]
          steps:
            - install-webkit-deps
      - run:
          name: Run driver tests in Cypress
          environment:
            CYPRESS_CONFIG_ENV: production
          command: |
            echo Current working directory is $PWD
            echo Total containers $CIRCLE_NODE_TOTAL

            if [[ -v MAIN_RECORD_KEY ]]; then
              # internal PR
              CYPRESS_RECORD_KEY=$MAIN_RECORD_KEY \
              CYPRESS_INTERNAL_ENABLE_TELEMETRY="true" \
              yarn cypress:run --record --parallel --group 5x-driver-<<parameters.browser>> --browser <<parameters.browser>> --runner-ui
            else
              # external PR
              TESTFILES=$(circleci tests glob "cypress/e2e/**/*.cy.*" | circleci tests split --total=$CIRCLE_NODE_TOTAL)
              echo "Test files for this machine are $TESTFILES"

              if [[ -z "$TESTFILES" ]]; then
                echo "Empty list of test files"
              fi
              yarn cypress:run --browser <<parameters.browser>> --spec $TESTFILES --runner-ui
            fi
          working_directory: packages/driver
      - verify-mocha-results
      - store_test_results:
          path: /tmp/cypress
      - store_artifacts:
          path: /tmp/artifacts
      - store-npm-logs

  windows-install-chrome:
    parameters:
      browser:
        description: browser shortname to target
        type: string
    steps:
      - run:
          # TODO: How can we have preinstalled browsers on CircleCI?
          name: 'Install Chrome on Windows'
          command: |
            # install with `--ignore-checksums` to avoid checksum error
            # https://www.gep13.co.uk/blog/chocolatey-error-hashes-do-not-match
            [[ $PLATFORM == 'windows' && '<<parameters.browser>>' == 'chrome' ]] && choco install googlechrome -y --ignore-checksums || [[ $PLATFORM != 'windows' ]]

  run-new-ui-tests:
    parameters:
      package:
        description: package to target
        type: enum
        enum: ['frontend-shared', 'launchpad', 'app', 'reporter']
      browser:
        description: browser shortname to target
        type: string
      percy:
        description: enable percy
        type: boolean
        default: false
      type:
        description: ct or e2e
        type: enum
        enum: ['ct', 'e2e']
      debug:
        description: debug option
        type: string
        default: ''
    steps:
      - restore_cached_workspace
      - windows-install-chrome:
          browser: <<parameters.browser>>
      - run:
          command: |
            echo Current working directory is $PWD
            echo Total containers $CIRCLE_NODE_TOTAL

            if [[ -v MAIN_RECORD_KEY ]]; then
              # internal PR
              cmd=$([[ <<parameters.percy>> == 'true' ]] && echo 'yarn percy exec --parallel -- --') || true

              DEBUG=<<parameters.debug>> \
              CYPRESS_CONFIG_ENV=production \
              CYPRESS_RECORD_KEY=$MAIN_RECORD_KEY \
              PERCY_PARALLEL_NONCE=$CIRCLE_WORKFLOW_WORKSPACE_ID \
              PERCY_ENABLE=${PERCY_TOKEN:-0} \
              PERCY_PARALLEL_TOTAL=-1 \
              CYPRESS_INTERNAL_ENABLE_TELEMETRY="true" \
              $cmd yarn workspace @packages/<<parameters.package>> cypress:run:<<parameters.type>> --browser <<parameters.browser>> --record --parallel --group <<parameters.package>>-<<parameters.type>>
            else
              # external PR

              # To make `circleci tests` work correctly, we need to step into the package folder.
              cd packages/<<parameters.package>>

              if [[ <<parameters.type>> == 'ct' ]]; then
                # component tests are located side by side with the source codes.
                # for the app component tests, ignore specs that are known to cause failures on contributor PRs (see https://discuss.circleci.com/t/how-to-exclude-certain-files-from-circleci-test-globbing/41028)
                TESTFILES=$(find src -regextype posix-extended -name '*.cy.*' -not -regex '.*(FileMatch|PromoAction|SelectorPlayground|useDurationFormat|useTestingType|SpecPatterns).cy.*' | circleci tests split --total=$CIRCLE_NODE_TOTAL)
              else
                GLOB="cypress/e2e/**/*cy.*"
                TESTFILES=$(circleci tests glob "$GLOB" | circleci tests split --total=$CIRCLE_NODE_TOTAL)
              fi

              echo "Test files for this machine are $TESTFILES"

              # To run the `yarn` command, we need to walk out of the package folder.
              cd ../..

              DEBUG=<<parameters.debug>> \
              CYPRESS_CONFIG_ENV=production \
              PERCY_PARALLEL_NONCE=$CIRCLE_WORKFLOW_WORKSPACE_ID \
              PERCY_ENABLE=${PERCY_TOKEN:-0} \
              PERCY_PARALLEL_TOTAL=-1 \
              yarn workspace @packages/<<parameters.package>> cypress:run:<<parameters.type>> --browser <<parameters.browser>> --spec $TESTFILES
            fi
      - run:
          command: |
            if [[ <<parameters.package>> == 'app' && <<parameters.percy>> == 'true' && -d "packages/app/cypress/screenshots/runner/screenshot/screenshot.cy.tsx/percy" ]]; then
              PERCY_PARALLEL_NONCE=$CIRCLE_WORKFLOW_WORKSPACE_ID \
              PERCY_ENABLE=${PERCY_TOKEN:-0} \
              PERCY_PARALLEL_TOTAL=-1 \
              yarn percy upload packages/app/cypress/screenshots/runner/screenshot/screenshot.cy.tsx/percy
            else
              echo "skipping percy screenshots uploading"
            fi
      - store_test_results:
          path: /tmp/cypress
      - store-npm-logs

  run-system-tests:
    parameters:
      browser:
        description: browser shortname to target
        type: string
    steps:
      - restore_cached_workspace
      - restore_cached_system_tests_deps
      - when:
          condition:
            equal: [ webkit, << parameters.browser >> ]
          steps:
            - install-webkit-deps
      - run:
          name: Run system tests
          environment:
            CYPRESS_COMMERCIAL_RECOMMENDATIONS: '0'
          command: |
            ALL_SPECS=`circleci tests glob "/root/cypress/system-tests/test/*spec*"`
            SPECS=
            for file in $ALL_SPECS; do
              # filter out non_root tests, they have their own stage
              if [[ "$file" == *"non_root"* ]]; then
                echo "Skipping $file"
                continue
              fi
              SPECS="$SPECS $file"
            done
            SPECS=`echo $SPECS | xargs -n 1 | circleci tests split --split-by=timings`
            echo SPECS=$SPECS
            yarn workspace @tooling/system-tests test:ci $SPECS --browser <<parameters.browser>>
      - verify-mocha-results
      - store_test_results:
          path: /tmp/cypress
      - store_artifacts:
          path: /tmp/artifacts
      - store-npm-logs

  run-binary-system-tests:
    steps:
      - restore_cached_workspace
      - restore_cached_system_tests_deps
      - run:
          name: Run system tests
          environment:
            CYPRESS_COMMERCIAL_RECOMMENDATIONS: '0'
          command: |
            ALL_SPECS=`circleci tests glob "$HOME/cypress/system-tests/test-binary/*spec*"`
            SPECS=`echo $ALL_SPECS | xargs -n 1 | circleci tests split --split-by=timings`
            echo SPECS=$SPECS
            yarn workspace @tooling/system-tests test:ci $SPECS
      - verify-mocha-results
      - store_test_results:
          path: /tmp/cypress
      - store_artifacts:
          path: /tmp/artifacts
      - store-npm-logs

  store-npm-logs:
    description: Saves any NPM debug logs as artifacts in case there is a problem
    steps:
      - store_artifacts:
          path: ~/.npm/_logs

  post-install-comment:
    parameters:
      package_url_path:
        type: string
        default: npm-package-url.json
      binary_url_path:
        type: string
        default: binary-url.json
    description: Post GitHub comment with a blurb on how to install pre-release version
    steps:
      - run:
          name: Post pre-release install comment
          command: |
            node scripts/add-install-comment.js \
              --npm << parameters.package_url_path >> \
              --binary << parameters.binary_url_path >>

  verify-mocha-results:
    description: Double-check that Mocha tests ran as expected.
    parameters:
      expectedResultCount:
        description: The number of result files to expect, ie, the number of Mocha test suites that ran.
        type: integer
        ## by default, assert that at least 1 test ran
        default: 0
    steps:
      - run:
          name: 'Verify Mocha Results'
          command: |
            source ./scripts/ensure-node.sh
            yarn verify:mocha:results <<parameters.expectedResultCount>>

  clone-repo-and-checkout-branch:
    description: |
      Clones an external repo and then checks out the branch that matches the next version otherwise uses 'master' branch.
    parameters:
      repo:
        description: "Name of the github repo to clone like: cypress-example-kitchensink"
        type: string
      pull_request_id:
        description: Pull request number to check out before installing and testing
        type: integer
        default: 0
    steps:
      - restore_cached_binary
      - run:
          name: "Cloning test project and checking out release branch: <<parameters.repo>>"
          working_directory: /tmp/<<parameters.repo>>
          command: |
            git clone --depth 1 --no-single-branch https://github.com/cypress-io/<<parameters.repo>>.git .

            cd ~/cypress/..
            # install some deps for get-next-version
            npm i semver@7.3.2 conventional-recommended-bump@6.1.0 conventional-changelog-angular@5.0.12 minimist@1.2.5
            NEXT_VERSION=$(node ./cypress/scripts/get-next-version.js)
            cd -

            git checkout $NEXT_VERSION || true
      - when:
          condition: <<parameters.pull_request_id>>
          steps:
            - run:
                name: Check out PR <<parameters.pull_request_id>>
                working_directory: /tmp/<<parameters.repo>>
                command: |
                  git fetch origin pull/<<parameters.pull_request_id>>/head:pr-<<parameters.pull_request_id>>
                  git checkout pr-<<parameters.pull_request_id>>

  test-binary-against-rwa:
    description: |
      Takes the built binary and NPM package, clones the RWA repo
      and runs the new version of Cypress against it.
    parameters:
      repo:
        description: "Name of the github repo to clone like"
        type: string
        default: "cypress-realworld-app"
      browser:
        description: Name of the browser to use, like "electron", "chrome", "firefox"
        type: enum
        enum: ["", "electron", "chrome", "firefox"]
        default: ""
      command:
        description: Test command to run to start Cypress tests
        type: string
        default: "CYPRESS_INTERNAL_ENABLE_TELEMETRY=1 CYPRESS_RECORD_KEY=$MAIN_RECORD_KEY CYPRESS_PROJECT_ID=ypt4pf yarn cypress:run"
      # if the repo to clone and test is a monorepo, you can
      # run tests inside a specific subfolder
      folder:
        description: Subfolder to test in
        type: string
        default: ""
      # you can test new features in the test runner against recipes or other repos
      # by opening a pull request in those repos and running this test job
      # against a pull request number in the example repo
      pull_request_id:
        description: Pull request number to check out before installing and testing
        type: integer
        default: 0
      wait-on:
        description: Whether to use wait-on to wait on a server to be booted
        type: string
        default: ""
      server-start-command:
        description: Server start command for repo
        type: string
        default: "CI=true yarn start"
    steps:
      - clone-repo-and-checkout-branch:
          repo: <<parameters.repo>>
      - when:
          condition: <<parameters.pull_request_id>>
          steps:
            - run:
                name: Check out PR <<parameters.pull_request_id>>
                working_directory: /tmp/<<parameters.repo>>
                command: |
                  git fetch origin pull/<<parameters.pull_request_id>>/head:pr-<<parameters.pull_request_id>>
                  git checkout pr-<<parameters.pull_request_id>>
                  git log -n 2
      - run:
          command: yarn
          working_directory: /tmp/<<parameters.repo>>
      - run:
          name: Install Cypress
          working_directory: /tmp/<<parameters.repo>>
          # force installing the freshly built binary
          command: |
            CYPRESS_INSTALL_BINARY=~/cypress/cypress.zip npm i --legacy-peer-deps ~/cypress/cypress.tgz && [[ -f yarn.lock ]] && yarn
      - run:
          name: Print Cypress version
          working_directory: /tmp/<<parameters.repo>>
          command: npx cypress version
      - run:
          name: Types check 🧩 (maybe)
          working_directory: /tmp/<<parameters.repo>>
          command: yarn types
      - run:
          # NOTE: we do not need to wait for the vite dev server to start
          working_directory: /tmp/<<parameters.repo>>
          command: <<parameters.server-start-command>>
          background: true
      - when:
          condition: <<parameters.folder>>
          steps:
            - when:
                condition: <<parameters.browser>>
                steps:
                  - run:
                      name: Run tests using browser "<<parameters.browser>>"
                      working_directory: /tmp/<<parameters.repo>>/<<parameters.folder>>
                      command: |
                        <<parameters.command>> --browser <<parameters.browser>> --record false
            - unless:
                condition: <<parameters.browser>>
                steps:
                  - run:
                      name: Run tests using command
                      working_directory: /tmp/<<parameters.repo>>/<<parameters.folder>>
                      command: <<parameters.command>>
      - unless:
          condition: <<parameters.folder>>
          steps:
            - when:
                condition: <<parameters.browser>>
                steps:
                  - run:
                      name: Run tests using browser "<<parameters.browser>>"
                      working_directory: /tmp/<<parameters.repo>>
                      command: <<parameters.command>> --browser <<parameters.browser>> --record false
            - unless:
                condition: <<parameters.browser>>
                steps:
                  - run:
                      name: Run tests using command
                      working_directory: /tmp/<<parameters.repo>>
                      command: <<parameters.command>>
      - store-npm-logs

  test-binary-against-repo:
    description: |
      Takes the built binary and NPM package, clones given example repo
      and runs the new version of Cypress against it.
    parameters:
      repo:
        description: "Name of the github repo to clone like: cypress-example-kitchensink"
        type: string
      browser:
        description: Name of the browser to use, like "electron", "chrome", "firefox"
        type: enum
        enum: ["", "electron", "chrome", "firefox"]
        default: ""
      command:
        description: Test command to run to start Cypress tests
        type: string
        default: "npm run e2e"
      build-project:
        description: Should the project build script be executed
        type: boolean
        default: true
      # if the repo to clone and test is a monorepo, you can
      # run tests inside a specific subfolder
      folder:
        description: Subfolder to test in
        type: string
        default: ""
      # you can test new features in the test runner against recipes or other repos
      # by opening a pull request in those repos and running this test job
      # against a pull request number in the example repo
      pull_request_id:
        description: Pull request number to check out before installing and testing
        type: integer
        default: 0
      wait-on:
        description: Whether to use wait-on to wait on a server to be booted
        type: string
        default: ""
      server-start-command:
        description: Server start command for repo
        type: string
        default: "npm start --if-present"
    steps:
      - run:
          name: Install yarn if not already installed
          command: |
            yarn --version || npm i -g yarn
      - clone-repo-and-checkout-branch:
          repo: <<parameters.repo>>
          pull_request_id: <<parameters.pull_request_id>>
      - run:
          # Ensure we're installing the node-version for the cloned repo
          command: |
            if [[ -f .node-version ]]; then
              branch="<< pipeline.git.branch >>"

              externalBranchPattern='^pull\/[0-9]+'
              if [[ $branch =~ $externalBranchPattern ]]; then
                # We are unable to curl from the external PR branch location
                # so we fall back to develop
                branch="develop"
              fi

              curl -L https://raw.githubusercontent.com/cypress-io/cypress/$branch/scripts/ensure-node.sh --output ci-ensure-node.sh
            else
              # if no .node-version file exists, we no-op the node script and use the global yarn
              echo '' > ci-ensure-node.sh
            fi
          working_directory: /tmp/<<parameters.repo>>
      - run:
          # Install deps + Cypress binary with yarn if yarn.lock present
          command: |
            source ./ci-ensure-node.sh
            if [[ -f yarn.lock ]]; then
              yarn --frozen-lockfile
              CYPRESS_INSTALL_BINARY=~/cypress/cypress.zip yarn add -D ~/cypress/cypress.tgz
            else
              npm install
              CYPRESS_INSTALL_BINARY=~/cypress/cypress.zip npm install --legacy-peer-deps ~/cypress/cypress.tgz
            fi
          working_directory: /tmp/<<parameters.repo>>
      - run:
          name: Scaffold new config file
          working_directory: /tmp/<<parameters.repo>>
          environment:
            CYPRESS_INTERNAL_FORCE_SCAFFOLD: "1"
          command: |
            if [[ -f cypress.json ]]; then
              rm -rf cypress.json
              echo 'module.exports = { e2e: {} }' > cypress.config.js
            fi
      - run:
          name: Rename support file
          working_directory: /tmp/<<parameters.repo>>
          command: |
            if [[ -f cypress/support/index.js ]]; then
              mv cypress/support/index.js cypress/support/e2e.js
            fi
      - run:
          name: Print Cypress version
          working_directory: /tmp/<<parameters.repo>>
          command: |
            source ./ci-ensure-node.sh
            npx cypress version
      - run:
          name: Types check 🧩 (maybe)
          working_directory: /tmp/<<parameters.repo>>
          command: |
            source ./ci-ensure-node.sh
            [[ -f yarn.lock ]] && yarn types || npm run types --if-present
      - when:
          condition: <<parameters.build-project>>
          steps:
          - run:
              name: Build 🏗 (maybe)
              working_directory: /tmp/<<parameters.repo>>
              command: |
                source ./ci-ensure-node.sh
                [[ -f yarn.lock ]] && yarn build || npm run build --if-present
      - run:
          working_directory: /tmp/<<parameters.repo>>
          command: |
            source ./ci-ensure-node.sh
            <<parameters.server-start-command>>
          background: true
      - run:
          condition: <<parameters.wait-on>>
          name: "Waiting on server to boot: <<parameters.wait-on>>"
          command: |
            npx wait-on <<parameters.wait-on>> --timeout 120000
      - windows-install-chrome:
          browser: <<parameters.browser>>
      - when:
          condition: <<parameters.folder>>
          steps:
            - when:
                condition: <<parameters.browser>>
                steps:
                  - run:
                      name: Run tests using browser "<<parameters.browser>>"
                      working_directory: /tmp/<<parameters.repo>>/<<parameters.folder>>
                      command: |
                        <<parameters.command>> -- --browser <<parameters.browser>>
            - unless:
                condition: <<parameters.browser>>
                steps:
                  - run:
                      name: Run tests using command
                      working_directory: /tmp/<<parameters.repo>>/<<parameters.folder>>
                      command: <<parameters.command>>
      - unless:
          condition: <<parameters.folder>>
          steps:
            - when:
                condition: <<parameters.browser>>
                steps:
                  - run:
                      name: Run tests using browser "<<parameters.browser>>"
                      working_directory: /tmp/<<parameters.repo>>
                      command: |
                        source ./ci-ensure-node.sh
                        <<parameters.command>> -- --browser <<parameters.browser>>
            - unless:
                condition: <<parameters.browser>>
                steps:
                  - run:
                      name: Run tests using command
                      working_directory: /tmp/<<parameters.repo>>
                      command: |
                        source ./ci-ensure-node.sh
                        <<parameters.command>>
      - store-npm-logs

  check-if-binary-exists:
    steps:
      - run:
          name: Check if binary exists, exit if it does
          command: |
            source ./scripts/ensure-node.sh
            yarn gulp e2eTestScaffold
            yarn check-binary-on-cdn --version $(node ./scripts/get-next-version.js) --type binary --file cypress.zip

  build-and-package-binary:
    steps:
      - run:
          name: Check environment variables before code sign (if on Mac/Windows)
          # NOTE
          # our code sign works via electron-builder
          # by default, electron-builder will NOT sign app built in a pull request
          # even our internal one (!)
          # Usually this is not a problem, since we only build and test binary
          # built on the "develop" branch
          # but if you need to really build and sign a binary in a PR
          # set variable CSC_FOR_PULL_REQUEST=true
          command: |
            set -e
            NEEDS_CODE_SIGNING_WINDOWS=`node -p 'process.platform === "win32"'`
            NEEDS_CODE_SIGNING_MAC=`node -p 'process.platform === "darwin"'`

            if [[ "$NEEDS_CODE_SIGNING_MAC" == "true" ]]; then
              echo "Checking for required environment variables..."
              if [ -z "$CSC_LINK" ]; then
                echo "Need to provide environment variable CSC_LINK"
                echo "with base64 encoded certificate .p12 file"
                exit 1
              fi
              if [ -z "$CSC_KEY_PASSWORD" ]; then
                echo "Need to provide environment variable CSC_KEY_PASSWORD"
                echo "with password for unlocking certificate .p12 file"
                exit 1
              fi
              echo "Succeeded."
            elif [[ "$NEEDS_CODE_SIGNING_WINDOWS" == "true" ]]; then
              echo "Checking for required environment variables..."
              if [ -z "$WINDOWS_SIGN_USER_NAME" ]; then
                echo "Need to provide environment variable WINDOWS_SIGN_USER_NAME"
                echo "with password for fetching and signing certificate"
                exit 1
              fi
              if [ -z "$WINDOWS_SIGN_USER_PASSWORD" ]; then
                echo "Need to provide environment variable WINDOWS_SIGN_USER_PASSWORD"
                echo "for fetching and signing certificate"
                exit 1
              fi
              if [ -z "$WINDOWS_SIGN_CREDENTIAL_ID" ]; then
                echo "Need to provide environment variable WINDOWS_SIGN_CREDENTIAL_ID"
                echo "for identifying certificate"
                exit 1
              fi
              if [ -z "$WINDOWS_SIGN_USER_TOTP" ]; then
                echo "Need to provide environment variable WINDOWS_SIGN_USER_TOTP"
                echo "for signing certificate"
                exit 1
              fi
              echo "Succeeded."
            else
              echo "Not code signing for this platform"
            fi
      - run:
          name: Build the Cypress binary
          no_output_timeout: "45m"
          command: |
            source ./scripts/ensure-node.sh
            node --version
            if [[ `node ./scripts/get-platform-key.js` == 'linux-arm64' ]]; then
              # these are missing on Circle and there is no way to pre-install them on Arm
              sudo apt-get update
              sudo apt-get install -y libgtk2.0-0 libgtk-3-0 libgbm-dev libnotify-dev libgconf-2-4 libnss3 libxss1 libasound2 libxtst6 xauth xvfb
              DISABLE_SNAPSHOT_REQUIRE=1 yarn binary-build --version $(node ./scripts/get-next-version.js)
            else
              yarn binary-build --version $(node ./scripts/get-next-version.js)
            fi
      - run:
          name: Package the Cypress binary
          environment:
            DEBUG: electron-builder,electron-osx-sign*,electron-notarize*
          # notarization on Mac can take a while
          no_output_timeout: "45m"
          command: |
            source ./scripts/ensure-node.sh
            node --version
            if [[ `node ./scripts/get-platform-key.js` == 'linux-arm64' ]]; then
              # these are missing on Circle and there is no way to pre-install them on Arm
              sudo apt-get update
              sudo apt-get install -y libgtk2.0-0 libgtk-3-0 libgbm-dev libnotify-dev libgconf-2-4 libnss3 libxss1 libasound2 libxtst6 xauth xvfb
              DISABLE_SNAPSHOT_REQUIRE=1 yarn binary-package --version $(node ./scripts/get-next-version.js)
            else
              yarn binary-package --version $(node ./scripts/get-next-version.js)
            fi
      - run:
          name: Smoke Test the Cypress binary
          command: |
            source ./scripts/ensure-node.sh
            node --version
            yarn binary-smoke-test --version $(node ./scripts/get-next-version.js)
      - run:
          name: Zip the binary
          command: |
            if [[ $PLATFORM == 'linux' ]]; then
              # on Arm, CI runs as non-root, on x64 CI runs as root but there is no sudo binary
              if [[ `whoami` == 'root' ]]; then
                apt-get update && apt-get install -y zip
              else
                sudo apt-get update && sudo apt-get install -y zip
              fi
            fi
            source ./scripts/ensure-node.sh
            yarn binary-zip
      - store-npm-logs
      - persist_to_workspace:
          root: ~/
          paths:
            - cypress/cypress.zip

  trigger-publish-binary-pipeline:
    steps:
      - run:
          name: "Trigger publish-binary pipeline"
          command: |
            source ./scripts/ensure-node.sh
            echo $SHOULD_PERSIST_ARTIFACTS
            node ./scripts/binary/trigger-publish-binary-pipeline.js
      - persist_to_workspace:
          root: ~/
          paths:
            - triggered_pipeline.json

  build-cypress-npm-package:
    parameters:
      executor:
        type: executor
        default: cy-doc
    steps:
      - run:
          name: Bump NPM version
          command: |
            source ./scripts/ensure-node.sh
            yarn get-next-version --npm
      - run:
          name: Build NPM package
          command: |
            source ./scripts/ensure-node.sh
            yarn lerna run build-cli
      - run:
          command: ls -la types
          working_directory: cli/build
      - run:
          command: ls -la vue vue2 mount-utils react
          working_directory: cli/build
      - unless:
          condition:
            equal: [ *windows-executor, << parameters.executor >> ]
          steps:
            - run:
                name: list NPM package contents
                command: |
                  source ./scripts/ensure-node.sh
                  yarn workspace cypress size
      - run:
          name: pack NPM package
          working_directory: cli/build
          command: yarn pack --filename ../../cypress.tgz
      - run:
          name: list created NPM package
          command: ls -l
      - store-npm-logs
      - persist_to_workspace:
          root: ~/
          paths:
            - cypress/cypress.tgz

  upload-build-artifacts:
    steps:
      - run: ls -l
      - run:
          name: Upload unique binary to S3
          command: |
            node scripts/binary.js upload-build-artifact \
              --type binary \
              --file cypress.zip \
              --version $(node -p "require('./package.json').version")
      - run:
          name: Upload NPM package to S3
          command: |
            node scripts/binary.js upload-build-artifact \
              --type npm-package \
              --file cypress.tgz \
              --version $(node -p "require('./package.json').version")
      - store-npm-logs
      - run: ls -l
      - run: cat binary-url.json
      - run: cat npm-package-url.json
      - persist_to_workspace:
          root: ~/
          paths:
            - cypress/binary-url.json
            - cypress/npm-package-url.json

  update_known_hosts:
    description: Ensures that we have the latest Git public keys to prevent git+ssh from failing.
    steps:
    - run:
        name: Update known_hosts with github.com keys
        command: |
          mkdir -p ~/.ssh
          ssh-keyscan github.com >> ~/.ssh/known_hosts

jobs:
  ## Checks if we already have a valid cache for the node_modules_install and if it has,
  ## skips ahead to the build step, otherwise installs and caches the node_modules
  node_modules_install:
    <<: *defaults
    parameters:
      <<: *defaultsParameters
      resource_class:
        type: string
        default: medium
      build-better-sqlite3:
        type: boolean
        default: false
    resource_class: << parameters.resource_class >>
    steps:
      - update_known_hosts
      - checkout
      - install-required-node
      - verify-build-setup:
          executor: << parameters.executor >>
      - persist_to_workspace:
          root: ~/
          paths:
            - cypress
            - .ssh
            - .nvm # mac / linux
            - ProgramData/nvm # windows
      - caching-dependency-installer:
          only-cache-for-root-user: <<parameters.only-cache-for-root-user>>
          build-better-sqlite3: <<parameters.build-better-sqlite3>>
      - store-npm-logs

  ## restores node_modules from previous step & builds if first step skipped
  build:
    <<: *defaults
    parameters:
      <<: *defaultsParameters
      resource_class:
        type: string
        default: large
    resource_class: << parameters.resource_class >>
    steps:
      - restore_cached_workspace
      - run:
          name: Top level packages
          command: yarn list --depth=0 || true
      - run:
          name: Check env canaries on Linux
          command: |
            # only Docker has the required env data for this
            if [[ $CI_DOCKER == 'true' ]]; then
              node ./scripts/circle-env.js --check-canaries
            fi
      - build-and-persist
      - store-npm-logs

  lint:
    <<: *defaults
    steps:
      - restore_cached_workspace
      - run:
          name: Linting 🧹
          command: |
            yarn clean
            git clean -df
            yarn lint
      - run:
          name: cypress info (dev)
          command: node cli/bin/cypress info --dev
      - store-npm-logs

  check-ts:
    <<: *defaults
    steps:
      - restore_cached_workspace
      - install-required-node
      - run:
          name: Check TS Types
          command: NODE_OPTIONS=--max_old_space_size=4096 yarn check-ts --concurrency=1

  # a special job that closes the Percy build started by the required jobs
  percy-finalize:
    <<: *defaults
    resource_class: small
    parameters:
      <<: *defaultsParameters
      required_env_var:
        type: env_var_name
    steps:
      - restore_cached_workspace
      - run:
          # if this is an external pull request, the environment variables
          # are NOT set for security reasons, thus no need to to finalize Percy,
          # since there will be no visual tests
          name: Check if <<parameters.required_env_var>> is set
          command: |
            if [[ -v <<parameters.required_env_var>> ]]; then
              echo "Internal PR, good to go"
            else
              echo "This is an external PR, cannot access other services"
              circleci-agent step halt
            fi
      - run:
          # Sometimes, even though all the circle jobs have finished, Percy times out during `build:finalize`
          # If all other jobs finish but `build:finalize` fails, we retry it once
          name: Finalize percy build - allows single retry
          command: |
            PERCY_PARALLEL_NONCE=$CIRCLE_WORKFLOW_WORKSPACE_ID \
            yarn percy build:finalize || yarn percy build:finalize

  ready-to-release:
    <<: *defaults
    resource_class: small
    parameters:
      <<: *defaultsParameters
    steps:
      - run:
          name: Ready to release
          command: echo 'Ready to release'

  cli-visual-tests:
    <<: *defaults
    resource_class: small
    steps:
      - restore_cached_workspace
      - run: mkdir -p cli/visual-snapshots
      - run:
          command: node cli/bin/cypress info --dev | yarn --silent term-to-html | node scripts/sanitize --type cli-info > cli/visual-snapshots/cypress-info.html
          environment:
            FORCE_COLOR: 2
      - run:
          command: node cli/bin/cypress help | yarn --silent term-to-html > cli/visual-snapshots/cypress-help.html
          environment:
            FORCE_COLOR: 2
      - store_artifacts:
          path: cli/visual-snapshots
      - run:
          name: Upload CLI snapshots for diffing
          command: |
            PERCY_PARALLEL_NONCE=$CIRCLE_WORKFLOW_WORKSPACE_ID \
            PERCY_ENABLE=${PERCY_TOKEN:-0} \
            PERCY_PARALLEL_TOTAL=-1 \
            yarn percy snapshot ./cli/visual-snapshots

  v8-integration-tests:
    <<: *defaults
    parameters:
      <<: *defaultsParameters
      resource_class:
        type: string
        default: medium
    resource_class: << parameters.resource_class >>
    parallelism: 1
    steps:
      - restore_cached_workspace
      - restore_cached_system_tests_deps
      # TODO: Remove this once we switch off self-hosted M1 runners
      - when:
          condition:
            equal: [ *darwin-arm64-executor, << parameters.executor >> ]
          steps:
            - run: rm -f /tmp/cypress/junit/*
      - unless:
          condition:
            or:
              - equal: [ *linux-arm64-executor, << parameters.executor >> ] # TODO: Figure out how to support linux-arm64 when we get to linux arm64 build: https://github.com/cypress-io/cypress/issues/23557
          steps:
            - run:
                name: Run v8 integration tests
                command: |
                  source ./scripts/ensure-node.sh
                  yarn test-integration --scope "'@tooling/{packherd,v8-snapshot,electron-mksnapshot}'"
            - verify-mocha-results:
                expectedResultCount: 3
      - when:
          condition:
            or:
              - equal: [ *linux-arm64-executor, << parameters.executor >> ]
          steps:
            - run:
                name: Run v8 integration tests
                command: |
                  source ./scripts/ensure-node.sh
                  yarn test-integration --scope "'@tooling/packherd'"
            - verify-mocha-results:
                expectedResultCount: 1
      - store_test_results:
          path: /tmp/cypress
      - store-npm-logs

  driver-integration-memory-tests:
    <<: *defaults
    parameters:
      <<: *defaultsParameters
      resource_class:
        type: string
        default: medium
    resource_class: << parameters.resource_class >>
    parallelism: 1
    steps:
      - restore_cached_workspace
      - run:
          name: Driver memory tests in Electron
          environment:
            CYPRESS_CONFIG_ENV: production
          command: |
            echo Current working directory is $PWD
            node --version
            if [[ `node ../../scripts/get-platform-key.js` == 'linux-arm64' ]]; then
              # these are missing on Circle and there is no way to pre-install them on Arm
              sudo apt-get update
              sudo apt-get install -y libgbm-dev
            fi

            CYPRESS_INTERNAL_MEMORY_SAVE_STATS=true \
            DEBUG=cypress*memory \
            yarn cypress:run --browser electron --spec "cypress/e2e/memory/*.cy.*"
          working_directory: packages/driver
      - store_test_results:
          path: /tmp/cypress
      - store-npm-logs
      - store_artifacts:
          path: packages/driver/cypress/logs/memory

  unit-tests:
    <<: *defaults
    parameters:
      <<: *defaultsParameters
      resource_class:
        type: string
        default: medium
    resource_class: << parameters.resource_class >>
    parallelism: 1
    steps:
      - restore_cached_workspace
      - when:
          condition:
            # several snapshots fails for windows due to paths.
            # until these are fixed, run the tests that are working.
            equal: [ *windows-executor, << parameters.executor >> ]
          steps:
            - run: yarn test-scripts scripts/**/*spec.js
      - unless:
          condition:
            equal: [ *windows-executor, << parameters.executor >> ]
          steps:
            - run: yarn test-scripts
            # run unit tests from each individual package
            - run: yarn test
            # run type checking for each individual package
            - run: yarn lerna run types
            - verify-mocha-results:
                expectedResultCount: 19
      - store_test_results:
          path: /tmp/cypress
      # CLI tests generate HTML files with sample CLI command output
      - store_artifacts:
          path: cli/test/html
      - store_artifacts:
          path: packages/errors/__snapshot-images__
      - store-npm-logs

  verify-release-readiness:
    <<: *defaults
    resource_class: small
    parallelism: 1
    environment:
      GITHUB_TOKEN: $GH_TOKEN
    steps:
      - restore_cached_workspace
      - update_known_hosts
      - run: yarn test-npm-package-release-script
      - run: node ./scripts/semantic-commits/validate-binary-changelog.js
      - store_artifacts:
          path: /tmp/releaseData

  lint-types:
    <<: *defaults
    parallelism: 1
    steps:
      - restore_cached_workspace
      - run:
          command: ls -la types
          working_directory: cli
      - run:
          command: ls -la chai
          working_directory: cli/types
      - run:
          name: "Lint types 🧹"
          command: yarn workspace cypress dtslint
      - store-npm-logs

  server-unit-tests:
    <<: *defaults
    parallelism: 1
    steps:
      - restore_cached_workspace
      - run: yarn test-unit --scope @packages/server
      - verify-mocha-results:
          expectedResultCount: 1
      - store_test_results:
          path: /tmp/cypress
      - store-npm-logs

  server-unit-tests-cloud-environment:
    <<: *defaults
    parameters:
      <<: *defaultsParameters
      resource_class:
        type: string
        default: medium
    resource_class: << parameters.resource_class >>
    parallelism: 1
    steps:
      - restore_cached_workspace
      # TODO: Remove this once we switch off self-hosted M1 runners
      - when:
          condition:
            equal: [ *darwin-arm64-executor, << parameters.executor >> ]
          steps:
            - run: rm -f /tmp/cypress/junit/*
      - run: yarn workspace @packages/server test-unit cloud/environment_spec.ts
      - verify-mocha-results:
          expectedResultCount: 1
      - store_test_results:
          path: /tmp/cypress
      - store-npm-logs

  server-integration-tests:
    <<: *defaults
    parallelism: 1
    steps:
      - restore_cached_workspace
      - run: yarn test-integration --scope @packages/server
      - verify-mocha-results:
          expectedResultCount: 1
      - store_test_results:
          path: /tmp/cypress
      - store-npm-logs

  server-performance-tests:
    <<: *defaults
    steps:
      - restore_cached_workspace
      - run:
          command: yarn workspace @packages/server test-performance
      - verify-mocha-results:
          expectedResultCount: 1
      - store_test_results:
          path: /tmp/cypress
      - store_artifacts:
          path: /tmp/artifacts
      - store-npm-logs

  system-tests-node-modules-install:
    <<: *defaults
    steps:
      - restore_cached_workspace
      - update_cached_system_tests_deps

  binary-system-tests:
    parallelism: 2
    working_directory: ~/cypress
    environment:
      <<: *defaultsEnvironment
      PLATFORM: linux
    machine:
      # using `machine` gives us a Linux VM that can run Docker
      image: ubuntu-2004:202111-02
      docker_layer_caching: true
    resource_class: medium
    steps:
      - maybe_skip_binary_jobs
      - run-binary-system-tests

  system-tests-chrome:
    <<: *defaults
    resource_class: medium+
    parallelism: 8
    steps:
      - run-system-tests:
          browser: chrome

  system-tests-electron:
    <<: *defaults
    resource_class: medium+
    parallelism: 8
    steps:
      - run-system-tests:
          browser: electron

  system-tests-firefox:
    <<: *defaults
    resource_class: medium+
    parallelism: 8
    steps:
      - run-system-tests:
          browser: firefox

  system-tests-webkit:
    <<: *defaults
    resource_class: medium+
    parallelism: 8
    steps:
      - run-system-tests:
          browser: webkit

  system-tests-non-root:
    <<: *defaults
    steps:
      - restore_cached_workspace
      - run:
          environment:
            CYPRESS_COMMERCIAL_RECOMMENDATIONS: '0'
          command: yarn workspace @tooling/system-tests test:ci "test/non_root*spec*" --browser electron
      - verify-mocha-results
      - store_test_results:
          path: /tmp/cypress
      - store_artifacts:
          path: /tmp/artifacts
      - store-npm-logs

  run-frontend-shared-component-tests-chrome:
    <<: *defaults
    parameters:
      <<: *defaultsParameters
      percy:
        type: boolean
        default: false
    parallelism: 3
    steps:
      - run-new-ui-tests:
          browser: chrome
          percy: << parameters.percy >>
          package: frontend-shared
          type: ct

  run-launchpad-component-tests-chrome:
    <<: *defaults
    parameters:
      <<: *defaultsParameters
      percy:
        type: boolean
        default: false
    parallelism: 7
    steps:
      - run-new-ui-tests:
          browser: chrome
          percy: << parameters.percy >>
          package: launchpad
          type: ct
          # debug: cypress:*,engine:socket

  run-launchpad-integration-tests-chrome:
    <<: *defaults
    parameters:
      <<: *defaultsParameters
      resource_class:
        type: string
        default: large
      percy:
        type: boolean
        default: false
    resource_class: << parameters.resource_class >>
    parallelism: 3
    steps:
      - run-new-ui-tests:
          browser: chrome
          percy: << parameters.percy >>
          package: launchpad
          type: e2e

  run-app-component-tests-chrome:
    <<: *defaults
    parameters:
      <<: *defaultsParameters
      resource_class:
        type: string
        default: medium+
      percy:
        type: boolean
        default: false
    parallelism: 7
    steps:
      - run-new-ui-tests:
          browser: chrome
          percy: << parameters.percy >>
          package: app
          type: ct

  run-app-integration-tests-chrome:
    <<: *defaults
    parameters:
      <<: *defaultsParameters
      resource_class:
        type: string
        default: large
      percy:
        type: boolean
        default: false
    resource_class: << parameters.resource_class >>
    parallelism: 8
    steps:
      - run-new-ui-tests:
          browser: chrome
          percy: << parameters.percy >>
          package: app
          type: e2e

  driver-integration-tests-chrome:
    <<: *defaults
    parallelism: 5
    resource_class: medium+
    steps:
      - run-driver-integration-tests:
          browser: chrome
          install-chrome-channel: stable

  driver-integration-tests-chrome-beta:
    <<: *defaults
    resource_class: medium+
    parallelism: 5
    steps:
      - run-driver-integration-tests:
          browser: chrome:beta
          install-chrome-channel: beta

  driver-integration-tests-firefox:
    <<: *defaults
    resource_class: medium+
    parallelism: 5
    steps:
      - run-driver-integration-tests:
          browser: firefox

  driver-integration-tests-electron:
    <<: *defaults
    parallelism: 5
    steps:
      - run-driver-integration-tests:
          browser: electron

  driver-integration-tests-webkit:
    <<: *defaults
    resource_class: large
    parallelism: 5
    steps:
      - run-driver-integration-tests:
          browser: webkit

  run-reporter-component-tests-chrome:
    <<: *defaults
    parameters:
      <<: *defaultsParameters
      percy:
        type: boolean
        default: false
    parallelism: 2
    steps:
      - run-new-ui-tests:
          browser: chrome
          percy: << parameters.percy >>
          package: reporter
          type: ct

  reporter-integration-tests:
    <<: *defaults
    resource_class: medium+
    parallelism: 3
    steps:
      - restore_cached_workspace
      - run:
          command: yarn build-for-tests
          working_directory: packages/reporter
      - run:
          command: |
            CYPRESS_CONFIG_ENV=production \
            CYPRESS_RECORD_KEY=$MAIN_RECORD_KEY \
            PERCY_PARALLEL_NONCE=$CIRCLE_WORKFLOW_WORKSPACE_ID \
            PERCY_ENABLE=${PERCY_TOKEN:-0} \
            PERCY_PARALLEL_TOTAL=-1 \
            yarn percy exec --parallel -- -- \
            yarn cypress:run --record --parallel --group reporter --runner-ui
          working_directory: packages/reporter
      - verify-mocha-results
      - store_test_results:
          path: /tmp/cypress
      - store_artifacts:
          path: /tmp/artifacts
      - store-npm-logs

  run-webpack-dev-server-integration-tests:
    <<: *defaults
    resource_class: medium+
    parallelism: 2
    steps:
      - restore_cached_workspace
      - restore_cached_system_tests_deps
      - run:
          command: |
            CYPRESS_CONFIG_ENV=production \
            CYPRESS_RECORD_KEY=$MAIN_RECORD_KEY \
            PERCY_PARALLEL_NONCE=$CIRCLE_WORKFLOW_WORKSPACE_ID \
            PERCY_ENABLE=${PERCY_TOKEN:-0} \
            PERCY_PARALLEL_TOTAL=-1 \
            yarn percy exec --parallel -- -- \
            yarn cypress:run --record --parallel --group webpack-dev-server
          working_directory: npm/webpack-dev-server
      - store_test_results:
          path: /tmp/cypress
      - store_artifacts:
          path: /tmp/artifacts
      - store-npm-logs

  run-vite-dev-server-integration-tests:
    <<: *defaults
    # parallelism: 3 TODO: Add parallelism once we have more specs
    steps:
      - restore_cached_workspace
      - restore_cached_system_tests_deps
      - run:
          command: |
            CYPRESS_CONFIG_ENV=production \
            CYPRESS_RECORD_KEY=$MAIN_RECORD_KEY \
            PERCY_PARALLEL_NONCE=$CIRCLE_WORKFLOW_WORKSPACE_ID \
            PERCY_ENABLE=${PERCY_TOKEN:-0} \
            PERCY_PARALLEL_TOTAL=-1 \
            yarn percy exec --parallel -- -- \
            yarn cypress:run --record --parallel --group vite-dev-server
          working_directory: npm/vite-dev-server
      - store_test_results:
          path: /tmp/cypress
      - store_artifacts:
          path: /tmp/artifacts
      - store-npm-logs

  npm-webpack-preprocessor:
    <<: *defaults
    steps:
      - restore_cached_workspace
      - run:
          name: Build
          command: yarn lerna run build --scope @cypress/webpack-preprocessor
      - run:
          name: Run tests
          command: yarn workspace @cypress/webpack-preprocessor test
      - store-npm-logs

  npm-webpack-dev-server:
    <<: *defaults
    steps:
      - restore_cached_workspace
      - restore_cached_system_tests_deps
      - run:
          name: Run tests
          command: yarn workspace @cypress/webpack-dev-server test
      - run:
          name: Run tests
          command: yarn workspace @cypress/webpack-dev-server test

  npm-vite-dev-server:
    <<: *defaults
    steps:
      - restore_cached_workspace
      - run:
          name: Run tests
          command: yarn test
          working_directory: npm/vite-dev-server
      - store_test_results:
          path: npm/vite-dev-server/test_results
      - store-npm-logs

  npm-webpack-batteries-included-preprocessor:
    <<: *defaults
    resource_class: small
    steps:
      - restore_cached_workspace
      - run:
          name: Run tests
          command: yarn workspace @cypress/webpack-batteries-included-preprocessor test

  npm-vue:
    <<: *defaults
    steps:
      - restore_cached_workspace
      - run:
          name: Build
          command: yarn lerna run build --scope @cypress/vue
      - store_test_results:
          path: npm/vue/test_results
      - store_artifacts:
          path: npm/vue/test_results
      - store-npm-logs

  npm-angular:
    <<: *defaults
    steps:
      - restore_cached_workspace
      - run:
          name: Build
          command: yarn lerna run build --scope @cypress/angular
      - store-npm-logs

  npm-angular-signals:
    <<: *defaults
    steps:
      - restore_cached_workspace
      - run:
          name: Build
          command: yarn lerna run build --scope @cypress/angular-signals
      - store-npm-logs

  npm-puppeteer-unit-tests:
    <<: *defaults
    steps:
      - restore_cached_workspace
      - run:
          name: Build
          command: yarn lerna run build --scope @cypress/puppeteer
      - run:
          name: Run tests
          command: yarn test
          working_directory: npm/puppeteer
      - store_test_results:
          path: npm/puppeteer/test_results
      - store_artifacts:
          path: npm/puppeteer/test_results
      - store-npm-logs

  npm-puppeteer-cypress-tests:
    <<: *defaults
    resource_class: small
    steps:
      - restore_cached_workspace
      - restore_cached_system_tests_deps
      - run:
          command: yarn cypress:run
          working_directory: npm/puppeteer
      - store_test_results:
          path: /tmp/cypress
      - store_artifacts:
          path: /tmp/artifacts
      - store-npm-logs

  npm-react:
    <<: *defaults
    steps:
      - restore_cached_workspace
      - run:
          name: Build
          command: yarn lerna run build --scope @cypress/react
      - run:
          name: Run tests
          command: yarn test
          working_directory: npm/react
      - store_test_results:
          path: npm/react/test_results
      - store_artifacts:
          path: npm/react/test_results
      - store-npm-logs

  npm-vite-plugin-cypress-esm:
    <<: *defaults
    steps:
      - restore_cached_workspace
      - run:
          name: Build
          command: yarn lerna run build --scope @cypress/vite-plugin-cypress-esm
      - run:
          name: Run tests
          command: yarn test
          working_directory: npm/vite-plugin-cypress-esm
      - store_test_results:
          path: npm/vite-plugin-cypress-esm/test_results
      - store_artifacts:
          path: npm/vite-plugin-cypress-esm/test_results
      - store-npm-logs

  npm-mount-utils:
    <<: *defaults
    steps:
      - restore_cached_workspace
      - run:
          name: Build
          command: yarn lerna run build --scope @cypress/mount-utils
      - store-npm-logs

  npm-grep:
    <<: *defaults
    resource_class: small
    steps:
      - restore_cached_workspace
      - run:
          name: Run tests
          command: yarn workspace @cypress/grep cy:run
      - store_test_results:
          path: npm/grep/test_results
      - store_artifacts:
          path: npm/grep/test_results
      - store-npm-logs

  npm-eslint-plugin-dev:
    <<: *defaults
    steps:
      - restore_cached_workspace
      - run:
          name: Run tests
          command: yarn workspace @cypress/eslint-plugin-dev test

  npm-cypress-schematic:
    <<: *defaults
    steps:
      - restore_cached_workspace
      - run:
          name: Build + Install
          command: |
            yarn lerna run build --scope @cypress/schematic
      - run:
          name: Run unit tests
          command: |
            yarn test
          working_directory: npm/cypress-schematic
      - store-npm-logs

  npm-release:
    <<: *defaults
    resource_class: medium+
    steps:
      - restore_cached_workspace
      - run:
          name: Release packages after all jobs pass
          command: yarn npm-release

  create-build-artifacts:
    <<: *defaults
    parameters:
      <<: *defaultsParameters
      resource_class:
        type: string
        default: xlarge
    resource_class: << parameters.resource_class >>
    steps:
      - restore_cached_workspace
      - check-if-binary-exists
      - build-and-package-binary
      - build-cypress-npm-package:
          executor: << parameters.executor >>
      - setup_should_persist_artifacts
      - verify_should_persist_artifacts
      - upload-build-artifacts
      - post-install-comment

  create-and-trigger-packaging-artifacts:
    <<: *defaults
    parameters:
      <<: *defaultsParameters
      resource_class:
        type: string
        default: small
    resource_class: << parameters.resource_class >>
    steps:
      - maybe_skip_binary_jobs
      - restore_cached_workspace
      - check-if-binary-exists
      - setup_should_persist_artifacts
      - trigger-publish-binary-pipeline

  get-published-artifacts:
    <<: *defaults
    parameters:
      <<: *defaultsParameters
      resource_class:
        type: string
        default: medium
    resource_class: << parameters.resource_class >>
    steps:
      - maybe_skip_binary_jobs
      - restore_cached_workspace
      - run:
          name: Check pipeline info
          command: cat ~/triggered_pipeline.json
      - setup_should_persist_artifacts
      - run:
          name: Download binary artifacts
          command: |
            source ./scripts/ensure-node.sh
            node ./scripts/binary/get-published-artifacts.js --pipelineInfo ~/triggered_pipeline.json --platformKey $(node ./scripts/get-platform-key.js)
      - persist_to_workspace:
          root: ~/
          paths:
            - cypress/cypress.zip
            - cypress/cypress.tgz
      - verify_should_persist_artifacts
      - persist_to_workspace:
          root: ~/
          paths:
            - cypress/binary-url.json
            - cypress/npm-package-url.json
      - post-install-comment:
          package_url_path: ~/cypress/npm-package-url.json
          binary_url_path: ~/cypress/binary-url.json

  test-kitchensink:
    <<: *defaults
    parameters:
      <<: *defaultsParameters
      resource_class:
        type: string
        default: medium+
    resource_class: << parameters.resource_class >>
    steps:
      - restore_cached_workspace
      - clone-repo-and-checkout-branch:
          repo: cypress-example-kitchensink
      - install-required-node
      - run:
          name: Install prod dependencies
          command: yarn --production --ignore-engines
          working_directory: /tmp/cypress-example-kitchensink
      - run:
          name: Example server
          command: yarn start
          working_directory: /tmp/cypress-example-kitchensink
          background: true
      - run:
          name: Run Kitchensink example project
          command: |
            yarn cypress:run --project /tmp/cypress-example-kitchensink
      - store-npm-logs

  test-kitchensink-against-staging:
    <<: *defaults
    steps:
      - restore_cached_workspace
      - clone-repo-and-checkout-branch:
          repo: cypress-example-kitchensink
      - install-required-node
      - run:
          name: Install prod dependencies
          command: yarn --production
          working_directory: /tmp/cypress-example-kitchensink
      - run:
          name: Example server
          command: yarn start
          working_directory: /tmp/cypress-example-kitchensink
          background: true
      - run:
          name: Run Kitchensink example project
          command: |
            CYPRESS_PROJECT_ID=$TEST_KITCHENSINK_PROJECT_ID \
            CYPRESS_RECORD_KEY=$TEST_KITCHENSINK_RECORD_KEY \
            CYPRESS_INTERNAL_ENV=staging \
            yarn cypress:run --project /tmp/cypress-example-kitchensink --record
      - store-npm-logs

  test-against-staging:
    <<: *defaults
    steps:
      - restore_cached_workspace
      - clone-repo-and-checkout-branch:
          repo: cypress-test-tiny
      - run:
          name: Run test project
          command: |
            CYPRESS_PROJECT_ID=$TEST_TINY_PROJECT_ID \
            CYPRESS_RECORD_KEY=$TEST_TINY_RECORD_KEY \
            CYPRESS_INTERNAL_ENV=staging \
            yarn cypress:run --project /tmp/cypress-test-tiny --record
      - store-npm-logs

  test-npm-module-and-verify-binary:
    <<: *defaults
    resource_class: small
    steps:
      - restore_cached_workspace
      # make sure we have cypress.zip received
      - run: ls -l
      - run: ls -l cypress.zip cypress.tgz
      - run: mkdir test-binary
      - run:
          name: Create new NPM package
          working_directory: test-binary
          command: npm init -y
      - run:
          # install NPM from built NPM package folder
          name: Install Cypress
          working_directory: test-binary
          # force installing the freshly built binary
          command: CYPRESS_INSTALL_BINARY=/root/cypress/cypress.zip npm i /root/cypress/cypress.tgz
      - run:
          name: Cypress version
          working_directory: test-binary
          command: $(yarn bin cypress) version
      - run:
          name: Verify Cypress binary
          working_directory: test-binary
          command: $(yarn bin cypress) verify
      - run:
          name: Cypress help
          working_directory: test-binary
          command: $(yarn bin cypress) help
      - run:
          name: Cypress info
          working_directory: test-binary
          command: $(yarn bin cypress) info
      - store-npm-logs

  test-npm-module-on-minimum-node-version:
    <<: *defaults
    resource_class: small
    docker:
      - image: cypress/base-internal:18.17.1
    steps:
      - maybe_skip_binary_jobs
      - restore_workspace_binaries
      - run: mkdir test-binary
      - run:
          name: Create new NPM package
          working_directory: test-binary
          command: npm init -y
      - run:
          name: Install Cypress
          working_directory: test-binary
          command: CYPRESS_INSTALL_BINARY=/root/cypress/cypress.zip npm install /root/cypress/cypress.tgz
      - run:
          name: Verify Cypress binary
          working_directory: test-binary
          command: npx cypress verify
      - run:
          name: Print Cypress version
          working_directory: test-binary
          command: npx cypress version
      - run:
          name: Cypress info
          working_directory: test-binary
          command: npx cypress info

  test-types-cypress-and-jest:
    parameters:
      executor:
        description: Executor name to use
        type: executor
        default: cy-doc
      wd:
        description: Working directory, should be OUTSIDE cypress monorepo folder
        type: string
        default: /root/test-cypress-and-jest
    <<: *defaults
    resource_class: small
    steps:
      - maybe_skip_binary_jobs
      - restore_workspace_binaries
      - run: mkdir <<parameters.wd>>
      - run:
          name: Create new NPM package ⚗️
          working_directory: <<parameters.wd>>
          command: npm init -y
      - run:
          name: Install dependencies 📦
          working_directory: <<parameters.wd>>
          environment:
            CYPRESS_INSTALL_BINARY: /root/cypress/cypress.zip
          # let's install Cypress, Jest and any other package that might conflict
          # https://github.com/cypress-io/cypress/issues/6690

          # Todo: Add `jest` back into the list once https://github.com/yargs/yargs-parser/issues/452
          # is resolved.
          command: |
            npm install /root/cypress/cypress.tgz \
              typescript @types/jest enzyme @types/enzyme
      - run:
          name: Test types clash ⚔️
          working_directory: <<parameters.wd>>
          command: |
            echo "console.log('hello world')" > hello.ts
            npx tsc hello.ts --noEmit

  test-full-typescript-project:
    parameters:
      executor:
        description: Executor name to use
        type: executor
        default: cy-doc
    <<: *defaults
    resource_class: small
    steps:
      - maybe_skip_binary_jobs
      - restore_workspace_binaries
      - clone-repo-and-checkout-branch:
          repo: cypress-test-tiny
      - run:
          name: Checkout Typescript Example
          working_directory: /tmp/cypress-test-tiny
          command: |
            git checkout full-typescript
      - run:
          name: Install dependencies 📦
          working_directory: /tmp/cypress-test-tiny
          environment:
            CYPRESS_INSTALL_BINARY: /root/cypress/cypress.zip
          command: |
            npm install /root/cypress/cypress.tgz typescript
      - run:
          name: Run project tests 🗳
          working_directory: /tmp/cypress-test-tiny
          command: npm run cypress:run

  # install NPM + binary zip and run against staging API
  test-binary-against-staging:
    <<: *defaults
    steps:
      - restore_workspace_binaries
      - clone-repo-and-checkout-branch:
          repo: cypress-test-tiny
      - run:
          name: Install Cypress
          working_directory: /tmp/cypress-test-tiny
          # force installing the freshly built binary
          command: CYPRESS_INSTALL_BINARY=~/cypress/cypress.zip npm i --legacy-peer-deps ~/cypress/cypress.tgz
      - run:
          name: Run test project
          working_directory: /tmp/cypress-test-tiny
          command: |
            CYPRESS_PROJECT_ID=$TEST_TINY_PROJECT_ID \
            CYPRESS_RECORD_KEY=$TEST_TINY_RECORD_KEY \
            CYPRESS_INTERNAL_ENV=staging \
            $(yarn bin cypress) run --record
      - store-npm-logs

  test-binary-against-recipes-firefox:
    <<: *defaults
    steps:
      - test-binary-against-repo:
          repo: cypress-example-recipes
          command: npm run test:ci:firefox
          browser: firefox

  test-binary-against-recipes-chrome:
    <<: *defaults
    steps:
      - test-binary-against-repo:
          repo: cypress-example-recipes
          command: npm run test:ci:chrome
          browser: chrome

  test-binary-against-recipes:
    <<: *defaults
    parallelism: 4
    steps:
      - test-binary-against-repo:
          repo: cypress-example-recipes
          # Split the specs up across 4 different machines to run in parallel
          command: npm run test:ci -- --chunk $CIRCLE_NODE_INDEX --total-chunks $CIRCLE_NODE_TOTAL
          browser: electron

  # This is a special job. It allows you to test the current
  # built test runner against a pull request in the repo
  # cypress-example-recipes.
  # Imagine you are working on a feature and want to show / test a recipe
  # You would need to run the built test runner before release
  # against a PR that cannot be merged until the new version
  # of the test runner is released.
  # Use:
  #   specify pull request number
  #   and the recipe folder

  # test-binary-against-recipe-pull-request:
  #   <<: *defaults
  #   steps:
  #     # test a specific pull request by number from cypress-example-recipes
  #     - test-binary-against-repo:
  #         repo: cypress-example-recipes
  #         command: npm run test:ci
  #         pull_request_id: 515
  #         folder: examples/fundamentals__typescript

  test-binary-against-kitchensink:
    <<: *defaults
    steps:
      - maybe_skip_binary_jobs
      - test-binary-against-repo:
          repo: cypress-example-kitchensink
          browser: electron

  test-binary-against-kitchensink-firefox:
    <<: *defaults
    steps:
      - test-binary-against-repo:
          repo: cypress-example-kitchensink
          browser: firefox

  test-binary-against-kitchensink-chrome:
    <<: *defaults
    steps:
      - test-binary-against-repo:
          repo: cypress-example-kitchensink
          browser: chrome

  test-binary-against-todomvc-firefox:
    <<: *defaults
    steps:
      - test-binary-against-repo:
          repo: cypress-example-todomvc
          browser: firefox

  test-binary-against-conduit-chrome:
    <<: *defaults
    steps:
      - test-binary-against-repo:
          repo: cypress-example-conduit-app
          browser: chrome
          command: "npm run cypress:run"
          wait-on: http://localhost:3000

  test-binary-against-api-testing-firefox:
    <<: *defaults
    steps:
      - test-binary-against-repo:
          repo: cypress-example-api-testing
          browser: firefox
          command: "npm run cy:run"

  test-binary-against-piechopper-firefox:
    <<: *defaults
    steps:
      - test-binary-against-repo:
          repo: cypress-example-piechopper
          browser: firefox
          command: "npm run cypress:run"

  test-binary-against-cypress-realworld-app:
    <<: *defaults
    resource_class: medium+
    steps:
      - test-binary-against-rwa:
          repo: cypress-realworld-app
          browser: chrome
          wait-on: http://localhost:3000

  test-binary-as-specific-user:
    <<: *defaults
    steps:
      - maybe_skip_binary_jobs
      - restore_workspace_binaries
      - clone-repo-and-checkout-branch:
          repo: cypress-test-tiny
      # the user should be "node"
      - run: whoami
      - run: pwd
      # prints the current user's effective user id
      # for root it is 0
      # for other users it is a positive integer
      - run: node -e 'console.log(process.geteuid())'
      # make sure the binary and NPM package files are present
      - run: ls -l
      - run: ls -l cypress.zip cypress.tgz
      - run:
          # install NPM from built NPM package folder
          name: Install Cypress
          working_directory: /tmp/cypress-test-tiny
          # force installing the freshly built binary
          command: CYPRESS_INSTALL_BINARY=~/cypress/cypress.zip npm i ~/cypress/cypress.tgz
      - run:
          name: Cypress help
          working_directory: /tmp/cypress-test-tiny
          command: $(yarn bin cypress) help
      - run:
          name: Cypress info
          working_directory: /tmp/cypress-test-tiny
          command: $(yarn bin cypress) info
      - run:
          name: Verify Cypress binary
          working_directory: /tmp/cypress-test-tiny
          command: DEBUG=cypress:cli $(yarn bin cypress) verify
      - run:
          name: Run Cypress binary
          working_directory: /tmp/cypress-test-tiny
          command: DEBUG=cypress:cli $(yarn bin cypress) run
      - store-npm-logs

linux-x64-workflow: &linux-x64-workflow
  jobs:
    - node_modules_install:
        build-better-sqlite3: true
    - build:
        context: test-runner:env-canary
        requires:
          - node_modules_install
    - check-ts:
        requires:
          - build
    - lint:
        name: linux-lint
        requires:
          - build
    - percy-finalize:
        context: test-runner:percy
        required_env_var: PERCY_TOKEN
        requires:
          - cli-visual-tests
          - reporter-integration-tests
          - run-app-component-tests-chrome
          - run-app-integration-tests-chrome
          - run-frontend-shared-component-tests-chrome
          - run-launchpad-component-tests-chrome
          - run-launchpad-integration-tests-chrome
          - run-reporter-component-tests-chrome
          - run-webpack-dev-server-integration-tests
          - run-vite-dev-server-integration-tests
    - lint-types:
        requires:
          - build
    # unit, integration and e2e tests
    - cli-visual-tests:
        context: test-runner:percy
        requires:
          - build
    - unit-tests:
        requires:
          - build
    - verify-release-readiness:
        context: test-runner:npm-release
        requires:
          - build
    - server-unit-tests:
        requires:
          - build
    - server-integration-tests:
        requires:
          - build
    - server-performance-tests:
        requires:
          - build
    - system-tests-node-modules-install:
        context: test-runner:performance-tracking
        requires:
          - build
    - system-tests-chrome:
        context: test-runner:performance-tracking
        requires:
          - system-tests-node-modules-install
    - system-tests-electron:
        context: test-runner:performance-tracking
        requires:
          - system-tests-node-modules-install
    - system-tests-firefox:
        context: test-runner:performance-tracking
        requires:
          - system-tests-node-modules-install
    - system-tests-webkit:
        context: test-runner:performance-tracking
        requires:
          - system-tests-node-modules-install
    - system-tests-non-root:
        context: test-runner:performance-tracking
        executor: non-root-docker-user
        requires:
          - system-tests-node-modules-install
    - driver-integration-tests-chrome:
        context: test-runner:cypress-record-key
        requires:
          - build
    - driver-integration-tests-chrome-beta:
        context: test-runner:cypress-record-key
        requires:
          - build
    - driver-integration-tests-firefox:
        context: test-runner:cypress-record-key
        requires:
          - build
    - driver-integration-tests-electron:
        context: test-runner:cypress-record-key
        requires:
          - build
    - driver-integration-tests-webkit:
        context: test-runner:cypress-record-key
        requires:
          - build
    - driver-integration-memory-tests:
        requires:
          - build
    - run-frontend-shared-component-tests-chrome:
        context: [test-runner:cypress-record-key, test-runner:launchpad-tests, test-runner:percy]
        percy: true
        requires:
          - build
    - run-launchpad-integration-tests-chrome:
        context: [test-runner:cypress-record-key, test-runner:launchpad-tests, test-runner:percy]
        percy: true
        requires:
          - build
    - run-launchpad-component-tests-chrome:
        context: [test-runner:cypress-record-key, test-runner:launchpad-tests, test-runner:percy]
        percy: true
        requires:
          - build
    - run-app-integration-tests-chrome:
        context: [test-runner:cypress-record-key, test-runner:launchpad-tests, test-runner:percy]
        percy: true
        requires:
          - build
    - run-webpack-dev-server-integration-tests:
        context: [test-runner:cypress-record-key, test-runner:percy]
        requires:
          - system-tests-node-modules-install
    - run-vite-dev-server-integration-tests:
        context: [test-runner:cypress-record-key, test-runner:percy]
        requires:
          - system-tests-node-modules-install
    - run-app-component-tests-chrome:
        context: [test-runner:cypress-record-key, test-runner:launchpad-tests, test-runner:percy]
        percy: true
        requires:
          - build
    - run-reporter-component-tests-chrome:
        context: [test-runner:cypress-record-key, test-runner:percy]
        percy: true
        requires:
          - build
    - reporter-integration-tests:
        context: [test-runner:cypress-record-key, test-runner:percy]
        requires:
          - build
    - npm-webpack-dev-server:
        requires:
          - system-tests-node-modules-install
    - npm-vite-dev-server:
        requires:
          - build
    - npm-vite-plugin-cypress-esm:
        requires:
          - build
    - npm-webpack-preprocessor:
        requires:
          - build
    - npm-webpack-batteries-included-preprocessor:
        requires:
          - build
    - npm-vue:
        requires:
          - build
    - npm-puppeteer-unit-tests:
        requires:
          - build
    - npm-puppeteer-cypress-tests:
        requires:
          - build
    - npm-react:
        requires:
          - build
    - npm-angular:
        requires:
          - build
    - npm-angular-signals:
        requires:
          - build
    - npm-mount-utils:
        requires:
          - build
    - npm-eslint-plugin-dev:
        requires:
          - build
    - npm-cypress-schematic:
        requires:
          - build
    - v8-integration-tests:
        requires:
          - system-tests-node-modules-install

    - ready-to-release:
        # <<: *mainBuildFilters
        requires:
          - check-ts
          - npm-angular
          - npm-angular-signals
          - npm-eslint-plugin-dev
          - npm-puppeteer-unit-tests
          - npm-puppeteer-cypress-tests
          - npm-react
          - npm-mount-utils
          - npm-vue
          - npm-webpack-batteries-included-preprocessor
          - npm-webpack-preprocessor
          - npm-vite-dev-server
          - npm-vite-plugin-cypress-esm
          - npm-webpack-dev-server
          - npm-cypress-schematic
          - lint-types
          - linux-lint
          - percy-finalize
          - driver-integration-tests-firefox
          - driver-integration-tests-chrome
          - driver-integration-tests-chrome-beta
          - driver-integration-tests-electron
          - driver-integration-tests-webkit
          - driver-integration-memory-tests
          - system-tests-non-root
          - system-tests-firefox
          - system-tests-electron
          - system-tests-chrome
          - system-tests-webkit
          - server-performance-tests
          - server-integration-tests
          - server-unit-tests
          - "test binary as a non-root user"
          - "test binary as a root user"
          - test-types-cypress-and-jest
          - test-full-typescript-project
          - test-binary-against-kitchensink
          - test-npm-module-on-minimum-node-version
          - binary-system-tests
          - test-kitchensink
          - unit-tests
          - verify-release-readiness
          - v8-integration-tests

    - npm-release:
        <<: *mainBuildFilters
        context: test-runner:npm-release
        requires:
          - ready-to-release

    - create-and-trigger-packaging-artifacts:
        context:
          - test-runner:upload
          - test-runner:build-binary
          - publish-binary
        requires:
          - node_modules_install
    - wait-for-binary-publish:
        type: approval
        requires:
          - create-and-trigger-packaging-artifacts
    - get-published-artifacts:
        context:
          - publish-binary
          - test-runner:commit-status-checks
        requires:
          - wait-for-binary-publish
    # various testing scenarios, like building full binary
    # and testing it on a real project
    - test-against-staging:
        context: test-runner:record-tests
        <<: *mainBuildFilters
        requires:
          - build
    - test-kitchensink:
        requires:
          - build
    - test-kitchensink-against-staging:
        executor: kitchensink-executor
        context: test-runner:record-tests
        <<: *mainBuildFilters
        requires:
          - build
    - test-npm-module-on-minimum-node-version:
        context: publish-binary
        requires:
          - get-published-artifacts
    - test-types-cypress-and-jest:
        context: publish-binary
        requires:
          - get-published-artifacts
    - test-full-typescript-project:
        context: publish-binary
        requires:
          - get-published-artifacts
    - test-binary-against-kitchensink:
        context: publish-binary
        requires:
          - get-published-artifacts
    - test-npm-module-and-verify-binary:
        <<: *mainBuildFilters
        requires:
          - get-published-artifacts
    - test-binary-against-staging:
        context: test-runner:record-tests
        <<: *mainBuildFilters
        requires:
          - get-published-artifacts
    - test-binary-against-kitchensink-chrome:
        <<: *mainBuildFilters
        requires:
          - get-published-artifacts
    - test-binary-against-recipes-firefox:
        <<: *mainBuildFilters
        requires:
          - get-published-artifacts
    - test-binary-against-recipes-chrome:
        <<: *mainBuildFilters
        requires:
          - get-published-artifacts
    - test-binary-against-recipes:
        <<: *mainBuildFilters
        requires:
          - get-published-artifacts
    - test-binary-against-kitchensink-firefox:
        <<: *mainBuildFilters
        requires:
          - get-published-artifacts
    - test-binary-against-todomvc-firefox:
        <<: *mainBuildFilters
        requires:
          - get-published-artifacts
    - test-binary-against-cypress-realworld-app:
        context: test-runner:cypress-record-key
        <<: *mainBuildFilters
        requires:
          - get-published-artifacts
    - test-binary-as-specific-user:
        name: "test binary as a non-root user"
        executor: non-root-docker-user
        context: publish-binary
        requires:
          - get-published-artifacts
    - test-binary-as-specific-user:
        name: "test binary as a root user"
        context: publish-binary
        requires:
          - get-published-artifacts
    - binary-system-tests:
        context: publish-binary
        requires:
          - get-published-artifacts
          - system-tests-node-modules-install

linux-x64-contributor-workflow: &linux-x64-contributor-workflow
  jobs:
    - node_modules_install
    - build:
        requires:
          - node_modules_install
    # In subsequent jobs, we use some contexts that are restricted to members of the Cypress organization.
    # This job will allow for a Cypress member to approve and run the rest of the restricted jobs in the pipeline after the contributor code has been reviewed.
    - contributor-pr:
        type: approval
        requires:
          - build

    - check-ts:
        requires:
          - build
    - lint:
        name: linux-lint
        requires:
          - build
    - percy-finalize:
        context: test-runner:percy
        required_env_var: PERCY_TOKEN # skips job if not defined (external PR)
        requires:
          - cli-visual-tests
          - reporter-integration-tests
          - run-app-component-tests-chrome
          - run-app-integration-tests-chrome
          - run-frontend-shared-component-tests-chrome
          - run-launchpad-component-tests-chrome
          - run-launchpad-integration-tests-chrome
          - run-reporter-component-tests-chrome
          - run-webpack-dev-server-integration-tests
          - run-vite-dev-server-integration-tests
    - lint-types:
        requires:
          - build
    # unit, integration and e2e tests
    - cli-visual-tests:
        context: test-runner:percy
        requires:
          - contributor-pr
    - unit-tests:
        requires:
          - build
    - verify-release-readiness:
        context: test-runner:npm-release
        requires:
          - contributor-pr
    - server-unit-tests:
        requires:
          - build
    - server-integration-tests:
        requires:
          - build
    - server-performance-tests:
        requires:
          - build
    - system-tests-node-modules-install:
        context: test-runner:performance-tracking
        requires:
          - contributor-pr
    - system-tests-chrome:
        context: test-runner:performance-tracking
        requires:
          - system-tests-node-modules-install
    - system-tests-electron:
        context: test-runner:performance-tracking
        requires:
          - system-tests-node-modules-install
    - system-tests-firefox:
        context: test-runner:performance-tracking
        requires:
          - system-tests-node-modules-install
    - system-tests-webkit:
        context: test-runner:performance-tracking
        requires:
          - system-tests-node-modules-install
    - system-tests-non-root:
        context: test-runner:performance-tracking
        executor: non-root-docker-user
        requires:
          - system-tests-node-modules-install
    - driver-integration-tests-chrome:
        context: test-runner:cypress-record-key
        requires:
          - contributor-pr
    - driver-integration-tests-chrome-beta:
        context: test-runner:cypress-record-key
        requires:
          - contributor-pr
    - driver-integration-tests-firefox:
        context: test-runner:cypress-record-key
        requires:
          - contributor-pr
    - driver-integration-tests-electron:
        context: test-runner:cypress-record-key
        requires:
          - contributor-pr
    - driver-integration-tests-webkit:
        context: test-runner:cypress-record-key
        requires:
          - contributor-pr
    - driver-integration-memory-tests:
        requires:
          - build
    - run-frontend-shared-component-tests-chrome:
        context: [test-runner:cypress-record-key, test-runner:launchpad-tests, test-runner:percy]
        percy: true
        requires:
          - contributor-pr
    - run-launchpad-integration-tests-chrome:
        context: [test-runner:cypress-record-key, test-runner:launchpad-tests, test-runner:percy]
        percy: true
        requires:
          - contributor-pr
    - run-launchpad-component-tests-chrome:
        context: [test-runner:cypress-record-key, test-runner:launchpad-tests, test-runner:percy]
        percy: true
        requires:
          - contributor-pr
    - run-app-integration-tests-chrome:
        context: [test-runner:cypress-record-key, test-runner:launchpad-tests, test-runner:percy]
        percy: true
        requires:
          - contributor-pr
    - run-webpack-dev-server-integration-tests:
        context: [test-runner:cypress-record-key, test-runner:percy]
        requires:
          - system-tests-node-modules-install
    - run-vite-dev-server-integration-tests:
        context: [test-runner:cypress-record-key, test-runner:percy]
        requires:
          - system-tests-node-modules-install
    - run-app-component-tests-chrome:
        context: [test-runner:cypress-record-key, test-runner:launchpad-tests, test-runner:percy]
        percy: true
        requires:
          - contributor-pr
    - run-reporter-component-tests-chrome:
        context: [test-runner:cypress-record-key, test-runner:percy]
        percy: true
        requires:
          - contributor-pr
    - reporter-integration-tests:
        context: [test-runner:cypress-record-key, test-runner:percy]
        requires:
          - contributor-pr
    - npm-webpack-dev-server:
        requires:
          - system-tests-node-modules-install
    - npm-vite-dev-server:
        requires:
          - build
    - npm-vite-plugin-cypress-esm:
        requires:
          - build
    - npm-webpack-preprocessor:
        requires:
          - build
    - npm-webpack-batteries-included-preprocessor:
        requires:
          - build
    - npm-vue:
        requires:
          - build
    - npm-puppeteer-unit-tests:
        requires:
          - build
    - npm-puppeteer-cypress-tests:
        requires:
          - build
    - npm-react:
        requires:
          - build
    - npm-angular:
        requires:
          - build
    - npm-angular-signals:
        requires:
          - build
    - npm-mount-utils:
        requires:
          - build
    - npm-eslint-plugin-dev:
        requires:
          - build
    - npm-cypress-schematic:
        requires:
          - build
    - v8-integration-tests:
        requires:
          - system-tests-node-modules-install

    - ready-to-release:
        requires:
          - check-ts
          - npm-angular
          - npm-angular-signals
          - npm-eslint-plugin-dev
          - npm-puppeteer-unit-tests
          - npm-puppeteer-cypress-tests
          - npm-react
          - npm-mount-utils
          - npm-vue
          - npm-webpack-batteries-included-preprocessor
          - npm-webpack-preprocessor
          - npm-vite-dev-server
          - npm-vite-plugin-cypress-esm
          - npm-webpack-dev-server
          - npm-cypress-schematic
          - lint-types
          - linux-lint
          - percy-finalize
          - driver-integration-tests-firefox
          - driver-integration-tests-chrome
          - driver-integration-tests-chrome-beta
          - driver-integration-tests-electron
          - driver-integration-tests-webkit
          - driver-integration-memory-tests
          - system-tests-non-root
          - system-tests-firefox
          - system-tests-electron
          - system-tests-chrome
          - system-tests-webkit
          - server-performance-tests
          - server-integration-tests
          - server-unit-tests
          - "test binary as a non-root user"
          - "test binary as a root user"
          - test-types-cypress-and-jest
          - test-full-typescript-project
          - test-binary-against-kitchensink
          - test-npm-module-on-minimum-node-version
          - binary-system-tests
          - test-kitchensink
          - unit-tests
          - verify-release-readiness
          - v8-integration-tests

    - npm-release:
        context: test-runner:npm-release
        requires:
          - ready-to-release

    - create-and-trigger-packaging-artifacts:
        context: [test-runner:upload, test-runner:build-binary, publish-binary]
        requires:
          - contributor-pr
    - get-published-artifacts:
        context: [publish-binary, test-runner:commit-status-checks]
        requires:
          - create-and-trigger-packaging-artifacts
    # various testing scenarios, like building full binary
    # and testing it on a real project
    - test-against-staging:
        context: test-runner:record-tests
        <<: *mainBuildFilters
        requires:
          - build
    - test-kitchensink:
        requires:
          - build
    - test-kitchensink-against-staging:
        executor: kitchensink-executor
        context: test-runner:record-tests
        <<: *mainBuildFilters
        requires:
          - build
    - test-npm-module-on-minimum-node-version:
        context: publish-binary
        requires:
          - get-published-artifacts
    - test-types-cypress-and-jest:
        context: publish-binary
        requires:
          - get-published-artifacts
    - test-full-typescript-project:
        context: publish-binary
        requires:
          - get-published-artifacts
    - test-binary-against-kitchensink:
        context: publish-binary
        requires:
          - get-published-artifacts
    - test-npm-module-and-verify-binary:
        <<: *mainBuildFilters
        requires:
          - get-published-artifacts
    - test-binary-against-staging:
        context: test-runner:record-tests
        <<: *mainBuildFilters
        requires:
          - get-published-artifacts
    - test-binary-against-kitchensink-chrome:
        <<: *mainBuildFilters
        requires:
          - get-published-artifacts
    - test-binary-against-recipes-firefox:
        <<: *mainBuildFilters
        requires:
          - get-published-artifacts
    - test-binary-against-recipes-chrome:
        <<: *mainBuildFilters
        requires:
          - get-published-artifacts
    - test-binary-against-recipes:
        <<: *mainBuildFilters
        requires:
          - get-published-artifacts
    - test-binary-against-kitchensink-firefox:
        <<: *mainBuildFilters
        requires:
          - get-published-artifacts
    - test-binary-against-todomvc-firefox:
        <<: *mainBuildFilters
        requires:
          - get-published-artifacts
    - test-binary-against-cypress-realworld-app:
        context: test-runner:cypress-record-key
        <<: *mainBuildFilters
        requires:
          - get-published-artifacts
    - test-binary-as-specific-user:
        name: "test binary as a non-root user"
        executor: non-root-docker-user
        context: publish-binary
        requires:
          - get-published-artifacts
    - test-binary-as-specific-user:
        name: "test binary as a root user"
        context: publish-binary
        requires:
          - get-published-artifacts
    - binary-system-tests:
        context: publish-binary
        requires:
          - get-published-artifacts
          - system-tests-node-modules-install

linux-arm64-workflow: &linux-arm64-workflow
  jobs:
    - node_modules_install:
        name: linux-arm64-node-modules-install
        executor: linux-arm64
        resource_class: arm.medium
        only-cache-for-root-user: true

    - build:
        name: linux-arm64-build
        executor: linux-arm64
        resource_class: arm.medium
        requires:
          - linux-arm64-node-modules-install

    - create-and-trigger-packaging-artifacts:
        name: linux-arm64-create-and-trigger-packaging-artifacts
        context: [test-runner:upload, test-runner:commit-status-checks, test-runner:build-binary, publish-binary]
        executor: linux-arm64
        resource_class: arm.medium
        requires:
          - linux-arm64-node-modules-install

    - wait-for-binary-publish:
        name: linux-arm64-wait-for-binary-publish
        type: approval
        requires:
          - linux-arm64-create-and-trigger-packaging-artifacts

    - get-published-artifacts:
        name: linux-arm64-get-published-artifacts
        context: [publish-binary, test-runner:commit-status-checks]
        executor: linux-arm64
        resource_class: arm.medium
        requires:
          - linux-arm64-wait-for-binary-publish

    - v8-integration-tests:
        executor: linux-arm64
        resource_class: arm.medium
        requires:
          - linux-arm64-build
    - driver-integration-memory-tests:
        executor: linux-arm64
        resource_class: arm.medium
        requires:
          - linux-arm64-build
    - server-unit-tests-cloud-environment:
        executor: linux-arm64
        resource_class: arm.medium
        requires:
          - linux-arm64-build

darwin-x64-workflow: &darwin-x64-workflow
  jobs:
    - node_modules_install:
        name: darwin-x64-node-modules-install
        executor: darwin-amd64
        resource_class: cypress-io/intel-macstadium
        only-cache-for-root-user: true

    - build:
        name: darwin-x64-build
        context: test-runner:env-canary
        executor: darwin-amd64
        resource_class: cypress-io/intel-macstadium
        requires:
          - darwin-x64-node-modules-install

    - create-build-artifacts:
        name: darwin-x64-create-build-artifacts
        context:
          - test-runner:sign-mac-binary
          - test-runner:upload
          - test-runner:commit-status-checks
          - test-runner:build-binary
        executor: darwin-amd64
        resource_class: cypress-io/intel-macstadium
        requires:
          - darwin-x64-build

    - v8-integration-tests:
        name: darwin-x64-v8-integration-tests
        executor: darwin-amd64
        resource_class: cypress-io/intel-macstadium
        requires:
          - darwin-x64-build

    - driver-integration-memory-tests:
        name: darwin-x64-driver-integration-memory-tests
        executor: darwin-amd64
        resource_class: cypress-io/intel-macstadium
        requires:
          - darwin-x64-build
  
    - server-unit-tests-cloud-environment:
        name: darwin-x64-driver-server-unit-tests-cloud-environment
        executor: darwin-amd64
        resource_class: cypress-io/intel-macstadium
        requires:
          - darwin-x64-build

darwin-arm64-workflow: &darwin-arm64-workflow
  jobs:
    - node_modules_install:
        name: darwin-arm64-node-modules-install
        executor: darwin-arm64
        resource_class: cypress-io/m1-macstadium
        only-cache-for-root-user: true

    - build:
        name: darwin-arm64-build
        executor: darwin-arm64
        resource_class: cypress-io/m1-macstadium
        requires:
          - darwin-arm64-node-modules-install

    - create-build-artifacts:
        name: darwin-arm64-create-build-artifacts
        context:
          - test-runner:sign-mac-binary
          - test-runner:upload
          - test-runner:commit-status-checks
          - test-runner:build-binary
        executor: darwin-arm64
        resource_class: cypress-io/m1-macstadium
        requires:
          - darwin-arm64-build

    - v8-integration-tests:
        name: darwin-arm64-v8-integration-tests
        executor: darwin-arm64
        resource_class: cypress-io/m1-macstadium
        requires:
          - darwin-arm64-build
    - driver-integration-memory-tests:
        name: darwin-arm64-driver-integration-memory-tests
        executor: darwin-arm64
        resource_class: cypress-io/m1-macstadium
        requires:
          - darwin-arm64-build
    - server-unit-tests-cloud-environment:
        name: darwin-arm64-server-unit-tests-cloud-environment
        executor: darwin-arm64
        resource_class: cypress-io/m1-macstadium
        requires:
          - darwin-arm64-build

windows-workflow: &windows-workflow
  jobs:
    - node_modules_install:
        name: windows-node-modules-install
        executor: windows
        resource_class: windows.medium
        only-cache-for-root-user: true

    - build:
        name: windows-build
        context: test-runner:env-canary
        executor: windows
        resource_class: windows.large
        requires:
          - windows-node-modules-install

    - run-app-integration-tests-chrome:
        name: windows-run-app-integration-tests-chrome
        executor: windows
        resource_class: windows.large
        context: [test-runner:cypress-record-key, test-runner:launchpad-tests]
        requires:
          - windows-build

    - run-launchpad-integration-tests-chrome:
        name: windows-run-launchpad-integration-tests-chrome
        executor: windows
        resource_class: windows.large
        context: [test-runner:cypress-record-key, test-runner:launchpad-tests]
        requires:
          - windows-build

    - unit-tests:
        name: windows-unit-tests
        executor: windows
        resource_class: windows.medium
        requires:
          - windows-build

    - server-unit-tests-cloud-environment:
        name: windows-server-unit-tests-cloud-environment
        executor: windows
        resource_class: windows.medium
        requires:
          - windows-build

    - create-build-artifacts:
        name: windows-create-build-artifacts
        executor: windows
        resource_class: windows.large
        context:
          - test-runner:sign-windows-binary
          - test-runner:upload
          - test-runner:commit-status-checks
          - test-runner:build-binary
        requires:
          - windows-build

    - test-binary-against-kitchensink-chrome:
        name: windows-test-binary-against-kitchensink-chrome
        executor: windows
        requires:
          - windows-create-build-artifacts

    - v8-integration-tests:
        name: windows-v8-integration-tests
        executor: windows
        resource_class: windows.medium
        requires:
          - windows-build
    - driver-integration-memory-tests:
        name: windows-driver-integration-memory-tests
        executor: windows
        resource_class: windows.medium
        requires:
          - windows-build

workflows:
  linux-x64:
    <<: *linux-x64-workflow
    <<: *linux-x64-workflow-exclude-filters
  linux-x64-contributor:
    <<: *linux-x64-contributor-workflow
    when:
      matches:
        pattern: /^pull\/[0-9]+/
        value: << pipeline.git.branch >>
  linux-arm64:
    <<: *linux-arm64-workflow
    <<: *linux-arm64-workflow-filters
  darwin-x64:
    <<: *darwin-x64-workflow
    <<: *darwin-workflow-filters
  darwin-arm64:
    <<: *darwin-arm64-workflow
    <<: *darwin-workflow-filters
  windows:
    <<: *windows-workflow
    <<: *windows-workflow-filters<|MERGE_RESOLUTION|>--- conflicted
+++ resolved
@@ -43,11 +43,7 @@
     - equal: [ develop, << pipeline.git.branch >> ]
     # use the following branch as well to ensure that v8 snapshot cache updates are fully tested
     - equal: [ 'update-v8-snapshot-cache-on-develop', << pipeline.git.branch >> ]
-<<<<<<< HEAD
     - equal: [ 'remove-json-lint', << pipeline.git.branch >> ]
-=======
-    - equal: [ 'angular-signals-ct-harness', << pipeline.git.branch >> ]
->>>>>>> 10f90f95
     - matches:
         pattern: /^release\/\d+\.\d+\.\d+$/
         value: << pipeline.git.branch >>
@@ -58,11 +54,7 @@
     - equal: [ develop, << pipeline.git.branch >> ]
     # use the following branch as well to ensure that v8 snapshot cache updates are fully tested
     - equal: [ 'update-v8-snapshot-cache-on-develop', << pipeline.git.branch >> ]
-<<<<<<< HEAD
     - equal: [ 'remove-json-lint', << pipeline.git.branch >> ]
-=======
-    - equal: [ 'chore/fix_kitchensink_against_staging_job', << pipeline.git.branch >> ]
->>>>>>> 10f90f95
     - matches:
         pattern: /^release\/\d+\.\d+\.\d+$/
         value: << pipeline.git.branch >>
@@ -161,11 +153,7 @@
           name: Set environment variable to determine whether or not to persist artifacts
           command: |
             echo "Setting SHOULD_PERSIST_ARTIFACTS variable"
-<<<<<<< HEAD
             echo 'if ! [[ "$CIRCLE_BRANCH" != "develop" && "$CIRCLE_BRANCH" != "release/"* && "$CIRCLE_BRANCH" != "remove-json-lint" ]]; then
-=======
-            echo 'if ! [[ "$CIRCLE_BRANCH" != "develop" && "$CIRCLE_BRANCH" != "release/"* && "$CIRCLE_BRANCH" != "chore/fix_kitchensink_against_staging_job" ]]; then
->>>>>>> 10f90f95
                 export SHOULD_PERSIST_ARTIFACTS=true
             fi' >> "$BASH_ENV"
   # You must run `setup_should_persist_artifacts` command and be using bash before running this command
