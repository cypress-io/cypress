--- conflicted
+++ resolved
@@ -134,11 +134,7 @@
       - run:
           name: Check current branch to persist artifacts
           command: |
-<<<<<<< HEAD
-            if [[ "$CIRCLE_BRANCH" != "develop" && "$CIRCLE_BRANCH" != "release/"* && "$CIRCLE_BRANCH" != "astone123/ventura-webpack-permission-testing" ]]; then
-=======
-            if [[ "$CIRCLE_BRANCH" != "develop" && "$CIRCLE_BRANCH" != "release/"* ]]; then
->>>>>>> 2fcc5076
+            if [[ "$CIRCLE_BRANCH" != "develop" && "$CIRCLE_BRANCH" != "release/"* && "$CIRCLE_BRANCH" != "update-v8-snapshot-cache-on-develop" ]]; then
               echo "Not uploading artifacts or posting install comment for this branch."
               circleci-agent step halt
             fi
