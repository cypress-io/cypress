version: 2.1

defaults: &defaults
  parallelism: 1
  working_directory: ~/cypress
  parameters: &defaultsParameters
    executor:
      type: executor
      default: cy-doc
    only-cache-for-root-user:
      type: boolean
      default: false
  executor: <<parameters.executor>>
  environment: &defaultsEnvironment
    ## set specific timezone
    TZ: "/usr/share/zoneinfo/America/New_York"

    ## store artifacts here
    CIRCLE_ARTIFACTS: /tmp/artifacts

    ## set so that e2e tests are consistent
    COLUMNS: 100
    LINES: 24

mainBuildFilters: &mainBuildFilters
  filters:
    branches:
      only:
        - develop
        - /^release\/\d+\.\d+\.\d+$/
        # use the following branch as well to ensure that v8 snapshot cache updates are fully tested
        - 'update-v8-snapshot-cache-on-develop'
        - 'feature/experimental-retries'
        - 'publish-binary'
        - 'chore/update_electron25_and_node18'
        - 'lerna-optimize-tasks'

# usually we don't build Mac app - it takes a long time
# but sometimes we want to really confirm we are doing the right thing
# so just add your branch to the list here to build and test on Mac
macWorkflowFilters: &darwin-workflow-filters
  when:
    or:
    - equal: [ develop, << pipeline.git.branch >> ]
    # use the following branch as well to ensure that v8 snapshot cache updates are fully tested
    - equal: [ 'update-v8-snapshot-cache-on-develop', << pipeline.git.branch >> ]
<<<<<<< HEAD
    - equal: [ 'feature/experimental-retries', << pipeline.git.branch >> ]
=======
    - equal: [ 'chore/update_webpack_deps_to_latest_webpack4_compat', << pipeline.git.branch >> ]
    - equal: [ 'lerna-optimize-tasks', << pipeline.git.branch >> ]
    - matches:
        pattern: /^release\/\d+\.\d+\.\d+$/
        value: << pipeline.git.branch >>

>>>>>>> 6bdebd7e
linuxArm64WorkflowFilters: &linux-arm64-workflow-filters
  when:
    or:
    - equal: [ develop, << pipeline.git.branch >> ]
    # use the following branch as well to ensure that v8 snapshot cache updates are fully tested
    - equal: [ 'update-v8-snapshot-cache-on-develop', << pipeline.git.branch >> ]
<<<<<<< HEAD
    - equal: [ 'feature/experimental-retries', << pipeline.git.branch >> ]
    - equal: [ 'publish-binary', << pipeline.git.branch >> ]
    - equal: [ 'chore/update_electron25_and_node18', << pipeline.git.branch >> ]
=======
    - equal: [ 'chore/update_webpack_deps_to_latest_webpack4_compat', << pipeline.git.branch >> ]
    - equal: [ 'chore/bump_loaders_and_optimize_webpack', << pipeline.git.branch >> ]
    - equal: [ 'lerna-optimize-tasks', << pipeline.git.branch >> ]
>>>>>>> 6bdebd7e
    - matches:
        pattern: /^release\/\d+\.\d+\.\d+$/
        value: << pipeline.git.branch >>

# uncomment & add to the branch conditions below to disable the main linux
# flow if we don't want to test it for a certain branch
linuxWorkflowExcludeFilters: &linux-x64-workflow-exclude-filters
  unless:
    or:
    - matches:
        pattern: /^pull\/[0-9]+/
        value: << pipeline.git.branch >>
    - false

# windows is slow and expensive in CI, so it normally only runs on main branches
# add your branch to this list to run the full Windows build on your PR
windowsWorkflowFilters: &windows-workflow-filters
  when:
    or:
    - equal: [ develop, << pipeline.git.branch >> ]
    # use the following branch as well to ensure that v8 snapshot cache updates are fully tested
    - equal: [ 'update-v8-snapshot-cache-on-develop', << pipeline.git.branch >> ]
<<<<<<< HEAD
    - equal: [ 'feature/experimental-retries', << pipeline.git.branch >> ]
=======
    - equal: [ 'chore/update_webpack_deps_to_latest_webpack4_compat', << pipeline.git.branch >> ]
    - equal: [ 'lerna-optimize-tasks', << pipeline.git.branch >> ]
>>>>>>> 6bdebd7e
    - matches:
        pattern: /^release\/\d+\.\d+\.\d+$/
        value: << pipeline.git.branch >>

executors:
  # the Docker image with Cypress dependencies and Chrome browser
  cy-doc:
    docker:
      - image: cypress/browsers-internal:node18.15.0-chrome114-ff115
    # by default, we use "medium" to balance performance + CI costs. bump or reduce on a per-job basis if needed.
    resource_class: medium
    environment:
      PLATFORM: linux
      CI_DOCKER: "true"

  # Docker image with non-root "node" user
  non-root-docker-user:
    docker:
      - image: cypress/browsers-internal:node18.15.0-chrome114-ff115
        user: node
    environment:
      PLATFORM: linux

  # executor to run on Mac OS
  # https://circleci.com/docs/2.0/executor-types/#using-macos
  # https://circleci.com/docs/2.0/testing-ios/#supported-xcode-versions
  mac:
    macos:
      # Executor should have Node >= required version
      xcode: "14.0.1"
    resource_class: macos.x86.medium.gen2
    environment:
      PLATFORM: darwin

  # executor to run on Windows - based off of the windows-orb default executor since it is
  # not customizable enough to align with our existing setup.
  # https://github.com/CircleCI-Public/windows-orb/blob/master/src/executors/default.yml
  # https://circleci.com/docs/2.0/hello-world-windows/#software-pre-installed-in-the-windows-image
  windows: &windows-executor
    machine:
      image: windows-server-2019-vs2019:stable
      shell: bash.exe -eo pipefail
    resource_class: windows.large
    environment:
      PLATFORM: windows

  darwin-arm64: &darwin-arm64-executor
    machine: true
    environment:
      PLATFORM: darwin

  linux-arm64: &linux-arm64-executor
    machine:
      image: ubuntu-2004:2022.04.1
    resource_class: arm.medium
    environment:
      PLATFORM: linux
      # TODO: Disabling snapshots for now on Linux Arm 64 architectures. Will revisit with https://github.com/cypress-io/cypress/issues/23557
      DISABLE_SNAPSHOT_REQUIRE: 1

commands:
  # This command inserts SHOULD_PERSIST_ARTIFACTS into BASH_ENV. This way, we can define the variable in one place and use it in multiple steps.
  # Run this command in a job before you want to use the SHOULD_PERSIST_ARTIFACTS variable.
  setup_should_persist_artifacts:
    steps:
      - run:
          name: Set environment variable to determine whether or not to persist artifacts
          command: |
            echo "Setting SHOULD_PERSIST_ARTIFACTS variable"
<<<<<<< HEAD
            echo 'if ! [[ "$CIRCLE_BRANCH" != "develop" && "$CIRCLE_BRANCH" != "release/"* && "$CIRCLE_BRANCH" != "publish-binary" && "$CIRCLE_BRANCH" != "update-v8-snapshot-cache-on-develop" && "$CIRCLE_BRANCH" != "feature/experimental-retries" ]]; then
=======
            echo 'if ! [[ "$CIRCLE_BRANCH" != "develop" && "$CIRCLE_BRANCH" != "release/"* && "$CIRCLE_BRANCH" != "publish-binary" && "$CIRCLE_BRANCH" != "lerna-optimize-tasks" ]]; then
>>>>>>> 6bdebd7e
                export SHOULD_PERSIST_ARTIFACTS=true
            fi' >> "$BASH_ENV"
  # You must run `setup_should_persist_artifacts` command and be using bash before running this command
  verify_should_persist_artifacts:
    steps:
      - run:
          name: Check current branch to persist artifacts
          command: |
            if [[ -z "$SHOULD_PERSIST_ARTIFACTS" ]]; then
              echo "Not uploading artifacts or posting install comment for this branch."
              circleci-agent step halt
            fi

  maybe_skip_binary_jobs:
    steps:
      - run:
          name: Skip binary job if external PR
          command: |
            if [[ -z "$CIRCLE_TOKEN" ]]; then
              echo "There is no CIRCLE_TOKEN set for this job. Cannot trigger binary build. Skipping job."
              circleci-agent step halt
            fi

  restore_workspace_binaries:
    steps:
      - attach_workspace:
          at: ~/
      # make sure we have cypress.zip received
      - run: ls -l
      - run: ls -l cypress.zip cypress.tgz
      - run: node --version
      - run: npm --version

  restore_cached_workspace:
    steps:
      - attach_workspace:
          at: ~/
      - install-required-node
      - unpack-dependencies

  restore_cached_binary:
    steps:
      - attach_workspace:
          at: ~/

  prepare-modules-cache:
    parameters:
      dont-move:
        type: boolean
        default: false
    steps:
      - run: node scripts/circle-cache.js --action prepare
      - unless:
          condition: << parameters.dont-move >>
          steps:
            - run:
                name: Move to /tmp dir for consistent caching across root/non-root users
                command: |
                  mkdir -p /tmp/node_modules_cache
                  mv ~/cypress/node_modules /tmp/node_modules_cache/root_node_modules
                  mv ~/cypress/cli/node_modules /tmp/node_modules_cache/cli_node_modules
                  mv ~/cypress/system-tests/node_modules /tmp/node_modules_cache/system-tests_node_modules
                  mv ~/cypress/globbed_node_modules /tmp/node_modules_cache/globbed_node_modules

  install-webkit-deps:
    steps:
      - run:
          name: Install WebKit dependencies
          command: |
            npx playwright install webkit
            npx playwright install-deps webkit

  build-and-persist:
    description: Save entire folder as artifact for other jobs to run without reinstalling
    steps:
      - run:
          name: Sync Cloud Validations
          command: |
            source ./scripts/ensure-node.sh
            yarn gulp syncCloudValidations
      - run:
          name: Build packages
          command: |
            source ./scripts/ensure-node.sh
            yarn build
      - run:
          name: Generate v8 snapshot
          command: |
            source ./scripts/ensure-node.sh
            # Minification takes some time. We only really need to do that for the binary (and we regenerate snapshots separately there)
            V8_SNAPSHOT_DISABLE_MINIFY=1 yarn build-v8-snapshot-prod
      - prepare-modules-cache # So we don't throw these in the workspace cache
      - persist_to_workspace:
          root: ~/
          paths:
            - cypress
            - .ssh
            - node_modules # contains the npm i -g modules

  install_cache_helpers_dependencies:
    steps:
      - run:
          # Dependencies needed by circle-cache.js, before we "yarn" or unpack cached node_modules
          name: Cache Helper Dependencies
          working_directory: ~/
          command: npm i glob@7.1.6 fs-extra@10.0.0 minimist@1.2.5 fast-json-stable-stringify@2.1.0

  unpack-dependencies:
    description: 'Unpacks dependencies associated with the current workflow'
    steps:
      - install_cache_helpers_dependencies
      - run:
          name: Generate Circle Cache Key
          command: node scripts/circle-cache.js --action cacheKey > circle_cache_key
      - run:
          name: Generate platform key
          command: node ./scripts/get-platform-key.js > platform_key
      - restore_cache:
          name: Restore cache state, to check for known modules cache existence
          key: v{{ checksum ".circleci/cache-version.txt" }}-{{ checksum "platform_key" }}-node-modules-cache-{{ checksum "circle_cache_key" }}
      - run:
          name: Move node_modules back from /tmp
          command: |
            if [[ -d "/tmp/node_modules_cache" ]]; then
              mv /tmp/node_modules_cache/root_node_modules ~/cypress/node_modules
              mv /tmp/node_modules_cache/cli_node_modules ~/cypress/cli/node_modules
              mv /tmp/node_modules_cache/system-tests_node_modules ~/cypress/system-tests/node_modules
              mv /tmp/node_modules_cache/globbed_node_modules ~/cypress/globbed_node_modules
              rm -rf /tmp/node_modules_cache
            fi
      - run:
          name: Restore all node_modules to proper workspace folders
          command: node scripts/circle-cache.js --action unpack

  restore_cached_system_tests_deps:
    description: 'Restore the cached node_modules for projects in "system-tests/projects/**"'
    steps:
      - run:
          name: Generate Circle Cache key for system tests
          command: ./system-tests/scripts/cache-key.sh > system_tests_cache_key
      - run:
          name: Generate platform key
          command: node ./scripts/get-platform-key.js > platform_key
      - restore_cache:
          name: Restore system tests node_modules cache
          keys:
            - v{{ checksum ".circleci/cache-version.txt" }}-{{ checksum "platform_key" }}-system-tests-projects-node-modules-cache-{{ checksum "system_tests_cache_key" }}

  update_cached_system_tests_deps:
    description: 'Update the cached node_modules for projects in "system-tests/projects/**"'
    steps:
      - run:
          name: Generate Circle Cache key for system tests
          command: ./system-tests/scripts/cache-key.sh > system_tests_cache_key
      - run:
          name: Generate platform key
          command: node ./scripts/get-platform-key.js > platform_key
      - restore_cache:
          name: Restore cache state, to check for known modules cache existence
          keys:
            - v{{ checksum ".circleci/cache-version.txt" }}-{{ checksum "platform_key" }}-state-of-system-tests-projects-node-modules-cache-{{ checksum "system_tests_cache_key" }}
      - run:
          name: Bail if specific cache exists
          command: |
            if [[ -f "/tmp/system_tests_node_modules_installed" ]]; then
              echo "No updates to system tests node modules, exiting"
              circleci-agent step halt
            fi
      - restore_cache:
          name: Restore system tests node_modules cache
          keys:
            - v{{ checksum ".circleci/cache-version.txt" }}-{{ checksum "platform_key" }}-system-tests-projects-node-modules-cache-{{ checksum "system_tests_cache_key" }}
            - v{{ checksum ".circleci/cache-version.txt" }}-{{ checksum "platform_key" }}-system-tests-projects-node-modules-cache-
      - run:
          name: Update system-tests node_modules cache
          command: yarn workspace @tooling/system-tests projects:yarn:install
      - save_cache:
          name: Save system tests node_modules cache
          key: v{{ checksum ".circleci/cache-version.txt" }}-{{ checksum "platform_key" }}-system-tests-projects-node-modules-cache-{{ checksum "system_tests_cache_key" }}
          paths:
            - /tmp/cy-system-tests-node-modules
      - run: touch /tmp/system_tests_node_modules_installed
      - save_cache:
          name: Save system tests node_modules cache state key
          key: v{{ checksum ".circleci/cache-version.txt" }}-{{ checksum "platform_key" }}-state-of-system-tests-projects-node-modules-cache-{{ checksum "system_tests_cache_key" }}
          paths:
            - /tmp/system_tests_node_modules_installed

  caching-dependency-installer:
    description: 'Installs & caches the dependencies based on yarn lock & package json dependencies'
    parameters:
      only-cache-for-root-user:
        type: boolean
        default: false
    steps:
      - install_cache_helpers_dependencies
      - run:
          name: Generate Circle Cache Key
          command: node scripts/circle-cache.js --action cacheKey > circle_cache_key
      - run:
          name: Generate platform key
          command: node ./scripts/get-platform-key.js > platform_key
      - restore_cache:
          name: Restore cache state, to check for known modules cache existence
          key: v{{ checksum ".circleci/cache-version.txt" }}-{{ checksum "platform_key" }}-state-of-node-modules-cache-{{ checksum "circle_cache_key" }}
      - run:
          name: Bail if cache exists
          command: |
            if [[ -f "node_modules_installed" ]]; then
              echo "Node modules already cached for dependencies, exiting"
              circleci-agent step halt
            fi
      - run: date +%Y-%U > cache_date
      - restore_cache:
          name: Restore weekly yarn cache
          keys:
            - v{{ checksum ".circleci/cache-version.txt" }}-{{ checksum "platform_key" }}-deps-root-weekly-{{ checksum "cache_date" }}
      - run:
          name: Install Node Modules
          command: |
            source ./scripts/ensure-node.sh
            # avoid installing Percy's Chromium every time we use @percy/cli
            # https://docs.percy.io/docs/caching-asset-discovery-browser-in-ci
            PERCY_POSTINSTALL_BROWSER=true \
            yarn --prefer-offline --frozen-lockfile --cache-folder ~/.yarn
          no_output_timeout: 20m
      - prepare-modules-cache:
          dont-move: <<parameters.only-cache-for-root-user>> # we don't move, so we don't hit any issues unpacking symlinks
      - when:
          condition: <<parameters.only-cache-for-root-user>> # we don't move to /tmp since we don't need to worry about different users
          steps:
            - save_cache:
                name: Saving node modules for root, cli, and all globbed workspace packages
                key: v{{ checksum ".circleci/cache-version.txt" }}-{{ checksum "platform_key" }}-node-modules-cache-{{ checksum "circle_cache_key" }}
                paths:
                  - node_modules
                  - cli/node_modules
                  - system-tests/node_modules
                  - globbed_node_modules
      - unless:
          condition: <<parameters.only-cache-for-root-user>>
          steps:
            - save_cache:
                name: Saving node modules for root, cli, and all globbed workspace packages
                key: v{{ checksum ".circleci/cache-version.txt" }}-{{ checksum "platform_key" }}-node-modules-cache-{{ checksum "circle_cache_key" }}
                paths:
                  - /tmp/node_modules_cache
      - run: touch node_modules_installed
      - save_cache:
          name: Saving node-modules cache state key
          key: v{{ checksum ".circleci/cache-version.txt" }}-{{ checksum "platform_key" }}-state-of-node-modules-cache-{{ checksum "circle_cache_key" }}
          paths:
            - node_modules_installed
      - save_cache:
          name: Save weekly yarn cache
          key: v{{ checksum ".circleci/cache-version.txt" }}-{{ checksum "platform_key" }}-deps-root-weekly-{{ checksum "cache_date" }}
          paths:
            - ~/.yarn
            - ~/.cy-npm-cache

  verify-build-setup:
    description: Common commands run when setting up for build or yarn install
    parameters:
      executor:
        type: executor
        default: cy-doc
    steps:
      - run: pwd
      - run:
          name: print global yarn cache path
          command: echo $(yarn global bin)
      - run:
          name: print yarn version
          command: yarn versions
      - unless:
          condition:
            # stop-only does not correctly match on windows: https://github.com/bahmutov/stop-only/issues/78
            equal: [ *windows-executor, << parameters.executor >> ]
          steps:
            - run:
                name: Stop .only
                 # this will catch ".only"s in js/coffee as well
                command: |
                  source ./scripts/ensure-node.sh
                  yarn stop-only-all
      - run:
          name: Check terminal variables
          ## make sure the TERM is set to 'xterm' in node (Linux only)
          ## else colors (and tests) will fail
          ## See the following information
          ##   * http://andykdocs.de/development/Docker/Fixing+the+Docker+TERM+variable+issue
          ##   * https://unix.stackexchange.com/questions/43945/whats-the-difference-between-various-term-variables
          command: |
            source ./scripts/ensure-node.sh
            yarn check-terminal

  install-required-node:
    # https://discuss.circleci.com/t/switch-nodejs-version-on-machine-executor-solved/26675/2
    description: Install Node version matching .node-version
    steps:
      # installing NVM will use git+ssh, so update known_hosts
      - update_known_hosts
      - run:
          name: Install Node
          command: |
            node_version=$(cat .node-version)
            source ./scripts/ensure-node.sh
            echo "Installing Yarn"
            npm install yarn --location=global # ensure yarn is installed with the correct node engine
            yarn check-node-version
      - run:
          name: Check Node
          command: |
            source ./scripts/ensure-node.sh
            yarn check-node-version

  install-chrome:
    description: Install Google Chrome
    parameters:
      channel:
        description: browser channel to install
        type: string
      version:
        description: browser version to install
        type: string
    steps:
      - run:
          name: Install Google Chrome (<<parameters.channel>>)
          command: |
            echo "Installing Chrome (<<parameters.channel>>) v<<parameters.version>>"
            wget -O /usr/src/google-chrome-<<parameters.channel>>_<<parameters.version>>_amd64.deb "http://dl.google.com/linux/chrome/deb/pool/main/g/google-chrome-<<parameters.channel>>/google-chrome-<<parameters.channel>>_<<parameters.version>>-1_amd64.deb" && \
            dpkg -i /usr/src/google-chrome-<<parameters.channel>>_<<parameters.version>>_amd64.deb ; \
            apt-get install -f -y && \
            rm -f /usr/src/google-chrome-<<parameters.channel>>_<<parameters.version>>_amd64.deb
            which google-chrome-<<parameters.channel>> || (printf "\n\033[0;31mChrome was not successfully downloaded - bailing\033[0m\n\n" && exit 1)
            echo "Location of Google Chrome Installation: `which google-chrome-<<parameters.channel>>`"
            echo "Google Chrome Version: `google-chrome-<<parameters.channel>> --version`"

  run-driver-integration-tests:
    parameters:
      browser:
        description: browser shortname to target
        type: string
      install-chrome-channel:
        description: chrome channel to install
        type: string
        default: ''
    steps:
      - restore_cached_workspace
      - when:
          condition: <<parameters.install-chrome-channel>>
          steps:
            - install-chrome:
                channel: <<parameters.install-chrome-channel>>
                version: $(node ./scripts/get-browser-version.js chrome:<<parameters.install-chrome-channel>>)
      - when:
          condition:
            equal: [ webkit, << parameters.browser >> ]
          steps:
            - install-webkit-deps
      - run:
          name: Run driver tests in Cypress
          environment:
            CYPRESS_CONFIG_ENV: production
          command: |
            echo Current working directory is $PWD
            echo Total containers $CIRCLE_NODE_TOTAL

            if [[ -v MAIN_RECORD_KEY ]]; then
              # internal PR
              CYPRESS_RECORD_KEY=$MAIN_RECORD_KEY \
              CYPRESS_INTERNAL_ENABLE_TELEMETRY="true" \
              yarn cypress:run --record --parallel --group 5x-driver-<<parameters.browser>> --browser <<parameters.browser>> --runner-ui
            else
              # external PR
              TESTFILES=$(circleci tests glob "cypress/e2e/**/*.cy.*" | circleci tests split --total=$CIRCLE_NODE_TOTAL)
              echo "Test files for this machine are $TESTFILES"

              if [[ -z "$TESTFILES" ]]; then
                echo "Empty list of test files"
              fi
              yarn cypress:run --browser <<parameters.browser>> --spec $TESTFILES --runner-ui
            fi
          working_directory: packages/driver
      - verify-mocha-results
      - store_test_results:
          path: /tmp/cypress
      - store_artifacts:
          path: /tmp/artifacts
      - store-npm-logs

  windows-install-chrome:
    parameters:
      browser:
        description: browser shortname to target
        type: string
    steps:
      - run:
          # TODO: How can we have preinstalled browsers on CircleCI?
          name: 'Install Chrome on Windows'
          command: |
            # install with `--ignore-checksums` to avoid checksum error
            # https://www.gep13.co.uk/blog/chocolatey-error-hashes-do-not-match
            [[ $PLATFORM == 'windows' && '<<parameters.browser>>' == 'chrome' ]] && choco install googlechrome --ignore-checksums || [[ $PLATFORM != 'windows' ]]

  run-new-ui-tests:
    parameters:
      package:
        description: package to target
        type: enum
        enum: ['frontend-shared', 'launchpad', 'app', 'reporter']
      browser:
        description: browser shortname to target
        type: string
      percy:
        description: enable percy
        type: boolean
        default: false
      type:
        description: ct or e2e
        type: enum
        enum: ['ct', 'e2e']
      debug:
        description: debug option
        type: string
        default: ''
    steps:
      - restore_cached_workspace
      - windows-install-chrome:
          browser: <<parameters.browser>>
      - run:
          command: |
            echo Current working directory is $PWD
            echo Total containers $CIRCLE_NODE_TOTAL

            if [[ -v MAIN_RECORD_KEY ]]; then
              # internal PR
              cmd=$([[ <<parameters.percy>> == 'true' ]] && echo 'yarn percy exec --parallel -- --') || true
              DEBUG=<<parameters.debug>> \
              CYPRESS_CONFIG_ENV=production \
              CYPRESS_RECORD_KEY=$MAIN_RECORD_KEY \
              PERCY_PARALLEL_NONCE=$CIRCLE_WORKFLOW_WORKSPACE_ID \
              PERCY_ENABLE=${PERCY_TOKEN:-0} \
              PERCY_PARALLEL_TOTAL=-1 \
              CYPRESS_INTERNAL_ENABLE_TELEMETRY="true" \
              $cmd yarn workspace @packages/<<parameters.package>> cypress:run:<<parameters.type>> --browser <<parameters.browser>> --record --parallel --group <<parameters.package>>-<<parameters.type>>
            else
              # external PR

              # To make `circleci tests` work correctly, we need to step into the package folder.
              cd packages/<<parameters.package>>

              if [[ <<parameters.type>> == 'ct' ]]; then
                # component tests are located side by side with the source codes.
                # for the app component tests, ignore specs that are known to cause failures on contributor PRs (see https://discuss.circleci.com/t/how-to-exclude-certain-files-from-circleci-test-globbing/41028)
                TESTFILES=$(find src -regextype posix-extended -name '*.cy.*' -not -regex '.*(FileMatch|PromoAction|SelectorPlayground|useDurationFormat|useTestingType|SpecPatterns|DebugPendingRunCounts|DebugRunStates|DebugPageHeader|DebugPendingRunSplash|DebugRunNavigation|DebugRunNavigationLimitMessage).cy.*' | circleci tests split --total=$CIRCLE_NODE_TOTAL)
              else
                GLOB="cypress/e2e/**/*cy.*"
                TESTFILES=$(circleci tests glob "$GLOB" | circleci tests split --total=$CIRCLE_NODE_TOTAL)
              fi

              echo "Test files for this machine are $TESTFILES"

              # To run the `yarn` command, we need to walk out of the package folder.
              cd ../..

              DEBUG=<<parameters.debug>> \
              CYPRESS_CONFIG_ENV=production \
              PERCY_PARALLEL_NONCE=$CIRCLE_WORKFLOW_WORKSPACE_ID \
              PERCY_ENABLE=${PERCY_TOKEN:-0} \
              PERCY_PARALLEL_TOTAL=-1 \
              yarn workspace @packages/<<parameters.package>> cypress:run:<<parameters.type>> --browser <<parameters.browser>> --spec $TESTFILES
            fi
      - run:
          command: |
            if [[ <<parameters.package>> == 'app' && <<parameters.percy>> == 'true' && -d "packages/app/cypress/screenshots/runner/screenshot/screenshot.cy.tsx/percy" ]]; then
              PERCY_PARALLEL_NONCE=$CIRCLE_WORKFLOW_WORKSPACE_ID \
              PERCY_ENABLE=${PERCY_TOKEN:-0} \
              PERCY_PARALLEL_TOTAL=-1 \
              yarn percy upload packages/app/cypress/screenshots/runner/screenshot/screenshot.cy.tsx/percy
            else
              echo "skipping percy screenshots uploading"
            fi
      - store_test_results:
          path: /tmp/cypress
      - store-npm-logs

  run-system-tests:
    parameters:
      browser:
        description: browser shortname to target
        type: string
    steps:
      - restore_cached_workspace
      - restore_cached_system_tests_deps
      - when:
          condition:
            equal: [ webkit, << parameters.browser >> ]
          steps:
            - install-webkit-deps
      - run:
          name: Run system tests
          environment:
            CYPRESS_COMMERCIAL_RECOMMENDATIONS: '0'
          command: |
            ALL_SPECS=`circleci tests glob "/root/cypress/system-tests/test/*spec*"`
            SPECS=
            for file in $ALL_SPECS; do
              # filter out non_root tests, they have their own stage
              if [[ "$file" == *"non_root"* ]]; then
                echo "Skipping $file"
                continue
              fi
              SPECS="$SPECS $file"
            done
            SPECS=`echo $SPECS | xargs -n 1 | circleci tests split --split-by=timings`
            echo SPECS=$SPECS
            yarn workspace @tooling/system-tests test:ci $SPECS --browser <<parameters.browser>>
      - verify-mocha-results
      - store_test_results:
          path: /tmp/cypress
      - store_artifacts:
          path: /tmp/artifacts
      - store-npm-logs

  run-binary-system-tests:
    steps:
      - restore_cached_workspace
      - restore_cached_system_tests_deps
      - run:
          name: Run system tests
          environment:
            CYPRESS_COMMERCIAL_RECOMMENDATIONS: '0'
          command: |
            ALL_SPECS=`circleci tests glob "$HOME/cypress/system-tests/test-binary/*spec*"`
            SPECS=`echo $ALL_SPECS | xargs -n 1 | circleci tests split --split-by=timings`
            echo SPECS=$SPECS
            yarn workspace @tooling/system-tests test:ci $SPECS
      - verify-mocha-results
      - store_test_results:
          path: /tmp/cypress
      - store_artifacts:
          path: /tmp/artifacts
      - store-npm-logs

  store-npm-logs:
    description: Saves any NPM debug logs as artifacts in case there is a problem
    steps:
      - store_artifacts:
          path: ~/.npm/_logs

  post-install-comment:
    parameters:
      package_url_path:
        type: string
        default: npm-package-url.json
      binary_url_path:
        type: string
        default: binary-url.json
    description: Post GitHub comment with a blurb on how to install pre-release version
    steps:
      - run:
          name: Post pre-release install comment
          command: |
            node scripts/add-install-comment.js \
              --npm << parameters.package_url_path >> \
              --binary << parameters.binary_url_path >>

  verify-mocha-results:
    description: Double-check that Mocha tests ran as expected.
    parameters:
      expectedResultCount:
        description: The number of result files to expect, ie, the number of Mocha test suites that ran.
        type: integer
        ## by default, assert that at least 1 test ran
        default: 0
    steps:
      - run:
          name: 'Verify Mocha Results'
          command: |
            source ./scripts/ensure-node.sh
            yarn verify:mocha:results <<parameters.expectedResultCount>>

  clone-repo-and-checkout-branch:
    description: |
      Clones an external repo and then checks out the branch that matches the next version otherwise uses 'master' branch.
    parameters:
      repo:
        description: "Name of the github repo to clone like: cypress-example-kitchensink"
        type: string
      pull_request_id:
        description: Pull request number to check out before installing and testing
        type: integer
        default: 0
    steps:
      - restore_cached_binary
      - run:
          name: "Cloning test project and checking out release branch: <<parameters.repo>>"
          working_directory: /tmp/<<parameters.repo>>
          command: |
            git clone --depth 1 --no-single-branch https://github.com/cypress-io/<<parameters.repo>>.git .

            cd ~/cypress/..
            # install some deps for get-next-version
            npm i semver@7.3.2 conventional-recommended-bump@6.1.0 conventional-changelog-angular@5.0.12 minimist@1.2.5
            NEXT_VERSION=$(node ./cypress/scripts/get-next-version.js)
            cd -

            git checkout $NEXT_VERSION || true
      - when:
          condition: <<parameters.pull_request_id>>
          steps:
            - run:
                name: Check out PR <<parameters.pull_request_id>>
                working_directory: /tmp/<<parameters.repo>>
                command: |
                  git fetch origin pull/<<parameters.pull_request_id>>/head:pr-<<parameters.pull_request_id>>
                  git checkout pr-<<parameters.pull_request_id>>

  test-binary-against-rwa:
    description: |
      Takes the built binary and NPM package, clones the RWA repo
      and runs the new version of Cypress against it.
    parameters:
      repo:
        description: "Name of the github repo to clone like"
        type: string
        default: "cypress-realworld-app"
      browser:
        description: Name of the browser to use, like "electron", "chrome", "firefox"
        type: enum
        enum: ["", "electron", "chrome", "firefox"]
        default: ""
      command:
        description: Test command to run to start Cypress tests
        type: string
        default: "CYPRESS_INTERNAL_ENABLE_TELEMETRY=1 CYPRESS_RECORD_KEY=$MAIN_RECORD_KEY CYPRESS_PROJECT_ID=ypt4pf yarn cypress:run"
      # if the repo to clone and test is a monorepo, you can
      # run tests inside a specific subfolder
      folder:
        description: Subfolder to test in
        type: string
        default: ""
      # you can test new features in the test runner against recipes or other repos
      # by opening a pull request in those repos and running this test job
      # against a pull request number in the example repo
      pull_request_id:
        description: Pull request number to check out before installing and testing
        type: integer
        default: 0
      wait-on:
        description: Whether to use wait-on to wait on a server to be booted
        type: string
        default: ""
      server-start-command:
        description: Server start command for repo
        type: string
        default: "CI=true yarn start"
    steps:
      - clone-repo-and-checkout-branch:
          repo: <<parameters.repo>>
      - when:
          condition: <<parameters.pull_request_id>>
          steps:
            - run:
                name: Check out PR <<parameters.pull_request_id>>
                working_directory: /tmp/<<parameters.repo>>
                command: |
                  git fetch origin pull/<<parameters.pull_request_id>>/head:pr-<<parameters.pull_request_id>>
                  git checkout pr-<<parameters.pull_request_id>>
                  git log -n 2
      - run:
          command: yarn
          working_directory: /tmp/<<parameters.repo>>
      - run:
          name: Install Cypress
          working_directory: /tmp/<<parameters.repo>>
          # force installing the freshly built binary
          command: |
            CYPRESS_INSTALL_BINARY=~/cypress/cypress.zip npm i --legacy-peer-deps ~/cypress/cypress.tgz && [[ -f yarn.lock ]] && yarn
      - run:
          name: Print Cypress version
          working_directory: /tmp/<<parameters.repo>>
          command: npx cypress version
      - run:
          name: Types check 🧩 (maybe)
          working_directory: /tmp/<<parameters.repo>>
          command: yarn types
      - run:
          # NOTE: we do not need to wait for the vite dev server to start
          working_directory: /tmp/<<parameters.repo>>
          command: <<parameters.server-start-command>>
          background: true
      - when:
          condition: <<parameters.folder>>
          steps:
            - when:
                condition: <<parameters.browser>>
                steps:
                  - run:
                      name: Run tests using browser "<<parameters.browser>>"
                      working_directory: /tmp/<<parameters.repo>>/<<parameters.folder>>
                      command: |
                        <<parameters.command>> --browser <<parameters.browser>> --record false
            - unless:
                condition: <<parameters.browser>>
                steps:
                  - run:
                      name: Run tests using command
                      working_directory: /tmp/<<parameters.repo>>/<<parameters.folder>>
                      command: <<parameters.command>>
      - unless:
          condition: <<parameters.folder>>
          steps:
            - when:
                condition: <<parameters.browser>>
                steps:
                  - run:
                      name: Run tests using browser "<<parameters.browser>>"
                      working_directory: /tmp/<<parameters.repo>>
                      command: <<parameters.command>> --browser <<parameters.browser>> --record false
            - unless:
                condition: <<parameters.browser>>
                steps:
                  - run:
                      name: Run tests using command
                      working_directory: /tmp/<<parameters.repo>>
                      command: <<parameters.command>>
      - store-npm-logs

  test-binary-against-repo:
    description: |
      Takes the built binary and NPM package, clones given example repo
      and runs the new version of Cypress against it.
    parameters:
      repo:
        description: "Name of the github repo to clone like: cypress-example-kitchensink"
        type: string
      browser:
        description: Name of the browser to use, like "electron", "chrome", "firefox"
        type: enum
        enum: ["", "electron", "chrome", "firefox"]
        default: ""
      command:
        description: Test command to run to start Cypress tests
        type: string
        default: "npm run e2e"
      build-project:
        description: Should the project build script be executed
        type: boolean
        default: true
      # if the repo to clone and test is a monorepo, you can
      # run tests inside a specific subfolder
      folder:
        description: Subfolder to test in
        type: string
        default: ""
      # you can test new features in the test runner against recipes or other repos
      # by opening a pull request in those repos and running this test job
      # against a pull request number in the example repo
      pull_request_id:
        description: Pull request number to check out before installing and testing
        type: integer
        default: 0
      wait-on:
        description: Whether to use wait-on to wait on a server to be booted
        type: string
        default: ""
      server-start-command:
        description: Server start command for repo
        type: string
        default: "npm start --if-present"
    steps:
      - clone-repo-and-checkout-branch:
          repo: <<parameters.repo>>
          pull_request_id: <<parameters.pull_request_id>>
      - run:
          # Ensure we're installing the node-version for the cloned repo
          command: |
            if [[ -f .node-version ]]; then
              branch="<< pipeline.git.branch >>"

              externalBranchPattern='^pull\/[0-9]+'
              if [[ $branch =~ $externalBranchPattern ]]; then
                # We are unable to curl from the external PR branch location
                # so we fall back to develop
                branch="develop"
              fi

              curl -L https://raw.githubusercontent.com/cypress-io/cypress/$branch/scripts/ensure-node.sh --output ci-ensure-node.sh
            else
              # if no .node-version file exists, we no-op the node script and use the global yarn
              echo '' > ci-ensure-node.sh
            fi
          working_directory: /tmp/<<parameters.repo>>
      - run:
          # Install deps + Cypress binary with yarn if yarn.lock present
          command: |
            source ./ci-ensure-node.sh
            if [[ -f yarn.lock ]]; then
              yarn --frozen-lockfile
              CYPRESS_INSTALL_BINARY=~/cypress/cypress.zip yarn add -D ~/cypress/cypress.tgz
            else
              npm install
              CYPRESS_INSTALL_BINARY=~/cypress/cypress.zip npm install --legacy-peer-deps ~/cypress/cypress.tgz
            fi
          working_directory: /tmp/<<parameters.repo>>
      - run:
          name: Scaffold new config file
          working_directory: /tmp/<<parameters.repo>>
          environment:
            CYPRESS_INTERNAL_FORCE_SCAFFOLD: "1"
          command: |
            if [[ -f cypress.json ]]; then
              rm -rf cypress.json
              echo 'module.exports = { e2e: {} }' > cypress.config.js
            fi
      - run:
          name: Rename support file
          working_directory: /tmp/<<parameters.repo>>
          command: |
            if [[ -f cypress/support/index.js ]]; then
              mv cypress/support/index.js cypress/support/e2e.js
            fi
      - run:
          name: Print Cypress version
          working_directory: /tmp/<<parameters.repo>>
          command: |
            source ./ci-ensure-node.sh
            npx cypress version
      - run:
          name: Types check 🧩 (maybe)
          working_directory: /tmp/<<parameters.repo>>
          command: |
            source ./ci-ensure-node.sh
            [[ -f yarn.lock ]] && yarn types || npm run types --if-present
      - when:
          condition: <<parameters.build-project>>
          steps:
          - run:
              name: Build 🏗 (maybe)
              working_directory: /tmp/<<parameters.repo>>
              command: |
                source ./ci-ensure-node.sh
                [[ -f yarn.lock ]] && yarn build || npm run build --if-present
      - run:
          working_directory: /tmp/<<parameters.repo>>
          command: |
            source ./ci-ensure-node.sh
            <<parameters.server-start-command>>
          background: true
      - run:
          condition: <<parameters.wait-on>>
          name: "Waiting on server to boot: <<parameters.wait-on>>"
          command: |
            npx wait-on <<parameters.wait-on>> --timeout 120000
      - windows-install-chrome:
          browser: <<parameters.browser>>
      - when:
          condition: <<parameters.folder>>
          steps:
            - when:
                condition: <<parameters.browser>>
                steps:
                  - run:
                      name: Run tests using browser "<<parameters.browser>>"
                      working_directory: /tmp/<<parameters.repo>>/<<parameters.folder>>
                      command: |
                        <<parameters.command>> -- --browser <<parameters.browser>>
            - unless:
                condition: <<parameters.browser>>
                steps:
                  - run:
                      name: Run tests using command
                      working_directory: /tmp/<<parameters.repo>>/<<parameters.folder>>
                      command: <<parameters.command>>
      - unless:
          condition: <<parameters.folder>>
          steps:
            - when:
                condition: <<parameters.browser>>
                steps:
                  - run:
                      name: Run tests using browser "<<parameters.browser>>"
                      working_directory: /tmp/<<parameters.repo>>
                      command: |
                        source ./ci-ensure-node.sh
                        <<parameters.command>> -- --browser <<parameters.browser>>
            - unless:
                condition: <<parameters.browser>>
                steps:
                  - run:
                      name: Run tests using command
                      working_directory: /tmp/<<parameters.repo>>
                      command: |
                        source ./ci-ensure-node.sh
                        <<parameters.command>>
      - store-npm-logs

  wait-on-circle-jobs:
    description: Polls certain Circle CI jobs until they finish
    parameters:
      job-names:
        description: comma separated list of circle ci job names to wait for
        type: string
    steps:
      - run:
          name: "Waiting on Circle CI jobs: <<parameters.job-names>>"
          command: node ./scripts/wait-on-circle-jobs.js --job-names="<<parameters.job-names>>"

  check-if-binary-exists:
    steps:
      - run:
          name: Check if binary exists, exit if it does
          command: |
            source ./scripts/ensure-node.sh
            yarn check-binary-on-cdn --version $(node ./scripts/get-next-version.js) --type binary --file cypress.zip

  build-and-package-binary:
    steps:
      - run:
          name: Check environment variables before code sign (if on Mac/Windows)
          # NOTE
          # our code sign works via electron-builder
          # by default, electron-builder will NOT sign app built in a pull request
          # even our internal one (!)
          # Usually this is not a problem, since we only build and test binary
          # built on the "develop" branch
          # but if you need to really build and sign a binary in a PR
          # set variable CSC_FOR_PULL_REQUEST=true
          command: |
            set -e
            NEEDS_CODE_SIGNING=`node -p 'process.platform === "win32" || process.platform === "darwin"'`
            if [[ "$NEEDS_CODE_SIGNING" == "true" ]]; then
              echo "Checking for required environment variables..."
              if [ -z "$CSC_LINK" ]; then
                echo "Need to provide environment variable CSC_LINK"
                echo "with base64 encoded certificate .p12 file"
                exit 1
              fi
              if [ -z "$CSC_KEY_PASSWORD" ]; then
                echo "Need to provide environment variable CSC_KEY_PASSWORD"
                echo "with password for unlocking certificate .p12 file"
                exit 1
              fi
              echo "Succeeded."
            else
              echo "Not code signing for this platform"
            fi
      - run:
          name: Build the Cypress binary
          no_output_timeout: "45m"
          command: |
            source ./scripts/ensure-node.sh
            node --version
            if [[ `node ./scripts/get-platform-key.js` == 'linux-arm64' ]]; then
              # these are missing on Circle and there is no way to pre-install them on Arm
              sudo apt-get update
              sudo apt-get install -y libgtk2.0-0 libgtk-3-0 libgbm-dev libnotify-dev libgconf-2-4 libnss3 libxss1 libasound2 libxtst6 xauth xvfb
              DISABLE_SNAPSHOT_REQUIRE=1 yarn binary-build --version $(node ./scripts/get-next-version.js)
            else
              yarn binary-build --version $(node ./scripts/get-next-version.js)
            fi
      - run:
          name: Package the Cypress binary
          environment:
            DEBUG: electron-builder,electron-osx-sign*,electron-notarize*
          # notarization on Mac can take a while
          no_output_timeout: "45m"
          command: |
            source ./scripts/ensure-node.sh
            node --version
            if [[ `node ./scripts/get-platform-key.js` == 'linux-arm64' ]]; then
              # these are missing on Circle and there is no way to pre-install them on Arm
              sudo apt-get update
              sudo apt-get install -y libgtk2.0-0 libgtk-3-0 libgbm-dev libnotify-dev libgconf-2-4 libnss3 libxss1 libasound2 libxtst6 xauth xvfb
              DISABLE_SNAPSHOT_REQUIRE=1 yarn binary-package --version $(node ./scripts/get-next-version.js)
            else
              yarn binary-package --version $(node ./scripts/get-next-version.js)
            fi
      - run:
          name: Zip the binary
          command: |
            if [[ $PLATFORM == 'linux' ]]; then
              # on Arm, CI runs as non-root, on x64 CI runs as root but there is no sudo binary
              if [[ `whoami` == 'root' ]]; then
                apt-get update && apt-get install -y zip
              else
                sudo apt-get update && sudo apt-get install -y zip
              fi
            fi
            source ./scripts/ensure-node.sh
            yarn binary-zip
      - store-npm-logs
      - persist_to_workspace:
          root: ~/
          paths:
            - cypress/cypress.zip

  trigger-publish-binary-pipeline:
    steps:
      - run:
          name: "Trigger publish-binary pipeline"
          command: |
            source ./scripts/ensure-node.sh
            echo $SHOULD_PERSIST_ARTIFACTS
            node ./scripts/binary/trigger-publish-binary-pipeline.js
      - persist_to_workspace:
          root: ~/
          paths:
            - triggered_pipeline.json

  build-cypress-npm-package:
    parameters:
      executor:
        type: executor
        default: cy-doc
    steps:
      - run:
          name: Bump NPM version
          command: |
            source ./scripts/ensure-node.sh
            yarn get-next-version --npm
      - run:
          name: Build NPM package
          command: |
            source ./scripts/ensure-node.sh
            yarn lerna run build-cli
      - run:
          command: ls -la types
          working_directory: cli/build
      - run:
          command: ls -la vue vue2 mount-utils react
          working_directory: cli/build
      - unless:
          condition:
            equal: [ *windows-executor, << parameters.executor >> ]
          steps:
            - run:
                name: list NPM package contents
                command: |
                  source ./scripts/ensure-node.sh
                  yarn workspace cypress size
      - run:
          name: pack NPM package
          working_directory: cli/build
          command: yarn pack --filename ../../cypress.tgz
      - run:
          name: list created NPM package
          command: ls -l
      - store-npm-logs
      - persist_to_workspace:
          root: ~/
          paths:
            - cypress/cypress.tgz

  upload-build-artifacts:
    steps:
      - run: ls -l
      - run:
          name: Upload unique binary to S3
          command: |
            node scripts/binary.js upload-build-artifact \
              --type binary \
              --file cypress.zip \
              --version $(node -p "require('./package.json').version")
      - run:
          name: Upload NPM package to S3
          command: |
            node scripts/binary.js upload-build-artifact \
              --type npm-package \
              --file cypress.tgz \
              --version $(node -p "require('./package.json').version")
      - store-npm-logs
      - run: ls -l
      - run: cat binary-url.json
      - run: cat npm-package-url.json
      - persist_to_workspace:
          root: ~/
          paths:
            - cypress/binary-url.json
            - cypress/npm-package-url.json

  update_known_hosts:
    description: Ensures that we have the latest Git public keys to prevent git+ssh from failing.
    steps:
    - run:
        name: Update known_hosts with github.com keys
        command: |
          mkdir -p ~/.ssh
          ssh-keyscan github.com >> ~/.ssh/known_hosts

jobs:
  ## Checks if we already have a valid cache for the node_modules_install and if it has,
  ## skips ahead to the build step, otherwise installs and caches the node_modules
  node_modules_install:
    <<: *defaults
    parameters:
      <<: *defaultsParameters
      resource_class:
        type: string
        default: medium
    resource_class: << parameters.resource_class >>
    steps:
      - checkout
      - install-required-node
      - verify-build-setup:
          executor: << parameters.executor >>
      - persist_to_workspace:
          root: ~/
          paths:
            - cypress
            - .nvm # mac / linux
            - ProgramData/nvm # windows
      - caching-dependency-installer:
          only-cache-for-root-user: <<parameters.only-cache-for-root-user>>
      - store-npm-logs

  ## restores node_modules from previous step & builds if first step skipped
  build:
    <<: *defaults
    parameters:
      <<: *defaultsParameters
      resource_class:
        type: string
        default: large
    resource_class: << parameters.resource_class >>
    steps:
      - restore_cached_workspace
      - run:
          name: Top level packages
          command: yarn list --depth=0 || true
      - run:
          name: Check env canaries on Linux
          command: |
            # only Docker has the required env data for this
            if [[ $CI_DOCKER == 'true' ]]; then
              node ./scripts/circle-env.js --check-canaries
            fi
      - build-and-persist
      - store-npm-logs

  lint:
    <<: *defaults
    steps:
      - restore_cached_workspace
      - run:
          name: Linting 🧹
          command: |
            yarn clean
            git clean -df
            yarn lint
      - run:
          name: cypress info (dev)
          command: node cli/bin/cypress info --dev
      - store-npm-logs

  check-ts:
    <<: *defaults
    steps:
      - restore_cached_workspace
      - install-required-node
      - run:
          name: Check TS Types
          command: NODE_OPTIONS=--max_old_space_size=4096 yarn check-ts --concurrency=1


  # a special job that keeps polling Circle and when all
  # individual jobs are finished, it closes the Percy build
  percy-finalize:
    <<: *defaults
    resource_class: small
    parameters:
      <<: *defaultsParameters
      required_env_var:
        type: env_var_name
    steps:
      - restore_cached_workspace
      - run:
          # if this is an external pull request, the environment variables
          # are NOT set for security reasons, thus no need to poll -
          # and no need to finalize Percy, since there will be no visual tests
          name: Check if <<parameters.required_env_var>> is set
          command: |
            if [[ -v <<parameters.required_env_var>> ]]; then
              echo "Internal PR, good to go"
            else
              echo "This is an external PR, cannot access other services"
              circleci-agent step halt
            fi
      - wait-on-circle-jobs:
          job-names: >
            cli-visual-tests,
            reporter-integration-tests,
            run-app-component-tests-chrome,
            run-app-integration-tests-chrome,
            run-frontend-shared-component-tests-chrome,
            run-launchpad-component-tests-chrome,
            run-launchpad-integration-tests-chrome,
            run-reporter-component-tests-chrome,
            run-webpack-dev-server-integration-tests,
            run-vite-dev-server-integration-tests
      - run:
          # Sometimes, even though all the circle jobs have finished, Percy times out during `build:finalize`
          # If all other jobs finish but `build:finalize` fails, we retry it once
          name: Finalize percy build - allows single retry
          command: |
            PERCY_PARALLEL_NONCE=$CIRCLE_WORKFLOW_WORKSPACE_ID \
            yarn percy build:finalize || yarn percy build:finalize

  # a special job that keeps polling Circle and when all
  # pipeline workflows are finished, it moves forward with the binary release
  trigger-binary-release-workflow:
    <<: *defaults
    resource_class: small
    parameters:
      <<: *defaultsParameters
    steps:
      - restore_cached_workspace
      - run:
          name: 'Determine if Release Workflow should be triggered'
          command: |
            if [[ "$CIRCLE_BRANCH" != "develop" ]]; then
              echo "Only move forward with the release when running on develop."
              circleci-agent step halt
            fi
      - run:
          name: "Wait for other Circle CI workflows to finish"
          command: CIRCLE_PIPELINE_ID="<<pipeline.id>>" node ./scripts/wait-on-circle-workflows.js
      - run:
          name: Ready to release
          command: echo 'Ready to release'

  cli-visual-tests:
    <<: *defaults
    resource_class: small
    steps:
      - restore_cached_workspace
      - run: mkdir -p cli/visual-snapshots
      - run:
          command: node cli/bin/cypress info --dev | yarn --silent term-to-html | node scripts/sanitize --type cli-info > cli/visual-snapshots/cypress-info.html
          environment:
            FORCE_COLOR: 2
      - run:
          command: node cli/bin/cypress help | yarn --silent term-to-html > cli/visual-snapshots/cypress-help.html
          environment:
            FORCE_COLOR: 2
      - store_artifacts:
          path: cli/visual-snapshots
      - run:
          name: Upload CLI snapshots for diffing
          command: |
            PERCY_PARALLEL_NONCE=$CIRCLE_WORKFLOW_WORKSPACE_ID \
            PERCY_ENABLE=${PERCY_TOKEN:-0} \
            PERCY_PARALLEL_TOTAL=-1 \
            yarn percy snapshot ./cli/visual-snapshots

  v8-integration-tests:
    <<: *defaults
    parameters:
      <<: *defaultsParameters
      resource_class:
        type: string
        default: medium
    resource_class: << parameters.resource_class >>
    parallelism: 1
    steps:
      - restore_cached_workspace
      - restore_cached_system_tests_deps
      # TODO: Remove this once we switch off self-hosted M1 runners
      - when:
          condition:
            equal: [ *darwin-arm64-executor, << parameters.executor >> ]
          steps:
            - run: rm -f /tmp/cypress/junit/*
      - unless:
          condition:
            or:
              - equal: [ *linux-arm64-executor, << parameters.executor >> ] # TODO: Figure out how to support linux-arm64 when we get to linux arm64 build: https://github.com/cypress-io/cypress/issues/23557
          steps:
            - run:
                name: Run v8 integration tests
                command: |
                  source ./scripts/ensure-node.sh
                  yarn test-integration --scope "'@tooling/{packherd,v8-snapshot,electron-mksnapshot}'"
            - verify-mocha-results:
                expectedResultCount: 3
      - when:
          condition:
            or:
              - equal: [ *linux-arm64-executor, << parameters.executor >> ]
          steps:
            - run:
                name: Run v8 integration tests
                command: |
                  source ./scripts/ensure-node.sh
                  yarn test-integration --scope "'@tooling/packherd'"
            - verify-mocha-results:
                expectedResultCount: 1
      - store_test_results:
          path: /tmp/cypress
      - store-npm-logs

  driver-integration-memory-tests:
    <<: *defaults
    parameters:
      <<: *defaultsParameters
      resource_class:
        type: string
        default: medium
    resource_class: << parameters.resource_class >>
    parallelism: 1
    steps:
      - restore_cached_workspace
      - run:
          name: Driver memory tests in Electron
          environment:
            CYPRESS_CONFIG_ENV: production
          command: |
            echo Current working directory is $PWD
            node --version
            if [[ `node ../../scripts/get-platform-key.js` == 'linux-arm64' ]]; then
              # these are missing on Circle and there is no way to pre-install them on Arm
              sudo apt-get update
              sudo apt-get install -y libgbm-dev
            fi

            CYPRESS_INTERNAL_MEMORY_SAVE_STATS=true \
            DEBUG=cypress*memory \
            yarn cypress:run --browser electron --spec "cypress/e2e/memory/*.cy.*"
          working_directory: packages/driver
      - store_test_results:
          path: /tmp/cypress
      - store-npm-logs
      - store_artifacts:
          path: packages/driver/cypress/logs/memory

  unit-tests:
    <<: *defaults
    parameters:
      <<: *defaultsParameters
      resource_class:
        type: string
        default: medium
    resource_class: << parameters.resource_class >>
    parallelism: 1
    steps:
      - restore_cached_workspace
      - when:
          condition:
            # several snapshots fails for windows due to paths.
            # until these are fixed, run the tests that are working.
            equal: [ *windows-executor, << parameters.executor >> ]
          steps:
            - run: yarn test-scripts scripts/**/*spec.js
      - unless:
          condition:
            equal: [ *windows-executor, << parameters.executor >> ]
          steps:
            - run: yarn test-scripts
            # make sure packages with TypeScript can be transpiled to JS
            - run: yarn lerna run build-prod --stream --concurrency 4
            - run: yarn build --concurrency 4
            # run unit tests from each individual package
            - run: yarn test
            # run type checking for each individual package
            - run: yarn lerna run types
            - verify-mocha-results:
                expectedResultCount: 19
      - store_test_results:
          path: /tmp/cypress
      # CLI tests generate HTML files with sample CLI command output
      - store_artifacts:
          path: cli/test/html
      - store_artifacts:
          path: packages/errors/__snapshot-images__
      - store-npm-logs

  verify-release-readiness:
    <<: *defaults
    resource_class: small
    parallelism: 1
    environment:
      GITHUB_TOKEN: $GH_TOKEN
    steps:
      - restore_cached_workspace
      - update_known_hosts
      - run: yarn test-npm-package-release-script
      - run: node ./scripts/semantic-commits/validate-binary-changelog.js
      - store_artifacts:
          path: /tmp/releaseData

  lint-types:
    <<: *defaults
    parallelism: 1
    steps:
      - restore_cached_workspace
      - run:
          command: ls -la types
          working_directory: cli
      - run:
          command: ls -la chai
          working_directory: cli/types
      - run:
          name: "Lint types 🧹"
          command: yarn workspace cypress dtslint
      - store-npm-logs

  server-unit-tests:
    <<: *defaults
    parallelism: 1
    steps:
      - restore_cached_workspace
      - run: yarn test-unit --scope @packages/server
      - verify-mocha-results:
          expectedResultCount: 1
      - store_test_results:
          path: /tmp/cypress
      - store-npm-logs

  server-unit-tests-cloud-environment:
    <<: *defaults
    parameters:
      <<: *defaultsParameters
      resource_class:
        type: string
        default: medium
    resource_class: << parameters.resource_class >>
    parallelism: 1
    steps:
      - restore_cached_workspace
      # TODO: Remove this once we switch off self-hosted M1 runners
      - when:
          condition:
            equal: [ *darwin-arm64-executor, << parameters.executor >> ]
          steps:
            - run: rm -f /tmp/cypress/junit/*
      - run: yarn workspace @packages/server test-unit cloud/environment_spec.ts
      - verify-mocha-results:
          expectedResultCount: 1
      - store_test_results:
          path: /tmp/cypress
      - store-npm-logs

  server-integration-tests:
    <<: *defaults
    parallelism: 1
    steps:
      - restore_cached_workspace
      - run: yarn test-integration --scope @packages/server
      - verify-mocha-results:
          expectedResultCount: 1
      - store_test_results:
          path: /tmp/cypress
      - store-npm-logs

  server-performance-tests:
    <<: *defaults
    steps:
      - restore_cached_workspace
      - run:
          command: yarn workspace @packages/server test-performance
      - verify-mocha-results:
          expectedResultCount: 1
      - store_test_results:
          path: /tmp/cypress
      - store_artifacts:
          path: /tmp/artifacts
      - store-npm-logs

  system-tests-node-modules-install:
    <<: *defaults
    steps:
      - restore_cached_workspace
      - update_cached_system_tests_deps

  binary-system-tests:
    parallelism: 2
    working_directory: ~/cypress
    environment:
      <<: *defaultsEnvironment
      PLATFORM: linux
    machine:
      # using `machine` gives us a Linux VM that can run Docker
      image: ubuntu-2004:202111-02
      docker_layer_caching: true
    resource_class: medium
    steps:
      - maybe_skip_binary_jobs
      - run-binary-system-tests

  system-tests-chrome:
    <<: *defaults
    parallelism: 8
    steps:
      - run-system-tests:
          browser: chrome

  system-tests-electron:
    <<: *defaults
    parallelism: 8
    steps:
      - run-system-tests:
          browser: electron

  system-tests-firefox:
    <<: *defaults
    parallelism: 8
    steps:
      - run-system-tests:
          browser: firefox

  system-tests-webkit:
    <<: *defaults
    parallelism: 8
    steps:
      - run-system-tests:
          browser: webkit

  system-tests-non-root:
    <<: *defaults
    steps:
      - restore_cached_workspace
      - run:
          environment:
            CYPRESS_COMMERCIAL_RECOMMENDATIONS: '0'
          command: yarn workspace @tooling/system-tests test:ci "test/non_root*spec*" --browser electron
      - verify-mocha-results
      - store_test_results:
          path: /tmp/cypress
      - store_artifacts:
          path: /tmp/artifacts
      - store-npm-logs

  run-frontend-shared-component-tests-chrome:
    <<: *defaults
    parameters:
      <<: *defaultsParameters
      percy:
        type: boolean
        default: false
    parallelism: 3
    steps:
      - run-new-ui-tests:
          browser: chrome
          percy: << parameters.percy >>
          package: frontend-shared
          type: ct

  run-launchpad-component-tests-chrome:
    <<: *defaults
    parameters:
      <<: *defaultsParameters
      percy:
        type: boolean
        default: false
    parallelism: 7
    steps:
      - run-new-ui-tests:
          browser: chrome
          percy: << parameters.percy >>
          package: launchpad
          type: ct
          # debug: cypress:*,engine:socket

  run-launchpad-integration-tests-chrome:
    <<: *defaults
    parameters:
      <<: *defaultsParameters
      resource_class:
        type: string
        default: medium
      percy:
        type: boolean
        default: false
    resource_class: << parameters.resource_class >>
    parallelism: 3
    steps:
      - run-new-ui-tests:
          browser: chrome
          percy: << parameters.percy >>
          package: launchpad
          type: e2e

  run-app-component-tests-chrome:
    <<: *defaults
    parameters:
      <<: *defaultsParameters
      percy:
        type: boolean
        default: false
    parallelism: 7
    steps:
      - run-new-ui-tests:
          browser: chrome
          percy: << parameters.percy >>
          package: app
          type: ct

  run-app-integration-tests-chrome:
    <<: *defaults
    parameters:
      <<: *defaultsParameters
      resource_class:
        type: string
        default: medium
      percy:
        type: boolean
        default: false
    resource_class: << parameters.resource_class >>
    parallelism: 8
    steps:
      - run-new-ui-tests:
          browser: chrome
          percy: << parameters.percy >>
          package: app
          type: e2e

  driver-integration-tests-chrome:
    <<: *defaults
    parallelism: 5
    steps:
      - run-driver-integration-tests:
          browser: chrome
          install-chrome-channel: stable

  driver-integration-tests-chrome-beta:
    <<: *defaults
    parallelism: 5
    steps:
      - run-driver-integration-tests:
          browser: chrome:beta
          install-chrome-channel: beta

  driver-integration-tests-firefox:
    <<: *defaults
    parallelism: 5
    steps:
      - run-driver-integration-tests:
          browser: firefox

  driver-integration-tests-electron:
    <<: *defaults
    parallelism: 5
    steps:
      - run-driver-integration-tests:
          browser: electron

  driver-integration-tests-webkit:
    <<: *defaults
    resource_class: medium+
    parallelism: 5
    steps:
      - run-driver-integration-tests:
          browser: webkit

  run-reporter-component-tests-chrome:
    <<: *defaults
    parameters:
      <<: *defaultsParameters
      percy:
        type: boolean
        default: false
    parallelism: 2
    steps:
      - run-new-ui-tests:
          browser: chrome
          percy: << parameters.percy >>
          package: reporter
          type: ct

  reporter-integration-tests:
    <<: *defaults
    parallelism: 3
    steps:
      - restore_cached_workspace
      - run:
          command: yarn build-for-tests
          working_directory: packages/reporter
      - run:
          command: |
            CYPRESS_CONFIG_ENV=production \
            CYPRESS_RECORD_KEY=$MAIN_RECORD_KEY \
            PERCY_PARALLEL_NONCE=$CIRCLE_WORKFLOW_WORKSPACE_ID \
            PERCY_ENABLE=${PERCY_TOKEN:-0} \
            PERCY_PARALLEL_TOTAL=-1 \
            yarn percy exec --parallel -- -- \
            yarn cypress:run --record --parallel --group reporter --runner-ui
          working_directory: packages/reporter
      - verify-mocha-results
      - store_test_results:
          path: /tmp/cypress
      - store_artifacts:
          path: /tmp/artifacts
      - store-npm-logs

  run-webpack-dev-server-integration-tests:
    <<: *defaults
    parallelism: 2
    steps:
      - restore_cached_workspace
      - restore_cached_system_tests_deps
      - run:
          command: |
            CYPRESS_CONFIG_ENV=production \
            CYPRESS_RECORD_KEY=$MAIN_RECORD_KEY \
            PERCY_PARALLEL_NONCE=$CIRCLE_WORKFLOW_WORKSPACE_ID \
            PERCY_ENABLE=${PERCY_TOKEN:-0} \
            PERCY_PARALLEL_TOTAL=-1 \
            yarn percy exec --parallel -- -- \
            yarn cypress:run --record --parallel --group webpack-dev-server
          working_directory: npm/webpack-dev-server
      - store_test_results:
          path: /tmp/cypress
      - store_artifacts:
          path: /tmp/artifacts
      - store-npm-logs

  run-vite-dev-server-integration-tests:
    <<: *defaults
    # parallelism: 3 TODO: Add parallelism once we have more specs
    steps:
      - restore_cached_workspace
      - restore_cached_system_tests_deps
      - run:
          command: |
            CYPRESS_CONFIG_ENV=production \
            CYPRESS_RECORD_KEY=$MAIN_RECORD_KEY \
            PERCY_PARALLEL_NONCE=$CIRCLE_WORKFLOW_WORKSPACE_ID \
            PERCY_ENABLE=${PERCY_TOKEN:-0} \
            PERCY_PARALLEL_TOTAL=-1 \
            yarn percy exec --parallel -- -- \
            yarn cypress:run --record --parallel --group vite-dev-server
          working_directory: npm/vite-dev-server
      - store_test_results:
          path: /tmp/cypress
      - store_artifacts:
          path: /tmp/artifacts
      - store-npm-logs

  npm-webpack-preprocessor:
    <<: *defaults
    steps:
      - restore_cached_workspace
      - run:
          name: Build
          command: yarn lerna run build --scope @cypress/webpack-preprocessor
      - run:
          name: Run tests
          command: yarn workspace @cypress/webpack-preprocessor test
      - store-npm-logs

  npm-webpack-dev-server:
    <<: *defaults
    steps:
      - restore_cached_workspace
      - restore_cached_system_tests_deps
      - run:
          name: Run tests
          command: yarn workspace @cypress/webpack-dev-server test
      - run:
          name: Run tests
          command: yarn workspace @cypress/webpack-dev-server test

  npm-vite-dev-server:
    <<: *defaults
    steps:
      - restore_cached_workspace
      - run:
          name: Run tests
          command: yarn test
          working_directory: npm/vite-dev-server
      - store_test_results:
          path: npm/vite-dev-server/test_results
      - store-npm-logs

  npm-webpack-batteries-included-preprocessor:
    <<: *defaults
    resource_class: small
    steps:
      - restore_cached_workspace
      - run:
          name: Run tests
          command: yarn workspace @cypress/webpack-batteries-included-preprocessor test

  npm-vue:
    <<: *defaults
    steps:
      - restore_cached_workspace
      - run:
          name: Build
          command: yarn lerna run build --scope @cypress/vue
      - store_test_results:
          path: npm/vue/test_results
      - store_artifacts:
          path: npm/vue/test_results
      - store-npm-logs

  npm-angular:
    <<: *defaults
    steps:
      - restore_cached_workspace
      - run:
          name: Build
          command: yarn lerna run build --scope @cypress/angular
      - store-npm-logs

  npm-react:
    <<: *defaults
    steps:
      - restore_cached_workspace
      - run:
          name: Build
          command: yarn lerna run build --scope @cypress/react
      - run:
          name: Run tests
          command: yarn test
          working_directory: npm/react
      - store_test_results:
          path: npm/react/test_results
      - store_artifacts:
          path: npm/react/test_results
      - store-npm-logs

  npm-vite-plugin-cypress-esm:
    <<: *defaults
    steps:
      - restore_cached_workspace
      - run:
          name: Build
          command: yarn lerna run build --scope @cypress/vite-plugin-cypress-esm
      - run:
          name: Run tests
          command: yarn test
          working_directory: npm/vite-plugin-cypress-esm
      - store_test_results:
          path: npm/vite-plugin-cypress-esm/test_results
      - store_artifacts:
          path: npm/vite-plugin-cypress-esm/test_results
      - store-npm-logs

  npm-mount-utils:
    <<: *defaults
    steps:
      - restore_cached_workspace
      - run:
          name: Build
          command: yarn lerna run build --scope @cypress/mount-utils
      - store-npm-logs

  npm-grep:
    <<: *defaults
    resource_class: small
    steps:
      - restore_cached_workspace
      - run:
          name: Run tests
          command: yarn workspace @cypress/grep cy:run
      - store_test_results:
          path: npm/grep/test_results
      - store_artifacts:
          path: npm/grep/test_results
      - store-npm-logs

  npm-create-cypress-tests:
    <<: *defaults
    resource_class: small
    steps:
      - restore_cached_workspace
      - run: yarn lerna run build --scope create-cypress-tests

  npm-eslint-plugin-dev:
    <<: *defaults
    steps:
      - restore_cached_workspace
      - run:
          name: Run tests
          command: yarn workspace @cypress/eslint-plugin-dev test

  npm-cypress-schematic:
    <<: *defaults
    steps:
      - restore_cached_workspace
      - run:
          name: Build + Install
          command: |
            yarn lerna run build --scope @cypress/schematic
      - run:
          name: Run unit tests
          command: |
            yarn test
          working_directory: npm/cypress-schematic
      - store-npm-logs

  npm-release:
    <<: *defaults
    resource_class: medium+
    steps:
      - restore_cached_workspace
      - run:
          name: Release packages after all jobs pass
          command: yarn npm-release

  create-build-artifacts:
    <<: *defaults
    parameters:
      <<: *defaultsParameters
      resource_class:
        type: string
        default: xlarge
    resource_class: << parameters.resource_class >>
    steps:
      - restore_cached_workspace
      - check-if-binary-exists
      - build-and-package-binary
      - build-cypress-npm-package:
          executor: << parameters.executor >>
      - setup_should_persist_artifacts
      - verify_should_persist_artifacts
      - upload-build-artifacts
      - post-install-comment

  create-and-trigger-packaging-artifacts:
    <<: *defaults
    parameters:
      <<: *defaultsParameters
      resource_class:
        type: string
        default: xlarge
    resource_class: << parameters.resource_class >>
    steps:
      - maybe_skip_binary_jobs
      - restore_cached_workspace
      - check-if-binary-exists
      - setup_should_persist_artifacts
      - trigger-publish-binary-pipeline

  get-published-artifacts:
    <<: *defaults
    parameters:
      <<: *defaultsParameters
      resource_class:
        type: string
        default: large
    resource_class: << parameters.resource_class >>
    steps:
      - maybe_skip_binary_jobs
      - restore_cached_workspace
      - run:
          name: Check pipeline info
          command: cat ~/triggered_pipeline.json
      - setup_should_persist_artifacts
      - run:
          name: Download binary artifacts
          command: |
            source ./scripts/ensure-node.sh
            node ./scripts/binary/get-published-artifacts.js --pipelineInfo ~/triggered_pipeline.json --platformKey $(node ./scripts/get-platform-key.js)
      - persist_to_workspace:
          root: ~/
          paths:
            - cypress/cypress.zip
            - cypress/cypress.tgz
      - verify_should_persist_artifacts
      - persist_to_workspace:
          root: ~/
          paths:
            - cypress/binary-url.json
            - cypress/npm-package-url.json
      - post-install-comment:
          package_url_path: ~/cypress/npm-package-url.json
          binary_url_path: ~/cypress/binary-url.json

  test-kitchensink:
    <<: *defaults
    parameters:
      <<: *defaultsParameters
      resource_class:
        type: string
        default: medium+
    steps:
      - restore_cached_workspace
      - clone-repo-and-checkout-branch:
          repo: cypress-example-kitchensink
      - install-required-node
      - run:
          name: Remove cypress.json
          description: Remove cypress.json in case it exists
          working_directory: /tmp/cypress-example-kitchensink
          environment:
            CYPRESS_INTERNAL_FORCE_SCAFFOLD: "1"
          command: rm -rf cypress.json
      - run:
          name: Install prod dependencies
          command: yarn --production --ignore-engines
          working_directory: /tmp/cypress-example-kitchensink
      - run:
          name: Example server
          command: yarn start
          working_directory: /tmp/cypress-example-kitchensink
          background: true
      - run:
          name: Run Kitchensink example project
          command: |
            yarn cypress:run --project /tmp/cypress-example-kitchensink
      - store-npm-logs

  test-kitchensink-against-staging:
    <<: *defaults
    steps:
      - restore_cached_workspace
      - clone-repo-and-checkout-branch:
          repo: cypress-example-kitchensink
      - install-required-node
      - run:
          name: Install prod dependencies
          command: yarn --production
          working_directory: /tmp/cypress-example-kitchensink
      - run:
          name: Example server
          command: yarn start
          working_directory: /tmp/cypress-example-kitchensink
          background: true
      - run:
          name: Run Kitchensink example project
          command: |
            CYPRESS_PROJECT_ID=$TEST_KITCHENSINK_PROJECT_ID \
            CYPRESS_RECORD_KEY=$TEST_KITCHENSINK_RECORD_KEY \
            CYPRESS_INTERNAL_ENV=staging \
            yarn cypress:run --project /tmp/cypress-example-kitchensink --record
      - store-npm-logs

  test-against-staging:
    <<: *defaults
    steps:
      - restore_cached_workspace
      - clone-repo-and-checkout-branch:
          repo: cypress-test-tiny
      - run:
          name: Run test project
          command: |
            CYPRESS_PROJECT_ID=$TEST_TINY_PROJECT_ID \
            CYPRESS_RECORD_KEY=$TEST_TINY_RECORD_KEY \
            CYPRESS_INTERNAL_ENV=staging \
            yarn cypress:run --project /tmp/cypress-test-tiny --record
      - store-npm-logs

  test-npm-module-and-verify-binary:
    <<: *defaults
    steps:
      - restore_cached_workspace
      # make sure we have cypress.zip received
      - run: ls -l
      - run: ls -l cypress.zip cypress.tgz
      - run: mkdir test-binary
      - run:
          name: Create new NPM package
          working_directory: test-binary
          command: npm init -y
      - run:
          # install NPM from built NPM package folder
          name: Install Cypress
          working_directory: test-binary
          # force installing the freshly built binary
          command: CYPRESS_INSTALL_BINARY=/root/cypress/cypress.zip npm i /root/cypress/cypress.tgz
      - run:
          name: Cypress version
          working_directory: test-binary
          command: $(yarn bin cypress) version
      - run:
          name: Verify Cypress binary
          working_directory: test-binary
          command: $(yarn bin cypress) verify
      - run:
          name: Cypress help
          working_directory: test-binary
          command: $(yarn bin cypress) help
      - run:
          name: Cypress info
          working_directory: test-binary
          command: $(yarn bin cypress) info
      - store-npm-logs

  test-npm-module-on-minimum-node-version:
    <<: *defaults
    resource_class: small
    docker:
      - image: cypress/base-internal:18.15.0
    steps:
      - maybe_skip_binary_jobs
      - restore_workspace_binaries
      - run: mkdir test-binary
      - run:
          name: Create new NPM package
          working_directory: test-binary
          command: npm init -y
      - run:
          name: Install Cypress
          working_directory: test-binary
          command: CYPRESS_INSTALL_BINARY=/root/cypress/cypress.zip npm install /root/cypress/cypress.tgz
      - run:
          name: Verify Cypress binary
          working_directory: test-binary
          command: npx cypress verify
      - run:
          name: Print Cypress version
          working_directory: test-binary
          command: npx cypress version
      - run:
          name: Cypress info
          working_directory: test-binary
          command: npx cypress info

  test-types-cypress-and-jest:
    parameters:
      executor:
        description: Executor name to use
        type: executor
        default: cy-doc
      wd:
        description: Working directory, should be OUTSIDE cypress monorepo folder
        type: string
        default: /root/test-cypress-and-jest
    <<: *defaults
    resource_class: small
    steps:
      - maybe_skip_binary_jobs
      - restore_workspace_binaries
      - run: mkdir <<parameters.wd>>
      - run:
          name: Create new NPM package ⚗️
          working_directory: <<parameters.wd>>
          command: npm init -y
      - run:
          name: Install dependencies 📦
          working_directory: <<parameters.wd>>
          environment:
            CYPRESS_INSTALL_BINARY: /root/cypress/cypress.zip
          # let's install Cypress, Jest and any other package that might conflict
          # https://github.com/cypress-io/cypress/issues/6690

          # Todo: Add `jest` back into the list once https://github.com/yargs/yargs-parser/issues/452
          # is resolved.
          command: |
            npm install /root/cypress/cypress.tgz \
              typescript @types/jest enzyme @types/enzyme
      - run:
          name: Test types clash ⚔️
          working_directory: <<parameters.wd>>
          command: |
            echo "console.log('hello world')" > hello.ts
            npx tsc hello.ts --noEmit

  test-full-typescript-project:
    parameters:
      executor:
        description: Executor name to use
        type: executor
        default: cy-doc
      wd:
        description: Working directory, should be OUTSIDE cypress monorepo folder
        type: string
        default: /root/test-full-typescript
    <<: *defaults
    resource_class: small
    steps:
      - maybe_skip_binary_jobs
      - restore_workspace_binaries
      - run: mkdir <<parameters.wd>>
      - run:
          name: Create new NPM package ⚗️
          working_directory: <<parameters.wd>>
          command: npm init -y
      - run:
          name: Install dependencies 📦
          working_directory: <<parameters.wd>>
          environment:
            CYPRESS_INSTALL_BINARY: /root/cypress/cypress.zip
          command: |
            npm install /root/cypress/cypress.tgz typescript
      - run:
          name: Scaffold full TypeScript project 🏗
          working_directory: <<parameters.wd>>
          command: npx @bahmutov/cly@1.9.0 init --typescript
      - run:
          name: Run project tests 🗳
          working_directory: <<parameters.wd>>
          command: npx cypress run

  # install NPM + binary zip and run against staging API
  test-binary-against-staging:
    <<: *defaults
    steps:
      - restore_workspace_binaries
      - clone-repo-and-checkout-branch:
          repo: cypress-test-tiny
      - run:
          name: Install Cypress
          working_directory: /tmp/cypress-test-tiny
          # force installing the freshly built binary
          command: CYPRESS_INSTALL_BINARY=~/cypress/cypress.zip npm i --legacy-peer-deps ~/cypress/cypress.tgz
      - run:
          name: Run test project
          working_directory: /tmp/cypress-test-tiny
          command: |
            CYPRESS_PROJECT_ID=$TEST_TINY_PROJECT_ID \
            CYPRESS_RECORD_KEY=$TEST_TINY_RECORD_KEY \
            CYPRESS_INTERNAL_ENV=staging \
            $(yarn bin cypress) run --record
      - store-npm-logs

  test-binary-against-recipes-firefox:
    <<: *defaults
    steps:
      - test-binary-against-repo:
          repo: cypress-example-recipes
          command: npm run test:ci:firefox
          browser: firefox

  test-binary-against-recipes-chrome:
    <<: *defaults
    steps:
      - test-binary-against-repo:
          repo: cypress-example-recipes
          command: npm run test:ci:chrome
          browser: chrome

  test-binary-against-recipes:
    <<: *defaults
    parallelism: 4
    steps:
      - test-binary-against-repo:
          repo: cypress-example-recipes
          # Split the specs up across 4 different machines to run in parallel
          command: npm run test:ci -- --chunk $CIRCLE_NODE_INDEX --total-chunks $CIRCLE_NODE_TOTAL
          browser: electron

  # This is a special job. It allows you to test the current
  # built test runner against a pull request in the repo
  # cypress-example-recipes.
  # Imagine you are working on a feature and want to show / test a recipe
  # You would need to run the built test runner before release
  # against a PR that cannot be merged until the new version
  # of the test runner is released.
  # Use:
  #   specify pull request number
  #   and the recipe folder

  # test-binary-against-recipe-pull-request:
  #   <<: *defaults
  #   steps:
  #     # test a specific pull request by number from cypress-example-recipes
  #     - test-binary-against-repo:
  #         repo: cypress-example-recipes
  #         command: npm run test:ci
  #         pull_request_id: 515
  #         folder: examples/fundamentals__typescript

  test-binary-against-kitchensink:
    <<: *defaults
    steps:
      - maybe_skip_binary_jobs
      - test-binary-against-repo:
          repo: cypress-example-kitchensink
          browser: electron

  test-binary-against-kitchensink-firefox:
    <<: *defaults
    steps:
      - test-binary-against-repo:
          repo: cypress-example-kitchensink
          browser: firefox

  test-binary-against-kitchensink-chrome:
    <<: *defaults
    steps:
      - test-binary-against-repo:
          repo: cypress-example-kitchensink
          browser: chrome

  test-binary-against-todomvc-firefox:
    <<: *defaults
    steps:
      - test-binary-against-repo:
          repo: cypress-example-todomvc
          browser: firefox

  test-binary-against-conduit-chrome:
    <<: *defaults
    steps:
      - test-binary-against-repo:
          repo: cypress-example-conduit-app
          browser: chrome
          command: "npm run cypress:run"
          wait-on: http://localhost:3000

  test-binary-against-api-testing-firefox:
    <<: *defaults
    steps:
      - test-binary-against-repo:
          repo: cypress-example-api-testing
          browser: firefox
          command: "npm run cy:run"

  test-binary-against-piechopper-firefox:
    <<: *defaults
    steps:
      - test-binary-against-repo:
          repo: cypress-example-piechopper
          browser: firefox
          command: "npm run cypress:run"

  test-binary-against-cypress-realworld-app:
    <<: *defaults
    resource_class: medium+
    steps:
      - test-binary-against-rwa:
          repo: cypress-realworld-app
          browser: chrome
          wait-on: http://localhost:3000

  test-binary-as-specific-user:
    <<: *defaults
    steps:
      - maybe_skip_binary_jobs
      - restore_workspace_binaries
      # the user should be "node"
      - run: whoami
      - run: pwd
      # prints the current user's effective user id
      # for root it is 0
      # for other users it is a positive integer
      - run: node -e 'console.log(process.geteuid())'
      # make sure the binary and NPM package files are present
      - run: ls -l
      - run: ls -l cypress.zip cypress.tgz
      - run: mkdir test-binary
      - run:
          name: Create new NPM package
          working_directory: test-binary
          command: npm init -y
      - run:
          # install NPM from built NPM package folder
          name: Install Cypress
          working_directory: test-binary
          # force installing the freshly built binary
          command: CYPRESS_INSTALL_BINARY=~/cypress/cypress.zip npm i ~/cypress/cypress.tgz
      - run:
          name: Cypress help
          working_directory: test-binary
          command: $(yarn bin cypress) help
      - run:
          name: Cypress info
          working_directory: test-binary
          command: $(yarn bin cypress) info
      - run:
          name: Add Cypress demo
          working_directory: test-binary
          command: npx @bahmutov/cly@1.9.0 init
      - run:
          name: Verify Cypress binary
          working_directory: test-binary
          command: DEBUG=cypress:cli $(yarn bin cypress) verify
      - run:
          name: Run Cypress binary
          working_directory: test-binary
          command: DEBUG=cypress:cli $(yarn bin cypress) run
      - store-npm-logs

linux-x64-workflow: &linux-x64-workflow
  jobs:
    - node_modules_install
    - build:
        context: test-runner:env-canary
        requires:
          - node_modules_install
    - check-ts:
        requires:
          - build
    - lint:
        name: linux-lint
        requires:
          - build
    - percy-finalize:
        context: [test-runner:poll-circle-workflow, test-runner:percy]
        required_env_var: PERCY_TOKEN # skips job if not defined (external PR)
        requires:
          - build
    - lint-types:
        requires:
          - build
    # unit, integration and e2e tests
    - cli-visual-tests:
        context: test-runner:percy
        requires:
          - build
    - unit-tests:
        requires:
          - build
    - verify-release-readiness:
        context: test-runner:npm-release
        requires:
          - build
    - server-unit-tests:
        requires:
          - build
    - server-integration-tests:
        requires:
          - build
    - server-performance-tests:
        requires:
          - build
    - system-tests-node-modules-install:
        context: test-runner:performance-tracking
        requires:
          - build
    - system-tests-chrome:
        context: test-runner:performance-tracking
        requires:
          - system-tests-node-modules-install
    - system-tests-electron:
        context: test-runner:performance-tracking
        requires:
          - system-tests-node-modules-install
    - system-tests-firefox:
        context: test-runner:performance-tracking
        requires:
          - system-tests-node-modules-install
    - system-tests-webkit:
        context: test-runner:performance-tracking
        requires:
          - system-tests-node-modules-install
    - system-tests-non-root:
        context: test-runner:performance-tracking
        executor: non-root-docker-user
        requires:
          - system-tests-node-modules-install
    - driver-integration-tests-chrome:
        context: test-runner:cypress-record-key
        requires:
          - build
    - driver-integration-tests-chrome-beta:
        context: test-runner:cypress-record-key
        requires:
          - build
    - driver-integration-tests-firefox:
        context: test-runner:cypress-record-key
        requires:
          - build
    - driver-integration-tests-electron:
        context: test-runner:cypress-record-key
        requires:
          - build
    - driver-integration-tests-webkit:
        context: test-runner:cypress-record-key
        requires:
          - build
    - driver-integration-memory-tests:
        requires:
          - build
    - run-frontend-shared-component-tests-chrome:
        context: [test-runner:cypress-record-key, test-runner:launchpad-tests, test-runner:percy]
        percy: true
        requires:
          - build
    - run-launchpad-integration-tests-chrome:
        context: [test-runner:cypress-record-key, test-runner:launchpad-tests, test-runner:percy]
        percy: true
        requires:
          - build
    - run-launchpad-component-tests-chrome:
        context: [test-runner:cypress-record-key, test-runner:launchpad-tests, test-runner:percy]
        percy: true
        requires:
          - build
    - run-app-integration-tests-chrome:
        context: [test-runner:cypress-record-key, test-runner:launchpad-tests, test-runner:percy]
        percy: true
        requires:
          - build
    - run-webpack-dev-server-integration-tests:
        context: [test-runner:cypress-record-key, test-runner:percy]
        requires:
          - system-tests-node-modules-install
    - run-vite-dev-server-integration-tests:
        context: [test-runner:cypress-record-key, test-runner:percy]
        requires:
          - system-tests-node-modules-install
    - run-app-component-tests-chrome:
        context: [test-runner:cypress-record-key, test-runner:launchpad-tests, test-runner:percy]
        percy: true
        requires:
          - build
    - run-reporter-component-tests-chrome:
        context: [test-runner:cypress-record-key, test-runner:percy]
        percy: true
        requires:
          - build
    - reporter-integration-tests:
        context: [test-runner:cypress-record-key, test-runner:percy]
        requires:
          - build
    - npm-webpack-dev-server:
        requires:
          - system-tests-node-modules-install
    - npm-vite-dev-server:
        requires:
          - build
    - npm-vite-plugin-cypress-esm:
        requires:
          - build
    - npm-webpack-preprocessor:
        requires:
          - build
    - npm-webpack-batteries-included-preprocessor:
        requires:
          - build
    - npm-vue:
        requires:
          - build
    - npm-react:
        requires:
          - build
    - npm-angular:
        requires:
          - build
    - npm-mount-utils:
        requires:
          - build
    - npm-create-cypress-tests:
        requires:
          - build
    - npm-eslint-plugin-dev:
        requires:
          - build
    - npm-cypress-schematic:
        requires:
          - build
    - v8-integration-tests:
        requires:
          - system-tests-node-modules-install
    # This release definition must be updated with any new jobs
    # Any attempts to automate this are welcome
    # If CircleCI provided an "after all" hook, then this wouldn't be necessary
    - trigger-binary-release-workflow:
        context: test-runner:poll-circle-workflow
        requires:
          - build
          - check-ts
          - npm-angular
          - npm-eslint-plugin-dev
          - npm-create-cypress-tests
          - npm-react
          - npm-mount-utils
          - npm-vue
          - npm-webpack-batteries-included-preprocessor
          - npm-webpack-preprocessor
          - npm-vite-dev-server
          - npm-vite-plugin-cypress-esm
          - npm-webpack-dev-server
          - npm-cypress-schematic
          - lint-types
          - linux-lint
          - percy-finalize
          - driver-integration-tests-firefox
          - driver-integration-tests-chrome
          - driver-integration-tests-chrome-beta
          - driver-integration-tests-electron
          - driver-integration-memory-tests
          - system-tests-non-root
          - system-tests-firefox
          - system-tests-electron
          - system-tests-chrome
          - server-performance-tests
          - server-integration-tests
          - server-unit-tests
          - "test binary as a non-root user"
          - "test binary as a root user"
          - test-types-cypress-and-jest
          - test-full-typescript-project
          - test-binary-against-kitchensink
          - test-npm-module-on-minimum-node-version
          - binary-system-tests
          - test-kitchensink
          - unit-tests
          - verify-release-readiness
          - cli-visual-tests
          - reporter-integration-tests
          - run-app-component-tests-chrome
          - run-app-integration-tests-chrome
          - run-frontend-shared-component-tests-chrome
          - run-launchpad-component-tests-chrome
          - run-launchpad-integration-tests-chrome
          - run-reporter-component-tests-chrome
          - run-webpack-dev-server-integration-tests
          - run-vite-dev-server-integration-tests
          - v8-integration-tests

    - npm-release:
        context: test-runner:npm-release
        requires:
          - build
          - check-ts
          - npm-angular
          - npm-eslint-plugin-dev
          - npm-create-cypress-tests
          - npm-react
          - npm-mount-utils
          - npm-vue
          - npm-webpack-batteries-included-preprocessor
          - npm-webpack-preprocessor
          - npm-vite-dev-server
          - npm-vite-plugin-cypress-esm
          - npm-webpack-dev-server
          - npm-cypress-schematic
          - lint-types
          - linux-lint
          - percy-finalize
          - driver-integration-tests-firefox
          - driver-integration-tests-chrome
          - driver-integration-tests-chrome-beta
          - driver-integration-tests-electron
          - driver-integration-memory-tests
          - system-tests-non-root
          - system-tests-firefox
          - system-tests-electron
          - system-tests-chrome
          - server-performance-tests
          - server-integration-tests
          - server-unit-tests
          - test-kitchensink
          - unit-tests
          - verify-release-readiness
          - cli-visual-tests
          - reporter-integration-tests
          - run-app-component-tests-chrome
          - run-app-integration-tests-chrome
          - run-frontend-shared-component-tests-chrome
          - run-launchpad-component-tests-chrome
          - run-launchpad-integration-tests-chrome
          - run-reporter-component-tests-chrome
          - run-webpack-dev-server-integration-tests
          - run-vite-dev-server-integration-tests
          - v8-integration-tests

    - create-and-trigger-packaging-artifacts:
        context:
          - test-runner:upload
          - test-runner:build-binary
          - publish-binary
        requires:
          - build
    - wait-for-binary-publish:
        type: approval
        requires:
          - create-and-trigger-packaging-artifacts
    - get-published-artifacts:
        context:
          - publish-binary
          - test-runner:commit-status-checks
        requires:
          - wait-for-binary-publish
    # various testing scenarios, like building full binary
    # and testing it on a real project
    - test-against-staging:
        context: test-runner:record-tests
        <<: *mainBuildFilters
        requires:
          - build
    - test-kitchensink:
        requires:
          - build
    - test-kitchensink-against-staging:
        context: test-runner:record-tests
        <<: *mainBuildFilters
        requires:
          - build
    - test-npm-module-on-minimum-node-version:
        context: publish-binary
        requires:
          - get-published-artifacts
    - test-types-cypress-and-jest:
        context: publish-binary
        requires:
          - get-published-artifacts
    - test-full-typescript-project:
        context: publish-binary
        requires:
          - get-published-artifacts
    - test-binary-against-kitchensink:
        context: publish-binary
        requires:
          - get-published-artifacts
    - test-npm-module-and-verify-binary:
        <<: *mainBuildFilters
        requires:
          - get-published-artifacts
    - test-binary-against-staging:
        context: test-runner:record-tests
        <<: *mainBuildFilters
        requires:
          - get-published-artifacts
    - test-binary-against-kitchensink-chrome:
        <<: *mainBuildFilters
        requires:
          - get-published-artifacts
    - test-binary-against-recipes-firefox:
        <<: *mainBuildFilters
        requires:
          - get-published-artifacts
    - test-binary-against-recipes-chrome:
        <<: *mainBuildFilters
        requires:
          - get-published-artifacts
    - test-binary-against-recipes:
        <<: *mainBuildFilters
        requires:
          - get-published-artifacts
    - test-binary-against-kitchensink-firefox:
        <<: *mainBuildFilters
        requires:
          - get-published-artifacts
    - test-binary-against-todomvc-firefox:
        <<: *mainBuildFilters
        requires:
          - get-published-artifacts
    - test-binary-against-cypress-realworld-app:
        context: test-runner:cypress-record-key
        <<: *mainBuildFilters
        requires:
          - get-published-artifacts
    - test-binary-as-specific-user:
        name: "test binary as a non-root user"
        executor: non-root-docker-user
        context: publish-binary
        requires:
          - get-published-artifacts
    - test-binary-as-specific-user:
        name: "test binary as a root user"
        context: publish-binary
        requires:
          - get-published-artifacts
    - binary-system-tests:
        context: publish-binary
        requires:
          - get-published-artifacts
          - system-tests-node-modules-install

linux-x64-contributor-workflow: &linux-x64-contributor-workflow
  jobs:
    - node_modules_install
    - build:
        requires:
          - node_modules_install

    # In subsequent jobs, we use some contexts that are restricted to members of the Cypress organization.
    # This job will allow for a Cypress member to approve and run the rest of the restricted jobs in the pipeline after the contributor code has been reviewed.
    - contributor-pr:
        type: approval
        requires:
          - build

    - check-ts:
        requires:
          - build
    - lint:
        name: linux-lint
        requires:
          - build
    - percy-finalize:
        context: [test-runner:poll-circle-workflow, test-runner:percy]
        required_env_var: PERCY_TOKEN # skips job if not defined (external PR)
        requires:
          - contributor-pr
    - lint-types:
        requires:
          - build
    # unit, integration and e2e tests
    - cli-visual-tests:
        context: test-runner:percy
        requires:
          - contributor-pr
    - unit-tests:
        requires:
          - build
    - verify-release-readiness:
        context: test-runner:npm-release
        requires:
          - contributor-pr
    - server-unit-tests:
        requires:
          - build
    - server-integration-tests:
        requires:
          - build
    - server-performance-tests:
        requires:
          - build
    - system-tests-node-modules-install:
        context: test-runner:performance-tracking
        requires:
          - contributor-pr
    - system-tests-chrome:
        context: test-runner:performance-tracking
        requires:
          - system-tests-node-modules-install
    - system-tests-electron:
        context: test-runner:performance-tracking
        requires:
          - system-tests-node-modules-install
    - system-tests-firefox:
        context: test-runner:performance-tracking
        requires:
          - system-tests-node-modules-install
    - system-tests-webkit:
        context: test-runner:performance-tracking
        requires:
          - system-tests-node-modules-install
    - system-tests-non-root:
        context: test-runner:performance-tracking
        executor: non-root-docker-user
        requires:
          - system-tests-node-modules-install
    - driver-integration-tests-chrome:
        context: test-runner:cypress-record-key
        requires:
          - contributor-pr
    - driver-integration-tests-chrome-beta:
        context: test-runner:cypress-record-key
        requires:
          - contributor-pr
    - driver-integration-tests-firefox:
        context: test-runner:cypress-record-key
        requires:
          - contributor-pr
    - driver-integration-tests-electron:
        context: test-runner:cypress-record-key
        requires:
          - contributor-pr
    - driver-integration-tests-webkit:
        context: test-runner:cypress-record-key
        requires:
          - contributor-pr
    - driver-integration-memory-tests:
        requires:
          - build
    - run-frontend-shared-component-tests-chrome:
        context: [test-runner:cypress-record-key, test-runner:launchpad-tests, test-runner:percy]
        percy: true
        requires:
          - contributor-pr
    - run-launchpad-integration-tests-chrome:
        context: [test-runner:cypress-record-key, test-runner:launchpad-tests, test-runner:percy]
        percy: true
        requires:
          - contributor-pr
    - run-launchpad-component-tests-chrome:
        context: [test-runner:cypress-record-key, test-runner:launchpad-tests, test-runner:percy]
        percy: true
        requires:
          - contributor-pr
    - run-app-integration-tests-chrome:
        context: [test-runner:cypress-record-key, test-runner:launchpad-tests, test-runner:percy]
        percy: true
        requires:
          - contributor-pr
    - run-webpack-dev-server-integration-tests:
        context: [test-runner:cypress-record-key, test-runner:percy]
        requires:
          - system-tests-node-modules-install
    - run-vite-dev-server-integration-tests:
        context: [test-runner:cypress-record-key, test-runner:percy]
        requires:
          - system-tests-node-modules-install
    - run-app-component-tests-chrome:
        context: [test-runner:cypress-record-key, test-runner:launchpad-tests, test-runner:percy]
        percy: true
        requires:
          - contributor-pr
    - run-reporter-component-tests-chrome:
        context: [test-runner:cypress-record-key, test-runner:percy]
        percy: true
        requires:
          - contributor-pr
    - reporter-integration-tests:
        context: [test-runner:cypress-record-key, test-runner:percy]
        requires:
          - contributor-pr
    - npm-webpack-dev-server:
        requires:
          - system-tests-node-modules-install
    - npm-vite-dev-server:
        requires:
          - build
    - npm-vite-plugin-cypress-esm:
        requires:
          - build
    - npm-webpack-preprocessor:
        requires:
          - build
    - npm-webpack-batteries-included-preprocessor:
        requires:
          - build
    - npm-vue:
        requires:
          - build
    - npm-react:
        requires:
          - build
    - npm-angular:
        requires:
          - build
    - npm-mount-utils:
        requires:
          - build
    - npm-create-cypress-tests:
        requires:
          - build
    - npm-eslint-plugin-dev:
        requires:
          - build
    - npm-cypress-schematic:
        requires:
          - build
    - v8-integration-tests:
        requires:
          - system-tests-node-modules-install
    # This release definition must be updated with any new jobs
    # Any attempts to automate this are welcome
    # If CircleCI provided an "after all" hook, then this wouldn't be necessary
    - trigger-binary-release-workflow:
        context: test-runner:poll-circle-workflow
        requires:
          - build
          - check-ts
          - npm-angular
          - npm-eslint-plugin-dev
          - npm-create-cypress-tests
          - npm-react
          - npm-mount-utils
          - npm-vue
          - npm-webpack-batteries-included-preprocessor
          - npm-webpack-preprocessor
          - npm-vite-dev-server
          - npm-vite-plugin-cypress-esm
          - npm-webpack-dev-server
          - npm-cypress-schematic
          - lint-types
          - linux-lint
          - percy-finalize
          - driver-integration-tests-firefox
          - driver-integration-tests-chrome
          - driver-integration-tests-chrome-beta
          - driver-integration-tests-electron
          - driver-integration-memory-tests
          - system-tests-non-root
          - system-tests-firefox
          - system-tests-electron
          - system-tests-chrome
          - server-performance-tests
          - server-integration-tests
          - server-unit-tests
          - "test binary as a non-root user"
          - "test binary as a root user"
          - test-types-cypress-and-jest
          - test-full-typescript-project
          - test-binary-against-kitchensink
          - test-npm-module-on-minimum-node-version
          - binary-system-tests
          - test-kitchensink
          - unit-tests
          - verify-release-readiness
          - cli-visual-tests
          - reporter-integration-tests
          - run-app-component-tests-chrome
          - run-app-integration-tests-chrome
          - run-frontend-shared-component-tests-chrome
          - run-launchpad-component-tests-chrome
          - run-launchpad-integration-tests-chrome
          - run-reporter-component-tests-chrome
          - run-webpack-dev-server-integration-tests
          - run-vite-dev-server-integration-tests
          - v8-integration-tests

    - npm-release:
        context: test-runner:npm-release
        requires:
          - build
          - check-ts
          - npm-angular
          - npm-eslint-plugin-dev
          - npm-create-cypress-tests
          - npm-react
          - npm-mount-utils
          - npm-vue
          - npm-webpack-batteries-included-preprocessor
          - npm-webpack-preprocessor
          - npm-vite-dev-server
          - npm-vite-plugin-cypress-esm
          - npm-webpack-dev-server
          - npm-cypress-schematic
          - lint-types
          - linux-lint
          - percy-finalize
          - driver-integration-tests-firefox
          - driver-integration-tests-chrome
          - driver-integration-tests-chrome-beta
          - driver-integration-tests-electron
          - driver-integration-memory-tests
          - system-tests-non-root
          - system-tests-firefox
          - system-tests-electron
          - system-tests-chrome
          - server-performance-tests
          - server-integration-tests
          - server-unit-tests
          - test-kitchensink
          - unit-tests
          - verify-release-readiness
          - cli-visual-tests
          - reporter-integration-tests
          - run-app-component-tests-chrome
          - run-app-integration-tests-chrome
          - run-frontend-shared-component-tests-chrome
          - run-launchpad-component-tests-chrome
          - run-launchpad-integration-tests-chrome
          - run-reporter-component-tests-chrome
          - run-webpack-dev-server-integration-tests
          - run-vite-dev-server-integration-tests
          - v8-integration-tests

    - create-and-trigger-packaging-artifacts:
        context: [test-runner:upload, test-runner:build-binary, publish-binary]
        requires:
          - contributor-pr
    - get-published-artifacts:
        context: [publish-binary, test-runner:commit-status-checks]
        requires:
          - create-and-trigger-packaging-artifacts
    # various testing scenarios, like building full binary
    # and testing it on a real project
    - test-against-staging:
        context: test-runner:record-tests
        <<: *mainBuildFilters
        requires:
          - build
    - test-kitchensink:
        requires:
          - build
    - test-kitchensink-against-staging:
        context: test-runner:record-tests
        <<: *mainBuildFilters
        requires:
          - build
    - test-npm-module-on-minimum-node-version:
        context: publish-binary
        requires:
          - get-published-artifacts
    - test-types-cypress-and-jest:
        context: publish-binary
        requires:
          - get-published-artifacts
    - test-full-typescript-project:
        context: publish-binary
        requires:
          - get-published-artifacts
    - test-binary-against-kitchensink:
        context: publish-binary
        requires:
          - get-published-artifacts
    - test-npm-module-and-verify-binary:
        <<: *mainBuildFilters
        requires:
          - get-published-artifacts
    - test-binary-against-staging:
        context: test-runner:record-tests
        <<: *mainBuildFilters
        requires:
          - get-published-artifacts
    - test-binary-against-kitchensink-chrome:
        <<: *mainBuildFilters
        requires:
          - get-published-artifacts
    - test-binary-against-recipes-firefox:
        <<: *mainBuildFilters
        requires:
          - get-published-artifacts
    - test-binary-against-recipes-chrome:
        <<: *mainBuildFilters
        requires:
          - get-published-artifacts
    - test-binary-against-recipes:
        <<: *mainBuildFilters
        requires:
          - get-published-artifacts
    - test-binary-against-kitchensink-firefox:
        <<: *mainBuildFilters
        requires:
          - get-published-artifacts
    - test-binary-against-todomvc-firefox:
        <<: *mainBuildFilters
        requires:
          - get-published-artifacts
    - test-binary-against-cypress-realworld-app:
        context: test-runner:cypress-record-key
        <<: *mainBuildFilters
        requires:
          - get-published-artifacts
    - test-binary-as-specific-user:
        name: "test binary as a non-root user"
        executor: non-root-docker-user
        context: publish-binary
        requires:
          - get-published-artifacts
    - test-binary-as-specific-user:
        name: "test binary as a root user"
        context: publish-binary
        requires:
          - get-published-artifacts
    - binary-system-tests:
        context: publish-binary
        requires:
          - get-published-artifacts
          - system-tests-node-modules-install

linux-arm64-workflow: &linux-arm64-workflow
  jobs:
    - node_modules_install:
        name: linux-arm64-node-modules-install
        executor: linux-arm64
        resource_class: arm.medium
        only-cache-for-root-user: true

    - build:
        name: linux-arm64-build
        executor: linux-arm64
        resource_class: arm.medium
        requires:
          - linux-arm64-node-modules-install

    - create-and-trigger-packaging-artifacts:
        name: linux-arm64-create-and-trigger-packaging-artifacts
        context: [test-runner:upload, test-runner:commit-status-checks, test-runner:build-binary, publish-binary]
        executor: linux-arm64
        resource_class: arm.medium
        requires:
          - linux-arm64-build

    - wait-for-binary-publish:
        name: linux-arm64-wait-for-binary-publish
        type: approval
        requires:
          - linux-arm64-create-and-trigger-packaging-artifacts

    - get-published-artifacts:
        name: linux-arm64-get-published-artifacts
        context: [publish-binary, test-runner:commit-status-checks]
        executor: linux-arm64
        resource_class: arm.medium
        requires:
          - linux-arm64-wait-for-binary-publish

    - v8-integration-tests:
        name: linux-arm64-v8-integration-tests
        executor: linux-arm64
        resource_class: arm.medium
        requires:
          - linux-arm64-build
    - driver-integration-memory-tests:
        name: linux-arm64-driver-integration-memory-tests
        executor: linux-arm64
        resource_class: arm.medium
        requires:
          - linux-arm64-build
    - server-unit-tests-cloud-environment:
        name: linux-arm64-server-unit-tests-cloud-environment
        executor: linux-arm64
        resource_class: arm.medium
        requires:
          - linux-arm64-build

darwin-x64-workflow: &darwin-x64-workflow
  jobs:
    - node_modules_install:
        name: darwin-x64-node-modules-install
        executor: mac
        resource_class: macos.x86.medium.gen2
        only-cache-for-root-user: true

    - build:
        name: darwin-x64-build
        context: test-runner:env-canary
        executor: mac
        resource_class: macos.x86.medium.gen2
        requires:
          - darwin-x64-node-modules-install

    - create-build-artifacts:
        name: darwin-x64-create-build-artifacts
        context:
          - test-runner:sign-mac-binary
          - test-runner:upload
          - test-runner:commit-status-checks
          - test-runner:build-binary
        executor: mac
        resource_class: macos.x86.medium.gen2
        requires:
          - darwin-x64-build

    - test-kitchensink:
        name: darwin-x64-test-kitchensink
        executor: mac
        requires:
          - darwin-x64-build

    - v8-integration-tests:
        name: darwin-x64-v8-integration-tests
        executor: mac
        resource_class: macos.x86.medium.gen2
        requires:
          - darwin-x64-build
    - driver-integration-memory-tests:
        name: darwin-x64-driver-integration-memory-tests
        executor: mac
        resource_class: macos.x86.medium.gen2
        requires:
          - darwin-x64-build
    - server-unit-tests-cloud-environment:
        name: darwin-x64-driver-server-unit-tests-cloud-environment
        executor: mac
        resource_class: macos.x86.medium.gen2
        requires:
          - darwin-x64-build

darwin-arm64-workflow: &darwin-arm64-workflow
  jobs:
    - node_modules_install:
        name: darwin-arm64-node-modules-install
        executor: darwin-arm64
        resource_class: cypress-io/m1-macstadium
        only-cache-for-root-user: true

    - build:
        name: darwin-arm64-build
        executor: darwin-arm64
        resource_class: cypress-io/m1-macstadium
        requires:
          - darwin-arm64-node-modules-install

    - create-build-artifacts:
        name: darwin-arm64-create-build-artifacts
        context:
          - test-runner:sign-mac-binary
          - test-runner:upload
          - test-runner:commit-status-checks
          - test-runner:build-binary
        executor: darwin-arm64
        resource_class: cypress-io/m1-macstadium
        requires:
          - darwin-arm64-build

    - v8-integration-tests:
        name: darwin-arm64-v8-integration-tests
        executor: darwin-arm64
        resource_class: cypress-io/m1-macstadium
        requires:
          - darwin-arm64-build
    - driver-integration-memory-tests:
        name: darwin-arm64-driver-integration-memory-tests
        executor: darwin-arm64
        resource_class: cypress-io/m1-macstadium
        requires:
          - darwin-arm64-build
    - server-unit-tests-cloud-environment:
        name: darwin-arm64-server-unit-tests-cloud-environment
        executor: darwin-arm64
        resource_class: cypress-io/m1-macstadium
        requires:
          - darwin-arm64-build

windows-workflow: &windows-workflow
  jobs:
    - node_modules_install:
        name: windows-node-modules-install
        executor: windows
        resource_class: windows.large
        only-cache-for-root-user: true

    - build:
        name: windows-build
        context: test-runner:env-canary
        executor: windows
        resource_class: windows.large
        requires:
          - windows-node-modules-install

    - run-app-integration-tests-chrome:
        name: windows-run-app-integration-tests-chrome
        executor: windows
        resource_class: windows.large
        context: [test-runner:cypress-record-key, test-runner:launchpad-tests]
        requires:
          - windows-build

    - run-launchpad-integration-tests-chrome:
        name: windows-run-launchpad-integration-tests-chrome
        executor: windows
        resource_class: windows.large
        context: [test-runner:cypress-record-key, test-runner:launchpad-tests]
        requires:
          - windows-build

    - unit-tests:
        name: windows-unit-tests
        executor: windows
        resource_class: windows.large
        requires:
          - windows-build

    - server-unit-tests-cloud-environment:
        name: windows-server-unit-tests-cloud-environment
        executor: windows
        resource_class: windows.medium
        requires:
          - windows-build

    - create-build-artifacts:
        name: windows-create-build-artifacts
        executor: windows
        resource_class: windows.large
        context:
          - test-runner:sign-windows-binary
          - test-runner:upload
          - test-runner:commit-status-checks
          - test-runner:build-binary
        requires:
          - windows-build

    - test-binary-against-kitchensink-chrome:
        name: windows-test-binary-against-kitchensink-chrome
        executor: windows
        requires:
          - windows-create-build-artifacts

    - v8-integration-tests:
        name: windows-v8-integration-tests
        executor: windows
        resource_class: windows.large
        requires:
          - windows-build
    - driver-integration-memory-tests:
        name: windows-driver-integration-memory-tests
        executor: windows
        resource_class: windows.large
        requires:
          - windows-build

workflows:
  linux-x64:
    <<: *linux-x64-workflow
    <<: *linux-x64-workflow-exclude-filters
  linux-x64-contributor:
    <<: *linux-x64-contributor-workflow
    when:
      matches:
        pattern: /^pull\/[0-9]+/
        value: << pipeline.git.branch >>
  linux-arm64:
    <<: *linux-arm64-workflow
    <<: *linux-arm64-workflow-filters
  darwin-x64:
    <<: *darwin-x64-workflow
    <<: *darwin-workflow-filters
  darwin-arm64:
    <<: *darwin-arm64-workflow
    <<: *darwin-workflow-filters
  windows:
    <<: *windows-workflow
    <<: *windows-workflow-filters<|MERGE_RESOLUTION|>--- conflicted
+++ resolved
@@ -44,31 +44,25 @@
     - equal: [ develop, << pipeline.git.branch >> ]
     # use the following branch as well to ensure that v8 snapshot cache updates are fully tested
     - equal: [ 'update-v8-snapshot-cache-on-develop', << pipeline.git.branch >> ]
-<<<<<<< HEAD
     - equal: [ 'feature/experimental-retries', << pipeline.git.branch >> ]
-=======
     - equal: [ 'chore/update_webpack_deps_to_latest_webpack4_compat', << pipeline.git.branch >> ]
     - equal: [ 'lerna-optimize-tasks', << pipeline.git.branch >> ]
     - matches:
         pattern: /^release\/\d+\.\d+\.\d+$/
         value: << pipeline.git.branch >>
 
->>>>>>> 6bdebd7e
 linuxArm64WorkflowFilters: &linux-arm64-workflow-filters
   when:
     or:
     - equal: [ develop, << pipeline.git.branch >> ]
     # use the following branch as well to ensure that v8 snapshot cache updates are fully tested
     - equal: [ 'update-v8-snapshot-cache-on-develop', << pipeline.git.branch >> ]
-<<<<<<< HEAD
     - equal: [ 'feature/experimental-retries', << pipeline.git.branch >> ]
     - equal: [ 'publish-binary', << pipeline.git.branch >> ]
     - equal: [ 'chore/update_electron25_and_node18', << pipeline.git.branch >> ]
-=======
     - equal: [ 'chore/update_webpack_deps_to_latest_webpack4_compat', << pipeline.git.branch >> ]
     - equal: [ 'chore/bump_loaders_and_optimize_webpack', << pipeline.git.branch >> ]
     - equal: [ 'lerna-optimize-tasks', << pipeline.git.branch >> ]
->>>>>>> 6bdebd7e
     - matches:
         pattern: /^release\/\d+\.\d+\.\d+$/
         value: << pipeline.git.branch >>
@@ -91,12 +85,9 @@
     - equal: [ develop, << pipeline.git.branch >> ]
     # use the following branch as well to ensure that v8 snapshot cache updates are fully tested
     - equal: [ 'update-v8-snapshot-cache-on-develop', << pipeline.git.branch >> ]
-<<<<<<< HEAD
     - equal: [ 'feature/experimental-retries', << pipeline.git.branch >> ]
-=======
     - equal: [ 'chore/update_webpack_deps_to_latest_webpack4_compat', << pipeline.git.branch >> ]
     - equal: [ 'lerna-optimize-tasks', << pipeline.git.branch >> ]
->>>>>>> 6bdebd7e
     - matches:
         pattern: /^release\/\d+\.\d+\.\d+$/
         value: << pipeline.git.branch >>
@@ -166,11 +157,7 @@
           name: Set environment variable to determine whether or not to persist artifacts
           command: |
             echo "Setting SHOULD_PERSIST_ARTIFACTS variable"
-<<<<<<< HEAD
-            echo 'if ! [[ "$CIRCLE_BRANCH" != "develop" && "$CIRCLE_BRANCH" != "release/"* && "$CIRCLE_BRANCH" != "publish-binary" && "$CIRCLE_BRANCH" != "update-v8-snapshot-cache-on-develop" && "$CIRCLE_BRANCH" != "feature/experimental-retries" ]]; then
-=======
-            echo 'if ! [[ "$CIRCLE_BRANCH" != "develop" && "$CIRCLE_BRANCH" != "release/"* && "$CIRCLE_BRANCH" != "publish-binary" && "$CIRCLE_BRANCH" != "lerna-optimize-tasks" ]]; then
->>>>>>> 6bdebd7e
+            echo 'if ! [[ "$CIRCLE_BRANCH" != "develop" && "$CIRCLE_BRANCH" != "release/"* && "$CIRCLE_BRANCH" != "publish-binary" && "$CIRCLE_BRANCH" != "lerna-optimize-tasks" && "$CIRCLE_BRANCH" != "feature/experimental-retries" ]]; then
                 export SHOULD_PERSIST_ARTIFACTS=true
             fi' >> "$BASH_ENV"
   # You must run `setup_should_persist_artifacts` command and be using bash before running this command
