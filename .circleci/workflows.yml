version: 2.1

defaults: &defaults
  parallelism: 1
  working_directory: ~/cypress
  parameters: &defaultsParameters
    executor:
      type: executor
      default: cy-doc
    only-cache-for-root-user:
      type: boolean
      default: false
  executor: <<parameters.executor>>
  environment: &defaultsEnvironment
    ## set specific timezone
    TZ: "/usr/share/zoneinfo/America/New_York"

    ## store artifacts here
    CIRCLE_ARTIFACTS: /tmp/artifacts

    ## set so that e2e tests are consistent
    COLUMNS: 100
    LINES: 24

mainBuildFilters: &mainBuildFilters
  filters:
    branches:
      only:
        - develop
        - /^release\/\d+\.\d+\.\d+$/
<<<<<<< HEAD
=======
        - 'ryanm/fix/cy-in-cy-and-v8-snapshots'
>>>>>>> c540284f

# usually we don't build Mac app - it takes a long time
# but sometimes we want to really confirm we are doing the right thing
# so just add your branch to the list here to build and test on Mac
macWorkflowFilters: &darwin-workflow-filters
  when:
    or:
    - equal: [ develop, << pipeline.git.branch >> ]
<<<<<<< HEAD
=======
    - equal: [ 'ryanm/fix/cy-in-cy-and-v8-snapshots', << pipeline.git.branch >> ]
>>>>>>> c540284f
    - matches:
        pattern: /^release\/\d+\.\d+\.\d+$/
        value: << pipeline.git.branch >>
linuxArm64WorkflowFilters: &linux-arm64-workflow-filters
  when:
    or:
    - equal: [ develop, << pipeline.git.branch >> ]
<<<<<<< HEAD
=======
    - equal: [ 'ryanm/fix/cy-in-cy-and-v8-snapshots', << pipeline.git.branch >> ]
>>>>>>> c540284f
    - matches:
        pattern: /^release\/\d+\.\d+\.\d+$/
        value: << pipeline.git.branch >>

# uncomment & add to the branch conditions below to disable the main linux
# flow if we don't want to test it for a certain branch
linuxWorkflowExcludeFilters: &linux-x64-workflow-exclude-filters
  unless:
    or:
    - false

# windows is slow and expensive in CI, so it normally only runs on main branches
# add your branch to this list to run the full Windows build on your PR
windowsWorkflowFilters: &windows-workflow-filters
  when:
    or:
    - equal: [ develop, << pipeline.git.branch >> ]
<<<<<<< HEAD
    - equal: [ 'mschile/fix_windows_flake', << pipeline.git.branch >> ]
=======
    - equal: [ 'ryanm/fix/cy-in-cy-and-v8-snapshots', << pipeline.git.branch >> ]
>>>>>>> c540284f
    - matches:
        pattern: /^release\/\d+\.\d+\.\d+$/
        value: << pipeline.git.branch >>
executors:
  # the Docker image with Cypress dependencies and Chrome browser
  cy-doc:
    docker:
      - image: cypress/browsers:node16.16.0-chrome106-ff99-edge
    # by default, we use "medium" to balance performance + CI costs. bump or reduce on a per-job basis if needed.
    resource_class: medium
    environment:
      PLATFORM: linux
      CI_DOCKER: "true"

  # Docker image with non-root "node" user
  non-root-docker-user:
    docker:
      - image: cypress/browsers:node16.16.0-chrome106-ff99-edge
        user: node
    environment:
      PLATFORM: linux

  # executor to run on Mac OS
  # https://circleci.com/docs/2.0/executor-types/#using-macos
  # https://circleci.com/docs/2.0/testing-ios/#supported-xcode-versions
  mac:
    macos:
      # Executor should have Node >= required version
      xcode: "14.0.0"
    resource_class: macos.x86.medium.gen2
    environment:
      PLATFORM: darwin

  # executor to run on Windows - based off of the windows-orb default executor since it is
  # not customizable enough to align with our existing setup.
  # https://github.com/CircleCI-Public/windows-orb/blob/master/src/executors/default.yml
  # https://circleci.com/docs/2.0/hello-world-windows/#software-pre-installed-in-the-windows-image
  windows: &windows-executor
    machine:
      image: windows-server-2019-vs2019:stable
      shell: bash.exe -eo pipefail
    resource_class: windows.large
    environment:
      PLATFORM: windows

  darwin-arm64: &darwin-arm64-executor
    machine: true
    environment:
      PLATFORM: darwin

  linux-arm64: &linux-arm64-executor
    machine:
      image: ubuntu-2004:2022.04.1
    resource_class: arm.medium
    environment:
      PLATFORM: linux
      # TODO: Disabling snapshots for now on Linux Arm 64 architectures. Will revisit with https://github.com/cypress-io/cypress/issues/23557
      DISABLE_SNAPSHOT_REQUIRE: 1

commands:
  verify_should_persist_artifacts:
    steps:
      - run:
          name: Check current branch to persist artifacts
          command: |
            if [[ "$CIRCLE_BRANCH" != "develop" && "$CIRCLE_BRANCH" != "release/"* && "$CIRCLE_BRANCH" != "ryanm/fix/cy-in-cy-and-v8-snapshots" ]]; then
              echo "Not uploading artifacts or posting install comment for this branch."
              circleci-agent step halt
            fi

  restore_workspace_binaries:
    steps:
      - attach_workspace:
          at: ~/
      # make sure we have cypress.zip received
      - run: ls -l
      - run: ls -l cypress.zip cypress.tgz
      - run: node --version
      - run: npm --version

  restore_cached_workspace:
    steps:
      - attach_workspace:
          at: ~/
      - install-required-node
      - unpack-dependencies

  restore_cached_binary:
    steps:
      - attach_workspace:
          at: ~/

  prepare-modules-cache:
    parameters:
      dont-move:
        type: boolean
        default: false
    steps:
      - run: node scripts/circle-cache.js --action prepare
      - unless:
          condition: << parameters.dont-move >>
          steps:
            - run:
                name: Move to /tmp dir for consistent caching across root/non-root users
                command: |
                  mkdir -p /tmp/node_modules_cache
                  mv ~/cypress/node_modules /tmp/node_modules_cache/root_node_modules
                  mv ~/cypress/cli/node_modules /tmp/node_modules_cache/cli_node_modules
                  mv ~/cypress/system-tests/node_modules /tmp/node_modules_cache/system-tests_node_modules
                  mv ~/cypress/globbed_node_modules /tmp/node_modules_cache/globbed_node_modules

  install-webkit-deps:
    steps:
      - run:
          name: Install WebKit dependencies
          command: |
            npx playwright install webkit
            npx playwright install-deps webkit

  build-and-persist:
    description: Save entire folder as artifact for other jobs to run without reinstalling
    steps:
      - run:
          name: Build all codegen
          command: |
            source ./scripts/ensure-node.sh
            yarn gulp buildProd
      - run:
          name: Build packages
          command: |
            source ./scripts/ensure-node.sh
            yarn build
      - run:
          name: Generate v8 snapshot
          command: |
            source ./scripts/ensure-node.sh
            yarn build-v8-snapshot-prod
      - prepare-modules-cache # So we don't throw these in the workspace cache
      - persist_to_workspace:
          root: ~/
          paths:
            - cypress
            - .ssh
            - node_modules # contains the npm i -g modules

  install_cache_helpers_dependencies:
    steps:
      - run:
          # Dependencies needed by circle-cache.js, before we "yarn" or unpack cached node_modules
          name: Cache Helper Dependencies
          working_directory: ~/
          command: npm i glob@7.1.6 fs-extra@10.0.0 minimist@1.2.5 fast-json-stable-stringify@2.1.0

  unpack-dependencies:
    description: 'Unpacks dependencies associated with the current workflow'
    steps:
      - install_cache_helpers_dependencies
      - run:
          name: Generate Circle Cache Key
          command: node scripts/circle-cache.js --action cacheKey > circle_cache_key
      - run:
          name: Generate platform key
          command: node ./scripts/get-platform-key.js > platform_key
      - restore_cache:
          name: Restore cache state, to check for known modules cache existence
          key: v{{ checksum ".circleci/cache-version.txt" }}-{{ checksum "platform_key" }}-node-modules-cache-{{ checksum "circle_cache_key" }}
      - run:
          name: Move node_modules back from /tmp
          command: |
            if [[ -d "/tmp/node_modules_cache" ]]; then
              mv /tmp/node_modules_cache/root_node_modules ~/cypress/node_modules
              mv /tmp/node_modules_cache/cli_node_modules ~/cypress/cli/node_modules
              mv /tmp/node_modules_cache/system-tests_node_modules ~/cypress/system-tests/node_modules
              mv /tmp/node_modules_cache/globbed_node_modules ~/cypress/globbed_node_modules
              rm -rf /tmp/node_modules_cache
            fi
      - run:
          name: Restore all node_modules to proper workspace folders
          command: node scripts/circle-cache.js --action unpack

  restore_cached_system_tests_deps:
    description: 'Restore the cached node_modules for projects in "system-tests/projects/**"'
    steps:
      - run:
          name: Generate Circle Cache key for system tests
          command: ./system-tests/scripts/cache-key.sh > system_tests_cache_key
      - run:
          name: Generate platform key
          command: node ./scripts/get-platform-key.js > platform_key
      - restore_cache:
          name: Restore system tests node_modules cache
          keys:
            - v{{ checksum ".circleci/cache-version.txt" }}-{{ checksum "platform_key" }}-system-tests-projects-node-modules-cache-{{ checksum "system_tests_cache_key" }}

  update_cached_system_tests_deps:
    description: 'Update the cached node_modules for projects in "system-tests/projects/**"'
    steps:
      - run:
          name: Generate Circle Cache key for system tests
          command: ./system-tests/scripts/cache-key.sh > system_tests_cache_key
      - run:
          name: Generate platform key
          command: node ./scripts/get-platform-key.js > platform_key
      - restore_cache:
          name: Restore cache state, to check for known modules cache existence
          keys:
            - v{{ checksum ".circleci/cache-version.txt" }}-{{ checksum "platform_key" }}-state-of-system-tests-projects-node-modules-cache-{{ checksum "system_tests_cache_key" }}
      - run:
          name: Send root honeycomb event for this CI build
          command: cd system-tests/scripts && node ./send-root-honeycomb-event.js
      - run:
          name: Bail if specific cache exists
          command: |
            if [[ -f "/tmp/system_tests_node_modules_installed" ]]; then
              echo "No updates to system tests node modules, exiting"
              circleci-agent step halt
            fi
      - restore_cache:
          name: Restore system tests node_modules cache
          keys:
            - v{{ checksum ".circleci/cache-version.txt" }}-{{ checksum "platform_key" }}-system-tests-projects-node-modules-cache-{{ checksum "system_tests_cache_key" }}
            - v{{ checksum ".circleci/cache-version.txt" }}-{{ checksum "platform_key" }}-system-tests-projects-node-modules-cache-
      - run:
          name: Update system-tests node_modules cache
          command: yarn workspace @tooling/system-tests projects:yarn:install
      - save_cache:
          name: Save system tests node_modules cache
          key: v{{ checksum ".circleci/cache-version.txt" }}-{{ checksum "platform_key" }}-system-tests-projects-node-modules-cache-{{ checksum "system_tests_cache_key" }}
          paths:
            - /tmp/cy-system-tests-node-modules
      - run: touch /tmp/system_tests_node_modules_installed
      - save_cache:
          name: Save system tests node_modules cache state key
          key: v{{ checksum ".circleci/cache-version.txt" }}-{{ checksum "platform_key" }}-state-of-system-tests-projects-node-modules-cache-{{ checksum "system_tests_cache_key" }}
          paths:
            - /tmp/system_tests_node_modules_installed

  caching-dependency-installer:
    description: 'Installs & caches the dependencies based on yarn lock & package json dependencies'
    parameters:
      only-cache-for-root-user:
        type: boolean
        default: false
    steps:
      - install_cache_helpers_dependencies
      - run:
          name: Generate Circle Cache Key
          command: node scripts/circle-cache.js --action cacheKey > circle_cache_key
      - run:
          name: Generate platform key
          command: node ./scripts/get-platform-key.js > platform_key
      - restore_cache:
          name: Restore cache state, to check for known modules cache existence
          key: v{{ checksum ".circleci/cache-version.txt" }}-{{ checksum "platform_key" }}-state-of-node-modules-cache-{{ checksum "circle_cache_key" }}
      - run:
          name: Bail if cache exists
          command: |
            if [[ -f "node_modules_installed" ]]; then
              echo "Node modules already cached for dependencies, exiting"
              circleci-agent step halt
            fi
      - run: date +%Y-%U > cache_date
      - restore_cache:
          name: Restore weekly yarn cache
          keys:
            - v{{ checksum ".circleci/cache-version.txt" }}-{{ checksum "platform_key" }}-deps-root-weekly-{{ checksum "cache_date" }}
      - run:
          name: Install Node Modules
          command: |
            source ./scripts/ensure-node.sh
            # avoid installing Percy's Chromium every time we use @percy/cli
            # https://docs.percy.io/docs/caching-asset-discovery-browser-in-ci
            PERCY_POSTINSTALL_BROWSER=true \
            yarn --prefer-offline --frozen-lockfile --cache-folder ~/.yarn
          no_output_timeout: 20m
      - prepare-modules-cache:
          dont-move: <<parameters.only-cache-for-root-user>> # we don't move, so we don't hit any issues unpacking symlinks
      - when:
          condition: <<parameters.only-cache-for-root-user>> # we don't move to /tmp since we don't need to worry about different users
          steps:
            - save_cache:
                name: Saving node modules for root, cli, and all globbed workspace packages
                key: v{{ checksum ".circleci/cache-version.txt" }}-{{ checksum "platform_key" }}-node-modules-cache-{{ checksum "circle_cache_key" }}
                paths:
                  - node_modules
                  - cli/node_modules
                  - system-tests/node_modules
                  - globbed_node_modules
      - unless:
          condition: <<parameters.only-cache-for-root-user>>
          steps:
            - save_cache:
                name: Saving node modules for root, cli, and all globbed workspace packages
                key: v{{ checksum ".circleci/cache-version.txt" }}-{{ checksum "platform_key" }}-node-modules-cache-{{ checksum "circle_cache_key" }}
                paths:
                  - /tmp/node_modules_cache
      - run: touch node_modules_installed
      - save_cache:
          name: Saving node-modules cache state key
          key: v{{ checksum ".circleci/cache-version.txt" }}-{{ checksum "platform_key" }}-state-of-node-modules-cache-{{ checksum "circle_cache_key" }}
          paths:
            - node_modules_installed
      - save_cache:
          name: Save weekly yarn cache
          key: v{{ checksum ".circleci/cache-version.txt" }}-{{ checksum "platform_key" }}-deps-root-weekly-{{ checksum "cache_date" }}
          paths:
            - ~/.yarn
            - ~/.cy-npm-cache

  verify-build-setup:
    description: Common commands run when setting up for build or yarn install
    parameters:
      executor:
        type: executor
        default: cy-doc
    steps:
      - run: pwd
      - run:
          name: print global yarn cache path
          command: echo $(yarn global bin)
      - run:
          name: print yarn version
          command: yarn versions
      - unless:
          condition:
            # stop-only does not correctly match on windows: https://github.com/bahmutov/stop-only/issues/78
            equal: [ *windows-executor, << parameters.executor >> ]
          steps:
            - run:
                name: Stop .only
                 # this will catch ".only"s in js/coffee as well
                command: |
                  source ./scripts/ensure-node.sh
                  yarn stop-only-all
      - run:
          name: Check terminal variables
          ## make sure the TERM is set to 'xterm' in node (Linux only)
          ## else colors (and tests) will fail
          ## See the following information
          ##   * http://andykdocs.de/development/Docker/Fixing+the+Docker+TERM+variable+issue
          ##   * https://unix.stackexchange.com/questions/43945/whats-the-difference-between-various-term-variables
          command: |
            source ./scripts/ensure-node.sh
            yarn check-terminal

  install-required-node:
    # https://discuss.circleci.com/t/switch-nodejs-version-on-machine-executor-solved/26675/2
    description: Install Node version matching .node-version
    steps:
      # installing NVM will use git+ssh, so update known_hosts
      - update_known_hosts
      - run:
          name: Install Node
          command: |
            node_version=$(cat .node-version)
            source ./scripts/ensure-node.sh
            echo "Installing Yarn"
            npm install yarn -g # ensure yarn is installed with the correct node engine
            yarn check-node-version
      - run:
          name: Check Node
          command: |
            source ./scripts/ensure-node.sh
            yarn check-node-version

  install-chrome:
    description: Install Google Chrome
    parameters:
      channel:
        description: browser channel to install
        type: string
      version:
        description: browser version to install
        type: string
    steps:
      - run:
          name: Install Google Chrome (<<parameters.channel>>)
          command: |
            echo "Installing Chrome (<<parameters.channel>>) v<<parameters.version>>"
            wget -O /usr/src/google-chrome-<<parameters.channel>>_<<parameters.version>>_amd64.deb "http://dl.google.com/linux/chrome/deb/pool/main/g/google-chrome-<<parameters.channel>>/google-chrome-<<parameters.channel>>_<<parameters.version>>-1_amd64.deb" && \
            dpkg -i /usr/src/google-chrome-<<parameters.channel>>_<<parameters.version>>_amd64.deb ; \
            apt-get install -f -y && \
            rm -f /usr/src/google-chrome-<<parameters.channel>>_<<parameters.version>>_amd64.deb
            which google-chrome-<<parameters.channel>> || (printf "\n\033[0;31mChrome was not successfully downloaded - bailing\033[0m\n\n" && exit 1)
            echo "Location of Google Chrome Installation: `which google-chrome-<<parameters.channel>>`"
            echo "Google Chrome Version: `google-chrome-<<parameters.channel>> --version`"

  run-driver-integration-tests:
    parameters:
      browser:
        description: browser shortname to target
        type: string
      install-chrome-channel:
        description: chrome channel to install
        type: string
        default: ''
    steps:
      - restore_cached_workspace
      - when:
          condition: <<parameters.install-chrome-channel>>
          steps:
            - install-chrome:
                channel: <<parameters.install-chrome-channel>>
                version: $(node ./scripts/get-browser-version.js chrome:<<parameters.install-chrome-channel>>)
      - when:
          condition:
            equal: [ webkit, << parameters.browser >> ]
          steps:
            - install-webkit-deps
      - run:
          name: Run driver tests in Cypress
          environment:
            CYPRESS_CONFIG_ENV: production
          command: |
            echo Current working directory is $PWD
            echo Total containers $CIRCLE_NODE_TOTAL

            if [[ -v MAIN_RECORD_KEY ]]; then
              # internal PR
              CYPRESS_RECORD_KEY=$MAIN_RECORD_KEY \
              yarn cypress:run --record --parallel --group 5x-driver-<<parameters.browser>> --browser <<parameters.browser>>
            else
              # external PR
              TESTFILES=$(circleci tests glob "cypress/e2e/**/*.cy.*" | circleci tests split --total=$CIRCLE_NODE_TOTAL)
              echo "Test files for this machine are $TESTFILES"

              if [[ -z "$TESTFILES" ]]; then
                echo "Empty list of test files"
              fi
              yarn cypress:run --browser <<parameters.browser>> --spec $TESTFILES
            fi
          working_directory: packages/driver
      - verify-mocha-results
      - store_test_results:
          path: /tmp/cypress
      - store_artifacts:
          path: /tmp/artifacts
      - store-npm-logs

  windows-install-chrome:
    parameters:
      browser:
        description: browser shortname to target
        type: string
    steps:
      - run:
          # TODO: How can we have preinstalled browsers on CircleCI?
          name: 'Install Chrome on Windows'
          command: |
            # install with `--ignore-checksums` to avoid checksum error
            # https://www.gep13.co.uk/blog/chocolatey-error-hashes-do-not-match
            [[ $PLATFORM == 'windows' && '<<parameters.browser>>' == 'chrome' ]] && choco install googlechrome --ignore-checksums || [[ $PLATFORM != 'windows' ]]

  run-new-ui-tests:
    parameters:
      package:
        description: package to target
        type: enum
        enum: ['frontend-shared', 'launchpad', 'app', 'reporter']
      browser:
        description: browser shortname to target
        type: string
      percy:
        description: enable percy
        type: boolean
        default: false
      type:
        description: ct or e2e
        type: enum
        enum: ['ct', 'e2e']
      debug:
        description: debug option
        type: string
        default: ''
    steps:
      - restore_cached_workspace
      - windows-install-chrome:
          browser: <<parameters.browser>>
      - run:
          command: |
            echo Current working directory is $PWD
            echo Total containers $CIRCLE_NODE_TOTAL

            if [[ -v MAIN_RECORD_KEY ]]; then
              # internal PR
              cmd=$([[ <<parameters.percy>> == 'true' ]] && echo 'yarn percy exec --parallel -- --') || true
              DEBUG=<<parameters.debug>> \
              CYPRESS_CONFIG_ENV=production \
              CYPRESS_RECORD_KEY=$MAIN_RECORD_KEY \
              PERCY_PARALLEL_NONCE=$CIRCLE_WORKFLOW_WORKSPACE_ID \
              PERCY_ENABLE=${PERCY_TOKEN:-0} \
              PERCY_PARALLEL_TOTAL=-1 \
              $cmd yarn workspace @packages/<<parameters.package>> cypress:run:<<parameters.type>> --browser <<parameters.browser>> --record --parallel --group <<parameters.package>>-<<parameters.type>>
            else
              # external PR

              # To make `circleci tests` work correctly, we need to step into the package folder.
              cd packages/<<parameters.package>>

              GLOB="cypress/e2e/**/*cy.*"

              if [[ <<parameters.type>> == 'ct' ]]; then
                # component tests are located side by side with the source codes.
                GLOB="src/**/*cy.*"
              fi

              TESTFILES=$(circleci tests glob "$GLOB" | circleci tests split --total=$CIRCLE_NODE_TOTAL)
              echo "Test files for this machine are $TESTFILES"

              # To run the `yarn` command, we need to walk out of the package folder.
              cd ../..

              DEBUG=<<parameters.debug>> \
              CYPRESS_CONFIG_ENV=production \
              PERCY_PARALLEL_NONCE=$CIRCLE_WORKFLOW_WORKSPACE_ID \
              PERCY_ENABLE=${PERCY_TOKEN:-0} \
              PERCY_PARALLEL_TOTAL=-1 \
              yarn workspace @packages/<<parameters.package>> cypress:run:<<parameters.type>> --browser <<parameters.browser>> --spec $TESTFILES
            fi
      - run:
          command: |
            if [[ <<parameters.package>> == 'app' && <<parameters.percy>> == 'true' && -d "packages/app/cypress/screenshots/runner/screenshot/screenshot.cy.tsx/percy" ]]; then
              PERCY_PARALLEL_NONCE=$CIRCLE_WORKFLOW_WORKSPACE_ID \
              PERCY_ENABLE=${PERCY_TOKEN:-0} \
              PERCY_PARALLEL_TOTAL=-1 \
              yarn percy upload packages/app/cypress/screenshots/runner/screenshot/screenshot.cy.tsx/percy
            else
              echo "skipping percy screenshots uploading"
            fi
      - store_test_results:
          path: /tmp/cypress
      - store_artifacts:
          path: ./packages/<<parameters.package>>/cypress/videos
      - store-npm-logs

  run-system-tests:
    parameters:
      browser:
        description: browser shortname to target
        type: string
    steps:
      - restore_cached_workspace
      - restore_cached_system_tests_deps
      - when:
          condition:
            equal: [ webkit, << parameters.browser >> ]
          steps:
            - install-webkit-deps
      - run:
          name: Run system tests
          environment:
            CYPRESS_COMMERCIAL_RECOMMENDATIONS: '0'
          command: |
            ALL_SPECS=`circleci tests glob "/root/cypress/system-tests/test/*spec*"`
            SPECS=
            for file in $ALL_SPECS; do
              # filter out non_root tests, they have their own stage
              if [[ "$file" == *"non_root"* ]]; then
                echo "Skipping $file"
                continue
              fi
              SPECS="$SPECS $file"
            done
            SPECS=`echo $SPECS | xargs -n 1 | circleci tests split --split-by=timings`
            echo SPECS=$SPECS
            yarn workspace @tooling/system-tests test:ci $SPECS --browser <<parameters.browser>>
      - verify-mocha-results
      - store_test_results:
          path: /tmp/cypress
      - store_artifacts:
          path: /tmp/artifacts
      - store-npm-logs

  run-binary-system-tests:
    steps:
      - restore_cached_workspace
      - restore_cached_system_tests_deps
      - run:
          name: Run system tests
          environment:
            CYPRESS_COMMERCIAL_RECOMMENDATIONS: '0'
          command: |
            ALL_SPECS=`circleci tests glob "$HOME/cypress/system-tests/test-binary/*spec*"`
            SPECS=`echo $ALL_SPECS | xargs -n 1 | circleci tests split --split-by=timings`
            echo SPECS=$SPECS
            yarn workspace @tooling/system-tests test:ci $SPECS
      - verify-mocha-results
      - store_test_results:
          path: /tmp/cypress
      - store_artifacts:
          path: /tmp/artifacts
      - store-npm-logs

  store-npm-logs:
    description: Saves any NPM debug logs as artifacts in case there is a problem
    steps:
      - store_artifacts:
          path: ~/.npm/_logs

  post-install-comment:
    description: Post GitHub comment with a blurb on how to install pre-release version
    steps:
      - run:
          name: Post pre-release install comment
          command: |
            node scripts/add-install-comment.js \
              --npm npm-package-url.json \
              --binary binary-url.json

  verify-mocha-results:
    description: Double-check that Mocha tests ran as expected.
    parameters:
      expectedResultCount:
        description: The number of result files to expect, ie, the number of Mocha test suites that ran.
        type: integer
        ## by default, assert that at least 1 test ran
        default: 0
    steps:
      - run:
          name: 'Verify Mocha Results'
          command: |
            source ./scripts/ensure-node.sh
            yarn verify:mocha:results <<parameters.expectedResultCount>>

  clone-repo-and-checkout-branch:
    description: |
      Clones an external repo and then checks out the branch that matches the next version otherwise uses 'master' branch.
    parameters:
      repo:
        description: "Name of the github repo to clone like: cypress-example-kitchensink"
        type: string
      pull_request_id:
        description: Pull request number to check out before installing and testing
        type: integer
        default: 0
    steps:
      - restore_cached_binary
      - run:
          name: "Cloning test project and checking out release branch: <<parameters.repo>>"
          working_directory: /tmp/<<parameters.repo>>
          command: |
            git clone --depth 1 --no-single-branch https://github.com/cypress-io/<<parameters.repo>>.git .

            cd ~/cypress/..
            # install some deps for get-next-version
            npm i semver@7.3.2 conventional-recommended-bump@6.1.0 conventional-changelog-angular@5.0.12
            NEXT_VERSION=$(node ./cypress/scripts/get-next-version.js)
            cd -

            git checkout $NEXT_VERSION || true
      - when:
          condition: <<parameters.pull_request_id>>
          steps:
            - run:
                name: Check out PR <<parameters.pull_request_id>>
                working_directory: /tmp/<<parameters.repo>>
                command: |
                  git fetch origin pull/<<parameters.pull_request_id>>/head:pr-<<parameters.pull_request_id>>
                  git checkout pr-<<parameters.pull_request_id>>

  test-binary-against-rwa:
    description: |
      Takes the built binary and NPM package, clones the RWA repo
      and runs the new version of Cypress against it.
    parameters:
      repo:
        description: "Name of the github repo to clone like"
        type: string
        default: "cypress-realworld-app"
      browser:
        description: Name of the browser to use, like "electron", "chrome", "firefox"
        type: enum
        enum: ["", "electron", "chrome", "firefox"]
        default: ""
      command:
        description: Test command to run to start Cypress tests
        type: string
        default: "yarn cypress:run"
      # if the repo to clone and test is a monorepo, you can
      # run tests inside a specific subfolder
      folder:
        description: Subfolder to test in
        type: string
        default: ""
      # you can test new features in the test runner against recipes or other repos
      # by opening a pull request in those repos and running this test job
      # against a pull request number in the example repo
      pull_request_id:
        description: Pull request number to check out before installing and testing
        type: integer
        default: 0
      wait-on:
        description: Whether to use wait-on to wait on a server to be booted
        type: string
        default: ""
      server-start-command:
        description: Server start command for repo
        type: string
        default: "CI=true yarn start"
    steps:
      - clone-repo-and-checkout-branch:
          repo: <<parameters.repo>>
      - when:
          condition: <<parameters.pull_request_id>>
          steps:
            - run:
                name: Check out PR <<parameters.pull_request_id>>
                working_directory: /tmp/<<parameters.repo>>
                command: |
                  git fetch origin pull/<<parameters.pull_request_id>>/head:pr-<<parameters.pull_request_id>>
                  git checkout pr-<<parameters.pull_request_id>>
                  git log -n 2
      - run:
          command: yarn
          working_directory: /tmp/<<parameters.repo>>
      - run:
          name: Install Cypress
          working_directory: /tmp/<<parameters.repo>>
          # force installing the freshly built binary
          command: |
            CYPRESS_INSTALL_BINARY=~/cypress/cypress.zip npm i --legacy-peer-deps ~/cypress/cypress.tgz && [[ -f yarn.lock ]] && yarn
      - run:
          name: Print Cypress version
          working_directory: /tmp/<<parameters.repo>>
          command: npx cypress version
      - run:
          name: Types check 🧩 (maybe)
          working_directory: /tmp/<<parameters.repo>>
          command: yarn types
      - run:
          working_directory: /tmp/<<parameters.repo>>
          command: <<parameters.server-start-command>>
          background: true
      - run:
          condition: <<parameters.wait-on>>
          name: "Waiting on server to boot: <<parameters.wait-on>>"
          command: "npx wait-on <<parameters.wait-on>>"
      - when:
          condition: <<parameters.folder>>
          steps:
            - when:
                condition: <<parameters.browser>>
                steps:
                  - run:
                      name: Run tests using browser "<<parameters.browser>>"
                      working_directory: /tmp/<<parameters.repo>>/<<parameters.folder>>
                      command: |
                        <<parameters.command>> -- --browser <<parameters.browser>>
            - unless:
                condition: <<parameters.browser>>
                steps:
                  - run:
                      name: Run tests using command
                      working_directory: /tmp/<<parameters.repo>>/<<parameters.folder>>
                      command: <<parameters.command>>
      - unless:
          condition: <<parameters.folder>>
          steps:
            - when:
                condition: <<parameters.browser>>
                steps:
                  - run:
                      name: Run tests using browser "<<parameters.browser>>"
                      working_directory: /tmp/<<parameters.repo>>
                      command: <<parameters.command>> -- --browser <<parameters.browser>>
            - unless:
                condition: <<parameters.browser>>
                steps:
                  - run:
                      name: Run tests using command
                      working_directory: /tmp/<<parameters.repo>>
                      command: <<parameters.command>>
      - store-npm-logs

  test-binary-against-repo:
    description: |
      Takes the built binary and NPM package, clones given example repo
      and runs the new version of Cypress against it.
    parameters:
      repo:
        description: "Name of the github repo to clone like: cypress-example-kitchensink"
        type: string
      browser:
        description: Name of the browser to use, like "electron", "chrome", "firefox"
        type: enum
        enum: ["", "electron", "chrome", "firefox"]
        default: ""
      command:
        description: Test command to run to start Cypress tests
        type: string
        default: "npm run e2e"
      build-project:
        description: Should the project build script be executed
        type: boolean
        default: true
      # if the repo to clone and test is a monorepo, you can
      # run tests inside a specific subfolder
      folder:
        description: Subfolder to test in
        type: string
        default: ""
      # you can test new features in the test runner against recipes or other repos
      # by opening a pull request in those repos and running this test job
      # against a pull request number in the example repo
      pull_request_id:
        description: Pull request number to check out before installing and testing
        type: integer
        default: 0
      wait-on:
        description: Whether to use wait-on to wait on a server to be booted
        type: string
        default: ""
      server-start-command:
        description: Server start command for repo
        type: string
        default: "npm start --if-present"
    steps:
      - clone-repo-and-checkout-branch:
          repo: <<parameters.repo>>
          pull_request_id: <<parameters.pull_request_id>>
      - run:
          # Ensure we're installing the node-version for the cloned repo
          command: |
            if [[ -f .node-version ]]; then
              branch="<< pipeline.git.branch >>"

              externalBranchPattern='^pull\/[0-9]+'
              if [[ $branch =~ $externalBranchPattern ]]; then
                # We are unable to curl from the external PR branch location
                # so we fall back to develop
                branch="develop"
              fi

              curl -L https://raw.githubusercontent.com/cypress-io/cypress/$branch/scripts/ensure-node.sh --output ci-ensure-node.sh
            else
              # if no .node-version file exists, we no-op the node script and use the global yarn
              echo '' > ci-ensure-node.sh
            fi
          working_directory: /tmp/<<parameters.repo>>
      - run:
          # Install deps + Cypress binary with yarn if yarn.lock present
          command: |
            source ./ci-ensure-node.sh
            if [[ -f yarn.lock ]]; then
              yarn --frozen-lockfile
              CYPRESS_INSTALL_BINARY=~/cypress/cypress.zip yarn add -D ~/cypress/cypress.tgz
            else
              npm install
              CYPRESS_INSTALL_BINARY=~/cypress/cypress.zip npm install --legacy-peer-deps ~/cypress/cypress.tgz
            fi
          working_directory: /tmp/<<parameters.repo>>
      - run:
          name: Scaffold new config file
          working_directory: /tmp/<<parameters.repo>>
          environment:
            CYPRESS_INTERNAL_FORCE_SCAFFOLD: "1"
          command: |
            if [[ -f cypress.json ]]; then
              rm -rf cypress.json
              echo 'module.exports = { e2e: {} }' > cypress.config.js
            fi
      - run:
          name: Rename support file
          working_directory: /tmp/<<parameters.repo>>
          command: |
            if [[ -f cypress/support/index.js ]]; then
              mv cypress/support/index.js cypress/support/e2e.js
            fi
      - run:
          name: Print Cypress version
          working_directory: /tmp/<<parameters.repo>>
          command: |
            source ./ci-ensure-node.sh
            npx cypress version
      - run:
          name: Types check 🧩 (maybe)
          working_directory: /tmp/<<parameters.repo>>
          command: |
            source ./ci-ensure-node.sh
            [[ -f yarn.lock ]] && yarn types || npm run types --if-present
      - when:
          condition: <<parameters.build-project>>
          steps:
          - run:
              name: Build 🏗 (maybe)
              working_directory: /tmp/<<parameters.repo>>
              command: |
                source ./ci-ensure-node.sh
                [[ -f yarn.lock ]] && yarn build || npm run build --if-present
      - run:
          working_directory: /tmp/<<parameters.repo>>
          command: |
            source ./ci-ensure-node.sh
            <<parameters.server-start-command>>
          background: true
      - run:
          condition: <<parameters.wait-on>>
          name: "Waiting on server to boot: <<parameters.wait-on>>"
          command: |
            npx wait-on <<parameters.wait-on>> --timeout 120000
      - windows-install-chrome:
          browser: <<parameters.browser>>
      - when:
          condition: <<parameters.folder>>
          steps:
            - when:
                condition: <<parameters.browser>>
                steps:
                  - run:
                      name: Run tests using browser "<<parameters.browser>>"
                      working_directory: /tmp/<<parameters.repo>>/<<parameters.folder>>
                      command: |
                        <<parameters.command>> -- --browser <<parameters.browser>>
            - unless:
                condition: <<parameters.browser>>
                steps:
                  - run:
                      name: Run tests using command
                      working_directory: /tmp/<<parameters.repo>>/<<parameters.folder>>
                      command: <<parameters.command>>
      - unless:
          condition: <<parameters.folder>>
          steps:
            - when:
                condition: <<parameters.browser>>
                steps:
                  - run:
                      name: Run tests using browser "<<parameters.browser>>"
                      working_directory: /tmp/<<parameters.repo>>
                      command: |
                        source ./ci-ensure-node.sh
                        <<parameters.command>> -- --browser <<parameters.browser>>
            - unless:
                condition: <<parameters.browser>>
                steps:
                  - run:
                      name: Run tests using command
                      working_directory: /tmp/<<parameters.repo>>
                      command: |
                        source ./ci-ensure-node.sh
                        <<parameters.command>>
      - store-npm-logs

  wait-on-circle-jobs:
    description: Polls certain Circle CI jobs until they finish
    parameters:
      job-names:
        description: comma separated list of circle ci job names to wait for
        type: string
    steps:
      - run:
          name: "Waiting on Circle CI jobs: <<parameters.job-names>>"
          command: node ./scripts/wait-on-circle-jobs.js --job-names="<<parameters.job-names>>"

  build-binary:
    steps:
      - run:
          name: Check environment variables before code sign (if on Mac/Windows)
          # NOTE
          # our code sign works via electron-builder
          # by default, electron-builder will NOT sign app built in a pull request
          # even our internal one (!)
          # Usually this is not a problem, since we only build and test binary
          # built on the "develop" branch
          # but if you need to really build and sign a binary in a PR
          # set variable CSC_FOR_PULL_REQUEST=true
          command: |
            set -e
            NEEDS_CODE_SIGNING=`node -p 'process.platform === "win32" || process.platform === "darwin"'`
            if [[ "$NEEDS_CODE_SIGNING" == "true" ]]; then
              echo "Checking for required environment variables..."
              if [ -z "$CSC_LINK" ]; then
                echo "Need to provide environment variable CSC_LINK"
                echo "with base64 encoded certificate .p12 file"
                exit 1
              fi
              if [ -z "$CSC_KEY_PASSWORD" ]; then
                echo "Need to provide environment variable CSC_KEY_PASSWORD"
                echo "with password for unlocking certificate .p12 file"
                exit 1
              fi
              echo "Succeeded."
            else
              echo "Not code signing for this platform"
            fi
      - run:
          name: Build the Cypress binary
          environment:
            DEBUG: electron-builder,electron-osx-sign*
          # notarization on Mac can take a while
          no_output_timeout: "45m"
          command: |
            source ./scripts/ensure-node.sh
            node --version
            if [[ `node ./scripts/get-platform-key.js` == 'linux-arm64' ]]; then
              # these are missing on Circle and there is no way to pre-install them on Arm
              sudo apt-get update
              sudo apt-get install -y libgtk2.0-0 libgtk-3-0 libgbm-dev libnotify-dev libgconf-2-4 libnss3 libxss1 libasound2 libxtst6 xauth xvfb
              DISABLE_SNAPSHOT_REQUIRE=1 yarn binary-build --version $(node ./scripts/get-next-version.js)
            else
              yarn binary-build --version $(node ./scripts/get-next-version.js)
            fi
      - run:
          name: Zip the binary
          command: |
            if [[ $PLATFORM == 'linux' ]]; then
              # on Arm, CI runs as non-root, on x64 CI runs as root but there is no sudo binary
              if [[ `whoami` == 'root' ]]; then
                apt-get update && apt-get install -y zip
              else
                sudo apt-get update && sudo apt-get install -y zip
              fi
            fi
            source ./scripts/ensure-node.sh
            yarn binary-zip
      - store-npm-logs
      - persist_to_workspace:
          root: ~/
          paths:
            - cypress/cypress.zip

  build-cypress-npm-package:
    parameters:
      executor:
        type: executor
        default: cy-doc
    steps:
      - run:
          name: Bump NPM version
          command: |
            source ./scripts/ensure-node.sh
            yarn get-next-version --npm
      - run:
          name: Build NPM package
          command: |
            source ./scripts/ensure-node.sh
            yarn build --scope cypress
      - run:
          name: Copy Re-exported NPM Packages
          command: node ./scripts/post-build.js
          working_directory: cli
      - run:
          command: ls -la types
          working_directory: cli/build
      - run:
          command: ls -la vue vue2 mount-utils react
          working_directory: cli/build
      - unless:
          condition:
            equal: [ *windows-executor, << parameters.executor >> ]
          steps:
            - run:
                name: list NPM package contents
                command: |
                  source ./scripts/ensure-node.sh
                  yarn workspace cypress size
      - run:
          name: pack NPM package
          working_directory: cli/build
          command: yarn pack --filename ../../cypress.tgz
      - run:
          name: list created NPM package
          command: ls -l
      - store-npm-logs
      - persist_to_workspace:
          root: ~/
          paths:
            - cypress/cypress.tgz

  upload-build-artifacts:
    steps:
      - run: ls -l
      - run:
          name: Upload unique binary to S3
          command: |
            node scripts/binary.js upload-build-artifact \
              --type binary \
              --file cypress.zip \
              --version $(node -p "require('./package.json').version")
      - run:
          name: Upload NPM package to S3
          command: |
            node scripts/binary.js upload-build-artifact \
              --type npm-package \
              --file cypress.tgz \
              --version $(node -p "require('./package.json').version")
      - store-npm-logs
      - run: ls -l
      - run: cat binary-url.json
      - run: cat npm-package-url.json
      - persist_to_workspace:
          root: ~/
          paths:
            - cypress/binary-url.json
            - cypress/npm-package-url.json

  update_known_hosts:
    description: Ensures that we have the latest Git public keys to prevent git+ssh from failing.
    steps:
    - run:
        name: Update known_hosts with github.com keys
        command: |
          mkdir -p ~/.ssh
          ssh-keyscan github.com >> ~/.ssh/known_hosts

jobs:
  ## Checks if we already have a valid cache for the node_modules_install and if it has,
  ## skips ahead to the build step, otherwise installs and caches the node_modules
  node_modules_install:
    <<: *defaults
    parameters:
      <<: *defaultsParameters
      resource_class:
        type: string
        default: medium
    resource_class: << parameters.resource_class >>
    steps:
      - checkout
      - install-required-node
      - verify-build-setup:
          executor: << parameters.executor >>
      - persist_to_workspace:
          root: ~/
          paths:
            - cypress
            - .nvm # mac / linux
            - ProgramData/nvm # windows
      - caching-dependency-installer:
          only-cache-for-root-user: <<parameters.only-cache-for-root-user>>
      - store-npm-logs

  ## restores node_modules from previous step & builds if first step skipped
  build:
    <<: *defaults
    parameters:
      <<: *defaultsParameters
      resource_class:
        type: string
        default: large
    resource_class: << parameters.resource_class >>
    steps:
      - restore_cached_workspace
      - run:
          name: Top level packages
          command: yarn list --depth=0 || true
      - run:
          name: Check env canaries on Linux
          command: |
            # only Docker has the required env data for this
            if [[ $CI_DOCKER == 'true' ]]; then
              node ./scripts/circle-env.js --check-canaries
            fi
      - build-and-persist
      - store-npm-logs

  lint:
    <<: *defaults
    steps:
      - restore_cached_workspace
      - run:
          name: Linting 🧹
          command: |
            yarn clean
            git clean -df
            yarn lint
      - run:
          name: cypress info (dev)
          command: node cli/bin/cypress info --dev
      - store-npm-logs

  check-ts:
    <<: *defaults
    steps:
      - restore_cached_workspace
      - install-required-node
      - run:
          name: Check TS Types
          command: NODE_OPTIONS=--max_old_space_size=4096 yarn gulp checkTs


  # a special job that keeps polling Circle and when all
  # individual jobs are finished, it closes the Percy build
  percy-finalize:
    <<: *defaults
    resource_class: small
    parameters:
      <<: *defaultsParameters
      required_env_var:
        type: env_var_name
    steps:
      - restore_cached_workspace
      - run:
          # if this is an external pull request, the environment variables
          # are NOT set for security reasons, thus no need to poll -
          # and no need to finalize Percy, since there will be no visual tests
          name: Check if <<parameters.required_env_var>> is set
          command: |
            if [[ -v <<parameters.required_env_var>> ]]; then
              echo "Internal PR, good to go"
            else
              echo "This is an external PR, cannot access other services"
              circleci-agent step halt
            fi
      - wait-on-circle-jobs:
          job-names: >
            cli-visual-tests,
            reporter-integration-tests,
            run-app-component-tests-chrome,
            run-app-integration-tests-chrome,
            run-frontend-shared-component-tests-chrome,
            run-launchpad-component-tests-chrome,
            run-launchpad-integration-tests-chrome,
            run-reporter-component-tests-chrome,
            run-webpack-dev-server-integration-tests,
            run-vite-dev-server-integration-tests
      - run:
          # Sometimes, even though all the circle jobs have finished, Percy times out during `build:finalize`
          # If all other jobs finish but `build:finalize` fails, we retry it once
          name: Finalize percy build - allows single retry
          command: |
            PERCY_PARALLEL_NONCE=$CIRCLE_WORKFLOW_WORKSPACE_ID \
            yarn percy build:finalize || yarn percy build:finalize

  cli-visual-tests:
    <<: *defaults
    resource_class: small
    steps:
      - restore_cached_workspace
      - run: mkdir -p cli/visual-snapshots
      - run:
          command: node cli/bin/cypress info --dev | yarn --silent term-to-html | node scripts/sanitize --type cli-info > cli/visual-snapshots/cypress-info.html
          environment:
            FORCE_COLOR: 2
      - run:
          command: node cli/bin/cypress help | yarn --silent term-to-html > cli/visual-snapshots/cypress-help.html
          environment:
            FORCE_COLOR: 2
      - store_artifacts:
          path: cli/visual-snapshots
      - run:
          name: Upload CLI snapshots for diffing
          command: |
            PERCY_PARALLEL_NONCE=$CIRCLE_WORKFLOW_WORKSPACE_ID \
            PERCY_ENABLE=${PERCY_TOKEN:-0} \
            PERCY_PARALLEL_TOTAL=-1 \
            yarn percy snapshot ./cli/visual-snapshots

  v8-integration-tests:
    <<: *defaults
    parameters:
      <<: *defaultsParameters
      resource_class:
        type: string
        default: medium
    resource_class: << parameters.resource_class >>
    parallelism: 1
    steps:
      - restore_cached_workspace
      - restore_cached_system_tests_deps
      # TODO: Remove this once we switch off self-hosted M1 runners
      - when:
          condition:
            equal: [ *darwin-arm64-executor, << parameters.executor >> ]
          steps:
            - run: rm -f /tmp/cypress/junit/*
      - unless:
          condition:
            or:
              - equal: [ *linux-arm64-executor, << parameters.executor >> ] # TODO: Figure out how to support linux-arm64 when we get to linux arm64 build: https://github.com/cypress-io/cypress/issues/23557
          steps:
            - run:
                name: Run v8 integration tests
                command: |
                  source ./scripts/ensure-node.sh
                  yarn test-integration --scope "'@tooling/{packherd,v8-snapshot,electron-mksnapshot}'"
            - verify-mocha-results:
                expectedResultCount: 3
      - when:
          condition:
            or:
              - equal: [ *linux-arm64-executor, << parameters.executor >> ]
          steps:
            - run:
                name: Run v8 integration tests
                command: |
                  source ./scripts/ensure-node.sh
                  yarn test-integration --scope "'@tooling/packherd'"
            - verify-mocha-results:
                expectedResultCount: 1
      - store_test_results:
          path: /tmp/cypress
      - store-npm-logs

  unit-tests:
    <<: *defaults
    parameters:
      <<: *defaultsParameters
      resource_class:
        type: string
        default: medium
    resource_class: << parameters.resource_class >>
    parallelism: 1
    steps:
      - restore_cached_workspace
      - when:
          condition:
            # several snapshots fails for windows due to paths.
            # until these are fixed, run the tests that are working.
            equal: [ *windows-executor, << parameters.executor >> ]
          steps:
            - run: yarn test-scripts scripts/**/*spec.js
      - unless:
          condition:
            equal: [ *windows-executor, << parameters.executor >> ]
          steps:
            - run: yarn test-scripts
            # make sure packages with TypeScript can be transpiled to JS
            - run: yarn lerna run build-prod --stream --concurrency 4
            # run unit tests from each individual package
            - run: yarn test
            # run type checking for each individual package
            - run: yarn lerna run types
            - verify-mocha-results:
                expectedResultCount: 18
      - store_test_results:
          path: /tmp/cypress
      # CLI tests generate HTML files with sample CLI command output
      - store_artifacts:
          path: cli/test/html
      - store_artifacts:
          path: packages/errors/__snapshot-images__
      - store-npm-logs

  unit-tests-release:
    <<: *defaults
    resource_class: small
    parallelism: 1
    steps:
      - restore_cached_workspace
      - update_known_hosts
      - run: yarn test-npm-package-release-script

  lint-types:
    <<: *defaults
    parallelism: 1
    steps:
      - restore_cached_workspace
      - run:
          command: ls -la types
          working_directory: cli
      - run:
          command: ls -la chai
          working_directory: cli/types
      - run:
          name: "Lint types 🧹"
          command: yarn workspace cypress dtslint
  # todo(lachlan): do we need this? yarn check-ts does something very similar
  #     - run:
  #         name: "TypeScript check 🧩"
  #         command: yarn type-check --ignore-progress
      - store-npm-logs

  server-unit-tests:
    <<: *defaults
    parallelism: 1
    steps:
      - restore_cached_workspace
      - run: yarn test-unit --scope @packages/server
      - verify-mocha-results:
          expectedResultCount: 1
      - store_test_results:
          path: /tmp/cypress
      - store-npm-logs

  server-integration-tests:
    <<: *defaults
    parallelism: 1
    steps:
      - restore_cached_workspace
      - run: yarn test-integration --scope @packages/server
      - verify-mocha-results:
          expectedResultCount: 1
      - store_test_results:
          path: /tmp/cypress
      - store-npm-logs

  server-performance-tests:
    <<: *defaults
    steps:
      - restore_cached_workspace
      - run:
          command: yarn workspace @packages/server test-performance
      - verify-mocha-results:
          expectedResultCount: 1
      - store_test_results:
          path: /tmp/cypress
      - store_artifacts:
          path: /tmp/artifacts
      - store-npm-logs

  system-tests-node-modules-install:
    <<: *defaults
    steps:
      - restore_cached_workspace
      - update_cached_system_tests_deps

  binary-system-tests:
    parallelism: 2
    working_directory: ~/cypress
    environment:
      <<: *defaultsEnvironment
      PLATFORM: linux
    machine:
      # using `machine` gives us a Linux VM that can run Docker
      image: ubuntu-2004:202111-02
      docker_layer_caching: true
    resource_class: medium
    steps:
      - run-binary-system-tests

  system-tests-chrome:
    <<: *defaults
    parallelism: 8
    steps:
      - run-system-tests:
          browser: chrome

  system-tests-electron:
    <<: *defaults
    parallelism: 8
    steps:
      - run-system-tests:
          browser: electron

  system-tests-firefox:
    <<: *defaults
    parallelism: 8
    steps:
      - run-system-tests:
          browser: firefox

  system-tests-webkit:
    <<: *defaults
    parallelism: 8
    steps:
      - run-system-tests:
          browser: webkit

  system-tests-non-root:
    <<: *defaults
    steps:
      - restore_cached_workspace
      - run:
          environment:
            CYPRESS_COMMERCIAL_RECOMMENDATIONS: '0'
          command: yarn workspace @tooling/system-tests test:ci "test/non_root*spec*" --browser electron
      - verify-mocha-results
      - store_test_results:
          path: /tmp/cypress
      - store_artifacts:
          path: /tmp/artifacts
      - store-npm-logs

  run-frontend-shared-component-tests-chrome:
    <<: *defaults
    parameters:
      <<: *defaultsParameters
      percy:
        type: boolean
        default: false
    parallelism: 3
    steps:
      - run-new-ui-tests:
          browser: chrome
          percy: << parameters.percy >>
          package: frontend-shared
          type: ct

  run-launchpad-component-tests-chrome:
    <<: *defaults
    parameters:
      <<: *defaultsParameters
      percy:
        type: boolean
        default: false
    parallelism: 7
    steps:
      - run-new-ui-tests:
          browser: chrome
          percy: << parameters.percy >>
          package: launchpad
          type: ct
          # debug: cypress:*,engine:socket

  run-launchpad-integration-tests-chrome:
    <<: *defaults
    parameters:
      <<: *defaultsParameters
      resource_class:
        type: string
        default: medium
      percy:
        type: boolean
        default: false
    resource_class: << parameters.resource_class >>
    parallelism: 3
    steps:
      - run-new-ui-tests:
          browser: chrome
          percy: << parameters.percy >>
          package: launchpad
          type: e2e

  run-app-component-tests-chrome:
    <<: *defaults
    parameters:
      <<: *defaultsParameters
      percy:
        type: boolean
        default: false
    parallelism: 7
    steps:
      - run-new-ui-tests:
          browser: chrome
          percy: << parameters.percy >>
          package: app
          type: ct

  run-app-integration-tests-chrome:
    <<: *defaults
    parameters:
      <<: *defaultsParameters
      resource_class:
        type: string
        default: medium
      percy:
        type: boolean
        default: false
    resource_class: << parameters.resource_class >>
    parallelism: 8
    steps:
      - run-new-ui-tests:
          browser: chrome
          percy: << parameters.percy >>
          package: app
          type: e2e

  driver-integration-tests-chrome:
    <<: *defaults
    parallelism: 5
    steps:
      - run-driver-integration-tests:
          browser: chrome
          install-chrome-channel: stable

  driver-integration-tests-chrome-beta:
    <<: *defaults
    parallelism: 5
    steps:
      - run-driver-integration-tests:
          browser: chrome:beta
          install-chrome-channel: beta

  driver-integration-tests-firefox:
    <<: *defaults
    parallelism: 5
    steps:
      - run-driver-integration-tests:
          browser: firefox

  driver-integration-tests-electron:
    <<: *defaults
    parallelism: 5
    steps:
      - run-driver-integration-tests:
          browser: electron

  driver-integration-tests-webkit:
    <<: *defaults
    resource_class: medium+
    parallelism: 5
    steps:
      - run-driver-integration-tests:
          browser: webkit

  run-reporter-component-tests-chrome:
    <<: *defaults
    parameters:
      <<: *defaultsParameters
      percy:
        type: boolean
        default: false
    parallelism: 2
    steps:
      - run-new-ui-tests:
          browser: chrome
          percy: << parameters.percy >>
          package: reporter
          type: ct

  reporter-integration-tests:
    <<: *defaults
    parallelism: 3
    steps:
      - restore_cached_workspace
      - run:
          command: yarn build-for-tests
          working_directory: packages/reporter
      - run:
          command: |
            CYPRESS_CONFIG_ENV=production \
            CYPRESS_RECORD_KEY=$MAIN_RECORD_KEY \
            PERCY_PARALLEL_NONCE=$CIRCLE_WORKFLOW_WORKSPACE_ID \
            PERCY_ENABLE=${PERCY_TOKEN:-0} \
            PERCY_PARALLEL_TOTAL=-1 \
            yarn percy exec --parallel -- -- \
            yarn cypress:run --record --parallel --group reporter
          working_directory: packages/reporter
      - verify-mocha-results
      - store_test_results:
          path: /tmp/cypress
      - store_artifacts:
          path: /tmp/artifacts
      - store-npm-logs

  run-webpack-dev-server-integration-tests:
    <<: *defaults
    parallelism: 2
    steps:
      - restore_cached_workspace
      - restore_cached_system_tests_deps
      - run:
          command: |
            CYPRESS_CONFIG_ENV=production \
            CYPRESS_RECORD_KEY=$MAIN_RECORD_KEY \
            PERCY_PARALLEL_NONCE=$CIRCLE_WORKFLOW_WORKSPACE_ID \
            PERCY_ENABLE=${PERCY_TOKEN:-0} \
            PERCY_PARALLEL_TOTAL=-1 \
            yarn percy exec --parallel -- -- \
            yarn cypress:run --record --parallel --group webpack-dev-server
          working_directory: npm/webpack-dev-server
      - store_test_results:
          path: /tmp/cypress
      - store_artifacts:
          path: /tmp/artifacts
      - store-npm-logs

  run-vite-dev-server-integration-tests:
    <<: *defaults
    # parallelism: 3 TODO: Add parallelism once we have more specs
    steps:
      - restore_cached_workspace
      - restore_cached_system_tests_deps
      - run:
          command: |
            CYPRESS_CONFIG_ENV=production \
            CYPRESS_RECORD_KEY=$MAIN_RECORD_KEY \
            PERCY_PARALLEL_NONCE=$CIRCLE_WORKFLOW_WORKSPACE_ID \
            PERCY_ENABLE=${PERCY_TOKEN:-0} \
            PERCY_PARALLEL_TOTAL=-1 \
            yarn percy exec --parallel -- -- \
            yarn cypress:run --record --parallel --group vite-dev-server
          working_directory: npm/vite-dev-server
      - store_test_results:
          path: /tmp/cypress
      - store_artifacts:
          path: /tmp/artifacts
      - store-npm-logs

  npm-webpack-preprocessor:
    <<: *defaults
    steps:
      - restore_cached_workspace
      - run:
          name: Build
          command: yarn workspace @cypress/webpack-preprocessor build
      - run:
          name: Test babelrc
          command: yarn test
          working_directory: npm/webpack-preprocessor/examples/use-babelrc
      - run:
          name: Build ts-loader
          command: yarn install
          working_directory: npm/webpack-preprocessor/examples/use-ts-loader
      - run:
          name: Types ts-loader
          command: yarn types
          working_directory: npm/webpack-preprocessor/examples/use-ts-loader
      - run:
          name: Test ts-loader
          command: yarn test
          working_directory: npm/webpack-preprocessor/examples/use-ts-loader
      - run:
          name: Start React app
          command: yarn start
          background: true
          working_directory: npm/webpack-preprocessor/examples/react-app
      - run:
          name: Test React app
          command: yarn test
          working_directory: npm/webpack-preprocessor/examples/react-app
      - run:
          name: Run tests
          command: yarn workspace @cypress/webpack-preprocessor test
      - store-npm-logs

  npm-webpack-dev-server:
    <<: *defaults
    steps:
      - restore_cached_workspace
      - restore_cached_system_tests_deps
      - run:
          name: Run tests
          command: yarn workspace @cypress/webpack-dev-server test
      - run:
          name: Run tests
          command: yarn workspace @cypress/webpack-dev-server test

  npm-vite-dev-server:
    <<: *defaults
    steps:
      - restore_cached_workspace
      - run:
          name: Run tests
          command: yarn test
          working_directory: npm/vite-dev-server
      - store_test_results:
          path: npm/vite-dev-server/test_results
      - store-npm-logs

  npm-webpack-batteries-included-preprocessor:
    <<: *defaults
    resource_class: small
    steps:
      - restore_cached_workspace
      - run:
          name: Run tests
          command: yarn workspace @cypress/webpack-batteries-included-preprocessor test

  npm-vue:
    <<: *defaults
    steps:
      - restore_cached_workspace
      - run:
          name: Build
          command: yarn workspace @cypress/vue build
      - run:
          name: Type Check
          command: yarn typecheck
          working_directory: npm/vue
      - store_test_results:
          path: npm/vue/test_results
      - store_artifacts:
          path: npm/vue/test_results
      - store-npm-logs

  npm-angular:
    <<: *defaults
    steps:
      - restore_cached_workspace
      - run:
          name: Build
          command: yarn workspace @cypress/angular build
      - store-npm-logs

  npm-react:
    <<: *defaults
    steps:
      - restore_cached_workspace
      - run:
          name: Build
          command: yarn workspace @cypress/react build
      - run:
          name: Run tests
          command: yarn test
          working_directory: npm/react
      - store_test_results:
          path: npm/react/test_results
      - store_artifacts:
          path: npm/react/test_results
      - store-npm-logs

  npm-mount-utils:
    <<: *defaults
    steps:
      - restore_cached_workspace
      - run:
          name: Build
          command: yarn workspace @cypress/mount-utils build
      - store-npm-logs

  npm-xpath:
    <<: *defaults
    resource_class: small
    steps:
      - restore_cached_workspace
      - run:
          name: Run tests
          command: yarn workspace @cypress/xpath cy:run
      - store_test_results:
          path: npm/xpath/test_results
      - store_artifacts:
          path: npm/xpath/test_results
      - store-npm-logs

  npm-grep:
    <<: *defaults
    resource_class: small
    steps:
      - restore_cached_workspace
      - run:
          name: Run tests
          command: yarn workspace @cypress/grep cy:run
      - store_test_results:
          path: npm/grep/test_results
      - store_artifacts:
          path: npm/grep/test_results
      - store-npm-logs

  npm-create-cypress-tests:
    <<: *defaults
    resource_class: small
    steps:
      - restore_cached_workspace
      - run: yarn workspace create-cypress-tests build

  npm-eslint-plugin-dev:
    <<: *defaults
    steps:
      - restore_cached_workspace
      - run:
          name: Run tests
          command: yarn workspace @cypress/eslint-plugin-dev test

  npm-cypress-schematic:
    <<: *defaults
    steps:
      - restore_cached_workspace
      - run:
          name: Build + Install
          command: |
            yarn workspace @cypress/schematic build
          working_directory: npm/cypress-schematic
      - run:
          name: Run unit tests
          command: |
            yarn test
          working_directory: npm/cypress-schematic
      - store-npm-logs

  npm-release:
    <<: *defaults
    resource_class: medium+
    steps:
      - restore_cached_workspace
      - run:
          name: Release packages after all jobs pass
          command: yarn npm-release

  create-build-artifacts:
    <<: *defaults
    parameters:
      <<: *defaultsParameters
      resource_class:
        type: string
        default: xlarge
    resource_class: << parameters.resource_class >>
    steps:
      - restore_cached_workspace
      - build-binary
      - build-cypress-npm-package:
          executor: << parameters.executor >>
      - verify_should_persist_artifacts
      - upload-build-artifacts
      - post-install-comment

  test-kitchensink:
    <<: *defaults
    parameters:
      <<: *defaultsParameters
      resource_class:
        type: string
        default: medium+
    steps:
      - restore_cached_workspace
      - clone-repo-and-checkout-branch:
          repo: cypress-example-kitchensink
      - install-required-node
      - run:
          name: Remove cypress.json
          description: Remove cypress.json in case it exists
          working_directory: /tmp/cypress-example-kitchensink
          environment:
            CYPRESS_INTERNAL_FORCE_SCAFFOLD: "1"
          command: rm -rf cypress.json
      - run:
          name: Install prod dependencies
          command: yarn --production
          working_directory: /tmp/cypress-example-kitchensink
      - run:
          name: Example server
          command: yarn start
          working_directory: /tmp/cypress-example-kitchensink
          background: true
      - run:
          name: Rename support file
          working_directory: /tmp/cypress-example-kitchensink
          command: |
            if [[ -f cypress/support/index.js ]]; then
              mv cypress/support/index.js cypress/support/e2e.js
            fi
      - run:
          name: Run Kitchensink example project
          command: |
            yarn cypress:run --project /tmp/cypress-example-kitchensink
      - store-npm-logs

  test-kitchensink-against-staging:
    <<: *defaults
    steps:
      - restore_cached_workspace
      - clone-repo-and-checkout-branch:
          repo: cypress-example-kitchensink
      - install-required-node
      - run:
          name: Install prod dependencies
          command: yarn --production
          working_directory: /tmp/cypress-example-kitchensink
      - run:
          name: Example server
          command: yarn start
          working_directory: /tmp/cypress-example-kitchensink
          background: true
      - run:
          name: Run Kitchensink example project
          command: |
            CYPRESS_PROJECT_ID=$TEST_KITCHENSINK_PROJECT_ID \
            CYPRESS_RECORD_KEY=$TEST_KITCHENSINK_RECORD_KEY \
            CYPRESS_INTERNAL_ENV=staging \
            CYPRESS_video=false \
            yarn cypress:run --project /tmp/cypress-example-kitchensink --record
      - store-npm-logs

  test-against-staging:
    <<: *defaults
    steps:
      - restore_cached_workspace
      - clone-repo-and-checkout-branch:
          repo: cypress-test-tiny
      - run:
          name: Run test project
          command: |
            CYPRESS_PROJECT_ID=$TEST_TINY_PROJECT_ID \
            CYPRESS_RECORD_KEY=$TEST_TINY_RECORD_KEY \
            CYPRESS_INTERNAL_ENV=staging \
            yarn cypress:run --project /tmp/cypress-test-tiny --record
      - store-npm-logs

  test-npm-module-and-verify-binary:
    <<: *defaults
    steps:
      - restore_cached_workspace
      # make sure we have cypress.zip received
      - run: ls -l
      - run: ls -l cypress.zip cypress.tgz
      - run: mkdir test-binary
      - run:
          name: Create new NPM package
          working_directory: test-binary
          command: npm init -y
      - run:
          # install NPM from built NPM package folder
          name: Install Cypress
          working_directory: test-binary
          # force installing the freshly built binary
          command: CYPRESS_INSTALL_BINARY=/root/cypress/cypress.zip npm i /root/cypress/cypress.tgz
      - run:
          name: Cypress version
          working_directory: test-binary
          command: $(yarn bin cypress) version
      - run:
          name: Verify Cypress binary
          working_directory: test-binary
          command: $(yarn bin cypress) verify
      - run:
          name: Cypress help
          working_directory: test-binary
          command: $(yarn bin cypress) help
      - run:
          name: Cypress info
          working_directory: test-binary
          command: $(yarn bin cypress) info
      - store-npm-logs

  test-npm-module-on-minimum-node-version:
    <<: *defaults
    resource_class: small
    docker:
      - image: cypress/base:12.0.0-libgbm
    steps:
      - restore_workspace_binaries
      - run: mkdir test-binary
      - run:
          name: Create new NPM package
          working_directory: test-binary
          command: npm init -y
      - run:
          name: Install Cypress
          working_directory: test-binary
          command: CYPRESS_INSTALL_BINARY=/root/cypress/cypress.zip npm install /root/cypress/cypress.tgz
      - run:
          name: Verify Cypress binary
          working_directory: test-binary
          command: $(npm bin)/cypress verify
      - run:
          name: Print Cypress version
          working_directory: test-binary
          command: $(npm bin)/cypress version
      - run:
          name: Cypress info
          working_directory: test-binary
          command: $(npm bin)/cypress info

  test-types-cypress-and-jest:
    parameters:
      executor:
        description: Executor name to use
        type: executor
        default: cy-doc
      wd:
        description: Working directory, should be OUTSIDE cypress monorepo folder
        type: string
        default: /root/test-cypress-and-jest
    <<: *defaults
    resource_class: small
    steps:
      - restore_workspace_binaries
      - run: mkdir <<parameters.wd>>
      - run:
          name: Create new NPM package ⚗️
          working_directory: <<parameters.wd>>
          command: npm init -y
      - run:
          name: Install dependencies 📦
          working_directory: <<parameters.wd>>
          environment:
            CYPRESS_INSTALL_BINARY: /root/cypress/cypress.zip
          # let's install Cypress, Jest and any other package that might conflict
          # https://github.com/cypress-io/cypress/issues/6690

          # Todo: Add `jest` back into the list once https://github.com/yargs/yargs-parser/issues/452
          # is resolved.
          command: |
            npm install /root/cypress/cypress.tgz \
              typescript @types/jest enzyme @types/enzyme
      - run:
          name: Test types clash ⚔️
          working_directory: <<parameters.wd>>
          command: |
            echo "console.log('hello world')" > hello.ts
            npx tsc hello.ts --noEmit

  test-full-typescript-project:
    parameters:
      executor:
        description: Executor name to use
        type: executor
        default: cy-doc
      wd:
        description: Working directory, should be OUTSIDE cypress monorepo folder
        type: string
        default: /root/test-full-typescript
    <<: *defaults
    resource_class: small
    steps:
      - restore_workspace_binaries
      - run: mkdir <<parameters.wd>>
      - run:
          name: Create new NPM package ⚗️
          working_directory: <<parameters.wd>>
          command: npm init -y
      - run:
          name: Install dependencies 📦
          working_directory: <<parameters.wd>>
          environment:
            CYPRESS_INSTALL_BINARY: /root/cypress/cypress.zip
          command: |
            npm install /root/cypress/cypress.tgz typescript
      - run:
          name: Scaffold full TypeScript project 🏗
          working_directory: <<parameters.wd>>
          command: npx @bahmutov/cly@1.9.0 init --typescript
      - run:
          name: Run project tests 🗳
          working_directory: <<parameters.wd>>
          command: npx cypress run

  # install NPM + binary zip and run against staging API
  test-binary-against-staging:
    <<: *defaults
    steps:
      - restore_workspace_binaries
      - clone-repo-and-checkout-branch:
          repo: cypress-test-tiny
      - run:
          name: Install Cypress
          working_directory: /tmp/cypress-test-tiny
          # force installing the freshly built binary
          command: CYPRESS_INSTALL_BINARY=~/cypress/cypress.zip npm i --legacy-peer-deps ~/cypress/cypress.tgz
      - run:
          name: Run test project
          working_directory: /tmp/cypress-test-tiny
          command: |
            CYPRESS_PROJECT_ID=$TEST_TINY_PROJECT_ID \
            CYPRESS_RECORD_KEY=$TEST_TINY_RECORD_KEY \
            CYPRESS_INTERNAL_ENV=staging \
            $(yarn bin cypress) run --record
      - store-npm-logs

  test-binary-against-recipes-firefox:
    <<: *defaults
    steps:
      - test-binary-against-repo:
          repo: cypress-example-recipes
          command: npm run test:ci:firefox

  test-binary-against-recipes-chrome:
    <<: *defaults
    steps:
      - test-binary-against-repo:
          repo: cypress-example-recipes
          command: npm run test:ci:chrome

  test-binary-against-recipes:
    <<: *defaults
    steps:
      - test-binary-against-repo:
          repo: cypress-example-recipes
          command: npm run test:ci

  # This is a special job. It allows you to test the current
  # built test runner against a pull request in the repo
  # cypress-example-recipes.
  # Imagine you are working on a feature and want to show / test a recipe
  # You would need to run the built test runner before release
  # against a PR that cannot be merged until the new version
  # of the test runner is released.
  # Use:
  #   specify pull request number
  #   and the recipe folder

  # test-binary-against-recipe-pull-request:
  #   <<: *defaults
  #   steps:
  #     # test a specific pull request by number from cypress-example-recipes
  #     - test-binary-against-repo:
  #         repo: cypress-example-recipes
  #         command: npm run test:ci
  #         pull_request_id: 515
  #         folder: examples/fundamentals__typescript

  test-binary-against-kitchensink:
    <<: *defaults
    steps:
      - test-binary-against-repo:
          repo: cypress-example-kitchensink
          browser: "electron"

  test-binary-against-kitchensink-firefox:
    <<: *defaults
    steps:
      - test-binary-against-repo:
          repo: cypress-example-kitchensink
          browser: firefox

  test-binary-against-kitchensink-chrome:
    <<: *defaults
    steps:
      - test-binary-against-repo:
          repo: cypress-example-kitchensink
          browser: chrome

  test-binary-against-todomvc-firefox:
    <<: *defaults
    steps:
      - test-binary-against-repo:
          repo: cypress-example-todomvc
          browser: firefox

  test-binary-against-conduit-chrome:
    <<: *defaults
    steps:
      - test-binary-against-repo:
          repo: cypress-example-conduit-app
          browser: chrome
          command: "npm run cypress:run"
          wait-on: http://localhost:3000

  test-binary-against-api-testing-firefox:
    <<: *defaults
    steps:
      - test-binary-against-repo:
          repo: cypress-example-api-testing
          browser: firefox
          command: "npm run cy:run"

  test-binary-against-piechopper-firefox:
    <<: *defaults
    steps:
      - test-binary-against-repo:
          repo: cypress-example-piechopper
          browser: firefox
          command: "npm run cypress:run"

  test-binary-against-cypress-realworld-app:
    <<: *defaults
    resource_class: medium+
    steps:
      - test-binary-against-rwa:
          repo: cypress-realworld-app
          browser: chrome
          wait-on: http://localhost:3000

  test-binary-as-specific-user:
    <<: *defaults
    steps:
      - restore_workspace_binaries
      # the user should be "node"
      - run: whoami
      - run: pwd
      # prints the current user's effective user id
      # for root it is 0
      # for other users it is a positive integer
      - run: node -e 'console.log(process.geteuid())'
      # make sure the binary and NPM package files are present
      - run: ls -l
      - run: ls -l cypress.zip cypress.tgz
      - run: mkdir test-binary
      - run:
          name: Create new NPM package
          working_directory: test-binary
          command: npm init -y
      - run:
          # install NPM from built NPM package folder
          name: Install Cypress
          working_directory: test-binary
          # force installing the freshly built binary
          command: CYPRESS_INSTALL_BINARY=~/cypress/cypress.zip npm i ~/cypress/cypress.tgz
      - run:
          name: Cypress help
          working_directory: test-binary
          command: $(yarn bin cypress) help
      - run:
          name: Cypress info
          working_directory: test-binary
          command: $(yarn bin cypress) info
      - run:
          name: Add Cypress demo
          working_directory: test-binary
          command: npx @bahmutov/cly@1.9.0 init
      - run:
          name: Verify Cypress binary
          working_directory: test-binary
          command: DEBUG=cypress:cli $(yarn bin cypress) verify
      - run:
          name: Run Cypress binary
          working_directory: test-binary
          command: DEBUG=cypress:cli $(yarn bin cypress) run
      - store-npm-logs

linux-x64-workflow: &linux-x64-workflow
  jobs:
    - node_modules_install
    - build:
        context: test-runner:env-canary
        requires:
          - node_modules_install
    - check-ts:
        requires:
          - build
    - lint:
        name: linux-lint
        requires:
          - build
    - percy-finalize:
        context: [test-runner:poll-circle-workflow, test-runner:percy]
        required_env_var: PERCY_TOKEN # skips job if not defined (external PR)
        requires:
          - build
    - lint-types:
        requires:
          - build
    # unit, integration and e2e tests
    - cli-visual-tests:
        context: test-runner:percy
        requires:
          - build
    - unit-tests:
        requires:
          - build
    - unit-tests-release:
        context: test-runner:npm-release
        requires:
          - build
    - server-unit-tests:
        requires:
          - build
    - server-integration-tests:
        requires:
          - build
    - server-performance-tests:
        requires:
          - build
    - system-tests-node-modules-install:
        context: test-runner:performance-tracking
        requires:
          - build
    - system-tests-chrome:
        context: test-runner:performance-tracking
        requires:
          - system-tests-node-modules-install
    - system-tests-electron:
        context: test-runner:performance-tracking
        requires:
          - system-tests-node-modules-install
    - system-tests-firefox:
        context: test-runner:performance-tracking
        requires:
          - system-tests-node-modules-install
    - system-tests-webkit:
        context: test-runner:performance-tracking
        requires:
          - system-tests-node-modules-install
    - system-tests-non-root:
        context: test-runner:performance-tracking
        executor: non-root-docker-user
        requires:
          - system-tests-node-modules-install
    - driver-integration-tests-chrome:
        context: test-runner:cypress-record-key
        requires:
          - build
    - driver-integration-tests-chrome-beta:
        context: test-runner:cypress-record-key
        requires:
          - build
    - driver-integration-tests-firefox:
        context: test-runner:cypress-record-key
        requires:
          - build
    - driver-integration-tests-electron:
        context: test-runner:cypress-record-key
        requires:
          - build
    - driver-integration-tests-webkit:
        context: test-runner:cypress-record-key
        requires:
          - build
    - run-frontend-shared-component-tests-chrome:
        context: [test-runner:cypress-record-key, test-runner:launchpad-tests, test-runner:percy]
        percy: true
        requires:
          - build
    - run-launchpad-integration-tests-chrome:
        context: [test-runner:cypress-record-key, test-runner:launchpad-tests, test-runner:percy]
        percy: true
        requires:
          - build
    - run-launchpad-component-tests-chrome:
        context: [test-runner:cypress-record-key, test-runner:launchpad-tests, test-runner:percy]
        percy: true
        requires:
          - build
    - run-app-integration-tests-chrome:
        context: [test-runner:cypress-record-key, test-runner:launchpad-tests, test-runner:percy]
        percy: true
        requires:
          - build
    - run-webpack-dev-server-integration-tests:
        context: [test-runner:cypress-record-key, test-runner:percy]
        requires:
          - system-tests-node-modules-install
    - run-vite-dev-server-integration-tests:
        context: [test-runner:cypress-record-key, test-runner:percy]
        requires:
          - system-tests-node-modules-install
    - run-app-component-tests-chrome:
        context: [test-runner:cypress-record-key, test-runner:launchpad-tests, test-runner:percy]
        percy: true
        requires:
          - build
    - run-reporter-component-tests-chrome:
        context: [test-runner:cypress-record-key, test-runner:percy]
        percy: true
        requires:
          - build
    - reporter-integration-tests:
        context: [test-runner:cypress-record-key, test-runner:percy]
        requires:
          - build
    - npm-webpack-dev-server:
        requires:
          - system-tests-node-modules-install
    - npm-vite-dev-server:
        requires:
          - build
    - npm-webpack-preprocessor:
        requires:
          - build
    - npm-webpack-batteries-included-preprocessor:
        requires:
          - build
    - npm-vue:
        requires:
          - build
    - npm-react:
        requires:
          - build
    - npm-angular:
        requires:
          - build
    - npm-mount-utils:
        requires:
          - build
    - npm-create-cypress-tests:
        requires:
          - build
    - npm-eslint-plugin-dev:
        requires:
          - build
    - npm-cypress-schematic:
        requires:
          - build
    - v8-integration-tests:
        requires:
          - system-tests-node-modules-install
    # This release definition must be updated with any new jobs
    # Any attempts to automate this are welcome
    # If CircleCI provided an "after all" hook, then this wouldn't be necessary
    - npm-release:
        context: test-runner:npm-release
        requires:
          - build
          - check-ts
          - npm-angular
          - npm-eslint-plugin-dev
          - npm-create-cypress-tests
          - npm-react
          - npm-mount-utils
          - npm-vue
          - npm-webpack-batteries-included-preprocessor
          - npm-webpack-preprocessor
          - npm-vite-dev-server
          - npm-webpack-dev-server
          - npm-cypress-schematic
          - lint-types
          - linux-lint
          - percy-finalize
          - driver-integration-tests-firefox
          - driver-integration-tests-chrome
          - driver-integration-tests-chrome-beta
          - driver-integration-tests-electron
          - system-tests-non-root
          - system-tests-firefox
          - system-tests-electron
          - system-tests-chrome
          - server-performance-tests
          - server-integration-tests
          - server-unit-tests
          - test-kitchensink
          - unit-tests
          - unit-tests-release
          - cli-visual-tests
          - reporter-integration-tests
          - run-app-component-tests-chrome
          - run-app-integration-tests-chrome
          - run-frontend-shared-component-tests-chrome
          - run-launchpad-component-tests-chrome
          - run-launchpad-integration-tests-chrome
          - run-reporter-component-tests-chrome
          - run-webpack-dev-server-integration-tests
          - run-vite-dev-server-integration-tests
          - v8-integration-tests

    # various testing scenarios, like building full binary
    # and testing it on a real project
    - test-against-staging:
        context: test-runner:record-tests
        <<: *mainBuildFilters
        requires:
          - build
    - test-kitchensink:
        requires:
          - build
    - test-kitchensink-against-staging:
        context: test-runner:record-tests
        <<: *mainBuildFilters
        requires:
          - build
    - create-build-artifacts:
        context:
          - test-runner:upload
          - test-runner:commit-status-checks
        requires:
          - build
    - test-npm-module-on-minimum-node-version:
        requires:
          - create-build-artifacts
    - test-types-cypress-and-jest:
        requires:
          - create-build-artifacts
    - test-full-typescript-project:
        requires:
          - create-build-artifacts
    - test-binary-against-kitchensink:
        requires:
          - create-build-artifacts
    - test-npm-module-and-verify-binary:
        <<: *mainBuildFilters
        requires:
          - create-build-artifacts
    - test-binary-against-staging:
        context: test-runner:record-tests
        <<: *mainBuildFilters
        requires:
          - create-build-artifacts
    - test-binary-against-kitchensink-chrome:
        <<: *mainBuildFilters
        requires:
          - create-build-artifacts
    - test-binary-against-recipes-firefox:
        <<: *mainBuildFilters
        requires:
          - create-build-artifacts
    - test-binary-against-recipes-chrome:
        <<: *mainBuildFilters
        requires:
          - create-build-artifacts
    - test-binary-against-recipes:
        <<: *mainBuildFilters
        requires:
          - create-build-artifacts
    - test-binary-against-kitchensink-firefox:
        <<: *mainBuildFilters
        requires:
          - create-build-artifacts
    - test-binary-against-todomvc-firefox:
        <<: *mainBuildFilters
        requires:
          - create-build-artifacts
    - test-binary-against-cypress-realworld-app:
        <<: *mainBuildFilters
        requires:
          - create-build-artifacts
    - test-binary-as-specific-user:
        name: "test binary as a non-root user"
        executor: non-root-docker-user
        requires:
          - create-build-artifacts
    - test-binary-as-specific-user:
        name: "test binary as a root user"
        requires:
          - create-build-artifacts
    - binary-system-tests:
        requires:
          - create-build-artifacts
          - system-tests-node-modules-install

linux-arm64-workflow: &linux-arm64-workflow
  jobs:
    - node_modules_install:
        name: linux-arm64-node-modules-install
        executor: linux-arm64
        resource_class: arm.medium
        only-cache-for-root-user: true

    - build:
        name: linux-arm64-build
        executor: linux-arm64
        resource_class: arm.medium
        requires:
          - linux-arm64-node-modules-install

    - create-build-artifacts:
        name: linux-arm64-create-build-artifacts
        context:
          - test-runner:upload
          - test-runner:commit-status-checks
        executor: linux-arm64
        resource_class: arm.medium
        requires:
          - linux-arm64-build

    - v8-integration-tests:
        name: linux-arm64-v8-integration-tests
        executor: linux-arm64
        resource_class: arm.medium
        requires:
          - linux-arm64-build

darwin-x64-workflow: &darwin-x64-workflow
  jobs:
    - node_modules_install:
        name: darwin-x64-node-modules-install
        executor: mac
        resource_class: macos.x86.medium.gen2
        only-cache-for-root-user: true

    - build:
        name: darwin-x64-build
        context: test-runner:env-canary
        executor: mac
        resource_class: macos.x86.medium.gen2
        requires:
          - darwin-x64-node-modules-install

    - lint:
        name: darwin-x64-lint
        executor: mac
        requires:
          - darwin-x64-build

    - create-build-artifacts:
        name: darwin-x64-create-build-artifacts
        context:
          - test-runner:sign-mac-binary
          - test-runner:upload
          - test-runner:commit-status-checks
        executor: mac
        resource_class: macos.x86.medium.gen2
        requires:
          - darwin-x64-build

    - test-kitchensink:
        name: darwin-x64-test-kitchensink
        executor: mac
        requires:
          - darwin-x64-build

    - v8-integration-tests:
        name: darwin-x64-v8-integration-tests
        executor: mac
        resource_class: macos.x86.medium.gen2
        requires:
          - darwin-x64-build

darwin-arm64-workflow: &darwin-arm64-workflow
  jobs:
    - node_modules_install:
        name: darwin-arm64-node-modules-install
        executor: darwin-arm64
        resource_class: cypress-io/latest_m1
        only-cache-for-root-user: true

    - build:
        name: darwin-arm64-build
        executor: darwin-arm64
        resource_class: cypress-io/latest_m1
        requires:
          - darwin-arm64-node-modules-install

    - create-build-artifacts:
        name: darwin-arm64-create-build-artifacts
        context:
          - test-runner:sign-mac-binary
          - test-runner:upload
          - test-runner:commit-status-checks
        executor: darwin-arm64
        resource_class: cypress-io/latest_m1
        requires:
          - darwin-arm64-build

    - v8-integration-tests:
        name: darwin-arm64-v8-integration-tests
        executor: darwin-arm64
        resource_class: cypress-io/latest_m1
        requires:
          - darwin-arm64-build

windows-workflow: &windows-workflow
  jobs:
    - node_modules_install:
        name: windows-node-modules-install
        executor: windows
        resource_class: windows.large
        only-cache-for-root-user: true

    - build:
        name: windows-build
        context: test-runner:env-canary
        executor: windows
        resource_class: windows.large
        requires:
          - windows-node-modules-install

    - run-app-integration-tests-chrome:
        name: windows-run-app-integration-tests-chrome
        executor: windows
        resource_class: windows.large
        context: [test-runner:cypress-record-key, test-runner:launchpad-tests]
        requires:
          - windows-build

    - run-launchpad-integration-tests-chrome:
        name: windows-run-launchpad-integration-tests-chrome
        executor: windows
        resource_class: windows.large
        context: [test-runner:cypress-record-key, test-runner:launchpad-tests]
        requires:
          - windows-build

    - lint:
        name: windows-lint
        executor: windows
        requires:
          - windows-build

    - unit-tests:
        name: windows-unit-tests
        executor: windows
        resource_class: windows.large
        requires:
          - windows-build

    - create-build-artifacts:
        name: windows-create-build-artifacts
        executor: windows
        resource_class: windows.large
        context:
          - test-runner:sign-windows-binary
          - test-runner:upload
          - test-runner:commit-status-checks
        requires:
          - windows-build
    - test-binary-against-kitchensink-chrome:
        name: windows-test-binary-against-kitchensink-chrome
        executor: windows
        requires:
          - windows-create-build-artifacts

    - v8-integration-tests:
        name: windows-v8-integration-tests
        executor: windows
        resource_class: windows.large
        requires:
          - windows-build

workflows:
  linux-x64:
    <<: *linux-x64-workflow
    <<: *linux-x64-workflow-exclude-filters
  linux-arm64:
    <<: *linux-arm64-workflow
    <<: *linux-arm64-workflow-filters
  darwin-x64:
    <<: *darwin-x64-workflow
    <<: *darwin-workflow-filters
  darwin-arm64:
    <<: *darwin-arm64-workflow
    <<: *darwin-workflow-filters
  windows:
    <<: *windows-workflow
    <<: *windows-workflow-filters<|MERGE_RESOLUTION|>--- conflicted
+++ resolved
@@ -28,10 +28,6 @@
       only:
         - develop
         - /^release\/\d+\.\d+\.\d+$/
-<<<<<<< HEAD
-=======
-        - 'ryanm/fix/cy-in-cy-and-v8-snapshots'
->>>>>>> c540284f
 
 # usually we don't build Mac app - it takes a long time
 # but sometimes we want to really confirm we are doing the right thing
@@ -40,10 +36,6 @@
   when:
     or:
     - equal: [ develop, << pipeline.git.branch >> ]
-<<<<<<< HEAD
-=======
-    - equal: [ 'ryanm/fix/cy-in-cy-and-v8-snapshots', << pipeline.git.branch >> ]
->>>>>>> c540284f
     - matches:
         pattern: /^release\/\d+\.\d+\.\d+$/
         value: << pipeline.git.branch >>
@@ -51,10 +43,6 @@
   when:
     or:
     - equal: [ develop, << pipeline.git.branch >> ]
-<<<<<<< HEAD
-=======
-    - equal: [ 'ryanm/fix/cy-in-cy-and-v8-snapshots', << pipeline.git.branch >> ]
->>>>>>> c540284f
     - matches:
         pattern: /^release\/\d+\.\d+\.\d+$/
         value: << pipeline.git.branch >>
@@ -72,11 +60,7 @@
   when:
     or:
     - equal: [ develop, << pipeline.git.branch >> ]
-<<<<<<< HEAD
     - equal: [ 'mschile/fix_windows_flake', << pipeline.git.branch >> ]
-=======
-    - equal: [ 'ryanm/fix/cy-in-cy-and-v8-snapshots', << pipeline.git.branch >> ]
->>>>>>> c540284f
     - matches:
         pattern: /^release\/\d+\.\d+\.\d+$/
         value: << pipeline.git.branch >>
