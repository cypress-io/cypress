version: 2.1

defaults: &defaults
  parallelism: 1
  working_directory: ~/cypress
  parameters: &defaultsParameters
    executor:
      type: executor
      default: cy-doc
    only-cache-for-root-user:
      type: boolean
      default: false
  executor: <<parameters.executor>>
  environment: &defaultsEnvironment
    ## set specific timezone
    TZ: "/usr/share/zoneinfo/America/New_York"

    ## store artifacts here
    CIRCLE_ARTIFACTS: /tmp/artifacts

    ## set so that e2e tests are consistent
    COLUMNS: 100
    LINES: 24

mainBuildFilters: &mainBuildFilters
  filters:
    branches:
      only:
        - develop
        - 'feature/run-all-specs'

# usually we don't build Mac app - it takes a long time
# but sometimes we want to really confirm we are doing the right thing
# so just add your branch to the list here to build and test on Mac
macWorkflowFilters: &darwin-workflow-filters
  when:
    or:
    - equal: [ develop, << pipeline.git.branch >> ]
    - equal: [ 'feature/run-all-specs', << pipeline.git.branch >> ]
    - matches:
          pattern: "-release$"
          value: << pipeline.git.branch >>

linuxArm64WorkflowFilters: &linux-arm64-workflow-filters
  when:
    or:
    - equal: [ develop, << pipeline.git.branch >> ]
    - equal: [ 'feature/run-all-specs', << pipeline.git.branch >> ]
    - matches:
          pattern: "-release$"
          value: << pipeline.git.branch >>

# uncomment & add to the branch conditions below to disable the main linux
# flow if we don't want to test it for a certain branch
linuxWorkflowExcludeFilters: &linux-x64-workflow-exclude-filters
  unless:
    or:
    - false

# windows is slow and expensive in CI, so it normally only runs on main branches
# add your branch to this list to run the full Windows build on your PR
windowsWorkflowFilters: &windows-workflow-filters
  when:
    or:
    - equal: [ develop, << pipeline.git.branch >> ]
    - equal: [ 'astone123/fix-windows-lint', << pipeline.git.branch >> ]
    - matches:
          pattern: "-release$"
          value: << pipeline.git.branch >>

executors:
  # the Docker image with Cypress dependencies and Chrome browser
  cy-doc:
    docker:
      - image: cypress/browsers:node16.16.0-chrome106-ff99-edge
    # by default, we use "medium" to balance performance + CI costs. bump or reduce on a per-job basis if needed.
    resource_class: medium
    environment:
      PLATFORM: linux
      CI_DOCKER: "true"

  # Docker image with non-root "node" user
  non-root-docker-user:
    docker:
      - image: cypress/browsers:node16.16.0-chrome106-ff99-edge
        user: node
    environment:
      PLATFORM: linux

  # executor to run on Mac OS
  # https://circleci.com/docs/2.0/executor-types/#using-macos
  # https://circleci.com/docs/2.0/testing-ios/#supported-xcode-versions
  mac:
    macos:
      # Executor should have Node >= required version
      xcode: "14.0.0"
    resource_class: macos.x86.medium.gen2
    environment:
      PLATFORM: darwin

  # executor to run on Windows - based off of the windows-orb default executor since it is
  # not customizable enough to align with our existing setup.
  # https://github.com/CircleCI-Public/windows-orb/blob/master/src/executors/default.yml
  # https://circleci.com/docs/2.0/hello-world-windows/#software-pre-installed-in-the-windows-image
  windows: &windows-executor
    machine:
      image: windows-server-2019-vs2019:stable
      shell: bash.exe -eo pipefail
    resource_class: windows.large
    environment:
      PLATFORM: windows

  darwin-arm64: &darwin-arm64-executor
    machine: true
    environment:
      PLATFORM: darwin

  linux-arm64: &linux-arm64-executor
    machine:
      image: ubuntu-2004:2022.04.1
    resource_class: arm.medium
    environment:
      PLATFORM: linux
      # TODO: Disabling snapshots for now on Linux Arm 64 architectures. Will revisit with https://github.com/cypress-io/cypress/issues/23557
      DISABLE_SNAPSHOT_REQUIRE: 1

commands:
  verify_should_persist_artifacts:
    steps:
      - run:
          name: Check current branch to persist artifacts
          command: |
            if [[ "$CIRCLE_BRANCH" != "develop" && "$CIRCLE_BRANCH" != "feature/run-all-specs" ]]; then
              echo "Not uploading artifacts or posting install comment for this branch."
              circleci-agent step halt
            fi

  restore_workspace_binaries:
    steps:
      - attach_workspace:
          at: ~/
      # make sure we have cypress.zip received
      - run: ls -l
      - run: ls -l cypress.zip cypress.tgz
      - run: node --version
      - run: npm --version

  restore_cached_workspace:
    steps:
      - attach_workspace:
          at: ~/
      - install-required-node
      - unpack-dependencies

  restore_cached_binary:
    steps:
      - attach_workspace:
          at: ~/

  prepare-modules-cache:
    parameters:
      dont-move:
        type: boolean
        default: false
    steps:
      - run: node scripts/circle-cache.js --action prepare
      - unless:
          condition: << parameters.dont-move >>
          steps:
            - run:
                name: Move to /tmp dir for consistent caching across root/non-root users
                command: |
                  mkdir -p /tmp/node_modules_cache
                  mv ~/cypress/node_modules /tmp/node_modules_cache/root_node_modules
                  mv ~/cypress/cli/node_modules /tmp/node_modules_cache/cli_node_modules
                  mv ~/cypress/system-tests/node_modules /tmp/node_modules_cache/system-tests_node_modules
                  mv ~/cypress/globbed_node_modules /tmp/node_modules_cache/globbed_node_modules

  install-webkit-deps:
    steps:
      - run:
          name: Install WebKit dependencies
          command: |
            npx playwright install webkit
            npx playwright install-deps webkit

  build-and-persist:
    description: Save entire folder as artifact for other jobs to run without reinstalling
    steps:
      - run:
          name: Build all codegen
          command: |
            source ./scripts/ensure-node.sh
            yarn gulp buildProd
      - run:
          name: Build packages
          command: |
            source ./scripts/ensure-node.sh
            yarn build
      - run:
          name: Generate v8 snapshot
          command: |
            source ./scripts/ensure-node.sh
            yarn build-v8-snapshot-prod
      - prepare-modules-cache # So we don't throw these in the workspace cache
      - persist_to_workspace:
          root: ~/
          paths:
            - cypress
            - .ssh
            - node_modules # contains the npm i -g modules

  install_cache_helpers_dependencies:
    steps:
      - run:
          # Dependencies needed by circle-cache.js, before we "yarn" or unpack cached node_modules
          name: Cache Helper Dependencies
          working_directory: ~/
          command: npm i glob@7.1.6 fs-extra@10.0.0 minimist@1.2.5 fast-json-stable-stringify@2.1.0

  unpack-dependencies:
    description: 'Unpacks dependencies associated with the current workflow'
    steps:
      - install_cache_helpers_dependencies
      - run:
          name: Generate Circle Cache Key
          command: node scripts/circle-cache.js --action cacheKey > circle_cache_key
      - run:
          name: Generate platform key
          command: node ./scripts/get-platform-key.js > platform_key
      - restore_cache:
          name: Restore cache state, to check for known modules cache existence
          key: v{{ checksum ".circleci/cache-version.txt" }}-{{ checksum "platform_key" }}-node-modules-cache-{{ checksum "circle_cache_key" }}
      - run:
          name: Move node_modules back from /tmp
          command: |
            if [[ -d "/tmp/node_modules_cache" ]]; then
              mv /tmp/node_modules_cache/root_node_modules ~/cypress/node_modules
              mv /tmp/node_modules_cache/cli_node_modules ~/cypress/cli/node_modules
              mv /tmp/node_modules_cache/system-tests_node_modules ~/cypress/system-tests/node_modules
              mv /tmp/node_modules_cache/globbed_node_modules ~/cypress/globbed_node_modules
              rm -rf /tmp/node_modules_cache
            fi
      - run:
          name: Restore all node_modules to proper workspace folders
          command: node scripts/circle-cache.js --action unpack

  restore_cached_system_tests_deps:
    description: 'Restore the cached node_modules for projects in "system-tests/projects/**"'
    steps:
      - run:
          name: Generate Circle Cache key for system tests
          command: ./system-tests/scripts/cache-key.sh > system_tests_cache_key
      - run:
          name: Generate platform key
          command: node ./scripts/get-platform-key.js > platform_key
      - restore_cache:
          name: Restore system tests node_modules cache
          keys:
            - v{{ checksum ".circleci/cache-version.txt" }}-{{ checksum "platform_key" }}-system-tests-projects-node-modules-cache-{{ checksum "system_tests_cache_key" }}

  update_cached_system_tests_deps:
    description: 'Update the cached node_modules for projects in "system-tests/projects/**"'
    steps:
      - run:
          name: Generate Circle Cache key for system tests
          command: ./system-tests/scripts/cache-key.sh > system_tests_cache_key
      - run:
          name: Generate platform key
          command: node ./scripts/get-platform-key.js > platform_key
      - restore_cache:
          name: Restore cache state, to check for known modules cache existence
          keys:
            - v{{ checksum ".circleci/cache-version.txt" }}-{{ checksum "platform_key" }}-state-of-system-tests-projects-node-modules-cache-{{ checksum "system_tests_cache_key" }}
      - run:
          name: Send root honeycomb event for this CI build
          command: cd system-tests/scripts && node ./send-root-honeycomb-event.js
      - run:
          name: Bail if specific cache exists
          command: |
            if [[ -f "/tmp/system_tests_node_modules_installed" ]]; then
              echo "No updates to system tests node modules, exiting"
              circleci-agent step halt
            fi
      - restore_cache:
          name: Restore system tests node_modules cache
          keys:
            - v{{ checksum ".circleci/cache-version.txt" }}-{{ checksum "platform_key" }}-system-tests-projects-node-modules-cache-{{ checksum "system_tests_cache_key" }}
            - v{{ checksum ".circleci/cache-version.txt" }}-{{ checksum "platform_key" }}-system-tests-projects-node-modules-cache-
      - run:
          name: Update system-tests node_modules cache
          command: yarn workspace @tooling/system-tests projects:yarn:install
      - save_cache:
          name: Save system tests node_modules cache
          key: v{{ checksum ".circleci/cache-version.txt" }}-{{ checksum "platform_key" }}-system-tests-projects-node-modules-cache-{{ checksum "system_tests_cache_key" }}
          paths:
            - /tmp/cy-system-tests-node-modules
      - run: touch /tmp/system_tests_node_modules_installed
      - save_cache:
          name: Save system tests node_modules cache state key
          key: v{{ checksum ".circleci/cache-version.txt" }}-{{ checksum "platform_key" }}-state-of-system-tests-projects-node-modules-cache-{{ checksum "system_tests_cache_key" }}
          paths:
            - /tmp/system_tests_node_modules_installed

  caching-dependency-installer:
    description: 'Installs & caches the dependencies based on yarn lock & package json dependencies'
    parameters:
      only-cache-for-root-user:
        type: boolean
        default: false
    steps:
      - install_cache_helpers_dependencies
      - run:
          name: Generate Circle Cache Key
          command: node scripts/circle-cache.js --action cacheKey > circle_cache_key
      - run:
          name: Generate platform key
          command: node ./scripts/get-platform-key.js > platform_key
      - restore_cache:
          name: Restore cache state, to check for known modules cache existence
          key: v{{ checksum ".circleci/cache-version.txt" }}-{{ checksum "platform_key" }}-state-of-node-modules-cache-{{ checksum "circle_cache_key" }}
      - run:
          name: Bail if cache exists
          command: |
            if [[ -f "node_modules_installed" ]]; then
              echo "Node modules already cached for dependencies, exiting"
              circleci-agent step halt
            fi
      - run: date +%Y-%U > cache_date
      - restore_cache:
          name: Restore weekly yarn cache
          keys:
            - v{{ checksum ".circleci/cache-version.txt" }}-{{ checksum "platform_key" }}-deps-root-weekly-{{ checksum "cache_date" }}
      - run:
          name: Install Node Modules
          command: |
            source ./scripts/ensure-node.sh
            # avoid installing Percy's Chromium every time we use @percy/cli
            # https://docs.percy.io/docs/caching-asset-discovery-browser-in-ci
            PERCY_POSTINSTALL_BROWSER=true \
            yarn --prefer-offline --frozen-lockfile --cache-folder ~/.yarn
          no_output_timeout: 20m
      - prepare-modules-cache:
          dont-move: <<parameters.only-cache-for-root-user>> # we don't move, so we don't hit any issues unpacking symlinks
      - when:
          condition: <<parameters.only-cache-for-root-user>> # we don't move to /tmp since we don't need to worry about different users
          steps:
            - save_cache:
                name: Saving node modules for root, cli, and all globbed workspace packages
                key: v{{ checksum ".circleci/cache-version.txt" }}-{{ checksum "platform_key" }}-node-modules-cache-{{ checksum "circle_cache_key" }}
                paths:
                  - node_modules
                  - cli/node_modules
                  - system-tests/node_modules
                  - globbed_node_modules
      - unless:
          condition: <<parameters.only-cache-for-root-user>>
          steps:
            - save_cache:
                name: Saving node modules for root, cli, and all globbed workspace packages
                key: v{{ checksum ".circleci/cache-version.txt" }}-{{ checksum "platform_key" }}-node-modules-cache-{{ checksum "circle_cache_key" }}
                paths:
                  - /tmp/node_modules_cache
      - run: touch node_modules_installed
      - save_cache:
          name: Saving node-modules cache state key
          key: v{{ checksum ".circleci/cache-version.txt" }}-{{ checksum "platform_key" }}-state-of-node-modules-cache-{{ checksum "circle_cache_key" }}
          paths:
            - node_modules_installed
      - save_cache:
          name: Save weekly yarn cache
          key: v{{ checksum ".circleci/cache-version.txt" }}-{{ checksum "platform_key" }}-deps-root-weekly-{{ checksum "cache_date" }}
          paths:
            - ~/.yarn
            - ~/.cy-npm-cache

  verify-build-setup:
    description: Common commands run when setting up for build or yarn install
    parameters:
      executor:
        type: executor
        default: cy-doc
    steps:
      - run: pwd
      - run:
          name: print global yarn cache path
          command: echo $(yarn global bin)
      - run:
          name: print yarn version
          command: yarn versions
      - unless:
          condition:
            # stop-only does not correctly match on windows: https://github.com/bahmutov/stop-only/issues/78
            equal: [ *windows-executor, << parameters.executor >> ]
          steps:
            - run:
                name: Stop .only
                 # this will catch ".only"s in js/coffee as well
                command: |
                  source ./scripts/ensure-node.sh
                  yarn stop-only-all
      - run:
          name: Check terminal variables
          ## make sure the TERM is set to 'xterm' in node (Linux only)
          ## else colors (and tests) will fail
          ## See the following information
          ##   * http://andykdocs.de/development/Docker/Fixing+the+Docker+TERM+variable+issue
          ##   * https://unix.stackexchange.com/questions/43945/whats-the-difference-between-various-term-variables
          command: |
            source ./scripts/ensure-node.sh
            yarn check-terminal

  install-required-node:
    # https://discuss.circleci.com/t/switch-nodejs-version-on-machine-executor-solved/26675/2
    description: Install Node version matching .node-version
    steps:
      # installing NVM will use git+ssh, so update known_hosts
      - update_known_hosts
      - run:
          name: Install Node
          command: |
            node_version=$(cat .node-version)
            source ./scripts/ensure-node.sh
            echo "Installing Yarn"
            npm install yarn -g # ensure yarn is installed with the correct node engine
            yarn check-node-version
      - run:
          name: Check Node
          command: |
            source ./scripts/ensure-node.sh
            yarn check-node-version

  install-chrome:
    description: Install Google Chrome
    parameters:
      channel:
        description: browser channel to install
        type: string
      version:
        description: browser version to install
        type: string
    steps:
      - run:
          name: Install Google Chrome (<<parameters.channel>>)
          command: |
            echo "Installing Chrome (<<parameters.channel>>) v<<parameters.version>>"
            wget -O /usr/src/google-chrome-<<parameters.channel>>_<<parameters.version>>_amd64.deb "http://dl.google.com/linux/chrome/deb/pool/main/g/google-chrome-<<parameters.channel>>/google-chrome-<<parameters.channel>>_<<parameters.version>>-1_amd64.deb" && \
            dpkg -i /usr/src/google-chrome-<<parameters.channel>>_<<parameters.version>>_amd64.deb ; \
            apt-get install -f -y && \
            rm -f /usr/src/google-chrome-<<parameters.channel>>_<<parameters.version>>_amd64.deb
            which google-chrome-<<parameters.channel>> || (printf "\n\033[0;31mChrome was not successfully downloaded - bailing\033[0m\n\n" && exit 1)
            echo "Location of Google Chrome Installation: `which google-chrome-<<parameters.channel>>`"
            echo "Google Chrome Version: `google-chrome-<<parameters.channel>> --version`"

  run-driver-integration-tests:
    parameters:
      browser:
        description: browser shortname to target
        type: string
      install-chrome-channel:
        description: chrome channel to install
        type: string
        default: ''
      experimentalSessionAndOrigin:
        description: experimental flag to apply
        type: boolean
        default: false
    steps:
      - restore_cached_workspace
      - when:
          condition: <<parameters.install-chrome-channel>>
          steps:
            - install-chrome:
                channel: <<parameters.install-chrome-channel>>
                version: $(node ./scripts/get-browser-version.js chrome:<<parameters.install-chrome-channel>>)
      - when:
          condition:
            equal: [ webkit, << parameters.browser >> ]
          steps:
            - install-webkit-deps
      - run:
          name: Run driver tests in Cypress
          environment:
            CYPRESS_CONFIG_ENV: production
          command: |
            echo Current working directory is $PWD
            echo Total containers $CIRCLE_NODE_TOTAL

            if [[ -v MAIN_RECORD_KEY ]]; then
              # internal PR
              if <<parameters.experimentalSessionAndOrigin>>; then
                CYPRESS_RECORD_KEY=$MAIN_RECORD_KEY \
                yarn cypress:run-experimentalSessionAndOrigin --record --parallel --group 5x-driver-<<parameters.browser>>-experimentalSessionAndOrigin --browser <<parameters.browser>>
              else
                CYPRESS_RECORD_KEY=$MAIN_RECORD_KEY \
                yarn cypress:run --record --parallel --group 5x-driver-<<parameters.browser>> --browser <<parameters.browser>>
              fi
            else
              # external PR
              TESTFILES=$(circleci tests glob "cypress/e2e/**/*.cy.*" | circleci tests split --total=$CIRCLE_NODE_TOTAL)
              echo "Test files for this machine are $TESTFILES"

              if [[ -z "$TESTFILES" ]]; then
                echo "Empty list of test files"
              fi
              if <<parameters.experimentalSessionAndOrigin>>; then
                yarn cypress:run-experimentalSessionAndOrigin --browser <<parameters.browser>> --spec $TESTFILES
              else
                yarn cypress:run --browser <<parameters.browser>> --spec $TESTFILES
              fi
            fi
          working_directory: packages/driver
      - verify-mocha-results
      - store_test_results:
          path: /tmp/cypress
      - store_artifacts:
          path: /tmp/artifacts
      - store-npm-logs

  windows-install-chrome:
    parameters:
      browser:
        description: browser shortname to target
        type: string
    steps:
      - run:
          # TODO: How can we have preinstalled browsers on CircleCI?
          name: 'Install Chrome on Windows'
          command: |
            # install with `--ignore-checksums` to avoid checksum error
            # https://www.gep13.co.uk/blog/chocolatey-error-hashes-do-not-match
            [[ $PLATFORM == 'windows' && '<<parameters.browser>>' == 'chrome' ]] && choco install googlechrome --ignore-checksums || [[ $PLATFORM != 'windows' ]]

  run-new-ui-tests:
    parameters:
      package:
        description: package to target
        type: enum
        enum: ['frontend-shared', 'launchpad', 'app', 'reporter']
      browser:
        description: browser shortname to target
        type: string
      percy:
        description: enable percy
        type: boolean
        default: false
      type:
        description: ct or e2e
        type: enum
        enum: ['ct', 'e2e']
      debug:
        description: debug option
        type: string
        default: ''
    steps:
      - restore_cached_workspace
      - windows-install-chrome:
          browser: <<parameters.browser>>
      - run:
          command: |
            echo Current working directory is $PWD
            echo Total containers $CIRCLE_NODE_TOTAL

            if [[ -v MAIN_RECORD_KEY ]]; then
              # internal PR
              cmd=$([[ <<parameters.percy>> == 'true' ]] && echo 'yarn percy exec --parallel -- --') || true
              DEBUG=<<parameters.debug>> \
              CYPRESS_CONFIG_ENV=production \
              CYPRESS_RECORD_KEY=$MAIN_RECORD_KEY \
              PERCY_PARALLEL_NONCE=$CIRCLE_WORKFLOW_WORKSPACE_ID \
              PERCY_ENABLE=${PERCY_TOKEN:-0} \
              PERCY_PARALLEL_TOTAL=-1 \
              $cmd yarn workspace @packages/<<parameters.package>> cypress:run:<<parameters.type>> --browser <<parameters.browser>> --record --parallel --group <<parameters.package>>-<<parameters.type>>
            else
              # external PR

              # To make `circleci tests` work correctly, we need to step into the package folder.
              cd packages/<<parameters.package>>

              GLOB="cypress/e2e/**/*cy.*"

              if [[ <<parameters.type>> == 'ct' ]]; then
                # component tests are located side by side with the source codes.
                GLOB="src/**/*cy.*"
              fi

              TESTFILES=$(circleci tests glob "$GLOB" | circleci tests split --total=$CIRCLE_NODE_TOTAL)
              echo "Test files for this machine are $TESTFILES"

              # To run the `yarn` command, we need to walk out of the package folder.
              cd ../..

              DEBUG=<<parameters.debug>> \
              CYPRESS_CONFIG_ENV=production \
              PERCY_PARALLEL_NONCE=$CIRCLE_WORKFLOW_WORKSPACE_ID \
              PERCY_ENABLE=${PERCY_TOKEN:-0} \
              PERCY_PARALLEL_TOTAL=-1 \
              yarn workspace @packages/<<parameters.package>> cypress:run:<<parameters.type>> --browser <<parameters.browser>> --spec $TESTFILES
            fi
      - run:
          command: |
            if [[ <<parameters.package>> == 'app' && <<parameters.percy>> == 'true' && -d "packages/app/cypress/screenshots/runner/screenshot/screenshot.cy.tsx/percy" ]]; then
              PERCY_PARALLEL_NONCE=$CIRCLE_WORKFLOW_WORKSPACE_ID \
              PERCY_ENABLE=${PERCY_TOKEN:-0} \
              PERCY_PARALLEL_TOTAL=-1 \
              yarn percy upload packages/app/cypress/screenshots/runner/screenshot/screenshot.cy.tsx/percy
            else
              echo "skipping percy screenshots uploading"
            fi
      - store_test_results:
          path: /tmp/cypress
      - store_artifacts:
          path: ./packages/<<parameters.package>>/cypress/videos
      - store-npm-logs

  run-system-tests:
    parameters:
      browser:
        description: browser shortname to target
        type: string
    steps:
      - restore_cached_workspace
      - restore_cached_system_tests_deps
      - when:
          condition:
            equal: [ webkit, << parameters.browser >> ]
          steps:
            - install-webkit-deps
      - run:
          name: Run system tests
          command: |
            CYPRESS_COMMERCIAL_RECOMMENDATIONS=0
            ALL_SPECS=`circleci tests glob "/root/cypress/system-tests/test/*spec*"`
            SPECS=
            for file in $ALL_SPECS; do
              # filter out non_root tests, they have their own stage
              if [[ "$file" == *"non_root"* ]]; then
                echo "Skipping $file"
                continue
              fi
              SPECS="$SPECS $file"
            done
            SPECS=`echo $SPECS | xargs -n 1 | circleci tests split --split-by=timings`
            echo SPECS=$SPECS
            yarn workspace @tooling/system-tests test:ci $SPECS --browser <<parameters.browser>>
      - verify-mocha-results
      - store_test_results:
          path: /tmp/cypress
      - store_artifacts:
          path: /tmp/artifacts
      - store-npm-logs

  run-binary-system-tests:
    steps:
      - restore_cached_workspace
      - restore_cached_system_tests_deps
      - run:
          name: Run system tests
          command: |
            CYPRESS_COMMERCIAL_RECOMMENDATIONS=0
            ALL_SPECS=`circleci tests glob "$HOME/cypress/system-tests/test-binary/*spec*"`
            SPECS=`echo $ALL_SPECS | xargs -n 1 | circleci tests split --split-by=timings`
            echo SPECS=$SPECS
            yarn workspace @tooling/system-tests test:ci $SPECS
      - verify-mocha-results
      - store_test_results:
          path: /tmp/cypress
      - store_artifacts:
          path: /tmp/artifacts
      - store-npm-logs

  store-npm-logs:
    description: Saves any NPM debug logs as artifacts in case there is a problem
    steps:
      - store_artifacts:
          path: ~/.npm/_logs

  post-install-comment:
    description: Post GitHub comment with a blurb on how to install pre-release version
    steps:
      - run:
          name: Post pre-release install comment
          command: |
            node scripts/add-install-comment.js \
              --npm npm-package-url.json \
              --binary binary-url.json

  verify-mocha-results:
    description: Double-check that Mocha tests ran as expected.
    parameters:
      expectedResultCount:
        description: The number of result files to expect, ie, the number of Mocha test suites that ran.
        type: integer
        ## by default, assert that at least 1 test ran
        default: 0
    steps:
      - run:
          name: 'Verify Mocha Results'
          command: |
            source ./scripts/ensure-node.sh
            yarn verify:mocha:results <<parameters.expectedResultCount>>

  clone-repo-and-checkout-branch:
    description: |
      Clones an external repo and then checks out the branch that matches the next version otherwise uses 'master' branch.
    parameters:
      repo:
        description: "Name of the github repo to clone like: cypress-example-kitchensink"
        type: string
      pull_request_id:
        description: Pull request number to check out before installing and testing
        type: integer
        default: 0
    steps:
      - restore_cached_binary
      - run:
          name: "Cloning test project and checking out release branch: <<parameters.repo>>"
          working_directory: /tmp/<<parameters.repo>>
          command: |
            git clone --depth 1 --no-single-branch https://github.com/cypress-io/<<parameters.repo>>.git .

            cd ~/cypress/..
            # install some deps for get-next-version
            npm i semver@7.3.2 conventional-recommended-bump@6.1.0 conventional-changelog-angular@5.0.12
            NEXT_VERSION=$(node ./cypress/scripts/get-next-version.js)
            cd -

            git checkout $NEXT_VERSION || true
      - when:
          condition: <<parameters.pull_request_id>>
          steps:
            - run:
                name: Check out PR <<parameters.pull_request_id>>
                working_directory: /tmp/<<parameters.repo>>
                command: |
                  git fetch origin pull/<<parameters.pull_request_id>>/head:pr-<<parameters.pull_request_id>>
                  git checkout pr-<<parameters.pull_request_id>>

  test-binary-against-rwa:
    description: |
      Takes the built binary and NPM package, clones the RWA repo
      and runs the new version of Cypress against it.
    parameters:
      repo:
        description: "Name of the github repo to clone like"
        type: string
        default: "cypress-realworld-app"
      browser:
        description: Name of the browser to use, like "electron", "chrome", "firefox"
        type: enum
        enum: ["", "electron", "chrome", "firefox"]
        default: ""
      command:
        description: Test command to run to start Cypress tests
        type: string
        default: "yarn cypress:run"
      # if the repo to clone and test is a monorepo, you can
      # run tests inside a specific subfolder
      folder:
        description: Subfolder to test in
        type: string
        default: ""
      # you can test new features in the test runner against recipes or other repos
      # by opening a pull request in those repos and running this test job
      # against a pull request number in the example repo
      pull_request_id:
        description: Pull request number to check out before installing and testing
        type: integer
        default: 0
      wait-on:
        description: Whether to use wait-on to wait on a server to be booted
        type: string
        default: ""
      server-start-command:
        description: Server start command for repo
        type: string
        default: "CI=true yarn start"
    steps:
      - clone-repo-and-checkout-branch:
          repo: <<parameters.repo>>
      - when:
          condition: <<parameters.pull_request_id>>
          steps:
            - run:
                name: Check out PR <<parameters.pull_request_id>>
                working_directory: /tmp/<<parameters.repo>>
                command: |
                  git fetch origin pull/<<parameters.pull_request_id>>/head:pr-<<parameters.pull_request_id>>
                  git checkout pr-<<parameters.pull_request_id>>
                  git log -n 2
      - run:
          command: yarn
          working_directory: /tmp/<<parameters.repo>>
      - run:
          name: Install Cypress
          working_directory: /tmp/<<parameters.repo>>
          # force installing the freshly built binary
          command: |
            CYPRESS_INSTALL_BINARY=~/cypress/cypress.zip npm i --legacy-peer-deps ~/cypress/cypress.tgz && [[ -f yarn.lock ]] && yarn
      - run:
          name: Print Cypress version
          working_directory: /tmp/<<parameters.repo>>
          command: npx cypress version
      - run:
          name: Types check 🧩 (maybe)
          working_directory: /tmp/<<parameters.repo>>
          command: yarn types
      - run:
          working_directory: /tmp/<<parameters.repo>>
          command: <<parameters.server-start-command>>
          background: true
      - run:
          condition: <<parameters.wait-on>>
          name: "Waiting on server to boot: <<parameters.wait-on>>"
          command: "npx wait-on <<parameters.wait-on>>"
      - when:
          condition: <<parameters.folder>>
          steps:
            - when:
                condition: <<parameters.browser>>
                steps:
                  - run:
                      name: Run tests using browser "<<parameters.browser>>"
                      working_directory: /tmp/<<parameters.repo>>/<<parameters.folder>>
                      command: |
                        <<parameters.command>> -- --browser <<parameters.browser>>
            - unless:
                condition: <<parameters.browser>>
                steps:
                  - run:
                      name: Run tests using command
                      working_directory: /tmp/<<parameters.repo>>/<<parameters.folder>>
                      command: <<parameters.command>>
      - unless:
          condition: <<parameters.folder>>
          steps:
            - when:
                condition: <<parameters.browser>>
                steps:
                  - run:
                      name: Run tests using browser "<<parameters.browser>>"
                      working_directory: /tmp/<<parameters.repo>>
                      command: <<parameters.command>> -- --browser <<parameters.browser>>
            - unless:
                condition: <<parameters.browser>>
                steps:
                  - run:
                      name: Run tests using command
                      working_directory: /tmp/<<parameters.repo>>
                      command: <<parameters.command>>
      - store-npm-logs

  test-binary-against-repo:
    description: |
      Takes the built binary and NPM package, clones given example repo
      and runs the new version of Cypress against it.
    parameters:
      repo:
        description: "Name of the github repo to clone like: cypress-example-kitchensink"
        type: string
      browser:
        description: Name of the browser to use, like "electron", "chrome", "firefox"
        type: enum
        enum: ["", "electron", "chrome", "firefox"]
        default: ""
      command:
        description: Test command to run to start Cypress tests
        type: string
        default: "npm run e2e"
      build-project:
        description: Should the project build script be executed
        type: boolean
        default: true
      # if the repo to clone and test is a monorepo, you can
      # run tests inside a specific subfolder
      folder:
        description: Subfolder to test in
        type: string
        default: ""
      # you can test new features in the test runner against recipes or other repos
      # by opening a pull request in those repos and running this test job
      # against a pull request number in the example repo
      pull_request_id:
        description: Pull request number to check out before installing and testing
        type: integer
        default: 0
      wait-on:
        description: Whether to use wait-on to wait on a server to be booted
        type: string
        default: ""
      server-start-command:
        description: Server start command for repo
        type: string
        default: "npm start --if-present"
    steps:
      - clone-repo-and-checkout-branch:
          repo: <<parameters.repo>>
          pull_request_id: <<parameters.pull_request_id>>
      - run:
          # Ensure we're installing the node-version for the cloned repo
          command: |
            if [[ -f .node-version ]]; then
              branch="<< pipeline.git.branch >>"

              externalBranchPattern='^pull\/[0-9]+'
              if [[ $branch =~ $externalBranchPattern ]]; then
                # We are unable to curl from the external PR branch location
                # so we fall back to develop
                branch="develop"
              fi

              curl -L https://raw.githubusercontent.com/cypress-io/cypress/$branch/scripts/ensure-node.sh --output ci-ensure-node.sh
            else
              # if no .node-version file exists, we no-op the node script and use the global yarn
              echo '' > ci-ensure-node.sh
            fi
          working_directory: /tmp/<<parameters.repo>>
      - run:
          # Install deps + Cypress binary with yarn if yarn.lock present
          command: |
            source ./ci-ensure-node.sh
            if [[ -f yarn.lock ]]; then
              yarn --frozen-lockfile
              CYPRESS_INSTALL_BINARY=~/cypress/cypress.zip yarn add -D ~/cypress/cypress.tgz
            else
              npm install
              CYPRESS_INSTALL_BINARY=~/cypress/cypress.zip npm install --legacy-peer-deps ~/cypress/cypress.tgz
            fi
          working_directory: /tmp/<<parameters.repo>>
      - run:
          name: Scaffold new config file
          working_directory: /tmp/<<parameters.repo>>
          environment:
            CYPRESS_INTERNAL_FORCE_SCAFFOLD: "1"
          command: |
            if [[ -f cypress.json ]]; then
              rm -rf cypress.json
              echo 'module.exports = { e2e: {} }' > cypress.config.js
            fi
      - run:
          name: Rename support file
          working_directory: /tmp/<<parameters.repo>>
          command: |
            if [[ -f cypress/support/index.js ]]; then
              mv cypress/support/index.js cypress/support/e2e.js
            fi
      - run:
          name: Print Cypress version
          working_directory: /tmp/<<parameters.repo>>
          command: |
            source ./ci-ensure-node.sh
            npx cypress version
      - run:
          name: Types check 🧩 (maybe)
          working_directory: /tmp/<<parameters.repo>>
          command: |
            source ./ci-ensure-node.sh
            [[ -f yarn.lock ]] && yarn types || npm run types --if-present
      - when:
          condition: <<parameters.build-project>>
          steps:
          - run:
              name: Build 🏗 (maybe)
              working_directory: /tmp/<<parameters.repo>>
              command: |
                source ./ci-ensure-node.sh
                [[ -f yarn.lock ]] && yarn build || npm run build --if-present
      - run:
          working_directory: /tmp/<<parameters.repo>>
          command: |
            source ./ci-ensure-node.sh
            <<parameters.server-start-command>>
          background: true
      - run:
          condition: <<parameters.wait-on>>
          name: "Waiting on server to boot: <<parameters.wait-on>>"
          command: |
            npx wait-on <<parameters.wait-on>> --timeout 120000
      - windows-install-chrome:
          browser: <<parameters.browser>>
      - when:
          condition: <<parameters.folder>>
          steps:
            - when:
                condition: <<parameters.browser>>
                steps:
                  - run:
                      name: Run tests using browser "<<parameters.browser>>"
                      working_directory: /tmp/<<parameters.repo>>/<<parameters.folder>>
                      command: |
                        <<parameters.command>> -- --browser <<parameters.browser>>
            - unless:
                condition: <<parameters.browser>>
                steps:
                  - run:
                      name: Run tests using command
                      working_directory: /tmp/<<parameters.repo>>/<<parameters.folder>>
                      command: <<parameters.command>>
      - unless:
          condition: <<parameters.folder>>
          steps:
            - when:
                condition: <<parameters.browser>>
                steps:
                  - run:
                      name: Run tests using browser "<<parameters.browser>>"
                      working_directory: /tmp/<<parameters.repo>>
                      command: |
                        source ./ci-ensure-node.sh
                        <<parameters.command>> -- --browser <<parameters.browser>>
            - unless:
                condition: <<parameters.browser>>
                steps:
                  - run:
                      name: Run tests using command
                      working_directory: /tmp/<<parameters.repo>>
                      command: |
                        source ./ci-ensure-node.sh
                        <<parameters.command>>
      - store-npm-logs

  wait-on-circle-jobs:
    description: Polls certain Circle CI jobs until they finish
    parameters:
      job-names:
        description: comma separated list of circle ci job names to wait for
        type: string
    steps:
      - run:
          name: "Waiting on Circle CI jobs: <<parameters.job-names>>"
          command: node ./scripts/wait-on-circle-jobs.js --job-names="<<parameters.job-names>>"

  build-binary:
    steps:
      - run:
          name: Check environment variables before code sign (if on Mac/Windows)
          # NOTE
          # our code sign works via electron-builder
          # by default, electron-builder will NOT sign app built in a pull request
          # even our internal one (!)
          # Usually this is not a problem, since we only build and test binary
          # built on the "develop" branch
          # but if you need to really build and sign a binary in a PR
          # set variable CSC_FOR_PULL_REQUEST=true
          command: |
            set -e
            NEEDS_CODE_SIGNING=`node -p 'process.platform === "win32" || process.platform === "darwin"'`
            if [[ "$NEEDS_CODE_SIGNING" == "true" ]]; then
              echo "Checking for required environment variables..."
              if [ -z "$CSC_LINK" ]; then
                echo "Need to provide environment variable CSC_LINK"
                echo "with base64 encoded certificate .p12 file"
                exit 1
              fi
              if [ -z "$CSC_KEY_PASSWORD" ]; then
                echo "Need to provide environment variable CSC_KEY_PASSWORD"
                echo "with password for unlocking certificate .p12 file"
                exit 1
              fi
              echo "Succeeded."
            else
              echo "Not code signing for this platform"
            fi
      - run:
          name: Build the Cypress binary
          environment:
            DEBUG: electron-builder,electron-osx-sign*
          # notarization on Mac can take a while
          no_output_timeout: "45m"
          command: |
            source ./scripts/ensure-node.sh
            node --version
            if [[ `node ./scripts/get-platform-key.js` == 'linux-arm64' ]]; then
              # these are missing on Circle and there is no way to pre-install them on Arm
              sudo apt-get update
              sudo apt-get install -y libgtk2.0-0 libgtk-3-0 libgbm-dev libnotify-dev libgconf-2-4 libnss3 libxss1 libasound2 libxtst6 xauth xvfb
              DISABLE_SNAPSHOT_REQUIRE=1 yarn binary-build --version $(node ./scripts/get-next-version.js)
            else
              yarn binary-build --version $(node ./scripts/get-next-version.js)
            fi
      - run:
          name: Zip the binary
          command: |
            if [[ $PLATFORM == 'linux' ]]; then
              # on Arm, CI runs as non-root, on x64 CI runs as root but there is no sudo binary
              if [[ `whoami` == 'root' ]]; then
                apt-get update && apt-get install -y zip
              else
                sudo apt-get update && sudo apt-get install -y zip
              fi
            fi
            source ./scripts/ensure-node.sh
            yarn binary-zip
      - store-npm-logs
      - persist_to_workspace:
          root: ~/
          paths:
            - cypress/cypress.zip

  build-cypress-npm-package:
    parameters:
      executor:
        type: executor
        default: cy-doc
    steps:
      - run:
          name: Bump NPM version
          command: |
            source ./scripts/ensure-node.sh
            yarn get-next-version --npm
      - run:
          name: Build NPM package
          command: |
            source ./scripts/ensure-node.sh
            yarn build --scope cypress
      - run:
          name: Copy Re-exported NPM Packages
          command: node ./scripts/post-build.js
          working_directory: cli
      - run:
          command: ls -la types
          working_directory: cli/build
      - run:
          command: ls -la vue vue2 mount-utils react
          working_directory: cli/build
      - unless:
          condition:
            equal: [ *windows-executor, << parameters.executor >> ]
          steps:
            - run:
                name: list NPM package contents
                command: |
                  source ./scripts/ensure-node.sh
                  yarn workspace cypress size
      - run:
          name: pack NPM package
          working_directory: cli/build
          command: yarn pack --filename ../../cypress.tgz
      - run:
          name: list created NPM package
          command: ls -l
      - store-npm-logs
      - persist_to_workspace:
          root: ~/
          paths:
            - cypress/cypress.tgz

  upload-build-artifacts:
    steps:
      - run: ls -l
      - run:
          name: Upload unique binary to S3
          command: |
            node scripts/binary.js upload-build-artifact \
              --type binary \
              --file cypress.zip \
              --version $(node -p "require('./package.json').version")
      - run:
          name: Upload NPM package to S3
          command: |
            node scripts/binary.js upload-build-artifact \
              --type npm-package \
              --file cypress.tgz \
              --version $(node -p "require('./package.json').version")
      - store-npm-logs
      - run: ls -l
      - run: cat binary-url.json
      - run: cat npm-package-url.json
      - persist_to_workspace:
          root: ~/
          paths:
            - cypress/binary-url.json
            - cypress/npm-package-url.json

  update_known_hosts:
    description: Ensures that we have the latest Git public keys to prevent git+ssh from failing.
    steps:
    - run:
        name: Update known_hosts with github.com keys
        command: |
          mkdir -p ~/.ssh
          ssh-keyscan github.com >> ~/.ssh/known_hosts

jobs:
  ## Checks if we already have a valid cache for the node_modules_install and if it has,
  ## skips ahead to the build step, otherwise installs and caches the node_modules
  node_modules_install:
    <<: *defaults
    parameters:
      <<: *defaultsParameters
      resource_class:
        type: string
        default: medium
    resource_class: << parameters.resource_class >>
    steps:
      - checkout
      - install-required-node
      - verify-build-setup:
          executor: << parameters.executor >>
      - persist_to_workspace:
          root: ~/
          paths:
            - cypress
            - .nvm # mac / linux
            - ProgramData/nvm # windows
      - caching-dependency-installer:
          only-cache-for-root-user: <<parameters.only-cache-for-root-user>>
      - store-npm-logs

  ## restores node_modules from previous step & builds if first step skipped
  build:
    <<: *defaults
    parameters:
      <<: *defaultsParameters
      resource_class:
        type: string
        default: large
    resource_class: << parameters.resource_class >>
    steps:
      - restore_cached_workspace
      - run:
          name: Top level packages
          command: yarn list --depth=0 || true
      - run:
          name: Check env canaries on Linux
          command: |
            # only Docker has the required env data for this
            if [[ $CI_DOCKER == 'true' ]]; then
              node ./scripts/circle-env.js --check-canaries
            fi
      - build-and-persist
      - store-npm-logs

  lint:
    <<: *defaults
    steps:
      - restore_cached_workspace
      - run:
          name: Linting 🧹
          command: |
            yarn clean
            git clean -df
            yarn lint
      - run:
          name: cypress info (dev)
          command: node cli/bin/cypress info --dev
      - store-npm-logs

  check-ts:
    <<: *defaults
    steps:
      - restore_cached_workspace
      - install-required-node
      - run:
          name: Check TS Types
          command: NODE_OPTIONS=--max_old_space_size=4096 yarn gulp checkTs


  # a special job that keeps polling Circle and when all
  # individual jobs are finished, it closes the Percy build
  percy-finalize:
    <<: *defaults
    resource_class: small
    parameters:
      <<: *defaultsParameters
      required_env_var:
        type: env_var_name
    steps:
      - restore_cached_workspace
      - run:
          # if this is an external pull request, the environment variables
          # are NOT set for security reasons, thus no need to poll -
          # and no need to finalize Percy, since there will be no visual tests
          name: Check if <<parameters.required_env_var>> is set
          command: |
            if [[ -v <<parameters.required_env_var>> ]]; then
              echo "Internal PR, good to go"
            else
              echo "This is an external PR, cannot access other services"
              circleci-agent step halt
            fi
      - wait-on-circle-jobs:
          job-names: >
            cli-visual-tests,
            reporter-integration-tests,
            run-app-component-tests-chrome,
            run-app-integration-tests-chrome,
            run-frontend-shared-component-tests-chrome,
            run-launchpad-component-tests-chrome,
            run-launchpad-integration-tests-chrome,
            run-reporter-component-tests-chrome,
            run-webpack-dev-server-integration-tests,
            run-vite-dev-server-integration-tests
      - run:
          # Sometimes, even though all the circle jobs have finished, Percy times out during `build:finalize`
          # If all other jobs finish but `build:finalize` fails, we retry it once
          name: Finalize percy build - allows single retry
          command: |
            PERCY_PARALLEL_NONCE=$CIRCLE_WORKFLOW_WORKSPACE_ID \
            yarn percy build:finalize || yarn percy build:finalize

  cli-visual-tests:
    <<: *defaults
    resource_class: small
    steps:
      - restore_cached_workspace
      - run: mkdir -p cli/visual-snapshots
      - run:
          command: node cli/bin/cypress info --dev | yarn --silent term-to-html | node scripts/sanitize --type cli-info > cli/visual-snapshots/cypress-info.html
          environment:
            FORCE_COLOR: 2
      - run:
          command: node cli/bin/cypress help | yarn --silent term-to-html > cli/visual-snapshots/cypress-help.html
          environment:
            FORCE_COLOR: 2
      - store_artifacts:
          path: cli/visual-snapshots
      - run:
          name: Upload CLI snapshots for diffing
          command: |
            PERCY_PARALLEL_NONCE=$CIRCLE_WORKFLOW_WORKSPACE_ID \
            PERCY_ENABLE=${PERCY_TOKEN:-0} \
            PERCY_PARALLEL_TOTAL=-1 \
            yarn percy snapshot ./cli/visual-snapshots

  v8-integration-tests:
    <<: *defaults
    parameters:
      <<: *defaultsParameters
      resource_class:
        type: string
        default: medium
    resource_class: << parameters.resource_class >>
    parallelism: 1
    steps:
      - restore_cached_workspace
      - restore_cached_system_tests_deps
      # TODO: Remove this once we switch off self-hosted M1 runners
      - when:
          condition:
            equal: [ *darwin-arm64-executor, << parameters.executor >> ]
          steps:
            - run: rm -f /tmp/cypress/junit/* 
      - unless:
          condition:
            or:
              - equal: [ *linux-arm64-executor, << parameters.executor >> ] # TODO: Figure out how to support linux-arm64 when we get to linux arm64 build: https://github.com/cypress-io/cypress/issues/23557
          steps:
            - run:
                name: Run v8 integration tests
                command: |
                  source ./scripts/ensure-node.sh
                  yarn test-integration --scope "'@tooling/{packherd,v8-snapshot,electron-mksnapshot}'"
            - verify-mocha-results:
                expectedResultCount: 3
      - when:
          condition:
            or:
              - equal: [ *linux-arm64-executor, << parameters.executor >> ]
          steps:
            - run:
                name: Run v8 integration tests
                command: |
                  source ./scripts/ensure-node.sh
                  yarn test-integration --scope "'@tooling/packherd'"
            - verify-mocha-results:
                expectedResultCount: 1
      - store_test_results:
          path: /tmp/cypress
      - store-npm-logs

  unit-tests:
    <<: *defaults
    parameters:
      <<: *defaultsParameters
      resource_class:
        type: string
        default: medium
    resource_class: << parameters.resource_class >>
    parallelism: 1
    steps:
      - restore_cached_workspace
      - when:
          condition:
            # several snapshots fails for windows due to paths.
            # until these are fixed, run the tests that are working.
            equal: [ *windows-executor, << parameters.executor >> ]
          steps:
            - run: yarn test-scripts scripts/**/*spec.js
      - unless:
          condition:
            equal: [ *windows-executor, << parameters.executor >> ]
          steps:
            - run: yarn test-scripts
            # make sure packages with TypeScript can be transpiled to JS
            - run: yarn lerna run build-prod --stream --concurrency 4
            # run unit tests from each individual package
            - run: yarn test
            # run type checking for each individual package
            - run: yarn lerna run types
            - verify-mocha-results:
                expectedResultCount: 18
      - store_test_results:
          path: /tmp/cypress
      # CLI tests generate HTML files with sample CLI command output
      - store_artifacts:
          path: cli/test/html
      - store_artifacts:
          path: packages/errors/__snapshot-images__
      - store-npm-logs

  unit-tests-release:
    <<: *defaults
    resource_class: small
    parallelism: 1
    steps:
      - restore_cached_workspace
      - update_known_hosts
      - run: yarn test-npm-package-release-script

  lint-types:
    <<: *defaults
    parallelism: 1
    steps:
      - restore_cached_workspace
      - run:
          command: ls -la types
          working_directory: cli
      - run:
          command: ls -la chai
          working_directory: cli/types
      - run:
          name: "Lint types 🧹"
          command: yarn workspace cypress dtslint
  # todo(lachlan): do we need this? yarn check-ts does something very similar
  #     - run:
  #         name: "TypeScript check 🧩"
  #         command: yarn type-check --ignore-progress
      - store-npm-logs

  server-unit-tests:
    <<: *defaults
    parallelism: 1
    steps:
      - restore_cached_workspace
      - run: yarn test-unit --scope @packages/server
      - verify-mocha-results:
          expectedResultCount: 1
      - store_test_results:
          path: /tmp/cypress
      - store-npm-logs

  server-integration-tests:
    <<: *defaults
    parallelism: 1
    steps:
      - restore_cached_workspace
      - run: yarn test-integration --scope @packages/server
      - verify-mocha-results:
          expectedResultCount: 1
      - store_test_results:
          path: /tmp/cypress
      - store-npm-logs

  server-performance-tests:
    <<: *defaults
    steps:
      - restore_cached_workspace
      - run:
          command: yarn workspace @packages/server test-performance
      - verify-mocha-results:
          expectedResultCount: 1
      - store_test_results:
          path: /tmp/cypress
      - store_artifacts:
          path: /tmp/artifacts
      - store-npm-logs

  system-tests-node-modules-install:
    <<: *defaults
    steps:
      - restore_cached_workspace
      - update_cached_system_tests_deps

  binary-system-tests:
    parallelism: 2
    working_directory: ~/cypress
    environment:
      <<: *defaultsEnvironment
      PLATFORM: linux
    machine:
      # using `machine` gives us a Linux VM that can run Docker
      image: ubuntu-2004:202111-02
      docker_layer_caching: true
    resource_class: medium
    steps:
      - run-binary-system-tests

  system-tests-chrome:
    <<: *defaults
    parallelism: 8
    steps:
      - run-system-tests:
          browser: chrome

  system-tests-electron:
    <<: *defaults
    parallelism: 8
    steps:
      - run-system-tests:
          browser: electron

  system-tests-firefox:
    <<: *defaults
    parallelism: 8
    steps:
      - run-system-tests:
          browser: firefox

  system-tests-webkit:
    <<: *defaults
    parallelism: 8
    steps:
      - run-system-tests:
          browser: webkit

  system-tests-non-root:
    <<: *defaults
    steps:
      - restore_cached_workspace
      - run:
<<<<<<< HEAD
          command:  yarn workspace @tooling/system-tests test:ci "test/non_root*spec*" --browser electron
=======
          command: CYPRESS_COMMERCIAL_RECOMMENDATIONS=0 yarn workspace @tooling/system-tests test:ci "test/non_root*spec*" --browser electron
>>>>>>> da7aa5d0
      - verify-mocha-results
      - store_test_results:
          path: /tmp/cypress
      - store_artifacts:
          path: /tmp/artifacts
      - store-npm-logs

  run-frontend-shared-component-tests-chrome:
    <<: *defaults
    parameters:
      <<: *defaultsParameters
      percy:
        type: boolean
        default: false
    parallelism: 3
    steps:
      - run-new-ui-tests:
          browser: chrome
          percy: << parameters.percy >>
          package: frontend-shared
          type: ct

  run-launchpad-component-tests-chrome:
    <<: *defaults
    parameters:
      <<: *defaultsParameters
      percy:
        type: boolean
        default: false
    parallelism: 7
    steps:
      - run-new-ui-tests:
          browser: chrome
          percy: << parameters.percy >>
          package: launchpad
          type: ct
          # debug: cypress:*,engine:socket

  run-launchpad-integration-tests-chrome:
    <<: *defaults
    parameters:
      <<: *defaultsParameters
      resource_class:
        type: string
        default: medium
      percy:
        type: boolean
        default: false
    resource_class: << parameters.resource_class >>
    parallelism: 3
    steps:
      - run-new-ui-tests:
          browser: chrome
          percy: << parameters.percy >>
          package: launchpad
          type: e2e

  run-app-component-tests-chrome:
    <<: *defaults
    parameters:
      <<: *defaultsParameters
      percy:
        type: boolean
        default: false
    parallelism: 7
    steps:
      - run-new-ui-tests:
          browser: chrome
          percy: << parameters.percy >>
          package: app
          type: ct

  run-app-integration-tests-chrome:
    <<: *defaults
    parameters:
      <<: *defaultsParameters
      resource_class:
        type: string
        default: medium
      percy:
        type: boolean
        default: false
    resource_class: << parameters.resource_class >>
    parallelism: 8
    steps:
      - run-new-ui-tests:
          browser: chrome
          percy: << parameters.percy >>
          package: app
          type: e2e

  driver-integration-tests-chrome:
    <<: *defaults
    parallelism: 5
    steps:
      - run-driver-integration-tests:
          browser: chrome
          install-chrome-channel: stable

  driver-integration-tests-chrome-beta:
    <<: *defaults
    parallelism: 5
    steps:
      - run-driver-integration-tests:
          browser: chrome:beta
          install-chrome-channel: beta

  driver-integration-tests-firefox:
    <<: *defaults
    parallelism: 5
    steps:
      - run-driver-integration-tests:
          browser: firefox

  driver-integration-tests-electron:
    <<: *defaults
    parallelism: 5
    steps:
      - run-driver-integration-tests:
          browser: electron

  driver-integration-tests-webkit:
    <<: *defaults
    parallelism: 5
    steps:
      - run-driver-integration-tests:
          browser: webkit

  driver-integration-tests-chrome-experimentalSessionAndOrigin:
    <<: *defaults
    resource_class: medium
    parallelism: 5
    steps:
      - run-driver-integration-tests:
          browser: chrome
          install-chrome-channel: stable
          experimentalSessionAndOrigin: true

  driver-integration-tests-chrome-beta-experimentalSessionAndOrigin:
    <<: *defaults
    resource_class: medium
    parallelism: 5
    steps:
      - run-driver-integration-tests:
          browser: chrome:beta
          install-chrome-channel: beta
          experimentalSessionAndOrigin: true

  driver-integration-tests-firefox-experimentalSessionAndOrigin:
    <<: *defaults
    resource_class: medium
    parallelism: 5
    steps:
      - run-driver-integration-tests:
          browser: firefox
          experimentalSessionAndOrigin: true

  driver-integration-tests-electron-experimentalSessionAndOrigin:
    <<: *defaults
    resource_class: medium
    parallelism: 5
    steps:
      - run-driver-integration-tests:
          browser: electron
          experimentalSessionAndOrigin: true

  driver-integration-tests-webkit-experimentalSessionAndOrigin:
    <<: *defaults
    resource_class: medium
    parallelism: 5
    steps:
      - run-driver-integration-tests:
          browser: webkit
          experimentalSessionAndOrigin: true

  run-reporter-component-tests-chrome:
    <<: *defaults
    parameters:
      <<: *defaultsParameters
      percy:
        type: boolean
        default: false
    parallelism: 2
    steps:
      - run-new-ui-tests:
          browser: chrome
          percy: << parameters.percy >>
          package: reporter
          type: ct

  reporter-integration-tests:
    <<: *defaults
    parallelism: 3
    steps:
      - restore_cached_workspace
      - run:
          command: yarn build-for-tests
          working_directory: packages/reporter
      - run:
          command: |
            CYPRESS_CONFIG_ENV=production \
            CYPRESS_RECORD_KEY=$MAIN_RECORD_KEY \
            PERCY_PARALLEL_NONCE=$CIRCLE_WORKFLOW_WORKSPACE_ID \
            PERCY_ENABLE=${PERCY_TOKEN:-0} \
            PERCY_PARALLEL_TOTAL=-1 \
            yarn percy exec --parallel -- -- \
            yarn cypress:run --record --parallel --group reporter
          working_directory: packages/reporter
      - verify-mocha-results
      - store_test_results:
          path: /tmp/cypress
      - store_artifacts:
          path: /tmp/artifacts
      - store-npm-logs

  run-webpack-dev-server-integration-tests:
    <<: *defaults
    parallelism: 2
    steps:
      - restore_cached_workspace
      - restore_cached_system_tests_deps
      - run:
          command: |
            CYPRESS_CONFIG_ENV=production \
            CYPRESS_RECORD_KEY=$MAIN_RECORD_KEY \
            PERCY_PARALLEL_NONCE=$CIRCLE_WORKFLOW_WORKSPACE_ID \
            PERCY_ENABLE=${PERCY_TOKEN:-0} \
            PERCY_PARALLEL_TOTAL=-1 \
            yarn percy exec --parallel -- -- \
            yarn cypress:run --record --parallel --group webpack-dev-server
          working_directory: npm/webpack-dev-server
      - store_test_results:
          path: /tmp/cypress
      - store_artifacts:
          path: /tmp/artifacts
      - store-npm-logs

  run-vite-dev-server-integration-tests:
    <<: *defaults
    # parallelism: 3 TODO: Add parallelism once we have more specs
    steps:
      - restore_cached_workspace
      - restore_cached_system_tests_deps
      - run:
          command: |
            CYPRESS_CONFIG_ENV=production \
            CYPRESS_RECORD_KEY=$MAIN_RECORD_KEY \
            PERCY_PARALLEL_NONCE=$CIRCLE_WORKFLOW_WORKSPACE_ID \
            PERCY_ENABLE=${PERCY_TOKEN:-0} \
            PERCY_PARALLEL_TOTAL=-1 \
            yarn percy exec --parallel -- -- \
            yarn cypress:run --record --parallel --group vite-dev-server
          working_directory: npm/vite-dev-server
      - store_test_results:
          path: /tmp/cypress
      - store_artifacts:
          path: /tmp/artifacts
      - store-npm-logs

  npm-webpack-preprocessor:
    <<: *defaults
    steps:
      - restore_cached_workspace
      - run:
          name: Build
          command: yarn workspace @cypress/webpack-preprocessor build
      - run:
          name: Test babelrc
          command: yarn test
          working_directory: npm/webpack-preprocessor/examples/use-babelrc
      - run:
          name: Build ts-loader
          command: yarn install
          working_directory: npm/webpack-preprocessor/examples/use-ts-loader
      - run:
          name: Types ts-loader
          command: yarn types
          working_directory: npm/webpack-preprocessor/examples/use-ts-loader
      - run:
          name: Test ts-loader
          command: yarn test
          working_directory: npm/webpack-preprocessor/examples/use-ts-loader
      - run:
          name: Start React app
          command: yarn start
          background: true
          working_directory: npm/webpack-preprocessor/examples/react-app
      - run:
          name: Test React app
          command: yarn test
          working_directory: npm/webpack-preprocessor/examples/react-app
      - run:
          name: Run tests
          command: yarn workspace @cypress/webpack-preprocessor test
      - store-npm-logs

  npm-webpack-dev-server:
    <<: *defaults
    steps:
      - restore_cached_workspace
      - restore_cached_system_tests_deps
      - run:
          name: Run tests
          command: yarn workspace @cypress/webpack-dev-server test
      - run:
          name: Run tests
          command: yarn workspace @cypress/webpack-dev-server test

  npm-vite-dev-server:
    <<: *defaults
    steps:
      - restore_cached_workspace
      - run:
          name: Run tests
          command: yarn test
          working_directory: npm/vite-dev-server
      - store_test_results:
          path: npm/vite-dev-server/test_results
      - store-npm-logs

  npm-webpack-batteries-included-preprocessor:
    <<: *defaults
    resource_class: small
    steps:
      - restore_cached_workspace
      - run:
          name: Run tests
          command: yarn workspace @cypress/webpack-batteries-included-preprocessor test

  npm-vue:
    <<: *defaults
    steps:
      - restore_cached_workspace
      - run:
          name: Build
          command: yarn workspace @cypress/vue build
      - run:
          name: Type Check
          command: yarn typecheck
          working_directory: npm/vue
      - store_test_results:
          path: npm/vue/test_results
      - store_artifacts:
          path: npm/vue/test_results
      - store-npm-logs

  npm-angular:
    <<: *defaults
    steps:
      - restore_cached_workspace
      - run:
          name: Build
          command: yarn workspace @cypress/angular build
      - store-npm-logs

  npm-react:
    <<: *defaults
    steps:
      - restore_cached_workspace
      - run:
          name: Build
          command: yarn workspace @cypress/react build
      - run:
          name: Run tests
          command: yarn test
          working_directory: npm/react
      - store_test_results:
          path: npm/react/test_results
      - store_artifacts:
          path: npm/react/test_results
      - store-npm-logs

  npm-mount-utils:
    <<: *defaults
    steps:
      - restore_cached_workspace
      - run:
          name: Build
          command: yarn workspace @cypress/mount-utils build
      - store-npm-logs

  npm-xpath:
    <<: *defaults
    resource_class: small
    steps:
      - restore_cached_workspace
      - run:
          name: Run tests
          command: yarn workspace @cypress/xpath cy:run
      - store_test_results:
          path: npm/xpath/test_results
      - store_artifacts:
          path: npm/xpath/test_results
      - store-npm-logs

  npm-grep:
    <<: *defaults
    resource_class: small
    steps:
      - restore_cached_workspace
      - run:
          name: Run tests
          command: yarn workspace @cypress/grep cy:run
      - store_test_results:
          path: npm/grep/test_results
      - store_artifacts:
          path: npm/grep/test_results
      - store-npm-logs

  npm-create-cypress-tests:
    <<: *defaults
    resource_class: small
    steps:
      - restore_cached_workspace
      - run: yarn workspace create-cypress-tests build

  npm-eslint-plugin-dev:
    <<: *defaults
    steps:
      - restore_cached_workspace
      - run:
          name: Run tests
          command: yarn workspace @cypress/eslint-plugin-dev test

  npm-cypress-schematic:
    <<: *defaults
    steps:
      - restore_cached_workspace
      - run:
          name: Build + Install
          command: |
            yarn workspace @cypress/schematic build
          working_directory: npm/cypress-schematic
      - run:
          name: Run unit tests
          command: |
            yarn test
          working_directory: npm/cypress-schematic
      - store-npm-logs

  npm-release:
    <<: *defaults
    resource_class: medium+
    steps:
      - restore_cached_workspace
      - run:
          name: Release packages after all jobs pass
          command: yarn npm-release

  create-build-artifacts:
    <<: *defaults
    parameters:
      <<: *defaultsParameters
      resource_class:
        type: string
        default: large
    resource_class: << parameters.resource_class >>
    steps:
      - restore_cached_workspace
      - build-binary
      - build-cypress-npm-package:
          executor: << parameters.executor >>
      - verify_should_persist_artifacts
      - upload-build-artifacts
      - post-install-comment

  test-kitchensink:
    <<: *defaults
    parameters:
      <<: *defaultsParameters
      resource_class:
        type: string
        default: medium+
    steps:
      - restore_cached_workspace
      - clone-repo-and-checkout-branch:
          repo: cypress-example-kitchensink
      - install-required-node
      - run:
          name: Remove cypress.json
          description: Remove cypress.json in case it exists
          working_directory: /tmp/cypress-example-kitchensink
          environment:
            CYPRESS_INTERNAL_FORCE_SCAFFOLD: "1"
          command: rm -rf cypress.json
      - run:
          name: Install prod dependencies
          command: yarn --production
          working_directory: /tmp/cypress-example-kitchensink
      - run:
          name: Example server
          command: yarn start
          working_directory: /tmp/cypress-example-kitchensink
          background: true
      - run:
          name: Rename support file
          working_directory: /tmp/cypress-example-kitchensink
          command: |
            if [[ -f cypress/support/index.js ]]; then
              mv cypress/support/index.js cypress/support/e2e.js
            fi
      - run:
          name: Run Kitchensink example project
          command: |
            yarn cypress:run --project /tmp/cypress-example-kitchensink
      - store-npm-logs

  test-kitchensink-against-staging:
    <<: *defaults
    steps:
      - restore_cached_workspace
      - clone-repo-and-checkout-branch:
          repo: cypress-example-kitchensink
      - install-required-node
      - run:
          name: Install prod dependencies
          command: yarn --production
          working_directory: /tmp/cypress-example-kitchensink
      - run:
          name: Example server
          command: yarn start
          working_directory: /tmp/cypress-example-kitchensink
          background: true
      - run:
          name: Run Kitchensink example project
          command: |
            CYPRESS_PROJECT_ID=$TEST_KITCHENSINK_PROJECT_ID \
            CYPRESS_RECORD_KEY=$TEST_KITCHENSINK_RECORD_KEY \
            CYPRESS_INTERNAL_ENV=staging \
            CYPRESS_video=false \
            yarn cypress:run --project /tmp/cypress-example-kitchensink --record
      - store-npm-logs

  test-against-staging:
    <<: *defaults
    steps:
      - restore_cached_workspace
      - clone-repo-and-checkout-branch:
          repo: cypress-test-tiny
      - run:
          name: Run test project
          command: |
            CYPRESS_PROJECT_ID=$TEST_TINY_PROJECT_ID \
            CYPRESS_RECORD_KEY=$TEST_TINY_RECORD_KEY \
            CYPRESS_INTERNAL_ENV=staging \
            yarn cypress:run --project /tmp/cypress-test-tiny --record
      - store-npm-logs

  test-npm-module-and-verify-binary:
    <<: *defaults
    steps:
      - restore_cached_workspace
      # make sure we have cypress.zip received
      - run: ls -l
      - run: ls -l cypress.zip cypress.tgz
      - run: mkdir test-binary
      - run:
          name: Create new NPM package
          working_directory: test-binary
          command: npm init -y
      - run:
          # install NPM from built NPM package folder
          name: Install Cypress
          working_directory: test-binary
          # force installing the freshly built binary
          command: CYPRESS_INSTALL_BINARY=/root/cypress/cypress.zip npm i /root/cypress/cypress.tgz
      - run:
          name: Cypress version
          working_directory: test-binary
          command: $(yarn bin cypress) version
      - run:
          name: Verify Cypress binary
          working_directory: test-binary
          command: $(yarn bin cypress) verify
      - run:
          name: Cypress help
          working_directory: test-binary
          command: $(yarn bin cypress) help
      - run:
          name: Cypress info
          working_directory: test-binary
          command: $(yarn bin cypress) info
      - store-npm-logs

  test-npm-module-on-minimum-node-version:
    <<: *defaults
    resource_class: small
    docker:
      - image: cypress/base:12.0.0-libgbm
    steps:
      - restore_workspace_binaries
      - run: mkdir test-binary
      - run:
          name: Create new NPM package
          working_directory: test-binary
          command: npm init -y
      - run:
          name: Install Cypress
          working_directory: test-binary
          command: CYPRESS_INSTALL_BINARY=/root/cypress/cypress.zip npm install /root/cypress/cypress.tgz
      - run:
          name: Verify Cypress binary
          working_directory: test-binary
          command: $(npm bin)/cypress verify
      - run:
          name: Print Cypress version
          working_directory: test-binary
          command: $(npm bin)/cypress version
      - run:
          name: Cypress info
          working_directory: test-binary
          command: $(npm bin)/cypress info

  test-types-cypress-and-jest:
    parameters:
      executor:
        description: Executor name to use
        type: executor
        default: cy-doc
      wd:
        description: Working directory, should be OUTSIDE cypress monorepo folder
        type: string
        default: /root/test-cypress-and-jest
    <<: *defaults
    resource_class: small
    steps:
      - restore_workspace_binaries
      - run: mkdir <<parameters.wd>>
      - run:
          name: Create new NPM package ⚗️
          working_directory: <<parameters.wd>>
          command: npm init -y
      - run:
          name: Install dependencies 📦
          working_directory: <<parameters.wd>>
          environment:
            CYPRESS_INSTALL_BINARY: /root/cypress/cypress.zip
          # let's install Cypress, Jest and any other package that might conflict
          # https://github.com/cypress-io/cypress/issues/6690

          # Todo: Add `jest` back into the list once https://github.com/yargs/yargs-parser/issues/452
          # is resolved.
          command: |
            npm install /root/cypress/cypress.tgz \
              typescript @types/jest enzyme @types/enzyme
      - run:
          name: Test types clash ⚔️
          working_directory: <<parameters.wd>>
          command: |
            echo "console.log('hello world')" > hello.ts
            npx tsc hello.ts --noEmit

  test-full-typescript-project:
    parameters:
      executor:
        description: Executor name to use
        type: executor
        default: cy-doc
      wd:
        description: Working directory, should be OUTSIDE cypress monorepo folder
        type: string
        default: /root/test-full-typescript
    <<: *defaults
    resource_class: small
    steps:
      - restore_workspace_binaries
      - run: mkdir <<parameters.wd>>
      - run:
          name: Create new NPM package ⚗️
          working_directory: <<parameters.wd>>
          command: npm init -y
      - run:
          name: Install dependencies 📦
          working_directory: <<parameters.wd>>
          environment:
            CYPRESS_INSTALL_BINARY: /root/cypress/cypress.zip
          command: |
            npm install /root/cypress/cypress.tgz typescript
      - run:
          name: Scaffold full TypeScript project 🏗
          working_directory: <<parameters.wd>>
          command: npx @bahmutov/cly@1.9.0 init --typescript
      - run:
          name: Run project tests 🗳
          working_directory: <<parameters.wd>>
          command: npx cypress run

  # install NPM + binary zip and run against staging API
  test-binary-against-staging:
    <<: *defaults
    steps:
      - restore_workspace_binaries
      - clone-repo-and-checkout-branch:
          repo: cypress-test-tiny
      - run:
          name: Install Cypress
          working_directory: /tmp/cypress-test-tiny
          # force installing the freshly built binary
          command: CYPRESS_INSTALL_BINARY=~/cypress/cypress.zip npm i --legacy-peer-deps ~/cypress/cypress.tgz
      - run:
          name: Run test project
          working_directory: /tmp/cypress-test-tiny
          command: |
            CYPRESS_PROJECT_ID=$TEST_TINY_PROJECT_ID \
            CYPRESS_RECORD_KEY=$TEST_TINY_RECORD_KEY \
            CYPRESS_INTERNAL_ENV=staging \
            $(yarn bin cypress) run --record
      - store-npm-logs

  test-binary-against-recipes-firefox:
    <<: *defaults
    steps:
      - test-binary-against-repo:
          repo: cypress-example-recipes
          command: npm run test:ci:firefox

  test-binary-against-recipes-chrome:
    <<: *defaults
    steps:
      - test-binary-against-repo:
          repo: cypress-example-recipes
          command: npm run test:ci:chrome

  test-binary-against-recipes:
    <<: *defaults
    steps:
      - test-binary-against-repo:
          repo: cypress-example-recipes
          command: npm run test:ci

  # This is a special job. It allows you to test the current
  # built test runner against a pull request in the repo
  # cypress-example-recipes.
  # Imagine you are working on a feature and want to show / test a recipe
  # You would need to run the built test runner before release
  # against a PR that cannot be merged until the new version
  # of the test runner is released.
  # Use:
  #   specify pull request number
  #   and the recipe folder

  # test-binary-against-recipe-pull-request:
  #   <<: *defaults
  #   steps:
  #     # test a specific pull request by number from cypress-example-recipes
  #     - test-binary-against-repo:
  #         repo: cypress-example-recipes
  #         command: npm run test:ci
  #         pull_request_id: 515
  #         folder: examples/fundamentals__typescript

  test-binary-against-kitchensink:
    <<: *defaults
    steps:
      - test-binary-against-repo:
          repo: cypress-example-kitchensink
          browser: "electron"

  test-binary-against-kitchensink-firefox:
    <<: *defaults
    steps:
      - test-binary-against-repo:
          repo: cypress-example-kitchensink
          browser: firefox

  test-binary-against-kitchensink-chrome:
    <<: *defaults
    steps:
      - test-binary-against-repo:
          repo: cypress-example-kitchensink
          browser: chrome

  test-binary-against-todomvc-firefox:
    <<: *defaults
    steps:
      - test-binary-against-repo:
          repo: cypress-example-todomvc
          browser: firefox

  test-binary-against-conduit-chrome:
    <<: *defaults
    steps:
      - test-binary-against-repo:
          repo: cypress-example-conduit-app
          browser: chrome
          command: "npm run cypress:run"
          wait-on: http://localhost:3000

  test-binary-against-api-testing-firefox:
    <<: *defaults
    steps:
      - test-binary-against-repo:
          repo: cypress-example-api-testing
          browser: firefox
          command: "npm run cy:run"

  test-binary-against-piechopper-firefox:
    <<: *defaults
    steps:
      - test-binary-against-repo:
          repo: cypress-example-piechopper
          browser: firefox
          command: "npm run cypress:run"

  test-binary-against-cypress-realworld-app:
    <<: *defaults
    resource_class: medium+
    steps:
      - test-binary-against-rwa:
          repo: cypress-realworld-app
          browser: chrome
          wait-on: http://localhost:3000

  test-binary-as-specific-user:
    <<: *defaults
    steps:
      - restore_workspace_binaries
      # the user should be "node"
      - run: whoami
      - run: pwd
      # prints the current user's effective user id
      # for root it is 0
      # for other users it is a positive integer
      - run: node -e 'console.log(process.geteuid())'
      # make sure the binary and NPM package files are present
      - run: ls -l
      - run: ls -l cypress.zip cypress.tgz
      - run: mkdir test-binary
      - run:
          name: Create new NPM package
          working_directory: test-binary
          command: npm init -y
      - run:
          # install NPM from built NPM package folder
          name: Install Cypress
          working_directory: test-binary
          # force installing the freshly built binary
          command: CYPRESS_INSTALL_BINARY=~/cypress/cypress.zip npm i ~/cypress/cypress.tgz
      - run:
          name: Cypress help
          working_directory: test-binary
          command: $(yarn bin cypress) help
      - run:
          name: Cypress info
          working_directory: test-binary
          command: $(yarn bin cypress) info
      - run:
          name: Add Cypress demo
          working_directory: test-binary
          command: npx @bahmutov/cly@1.9.0 init
      - run:
          name: Verify Cypress binary
          working_directory: test-binary
          command: DEBUG=cypress:cli $(yarn bin cypress) verify
      - run:
          name: Run Cypress binary
          working_directory: test-binary
          command: DEBUG=cypress:cli $(yarn bin cypress) run
      - store-npm-logs

linux-x64-workflow: &linux-x64-workflow
  jobs:
    - node_modules_install
    - build:
        context: test-runner:env-canary
        requires:
          - node_modules_install
    - check-ts:
        requires:
          - build
    - lint:
        name: linux-lint
        requires:
          - build
    - percy-finalize:
        context: [test-runner:poll-circle-workflow, test-runner:percy]
        required_env_var: PERCY_TOKEN # skips job if not defined (external PR)
        requires:
          - build
    - lint-types:
        requires:
          - build
    # unit, integration and e2e tests
    - cli-visual-tests:
        context: test-runner:percy
        requires:
          - build
    - unit-tests:
        requires:
          - build
    - unit-tests-release:
        context: test-runner:npm-release
        requires:
          - build
    - server-unit-tests:
        requires:
          - build
    - server-integration-tests:
        requires:
          - build
    - server-performance-tests:
        requires:
          - build
    - system-tests-node-modules-install:
        context: test-runner:performance-tracking
        requires:
          - build
    - system-tests-chrome:
        context: test-runner:performance-tracking
        requires:
          - system-tests-node-modules-install
    - system-tests-electron:
        context: test-runner:performance-tracking
        requires:
          - system-tests-node-modules-install
    - system-tests-firefox:
        context: test-runner:performance-tracking
        requires:
          - system-tests-node-modules-install
    - system-tests-webkit:
        context: test-runner:performance-tracking
        requires:
          - system-tests-node-modules-install
    - system-tests-non-root:
        context: test-runner:performance-tracking
        executor: non-root-docker-user
        requires:
          - system-tests-node-modules-install
    - driver-integration-tests-chrome:
        context: test-runner:cypress-record-key
        requires:
          - build
    - driver-integration-tests-chrome-beta:
        context: test-runner:cypress-record-key
        requires:
          - build
    - driver-integration-tests-firefox:
        context: test-runner:cypress-record-key
        requires:
          - build
    - driver-integration-tests-electron:
        context: test-runner:cypress-record-key
        requires:
          - build
    - driver-integration-tests-webkit:
        context: test-runner:cypress-record-key
        requires:
          - build
    - driver-integration-tests-chrome-experimentalSessionAndOrigin:
        context: test-runner:cypress-record-key
        requires:
          - build
    - driver-integration-tests-chrome-beta-experimentalSessionAndOrigin:
        context: test-runner:cypress-record-key
        requires:
          - build
    - driver-integration-tests-firefox-experimentalSessionAndOrigin:
        context: test-runner:cypress-record-key
        requires:
          - build
    - driver-integration-tests-electron-experimentalSessionAndOrigin:
        context: test-runner:cypress-record-key
        requires:
          - build
    - driver-integration-tests-webkit-experimentalSessionAndOrigin:
        context: test-runner:cypress-record-key
        requires:
          - build
    - run-frontend-shared-component-tests-chrome:
        context: [test-runner:cypress-record-key, test-runner:launchpad-tests, test-runner:percy]
        percy: true
        requires:
          - build
    - run-launchpad-integration-tests-chrome:
        context: [test-runner:cypress-record-key, test-runner:launchpad-tests, test-runner:percy]
        percy: true
        requires:
          - build
    - run-launchpad-component-tests-chrome:
        context: [test-runner:cypress-record-key, test-runner:launchpad-tests, test-runner:percy]
        percy: true
        requires:
          - build
    - run-app-integration-tests-chrome:
        context: [test-runner:cypress-record-key, test-runner:launchpad-tests, test-runner:percy]
        percy: true
        requires:
          - build
    - run-webpack-dev-server-integration-tests:
        context: [test-runner:cypress-record-key, test-runner:percy]
        requires:
          - system-tests-node-modules-install
    - run-vite-dev-server-integration-tests:
        context: [test-runner:cypress-record-key, test-runner:percy]
        requires:
          - system-tests-node-modules-install
    - run-app-component-tests-chrome:
        context: [test-runner:cypress-record-key, test-runner:launchpad-tests, test-runner:percy]
        percy: true
        requires:
          - build
    - run-reporter-component-tests-chrome:
        context: [test-runner:cypress-record-key, test-runner:percy]
        percy: true
        requires:
          - build
    - reporter-integration-tests:
        context: [test-runner:cypress-record-key, test-runner:percy]
        requires:
          - build
    - npm-webpack-dev-server:
        requires:
          - system-tests-node-modules-install
    - npm-vite-dev-server:
        requires:
          - build
    - npm-webpack-preprocessor:
        requires:
          - build
    - npm-webpack-batteries-included-preprocessor:
        requires:
          - build
    - npm-vue:
        requires:
          - build
    - npm-react:
        requires:
          - build
    - npm-angular:
        requires:
          - build
    - npm-mount-utils:
        requires:
          - build
    - npm-create-cypress-tests:
        requires:
          - build
    - npm-eslint-plugin-dev:
        requires:
          - build
    - npm-cypress-schematic:
        requires:
          - build
    - v8-integration-tests:
        requires:
          - system-tests-node-modules-install
    # This release definition must be updated with any new jobs
    # Any attempts to automate this are welcome
    # If CircleCI provided an "after all" hook, then this wouldn't be necessary
    - npm-release:
        context: test-runner:npm-release
        requires:
          - build
          - check-ts
          - npm-angular
          - npm-eslint-plugin-dev
          - npm-create-cypress-tests
          - npm-react
          - npm-mount-utils
          - npm-vue
          - npm-webpack-batteries-included-preprocessor
          - npm-webpack-preprocessor
          - npm-vite-dev-server
          - npm-webpack-dev-server
          - npm-cypress-schematic
          - lint-types
          - linux-lint
          - percy-finalize
          - driver-integration-tests-firefox
          - driver-integration-tests-chrome
          - driver-integration-tests-chrome-beta
          - driver-integration-tests-electron
          - driver-integration-tests-firefox-experimentalSessionAndOrigin
          - driver-integration-tests-chrome-experimentalSessionAndOrigin
          - driver-integration-tests-chrome-beta-experimentalSessionAndOrigin
          - driver-integration-tests-electron-experimentalSessionAndOrigin
          - system-tests-non-root
          - system-tests-firefox
          - system-tests-electron
          - system-tests-chrome
          - server-performance-tests
          - server-integration-tests
          - server-unit-tests
          - test-kitchensink
          - unit-tests
          - unit-tests-release
          - cli-visual-tests
          - reporter-integration-tests
          - run-app-component-tests-chrome
          - run-app-integration-tests-chrome
          - run-frontend-shared-component-tests-chrome
          - run-launchpad-component-tests-chrome
          - run-launchpad-integration-tests-chrome
          - run-reporter-component-tests-chrome
          - run-webpack-dev-server-integration-tests
          - run-vite-dev-server-integration-tests
          - v8-integration-tests

    # various testing scenarios, like building full binary
    # and testing it on a real project
    - test-against-staging:
        context: test-runner:record-tests
        <<: *mainBuildFilters
        requires:
          - build
    - test-kitchensink:
        requires:
          - build
    - test-kitchensink-against-staging:
        context: test-runner:record-tests
        <<: *mainBuildFilters
        requires:
          - build
    - create-build-artifacts:
        context:
          - test-runner:upload
          - test-runner:commit-status-checks
        requires:
          - build
    - test-npm-module-on-minimum-node-version:
        requires:
          - create-build-artifacts
    - test-types-cypress-and-jest:
        requires:
          - create-build-artifacts
    - test-full-typescript-project:
        requires:
          - create-build-artifacts
    - test-binary-against-kitchensink:
        requires:
          - create-build-artifacts
    - test-npm-module-and-verify-binary:
        <<: *mainBuildFilters
        requires:
          - create-build-artifacts
    - test-binary-against-staging:
        context: test-runner:record-tests
        <<: *mainBuildFilters
        requires:
          - create-build-artifacts
    - test-binary-against-kitchensink-chrome:
        <<: *mainBuildFilters
        requires:
          - create-build-artifacts
    - test-binary-against-recipes-firefox:
        <<: *mainBuildFilters
        requires:
          - create-build-artifacts
    - test-binary-against-recipes-chrome:
        <<: *mainBuildFilters
        requires:
          - create-build-artifacts
    - test-binary-against-recipes:
        <<: *mainBuildFilters
        requires:
          - create-build-artifacts
    - test-binary-against-kitchensink-firefox:
        <<: *mainBuildFilters
        requires:
          - create-build-artifacts
    - test-binary-against-todomvc-firefox:
        <<: *mainBuildFilters
        requires:
          - create-build-artifacts
    - test-binary-against-cypress-realworld-app:
        <<: *mainBuildFilters
        requires:
          - create-build-artifacts
    - test-binary-as-specific-user:
        name: "test binary as a non-root user"
        executor: non-root-docker-user
        requires:
          - create-build-artifacts
    - test-binary-as-specific-user:
        name: "test binary as a root user"
        requires:
          - create-build-artifacts
    - binary-system-tests:
        requires:
          - create-build-artifacts
          - system-tests-node-modules-install

linux-arm64-workflow: &linux-arm64-workflow
  jobs:
    - node_modules_install:
        name: linux-arm64-node-modules-install
        executor: linux-arm64
        resource_class: arm.medium
        only-cache-for-root-user: true

    - build:
        name: linux-arm64-build
        executor: linux-arm64
        resource_class: arm.medium
        requires:
          - linux-arm64-node-modules-install

    - create-build-artifacts:
        name: linux-arm64-create-build-artifacts
        context:
          - test-runner:upload
          - test-runner:commit-status-checks
        executor: linux-arm64
        resource_class: arm.medium
        requires:
          - linux-arm64-build

    - v8-integration-tests:
        name: linux-arm64-v8-integration-tests
        executor: linux-arm64
        resource_class: arm.medium
        requires:
          - linux-arm64-build

darwin-x64-workflow: &darwin-x64-workflow
  jobs:
    - node_modules_install:
        name: darwin-x64-node-modules-install
        executor: mac
        resource_class: macos.x86.medium.gen2
        only-cache-for-root-user: true

    - build:
        name: darwin-x64-build
        context: test-runner:env-canary
        executor: mac
        resource_class: macos.x86.medium.gen2
        requires:
          - darwin-x64-node-modules-install

    - lint:
        name: darwin-x64-lint
        executor: mac
        requires:
          - darwin-x64-build

    - create-build-artifacts:
        name: darwin-x64-create-build-artifacts
        context:
          - test-runner:sign-mac-binary
          - test-runner:upload
          - test-runner:commit-status-checks
        executor: mac
        resource_class: macos.x86.medium.gen2
        requires:
          - darwin-x64-build

    - test-kitchensink:
        name: darwin-x64-test-kitchensink
        executor: mac
        requires:
          - darwin-x64-build

    - v8-integration-tests:
        name: darwin-x64-v8-integration-tests
        executor: mac
        resource_class: macos.x86.medium.gen2
        requires:
          - darwin-x64-build

darwin-arm64-workflow: &darwin-arm64-workflow
  jobs:
    - node_modules_install:
        name: darwin-arm64-node-modules-install
        executor: darwin-arm64
        resource_class: cypress-io/latest_m1
        only-cache-for-root-user: true

    - build:
        name: darwin-arm64-build
        executor: darwin-arm64
        resource_class: cypress-io/latest_m1
        requires:
          - darwin-arm64-node-modules-install

    - create-build-artifacts:
        name: darwin-arm64-create-build-artifacts
        context:
          - test-runner:sign-mac-binary
          - test-runner:upload
          - test-runner:commit-status-checks
        executor: darwin-arm64
        resource_class: cypress-io/latest_m1
        requires:
          - darwin-arm64-build

    - v8-integration-tests:
        name: darwin-arm64-v8-integration-tests
        executor: darwin-arm64
        resource_class: cypress-io/latest_m1
        requires:
          - darwin-arm64-build

windows-workflow: &windows-workflow
  jobs:
    - node_modules_install:
        name: windows-node-modules-install
        executor: windows
        resource_class: windows.large
        only-cache-for-root-user: true

    - build:
        name: windows-build
        context: test-runner:env-canary
        executor: windows
        resource_class: windows.large
        requires:
          - windows-node-modules-install

    - run-app-integration-tests-chrome:
        name: windows-run-app-integration-tests-chrome
        executor: windows
        resource_class: windows.large
        context: [test-runner:cypress-record-key, test-runner:launchpad-tests]
        requires:
          - windows-build

    - run-launchpad-integration-tests-chrome:
        name: windows-run-launchpad-integration-tests-chrome
        executor: windows
        resource_class: windows.large
        context: [test-runner:cypress-record-key, test-runner:launchpad-tests]
        requires:
          - windows-build

    - lint:
        name: windows-lint
        executor: windows
        requires:
          - windows-build

    - unit-tests:
        name: windows-unit-tests
        executor: windows
        resource_class: windows.large
        requires:
          - windows-build

    - create-build-artifacts:
        name: windows-create-build-artifacts
        executor: windows
        resource_class: windows.large
        context:
          - test-runner:sign-windows-binary
          - test-runner:upload
          - test-runner:commit-status-checks
        requires:
          - windows-build
    - test-binary-against-kitchensink-chrome:
        name: windows-test-binary-against-kitchensink-chrome
        executor: windows
        requires:
          - windows-create-build-artifacts

    - v8-integration-tests:
        name: windows-v8-integration-tests
        executor: windows
        resource_class: windows.large
        requires:
          - windows-build

workflows:
  linux-x64:
    <<: *linux-x64-workflow
    <<: *linux-x64-workflow-exclude-filters
  linux-arm64:
    <<: *linux-arm64-workflow
    <<: *linux-arm64-workflow-filters
  darwin-x64:
    <<: *darwin-x64-workflow
    <<: *darwin-workflow-filters
  darwin-arm64:
    <<: *darwin-arm64-workflow
    <<: *darwin-workflow-filters
  windows:
    <<: *windows-workflow
    <<: *windows-workflow-filters<|MERGE_RESOLUTION|>--- conflicted
+++ resolved
@@ -1529,11 +1529,7 @@
     steps:
       - restore_cached_workspace
       - run:
-<<<<<<< HEAD
-          command:  yarn workspace @tooling/system-tests test:ci "test/non_root*spec*" --browser electron
-=======
           command: CYPRESS_COMMERCIAL_RECOMMENDATIONS=0 yarn workspace @tooling/system-tests test:ci "test/non_root*spec*" --browser electron
->>>>>>> da7aa5d0
       - verify-mocha-results
       - store_test_results:
           path: /tmp/cypress
