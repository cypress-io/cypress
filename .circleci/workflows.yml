version: 2.1

defaults: &defaults
  parallelism: 1
  working_directory: ~/cypress
  parameters: &defaultsParameters
    executor:
      type: executor
      default: cy-doc
    only-cache-for-root-user:
      type: boolean
      default: false
  executor: <<parameters.executor>>
  environment: &defaultsEnvironment
    ## set specific timezone
    TZ: "/usr/share/zoneinfo/America/New_York"

    ## store artifacts here
    CIRCLE_ARTIFACTS: /tmp/artifacts

    ## set so that e2e tests are consistent
    COLUMNS: 100
    LINES: 24

mainBuildFilters: &mainBuildFilters
  filters:
    branches:
      only:
        - develop
        - /^release\/\d+\.\d+\.\d+$/
        # use the following branch as well to ensure that v8 snapshot cache updates are fully tested
        - 'update-v8-snapshot-cache-on-develop'
        - 'misc/use_webdriver'
        - 'publish-binary'

# usually we don't build Mac app - it takes a long time
# but sometimes we want to really confirm we are doing the right thing
# so just add your branch to the list here to build and test on Mac
macWorkflowFilters: &darwin-workflow-filters
  when:
    or:
    - equal: [ develop, << pipeline.git.branch >> ]
    # use the following branch as well to ensure that v8 snapshot cache updates are fully tested
    - equal: [ 'update-v8-snapshot-cache-on-develop', << pipeline.git.branch >> ]
    - equal: [ 'misc/use_webdriver', << pipeline.git.branch >> ]
    - matches:
        pattern: /^release\/\d+\.\d+\.\d+$/
        value: << pipeline.git.branch >>

linuxArm64WorkflowFilters: &linux-arm64-workflow-filters
  when:
    or:
    - equal: [ develop, << pipeline.git.branch >> ]
    # use the following branch as well to ensure that v8 snapshot cache updates are fully tested
    - equal: [ 'update-v8-snapshot-cache-on-develop', << pipeline.git.branch >> ]
    - equal: [ 'misc/use_webdriver', << pipeline.git.branch >> ]
    - matches:
        pattern: /^release\/\d+\.\d+\.\d+$/
        value: << pipeline.git.branch >>

# uncomment & add to the branch conditions below to disable the main linux
# flow if we don't want to test it for a certain branch
linuxWorkflowExcludeFilters: &linux-x64-workflow-exclude-filters
  unless:
    or:
    - matches:
        pattern: /^pull\/[0-9]+/
        value: << pipeline.git.branch >>
    - false

# windows is slow and expensive in CI, so it normally only runs on main branches
# add your branch to this list to run the full Windows build on your PR
windowsWorkflowFilters: &windows-workflow-filters
  when:
    or:
    - equal: [ develop, << pipeline.git.branch >> ]
    # use the following branch as well to ensure that v8 snapshot cache updates are fully tested
    - equal: [ 'update-v8-snapshot-cache-on-develop', << pipeline.git.branch >> ]
<<<<<<< HEAD
    - equal: [ 'misc/use_webdriver', << pipeline.git.branch >> ]
=======
    - equal: [ 'chore/patch_windows_build', << pipeline.git.branch >> ]
>>>>>>> c3f5e567
    - matches:
        pattern: /^release\/\d+\.\d+\.\d+$/
        value: << pipeline.git.branch >>

executors:
  # the Docker image with Cypress dependencies and Chrome browser
  cy-doc:
    docker:
      - image: cypress/browsers-internal:node18.17.1-chrome128-ff130
    # by default, we use "medium" to balance performance + CI costs. bump or reduce on a per-job basis if needed.
    resource_class: medium
    environment:
      PLATFORM: linux
      CI_DOCKER: "true"
  
  kitchensink-executor:
    docker:
      - image: cypress/browsers-internal:node20.15.0-chrome126-ff127
    # by default, we use "medium" to balance performance + CI costs. bump or reduce on a per-job basis if needed.
    resource_class: medium
    environment:
      PLATFORM: linux
      CI_DOCKER: "true"
  
  # Docker image with non-root "node" user
  non-root-docker-user:
    docker:
      - image: cypress/browsers-internal:node18.17.1-chrome128-ff130
        user: node
    environment:
      PLATFORM: linux

  # executor to run on Mac OS
  # https://circleci.com/docs/2.0/executor-types/#using-macos
  # https://circleci.com/docs/2.0/testing-ios/#supported-xcode-versions
  darwin-amd64:
    machine: true
    environment:
      PLATFORM: darwin

  # executor to run on Windows - based off of the windows-orb default executor since it is
  # not customizable enough to align with our existing setup.
  # https://github.com/CircleCI-Public/windows-orb/blob/master/src/executors/default.yml
  # https://circleci.com/docs/2.0/hello-world-windows/#software-pre-installed-in-the-windows-image
  windows: &windows-executor
    machine:
      image: windows-server-2022-gui:stable
      shell: bash.exe -eo pipefail
    resource_class: windows.large
    environment:
      PLATFORM: windows

  darwin-arm64: &darwin-arm64-executor
    machine: true
    environment:
      PLATFORM: darwin

  linux-arm64: &linux-arm64-executor
    machine:
      image: ubuntu-2004:2023.07.1
    resource_class: arm.medium
    environment:
      PLATFORM: linux
      # TODO: Disabling snapshots for now on Linux Arm 64 architectures. Will revisit with https://github.com/cypress-io/cypress/issues/23557
      DISABLE_SNAPSHOT_REQUIRE: 1

commands:
  # This command inserts SHOULD_PERSIST_ARTIFACTS into BASH_ENV. This way, we can define the variable in one place and use it in multiple steps.
  # Run this command in a job before you want to use the SHOULD_PERSIST_ARTIFACTS variable.
  setup_should_persist_artifacts:
    steps:
      - run:
          name: Set environment variable to determine whether or not to persist artifacts
          command: |
            echo "Setting SHOULD_PERSIST_ARTIFACTS variable"
            echo 'if ! [[ "$CIRCLE_BRANCH" != "develop" && "$CIRCLE_BRANCH" != "release/"* && "$CIRCLE_BRANCH" != "misc/use_webdriver" ]]; then
                export SHOULD_PERSIST_ARTIFACTS=true
            fi' >> "$BASH_ENV"
  # You must run `setup_should_persist_artifacts` command and be using bash before running this command
  verify_should_persist_artifacts:
    steps:
      - run:
          name: Check current branch to persist artifacts
          command: |
            if [[ -z "$SHOULD_PERSIST_ARTIFACTS" ]]; then
              echo "Not uploading artifacts or posting install comment for this branch."
              circleci-agent step halt
            fi

  maybe_skip_binary_jobs:
    steps:
      - run:
          name: Skip binary job if external PR
          command: |
            if [[ -z "$CIRCLE_TOKEN" ]]; then
              echo "There is no CIRCLE_TOKEN set for this job. Cannot trigger binary build. Skipping job."
              circleci-agent step halt
            fi

  restore_workspace_binaries:
    steps:
      - attach_workspace:
          at: ~/
      # make sure we have cypress.zip received
      - run: ls -l
      - run: ls -l cypress.zip cypress.tgz
      - run: node --version
      - run: npm --version

  restore_cached_workspace:
    steps:
      - attach_workspace:
          at: ~/
      - install-required-node
      - unpack-dependencies

  restore_cached_binary:
    steps:
      - attach_workspace:
          at: ~/

  prepare-modules-cache:
    parameters:
      dont-move:
        type: boolean
        default: false
    steps:
      - run: node scripts/circle-cache.js --action prepare
      - unless:
          condition: << parameters.dont-move >>
          steps:
            - run:
                name: Move to /tmp dir for consistent caching across root/non-root users
                command: |
                  mkdir -p /tmp/node_modules_cache
                  mv ~/cypress/node_modules /tmp/node_modules_cache/root_node_modules
                  mv ~/cypress/cli/node_modules /tmp/node_modules_cache/cli_node_modules
                  mv ~/cypress/system-tests/node_modules /tmp/node_modules_cache/system-tests_node_modules
                  mv ~/cypress/globbed_node_modules /tmp/node_modules_cache/globbed_node_modules

  install-webkit-deps:
    steps:
      - run:
          name: Install WebKit dependencies
          command: |
            npx playwright install webkit
            npx playwright install-deps webkit

  build-and-persist:
    description: Save entire folder as artifact for other jobs to run without reinstalling
    steps:
      - run:
          name: Sync Cloud Validations
          command: |
            source ./scripts/ensure-node.sh
            yarn gulp syncCloudValidations
      - run:
          name: Build packages
          command: |
            source ./scripts/ensure-node.sh
            yarn build
      - run:
          name: Generate v8 snapshot
          command: |
            source ./scripts/ensure-node.sh
            # Minification takes some time. We only really need to do that for the binary (and we regenerate snapshots separately there)
            V8_SNAPSHOT_DISABLE_MINIFY=1 yarn build-v8-snapshot-prod
      - prepare-modules-cache # So we don't throw these in the workspace cache
      - persist_to_workspace:
          root: ~/
          paths:
            - cypress

  install_cache_helpers_dependencies:
    steps:
      - run:
          # Dependencies needed by circle-cache.js, before we "yarn" or unpack cached node_modules
          name: Cache Helper Dependencies
          working_directory: ~/
          command: npm i glob@7.1.6 fs-extra@10.0.0 minimist@1.2.5 fast-json-stable-stringify@2.1.0

  unpack-dependencies:
    description: 'Unpacks dependencies associated with the current workflow'
    steps:
      - install_cache_helpers_dependencies
      - run:
          name: Generate Circle Cache Key
          command: node scripts/circle-cache.js --action cacheKey > circle_cache_key
      - run:
          name: Generate platform key
          command: node ./scripts/get-platform-key.js > platform_key
      - restore_cache:
          name: Restore cache state, to check for known modules cache existence
          key: v{{ checksum ".circleci/cache-version.txt" }}-{{ checksum "platform_key" }}-node-modules-cache-{{ checksum "circle_cache_key" }}
      - run:
          name: Move node_modules back from /tmp
          command: |
            if [[ -d "/tmp/node_modules_cache" ]]; then
              mv /tmp/node_modules_cache/root_node_modules ~/cypress/node_modules
              mv /tmp/node_modules_cache/cli_node_modules ~/cypress/cli/node_modules
              mv /tmp/node_modules_cache/system-tests_node_modules ~/cypress/system-tests/node_modules
              mv /tmp/node_modules_cache/globbed_node_modules ~/cypress/globbed_node_modules
              rm -rf /tmp/node_modules_cache
            fi
      - run:
          name: Restore all node_modules to proper workspace folders
          command: node scripts/circle-cache.js --action unpack

  restore_cached_system_tests_deps:
    description: 'Restore the cached node_modules for projects in "system-tests/projects/**"'
    steps:
      - run:
          name: Generate Circle Cache key for system tests
          command: ./system-tests/scripts/cache-key.sh > system_tests_cache_key
      - run:
          name: Generate platform key
          command: node ./scripts/get-platform-key.js > platform_key
      - restore_cache:
          name: Restore system tests node_modules cache
          keys:
            - v{{ checksum ".circleci/cache-version.txt" }}-{{ checksum "platform_key" }}-system-tests-projects-node-modules-cache-{{ checksum "system_tests_cache_key" }}

  update_cached_system_tests_deps:
    description: 'Update the cached node_modules for projects in "system-tests/projects/**"'
    steps:
      - run:
          name: Generate Circle Cache key for system tests
          command: ./system-tests/scripts/cache-key.sh > system_tests_cache_key
      - run:
          name: Generate platform key
          command: node ./scripts/get-platform-key.js > platform_key
      - restore_cache:
          name: Restore cache state, to check for known modules cache existence
          keys:
            - v{{ checksum ".circleci/cache-version.txt" }}-{{ checksum "platform_key" }}-state-of-system-tests-projects-node-modules-cache-{{ checksum "system_tests_cache_key" }}
      - run:
          name: Bail if specific cache exists
          command: |
            if [[ -f "/tmp/system_tests_node_modules_installed" ]]; then
              echo "No updates to system tests node modules, exiting"
              circleci-agent step halt
            fi
      - restore_cache:
          name: Restore system tests node_modules cache
          keys:
            - v{{ checksum ".circleci/cache-version.txt" }}-{{ checksum "platform_key" }}-system-tests-projects-node-modules-cache-{{ checksum "system_tests_cache_key" }}
            - v{{ checksum ".circleci/cache-version.txt" }}-{{ checksum "platform_key" }}-system-tests-projects-node-modules-cache-
      - run:
          name: Update system-tests node_modules cache
          command: yarn workspace @tooling/system-tests projects:yarn:install
      - save_cache:
          name: Save system tests node_modules cache
          key: v{{ checksum ".circleci/cache-version.txt" }}-{{ checksum "platform_key" }}-system-tests-projects-node-modules-cache-{{ checksum "system_tests_cache_key" }}
          paths:
            - /tmp/cy-system-tests-node-modules
      - run: touch /tmp/system_tests_node_modules_installed
      - save_cache:
          name: Save system tests node_modules cache state key
          key: v{{ checksum ".circleci/cache-version.txt" }}-{{ checksum "platform_key" }}-state-of-system-tests-projects-node-modules-cache-{{ checksum "system_tests_cache_key" }}
          paths:
            - /tmp/system_tests_node_modules_installed

  caching-dependency-installer:
    description: 'Installs & caches the dependencies based on yarn lock & package json dependencies'
    parameters:
      only-cache-for-root-user:
        type: boolean
        default: false
      build-better-sqlite3:
        type: boolean
        default: false
    steps:
      - install_cache_helpers_dependencies
      - run:
          name: Generate Circle Cache Key
          command: node scripts/circle-cache.js --action cacheKey > circle_cache_key
      - run:
          name: Generate platform key
          command: node ./scripts/get-platform-key.js > platform_key
      - when:
          condition: <<parameters.build-better-sqlite3>>
          steps:
            - restore_cache:
                name: Restore cache state, to check for known modules cache existence
                key: v{{ checksum ".circleci/cache-version.txt" }}-{{ checksum "platform_key" }}-state-of-node-modules-cache-{{ checksum "circle_cache_key" }}-centos7
      - unless:
          condition: <<parameters.build-better-sqlite3>>
          steps:
            - restore_cache:
                name: Restore cache state, to check for known modules cache existence
                key: v{{ checksum ".circleci/cache-version.txt" }}-{{ checksum "platform_key" }}-state-of-node-modules-cache-{{ checksum "circle_cache_key" }}
      - run:
          name: Bail if cache exists
          command: |
            if [[ -f "node_modules_installed" ]]; then
              echo "Node modules already cached for dependencies, exiting"
              circleci-agent step halt
            fi
      - run: date +%Y-%U > cache_date
      - restore_cache:
          name: Restore weekly yarn cache
          keys:
            - v{{ checksum ".circleci/cache-version.txt" }}-{{ checksum "platform_key" }}-deps-root-weekly-{{ checksum "cache_date" }}
      - run:
          name: Install Node Modules
          command: |
            source ./scripts/ensure-node.sh
            # avoid installing Percy's Chromium every time we use @percy/cli
            # https://docs.percy.io/docs/caching-asset-discovery-browser-in-ci
            PERCY_POSTINSTALL_BROWSER=true \
            yarn --prefer-offline --frozen-lockfile --cache-folder ~/.yarn
          no_output_timeout: 20m
      - when:
          condition: <<parameters.build-better-sqlite3>>
          steps:
            - build-better-sqlite3
      - prepare-modules-cache:
          dont-move: <<parameters.only-cache-for-root-user>> # we don't move, so we don't hit any issues unpacking symlinks
      - when:
          condition: <<parameters.only-cache-for-root-user>> # we don't move to /tmp since we don't need to worry about different users
          steps:
            - save_cache:
                name: Saving node modules for root, cli, and all globbed workspace packages
                key: v{{ checksum ".circleci/cache-version.txt" }}-{{ checksum "platform_key" }}-node-modules-cache-{{ checksum "circle_cache_key" }}
                paths:
                  - node_modules
                  - cli/node_modules
                  - system-tests/node_modules
                  - globbed_node_modules
      - unless:
          condition: <<parameters.only-cache-for-root-user>>
          steps:
            - save_cache:
                name: Saving node modules for root, cli, and all globbed workspace packages
                key: v{{ checksum ".circleci/cache-version.txt" }}-{{ checksum "platform_key" }}-node-modules-cache-{{ checksum "circle_cache_key" }}
                paths:
                  - /tmp/node_modules_cache
      - run: touch node_modules_installed
      - when:
          condition: <<parameters.build-better-sqlite3>>
          steps:
            - save_cache:
                name: Saving node-modules cache state key
                key: v{{ checksum ".circleci/cache-version.txt" }}-{{ checksum "platform_key" }}-state-of-node-modules-cache-{{ checksum "circle_cache_key" }}-centos7
                paths:
                  - node_modules_installed
      - unless:
          condition: <<parameters.build-better-sqlite3>>
          steps:
            - save_cache:
                name: Saving node-modules cache state key
                key: v{{ checksum ".circleci/cache-version.txt" }}-{{ checksum "platform_key" }}-state-of-node-modules-cache-{{ checksum "circle_cache_key" }}
                paths:
                  - node_modules_installed
      - save_cache:
          name: Save weekly yarn cache
          key: v{{ checksum ".circleci/cache-version.txt" }}-{{ checksum "platform_key" }}-deps-root-weekly-{{ checksum "cache_date" }}
          paths:
            - ~/.yarn
            - ~/.cy-npm-cache

  verify-build-setup:
    description: Common commands run when setting up for build or yarn install
    parameters:
      executor:
        type: executor
        default: cy-doc
    steps:
      - run: pwd
      - run:
          name: print global yarn cache path
          command: echo $(yarn global bin)
      - run:
          name: print yarn version
          command: yarn versions
      - unless:
          condition:
            # stop-only does not correctly match on windows: https://github.com/bahmutov/stop-only/issues/78
            equal: [ *windows-executor, << parameters.executor >> ]
          steps:
            - run:
                name: Stop .only
                 # this will catch ".only"s in js/coffee as well
                command: |
                  source ./scripts/ensure-node.sh
                  yarn stop-only-all
      - run:
          name: Check terminal variables
          ## make sure the TERM is set to 'xterm' in node (Linux only)
          ## else colors (and tests) will fail
          ## See the following information
          ##   * http://andykdocs.de/development/Docker/Fixing+the+Docker+TERM+variable+issue
          ##   * https://unix.stackexchange.com/questions/43945/whats-the-difference-between-various-term-variables
          command: |
            source ./scripts/ensure-node.sh
            yarn check-terminal

  install-required-node:
    # https://discuss.circleci.com/t/switch-nodejs-version-on-machine-executor-solved/26675/2
    description: Install Node version matching .node-version
    steps:
      - run:
          name: Install Node
          command: |
            source ./scripts/ensure-node.sh
            echo "Installing Yarn"
            npm install yarn --location=global # ensure yarn is installed with the correct node engine
            yarn check-node-version
      - run:
          name: Check Node
          command: |
            source ./scripts/ensure-node.sh
            yarn check-node-version

  install-chrome:
    description: Install Google Chrome
    parameters:
      channel:
        description: browser channel to install
        type: string
      version:
        description: browser version to install
        type: string
    steps:
      - run:
          name: Install Google Chrome (<<parameters.channel>>)
          command: |
            echo "Installing Chrome (<<parameters.channel>>) v<<parameters.version>>"
            wget -O /usr/src/google-chrome-<<parameters.channel>>_<<parameters.version>>_amd64.deb "http://dl.google.com/linux/chrome/deb/pool/main/g/google-chrome-<<parameters.channel>>/google-chrome-<<parameters.channel>>_<<parameters.version>>-1_amd64.deb" && \
            dpkg -i /usr/src/google-chrome-<<parameters.channel>>_<<parameters.version>>_amd64.deb ; \
            apt-get install -f -y && \
            rm -f /usr/src/google-chrome-<<parameters.channel>>_<<parameters.version>>_amd64.deb
            which google-chrome-<<parameters.channel>> || (printf "\n\033[0;31mChrome was not successfully downloaded - bailing\033[0m\n\n" && exit 1)
            echo "Location of Google Chrome Installation: `which google-chrome-<<parameters.channel>>`"
            echo "Google Chrome Version: `google-chrome-<<parameters.channel>> --version`"

  # This code builds better-sqlite3 on CentOS 7. This is necessary because CentOS 7 has the oldest glibc version
  # that we support. This job uses the cypress/centos7-builder https://hub.docker.com/repository/docker/cypress/centos7-builder/general
  # image to build better-sqlite3 against an older version of glibc (2.17).
  # Since this is running Docker remote, we need to copy the project into the container, and copy the built plugin out
  # of the container because the host running docker does not have access to the project directory so volume mounts are
  # not possible. The built plugin is copied to the project directory so it can be injected into the final binary.
  build-better-sqlite3:
    description: Build better-sqlite3 for CentOS 7
    steps:
      - setup_remote_docker
      - run:
          name: Build better-sqlite3 for CentOS 7
          command: |
            if [[ ! -f better_sqlite3.node ]]; then
              set -x
              apt update && apt install -y docker.io
              docker run -d --name centos7-builder cypress/centos7-builder:latest /bin/bash -c "sleep 1000000000"
              docker cp ~/cypress/node_modules/better-sqlite3 centos7-builder:/better-sqlite3
              docker exec -it centos7-builder /bin/bash -c "cd /better-sqlite3 && source /root/.bashrc && chown -R root:root . && npm install --ignore-scripts && npx --no-install prebuild -r electron -t 27.1.3 --include-regex 'better_sqlite3.node$'"
              docker cp centos7-builder:/better-sqlite3/build/Release/better_sqlite3.node ~/cypress/node_modules/better-sqlite3/build/Release/better_sqlite3.node
              docker rm -f centos7-builder
              cp ~/cypress/node_modules/better-sqlite3/build/Release/better_sqlite3.node ~/cypress/better_sqlite3.node
            else
              cp ~/cypress/better_sqlite3.node ~/cypress/node_modules/better-sqlite3/build/Release/better_sqlite3.node
            fi
      - save_cache:
          key: better-sqlite3-{{ checksum "node_modules/better-sqlite3/package.json" }}-{{ checksum "node_modules/electron/package.json" }}-centos7
          paths:
            - better_sqlite3.node
      - run:
          name: Clean up top level better-sqlite3 file
          command: |
            rm ~/cypress/better_sqlite3.node

  run-driver-integration-tests:
    parameters:
      browser:
        description: browser shortname to target
        type: string
      install-chrome-channel:
        description: chrome channel to install
        type: string
        default: ''
    steps:
      - restore_cached_workspace
      - when:
          condition: <<parameters.install-chrome-channel>>
          steps:
            - install-chrome:
                channel: <<parameters.install-chrome-channel>>
                version: $(node ./scripts/get-browser-version.js chrome:<<parameters.install-chrome-channel>>)
      - when:
          condition:
            equal: [ webkit, << parameters.browser >> ]
          steps:
            - install-webkit-deps
      - run:
          name: Run driver tests in Cypress
          environment:
            CYPRESS_CONFIG_ENV: production
          command: |
            echo Current working directory is $PWD
            echo Total containers $CIRCLE_NODE_TOTAL

            if [[ -v MAIN_RECORD_KEY ]]; then
              # internal PR
              CYPRESS_RECORD_KEY=$MAIN_RECORD_KEY \
              CYPRESS_INTERNAL_ENABLE_TELEMETRY="true" \
              yarn cypress:run --record --parallel --group 5x-driver-<<parameters.browser>> --browser <<parameters.browser>> --runner-ui
            else
              # external PR
              TESTFILES=$(circleci tests glob "cypress/e2e/**/*.cy.*" | circleci tests split --total=$CIRCLE_NODE_TOTAL)
              echo "Test files for this machine are $TESTFILES"

              if [[ -z "$TESTFILES" ]]; then
                echo "Empty list of test files"
              fi
              yarn cypress:run --browser <<parameters.browser>> --spec $TESTFILES --runner-ui
            fi
          working_directory: packages/driver
      - verify-mocha-results
      - store_test_results:
          path: /tmp/cypress
      - store_artifacts:
          path: /tmp/artifacts
      - store-npm-logs

  windows-install-chrome:
    parameters:
      browser:
        description: browser shortname to target
        type: string
    steps:
      - run:
          # TODO: How can we have preinstalled browsers on CircleCI?
          name: 'Install Chrome on Windows'
          command: |
            # install with `--ignore-checksums` to avoid checksum error
            # https://www.gep13.co.uk/blog/chocolatey-error-hashes-do-not-match
            [[ $PLATFORM == 'windows' && '<<parameters.browser>>' == 'chrome' ]] && choco install googlechrome -y --ignore-checksums || [[ $PLATFORM != 'windows' ]]

  run-new-ui-tests:
    parameters:
      package:
        description: package to target
        type: enum
        enum: ['frontend-shared', 'launchpad', 'app', 'reporter']
      browser:
        description: browser shortname to target
        type: string
      executor:
        description: the executor in use. Only used if Windows for workaround purposes
        type: executor
      percy:
        description: enable percy
        type: boolean
        default: false
      type:
        description: ct or e2e
        type: enum
        enum: ['ct', 'e2e']
      debug:
        description: debug option
        type: string
        default: ''
    steps:
      - restore_cached_workspace
      # this is a temporary work around while we wait for circle to resolve issues with packages
      # with an @ character in windows during save_cache.
      # @see https://github.com/cypress-io/cypress/issues/30343 for more details.
      - when:
          condition:
            equal: [ *windows-executor, << parameters.executor >> ]
          steps:
            - run:
                name: reinstall dependencies to work around cache issue (Windows only)
                command: rm -rf node_modules && yarn
      - windows-install-chrome:
          browser: <<parameters.browser>>
      - run:
          command: |
            echo Current working directory is $PWD
            echo Total containers $CIRCLE_NODE_TOTAL

            if [[ -v MAIN_RECORD_KEY ]]; then
              # internal PR
              cmd=$([[ <<parameters.percy>> == 'true' ]] && echo 'yarn percy exec --parallel -- --') || true

              DEBUG=<<parameters.debug>> \
              CYPRESS_CONFIG_ENV=production \
              CYPRESS_RECORD_KEY=$MAIN_RECORD_KEY \
              PERCY_PARALLEL_NONCE=$CIRCLE_WORKFLOW_WORKSPACE_ID \
              PERCY_ENABLE=${PERCY_TOKEN:-0} \
              PERCY_PARALLEL_TOTAL=-1 \
              CYPRESS_INTERNAL_ENABLE_TELEMETRY="true" \
              $cmd yarn workspace @packages/<<parameters.package>> cypress:run:<<parameters.type>> --browser <<parameters.browser>> --record --parallel --group <<parameters.package>>-<<parameters.type>>
            else
              # external PR

              # To make `circleci tests` work correctly, we need to step into the package folder.
              cd packages/<<parameters.package>>

              if [[ <<parameters.type>> == 'ct' ]]; then
                # component tests are located side by side with the source codes.
                # for the app component tests, ignore specs that are known to cause failures on contributor PRs (see https://discuss.circleci.com/t/how-to-exclude-certain-files-from-circleci-test-globbing/41028)
                TESTFILES=$(find src -regextype posix-extended -name '*.cy.*' -not -regex '.*(FileMatch|PromoAction|SelectorPlayground|useDurationFormat|useTestingType|SpecPatterns).cy.*' | circleci tests split --total=$CIRCLE_NODE_TOTAL)
              else
                GLOB="cypress/e2e/**/*cy.*"
                TESTFILES=$(circleci tests glob "$GLOB" | circleci tests split --total=$CIRCLE_NODE_TOTAL)
              fi

              echo "Test files for this machine are $TESTFILES"

              # To run the `yarn` command, we need to walk out of the package folder.
              cd ../..

              DEBUG=<<parameters.debug>> \
              CYPRESS_CONFIG_ENV=production \
              PERCY_PARALLEL_NONCE=$CIRCLE_WORKFLOW_WORKSPACE_ID \
              PERCY_ENABLE=${PERCY_TOKEN:-0} \
              PERCY_PARALLEL_TOTAL=-1 \
              yarn workspace @packages/<<parameters.package>> cypress:run:<<parameters.type>> --browser <<parameters.browser>> --spec $TESTFILES
            fi
      - run:
          command: |
            if [[ <<parameters.package>> == 'app' && <<parameters.percy>> == 'true' && -d "packages/app/cypress/screenshots/runner/screenshot/screenshot.cy.tsx/percy" ]]; then
              PERCY_PARALLEL_NONCE=$CIRCLE_WORKFLOW_WORKSPACE_ID \
              PERCY_ENABLE=${PERCY_TOKEN:-0} \
              PERCY_PARALLEL_TOTAL=-1 \
              yarn percy upload packages/app/cypress/screenshots/runner/screenshot/screenshot.cy.tsx/percy
            else
              echo "skipping percy screenshots uploading"
            fi
      - store_test_results:
          path: /tmp/cypress
      - store-npm-logs

  run-system-tests:
    parameters:
      browser:
        description: browser shortname to target
        type: string
    steps:
      - restore_cached_workspace
      - restore_cached_system_tests_deps
      - when:
          condition:
            equal: [ webkit, << parameters.browser >> ]
          steps:
            - install-webkit-deps
      - run:
          name: Run system tests
          environment:
            CYPRESS_COMMERCIAL_RECOMMENDATIONS: '0'
          command: |
            ALL_SPECS=`circleci tests glob "/root/cypress/system-tests/test/*spec*"`
            SPECS=
            for file in $ALL_SPECS; do
              # filter out non_root tests, they have their own stage
              if [[ "$file" == *"non_root"* ]]; then
                echo "Skipping $file"
                continue
              fi
              SPECS="$SPECS $file"
            done
            SPECS=`echo $SPECS | xargs -n 1 | circleci tests split --split-by=timings`
            echo SPECS=$SPECS
            yarn workspace @tooling/system-tests test:ci $SPECS --browser <<parameters.browser>>
      - verify-mocha-results
      - store_test_results:
          path: /tmp/cypress
      - store_artifacts:
          path: /tmp/artifacts
      - store-npm-logs

  run-binary-system-tests:
    steps:
      - restore_cached_workspace
      - restore_cached_system_tests_deps
      - run:
          name: Run system tests
          environment:
            CYPRESS_COMMERCIAL_RECOMMENDATIONS: '0'
          command: |
            ALL_SPECS=`circleci tests glob "$HOME/cypress/system-tests/test-binary/*spec*"`
            SPECS=`echo $ALL_SPECS | xargs -n 1 | circleci tests split --split-by=timings`
            echo SPECS=$SPECS
            yarn workspace @tooling/system-tests test:ci $SPECS
      - verify-mocha-results
      - store_test_results:
          path: /tmp/cypress
      - store_artifacts:
          path: /tmp/artifacts
      - store-npm-logs

  store-npm-logs:
    description: Saves any NPM debug logs as artifacts in case there is a problem
    steps:
      - store_artifacts:
          path: ~/.npm/_logs

  post-install-comment:
    parameters:
      package_url_path:
        type: string
        default: npm-package-url.json
      binary_url_path:
        type: string
        default: binary-url.json
    description: Post GitHub comment with a blurb on how to install pre-release version
    steps:
      - run:
          name: Post pre-release install comment
          command: |
            node scripts/add-install-comment.js \
              --npm << parameters.package_url_path >> \
              --binary << parameters.binary_url_path >>

  verify-mocha-results:
    description: Double-check that Mocha tests ran as expected.
    parameters:
      expectedResultCount:
        description: The number of result files to expect, ie, the number of Mocha test suites that ran.
        type: integer
        ## by default, assert that at least 1 test ran
        default: 0
    steps:
      - run:
          name: 'Verify Mocha Results'
          command: |
            source ./scripts/ensure-node.sh
            yarn verify:mocha:results <<parameters.expectedResultCount>>

  clone-repo-and-checkout-branch:
    description: |
      Clones an external repo and then checks out the branch that matches the next version otherwise uses 'master' branch.
    parameters:
      repo:
        description: "Name of the github repo to clone like: cypress-example-kitchensink"
        type: string
      pull_request_id:
        description: Pull request number to check out before installing and testing
        type: integer
        default: 0
    steps:
      - restore_cached_binary
      - run:
          name: "Cloning test project and checking out release branch: <<parameters.repo>>"
          working_directory: /tmp/<<parameters.repo>>
          command: |
            git clone --depth 1 --no-single-branch https://github.com/cypress-io/<<parameters.repo>>.git .

            cd ~/cypress/..
            # install some deps for get-next-version
            npm i semver@7.3.2 conventional-recommended-bump@6.1.0 conventional-changelog-angular@5.0.12 minimist@1.2.5
            NEXT_VERSION=$(node ./cypress/scripts/get-next-version.js)
            cd -

            git checkout $NEXT_VERSION || true
      - when:
          condition: <<parameters.pull_request_id>>
          steps:
            - run:
                name: Check out PR <<parameters.pull_request_id>>
                working_directory: /tmp/<<parameters.repo>>
                command: |
                  git fetch origin pull/<<parameters.pull_request_id>>/head:pr-<<parameters.pull_request_id>>
                  git checkout pr-<<parameters.pull_request_id>>

  test-binary-against-rwa:
    description: |
      Takes the built binary and NPM package, clones the RWA repo
      and runs the new version of Cypress against it.
    parameters:
      repo:
        description: "Name of the github repo to clone like"
        type: string
        default: "cypress-realworld-app"
      browser:
        description: Name of the browser to use, like "electron", "chrome", "firefox"
        type: enum
        enum: ["", "electron", "chrome", "firefox"]
        default: ""
      command:
        description: Test command to run to start Cypress tests
        type: string
        default: "CYPRESS_INTERNAL_ENABLE_TELEMETRY=1 CYPRESS_RECORD_KEY=$MAIN_RECORD_KEY CYPRESS_PROJECT_ID=ypt4pf yarn cypress:run"
      # if the repo to clone and test is a monorepo, you can
      # run tests inside a specific subfolder
      folder:
        description: Subfolder to test in
        type: string
        default: ""
      # you can test new features in the test runner against recipes or other repos
      # by opening a pull request in those repos and running this test job
      # against a pull request number in the example repo
      pull_request_id:
        description: Pull request number to check out before installing and testing
        type: integer
        default: 0
      wait-on:
        description: Whether to use wait-on to wait on a server to be booted
        type: string
        default: ""
      server-start-command:
        description: Server start command for repo
        type: string
        default: "CI=true yarn start"
    steps:
      - clone-repo-and-checkout-branch:
          repo: <<parameters.repo>>
      - when:
          condition: <<parameters.pull_request_id>>
          steps:
            - run:
                name: Check out PR <<parameters.pull_request_id>>
                working_directory: /tmp/<<parameters.repo>>
                command: |
                  git fetch origin pull/<<parameters.pull_request_id>>/head:pr-<<parameters.pull_request_id>>
                  git checkout pr-<<parameters.pull_request_id>>
                  git log -n 2
      - run:
          command: yarn
          working_directory: /tmp/<<parameters.repo>>
      - run:
          name: Install Cypress
          working_directory: /tmp/<<parameters.repo>>
          # force installing the freshly built binary
          command: |
            CYPRESS_INSTALL_BINARY=~/cypress/cypress.zip npm i --legacy-peer-deps ~/cypress/cypress.tgz && [[ -f yarn.lock ]] && yarn
      - run:
          name: Print Cypress version
          working_directory: /tmp/<<parameters.repo>>
          command: npx cypress version
      - run:
          name: Types check 🧩 (maybe)
          working_directory: /tmp/<<parameters.repo>>
          command: yarn types
      - run:
          # NOTE: we do not need to wait for the vite dev server to start
          working_directory: /tmp/<<parameters.repo>>
          command: <<parameters.server-start-command>>
          background: true
      - when:
          condition: <<parameters.folder>>
          steps:
            - when:
                condition: <<parameters.browser>>
                steps:
                  - run:
                      name: Run tests using browser "<<parameters.browser>>"
                      working_directory: /tmp/<<parameters.repo>>/<<parameters.folder>>
                      command: |
                        <<parameters.command>> --browser <<parameters.browser>> --record false
            - unless:
                condition: <<parameters.browser>>
                steps:
                  - run:
                      name: Run tests using command
                      working_directory: /tmp/<<parameters.repo>>/<<parameters.folder>>
                      command: <<parameters.command>>
      - unless:
          condition: <<parameters.folder>>
          steps:
            - when:
                condition: <<parameters.browser>>
                steps:
                  - run:
                      name: Run tests using browser "<<parameters.browser>>"
                      working_directory: /tmp/<<parameters.repo>>
                      command: <<parameters.command>> --browser <<parameters.browser>> --record false
            - unless:
                condition: <<parameters.browser>>
                steps:
                  - run:
                      name: Run tests using command
                      working_directory: /tmp/<<parameters.repo>>
                      command: <<parameters.command>>
      - store-npm-logs

  test-binary-against-repo:
    description: |
      Takes the built binary and NPM package, clones given example repo
      and runs the new version of Cypress against it.
    parameters:
      repo:
        description: "Name of the github repo to clone like: cypress-example-kitchensink"
        type: string
      browser:
        description: Name of the browser to use, like "electron", "chrome", "firefox"
        type: enum
        enum: ["", "electron", "chrome", "firefox"]
        default: ""
      command:
        description: Test command to run to start Cypress tests
        type: string
        default: "npm run e2e"
      build-project:
        description: Should the project build script be executed
        type: boolean
        default: true
      # if the repo to clone and test is a monorepo, you can
      # run tests inside a specific subfolder
      folder:
        description: Subfolder to test in
        type: string
        default: ""
      # you can test new features in the test runner against recipes or other repos
      # by opening a pull request in those repos and running this test job
      # against a pull request number in the example repo
      pull_request_id:
        description: Pull request number to check out before installing and testing
        type: integer
        default: 0
      wait-on:
        description: Whether to use wait-on to wait on a server to be booted
        type: string
        default: ""
      server-start-command:
        description: Server start command for repo
        type: string
        default: "npm start --if-present"
    steps:
      - run:
          name: Install yarn if not already installed
          command: |
            yarn --version || npm i -g yarn
      - clone-repo-and-checkout-branch:
          repo: <<parameters.repo>>
          pull_request_id: <<parameters.pull_request_id>>
      - run:
          # Ensure we're installing the node-version for the cloned repo
          command: |
            if [[ -f .node-version ]]; then
              branch="<< pipeline.git.branch >>"

              externalBranchPattern='^pull\/[0-9]+'
              if [[ $branch =~ $externalBranchPattern ]]; then
                # We are unable to curl from the external PR branch location
                # so we fall back to develop
                branch="develop"
              fi

              curl -L https://raw.githubusercontent.com/cypress-io/cypress/$branch/scripts/ensure-node.sh --output ci-ensure-node.sh
            else
              # if no .node-version file exists, we no-op the node script and use the global yarn
              echo '' > ci-ensure-node.sh
            fi
          working_directory: /tmp/<<parameters.repo>>
      - run:
          # Install deps + Cypress binary with yarn if yarn.lock present
          command: |
            source ./ci-ensure-node.sh
            if [[ -f yarn.lock ]]; then
              yarn --frozen-lockfile
              CYPRESS_INSTALL_BINARY=~/cypress/cypress.zip yarn add -D ~/cypress/cypress.tgz
            else
              npm install
              CYPRESS_INSTALL_BINARY=~/cypress/cypress.zip npm install --legacy-peer-deps ~/cypress/cypress.tgz
            fi
          working_directory: /tmp/<<parameters.repo>>
      - run:
          name: Scaffold new config file
          working_directory: /tmp/<<parameters.repo>>
          environment:
            CYPRESS_INTERNAL_FORCE_SCAFFOLD: "1"
          command: |
            if [[ -f cypress.json ]]; then
              rm -rf cypress.json
              echo 'module.exports = { e2e: {} }' > cypress.config.js
            fi
      - run:
          name: Rename support file
          working_directory: /tmp/<<parameters.repo>>
          command: |
            if [[ -f cypress/support/index.js ]]; then
              mv cypress/support/index.js cypress/support/e2e.js
            fi
      - run:
          name: Print Cypress version
          working_directory: /tmp/<<parameters.repo>>
          command: |
            source ./ci-ensure-node.sh
            npx cypress version
      - run:
          name: Types check 🧩 (maybe)
          working_directory: /tmp/<<parameters.repo>>
          command: |
            source ./ci-ensure-node.sh
            [[ -f yarn.lock ]] && yarn types || npm run types --if-present
      - when:
          condition: <<parameters.build-project>>
          steps:
          - run:
              name: Build 🏗 (maybe)
              working_directory: /tmp/<<parameters.repo>>
              command: |
                source ./ci-ensure-node.sh
                [[ -f yarn.lock ]] && yarn build || npm run build --if-present
      - run:
          working_directory: /tmp/<<parameters.repo>>
          command: |
            source ./ci-ensure-node.sh
            <<parameters.server-start-command>>
          background: true
      - run:
          condition: <<parameters.wait-on>>
          name: "Waiting on server to boot: <<parameters.wait-on>>"
          command: |
            npx wait-on <<parameters.wait-on>> --timeout 120000
      - windows-install-chrome:
          browser: <<parameters.browser>>
      - when:
          condition: <<parameters.folder>>
          steps:
            - when:
                condition: <<parameters.browser>>
                steps:
                  - run:
                      name: Run tests using browser "<<parameters.browser>>"
                      working_directory: /tmp/<<parameters.repo>>/<<parameters.folder>>
                      command: |
                        <<parameters.command>> -- --browser <<parameters.browser>>
            - unless:
                condition: <<parameters.browser>>
                steps:
                  - run:
                      name: Run tests using command
                      working_directory: /tmp/<<parameters.repo>>/<<parameters.folder>>
                      command: <<parameters.command>>
      - unless:
          condition: <<parameters.folder>>
          steps:
            - when:
                condition: <<parameters.browser>>
                steps:
                  - run:
                      name: Run tests using browser "<<parameters.browser>>"
                      working_directory: /tmp/<<parameters.repo>>
                      command: |
                        source ./ci-ensure-node.sh
                        <<parameters.command>> -- --browser <<parameters.browser>>
            - unless:
                condition: <<parameters.browser>>
                steps:
                  - run:
                      name: Run tests using command
                      working_directory: /tmp/<<parameters.repo>>
                      command: |
                        source ./ci-ensure-node.sh
                        <<parameters.command>>
      - store-npm-logs

  check-if-binary-exists:
    steps:
      - run:
          name: Check if binary exists, exit if it does
          command: |
            source ./scripts/ensure-node.sh
            yarn gulp e2eTestScaffold
            yarn check-binary-on-cdn --version $(node ./scripts/get-next-version.js) --type binary --file cypress.zip

  build-and-package-binary:
    steps:
      - run:
          name: Check environment variables before code sign (if on Mac/Windows)
          # NOTE
          # our code sign works via electron-builder
          # by default, electron-builder will NOT sign app built in a pull request
          # even our internal one (!)
          # Usually this is not a problem, since we only build and test binary
          # built on the "develop" branch
          # but if you need to really build and sign a binary in a PR
          # set variable CSC_FOR_PULL_REQUEST=true
          command: |
            set -e
            NEEDS_CODE_SIGNING_WINDOWS=`node -p 'process.platform === "win32"'`
            NEEDS_CODE_SIGNING_MAC=`node -p 'process.platform === "darwin"'`

            if [[ "$NEEDS_CODE_SIGNING_MAC" == "true" ]]; then
              echo "Checking for required environment variables..."
              if [ -z "$CSC_LINK" ]; then
                echo "Need to provide environment variable CSC_LINK"
                echo "with base64 encoded certificate .p12 file"
                exit 1
              fi
              if [ -z "$CSC_KEY_PASSWORD" ]; then
                echo "Need to provide environment variable CSC_KEY_PASSWORD"
                echo "with password for unlocking certificate .p12 file"
                exit 1
              fi
              echo "Succeeded."
            elif [[ "$NEEDS_CODE_SIGNING_WINDOWS" == "true" ]]; then
              echo "Checking for required environment variables..."
              if [ -z "$WINDOWS_SIGN_USER_NAME" ]; then
                echo "Need to provide environment variable WINDOWS_SIGN_USER_NAME"
                echo "with password for fetching and signing certificate"
                exit 1
              fi
              if [ -z "$WINDOWS_SIGN_USER_PASSWORD" ]; then
                echo "Need to provide environment variable WINDOWS_SIGN_USER_PASSWORD"
                echo "for fetching and signing certificate"
                exit 1
              fi
              if [ -z "$WINDOWS_SIGN_CREDENTIAL_ID" ]; then
                echo "Need to provide environment variable WINDOWS_SIGN_CREDENTIAL_ID"
                echo "for identifying certificate"
                exit 1
              fi
              if [ -z "$WINDOWS_SIGN_USER_TOTP" ]; then
                echo "Need to provide environment variable WINDOWS_SIGN_USER_TOTP"
                echo "for signing certificate"
                exit 1
              fi
              echo "Succeeded."
            else
              echo "Not code signing for this platform"
            fi
      - run:
          name: Build the Cypress binary
          no_output_timeout: "45m"
          command: |
            source ./scripts/ensure-node.sh
            node --version
            if [[ `node ./scripts/get-platform-key.js` == 'linux-arm64' ]]; then
              # these are missing on Circle and there is no way to pre-install them on Arm
              sudo apt-get update
              sudo apt-get install -y libgtk2.0-0 libgtk-3-0 libgbm-dev libnotify-dev libgconf-2-4 libnss3 libxss1 libasound2 libxtst6 xauth xvfb
              DISABLE_SNAPSHOT_REQUIRE=1 yarn binary-build --version $(node ./scripts/get-next-version.js)
            else
              yarn binary-build --version $(node ./scripts/get-next-version.js)
            fi
      - run:
          name: Package the Cypress binary
          environment:
            DEBUG: electron-builder,electron-osx-sign*,electron-notarize*
          # notarization on Mac can take a while
          no_output_timeout: "45m"
          command: |
            source ./scripts/ensure-node.sh
            node --version
            if [[ `node ./scripts/get-platform-key.js` == 'linux-arm64' ]]; then
              # these are missing on Circle and there is no way to pre-install them on Arm
              sudo apt-get update
              sudo apt-get install -y libgtk2.0-0 libgtk-3-0 libgbm-dev libnotify-dev libgconf-2-4 libnss3 libxss1 libasound2 libxtst6 xauth xvfb
              DISABLE_SNAPSHOT_REQUIRE=1 yarn binary-package --version $(node ./scripts/get-next-version.js)
            else
              yarn binary-package --version $(node ./scripts/get-next-version.js)
            fi
      - run:
          name: Smoke Test the Cypress binary
          command: |
            source ./scripts/ensure-node.sh
            node --version
            yarn binary-smoke-test --version $(node ./scripts/get-next-version.js)
      - run:
          name: Zip the binary
          command: |
            if [[ $PLATFORM == 'linux' ]]; then
              # on Arm, CI runs as non-root, on x64 CI runs as root but there is no sudo binary
              if [[ `whoami` == 'root' ]]; then
                apt-get update && apt-get install -y zip
              else
                sudo apt-get update && sudo apt-get install -y zip
              fi
            fi
            source ./scripts/ensure-node.sh
            yarn binary-zip
      - store-npm-logs
      - persist_to_workspace:
          root: ~/
          paths:
            - cypress/cypress.zip

  trigger-publish-binary-pipeline:
    steps:
      - run:
          name: "Trigger publish-binary pipeline"
          command: |
            source ./scripts/ensure-node.sh
            echo $SHOULD_PERSIST_ARTIFACTS
            node ./scripts/binary/trigger-publish-binary-pipeline.js
      - persist_to_workspace:
          root: ~/
          paths:
            - triggered_pipeline.json

  build-cypress-npm-package:
    parameters:
      executor:
        type: executor
        default: cy-doc
    steps:
      - run:
          name: Bump NPM version
          command: |
            source ./scripts/ensure-node.sh
            yarn get-next-version --npm
      - run:
          name: Build NPM package
          command: |
            source ./scripts/ensure-node.sh
            yarn lerna run build-cli
      - run:
          command: ls -la types
          working_directory: cli/build
      - run:
          command: ls -la vue vue2 mount-utils react
          working_directory: cli/build
      - unless:
          condition:
            equal: [ *windows-executor, << parameters.executor >> ]
          steps:
            - run:
                name: list NPM package contents
                command: |
                  source ./scripts/ensure-node.sh
                  yarn workspace cypress size
      - run:
          name: pack NPM package
          working_directory: cli/build
          command: yarn pack --filename ../../cypress.tgz
      - run:
          name: list created NPM package
          command: ls -l
      - store-npm-logs
      - persist_to_workspace:
          root: ~/
          paths:
            - cypress/cypress.tgz

  upload-build-artifacts:
    steps:
      - run: ls -l
      - run:
          name: Upload unique binary to S3
          command: |
            node scripts/binary.js upload-build-artifact \
              --type binary \
              --file cypress.zip \
              --version $(node -p "require('./package.json').version")
      - run:
          name: Upload NPM package to S3
          command: |
            node scripts/binary.js upload-build-artifact \
              --type npm-package \
              --file cypress.tgz \
              --version $(node -p "require('./package.json').version")
      - store-npm-logs
      - run: ls -l
      - run: cat binary-url.json
      - run: cat npm-package-url.json
      - persist_to_workspace:
          root: ~/
          paths:
            - cypress/binary-url.json
            - cypress/npm-package-url.json

  update_known_hosts:
    description: Ensures that we have the latest Git public keys to prevent git+ssh from failing.
    steps:
    - run:
        name: Update known_hosts with github.com keys
        command: |
          mkdir -p ~/.ssh
          ssh-keyscan github.com >> ~/.ssh/known_hosts

jobs:
  ## Checks if we already have a valid cache for the node_modules_install and if it has,
  ## skips ahead to the build step, otherwise installs and caches the node_modules
  node_modules_install:
    <<: *defaults
    parameters:
      <<: *defaultsParameters
      resource_class:
        type: string
        default: medium
      build-better-sqlite3:
        type: boolean
        default: false
    resource_class: << parameters.resource_class >>
    steps:
      - update_known_hosts
      - checkout
      - install-required-node
      - verify-build-setup:
          executor: << parameters.executor >>
      - persist_to_workspace:
          root: ~/
          paths:
            - cypress
            - .ssh
            - .nvm # mac / linux
            - ProgramData/nvm # windows
      - caching-dependency-installer:
          only-cache-for-root-user: <<parameters.only-cache-for-root-user>>
          build-better-sqlite3: <<parameters.build-better-sqlite3>>
      - store-npm-logs

  ## restores node_modules from previous step & builds if first step skipped
  build:
    <<: *defaults
    parameters:
      <<: *defaultsParameters
      resource_class:
        type: string
        default: large
    resource_class: << parameters.resource_class >>
    steps:
      - restore_cached_workspace
      # this is a temporary work around while we wait for circle to resolve issues with packages
      # with an @ character in windows during save_cache.
      # @see https://github.com/cypress-io/cypress/issues/30343 for more details.
      - when:
          condition:
            equal: [ *windows-executor, << parameters.executor >> ]
          steps:
            - run:
                name: reinstall dependencies to work around cache issue (Windows only)
                command: rm -rf node_modules && yarn
      - run:
          name: Top level packages
          command: yarn list --depth=0 || true
      - run:
          name: Check env canaries on Linux
          command: |
            # only Docker has the required env data for this
            if [[ $CI_DOCKER == 'true' ]]; then
              node ./scripts/circle-env.js --check-canaries
            fi
      - build-and-persist
      - store-npm-logs

  lint:
    <<: *defaults
    steps:
      - restore_cached_workspace
      - run:
          name: Linting 🧹
          command: |
            yarn clean
            git clean -df
            yarn lint
      - run:
          name: cypress info (dev)
          command: node cli/bin/cypress info --dev
      - store-npm-logs

  check-ts:
    <<: *defaults
    steps:
      - restore_cached_workspace
      - install-required-node
      - run:
          name: Check TS Types
          command: NODE_OPTIONS=--max_old_space_size=4096 yarn check-ts --concurrency=1

  # a special job that closes the Percy build started by the required jobs
  percy-finalize:
    <<: *defaults
    resource_class: small
    parameters:
      <<: *defaultsParameters
      required_env_var:
        type: env_var_name
    steps:
      - restore_cached_workspace
      - run:
          # if this is an external pull request, the environment variables
          # are NOT set for security reasons, thus no need to to finalize Percy,
          # since there will be no visual tests
          name: Check if <<parameters.required_env_var>> is set
          command: |
            if [[ -v <<parameters.required_env_var>> ]]; then
              echo "Internal PR, good to go"
            else
              echo "This is an external PR, cannot access other services"
              circleci-agent step halt
            fi
      - run:
          # Sometimes, even though all the circle jobs have finished, Percy times out during `build:finalize`
          # If all other jobs finish but `build:finalize` fails, we retry it once
          name: Finalize percy build - allows single retry
          command: |
            PERCY_PARALLEL_NONCE=$CIRCLE_WORKFLOW_WORKSPACE_ID \
            yarn percy build:finalize || yarn percy build:finalize

  ready-to-release:
    <<: *defaults
    resource_class: small
    parameters:
      <<: *defaultsParameters
    steps:
      - run:
          name: Ready to release
          command: echo 'Ready to release'

  cli-visual-tests:
    <<: *defaults
    resource_class: small
    steps:
      - restore_cached_workspace
      - run: mkdir -p cli/visual-snapshots
      - run:
          command: node cli/bin/cypress info --dev | yarn --silent term-to-html | node scripts/sanitize --type cli-info > cli/visual-snapshots/cypress-info.html
          environment:
            FORCE_COLOR: 2
      - run:
          command: node cli/bin/cypress help | yarn --silent term-to-html > cli/visual-snapshots/cypress-help.html
          environment:
            FORCE_COLOR: 2
      - store_artifacts:
          path: cli/visual-snapshots
      - run:
          name: Upload CLI snapshots for diffing
          command: |
            PERCY_PARALLEL_NONCE=$CIRCLE_WORKFLOW_WORKSPACE_ID \
            PERCY_ENABLE=${PERCY_TOKEN:-0} \
            PERCY_PARALLEL_TOTAL=-1 \
            yarn percy snapshot ./cli/visual-snapshots

  v8-integration-tests:
    <<: *defaults
    parameters:
      <<: *defaultsParameters
      resource_class:
        type: string
        default: medium
    resource_class: << parameters.resource_class >>
    parallelism: 1
    steps:
      - restore_cached_workspace
      - restore_cached_system_tests_deps
      # this is a temporary work around while we wait for circle to resolve issues with packages
      # with an @ character in windows during save_cache.
      # @see https://github.com/cypress-io/cypress/issues/30343 for more details.
      - when:
          condition:
            equal: [ *windows-executor, << parameters.executor >> ]
          steps:
            - run:
                name: reinstall dependencies to work around cache issue (Windows only)
                command: rm -rf node_modules && yarn
      # TODO: Remove this once we switch off self-hosted M1 runners
      - when:
          condition:
            equal: [ *darwin-arm64-executor, << parameters.executor >> ]
          steps:
            - run: rm -f /tmp/cypress/junit/*
      - unless:
          condition:
            or:
              - equal: [ *linux-arm64-executor, << parameters.executor >> ] # TODO: Figure out how to support linux-arm64 when we get to linux arm64 build: https://github.com/cypress-io/cypress/issues/23557
          steps:
            - run:
                name: Run v8 integration tests
                command: |
                  source ./scripts/ensure-node.sh
                  yarn test-integration --scope "'@tooling/{packherd,v8-snapshot,electron-mksnapshot}'"
            - verify-mocha-results:
                expectedResultCount: 3
      - when:
          condition:
            or:
              - equal: [ *linux-arm64-executor, << parameters.executor >> ]
          steps:
            - run:
                name: Run v8 integration tests
                command: |
                  source ./scripts/ensure-node.sh
                  yarn test-integration --scope "'@tooling/packherd'"
            - verify-mocha-results:
                expectedResultCount: 1
      - store_test_results:
          path: /tmp/cypress
      - store-npm-logs

  driver-integration-memory-tests:
    <<: *defaults
    parameters:
      <<: *defaultsParameters
      resource_class:
        type: string
        default: medium
    resource_class: << parameters.resource_class >>
    parallelism: 1
    steps:
      - restore_cached_workspace
      # this is a temporary work around while we wait for circle to resolve issues with packages
      # with an @ character in windows during save_cache.
      # @see https://github.com/cypress-io/cypress/issues/30343 for more details.
      - when:
          condition:
            equal: [ *windows-executor, << parameters.executor >> ]
          steps:
            - run:
                name: reinstall dependencies to work around cache issue (Windows only)
                command: rm -rf node_modules && yarn
      - run:
          name: Driver memory tests in Electron
          environment:
            CYPRESS_CONFIG_ENV: production
          command: |
            echo Current working directory is $PWD
            node --version
            if [[ `node ../../scripts/get-platform-key.js` == 'linux-arm64' ]]; then
              # these are missing on Circle and there is no way to pre-install them on Arm
              sudo apt-get update
              sudo apt-get install -y libgbm-dev
            fi

            CYPRESS_INTERNAL_MEMORY_SAVE_STATS=true \
            DEBUG=cypress*memory \
            yarn cypress:run --browser electron --spec "cypress/e2e/memory/*.cy.*"
          working_directory: packages/driver
      - store_test_results:
          path: /tmp/cypress
      - store-npm-logs
      - store_artifacts:
          path: packages/driver/cypress/logs/memory

  unit-tests:
    <<: *defaults
    parameters:
      <<: *defaultsParameters
      resource_class:
        type: string
        default: medium
    resource_class: << parameters.resource_class >>
    parallelism: 1
    steps:
      - restore_cached_workspace
      - when:
          condition:
            # several snapshots fails for windows due to paths.
            # until these are fixed, run the tests that are working.
            equal: [ *windows-executor, << parameters.executor >> ]
          steps:
            - run: yarn test-scripts scripts/**/*spec.js
      - unless:
          condition:
            equal: [ *windows-executor, << parameters.executor >> ]
          steps:
            - run: yarn test-scripts
            # run unit tests from each individual package
            - run: yarn test
            # run type checking for each individual package
            - run: yarn lerna run types
            - verify-mocha-results:
                expectedResultCount: 19
      - store_test_results:
          path: /tmp/cypress
      # CLI tests generate HTML files with sample CLI command output
      - store_artifacts:
          path: cli/test/html
      - store_artifacts:
          path: packages/errors/__snapshot-images__
      - store-npm-logs

  verify-release-readiness:
    <<: *defaults
    resource_class: small
    parallelism: 1
    environment:
      GITHUB_TOKEN: $GH_TOKEN
    steps:
      - restore_cached_workspace
      - update_known_hosts
      - run: yarn test-npm-package-release-script
      - run: node ./scripts/semantic-commits/validate-binary-changelog.js
      - store_artifacts:
          path: /tmp/releaseData

  lint-types:
    <<: *defaults
    parallelism: 1
    steps:
      - restore_cached_workspace
      - run:
          command: ls -la types
          working_directory: cli
      - run:
          command: ls -la chai
          working_directory: cli/types
      - run:
          name: "Lint types 🧹"
          command: yarn workspace cypress dtslint
      - store-npm-logs

  server-unit-tests:
    <<: *defaults
    parallelism: 1
    steps:
      - restore_cached_workspace
      - run: yarn test-unit --scope @packages/server
      - verify-mocha-results:
          expectedResultCount: 1
      - store_test_results:
          path: /tmp/cypress
      - store-npm-logs

  server-unit-tests-cloud-environment:
    <<: *defaults
    parameters:
      <<: *defaultsParameters
      resource_class:
        type: string
        default: medium
    resource_class: << parameters.resource_class >>
    parallelism: 1
    steps:
      - restore_cached_workspace
      # TODO: Remove this once we switch off self-hosted M1 runners
      - when:
          condition:
            equal: [ *darwin-arm64-executor, << parameters.executor >> ]
          steps:
            - run: rm -f /tmp/cypress/junit/*
      # this is a temporary work around while we wait for circle to resolve issues with packages
      # with an @ character in windows during save_cache.
      # @see https://github.com/cypress-io/cypress/issues/30343 for more details.
      - when:
          condition:
            equal: [ *windows-executor, << parameters.executor >> ]
          steps:
            - run:
                name: reinstall dependencies to work around cache issue (Windows only)
                command: rm -rf node_modules && yarn
      - run: yarn workspace @packages/server test-unit cloud/environment_spec.ts
      - verify-mocha-results:
          expectedResultCount: 1
      - store_test_results:
          path: /tmp/cypress
      - store-npm-logs

  server-integration-tests:
    <<: *defaults
    parallelism: 1
    steps:
      - restore_cached_workspace
      - run: yarn test-integration --scope @packages/server
      - verify-mocha-results:
          expectedResultCount: 1
      - store_test_results:
          path: /tmp/cypress
      - store-npm-logs

  server-performance-tests:
    <<: *defaults
    steps:
      - restore_cached_workspace
      - run:
          command: yarn workspace @packages/server test-performance
      - verify-mocha-results:
          expectedResultCount: 1
      - store_test_results:
          path: /tmp/cypress
      - store_artifacts:
          path: /tmp/artifacts
      - store-npm-logs

  system-tests-node-modules-install:
    <<: *defaults
    steps:
      - restore_cached_workspace
      - update_cached_system_tests_deps

  binary-system-tests:
    parallelism: 2
    working_directory: ~/cypress
    environment:
      <<: *defaultsEnvironment
      PLATFORM: linux
    machine:
      # using `machine` gives us a Linux VM that can run Docker
      image: ubuntu-2004:202111-02
      docker_layer_caching: true
    resource_class: medium
    steps:
      - maybe_skip_binary_jobs
      - run-binary-system-tests
  yarn-pnp-preprocessor-system-test:
    parallelism: 1
    working_directory: ~/cypress
    docker:
      # we need an image with yarn 4 berry installed on it to run this test
      - image: cypress/base-internal:18.17.1-yarn-berry
    environment:
      # needed to inform the bootstrap-docker-container.sh script to link the binary in the system-test project directory
      REPO_DIR: /root/cypress
      TEST_PROJECT_DIR: ./system-tests/projects/yarn-v4.3.1-pnp-dep-resolution
      USE_YARN_TO_INSTALL_CYPRESS_BINARY: true
    steps:
      - maybe_skip_binary_jobs
      - attach_workspace:
          at: ~/
      # required node is set in the docker container already with yarn 4
      - run:
          name: Install monorepo dependencies with yarn v1.22.22
          command: |
            # we need to install the monorepo dependencies here in a fresh manner.
            # set to the expected version of yarn and install the dependencies
            yarn set version 1.22.22
            yarn install --ignore-scripts
      - run:
          name: install dependencies in yarn-v4.3.1-pnp-dep-resolution with yarn berry 4.3.1
          command: |
            yarn set version 4.3.1
            cd ./system-tests/projects/yarn-v4.3.1-pnp-dep-resolution && yarn
      - run:
          name: Bootstrap the Cypress binary and run binary system test
          command: |
            # we need to bootstrap the binary into our project directory and run the tests
            source ./system-tests/scripts/bootstrap-docker-container.sh 'yarn cypress run'

  system-tests-chrome:
    <<: *defaults
    resource_class: medium+
    parallelism: 8
    steps:
      - run-system-tests:
          browser: chrome

  system-tests-electron:
    <<: *defaults
    resource_class: medium+
    parallelism: 8
    steps:
      - run-system-tests:
          browser: electron

  system-tests-firefox:
    <<: *defaults
    resource_class: medium+
    parallelism: 8
    steps:
      - run-system-tests:
          browser: firefox

  system-tests-webkit:
    <<: *defaults
    resource_class: medium+
    parallelism: 8
    steps:
      - run-system-tests:
          browser: webkit

  system-tests-non-root:
    <<: *defaults
    steps:
      - restore_cached_workspace
      - run:
          environment:
            CYPRESS_COMMERCIAL_RECOMMENDATIONS: '0'
          command: yarn workspace @tooling/system-tests test:ci "test/non_root*spec*" --browser electron
      - verify-mocha-results
      - store_test_results:
          path: /tmp/cypress
      - store_artifacts:
          path: /tmp/artifacts
      - store-npm-logs

  run-frontend-shared-component-tests-chrome:
    <<: *defaults
    parameters:
      <<: *defaultsParameters
      percy:
        type: boolean
        default: false
    parallelism: 3
    steps:
      - run-new-ui-tests:
          browser: chrome
          executor: << parameters.executor >>
          percy: << parameters.percy >>
          package: frontend-shared
          type: ct

  run-launchpad-component-tests-chrome:
    <<: *defaults
    parameters:
      <<: *defaultsParameters
      percy:
        type: boolean
        default: false
    parallelism: 7
    steps:
      - run-new-ui-tests:
          browser: chrome
          executor: << parameters.executor >>
          percy: << parameters.percy >>
          package: launchpad
          type: ct
          # debug: cypress:*,engine:socket

  run-launchpad-integration-tests-chrome:
    <<: *defaults
    parameters:
      <<: *defaultsParameters
      resource_class:
        type: string
        default: large
      percy:
        type: boolean
        default: false
    resource_class: << parameters.resource_class >>
    parallelism: 3
    steps:
      - run-new-ui-tests:
          browser: chrome
          executor: << parameters.executor >>
          percy: << parameters.percy >>
          package: launchpad
          type: e2e

  run-app-component-tests-chrome:
    <<: *defaults
    parameters:
      <<: *defaultsParameters
      resource_class:
        type: string
        default: medium+
      percy:
        type: boolean
        default: false
    parallelism: 7
    steps:
      - run-new-ui-tests:
          browser: chrome
          executor: << parameters.executor >>
          percy: << parameters.percy >>
          package: app
          type: ct

  run-app-integration-tests-chrome:
    <<: *defaults
    parameters:
      <<: *defaultsParameters
      resource_class:
        type: string
        default: large
      percy:
        type: boolean
        default: false
    resource_class: << parameters.resource_class >>
    parallelism: 8
    steps:
      - run-new-ui-tests:
          browser: chrome
          executor: << parameters.executor >>
          percy: << parameters.percy >>
          package: app
          type: e2e

  driver-integration-tests-chrome:
    <<: *defaults
    parallelism: 5
    resource_class: medium+
    steps:
      - run-driver-integration-tests:
          browser: chrome
          install-chrome-channel: stable

  driver-integration-tests-chrome-beta:
    <<: *defaults
    resource_class: medium+
    parallelism: 5
    steps:
      - run-driver-integration-tests:
          browser: chrome:beta
          install-chrome-channel: beta

  driver-integration-tests-firefox:
    <<: *defaults
    resource_class: medium+
    parallelism: 5
    steps:
      - run-driver-integration-tests:
          browser: firefox

  driver-integration-tests-electron:
    <<: *defaults
    parallelism: 5
    steps:
      - run-driver-integration-tests:
          browser: electron

  driver-integration-tests-webkit:
    <<: *defaults
    resource_class: large
    parallelism: 5
    steps:
      - run-driver-integration-tests:
          browser: webkit

  run-reporter-component-tests-chrome:
    <<: *defaults
    parameters:
      <<: *defaultsParameters
      percy:
        type: boolean
        default: false
    parallelism: 2
    steps:
      - run-new-ui-tests:
          browser: chrome
          executor: << parameters.executor >>
          percy: << parameters.percy >>
          package: reporter
          type: ct

  reporter-integration-tests:
    <<: *defaults
    resource_class: medium+
    parallelism: 3
    steps:
      - restore_cached_workspace
      - run:
          command: yarn build-for-tests
          working_directory: packages/reporter
      - run:
          command: |
            CYPRESS_CONFIG_ENV=production \
            CYPRESS_RECORD_KEY=$MAIN_RECORD_KEY \
            PERCY_PARALLEL_NONCE=$CIRCLE_WORKFLOW_WORKSPACE_ID \
            PERCY_ENABLE=${PERCY_TOKEN:-0} \
            PERCY_PARALLEL_TOTAL=-1 \
            yarn percy exec --parallel -- -- \
            yarn cypress:run --record --parallel --group reporter --runner-ui
          working_directory: packages/reporter
      - verify-mocha-results
      - store_test_results:
          path: /tmp/cypress
      - store_artifacts:
          path: /tmp/artifacts
      - store-npm-logs

  run-webpack-dev-server-integration-tests:
    <<: *defaults
    resource_class: medium+
    parallelism: 2
    steps:
      - restore_cached_workspace
      - restore_cached_system_tests_deps
      - run:
          command: |
            CYPRESS_CONFIG_ENV=production \
            CYPRESS_RECORD_KEY=$MAIN_RECORD_KEY \
            PERCY_PARALLEL_NONCE=$CIRCLE_WORKFLOW_WORKSPACE_ID \
            PERCY_ENABLE=${PERCY_TOKEN:-0} \
            PERCY_PARALLEL_TOTAL=-1 \
            yarn percy exec --parallel -- -- \
            yarn cypress:run --record --parallel --group webpack-dev-server
          working_directory: npm/webpack-dev-server
      - store_test_results:
          path: /tmp/cypress
      - store_artifacts:
          path: /tmp/artifacts
      - store-npm-logs

  run-vite-dev-server-integration-tests:
    <<: *defaults
    # parallelism: 3 TODO: Add parallelism once we have more specs
    steps:
      - restore_cached_workspace
      - restore_cached_system_tests_deps
      - run:
          command: |
            CYPRESS_CONFIG_ENV=production \
            CYPRESS_RECORD_KEY=$MAIN_RECORD_KEY \
            PERCY_PARALLEL_NONCE=$CIRCLE_WORKFLOW_WORKSPACE_ID \
            PERCY_ENABLE=${PERCY_TOKEN:-0} \
            PERCY_PARALLEL_TOTAL=-1 \
            yarn percy exec --parallel -- -- \
            yarn cypress:run --record --parallel --group vite-dev-server
          working_directory: npm/vite-dev-server
      - store_test_results:
          path: /tmp/cypress
      - store_artifacts:
          path: /tmp/artifacts
      - store-npm-logs

  npm-webpack-preprocessor:
    <<: *defaults
    steps:
      - restore_cached_workspace
      - run:
          name: Build
          command: yarn lerna run build --scope @cypress/webpack-preprocessor
      - run:
          name: Run tests
          command: yarn workspace @cypress/webpack-preprocessor test
      - store-npm-logs

  npm-webpack-dev-server:
    <<: *defaults
    steps:
      - restore_cached_workspace
      - restore_cached_system_tests_deps
      - run:
          name: Run tests
          command: yarn workspace @cypress/webpack-dev-server test
      - run:
          name: Run tests
          command: yarn workspace @cypress/webpack-dev-server test

  npm-vite-dev-server:
    <<: *defaults
    steps:
      - restore_cached_workspace
      - run:
          name: Run tests
          command: yarn test
          working_directory: npm/vite-dev-server
      - store_test_results:
          path: npm/vite-dev-server/test_results
      - store-npm-logs

  npm-webpack-batteries-included-preprocessor:
    <<: *defaults
    resource_class: small
    steps:
      - restore_cached_workspace
      - run:
          name: Run tests
          command: yarn workspace @cypress/webpack-batteries-included-preprocessor test

  npm-vue:
    <<: *defaults
    steps:
      - restore_cached_workspace
      - run:
          name: Build
          command: yarn lerna run build --scope @cypress/vue
      - store_test_results:
          path: npm/vue/test_results
      - store_artifacts:
          path: npm/vue/test_results
      - store-npm-logs

  npm-angular:
    <<: *defaults
    steps:
      - restore_cached_workspace
      - run:
          name: Build
          command: yarn lerna run build --scope @cypress/angular
      - store-npm-logs

  npm-angular-signals:
    <<: *defaults
    steps:
      - restore_cached_workspace
      - run:
          name: Build
          command: yarn lerna run build --scope @cypress/angular-signals
      - store-npm-logs

  npm-puppeteer-unit-tests:
    <<: *defaults
    steps:
      - restore_cached_workspace
      - run:
          name: Build
          command: yarn lerna run build --scope @cypress/puppeteer
      - run:
          name: Run tests
          command: yarn test
          working_directory: npm/puppeteer
      - store_test_results:
          path: npm/puppeteer/test_results
      - store_artifacts:
          path: npm/puppeteer/test_results
      - store-npm-logs

  npm-puppeteer-cypress-tests:
    <<: *defaults
    resource_class: small
    steps:
      - restore_cached_workspace
      - restore_cached_system_tests_deps
      - run:
          command: yarn cypress:run
          working_directory: npm/puppeteer
      - store_test_results:
          path: /tmp/cypress
      - store_artifacts:
          path: /tmp/artifacts
      - store-npm-logs

  npm-react:
    <<: *defaults
    steps:
      - restore_cached_workspace
      - run:
          name: Build
          command: yarn lerna run build --scope @cypress/react
      - run:
          name: Run tests
          command: yarn test
          working_directory: npm/react
      - store_test_results:
          path: npm/react/test_results
      - store_artifacts:
          path: npm/react/test_results
      - store-npm-logs

  npm-vite-plugin-cypress-esm:
    <<: *defaults
    steps:
      - restore_cached_workspace
      - run:
          name: Build
          command: yarn lerna run build --scope @cypress/vite-plugin-cypress-esm
      - run:
          name: Run tests
          command: yarn test
          working_directory: npm/vite-plugin-cypress-esm
      - store_test_results:
          path: npm/vite-plugin-cypress-esm/test_results
      - store_artifacts:
          path: npm/vite-plugin-cypress-esm/test_results
      - store-npm-logs

  npm-mount-utils:
    <<: *defaults
    steps:
      - restore_cached_workspace
      - run:
          name: Build
          command: yarn lerna run build --scope @cypress/mount-utils
      - store-npm-logs

  npm-grep:
    <<: *defaults
    resource_class: small
    steps:
      - restore_cached_workspace
      - run:
          name: Run tests
          command: yarn workspace @cypress/grep cy:run
      - store_test_results:
          path: npm/grep/test_results
      - store_artifacts:
          path: npm/grep/test_results
      - store-npm-logs

  npm-eslint-plugin-dev:
    <<: *defaults
    steps:
      - restore_cached_workspace
      - run:
          name: Run tests
          command: yarn workspace @cypress/eslint-plugin-dev test

  npm-cypress-schematic:
    <<: *defaults
    steps:
      - restore_cached_workspace
      - run:
          name: Build + Install
          command: |
            yarn lerna run build --scope @cypress/schematic
      - run:
          name: Run unit tests
          command: |
            yarn test
          working_directory: npm/cypress-schematic
      - store-npm-logs

  npm-release:
    <<: *defaults
    resource_class: medium+
    steps:
      - restore_cached_workspace
      - run:
          name: Release packages after all jobs pass
          command: yarn npm-release

  create-build-artifacts:
    <<: *defaults
    parameters:
      <<: *defaultsParameters
      resource_class:
        type: string
        default: xlarge
    resource_class: << parameters.resource_class >>
    steps:
      - restore_cached_workspace
      # this is a temporary work around while we wait for circle to resolve issues with packages
      # with an @ character in windows during save_cache.
      # @see https://github.com/cypress-io/cypress/issues/30343 for more details.
      - when:
          condition:
            equal: [ *windows-executor, << parameters.executor >> ]
          steps:
            - run:
                name: reinstall dependencies to work around cache issue (Windows only)
                command: rm -rf node_modules && yarn
      - check-if-binary-exists
      - build-and-package-binary
      - build-cypress-npm-package:
          executor: << parameters.executor >>
      - setup_should_persist_artifacts
      - verify_should_persist_artifacts
      - upload-build-artifacts
      - post-install-comment

  create-and-trigger-packaging-artifacts:
    <<: *defaults
    parameters:
      <<: *defaultsParameters
      resource_class:
        type: string
        default: small
    resource_class: << parameters.resource_class >>
    steps:
      - maybe_skip_binary_jobs
      - restore_cached_workspace
      - check-if-binary-exists
      - setup_should_persist_artifacts
      - trigger-publish-binary-pipeline

  get-published-artifacts:
    <<: *defaults
    parameters:
      <<: *defaultsParameters
      resource_class:
        type: string
        default: medium
    resource_class: << parameters.resource_class >>
    steps:
      - maybe_skip_binary_jobs
      - restore_cached_workspace
      - run:
          name: Check pipeline info
          command: cat ~/triggered_pipeline.json
      - setup_should_persist_artifacts
      - run:
          name: Download binary artifacts
          command: |
            source ./scripts/ensure-node.sh
            node ./scripts/binary/get-published-artifacts.js --pipelineInfo ~/triggered_pipeline.json --platformKey $(node ./scripts/get-platform-key.js)
      - persist_to_workspace:
          root: ~/
          paths:
            - cypress/cypress.zip
            - cypress/cypress.tgz
      - verify_should_persist_artifacts
      - persist_to_workspace:
          root: ~/
          paths:
            - cypress/binary-url.json
            - cypress/npm-package-url.json
      - post-install-comment:
          package_url_path: ~/cypress/npm-package-url.json
          binary_url_path: ~/cypress/binary-url.json

  test-kitchensink:
    <<: *defaults
    parameters:
      <<: *defaultsParameters
      resource_class:
        type: string
        default: medium+
    resource_class: << parameters.resource_class >>
    steps:
      - restore_cached_workspace
      - clone-repo-and-checkout-branch:
          repo: cypress-example-kitchensink
      - install-required-node
      - run:
          name: Install prod dependencies
          command: yarn --production --ignore-engines
          working_directory: /tmp/cypress-example-kitchensink
      - run:
          name: Example server
          command: yarn start
          working_directory: /tmp/cypress-example-kitchensink
          background: true
      - run:
          name: Run Kitchensink example project
          command: |
            yarn cypress:run --project /tmp/cypress-example-kitchensink
      - store-npm-logs

  test-kitchensink-against-staging:
    <<: *defaults
    steps:
      - restore_cached_workspace
      - clone-repo-and-checkout-branch:
          repo: cypress-example-kitchensink
      - install-required-node
      - run:
          name: Install prod dependencies
          command: yarn --production
          working_directory: /tmp/cypress-example-kitchensink
      - run:
          name: Example server
          command: yarn start
          working_directory: /tmp/cypress-example-kitchensink
          background: true
      - run:
          name: Run Kitchensink example project
          command: |
            source ./scripts/ensure-node.sh
            CYPRESS_PROJECT_ID=$TEST_KITCHENSINK_PROJECT_ID \
            CYPRESS_RECORD_KEY=$TEST_KITCHENSINK_RECORD_KEY \
            CYPRESS_INTERNAL_ENV=staging \
            yarn cypress:run --project /tmp/cypress-example-kitchensink --record
      - store-npm-logs

  test-against-staging:
    <<: *defaults
    steps:
      - restore_cached_workspace
      - clone-repo-and-checkout-branch:
          repo: cypress-test-tiny
      - run:
          name: Run test project
          command: |
            CYPRESS_PROJECT_ID=$TEST_TINY_PROJECT_ID \
            CYPRESS_RECORD_KEY=$TEST_TINY_RECORD_KEY \
            CYPRESS_INTERNAL_ENV=staging \
            yarn cypress:run --project /tmp/cypress-test-tiny --record
      - store-npm-logs

  test-npm-module-and-verify-binary:
    <<: *defaults
    resource_class: small
    steps:
      - restore_cached_workspace
      # make sure we have cypress.zip received
      - run: ls -l
      - run: ls -l cypress.zip cypress.tgz
      - run: mkdir test-binary
      - run:
          name: Create new NPM package
          working_directory: test-binary
          command: npm init -y
      - run:
          # install NPM from built NPM package folder
          name: Install Cypress
          working_directory: test-binary
          # force installing the freshly built binary
          command: CYPRESS_INSTALL_BINARY=/root/cypress/cypress.zip npm i /root/cypress/cypress.tgz
      - run:
          name: Cypress version
          working_directory: test-binary
          command: $(yarn bin cypress) version
      - run:
          name: Verify Cypress binary
          working_directory: test-binary
          command: $(yarn bin cypress) verify
      - run:
          name: Cypress help
          working_directory: test-binary
          command: $(yarn bin cypress) help
      - run:
          name: Cypress info
          working_directory: test-binary
          command: $(yarn bin cypress) info
      - store-npm-logs

  test-npm-module-on-minimum-node-version:
    <<: *defaults
    resource_class: small
    docker:
      - image: cypress/base-internal:18.17.1
    steps:
      - maybe_skip_binary_jobs
      - restore_workspace_binaries
      - run: mkdir test-binary
      - run:
          name: Create new NPM package
          working_directory: test-binary
          command: npm init -y
      - run:
          name: Install Cypress
          working_directory: test-binary
          command: CYPRESS_INSTALL_BINARY=/root/cypress/cypress.zip npm install /root/cypress/cypress.tgz
      - run:
          name: Verify Cypress binary
          working_directory: test-binary
          command: npx cypress verify
      - run:
          name: Print Cypress version
          working_directory: test-binary
          command: npx cypress version
      - run:
          name: Cypress info
          working_directory: test-binary
          command: npx cypress info

  test-types-cypress-and-jest:
    parameters:
      executor:
        description: Executor name to use
        type: executor
        default: cy-doc
      wd:
        description: Working directory, should be OUTSIDE cypress monorepo folder
        type: string
        default: /root/test-cypress-and-jest
    <<: *defaults
    resource_class: small
    steps:
      - maybe_skip_binary_jobs
      - restore_workspace_binaries
      - run: mkdir <<parameters.wd>>
      - run:
          name: Create new NPM package ⚗️
          working_directory: <<parameters.wd>>
          command: npm init -y
      - run:
          name: Install dependencies 📦
          working_directory: <<parameters.wd>>
          environment:
            CYPRESS_INSTALL_BINARY: /root/cypress/cypress.zip
          # let's install Cypress, Jest and any other package that might conflict
          # https://github.com/cypress-io/cypress/issues/6690

          # Todo: Add `jest` back into the list once https://github.com/yargs/yargs-parser/issues/452
          # is resolved.
          command: |
            npm install /root/cypress/cypress.tgz \
              typescript @types/jest enzyme @types/enzyme
      - run:
          name: Test types clash ⚔️
          working_directory: <<parameters.wd>>
          command: |
            echo "console.log('hello world')" > hello.ts
            npx tsc hello.ts --noEmit

  test-full-typescript-project:
    parameters:
      executor:
        description: Executor name to use
        type: executor
        default: cy-doc
    <<: *defaults
    resource_class: small
    steps:
      - maybe_skip_binary_jobs
      - restore_workspace_binaries
      - clone-repo-and-checkout-branch:
          repo: cypress-test-tiny
      - run:
          name: Checkout Typescript Example
          working_directory: /tmp/cypress-test-tiny
          command: |
            git checkout full-typescript
      - run:
          name: Install dependencies 📦
          working_directory: /tmp/cypress-test-tiny
          environment:
            CYPRESS_INSTALL_BINARY: /root/cypress/cypress.zip
          command: |
            npm install /root/cypress/cypress.tgz typescript
      - run:
          name: Run project tests 🗳
          working_directory: /tmp/cypress-test-tiny
          command: npm run cypress:run

  # install NPM + binary zip and run against staging API
  test-binary-against-staging:
    <<: *defaults
    steps:
      - restore_workspace_binaries
      - clone-repo-and-checkout-branch:
          repo: cypress-test-tiny
      - run:
          name: Install Cypress
          working_directory: /tmp/cypress-test-tiny
          # force installing the freshly built binary
          command: CYPRESS_INSTALL_BINARY=~/cypress/cypress.zip npm i --legacy-peer-deps ~/cypress/cypress.tgz
      - run:
          name: Run test project
          working_directory: /tmp/cypress-test-tiny
          command: |
            CYPRESS_PROJECT_ID=$TEST_TINY_PROJECT_ID \
            CYPRESS_RECORD_KEY=$TEST_TINY_RECORD_KEY \
            CYPRESS_INTERNAL_ENV=staging \
            $(yarn bin cypress) run --record
      - store-npm-logs

  test-binary-against-recipes-firefox:
    <<: *defaults
    steps:
      - test-binary-against-repo:
          repo: cypress-example-recipes
          command: npm run test:ci:firefox
          browser: firefox

  test-binary-against-recipes-chrome:
    <<: *defaults
    steps:
      - test-binary-against-repo:
          repo: cypress-example-recipes
          command: npm run test:ci:chrome
          browser: chrome

  test-binary-against-recipes:
    <<: *defaults
    parallelism: 4
    steps:
      - test-binary-against-repo:
          repo: cypress-example-recipes
          # Split the specs up across 4 different machines to run in parallel
          command: npm run test:ci -- --chunk $CIRCLE_NODE_INDEX --total-chunks $CIRCLE_NODE_TOTAL
          browser: electron

  # This is a special job. It allows you to test the current
  # built test runner against a pull request in the repo
  # cypress-example-recipes.
  # Imagine you are working on a feature and want to show / test a recipe
  # You would need to run the built test runner before release
  # against a PR that cannot be merged until the new version
  # of the test runner is released.
  # Use:
  #   specify pull request number
  #   and the recipe folder

  # test-binary-against-recipe-pull-request:
  #   <<: *defaults
  #   steps:
  #     # test a specific pull request by number from cypress-example-recipes
  #     - test-binary-against-repo:
  #         repo: cypress-example-recipes
  #         command: npm run test:ci
  #         pull_request_id: 515
  #         folder: examples/fundamentals__typescript

  test-binary-against-kitchensink:
    <<: *defaults
    steps:
      - maybe_skip_binary_jobs
      - test-binary-against-repo:
          repo: cypress-example-kitchensink
          browser: electron

  test-binary-against-kitchensink-firefox:
    <<: *defaults
    steps:
      - test-binary-against-repo:
          repo: cypress-example-kitchensink
          browser: firefox

  test-binary-against-kitchensink-chrome:
    <<: *defaults
    steps:
      - test-binary-against-repo:
          repo: cypress-example-kitchensink
          browser: chrome

  test-binary-against-todomvc-firefox:
    <<: *defaults
    steps:
      - test-binary-against-repo:
          repo: cypress-example-todomvc
          browser: firefox

  test-binary-against-conduit-chrome:
    <<: *defaults
    steps:
      - test-binary-against-repo:
          repo: cypress-example-conduit-app
          browser: chrome
          command: "npm run cypress:run"
          wait-on: http://localhost:3000

  test-binary-against-api-testing-firefox:
    <<: *defaults
    steps:
      - test-binary-against-repo:
          repo: cypress-example-api-testing
          browser: firefox
          command: "npm run cy:run"

  test-binary-against-piechopper-firefox:
    <<: *defaults
    steps:
      - test-binary-against-repo:
          repo: cypress-example-piechopper
          browser: firefox
          command: "npm run cypress:run"

  test-binary-against-cypress-realworld-app:
    <<: *defaults
    resource_class: medium+
    steps:
      - test-binary-against-rwa:
          repo: cypress-realworld-app
          browser: chrome
          wait-on: http://localhost:3000

  test-binary-as-specific-user:
    <<: *defaults
    steps:
      - maybe_skip_binary_jobs
      - restore_workspace_binaries
      - clone-repo-and-checkout-branch:
          repo: cypress-test-tiny
      # the user should be "node"
      - run: whoami
      - run: pwd
      # prints the current user's effective user id
      # for root it is 0
      # for other users it is a positive integer
      - run: node -e 'console.log(process.geteuid())'
      # make sure the binary and NPM package files are present
      - run: ls -l
      - run: ls -l cypress.zip cypress.tgz
      - run:
          # install NPM from built NPM package folder
          name: Install Cypress
          working_directory: /tmp/cypress-test-tiny
          # force installing the freshly built binary
          command: CYPRESS_INSTALL_BINARY=~/cypress/cypress.zip npm i ~/cypress/cypress.tgz
      - run:
          name: Cypress help
          working_directory: /tmp/cypress-test-tiny
          command: $(yarn bin cypress) help
      - run:
          name: Cypress info
          working_directory: /tmp/cypress-test-tiny
          command: $(yarn bin cypress) info
      - run:
          name: Verify Cypress binary
          working_directory: /tmp/cypress-test-tiny
          command: DEBUG=cypress:cli $(yarn bin cypress) verify
      - run:
          name: Run Cypress binary
          working_directory: /tmp/cypress-test-tiny
          command: DEBUG=cypress:cli $(yarn bin cypress) run
      - store-npm-logs

linux-x64-workflow: &linux-x64-workflow
  jobs:
    - node_modules_install:
        build-better-sqlite3: true
    - build:
        context: test-runner:env-canary
        requires:
          - node_modules_install
    - check-ts:
        requires:
          - build
    - lint:
        name: linux-lint
        requires:
          - build
    - percy-finalize:
        context: test-runner:percy
        required_env_var: PERCY_TOKEN
        requires:
          - cli-visual-tests
          - reporter-integration-tests
          - run-app-component-tests-chrome
          - run-app-integration-tests-chrome
          - run-frontend-shared-component-tests-chrome
          - run-launchpad-component-tests-chrome
          - run-launchpad-integration-tests-chrome
          - run-reporter-component-tests-chrome
          - run-webpack-dev-server-integration-tests
          - run-vite-dev-server-integration-tests
    - lint-types:
        requires:
          - build
    # unit, integration and e2e tests
    - cli-visual-tests:
        context: test-runner:percy
        requires:
          - build
    - unit-tests:
        requires:
          - build
    - verify-release-readiness:
        context: test-runner:npm-release
        requires:
          - build
    - server-unit-tests:
        requires:
          - build
    - server-integration-tests:
        requires:
          - build
    - server-performance-tests:
        requires:
          - build
    - system-tests-node-modules-install:
        context: test-runner:performance-tracking
        requires:
          - build
    - system-tests-chrome:
        context: test-runner:performance-tracking
        requires:
          - system-tests-node-modules-install
    - system-tests-electron:
        context: test-runner:performance-tracking
        requires:
          - system-tests-node-modules-install
    - system-tests-firefox:
        context: test-runner:performance-tracking
        requires:
          - system-tests-node-modules-install
    - system-tests-webkit:
        context: test-runner:performance-tracking
        requires:
          - system-tests-node-modules-install
    - system-tests-non-root:
        context: test-runner:performance-tracking
        executor: non-root-docker-user
        requires:
          - system-tests-node-modules-install
    - driver-integration-tests-chrome:
        context: test-runner:cypress-record-key
        requires:
          - build
    - driver-integration-tests-chrome-beta:
        context: test-runner:cypress-record-key
        requires:
          - build
    - driver-integration-tests-firefox:
        context: test-runner:cypress-record-key
        requires:
          - build
    - driver-integration-tests-electron:
        context: test-runner:cypress-record-key
        requires:
          - build
    - driver-integration-tests-webkit:
        context: test-runner:cypress-record-key
        requires:
          - build
    - driver-integration-memory-tests:
        requires:
          - build
    - run-frontend-shared-component-tests-chrome:
        context: [test-runner:cypress-record-key, test-runner:launchpad-tests, test-runner:percy]
        percy: true
        requires:
          - build
    - run-launchpad-integration-tests-chrome:
        context: [test-runner:cypress-record-key, test-runner:launchpad-tests, test-runner:percy]
        percy: true
        requires:
          - build
    - run-launchpad-component-tests-chrome:
        context: [test-runner:cypress-record-key, test-runner:launchpad-tests, test-runner:percy]
        percy: true
        requires:
          - build
    - run-app-integration-tests-chrome:
        context: [test-runner:cypress-record-key, test-runner:launchpad-tests, test-runner:percy]
        percy: true
        requires:
          - build
    - run-webpack-dev-server-integration-tests:
        context: [test-runner:cypress-record-key, test-runner:percy]
        requires:
          - system-tests-node-modules-install
    - run-vite-dev-server-integration-tests:
        context: [test-runner:cypress-record-key, test-runner:percy]
        requires:
          - system-tests-node-modules-install
    - run-app-component-tests-chrome:
        context: [test-runner:cypress-record-key, test-runner:launchpad-tests, test-runner:percy]
        percy: true
        requires:
          - build
    - run-reporter-component-tests-chrome:
        context: [test-runner:cypress-record-key, test-runner:percy]
        percy: true
        requires:
          - build
    - reporter-integration-tests:
        context: [test-runner:cypress-record-key, test-runner:percy]
        requires:
          - build
    - npm-webpack-dev-server:
        requires:
          - system-tests-node-modules-install
    - npm-vite-dev-server:
        requires:
          - build
    - npm-vite-plugin-cypress-esm:
        requires:
          - build
    - npm-webpack-preprocessor:
        requires:
          - build
    - npm-webpack-batteries-included-preprocessor:
        requires:
          - build
    - npm-vue:
        requires:
          - build
    - npm-puppeteer-unit-tests:
        requires:
          - build
    - npm-puppeteer-cypress-tests:
        requires:
          - build
    - npm-react:
        requires:
          - build
    - npm-angular:
        requires:
          - build
    - npm-angular-signals:
        requires:
          - build
    - npm-mount-utils:
        requires:
          - build
    - npm-eslint-plugin-dev:
        requires:
          - build
    - npm-cypress-schematic:
        requires:
          - build
    - v8-integration-tests:
        requires:
          - system-tests-node-modules-install

    - ready-to-release:
        # <<: *mainBuildFilters
        requires:
          - check-ts
          - npm-angular
          - npm-angular-signals
          - npm-eslint-plugin-dev
          - npm-puppeteer-unit-tests
          - npm-puppeteer-cypress-tests
          - npm-react
          - npm-mount-utils
          - npm-vue
          - npm-webpack-batteries-included-preprocessor
          - npm-webpack-preprocessor
          - npm-vite-dev-server
          - npm-vite-plugin-cypress-esm
          - npm-webpack-dev-server
          - npm-cypress-schematic
          - lint-types
          - linux-lint
          - percy-finalize
          - driver-integration-tests-firefox
          - driver-integration-tests-chrome
          - driver-integration-tests-chrome-beta
          - driver-integration-tests-electron
          - driver-integration-tests-webkit
          - driver-integration-memory-tests
          - system-tests-non-root
          - system-tests-firefox
          - system-tests-electron
          - system-tests-chrome
          - system-tests-webkit
          - server-performance-tests
          - server-integration-tests
          - server-unit-tests
          - "test binary as a non-root user"
          - "test binary as a root user"
          - test-types-cypress-and-jest
          - test-full-typescript-project
          - test-binary-against-kitchensink
          - test-npm-module-on-minimum-node-version
          - binary-system-tests
          - yarn-pnp-preprocessor-system-test
          - test-kitchensink
          - unit-tests
          - verify-release-readiness
          - v8-integration-tests

    - npm-release:
        <<: *mainBuildFilters
        context: test-runner:npm-release
        requires:
          - ready-to-release

    - create-and-trigger-packaging-artifacts:
        context:
          - test-runner:upload
          - test-runner:build-binary
          - publish-binary
        requires:
          - node_modules_install
    - wait-for-binary-publish:
        type: approval
        requires:
          - create-and-trigger-packaging-artifacts
    - get-published-artifacts:
        context:
          - publish-binary
          - test-runner:commit-status-checks
        requires:
          - wait-for-binary-publish
    # various testing scenarios, like building full binary
    # and testing it on a real project
    - test-against-staging:
        context: test-runner:record-tests
        <<: *mainBuildFilters
        requires:
          - build
    - test-kitchensink:
        requires:
          - build
    - test-kitchensink-against-staging:
        executor: kitchensink-executor
        context: test-runner:record-tests
        <<: *mainBuildFilters
        requires:
          - build
    - test-npm-module-on-minimum-node-version:
        context: publish-binary
        requires:
          - get-published-artifacts
    - test-types-cypress-and-jest:
        context: publish-binary
        requires:
          - get-published-artifacts
    - test-full-typescript-project:
        context: publish-binary
        requires:
          - get-published-artifacts
    - test-binary-against-kitchensink:
        context: publish-binary
        requires:
          - get-published-artifacts
    - test-npm-module-and-verify-binary:
        <<: *mainBuildFilters
        requires:
          - get-published-artifacts
    - test-binary-against-staging:
        context: test-runner:record-tests
        <<: *mainBuildFilters
        requires:
          - get-published-artifacts
    - test-binary-against-kitchensink-chrome:
        <<: *mainBuildFilters
        requires:
          - get-published-artifacts
    - test-binary-against-recipes-firefox:
        <<: *mainBuildFilters
        requires:
          - get-published-artifacts
    - test-binary-against-recipes-chrome:
        <<: *mainBuildFilters
        requires:
          - get-published-artifacts
    - test-binary-against-recipes:
        <<: *mainBuildFilters
        requires:
          - get-published-artifacts
    - test-binary-against-kitchensink-firefox:
        <<: *mainBuildFilters
        requires:
          - get-published-artifacts
    - test-binary-against-todomvc-firefox:
        <<: *mainBuildFilters
        requires:
          - get-published-artifacts
    - test-binary-against-cypress-realworld-app:
        context: test-runner:cypress-record-key
        <<: *mainBuildFilters
        requires:
          - get-published-artifacts
    - test-binary-as-specific-user:
        name: "test binary as a non-root user"
        executor: non-root-docker-user
        context: publish-binary
        requires:
          - get-published-artifacts
    - test-binary-as-specific-user:
        name: "test binary as a root user"
        context: publish-binary
        requires:
          - get-published-artifacts
    - binary-system-tests:
        context: publish-binary
        requires:
          - get-published-artifacts
          - system-tests-node-modules-install
    - yarn-pnp-preprocessor-system-test:
        context: publish-binary
        requires:
          - get-published-artifacts
          - system-tests-node-modules-install

linux-x64-contributor-workflow: &linux-x64-contributor-workflow
  jobs:
    - node_modules_install
    - build:
        requires:
          - node_modules_install
    # In subsequent jobs, we use some contexts that are restricted to members of the Cypress organization.
    # This job will allow for a Cypress member to approve and run the rest of the restricted jobs in the pipeline after the contributor code has been reviewed.
    - contributor-pr:
        type: approval
        requires:
          - build

    - check-ts:
        requires:
          - build
    - lint:
        name: linux-lint
        requires:
          - build
    - percy-finalize:
        context: test-runner:percy
        required_env_var: PERCY_TOKEN # skips job if not defined (external PR)
        requires:
          - cli-visual-tests
          - reporter-integration-tests
          - run-app-component-tests-chrome
          - run-app-integration-tests-chrome
          - run-frontend-shared-component-tests-chrome
          - run-launchpad-component-tests-chrome
          - run-launchpad-integration-tests-chrome
          - run-reporter-component-tests-chrome
          - run-webpack-dev-server-integration-tests
          - run-vite-dev-server-integration-tests
    - lint-types:
        requires:
          - build
    # unit, integration and e2e tests
    - cli-visual-tests:
        context: test-runner:percy
        requires:
          - contributor-pr
    - unit-tests:
        requires:
          - build
    - verify-release-readiness:
        context: test-runner:npm-release
        requires:
          - contributor-pr
    - server-unit-tests:
        requires:
          - build
    - server-integration-tests:
        requires:
          - build
    - server-performance-tests:
        requires:
          - build
    - system-tests-node-modules-install:
        context: test-runner:performance-tracking
        requires:
          - contributor-pr
    - system-tests-chrome:
        context: test-runner:performance-tracking
        requires:
          - system-tests-node-modules-install
    - system-tests-electron:
        context: test-runner:performance-tracking
        requires:
          - system-tests-node-modules-install
    - system-tests-firefox:
        context: test-runner:performance-tracking
        requires:
          - system-tests-node-modules-install
    - system-tests-webkit:
        context: test-runner:performance-tracking
        requires:
          - system-tests-node-modules-install
    - system-tests-non-root:
        context: test-runner:performance-tracking
        executor: non-root-docker-user
        requires:
          - system-tests-node-modules-install
    - driver-integration-tests-chrome:
        context: test-runner:cypress-record-key
        requires:
          - contributor-pr
    - driver-integration-tests-chrome-beta:
        context: test-runner:cypress-record-key
        requires:
          - contributor-pr
    - driver-integration-tests-firefox:
        context: test-runner:cypress-record-key
        requires:
          - contributor-pr
    - driver-integration-tests-electron:
        context: test-runner:cypress-record-key
        requires:
          - contributor-pr
    - driver-integration-tests-webkit:
        context: test-runner:cypress-record-key
        requires:
          - contributor-pr
    - driver-integration-memory-tests:
        requires:
          - build
    - run-frontend-shared-component-tests-chrome:
        context: [test-runner:cypress-record-key, test-runner:launchpad-tests, test-runner:percy]
        percy: true
        requires:
          - contributor-pr
    - run-launchpad-integration-tests-chrome:
        context: [test-runner:cypress-record-key, test-runner:launchpad-tests, test-runner:percy]
        percy: true
        requires:
          - contributor-pr
    - run-launchpad-component-tests-chrome:
        context: [test-runner:cypress-record-key, test-runner:launchpad-tests, test-runner:percy]
        percy: true
        requires:
          - contributor-pr
    - run-app-integration-tests-chrome:
        context: [test-runner:cypress-record-key, test-runner:launchpad-tests, test-runner:percy]
        percy: true
        requires:
          - contributor-pr
    - run-webpack-dev-server-integration-tests:
        context: [test-runner:cypress-record-key, test-runner:percy]
        requires:
          - system-tests-node-modules-install
    - run-vite-dev-server-integration-tests:
        context: [test-runner:cypress-record-key, test-runner:percy]
        requires:
          - system-tests-node-modules-install
    - run-app-component-tests-chrome:
        context: [test-runner:cypress-record-key, test-runner:launchpad-tests, test-runner:percy]
        percy: true
        requires:
          - contributor-pr
    - run-reporter-component-tests-chrome:
        context: [test-runner:cypress-record-key, test-runner:percy]
        percy: true
        requires:
          - contributor-pr
    - reporter-integration-tests:
        context: [test-runner:cypress-record-key, test-runner:percy]
        requires:
          - contributor-pr
    - npm-webpack-dev-server:
        requires:
          - system-tests-node-modules-install
    - npm-vite-dev-server:
        requires:
          - build
    - npm-vite-plugin-cypress-esm:
        requires:
          - build
    - npm-webpack-preprocessor:
        requires:
          - build
    - npm-webpack-batteries-included-preprocessor:
        requires:
          - build
    - npm-vue:
        requires:
          - build
    - npm-puppeteer-unit-tests:
        requires:
          - build
    - npm-puppeteer-cypress-tests:
        requires:
          - build
    - npm-react:
        requires:
          - build
    - npm-angular:
        requires:
          - build
    - npm-angular-signals:
        requires:
          - build
    - npm-mount-utils:
        requires:
          - build
    - npm-eslint-plugin-dev:
        requires:
          - build
    - npm-cypress-schematic:
        requires:
          - build
    - v8-integration-tests:
        requires:
          - system-tests-node-modules-install

    - ready-to-release:
        requires:
          - check-ts
          - npm-angular
          - npm-angular-signals
          - npm-eslint-plugin-dev
          - npm-puppeteer-unit-tests
          - npm-puppeteer-cypress-tests
          - npm-react
          - npm-mount-utils
          - npm-vue
          - npm-webpack-batteries-included-preprocessor
          - npm-webpack-preprocessor
          - npm-vite-dev-server
          - npm-vite-plugin-cypress-esm
          - npm-webpack-dev-server
          - npm-cypress-schematic
          - lint-types
          - linux-lint
          - percy-finalize
          - driver-integration-tests-firefox
          - driver-integration-tests-chrome
          - driver-integration-tests-chrome-beta
          - driver-integration-tests-electron
          - driver-integration-tests-webkit
          - driver-integration-memory-tests
          - system-tests-non-root
          - system-tests-firefox
          - system-tests-electron
          - system-tests-chrome
          - system-tests-webkit
          - server-performance-tests
          - server-integration-tests
          - server-unit-tests
          - "test binary as a non-root user"
          - "test binary as a root user"
          - test-types-cypress-and-jest
          - test-full-typescript-project
          - test-binary-against-kitchensink
          - test-npm-module-on-minimum-node-version
          - binary-system-tests
          - test-kitchensink
          - unit-tests
          - verify-release-readiness
          - v8-integration-tests

    - npm-release:
        context: test-runner:npm-release
        requires:
          - ready-to-release

    - create-and-trigger-packaging-artifacts:
        context: [test-runner:upload, test-runner:build-binary, publish-binary]
        requires:
          - contributor-pr
    - get-published-artifacts:
        context: [publish-binary, test-runner:commit-status-checks]
        requires:
          - create-and-trigger-packaging-artifacts
    # various testing scenarios, like building full binary
    # and testing it on a real project
    - test-against-staging:
        context: test-runner:record-tests
        <<: *mainBuildFilters
        requires:
          - build
    - test-kitchensink:
        requires:
          - build
    - test-kitchensink-against-staging:
        executor: kitchensink-executor
        context: test-runner:record-tests
        <<: *mainBuildFilters
        requires:
          - build
    - test-npm-module-on-minimum-node-version:
        context: publish-binary
        requires:
          - get-published-artifacts
    - test-types-cypress-and-jest:
        context: publish-binary
        requires:
          - get-published-artifacts
    - test-full-typescript-project:
        context: publish-binary
        requires:
          - get-published-artifacts
    - test-binary-against-kitchensink:
        context: publish-binary
        requires:
          - get-published-artifacts
    - test-npm-module-and-verify-binary:
        <<: *mainBuildFilters
        requires:
          - get-published-artifacts
    - test-binary-against-staging:
        context: test-runner:record-tests
        <<: *mainBuildFilters
        requires:
          - get-published-artifacts
    - test-binary-against-kitchensink-chrome:
        <<: *mainBuildFilters
        requires:
          - get-published-artifacts
    - test-binary-against-recipes-firefox:
        <<: *mainBuildFilters
        requires:
          - get-published-artifacts
    - test-binary-against-recipes-chrome:
        <<: *mainBuildFilters
        requires:
          - get-published-artifacts
    - test-binary-against-recipes:
        <<: *mainBuildFilters
        requires:
          - get-published-artifacts
    - test-binary-against-kitchensink-firefox:
        <<: *mainBuildFilters
        requires:
          - get-published-artifacts
    - test-binary-against-todomvc-firefox:
        <<: *mainBuildFilters
        requires:
          - get-published-artifacts
    - test-binary-against-cypress-realworld-app:
        context: test-runner:cypress-record-key
        <<: *mainBuildFilters
        requires:
          - get-published-artifacts
    - test-binary-as-specific-user:
        name: "test binary as a non-root user"
        executor: non-root-docker-user
        context: publish-binary
        requires:
          - get-published-artifacts
    - test-binary-as-specific-user:
        name: "test binary as a root user"
        context: publish-binary
        requires:
          - get-published-artifacts
    - binary-system-tests:
        context: publish-binary
        requires:
          - get-published-artifacts
          - system-tests-node-modules-install

linux-arm64-workflow: &linux-arm64-workflow
  jobs:
    - node_modules_install:
        name: linux-arm64-node-modules-install
        executor: linux-arm64
        resource_class: arm.medium
        only-cache-for-root-user: true

    - build:
        name: linux-arm64-build
        executor: linux-arm64
        resource_class: arm.medium
        requires:
          - linux-arm64-node-modules-install

    - create-and-trigger-packaging-artifacts:
        name: linux-arm64-create-and-trigger-packaging-artifacts
        context: [test-runner:upload, test-runner:commit-status-checks, test-runner:build-binary, publish-binary]
        executor: linux-arm64
        resource_class: arm.medium
        requires:
          - linux-arm64-node-modules-install

    - wait-for-binary-publish:
        name: linux-arm64-wait-for-binary-publish
        type: approval
        requires:
          - linux-arm64-create-and-trigger-packaging-artifacts

    - get-published-artifacts:
        name: linux-arm64-get-published-artifacts
        context: [publish-binary, test-runner:commit-status-checks]
        executor: linux-arm64
        resource_class: arm.medium
        requires:
          - linux-arm64-wait-for-binary-publish

    - v8-integration-tests:
        executor: linux-arm64
        resource_class: arm.medium
        requires:
          - linux-arm64-build
    - driver-integration-memory-tests:
        executor: linux-arm64
        resource_class: arm.medium
        requires:
          - linux-arm64-build
    - server-unit-tests-cloud-environment:
        executor: linux-arm64
        resource_class: arm.medium
        requires:
          - linux-arm64-build

darwin-x64-workflow: &darwin-x64-workflow
  jobs:
    - node_modules_install:
        name: darwin-x64-node-modules-install
        executor: darwin-amd64
        resource_class: cypress-io/intel-macstadium
        only-cache-for-root-user: true

    - build:
        name: darwin-x64-build
        context: test-runner:env-canary
        executor: darwin-amd64
        resource_class: cypress-io/intel-macstadium
        requires:
          - darwin-x64-node-modules-install

    - create-build-artifacts:
        name: darwin-x64-create-build-artifacts
        context:
          - test-runner:sign-mac-binary
          - test-runner:upload
          - test-runner:commit-status-checks
          - test-runner:build-binary
        executor: darwin-amd64
        resource_class: cypress-io/intel-macstadium
        requires:
          - darwin-x64-build

    - v8-integration-tests:
        name: darwin-x64-v8-integration-tests
        executor: darwin-amd64
        resource_class: cypress-io/intel-macstadium
        requires:
          - darwin-x64-build

    - driver-integration-memory-tests:
        name: darwin-x64-driver-integration-memory-tests
        executor: darwin-amd64
        resource_class: cypress-io/intel-macstadium
        requires:
          - darwin-x64-build
  
    - server-unit-tests-cloud-environment:
        name: darwin-x64-driver-server-unit-tests-cloud-environment
        executor: darwin-amd64
        resource_class: cypress-io/intel-macstadium
        requires:
          - darwin-x64-build

darwin-arm64-workflow: &darwin-arm64-workflow
  jobs:
    - node_modules_install:
        name: darwin-arm64-node-modules-install
        executor: darwin-arm64
        resource_class: cypress-io/m1-macstadium
        only-cache-for-root-user: true

    - build:
        name: darwin-arm64-build
        executor: darwin-arm64
        resource_class: cypress-io/m1-macstadium
        requires:
          - darwin-arm64-node-modules-install

    - create-build-artifacts:
        name: darwin-arm64-create-build-artifacts
        context:
          - test-runner:sign-mac-binary
          - test-runner:upload
          - test-runner:commit-status-checks
          - test-runner:build-binary
        executor: darwin-arm64
        resource_class: cypress-io/m1-macstadium
        requires:
          - darwin-arm64-build

    - v8-integration-tests:
        name: darwin-arm64-v8-integration-tests
        executor: darwin-arm64
        resource_class: cypress-io/m1-macstadium
        requires:
          - darwin-arm64-build
    - driver-integration-memory-tests:
        name: darwin-arm64-driver-integration-memory-tests
        executor: darwin-arm64
        resource_class: cypress-io/m1-macstadium
        requires:
          - darwin-arm64-build
    - server-unit-tests-cloud-environment:
        name: darwin-arm64-server-unit-tests-cloud-environment
        executor: darwin-arm64
        resource_class: cypress-io/m1-macstadium
        requires:
          - darwin-arm64-build

windows-workflow: &windows-workflow
  jobs:
    - node_modules_install:
        name: windows-node-modules-install
        executor: windows
        resource_class: windows.medium
        only-cache-for-root-user: true

    - build:
        name: windows-build
        context: test-runner:env-canary
        executor: windows
        resource_class: windows.large
        requires:
          - windows-node-modules-install

    - run-app-integration-tests-chrome:
        name: windows-run-app-integration-tests-chrome
        executor: windows
        resource_class: windows.large
        context: [test-runner:cypress-record-key, test-runner:launchpad-tests]
        requires:
          - windows-build

    - run-launchpad-integration-tests-chrome:
        name: windows-run-launchpad-integration-tests-chrome
        executor: windows
        resource_class: windows.large
        context: [test-runner:cypress-record-key, test-runner:launchpad-tests]
        requires:
          - windows-build

    - unit-tests:
        name: windows-unit-tests
        executor: windows
        resource_class: windows.medium
        requires:
          - windows-build

    - server-unit-tests-cloud-environment:
        name: windows-server-unit-tests-cloud-environment
        executor: windows
        resource_class: windows.medium
        requires:
          - windows-build

    - create-build-artifacts:
        name: windows-create-build-artifacts
        executor: windows
        resource_class: windows.large
        context:
          - test-runner:sign-windows-binary
          - test-runner:upload
          - test-runner:commit-status-checks
          - test-runner:build-binary
        requires:
          - windows-build

    - test-binary-against-kitchensink-chrome:
        name: windows-test-binary-against-kitchensink-chrome
        executor: windows
        requires:
          - windows-create-build-artifacts

    - v8-integration-tests:
        name: windows-v8-integration-tests
        executor: windows
        resource_class: windows.medium
        requires:
          - windows-build
    - driver-integration-memory-tests:
        name: windows-driver-integration-memory-tests
        executor: windows
        resource_class: windows.medium
        requires:
          - windows-build

workflows:
  linux-x64:
    <<: *linux-x64-workflow
    <<: *linux-x64-workflow-exclude-filters
  linux-x64-contributor:
    <<: *linux-x64-contributor-workflow
    when:
      matches:
        pattern: /^pull\/[0-9]+/
        value: << pipeline.git.branch >>
  linux-arm64:
    <<: *linux-arm64-workflow
    <<: *linux-arm64-workflow-filters
  darwin-x64:
    <<: *darwin-x64-workflow
    <<: *darwin-workflow-filters
  darwin-arm64:
    <<: *darwin-arm64-workflow
    <<: *darwin-workflow-filters
  windows:
    <<: *windows-workflow
    <<: *windows-workflow-filters<|MERGE_RESOLUTION|>--- conflicted
+++ resolved
@@ -76,11 +76,7 @@
     - equal: [ develop, << pipeline.git.branch >> ]
     # use the following branch as well to ensure that v8 snapshot cache updates are fully tested
     - equal: [ 'update-v8-snapshot-cache-on-develop', << pipeline.git.branch >> ]
-<<<<<<< HEAD
     - equal: [ 'misc/use_webdriver', << pipeline.git.branch >> ]
-=======
-    - equal: [ 'chore/patch_windows_build', << pipeline.git.branch >> ]
->>>>>>> c3f5e567
     - matches:
         pattern: /^release\/\d+\.\d+\.\d+$/
         value: << pipeline.git.branch >>
