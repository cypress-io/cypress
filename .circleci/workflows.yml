version: 2.1

defaults: &defaults
  parallelism: 1
  working_directory: ~/cypress
  parameters: &defaultsParameters
    executor:
      type: executor
      default: cy-doc
    only-cache-for-root-user:
      type: boolean
      default: false
  executor: <<parameters.executor>>
  environment: &defaultsEnvironment
    ## set specific timezone
    TZ: "/usr/share/zoneinfo/America/New_York"

    ## store artifacts here
    CIRCLE_ARTIFACTS: /tmp/artifacts

    ## set so that e2e tests are consistent
    COLUMNS: 100
    LINES: 24

mainBuildFilters: &mainBuildFilters
  filters:
    branches:
      only:
        - develop
        - /^release\/\d+\.\d+\.\d+$/
        # use the following branch as well to ensure that v8 snapshot cache updates are fully tested
<<<<<<< HEAD
        - 'update-v8-snapshot-cache-on-develop'
        - 'feature/test-burn-in'
        - 'muaz/fix-actions-after-visit'
=======
        - 'fix/set_module_resolution_with_commonjs'
>>>>>>> 152b3555
        - 'publish-binary'
        - 'em/circle2'

# usually we don't build Mac app - it takes a long time
# but sometimes we want to really confirm we are doing the right thing
# so just add your branch to the list here to build and test on Mac
macWorkflowFilters: &darwin-workflow-filters
  when:
    or:
    - equal: [ develop, << pipeline.git.branch >> ]
    # use the following branch as well to ensure that v8 snapshot cache updates are fully tested
    - equal: [ 'update-v8-snapshot-cache-on-develop', << pipeline.git.branch >> ]
<<<<<<< HEAD
    - equal: [ 'feature/test-burn-in', << pipeline.git.branch >> ]
    - equal: [ 'muaz/fix-actions-after-visit', << pipeline.git.branch >> ]
    - equal: [ 'chore/update_webpack_deps_to_latest_webpack4_compat', << pipeline.git.branch >> ]
    - equal: [ 'lerna-optimize-tasks', << pipeline.git.branch >> ]
=======
    - equal: [ 'fix/set_module_resolution_with_commonjs', << pipeline.git.branch >> ]
>>>>>>> 152b3555
    - equal: [ 'ryanm/fix/service-worker-capture', << pipeline.git.branch >> ]
    - matches:
        pattern: /^release\/\d+\.\d+\.\d+$/
        value: << pipeline.git.branch >>

linuxArm64WorkflowFilters: &linux-arm64-workflow-filters
  when:
    or:
    - equal: [ develop, << pipeline.git.branch >> ]
    # use the following branch as well to ensure that v8 snapshot cache updates are fully tested
    - equal: [ 'update-v8-snapshot-cache-on-develop', << pipeline.git.branch >> ]
<<<<<<< HEAD
    - equal: [ 'feature/test-burn-in', << pipeline.git.branch >> ]
    - equal: [ 'muaz/fix-actions-after-visit', << pipeline.git.branch >> ]
    - equal: [ 'publish-binary', << pipeline.git.branch >> ]
    - equal: [ 'chore/update_electron25_and_node18', << pipeline.git.branch >> ]
    - equal: [ 'chore/update_webpack_deps_to_latest_webpack4_compat', << pipeline.git.branch >> ]
=======
    - equal: [ 'fix/set_module_resolution_with_commonjs', << pipeline.git.branch >> ]
>>>>>>> 152b3555
    - equal: [ 'em/circle2', << pipeline.git.branch >> ]
    - matches:
        pattern: /^release\/\d+\.\d+\.\d+$/
        value: << pipeline.git.branch >>

# uncomment & add to the branch conditions below to disable the main linux
# flow if we don't want to test it for a certain branch
linuxWorkflowExcludeFilters: &linux-x64-workflow-exclude-filters
  unless:
    or:
    - matches:
        pattern: /^pull\/[0-9]+/
        value: << pipeline.git.branch >>
    - false

# windows is slow and expensive in CI, so it normally only runs on main branches
# add your branch to this list to run the full Windows build on your PR
windowsWorkflowFilters: &windows-workflow-filters
  when:
    or:
    - equal: [ develop, << pipeline.git.branch >> ]
    # use the following branch as well to ensure that v8 snapshot cache updates are fully tested
    - equal: [ 'update-v8-snapshot-cache-on-develop', << pipeline.git.branch >> ]
<<<<<<< HEAD
    - equal: [ 'feature/test-burn-in', << pipeline.git.branch >> ]
    - equal: [ 'muaz/fix-actions-after-visit', << pipeline.git.branch >> ]
    - equal: [ 'chore/update_webpack_deps_to_latest_webpack4_compat', << pipeline.git.branch >> ]
    - equal: [ 'chore/update_windows_signing', << pipeline.git.branch >> ]
=======
    - equal: [ 'fix/set_module_resolution_with_commonjs', << pipeline.git.branch >> ]
>>>>>>> 152b3555
    - equal: [ 'lerna-optimize-tasks', << pipeline.git.branch >> ]
    - equal: [ 'mschile/mochaEvents_win_sep', << pipeline.git.branch >> ]
    - matches:
        pattern: /^release\/\d+\.\d+\.\d+$/
        value: << pipeline.git.branch >>

executors:
  # the Docker image with Cypress dependencies and Chrome browser
  cy-doc:
    docker:
      - image: cypress/browsers-internal:node18.15.0-chrome114-ff115
    # by default, we use "medium" to balance performance + CI costs. bump or reduce on a per-job basis if needed.
    resource_class: medium
    environment:
      PLATFORM: linux
      CI_DOCKER: "true"

  # Docker image with non-root "node" user
  non-root-docker-user:
    docker:
      - image: cypress/browsers-internal:node18.15.0-chrome114-ff115
        user: node
    environment:
      PLATFORM: linux

  # executor to run on Mac OS
  # https://circleci.com/docs/2.0/executor-types/#using-macos
  # https://circleci.com/docs/2.0/testing-ios/#supported-xcode-versions
  mac:
    macos:
      # Executor should have Node >= required version
      xcode: "14.0.1"
    resource_class: macos.x86.medium.gen2
    environment:
      PLATFORM: darwin

  # executor to run on Windows - based off of the windows-orb default executor since it is
  # not customizable enough to align with our existing setup.
  # https://github.com/CircleCI-Public/windows-orb/blob/master/src/executors/default.yml
  # https://circleci.com/docs/2.0/hello-world-windows/#software-pre-installed-in-the-windows-image
  windows: &windows-executor
    machine:
      image: windows-server-2019-vs2019:stable
      shell: bash.exe -eo pipefail
    resource_class: windows.large
    environment:
      PLATFORM: windows

  darwin-arm64: &darwin-arm64-executor
    machine: true
    environment:
      PLATFORM: darwin

  linux-arm64: &linux-arm64-executor
    machine:
      image: ubuntu-2004:2022.04.1
    resource_class: arm.medium
    environment:
      PLATFORM: linux
      # TODO: Disabling snapshots for now on Linux Arm 64 architectures. Will revisit with https://github.com/cypress-io/cypress/issues/23557
      DISABLE_SNAPSHOT_REQUIRE: 1

commands:
  # This command inserts SHOULD_PERSIST_ARTIFACTS into BASH_ENV. This way, we can define the variable in one place and use it in multiple steps.
  # Run this command in a job before you want to use the SHOULD_PERSIST_ARTIFACTS variable.
  setup_should_persist_artifacts:
    steps:
      - run:
          name: Set environment variable to determine whether or not to persist artifacts
          command: |
            echo "Setting SHOULD_PERSIST_ARTIFACTS variable"
<<<<<<< HEAD
            echo 'if ! [[ "$CIRCLE_BRANCH" != "develop" && "$CIRCLE_BRANCH" != "release/"* && "$CIRCLE_BRANCH" != "publish-binary" && "$CIRCLE_BRANCH" != "chore/update_windows_signing" && "$CIRCLE_BRANCH" != "feature/test-burn-in" && "$CIRCLE_BRANCH" != "muaz/fix-actions-after-visit" ]]; then
=======
            echo 'if ! [[ "$CIRCLE_BRANCH" != "develop" && "$CIRCLE_BRANCH" != "release/"* && "$CIRCLE_BRANCH" != "publish-binary" && "$CIRCLE_BRANCH" != "fix/set_module_resolution_with_commonjs" ]]; then
>>>>>>> 152b3555
                export SHOULD_PERSIST_ARTIFACTS=true
            fi' >> "$BASH_ENV"
  # You must run `setup_should_persist_artifacts` command and be using bash before running this command
  verify_should_persist_artifacts:
    steps:
      - run:
          name: Check current branch to persist artifacts
          command: |
            if [[ -z "$SHOULD_PERSIST_ARTIFACTS" ]]; then
              echo "Not uploading artifacts or posting install comment for this branch."
              circleci-agent step halt
            fi

  maybe_skip_binary_jobs:
    steps:
      - run:
          name: Skip binary job if external PR
          command: |
            if [[ -z "$CIRCLE_TOKEN" ]]; then
              echo "There is no CIRCLE_TOKEN set for this job. Cannot trigger binary build. Skipping job."
              circleci-agent step halt
            fi

  restore_workspace_binaries:
    steps:
      - attach_workspace:
          at: ~/
      # make sure we have cypress.zip received
      - run: ls -l
      - run: ls -l cypress.zip cypress.tgz
      - run: node --version
      - run: npm --version

  restore_cached_workspace:
    steps:
      - attach_workspace:
          at: ~/
      - install-required-node
      - unpack-dependencies

  restore_cached_binary:
    steps:
      - attach_workspace:
          at: ~/

  prepare-modules-cache:
    parameters:
      dont-move:
        type: boolean
        default: false
    steps:
      - run: node scripts/circle-cache.js --action prepare
      - unless:
          condition: << parameters.dont-move >>
          steps:
            - run:
                name: Move to /tmp dir for consistent caching across root/non-root users
                command: |
                  mkdir -p /tmp/node_modules_cache
                  mv ~/cypress/node_modules /tmp/node_modules_cache/root_node_modules
                  mv ~/cypress/cli/node_modules /tmp/node_modules_cache/cli_node_modules
                  mv ~/cypress/system-tests/node_modules /tmp/node_modules_cache/system-tests_node_modules
                  mv ~/cypress/globbed_node_modules /tmp/node_modules_cache/globbed_node_modules

  install-webkit-deps:
    steps:
      - run:
          name: Install WebKit dependencies
          command: |
            npx playwright install webkit
            npx playwright install-deps webkit

  build-and-persist:
    description: Save entire folder as artifact for other jobs to run without reinstalling
    steps:
      - run:
          name: Sync Cloud Validations
          command: |
            source ./scripts/ensure-node.sh
            yarn gulp syncCloudValidations
      - run:
          name: Build packages
          command: |
            source ./scripts/ensure-node.sh
            yarn build
      - run:
          name: Generate v8 snapshot
          command: |
            source ./scripts/ensure-node.sh
            # Minification takes some time. We only really need to do that for the binary (and we regenerate snapshots separately there)
            V8_SNAPSHOT_DISABLE_MINIFY=1 yarn build-v8-snapshot-prod
      - prepare-modules-cache # So we don't throw these in the workspace cache
      - persist_to_workspace:
          root: ~/
          paths:
            - cypress

  install_cache_helpers_dependencies:
    steps:
      - run:
          # Dependencies needed by circle-cache.js, before we "yarn" or unpack cached node_modules
          name: Cache Helper Dependencies
          working_directory: ~/
          command: npm i glob@7.1.6 fs-extra@10.0.0 minimist@1.2.5 fast-json-stable-stringify@2.1.0

  unpack-dependencies:
    description: 'Unpacks dependencies associated with the current workflow'
    steps:
      - install_cache_helpers_dependencies
      - run:
          name: Generate Circle Cache Key
          command: node scripts/circle-cache.js --action cacheKey > circle_cache_key
      - run:
          name: Generate platform key
          command: node ./scripts/get-platform-key.js > platform_key
      - restore_cache:
          name: Restore cache state, to check for known modules cache existence
          key: v{{ checksum ".circleci/cache-version.txt" }}-{{ checksum "platform_key" }}-node-modules-cache-{{ checksum "circle_cache_key" }}
      - run:
          name: Move node_modules back from /tmp
          command: |
            if [[ -d "/tmp/node_modules_cache" ]]; then
              mv /tmp/node_modules_cache/root_node_modules ~/cypress/node_modules
              mv /tmp/node_modules_cache/cli_node_modules ~/cypress/cli/node_modules
              mv /tmp/node_modules_cache/system-tests_node_modules ~/cypress/system-tests/node_modules
              mv /tmp/node_modules_cache/globbed_node_modules ~/cypress/globbed_node_modules
              rm -rf /tmp/node_modules_cache
            fi
      - run:
          name: Restore all node_modules to proper workspace folders
          command: node scripts/circle-cache.js --action unpack

  restore_cached_system_tests_deps:
    description: 'Restore the cached node_modules for projects in "system-tests/projects/**"'
    steps:
      - run:
          name: Generate Circle Cache key for system tests
          command: ./system-tests/scripts/cache-key.sh > system_tests_cache_key
      - run:
          name: Generate platform key
          command: node ./scripts/get-platform-key.js > platform_key
      - restore_cache:
          name: Restore system tests node_modules cache
          keys:
            - v{{ checksum ".circleci/cache-version.txt" }}-{{ checksum "platform_key" }}-system-tests-projects-node-modules-cache-{{ checksum "system_tests_cache_key" }}

  update_cached_system_tests_deps:
    description: 'Update the cached node_modules for projects in "system-tests/projects/**"'
    steps:
      - run:
          name: Generate Circle Cache key for system tests
          command: ./system-tests/scripts/cache-key.sh > system_tests_cache_key
      - run:
          name: Generate platform key
          command: node ./scripts/get-platform-key.js > platform_key
      - restore_cache:
          name: Restore cache state, to check for known modules cache existence
          keys:
            - v{{ checksum ".circleci/cache-version.txt" }}-{{ checksum "platform_key" }}-state-of-system-tests-projects-node-modules-cache-{{ checksum "system_tests_cache_key" }}
      - run:
          name: Bail if specific cache exists
          command: |
            if [[ -f "/tmp/system_tests_node_modules_installed" ]]; then
              echo "No updates to system tests node modules, exiting"
              circleci-agent step halt
            fi
      - restore_cache:
          name: Restore system tests node_modules cache
          keys:
            - v{{ checksum ".circleci/cache-version.txt" }}-{{ checksum "platform_key" }}-system-tests-projects-node-modules-cache-{{ checksum "system_tests_cache_key" }}
            - v{{ checksum ".circleci/cache-version.txt" }}-{{ checksum "platform_key" }}-system-tests-projects-node-modules-cache-
      - run:
          name: Update system-tests node_modules cache
          command: yarn workspace @tooling/system-tests projects:yarn:install
      - save_cache:
          name: Save system tests node_modules cache
          key: v{{ checksum ".circleci/cache-version.txt" }}-{{ checksum "platform_key" }}-system-tests-projects-node-modules-cache-{{ checksum "system_tests_cache_key" }}
          paths:
            - /tmp/cy-system-tests-node-modules
      - run: touch /tmp/system_tests_node_modules_installed
      - save_cache:
          name: Save system tests node_modules cache state key
          key: v{{ checksum ".circleci/cache-version.txt" }}-{{ checksum "platform_key" }}-state-of-system-tests-projects-node-modules-cache-{{ checksum "system_tests_cache_key" }}
          paths:
            - /tmp/system_tests_node_modules_installed

  caching-dependency-installer:
    description: 'Installs & caches the dependencies based on yarn lock & package json dependencies'
    parameters:
      only-cache-for-root-user:
        type: boolean
        default: false
      build-better-sqlite3:
        type: boolean
        default: false
    steps:
      - install_cache_helpers_dependencies
      - run:
          name: Generate Circle Cache Key
          command: node scripts/circle-cache.js --action cacheKey > circle_cache_key
      - run:
          name: Generate platform key
          command: node ./scripts/get-platform-key.js > platform_key
      - when:
          condition: <<parameters.build-better-sqlite3>>
          steps:
            - restore_cache:
                name: Restore cache state, to check for known modules cache existence
                key: v{{ checksum ".circleci/cache-version.txt" }}-{{ checksum "platform_key" }}-state-of-node-modules-cache-{{ checksum "circle_cache_key" }}-{{ checksum "centos7-builder.Dockerfile" }}
      - unless:
          condition: <<parameters.build-better-sqlite3>>
          steps:
            - restore_cache:
                name: Restore cache state, to check for known modules cache existence
                key: v{{ checksum ".circleci/cache-version.txt" }}-{{ checksum "platform_key" }}-state-of-node-modules-cache-{{ checksum "circle_cache_key" }}
      - run:
          name: Bail if cache exists
          command: |
            if [[ -f "node_modules_installed" ]]; then
              echo "Node modules already cached for dependencies, exiting"
              circleci-agent step halt
            fi
      - run: date +%Y-%U > cache_date
      - restore_cache:
          name: Restore weekly yarn cache
          keys:
            - v{{ checksum ".circleci/cache-version.txt" }}-{{ checksum "platform_key" }}-deps-root-weekly-{{ checksum "cache_date" }}
      - run:
          name: Install Node Modules
          command: |
            source ./scripts/ensure-node.sh
            # avoid installing Percy's Chromium every time we use @percy/cli
            # https://docs.percy.io/docs/caching-asset-discovery-browser-in-ci
            PERCY_POSTINSTALL_BROWSER=true \
            yarn --prefer-offline --frozen-lockfile --cache-folder ~/.yarn
          no_output_timeout: 20m
      - when:
          condition: <<parameters.build-better-sqlite3>>
          steps:
            - build-better-sqlite3
      - prepare-modules-cache:
          dont-move: <<parameters.only-cache-for-root-user>> # we don't move, so we don't hit any issues unpacking symlinks
      - when:
          condition: <<parameters.only-cache-for-root-user>> # we don't move to /tmp since we don't need to worry about different users
          steps:
            - save_cache:
                name: Saving node modules for root, cli, and all globbed workspace packages
                key: v{{ checksum ".circleci/cache-version.txt" }}-{{ checksum "platform_key" }}-node-modules-cache-{{ checksum "circle_cache_key" }}
                paths:
                  - node_modules
                  - cli/node_modules
                  - system-tests/node_modules
                  - globbed_node_modules
      - unless:
          condition: <<parameters.only-cache-for-root-user>>
          steps:
            - save_cache:
                name: Saving node modules for root, cli, and all globbed workspace packages
                key: v{{ checksum ".circleci/cache-version.txt" }}-{{ checksum "platform_key" }}-node-modules-cache-{{ checksum "circle_cache_key" }}
                paths:
                  - /tmp/node_modules_cache
      - run: touch node_modules_installed
      - when:
          condition: <<parameters.build-better-sqlite3>>
          steps:
            - save_cache:
                name: Saving node-modules cache state key
                key: v{{ checksum ".circleci/cache-version.txt" }}-{{ checksum "platform_key" }}-state-of-node-modules-cache-{{ checksum "circle_cache_key" }}-{{ checksum "centos7-builder.Dockerfile" }}
                paths:
                  - node_modules_installed
      - unless:
          condition: <<parameters.build-better-sqlite3>>
          steps:
            - save_cache:
                name: Saving node-modules cache state key
                key: v{{ checksum ".circleci/cache-version.txt" }}-{{ checksum "platform_key" }}-state-of-node-modules-cache-{{ checksum "circle_cache_key" }}
                paths:
                  - node_modules_installed
      - save_cache:
          name: Save weekly yarn cache
          key: v{{ checksum ".circleci/cache-version.txt" }}-{{ checksum "platform_key" }}-deps-root-weekly-{{ checksum "cache_date" }}
          paths:
            - ~/.yarn
            - ~/.cy-npm-cache

  verify-build-setup:
    description: Common commands run when setting up for build or yarn install
    parameters:
      executor:
        type: executor
        default: cy-doc
    steps:
      - run: pwd
      - run:
          name: print global yarn cache path
          command: echo $(yarn global bin)
      - run:
          name: print yarn version
          command: yarn versions
      - unless:
          condition:
            # stop-only does not correctly match on windows: https://github.com/bahmutov/stop-only/issues/78
            equal: [ *windows-executor, << parameters.executor >> ]
          steps:
            - run:
                name: Stop .only
                 # this will catch ".only"s in js/coffee as well
                command: |
                  source ./scripts/ensure-node.sh
                  yarn stop-only-all
      - run:
          name: Check terminal variables
          ## make sure the TERM is set to 'xterm' in node (Linux only)
          ## else colors (and tests) will fail
          ## See the following information
          ##   * http://andykdocs.de/development/Docker/Fixing+the+Docker+TERM+variable+issue
          ##   * https://unix.stackexchange.com/questions/43945/whats-the-difference-between-various-term-variables
          command: |
            source ./scripts/ensure-node.sh
            yarn check-terminal

  install-required-node:
    # https://discuss.circleci.com/t/switch-nodejs-version-on-machine-executor-solved/26675/2
    description: Install Node version matching .node-version
    steps:
      - run:
          name: Install Node
          command: |
            source ./scripts/ensure-node.sh
            echo "Installing Yarn"
            npm install yarn --location=global # ensure yarn is installed with the correct node engine
            yarn check-node-version
      - run:
          name: Check Node
          command: |
            source ./scripts/ensure-node.sh
            yarn check-node-version

  install-chrome:
    description: Install Google Chrome
    parameters:
      channel:
        description: browser channel to install
        type: string
      version:
        description: browser version to install
        type: string
    steps:
      - run:
          name: Install Google Chrome (<<parameters.channel>>)
          command: |
            echo "Installing Chrome (<<parameters.channel>>) v<<parameters.version>>"
            wget -O /usr/src/google-chrome-<<parameters.channel>>_<<parameters.version>>_amd64.deb "http://dl.google.com/linux/chrome/deb/pool/main/g/google-chrome-<<parameters.channel>>/google-chrome-<<parameters.channel>>_<<parameters.version>>-1_amd64.deb" && \
            dpkg -i /usr/src/google-chrome-<<parameters.channel>>_<<parameters.version>>_amd64.deb ; \
            apt-get install -f -y && \
            rm -f /usr/src/google-chrome-<<parameters.channel>>_<<parameters.version>>_amd64.deb
            which google-chrome-<<parameters.channel>> || (printf "\n\033[0;31mChrome was not successfully downloaded - bailing\033[0m\n\n" && exit 1)
            echo "Location of Google Chrome Installation: `which google-chrome-<<parameters.channel>>`"
            echo "Google Chrome Version: `google-chrome-<<parameters.channel>> --version`"

  # This code builds better-sqlite3 on CentOS 7. This is necessary because CentOS 7 has the oldest glibc version
  # that we support. The script checks for the existence of the Centos7-builder image tar file, and skips if it already
  # exists. If you want to rebuild the image, set the REBUILD_CENTOS_BUILDER_IMAGE environment variable to any value.
  # Since this is running Docker remote, we need to copy the project into the container, and copy the built plugin out
  # of the container because the host running docker does not have access to the project directory so volume mounts are
  # not possible. The built plugin is copied to the project directory so it can be injected into the final binary.
  build-better-sqlite3:
    description: Build better-sqlite3 for CentOS 7
    steps:
      - setup_remote_docker
      - restore_cache:
          keys:
            - cypress-centos7-builder-{{ checksum "centos7-builder.Dockerfile" }}
      - restore_cache:
          keys:
            - better-sqlite3-{{ checksum "node_modules/better-sqlite3/package.json" }}-{{ checksum "node_modules/electron/package.json" }}-{{ checksum "centos7-builder.Dockerfile" }}
      - run:
          name: Build or load centos7-builder image
          command: |
            if [[ ! -f better_sqlite3.node ]]; then
              set -x
              apt update && apt install -y docker.io
              if [[ ! -f centos7-builder.tar || -n $REBUILD_CENTOS_BUILDER_IMAGE ]]; then
                  echo "*" > .dockerignore
                  docker build -t centos7-builder -f centos7-builder.Dockerfile .
                  docker save centos7-builder > centos7-builder.tar
                  rm .dockerignore
              else
                  docker load < centos7-builder.tar
              fi
            fi
      - save_cache:
          key: cypress-centos7-builder-{{ checksum "centos7-builder.Dockerfile" }}
          paths:
            - centos7-builder.tar
      - run:
          name: Build better-sqlite3 for CentOS 7
          command: |
            if [[ ! -f better_sqlite3.node ]]; then
              docker run -d --name centos7-builder centos7-builder /bin/bash -c "sleep 1000000000"
              docker cp ~/cypress/node_modules/better-sqlite3 centos7-builder:/better-sqlite3
              docker exec -it centos7-builder /bin/bash -c "cd /better-sqlite3 && source /root/.bashrc && chown -R root:root . && npm install --ignore-scripts && npx --no-install prebuild -r electron -t 25.0.0 --include-regex 'better_sqlite3.node$'"
              docker cp centos7-builder:/better-sqlite3/build/Release/better_sqlite3.node ~/cypress/node_modules/better-sqlite3/build/Release/better_sqlite3.node
              docker rm -f centos7-builder
              cp ~/cypress/node_modules/better-sqlite3/build/Release/better_sqlite3.node ~/cypress/better_sqlite3.node
            else
              cp ~/cypress/better_sqlite3.node ~/cypress/node_modules/better-sqlite3/build/Release/better_sqlite3.node
            fi
      - save_cache:
          key: better-sqlite3-{{ checksum "node_modules/better-sqlite3/package.json" }}-{{ checksum "node_modules/electron/package.json" }}-{{ checksum "centos7-builder.Dockerfile" }}
          paths:
            - better_sqlite3.node
      - run:
          name: Clean up top level better-sqlite3 file
          command: |
            rm ~/cypress/better_sqlite3.node

  run-driver-integration-tests:
    parameters:
      browser:
        description: browser shortname to target
        type: string
      install-chrome-channel:
        description: chrome channel to install
        type: string
        default: ''
    steps:
      - restore_cached_workspace
      - when:
          condition: <<parameters.install-chrome-channel>>
          steps:
            - install-chrome:
                channel: <<parameters.install-chrome-channel>>
                version: $(node ./scripts/get-browser-version.js chrome:<<parameters.install-chrome-channel>>)
      - when:
          condition:
            equal: [ webkit, << parameters.browser >> ]
          steps:
            - install-webkit-deps
      - run:
          name: Run driver tests in Cypress
          environment:
            CYPRESS_CONFIG_ENV: production
          command: |
            echo Current working directory is $PWD
            echo Total containers $CIRCLE_NODE_TOTAL

            if [[ -v MAIN_RECORD_KEY ]]; then
              # internal PR
              CYPRESS_RECORD_KEY=$MAIN_RECORD_KEY \
              CYPRESS_INTERNAL_ENABLE_TELEMETRY="true" \
              yarn cypress:run --record --parallel --group 5x-driver-<<parameters.browser>> --browser <<parameters.browser>> --runner-ui
            else
              # external PR
              TESTFILES=$(circleci tests glob "cypress/e2e/**/*.cy.*" | circleci tests split --total=$CIRCLE_NODE_TOTAL)
              echo "Test files for this machine are $TESTFILES"

              if [[ -z "$TESTFILES" ]]; then
                echo "Empty list of test files"
              fi
              yarn cypress:run --browser <<parameters.browser>> --spec $TESTFILES --runner-ui
            fi
          working_directory: packages/driver
      - verify-mocha-results
      - store_test_results:
          path: /tmp/cypress
      - store_artifacts:
          path: /tmp/artifacts
      - store-npm-logs

  windows-install-chrome:
    parameters:
      browser:
        description: browser shortname to target
        type: string
    steps:
      - run:
          # TODO: How can we have preinstalled browsers on CircleCI?
          name: 'Install Chrome on Windows'
          command: |
            # install with `--ignore-checksums` to avoid checksum error
            # https://www.gep13.co.uk/blog/chocolatey-error-hashes-do-not-match
            [[ $PLATFORM == 'windows' && '<<parameters.browser>>' == 'chrome' ]] && choco install googlechrome --ignore-checksums || [[ $PLATFORM != 'windows' ]]

  run-new-ui-tests:
    parameters:
      package:
        description: package to target
        type: enum
        enum: ['frontend-shared', 'launchpad', 'app', 'reporter']
      browser:
        description: browser shortname to target
        type: string
      percy:
        description: enable percy
        type: boolean
        default: false
      type:
        description: ct or e2e
        type: enum
        enum: ['ct', 'e2e']
      debug:
        description: debug option
        type: string
        default: ''
    steps:
      - restore_cached_workspace
      - windows-install-chrome:
          browser: <<parameters.browser>>
      - run:
          command: |
            echo Current working directory is $PWD
            echo Total containers $CIRCLE_NODE_TOTAL

            if [[ -v MAIN_RECORD_KEY ]]; then
              # internal PR
              cmd=$([[ <<parameters.percy>> == 'true' ]] && echo 'yarn percy exec --parallel -- --') || true
              DEBUG=<<parameters.debug>> \
              CYPRESS_CONFIG_ENV=production \
              CYPRESS_RECORD_KEY=$MAIN_RECORD_KEY \
              PERCY_PARALLEL_NONCE=$CIRCLE_WORKFLOW_WORKSPACE_ID \
              PERCY_ENABLE=${PERCY_TOKEN:-0} \
              PERCY_PARALLEL_TOTAL=-1 \
              CYPRESS_INTERNAL_ENABLE_TELEMETRY="true" \
              $cmd yarn workspace @packages/<<parameters.package>> cypress:run:<<parameters.type>> --browser <<parameters.browser>> --record --parallel --group <<parameters.package>>-<<parameters.type>>
            else
              # external PR

              # To make `circleci tests` work correctly, we need to step into the package folder.
              cd packages/<<parameters.package>>

              if [[ <<parameters.type>> == 'ct' ]]; then
                # component tests are located side by side with the source codes.
                # for the app component tests, ignore specs that are known to cause failures on contributor PRs (see https://discuss.circleci.com/t/how-to-exclude-certain-files-from-circleci-test-globbing/41028)
                TESTFILES=$(find src -regextype posix-extended -name '*.cy.*' -not -regex '.*(FileMatch|PromoAction|SelectorPlayground|useDurationFormat|useTestingType|SpecPatterns).cy.*' | circleci tests split --total=$CIRCLE_NODE_TOTAL)
              else
                GLOB="cypress/e2e/**/*cy.*"
                TESTFILES=$(circleci tests glob "$GLOB" | circleci tests split --total=$CIRCLE_NODE_TOTAL)
              fi

              echo "Test files for this machine are $TESTFILES"

              # To run the `yarn` command, we need to walk out of the package folder.
              cd ../..

              DEBUG=<<parameters.debug>> \
              CYPRESS_CONFIG_ENV=production \
              PERCY_PARALLEL_NONCE=$CIRCLE_WORKFLOW_WORKSPACE_ID \
              PERCY_ENABLE=${PERCY_TOKEN:-0} \
              PERCY_PARALLEL_TOTAL=-1 \
              yarn workspace @packages/<<parameters.package>> cypress:run:<<parameters.type>> --browser <<parameters.browser>> --spec $TESTFILES
            fi
      - run:
          command: |
            if [[ <<parameters.package>> == 'app' && <<parameters.percy>> == 'true' && -d "packages/app/cypress/screenshots/runner/screenshot/screenshot.cy.tsx/percy" ]]; then
              PERCY_PARALLEL_NONCE=$CIRCLE_WORKFLOW_WORKSPACE_ID \
              PERCY_ENABLE=${PERCY_TOKEN:-0} \
              PERCY_PARALLEL_TOTAL=-1 \
              yarn percy upload packages/app/cypress/screenshots/runner/screenshot/screenshot.cy.tsx/percy
            else
              echo "skipping percy screenshots uploading"
            fi
      - store_test_results:
          path: /tmp/cypress
      - store-npm-logs

  run-system-tests:
    parameters:
      browser:
        description: browser shortname to target
        type: string
    steps:
      - restore_cached_workspace
      - restore_cached_system_tests_deps
      - when:
          condition:
            equal: [ webkit, << parameters.browser >> ]
          steps:
            - install-webkit-deps
      - run:
          name: Run system tests
          environment:
            CYPRESS_COMMERCIAL_RECOMMENDATIONS: '0'
          command: |
            ALL_SPECS=`circleci tests glob "/root/cypress/system-tests/test/*spec*"`
            SPECS=
            for file in $ALL_SPECS; do
              # filter out non_root tests, they have their own stage
              if [[ "$file" == *"non_root"* ]]; then
                echo "Skipping $file"
                continue
              fi
              SPECS="$SPECS $file"
            done
            SPECS=`echo $SPECS | xargs -n 1 | circleci tests split --split-by=timings`
            echo SPECS=$SPECS
            yarn workspace @tooling/system-tests test:ci $SPECS --browser <<parameters.browser>>
      - verify-mocha-results
      - store_test_results:
          path: /tmp/cypress
      - store_artifacts:
          path: /tmp/artifacts
      - store-npm-logs

  run-binary-system-tests:
    steps:
      - restore_cached_workspace
      - restore_cached_system_tests_deps
      - run:
          name: Run system tests
          environment:
            CYPRESS_COMMERCIAL_RECOMMENDATIONS: '0'
          command: |
            ALL_SPECS=`circleci tests glob "$HOME/cypress/system-tests/test-binary/*spec*"`
            SPECS=`echo $ALL_SPECS | xargs -n 1 | circleci tests split --split-by=timings`
            echo SPECS=$SPECS
            yarn workspace @tooling/system-tests test:ci $SPECS
      - verify-mocha-results
      - store_test_results:
          path: /tmp/cypress
      - store_artifacts:
          path: /tmp/artifacts
      - store-npm-logs

  store-npm-logs:
    description: Saves any NPM debug logs as artifacts in case there is a problem
    steps:
      - store_artifacts:
          path: ~/.npm/_logs

  post-install-comment:
    parameters:
      package_url_path:
        type: string
        default: npm-package-url.json
      binary_url_path:
        type: string
        default: binary-url.json
    description: Post GitHub comment with a blurb on how to install pre-release version
    steps:
      - run:
          name: Post pre-release install comment
          command: |
            node scripts/add-install-comment.js \
              --npm << parameters.package_url_path >> \
              --binary << parameters.binary_url_path >>

  verify-mocha-results:
    description: Double-check that Mocha tests ran as expected.
    parameters:
      expectedResultCount:
        description: The number of result files to expect, ie, the number of Mocha test suites that ran.
        type: integer
        ## by default, assert that at least 1 test ran
        default: 0
    steps:
      - run:
          name: 'Verify Mocha Results'
          command: |
            source ./scripts/ensure-node.sh
            yarn verify:mocha:results <<parameters.expectedResultCount>>

  clone-repo-and-checkout-branch:
    description: |
      Clones an external repo and then checks out the branch that matches the next version otherwise uses 'master' branch.
    parameters:
      repo:
        description: "Name of the github repo to clone like: cypress-example-kitchensink"
        type: string
      pull_request_id:
        description: Pull request number to check out before installing and testing
        type: integer
        default: 0
    steps:
      - restore_cached_binary
      - run:
          name: "Cloning test project and checking out release branch: <<parameters.repo>>"
          working_directory: /tmp/<<parameters.repo>>
          command: |
            git clone --depth 1 --no-single-branch https://github.com/cypress-io/<<parameters.repo>>.git .

            cd ~/cypress/..
            # install some deps for get-next-version
            npm i semver@7.3.2 conventional-recommended-bump@6.1.0 conventional-changelog-angular@5.0.12 minimist@1.2.5
            NEXT_VERSION=$(node ./cypress/scripts/get-next-version.js)
            cd -

            git checkout $NEXT_VERSION || true
      - when:
          condition: <<parameters.pull_request_id>>
          steps:
            - run:
                name: Check out PR <<parameters.pull_request_id>>
                working_directory: /tmp/<<parameters.repo>>
                command: |
                  git fetch origin pull/<<parameters.pull_request_id>>/head:pr-<<parameters.pull_request_id>>
                  git checkout pr-<<parameters.pull_request_id>>

  test-binary-against-rwa:
    description: |
      Takes the built binary and NPM package, clones the RWA repo
      and runs the new version of Cypress against it.
    parameters:
      repo:
        description: "Name of the github repo to clone like"
        type: string
        default: "cypress-realworld-app"
      browser:
        description: Name of the browser to use, like "electron", "chrome", "firefox"
        type: enum
        enum: ["", "electron", "chrome", "firefox"]
        default: ""
      command:
        description: Test command to run to start Cypress tests
        type: string
        default: "CYPRESS_INTERNAL_ENABLE_TELEMETRY=1 CYPRESS_RECORD_KEY=$MAIN_RECORD_KEY CYPRESS_PROJECT_ID=ypt4pf yarn cypress:run"
      # if the repo to clone and test is a monorepo, you can
      # run tests inside a specific subfolder
      folder:
        description: Subfolder to test in
        type: string
        default: ""
      # you can test new features in the test runner against recipes or other repos
      # by opening a pull request in those repos and running this test job
      # against a pull request number in the example repo
      pull_request_id:
        description: Pull request number to check out before installing and testing
        type: integer
        default: 0
      wait-on:
        description: Whether to use wait-on to wait on a server to be booted
        type: string
        default: ""
      server-start-command:
        description: Server start command for repo
        type: string
        default: "CI=true yarn start"
    steps:
      - clone-repo-and-checkout-branch:
          repo: <<parameters.repo>>
      - when:
          condition: <<parameters.pull_request_id>>
          steps:
            - run:
                name: Check out PR <<parameters.pull_request_id>>
                working_directory: /tmp/<<parameters.repo>>
                command: |
                  git fetch origin pull/<<parameters.pull_request_id>>/head:pr-<<parameters.pull_request_id>>
                  git checkout pr-<<parameters.pull_request_id>>
                  git log -n 2
      - run:
          command: yarn
          working_directory: /tmp/<<parameters.repo>>
      - run:
          name: Install Cypress
          working_directory: /tmp/<<parameters.repo>>
          # force installing the freshly built binary
          command: |
            CYPRESS_INSTALL_BINARY=~/cypress/cypress.zip npm i --legacy-peer-deps ~/cypress/cypress.tgz && [[ -f yarn.lock ]] && yarn
      - run:
          name: Print Cypress version
          working_directory: /tmp/<<parameters.repo>>
          command: npx cypress version
      - run:
          name: Types check 🧩 (maybe)
          working_directory: /tmp/<<parameters.repo>>
          command: yarn types
      - run:
          # NOTE: we do not need to wait for the vite dev server to start
          working_directory: /tmp/<<parameters.repo>>
          command: <<parameters.server-start-command>>
          background: true
      - when:
          condition: <<parameters.folder>>
          steps:
            - when:
                condition: <<parameters.browser>>
                steps:
                  - run:
                      name: Run tests using browser "<<parameters.browser>>"
                      working_directory: /tmp/<<parameters.repo>>/<<parameters.folder>>
                      command: |
                        <<parameters.command>> --browser <<parameters.browser>> --record false
            - unless:
                condition: <<parameters.browser>>
                steps:
                  - run:
                      name: Run tests using command
                      working_directory: /tmp/<<parameters.repo>>/<<parameters.folder>>
                      command: <<parameters.command>>
      - unless:
          condition: <<parameters.folder>>
          steps:
            - when:
                condition: <<parameters.browser>>
                steps:
                  - run:
                      name: Run tests using browser "<<parameters.browser>>"
                      working_directory: /tmp/<<parameters.repo>>
                      command: <<parameters.command>> --browser <<parameters.browser>> --record false
            - unless:
                condition: <<parameters.browser>>
                steps:
                  - run:
                      name: Run tests using command
                      working_directory: /tmp/<<parameters.repo>>
                      command: <<parameters.command>>
      - store-npm-logs

  test-binary-against-repo:
    description: |
      Takes the built binary and NPM package, clones given example repo
      and runs the new version of Cypress against it.
    parameters:
      repo:
        description: "Name of the github repo to clone like: cypress-example-kitchensink"
        type: string
      browser:
        description: Name of the browser to use, like "electron", "chrome", "firefox"
        type: enum
        enum: ["", "electron", "chrome", "firefox"]
        default: ""
      command:
        description: Test command to run to start Cypress tests
        type: string
        default: "npm run e2e"
      build-project:
        description: Should the project build script be executed
        type: boolean
        default: true
      # if the repo to clone and test is a monorepo, you can
      # run tests inside a specific subfolder
      folder:
        description: Subfolder to test in
        type: string
        default: ""
      # you can test new features in the test runner against recipes or other repos
      # by opening a pull request in those repos and running this test job
      # against a pull request number in the example repo
      pull_request_id:
        description: Pull request number to check out before installing and testing
        type: integer
        default: 0
      wait-on:
        description: Whether to use wait-on to wait on a server to be booted
        type: string
        default: ""
      server-start-command:
        description: Server start command for repo
        type: string
        default: "npm start --if-present"
    steps:
      - clone-repo-and-checkout-branch:
          repo: <<parameters.repo>>
          pull_request_id: <<parameters.pull_request_id>>
      - run:
          # Ensure we're installing the node-version for the cloned repo
          command: |
            if [[ -f .node-version ]]; then
              branch="<< pipeline.git.branch >>"

              externalBranchPattern='^pull\/[0-9]+'
              if [[ $branch =~ $externalBranchPattern ]]; then
                # We are unable to curl from the external PR branch location
                # so we fall back to develop
                branch="develop"
              fi

              curl -L https://raw.githubusercontent.com/cypress-io/cypress/$branch/scripts/ensure-node.sh --output ci-ensure-node.sh
            else
              # if no .node-version file exists, we no-op the node script and use the global yarn
              echo '' > ci-ensure-node.sh
            fi
          working_directory: /tmp/<<parameters.repo>>
      - run:
          # Install deps + Cypress binary with yarn if yarn.lock present
          command: |
            source ./ci-ensure-node.sh
            if [[ -f yarn.lock ]]; then
              yarn --frozen-lockfile
              CYPRESS_INSTALL_BINARY=~/cypress/cypress.zip yarn add -D ~/cypress/cypress.tgz
            else
              npm install
              CYPRESS_INSTALL_BINARY=~/cypress/cypress.zip npm install --legacy-peer-deps ~/cypress/cypress.tgz
            fi
          working_directory: /tmp/<<parameters.repo>>
      - run:
          name: Scaffold new config file
          working_directory: /tmp/<<parameters.repo>>
          environment:
            CYPRESS_INTERNAL_FORCE_SCAFFOLD: "1"
          command: |
            if [[ -f cypress.json ]]; then
              rm -rf cypress.json
              echo 'module.exports = { e2e: {} }' > cypress.config.js
            fi
      - run:
          name: Rename support file
          working_directory: /tmp/<<parameters.repo>>
          command: |
            if [[ -f cypress/support/index.js ]]; then
              mv cypress/support/index.js cypress/support/e2e.js
            fi
      - run:
          name: Print Cypress version
          working_directory: /tmp/<<parameters.repo>>
          command: |
            source ./ci-ensure-node.sh
            npx cypress version
      - run:
          name: Types check 🧩 (maybe)
          working_directory: /tmp/<<parameters.repo>>
          command: |
            source ./ci-ensure-node.sh
            [[ -f yarn.lock ]] && yarn types || npm run types --if-present
      - when:
          condition: <<parameters.build-project>>
          steps:
          - run:
              name: Build 🏗 (maybe)
              working_directory: /tmp/<<parameters.repo>>
              command: |
                source ./ci-ensure-node.sh
                [[ -f yarn.lock ]] && yarn build || npm run build --if-present
      - run:
          working_directory: /tmp/<<parameters.repo>>
          command: |
            source ./ci-ensure-node.sh
            <<parameters.server-start-command>>
          background: true
      - run:
          condition: <<parameters.wait-on>>
          name: "Waiting on server to boot: <<parameters.wait-on>>"
          command: |
            npx wait-on <<parameters.wait-on>> --timeout 120000
      - windows-install-chrome:
          browser: <<parameters.browser>>
      - when:
          condition: <<parameters.folder>>
          steps:
            - when:
                condition: <<parameters.browser>>
                steps:
                  - run:
                      name: Run tests using browser "<<parameters.browser>>"
                      working_directory: /tmp/<<parameters.repo>>/<<parameters.folder>>
                      command: |
                        <<parameters.command>> -- --browser <<parameters.browser>>
            - unless:
                condition: <<parameters.browser>>
                steps:
                  - run:
                      name: Run tests using command
                      working_directory: /tmp/<<parameters.repo>>/<<parameters.folder>>
                      command: <<parameters.command>>
      - unless:
          condition: <<parameters.folder>>
          steps:
            - when:
                condition: <<parameters.browser>>
                steps:
                  - run:
                      name: Run tests using browser "<<parameters.browser>>"
                      working_directory: /tmp/<<parameters.repo>>
                      command: |
                        source ./ci-ensure-node.sh
                        <<parameters.command>> -- --browser <<parameters.browser>>
            - unless:
                condition: <<parameters.browser>>
                steps:
                  - run:
                      name: Run tests using command
                      working_directory: /tmp/<<parameters.repo>>
                      command: |
                        source ./ci-ensure-node.sh
                        <<parameters.command>>
      - store-npm-logs

  check-if-binary-exists:
    steps:
      - run:
          name: Check if binary exists, exit if it does
          command: |
            source ./scripts/ensure-node.sh
            yarn gulp e2eTestScaffold
            yarn check-binary-on-cdn --version $(node ./scripts/get-next-version.js) --type binary --file cypress.zip

  build-and-package-binary:
    steps:
      - run:
          name: Check environment variables before code sign (if on Mac/Windows)
          # NOTE
          # our code sign works via electron-builder
          # by default, electron-builder will NOT sign app built in a pull request
          # even our internal one (!)
          # Usually this is not a problem, since we only build and test binary
          # built on the "develop" branch
          # but if you need to really build and sign a binary in a PR
          # set variable CSC_FOR_PULL_REQUEST=true
          command: |
            set -e
            NEEDS_CODE_SIGNING_WINDOWS=`node -p 'process.platform === "win32"'`
            NEEDS_CODE_SIGNING_MAC=`node -p 'process.platform === "darwin"'`

            if [[ "$NEEDS_CODE_SIGNING_MAC" == "true" ]]; then
              echo "Checking for required environment variables..."
              if [ -z "$CSC_LINK" ]; then
                echo "Need to provide environment variable CSC_LINK"
                echo "with base64 encoded certificate .p12 file"
                exit 1
              fi
              if [ -z "$CSC_KEY_PASSWORD" ]; then
                echo "Need to provide environment variable CSC_KEY_PASSWORD"
                echo "with password for unlocking certificate .p12 file"
                exit 1
              fi
              echo "Succeeded."
            elif [[ "$NEEDS_CODE_SIGNING_WINDOWS" == "true" ]]; then
              echo "Checking for required environment variables..."
              if [ -z "$WINDOWS_SIGN_USER_NAME" ]; then
                echo "Need to provide environment variable WINDOWS_SIGN_USER_NAME"
                echo "with password for fetching and signing certificate"
                exit 1
              fi
              if [ -z "$WINDOWS_SIGN_USER_PASSWORD" ]; then
                echo "Need to provide environment variable WINDOWS_SIGN_USER_PASSWORD"
                echo "for fetching and signing certificate"
                exit 1
              fi
              if [ -z "$WINDOWS_SIGN_CREDENTIAL_ID" ]; then
                echo "Need to provide environment variable WINDOWS_SIGN_CREDENTIAL_ID"
                echo "for identifying certificate"
                exit 1
              fi
              if [ -z "$WINDOWS_SIGN_USER_TOTP" ]; then
                echo "Need to provide environment variable WINDOWS_SIGN_USER_TOTP"
                echo "for signing certificate"
                exit 1
              fi
              echo "Succeeded."
            else
              echo "Not code signing for this platform"
            fi
      - run:
          name: Build the Cypress binary
          no_output_timeout: "45m"
          command: |
            source ./scripts/ensure-node.sh
            node --version
            if [[ `node ./scripts/get-platform-key.js` == 'linux-arm64' ]]; then
              # these are missing on Circle and there is no way to pre-install them on Arm
              sudo apt-get update
              sudo apt-get install -y libgtk2.0-0 libgtk-3-0 libgbm-dev libnotify-dev libgconf-2-4 libnss3 libxss1 libasound2 libxtst6 xauth xvfb
              DISABLE_SNAPSHOT_REQUIRE=1 yarn binary-build --version $(node ./scripts/get-next-version.js)
            else
              yarn binary-build --version $(node ./scripts/get-next-version.js)
            fi
      - run:
          name: Package the Cypress binary
          environment:
            DEBUG: electron-builder,electron-osx-sign*,electron-notarize*
          # notarization on Mac can take a while
          no_output_timeout: "45m"
          command: |
            source ./scripts/ensure-node.sh
            node --version
            if [[ `node ./scripts/get-platform-key.js` == 'linux-arm64' ]]; then
              # these are missing on Circle and there is no way to pre-install them on Arm
              sudo apt-get update
              sudo apt-get install -y libgtk2.0-0 libgtk-3-0 libgbm-dev libnotify-dev libgconf-2-4 libnss3 libxss1 libasound2 libxtst6 xauth xvfb
              DISABLE_SNAPSHOT_REQUIRE=1 yarn binary-package --version $(node ./scripts/get-next-version.js)
            else
              yarn binary-package --version $(node ./scripts/get-next-version.js)
            fi
      - run:
          name: Zip the binary
          command: |
            if [[ $PLATFORM == 'linux' ]]; then
              # on Arm, CI runs as non-root, on x64 CI runs as root but there is no sudo binary
              if [[ `whoami` == 'root' ]]; then
                apt-get update && apt-get install -y zip
              else
                sudo apt-get update && sudo apt-get install -y zip
              fi
            fi
            source ./scripts/ensure-node.sh
            yarn binary-zip
      - store-npm-logs
      - persist_to_workspace:
          root: ~/
          paths:
            - cypress/cypress.zip

  trigger-publish-binary-pipeline:
    steps:
      - run:
          name: "Trigger publish-binary pipeline"
          command: |
            source ./scripts/ensure-node.sh
            echo $SHOULD_PERSIST_ARTIFACTS
            node ./scripts/binary/trigger-publish-binary-pipeline.js
      - persist_to_workspace:
          root: ~/
          paths:
            - triggered_pipeline.json

  build-cypress-npm-package:
    parameters:
      executor:
        type: executor
        default: cy-doc
    steps:
      - run:
          name: Bump NPM version
          command: |
            source ./scripts/ensure-node.sh
            yarn get-next-version --npm
      - run:
          name: Build NPM package
          command: |
            source ./scripts/ensure-node.sh
            yarn lerna run build-cli
      - run:
          command: ls -la types
          working_directory: cli/build
      - run:
          command: ls -la vue vue2 mount-utils react
          working_directory: cli/build
      - unless:
          condition:
            equal: [ *windows-executor, << parameters.executor >> ]
          steps:
            - run:
                name: list NPM package contents
                command: |
                  source ./scripts/ensure-node.sh
                  yarn workspace cypress size
      - run:
          name: pack NPM package
          working_directory: cli/build
          command: yarn pack --filename ../../cypress.tgz
      - run:
          name: list created NPM package
          command: ls -l
      - store-npm-logs
      - persist_to_workspace:
          root: ~/
          paths:
            - cypress/cypress.tgz

  upload-build-artifacts:
    steps:
      - run: ls -l
      - run:
          name: Upload unique binary to S3
          command: |
            node scripts/binary.js upload-build-artifact \
              --type binary \
              --file cypress.zip \
              --version $(node -p "require('./package.json').version")
      - run:
          name: Upload NPM package to S3
          command: |
            node scripts/binary.js upload-build-artifact \
              --type npm-package \
              --file cypress.tgz \
              --version $(node -p "require('./package.json').version")
      - store-npm-logs
      - run: ls -l
      - run: cat binary-url.json
      - run: cat npm-package-url.json
      - persist_to_workspace:
          root: ~/
          paths:
            - cypress/binary-url.json
            - cypress/npm-package-url.json

  update_known_hosts:
    description: Ensures that we have the latest Git public keys to prevent git+ssh from failing.
    steps:
    - run:
        name: Update known_hosts with github.com keys
        command: |
          mkdir -p ~/.ssh
          ssh-keyscan github.com >> ~/.ssh/known_hosts

jobs:
  ## Checks if we already have a valid cache for the node_modules_install and if it has,
  ## skips ahead to the build step, otherwise installs and caches the node_modules
  node_modules_install:
    <<: *defaults
    parameters:
      <<: *defaultsParameters
      resource_class:
        type: string
        default: medium
      build-better-sqlite3:
        type: boolean
        default: false
    resource_class: << parameters.resource_class >>
    steps:
      - update_known_hosts
      - checkout
      - install-required-node
      - verify-build-setup:
          executor: << parameters.executor >>
      - persist_to_workspace:
          root: ~/
          paths:
            - cypress
            - .ssh
            - .nvm # mac / linux
            - ProgramData/nvm # windows
      - caching-dependency-installer:
          only-cache-for-root-user: <<parameters.only-cache-for-root-user>>
          build-better-sqlite3: <<parameters.build-better-sqlite3>>
      - store-npm-logs

  ## restores node_modules from previous step & builds if first step skipped
  build:
    <<: *defaults
    parameters:
      <<: *defaultsParameters
      resource_class:
        type: string
        default: large
    resource_class: << parameters.resource_class >>
    steps:
      - restore_cached_workspace
      - run:
          name: Top level packages
          command: yarn list --depth=0 || true
      - run:
          name: Check env canaries on Linux
          command: |
            # only Docker has the required env data for this
            if [[ $CI_DOCKER == 'true' ]]; then
              node ./scripts/circle-env.js --check-canaries
            fi
      - build-and-persist
      - store-npm-logs

  lint:
    <<: *defaults
    steps:
      - restore_cached_workspace
      - run:
          name: Linting 🧹
          command: |
            yarn clean
            git clean -df
            yarn lint
      - run:
          name: cypress info (dev)
          command: node cli/bin/cypress info --dev
      - store-npm-logs

  check-ts:
    <<: *defaults
    steps:
      - restore_cached_workspace
      - install-required-node
      - run:
          name: Check TS Types
          command: NODE_OPTIONS=--max_old_space_size=4096 yarn check-ts --concurrency=1

  # a special job that closes the Percy build started by the required jobs
  percy-finalize:
    <<: *defaults
    resource_class: small
    parameters:
      <<: *defaultsParameters
      required_env_var:
        type: env_var_name
    steps:
      - restore_cached_workspace
      - run:
          # if this is an external pull request, the environment variables
          # are NOT set for security reasons, thus no need to to finalize Percy,
          # since there will be no visual tests
          name: Check if <<parameters.required_env_var>> is set
          command: |
            if [[ -v <<parameters.required_env_var>> ]]; then
              echo "Internal PR, good to go"
            else
              echo "This is an external PR, cannot access other services"
              circleci-agent step halt
            fi
      - run:
          # Sometimes, even though all the circle jobs have finished, Percy times out during `build:finalize`
          # If all other jobs finish but `build:finalize` fails, we retry it once
          name: Finalize percy build - allows single retry
          command: |
            PERCY_PARALLEL_NONCE=$CIRCLE_WORKFLOW_WORKSPACE_ID \
            yarn percy build:finalize || yarn percy build:finalize

  ready-to-release:
    <<: *defaults
    resource_class: small
    parameters:
      <<: *defaultsParameters
    steps:
      - run:
          name: Ready to release
          command: echo 'Ready to release'

  cli-visual-tests:
    <<: *defaults
    resource_class: small
    steps:
      - restore_cached_workspace
      - run: mkdir -p cli/visual-snapshots
      - run:
          command: node cli/bin/cypress info --dev | yarn --silent term-to-html | node scripts/sanitize --type cli-info > cli/visual-snapshots/cypress-info.html
          environment:
            FORCE_COLOR: 2
      - run:
          command: node cli/bin/cypress help | yarn --silent term-to-html > cli/visual-snapshots/cypress-help.html
          environment:
            FORCE_COLOR: 2
      - store_artifacts:
          path: cli/visual-snapshots
      - run:
          name: Upload CLI snapshots for diffing
          command: |
            PERCY_PARALLEL_NONCE=$CIRCLE_WORKFLOW_WORKSPACE_ID \
            PERCY_ENABLE=${PERCY_TOKEN:-0} \
            PERCY_PARALLEL_TOTAL=-1 \
            yarn percy snapshot ./cli/visual-snapshots

  v8-integration-tests:
    <<: *defaults
    parameters:
      <<: *defaultsParameters
      resource_class:
        type: string
        default: medium
    resource_class: << parameters.resource_class >>
    parallelism: 1
    steps:
      - restore_cached_workspace
      - restore_cached_system_tests_deps
      # TODO: Remove this once we switch off self-hosted M1 runners
      - when:
          condition:
            equal: [ *darwin-arm64-executor, << parameters.executor >> ]
          steps:
            - run: rm -f /tmp/cypress/junit/*
      - unless:
          condition:
            or:
              - equal: [ *linux-arm64-executor, << parameters.executor >> ] # TODO: Figure out how to support linux-arm64 when we get to linux arm64 build: https://github.com/cypress-io/cypress/issues/23557
          steps:
            - run:
                name: Run v8 integration tests
                command: |
                  source ./scripts/ensure-node.sh
                  yarn test-integration --scope "'@tooling/{packherd,v8-snapshot,electron-mksnapshot}'"
            - verify-mocha-results:
                expectedResultCount: 3
      - when:
          condition:
            or:
              - equal: [ *linux-arm64-executor, << parameters.executor >> ]
          steps:
            - run:
                name: Run v8 integration tests
                command: |
                  source ./scripts/ensure-node.sh
                  yarn test-integration --scope "'@tooling/packherd'"
            - verify-mocha-results:
                expectedResultCount: 1
      - store_test_results:
          path: /tmp/cypress
      - store-npm-logs

  driver-integration-memory-tests:
    <<: *defaults
    parameters:
      <<: *defaultsParameters
      resource_class:
        type: string
        default: medium
    resource_class: << parameters.resource_class >>
    parallelism: 1
    steps:
      - restore_cached_workspace
      - run:
          name: Driver memory tests in Electron
          environment:
            CYPRESS_CONFIG_ENV: production
          command: |
            echo Current working directory is $PWD
            node --version
            if [[ `node ../../scripts/get-platform-key.js` == 'linux-arm64' ]]; then
              # these are missing on Circle and there is no way to pre-install them on Arm
              sudo apt-get update
              sudo apt-get install -y libgbm-dev
            fi

            CYPRESS_INTERNAL_MEMORY_SAVE_STATS=true \
            DEBUG=cypress*memory \
            yarn cypress:run --browser electron --spec "cypress/e2e/memory/*.cy.*"
          working_directory: packages/driver
      - store_test_results:
          path: /tmp/cypress
      - store-npm-logs
      - store_artifacts:
          path: packages/driver/cypress/logs/memory

  unit-tests:
    <<: *defaults
    parameters:
      <<: *defaultsParameters
      resource_class:
        type: string
        default: medium
    resource_class: << parameters.resource_class >>
    parallelism: 1
    steps:
      - restore_cached_workspace
      - when:
          condition:
            # several snapshots fails for windows due to paths.
            # until these are fixed, run the tests that are working.
            equal: [ *windows-executor, << parameters.executor >> ]
          steps:
            - run: yarn test-scripts scripts/**/*spec.js
      - unless:
          condition:
            equal: [ *windows-executor, << parameters.executor >> ]
          steps:
            - run: yarn test-scripts
            # run unit tests from each individual package
            - run: yarn test
            # run type checking for each individual package
            - run: yarn lerna run types
            - verify-mocha-results:
                expectedResultCount: 19
      - store_test_results:
          path: /tmp/cypress
      # CLI tests generate HTML files with sample CLI command output
      - store_artifacts:
          path: cli/test/html
      - store_artifacts:
          path: packages/errors/__snapshot-images__
      - store-npm-logs

  verify-release-readiness:
    <<: *defaults
    resource_class: small
    parallelism: 1
    environment:
      GITHUB_TOKEN: $GH_TOKEN
    steps:
      - restore_cached_workspace
      - update_known_hosts
      - run: yarn test-npm-package-release-script
      - run: node ./scripts/semantic-commits/validate-binary-changelog.js
      - store_artifacts:
          path: /tmp/releaseData

  lint-types:
    <<: *defaults
    parallelism: 1
    steps:
      - restore_cached_workspace
      - run:
          command: ls -la types
          working_directory: cli
      - run:
          command: ls -la chai
          working_directory: cli/types
      - run:
          name: "Lint types 🧹"
          command: yarn workspace cypress dtslint
      - store-npm-logs

  server-unit-tests:
    <<: *defaults
    parallelism: 1
    steps:
      - restore_cached_workspace
      - run: yarn test-unit --scope @packages/server
      - verify-mocha-results:
          expectedResultCount: 1
      - store_test_results:
          path: /tmp/cypress
      - store-npm-logs

  server-unit-tests-cloud-environment:
    <<: *defaults
    parameters:
      <<: *defaultsParameters
      resource_class:
        type: string
        default: medium
    resource_class: << parameters.resource_class >>
    parallelism: 1
    steps:
      - restore_cached_workspace
      # TODO: Remove this once we switch off self-hosted M1 runners
      - when:
          condition:
            equal: [ *darwin-arm64-executor, << parameters.executor >> ]
          steps:
            - run: rm -f /tmp/cypress/junit/*
      - run: yarn workspace @packages/server test-unit cloud/environment_spec.ts
      - verify-mocha-results:
          expectedResultCount: 1
      - store_test_results:
          path: /tmp/cypress
      - store-npm-logs

  server-integration-tests:
    <<: *defaults
    parallelism: 1
    steps:
      - restore_cached_workspace
      - run: yarn test-integration --scope @packages/server
      - verify-mocha-results:
          expectedResultCount: 1
      - store_test_results:
          path: /tmp/cypress
      - store-npm-logs

  server-performance-tests:
    <<: *defaults
    steps:
      - restore_cached_workspace
      - run:
          command: yarn workspace @packages/server test-performance
      - verify-mocha-results:
          expectedResultCount: 1
      - store_test_results:
          path: /tmp/cypress
      - store_artifacts:
          path: /tmp/artifacts
      - store-npm-logs

  system-tests-node-modules-install:
    <<: *defaults
    steps:
      - restore_cached_workspace
      - update_cached_system_tests_deps

  binary-system-tests:
    parallelism: 2
    working_directory: ~/cypress
    environment:
      <<: *defaultsEnvironment
      PLATFORM: linux
    machine:
      # using `machine` gives us a Linux VM that can run Docker
      image: ubuntu-2004:202111-02
      docker_layer_caching: true
    resource_class: medium
    steps:
      - maybe_skip_binary_jobs
      - run-binary-system-tests

  system-tests-chrome:
    <<: *defaults
    parallelism: 8
    steps:
      - run-system-tests:
          browser: chrome

  system-tests-electron:
    <<: *defaults
    parallelism: 8
    steps:
      - run-system-tests:
          browser: electron

  system-tests-firefox:
    <<: *defaults
    parallelism: 8
    steps:
      - run-system-tests:
          browser: firefox

  system-tests-webkit:
    <<: *defaults
    parallelism: 8
    steps:
      - run-system-tests:
          browser: webkit

  system-tests-non-root:
    <<: *defaults
    steps:
      - restore_cached_workspace
      - run:
          environment:
            CYPRESS_COMMERCIAL_RECOMMENDATIONS: '0'
          command: yarn workspace @tooling/system-tests test:ci "test/non_root*spec*" --browser electron
      - verify-mocha-results
      - store_test_results:
          path: /tmp/cypress
      - store_artifacts:
          path: /tmp/artifacts
      - store-npm-logs

  run-frontend-shared-component-tests-chrome:
    <<: *defaults
    parameters:
      <<: *defaultsParameters
      percy:
        type: boolean
        default: false
    parallelism: 3
    steps:
      - run-new-ui-tests:
          browser: chrome
          percy: << parameters.percy >>
          package: frontend-shared
          type: ct

  run-launchpad-component-tests-chrome:
    <<: *defaults
    parameters:
      <<: *defaultsParameters
      percy:
        type: boolean
        default: false
    parallelism: 7
    steps:
      - run-new-ui-tests:
          browser: chrome
          percy: << parameters.percy >>
          package: launchpad
          type: ct
          # debug: cypress:*,engine:socket

  run-launchpad-integration-tests-chrome:
    <<: *defaults
    parameters:
      <<: *defaultsParameters
      resource_class:
        type: string
        default: medium
      percy:
        type: boolean
        default: false
    resource_class: << parameters.resource_class >>
    parallelism: 3
    steps:
      - run-new-ui-tests:
          browser: chrome
          percy: << parameters.percy >>
          package: launchpad
          type: e2e

  run-app-component-tests-chrome:
    <<: *defaults
    parameters:
      <<: *defaultsParameters
      percy:
        type: boolean
        default: false
    parallelism: 7
    steps:
      - run-new-ui-tests:
          browser: chrome
          percy: << parameters.percy >>
          package: app
          type: ct

  run-app-integration-tests-chrome:
    <<: *defaults
    parameters:
      <<: *defaultsParameters
      resource_class:
        type: string
        default: medium
      percy:
        type: boolean
        default: false
    resource_class: << parameters.resource_class >>
    parallelism: 8
    steps:
      - run-new-ui-tests:
          browser: chrome
          percy: << parameters.percy >>
          package: app
          type: e2e

  driver-integration-tests-chrome:
    <<: *defaults
    parallelism: 5
    steps:
      - run-driver-integration-tests:
          browser: chrome
          install-chrome-channel: stable

  driver-integration-tests-chrome-beta:
    <<: *defaults
    parallelism: 5
    steps:
      - run-driver-integration-tests:
          browser: chrome:beta
          install-chrome-channel: beta

  driver-integration-tests-firefox:
    <<: *defaults
    parallelism: 5
    steps:
      - run-driver-integration-tests:
          browser: firefox

  driver-integration-tests-electron:
    <<: *defaults
    parallelism: 5
    steps:
      - run-driver-integration-tests:
          browser: electron

  driver-integration-tests-webkit:
    <<: *defaults
    resource_class: medium+
    parallelism: 5
    steps:
      - run-driver-integration-tests:
          browser: webkit

  run-reporter-component-tests-chrome:
    <<: *defaults
    parameters:
      <<: *defaultsParameters
      percy:
        type: boolean
        default: false
    parallelism: 2
    steps:
      - run-new-ui-tests:
          browser: chrome
          percy: << parameters.percy >>
          package: reporter
          type: ct

  reporter-integration-tests:
    <<: *defaults
    parallelism: 3
    steps:
      - restore_cached_workspace
      - run:
          command: yarn build-for-tests
          working_directory: packages/reporter
      - run:
          command: |
            CYPRESS_CONFIG_ENV=production \
            CYPRESS_RECORD_KEY=$MAIN_RECORD_KEY \
            PERCY_PARALLEL_NONCE=$CIRCLE_WORKFLOW_WORKSPACE_ID \
            PERCY_ENABLE=${PERCY_TOKEN:-0} \
            PERCY_PARALLEL_TOTAL=-1 \
            yarn percy exec --parallel -- -- \
            yarn cypress:run --record --parallel --group reporter --runner-ui
          working_directory: packages/reporter
      - verify-mocha-results
      - store_test_results:
          path: /tmp/cypress
      - store_artifacts:
          path: /tmp/artifacts
      - store-npm-logs

  run-webpack-dev-server-integration-tests:
    <<: *defaults
    parallelism: 2
    steps:
      - restore_cached_workspace
      - restore_cached_system_tests_deps
      - run:
          command: |
            CYPRESS_CONFIG_ENV=production \
            CYPRESS_RECORD_KEY=$MAIN_RECORD_KEY \
            PERCY_PARALLEL_NONCE=$CIRCLE_WORKFLOW_WORKSPACE_ID \
            PERCY_ENABLE=${PERCY_TOKEN:-0} \
            PERCY_PARALLEL_TOTAL=-1 \
            yarn percy exec --parallel -- -- \
            yarn cypress:run --record --parallel --group webpack-dev-server
          working_directory: npm/webpack-dev-server
      - store_test_results:
          path: /tmp/cypress
      - store_artifacts:
          path: /tmp/artifacts
      - store-npm-logs

  run-vite-dev-server-integration-tests:
    <<: *defaults
    # parallelism: 3 TODO: Add parallelism once we have more specs
    steps:
      - restore_cached_workspace
      - restore_cached_system_tests_deps
      - run:
          command: |
            CYPRESS_CONFIG_ENV=production \
            CYPRESS_RECORD_KEY=$MAIN_RECORD_KEY \
            PERCY_PARALLEL_NONCE=$CIRCLE_WORKFLOW_WORKSPACE_ID \
            PERCY_ENABLE=${PERCY_TOKEN:-0} \
            PERCY_PARALLEL_TOTAL=-1 \
            yarn percy exec --parallel -- -- \
            yarn cypress:run --record --parallel --group vite-dev-server
          working_directory: npm/vite-dev-server
      - store_test_results:
          path: /tmp/cypress
      - store_artifacts:
          path: /tmp/artifacts
      - store-npm-logs

  npm-webpack-preprocessor:
    <<: *defaults
    steps:
      - restore_cached_workspace
      - run:
          name: Build
          command: yarn lerna run build --scope @cypress/webpack-preprocessor
      - run:
          name: Run tests
          command: yarn workspace @cypress/webpack-preprocessor test
      - store-npm-logs

  npm-webpack-dev-server:
    <<: *defaults
    steps:
      - restore_cached_workspace
      - restore_cached_system_tests_deps
      - run:
          name: Run tests
          command: yarn workspace @cypress/webpack-dev-server test
      - run:
          name: Run tests
          command: yarn workspace @cypress/webpack-dev-server test

  npm-vite-dev-server:
    <<: *defaults
    steps:
      - restore_cached_workspace
      - run:
          name: Run tests
          command: yarn test
          working_directory: npm/vite-dev-server
      - store_test_results:
          path: npm/vite-dev-server/test_results
      - store-npm-logs

  npm-webpack-batteries-included-preprocessor:
    <<: *defaults
    resource_class: small
    steps:
      - restore_cached_workspace
      - run:
          name: Run tests
          command: yarn workspace @cypress/webpack-batteries-included-preprocessor test

  npm-vue:
    <<: *defaults
    steps:
      - restore_cached_workspace
      - run:
          name: Build
          command: yarn lerna run build --scope @cypress/vue
      - store_test_results:
          path: npm/vue/test_results
      - store_artifacts:
          path: npm/vue/test_results
      - store-npm-logs

  npm-angular:
    <<: *defaults
    steps:
      - restore_cached_workspace
      - run:
          name: Build
          command: yarn lerna run build --scope @cypress/angular
      - store-npm-logs

  npm-puppeteer-unit-tests:
    <<: *defaults
    steps:
      - restore_cached_workspace
      - run:
          name: Build
          command: yarn lerna run build --scope @cypress/puppeteer
      - run:
          name: Run tests
          command: yarn test
          working_directory: npm/puppeteer
      - store_test_results:
          path: npm/puppeteer/test_results
      - store_artifacts:
          path: npm/puppeteer/test_results
      - store-npm-logs

  npm-puppeteer-cypress-tests:
    <<: *defaults
    resource_class: small
    steps:
      - restore_cached_workspace
      - restore_cached_system_tests_deps
      - run:
          command: yarn cypress:run
          working_directory: npm/puppeteer
      - store_test_results:
          path: /tmp/cypress
      - store_artifacts:
          path: /tmp/artifacts
      - store-npm-logs

  npm-react:
    <<: *defaults
    steps:
      - restore_cached_workspace
      - run:
          name: Build
          command: yarn lerna run build --scope @cypress/react
      - run:
          name: Run tests
          command: yarn test
          working_directory: npm/react
      - store_test_results:
          path: npm/react/test_results
      - store_artifacts:
          path: npm/react/test_results
      - store-npm-logs

  npm-vite-plugin-cypress-esm:
    <<: *defaults
    steps:
      - restore_cached_workspace
      - run:
          name: Build
          command: yarn lerna run build --scope @cypress/vite-plugin-cypress-esm
      - run:
          name: Run tests
          command: yarn test
          working_directory: npm/vite-plugin-cypress-esm
      - store_test_results:
          path: npm/vite-plugin-cypress-esm/test_results
      - store_artifacts:
          path: npm/vite-plugin-cypress-esm/test_results
      - store-npm-logs

  npm-mount-utils:
    <<: *defaults
    steps:
      - restore_cached_workspace
      - run:
          name: Build
          command: yarn lerna run build --scope @cypress/mount-utils
      - store-npm-logs

  npm-grep:
    <<: *defaults
    resource_class: small
    steps:
      - restore_cached_workspace
      - run:
          name: Run tests
          command: yarn workspace @cypress/grep cy:run
      - store_test_results:
          path: npm/grep/test_results
      - store_artifacts:
          path: npm/grep/test_results
      - store-npm-logs

  npm-eslint-plugin-dev:
    <<: *defaults
    steps:
      - restore_cached_workspace
      - run:
          name: Run tests
          command: yarn workspace @cypress/eslint-plugin-dev test

  npm-cypress-schematic:
    <<: *defaults
    steps:
      - restore_cached_workspace
      - run:
          name: Build + Install
          command: |
            yarn lerna run build --scope @cypress/schematic
      - run:
          name: Run unit tests
          command: |
            yarn test
          working_directory: npm/cypress-schematic
      - store-npm-logs

  npm-release:
    <<: *defaults
    resource_class: medium+
    steps:
      - restore_cached_workspace
      - run:
          name: Release packages after all jobs pass
          command: yarn npm-release

  create-build-artifacts:
    <<: *defaults
    parameters:
      <<: *defaultsParameters
      resource_class:
        type: string
        default: xlarge
    resource_class: << parameters.resource_class >>
    steps:
      - restore_cached_workspace
      - check-if-binary-exists
      - build-and-package-binary
      - build-cypress-npm-package:
          executor: << parameters.executor >>
      - setup_should_persist_artifacts
      - verify_should_persist_artifacts
      - upload-build-artifacts
      - post-install-comment

  create-and-trigger-packaging-artifacts:
    <<: *defaults
    parameters:
      <<: *defaultsParameters
      resource_class:
        type: string
        default: small
    resource_class: << parameters.resource_class >>
    steps:
      - maybe_skip_binary_jobs
      - restore_cached_workspace
      - check-if-binary-exists
      - setup_should_persist_artifacts
      - trigger-publish-binary-pipeline

  get-published-artifacts:
    <<: *defaults
    parameters:
      <<: *defaultsParameters
      resource_class:
        type: string
        default: large
    resource_class: << parameters.resource_class >>
    steps:
      - maybe_skip_binary_jobs
      - restore_cached_workspace
      - run:
          name: Check pipeline info
          command: cat ~/triggered_pipeline.json
      - setup_should_persist_artifacts
      - run:
          name: Download binary artifacts
          command: |
            source ./scripts/ensure-node.sh
            node ./scripts/binary/get-published-artifacts.js --pipelineInfo ~/triggered_pipeline.json --platformKey $(node ./scripts/get-platform-key.js)
      - persist_to_workspace:
          root: ~/
          paths:
            - cypress/cypress.zip
            - cypress/cypress.tgz
      - verify_should_persist_artifacts
      - persist_to_workspace:
          root: ~/
          paths:
            - cypress/binary-url.json
            - cypress/npm-package-url.json
      - post-install-comment:
          package_url_path: ~/cypress/npm-package-url.json
          binary_url_path: ~/cypress/binary-url.json

  test-kitchensink:
    <<: *defaults
    parameters:
      <<: *defaultsParameters
      resource_class:
        type: string
        default: medium+
    steps:
      - restore_cached_workspace
      - clone-repo-and-checkout-branch:
          repo: cypress-example-kitchensink
      - install-required-node
      - run:
          name: Install prod dependencies
          command: yarn --production --ignore-engines
          working_directory: /tmp/cypress-example-kitchensink
      - run:
          name: Example server
          command: yarn start
          working_directory: /tmp/cypress-example-kitchensink
          background: true
      - run:
          name: Run Kitchensink example project
          command: |
            yarn cypress:run --project /tmp/cypress-example-kitchensink
      - store-npm-logs

  test-kitchensink-against-staging:
    <<: *defaults
    steps:
      - restore_cached_workspace
      - clone-repo-and-checkout-branch:
          repo: cypress-example-kitchensink
      - install-required-node
      - run:
          name: Install prod dependencies
          command: yarn --production
          working_directory: /tmp/cypress-example-kitchensink
      - run:
          name: Example server
          command: yarn start
          working_directory: /tmp/cypress-example-kitchensink
          background: true
      - run:
          name: Run Kitchensink example project
          command: |
            CYPRESS_PROJECT_ID=$TEST_KITCHENSINK_PROJECT_ID \
            CYPRESS_RECORD_KEY=$TEST_KITCHENSINK_RECORD_KEY \
            CYPRESS_INTERNAL_ENV=staging \
            yarn cypress:run --project /tmp/cypress-example-kitchensink --record
      - store-npm-logs

  test-against-staging:
    <<: *defaults
    steps:
      - restore_cached_workspace
      - clone-repo-and-checkout-branch:
          repo: cypress-test-tiny
      - run:
          name: Run test project
          command: |
            CYPRESS_PROJECT_ID=$TEST_TINY_PROJECT_ID \
            CYPRESS_RECORD_KEY=$TEST_TINY_RECORD_KEY \
            CYPRESS_INTERNAL_ENV=staging \
            yarn cypress:run --project /tmp/cypress-test-tiny --record
      - store-npm-logs

  test-npm-module-and-verify-binary:
    <<: *defaults
    steps:
      - restore_cached_workspace
      # make sure we have cypress.zip received
      - run: ls -l
      - run: ls -l cypress.zip cypress.tgz
      - run: mkdir test-binary
      - run:
          name: Create new NPM package
          working_directory: test-binary
          command: npm init -y
      - run:
          # install NPM from built NPM package folder
          name: Install Cypress
          working_directory: test-binary
          # force installing the freshly built binary
          command: CYPRESS_INSTALL_BINARY=/root/cypress/cypress.zip npm i /root/cypress/cypress.tgz
      - run:
          name: Cypress version
          working_directory: test-binary
          command: $(yarn bin cypress) version
      - run:
          name: Verify Cypress binary
          working_directory: test-binary
          command: $(yarn bin cypress) verify
      - run:
          name: Cypress help
          working_directory: test-binary
          command: $(yarn bin cypress) help
      - run:
          name: Cypress info
          working_directory: test-binary
          command: $(yarn bin cypress) info
      - store-npm-logs

  test-npm-module-on-minimum-node-version:
    <<: *defaults
    resource_class: small
    docker:
      - image: cypress/base-internal:18.15.0
    steps:
      - maybe_skip_binary_jobs
      - restore_workspace_binaries
      - run: mkdir test-binary
      - run:
          name: Create new NPM package
          working_directory: test-binary
          command: npm init -y
      - run:
          name: Install Cypress
          working_directory: test-binary
          command: CYPRESS_INSTALL_BINARY=/root/cypress/cypress.zip npm install /root/cypress/cypress.tgz
      - run:
          name: Verify Cypress binary
          working_directory: test-binary
          command: npx cypress verify
      - run:
          name: Print Cypress version
          working_directory: test-binary
          command: npx cypress version
      - run:
          name: Cypress info
          working_directory: test-binary
          command: npx cypress info

  test-types-cypress-and-jest:
    parameters:
      executor:
        description: Executor name to use
        type: executor
        default: cy-doc
      wd:
        description: Working directory, should be OUTSIDE cypress monorepo folder
        type: string
        default: /root/test-cypress-and-jest
    <<: *defaults
    resource_class: small
    steps:
      - maybe_skip_binary_jobs
      - restore_workspace_binaries
      - run: mkdir <<parameters.wd>>
      - run:
          name: Create new NPM package ⚗️
          working_directory: <<parameters.wd>>
          command: npm init -y
      - run:
          name: Install dependencies 📦
          working_directory: <<parameters.wd>>
          environment:
            CYPRESS_INSTALL_BINARY: /root/cypress/cypress.zip
          # let's install Cypress, Jest and any other package that might conflict
          # https://github.com/cypress-io/cypress/issues/6690

          # Todo: Add `jest` back into the list once https://github.com/yargs/yargs-parser/issues/452
          # is resolved.
          command: |
            npm install /root/cypress/cypress.tgz \
              typescript @types/jest enzyme @types/enzyme
      - run:
          name: Test types clash ⚔️
          working_directory: <<parameters.wd>>
          command: |
            echo "console.log('hello world')" > hello.ts
            npx tsc hello.ts --noEmit

  test-full-typescript-project:
    parameters:
      executor:
        description: Executor name to use
        type: executor
        default: cy-doc
    <<: *defaults
    resource_class: small
    steps:
      - maybe_skip_binary_jobs
      - restore_workspace_binaries
      - clone-repo-and-checkout-branch:
          repo: cypress-test-tiny
      - run:
          name: Checkout Typescript Example
          working_directory: /tmp/cypress-test-tiny
          command: |
            git checkout full-typescript
      - run:
          name: Install dependencies 📦
          working_directory: /tmp/cypress-test-tiny
          environment:
            CYPRESS_INSTALL_BINARY: /root/cypress/cypress.zip
          command: |
            npm install /root/cypress/cypress.tgz typescript
      - run:
          name: Run project tests 🗳
          working_directory: /tmp/cypress-test-tiny
          command: npm run cypress:run

  # install NPM + binary zip and run against staging API
  test-binary-against-staging:
    <<: *defaults
    steps:
      - restore_workspace_binaries
      - clone-repo-and-checkout-branch:
          repo: cypress-test-tiny
      - run:
          name: Install Cypress
          working_directory: /tmp/cypress-test-tiny
          # force installing the freshly built binary
          command: CYPRESS_INSTALL_BINARY=~/cypress/cypress.zip npm i --legacy-peer-deps ~/cypress/cypress.tgz
      - run:
          name: Run test project
          working_directory: /tmp/cypress-test-tiny
          command: |
            CYPRESS_PROJECT_ID=$TEST_TINY_PROJECT_ID \
            CYPRESS_RECORD_KEY=$TEST_TINY_RECORD_KEY \
            CYPRESS_INTERNAL_ENV=staging \
            $(yarn bin cypress) run --record
      - store-npm-logs

  test-binary-against-recipes-firefox:
    <<: *defaults
    steps:
      - test-binary-against-repo:
          repo: cypress-example-recipes
          command: npm run test:ci:firefox
          browser: firefox

  test-binary-against-recipes-chrome:
    <<: *defaults
    steps:
      - test-binary-against-repo:
          repo: cypress-example-recipes
          command: npm run test:ci:chrome
          browser: chrome

  test-binary-against-recipes:
    <<: *defaults
    parallelism: 4
    steps:
      - test-binary-against-repo:
          repo: cypress-example-recipes
          # Split the specs up across 4 different machines to run in parallel
          command: npm run test:ci -- --chunk $CIRCLE_NODE_INDEX --total-chunks $CIRCLE_NODE_TOTAL
          browser: electron

  # This is a special job. It allows you to test the current
  # built test runner against a pull request in the repo
  # cypress-example-recipes.
  # Imagine you are working on a feature and want to show / test a recipe
  # You would need to run the built test runner before release
  # against a PR that cannot be merged until the new version
  # of the test runner is released.
  # Use:
  #   specify pull request number
  #   and the recipe folder

  # test-binary-against-recipe-pull-request:
  #   <<: *defaults
  #   steps:
  #     # test a specific pull request by number from cypress-example-recipes
  #     - test-binary-against-repo:
  #         repo: cypress-example-recipes
  #         command: npm run test:ci
  #         pull_request_id: 515
  #         folder: examples/fundamentals__typescript

  test-binary-against-kitchensink:
    <<: *defaults
    steps:
      - maybe_skip_binary_jobs
      - test-binary-against-repo:
          repo: cypress-example-kitchensink
          browser: electron

  test-binary-against-kitchensink-firefox:
    <<: *defaults
    steps:
      - test-binary-against-repo:
          repo: cypress-example-kitchensink
          browser: firefox

  test-binary-against-kitchensink-chrome:
    <<: *defaults
    steps:
      - test-binary-against-repo:
          repo: cypress-example-kitchensink
          browser: chrome

  test-binary-against-todomvc-firefox:
    <<: *defaults
    steps:
      - test-binary-against-repo:
          repo: cypress-example-todomvc
          browser: firefox

  test-binary-against-conduit-chrome:
    <<: *defaults
    steps:
      - test-binary-against-repo:
          repo: cypress-example-conduit-app
          browser: chrome
          command: "npm run cypress:run"
          wait-on: http://localhost:3000

  test-binary-against-api-testing-firefox:
    <<: *defaults
    steps:
      - test-binary-against-repo:
          repo: cypress-example-api-testing
          browser: firefox
          command: "npm run cy:run"

  test-binary-against-piechopper-firefox:
    <<: *defaults
    steps:
      - test-binary-against-repo:
          repo: cypress-example-piechopper
          browser: firefox
          command: "npm run cypress:run"

  test-binary-against-cypress-realworld-app:
    <<: *defaults
    resource_class: medium+
    steps:
      - test-binary-against-rwa:
          repo: cypress-realworld-app
          browser: chrome
          wait-on: http://localhost:3000

  test-binary-as-specific-user:
    <<: *defaults
    steps:
      - maybe_skip_binary_jobs
      - restore_workspace_binaries
      - clone-repo-and-checkout-branch:
          repo: cypress-test-tiny
      # the user should be "node"
      - run: whoami
      - run: pwd
      # prints the current user's effective user id
      # for root it is 0
      # for other users it is a positive integer
      - run: node -e 'console.log(process.geteuid())'
      # make sure the binary and NPM package files are present
      - run: ls -l
      - run: ls -l cypress.zip cypress.tgz
      - run:
          # install NPM from built NPM package folder
          name: Install Cypress
          working_directory: /tmp/cypress-test-tiny
          # force installing the freshly built binary
          command: CYPRESS_INSTALL_BINARY=~/cypress/cypress.zip npm i ~/cypress/cypress.tgz
      - run:
          name: Cypress help
          working_directory: /tmp/cypress-test-tiny
          command: $(yarn bin cypress) help
      - run:
          name: Cypress info
          working_directory: /tmp/cypress-test-tiny
          command: $(yarn bin cypress) info
      - run:
          name: Verify Cypress binary
          working_directory: /tmp/cypress-test-tiny
          command: DEBUG=cypress:cli $(yarn bin cypress) verify
      - run:
          name: Run Cypress binary
          working_directory: /tmp/cypress-test-tiny
          command: DEBUG=cypress:cli $(yarn bin cypress) run
      - store-npm-logs

linux-x64-workflow: &linux-x64-workflow
  jobs:
    - node_modules_install:
        build-better-sqlite3: true
    - build:
        context: test-runner:env-canary
        requires:
          - node_modules_install
    - check-ts:
        requires:
          - build
    - lint:
        name: linux-lint
        requires:
          - build
    - percy-finalize:
        context: test-runner:percy
        required_env_var: PERCY_TOKEN
        requires:
          - cli-visual-tests
          - reporter-integration-tests
          - run-app-component-tests-chrome
          - run-app-integration-tests-chrome
          - run-frontend-shared-component-tests-chrome
          - run-launchpad-component-tests-chrome
          - run-launchpad-integration-tests-chrome
          - run-reporter-component-tests-chrome
          - run-webpack-dev-server-integration-tests
          - run-vite-dev-server-integration-tests
    - lint-types:
        requires:
          - build
    # unit, integration and e2e tests
    - cli-visual-tests:
        context: test-runner:percy
        requires:
          - build
    - unit-tests:
        requires:
          - build
    - verify-release-readiness:
        context: test-runner:npm-release
        requires:
          - build
    - server-unit-tests:
        requires:
          - build
    - server-integration-tests:
        requires:
          - build
    - server-performance-tests:
        requires:
          - build
    - system-tests-node-modules-install:
        context: test-runner:performance-tracking
        requires:
          - build
    - system-tests-chrome:
        context: test-runner:performance-tracking
        requires:
          - system-tests-node-modules-install
    - system-tests-electron:
        context: test-runner:performance-tracking
        requires:
          - system-tests-node-modules-install
    - system-tests-firefox:
        context: test-runner:performance-tracking
        requires:
          - system-tests-node-modules-install
    - system-tests-webkit:
        context: test-runner:performance-tracking
        requires:
          - system-tests-node-modules-install
    - system-tests-non-root:
        context: test-runner:performance-tracking
        executor: non-root-docker-user
        requires:
          - system-tests-node-modules-install
    - driver-integration-tests-chrome:
        context: test-runner:cypress-record-key
        requires:
          - build
    - driver-integration-tests-chrome-beta:
        context: test-runner:cypress-record-key
        requires:
          - build
    - driver-integration-tests-firefox:
        context: test-runner:cypress-record-key
        requires:
          - build
    - driver-integration-tests-electron:
        context: test-runner:cypress-record-key
        requires:
          - build
    - driver-integration-tests-webkit:
        context: test-runner:cypress-record-key
        requires:
          - build
    - driver-integration-memory-tests:
        requires:
          - build
    - run-frontend-shared-component-tests-chrome:
        context: [test-runner:cypress-record-key, test-runner:launchpad-tests, test-runner:percy]
        percy: true
        requires:
          - build
    - run-launchpad-integration-tests-chrome:
        context: [test-runner:cypress-record-key, test-runner:launchpad-tests, test-runner:percy]
        percy: true
        requires:
          - build
    - run-launchpad-component-tests-chrome:
        context: [test-runner:cypress-record-key, test-runner:launchpad-tests, test-runner:percy]
        percy: true
        requires:
          - build
    - run-app-integration-tests-chrome:
        context: [test-runner:cypress-record-key, test-runner:launchpad-tests, test-runner:percy]
        percy: true
        requires:
          - build
    - run-webpack-dev-server-integration-tests:
        context: [test-runner:cypress-record-key, test-runner:percy]
        requires:
          - system-tests-node-modules-install
    - run-vite-dev-server-integration-tests:
        context: [test-runner:cypress-record-key, test-runner:percy]
        requires:
          - system-tests-node-modules-install
    - run-app-component-tests-chrome:
        context: [test-runner:cypress-record-key, test-runner:launchpad-tests, test-runner:percy]
        percy: true
        requires:
          - build
    - run-reporter-component-tests-chrome:
        context: [test-runner:cypress-record-key, test-runner:percy]
        percy: true
        requires:
          - build
    - reporter-integration-tests:
        context: [test-runner:cypress-record-key, test-runner:percy]
        requires:
          - build
    - npm-webpack-dev-server:
        requires:
          - system-tests-node-modules-install
    - npm-vite-dev-server:
        requires:
          - build
    - npm-vite-plugin-cypress-esm:
        requires:
          - build
    - npm-webpack-preprocessor:
        requires:
          - build
    - npm-webpack-batteries-included-preprocessor:
        requires:
          - build
    - npm-vue:
        requires:
          - build
    - npm-puppeteer-unit-tests:
        requires:
          - build
    - npm-puppeteer-cypress-tests:
        requires:
          - build
    - npm-react:
        requires:
          - build
    - npm-angular:
        requires:
          - build
    - npm-mount-utils:
        requires:
          - build
    - npm-eslint-plugin-dev:
        requires:
          - build
    - npm-cypress-schematic:
        requires:
          - build
    - v8-integration-tests:
        requires:
          - system-tests-node-modules-install

    - ready-to-release:
        # <<: *mainBuildFilters
        requires:
          - check-ts
          - npm-angular
          - npm-eslint-plugin-dev
          - npm-puppeteer-unit-tests
          - npm-puppeteer-cypress-tests
          - npm-react
          - npm-mount-utils
          - npm-vue
          - npm-webpack-batteries-included-preprocessor
          - npm-webpack-preprocessor
          - npm-vite-dev-server
          - npm-vite-plugin-cypress-esm
          - npm-webpack-dev-server
          - npm-cypress-schematic
          - lint-types
          - linux-lint
          - percy-finalize
          - driver-integration-tests-firefox
          - driver-integration-tests-chrome
          - driver-integration-tests-chrome-beta
          - driver-integration-tests-electron
          - driver-integration-tests-webkit
          - driver-integration-memory-tests
          - system-tests-non-root
          - system-tests-firefox
          - system-tests-electron
          - system-tests-chrome
          - system-tests-webkit
          - server-performance-tests
          - server-integration-tests
          - server-unit-tests
          - "test binary as a non-root user"
          - "test binary as a root user"
          - test-types-cypress-and-jest
          - test-full-typescript-project
          - test-binary-against-kitchensink
          - test-npm-module-on-minimum-node-version
          - binary-system-tests
          - test-kitchensink
          - unit-tests
          - verify-release-readiness
          - v8-integration-tests

    - npm-release:
        <<: *mainBuildFilters
        context: test-runner:npm-release
        requires:
          - ready-to-release

    - create-and-trigger-packaging-artifacts:
        context:
          - test-runner:upload
          - test-runner:build-binary
          - publish-binary
        requires:
          - node_modules_install
    - wait-for-binary-publish:
        type: approval
        requires:
          - create-and-trigger-packaging-artifacts
    - get-published-artifacts:
        context:
          - publish-binary
          - test-runner:commit-status-checks
        requires:
          - wait-for-binary-publish
    # various testing scenarios, like building full binary
    # and testing it on a real project
    - test-against-staging:
        context: test-runner:record-tests
        <<: *mainBuildFilters
        requires:
          - build
    - test-kitchensink:
        requires:
          - build
    - test-kitchensink-against-staging:
        context: test-runner:record-tests
        <<: *mainBuildFilters
        requires:
          - build
    - test-npm-module-on-minimum-node-version:
        context: publish-binary
        requires:
          - get-published-artifacts
    - test-types-cypress-and-jest:
        context: publish-binary
        requires:
          - get-published-artifacts
    - test-full-typescript-project:
        context: publish-binary
        requires:
          - get-published-artifacts
    - test-binary-against-kitchensink:
        context: publish-binary
        requires:
          - get-published-artifacts
    - test-npm-module-and-verify-binary:
        <<: *mainBuildFilters
        requires:
          - get-published-artifacts
    - test-binary-against-staging:
        context: test-runner:record-tests
        <<: *mainBuildFilters
        requires:
          - get-published-artifacts
    - test-binary-against-kitchensink-chrome:
        <<: *mainBuildFilters
        requires:
          - get-published-artifacts
    - test-binary-against-recipes-firefox:
        <<: *mainBuildFilters
        requires:
          - get-published-artifacts
    - test-binary-against-recipes-chrome:
        <<: *mainBuildFilters
        requires:
          - get-published-artifacts
    - test-binary-against-recipes:
        <<: *mainBuildFilters
        requires:
          - get-published-artifacts
    - test-binary-against-kitchensink-firefox:
        <<: *mainBuildFilters
        requires:
          - get-published-artifacts
    - test-binary-against-todomvc-firefox:
        <<: *mainBuildFilters
        requires:
          - get-published-artifacts
    - test-binary-against-cypress-realworld-app:
        context: test-runner:cypress-record-key
        <<: *mainBuildFilters
        requires:
          - get-published-artifacts
    - test-binary-as-specific-user:
        name: "test binary as a non-root user"
        executor: non-root-docker-user
        context: publish-binary
        requires:
          - get-published-artifacts
    - test-binary-as-specific-user:
        name: "test binary as a root user"
        context: publish-binary
        requires:
          - get-published-artifacts
    - binary-system-tests:
        context: publish-binary
        requires:
          - get-published-artifacts
          - system-tests-node-modules-install

linux-x64-contributor-workflow: &linux-x64-contributor-workflow
  jobs:
    - node_modules_install
    - build:
        requires:
          - node_modules_install
    # In subsequent jobs, we use some contexts that are restricted to members of the Cypress organization.
    # This job will allow for a Cypress member to approve and run the rest of the restricted jobs in the pipeline after the contributor code has been reviewed.
    - contributor-pr:
        type: approval
        requires:
          - build

    - check-ts:
        requires:
          - build
    - lint:
        name: linux-lint
        requires:
          - build
    - percy-finalize:
        context: test-runner:percy
        required_env_var: PERCY_TOKEN # skips job if not defined (external PR)
        requires:
          - cli-visual-tests
          - reporter-integration-tests
          - run-app-component-tests-chrome
          - run-app-integration-tests-chrome
          - run-frontend-shared-component-tests-chrome
          - run-launchpad-component-tests-chrome
          - run-launchpad-integration-tests-chrome
          - run-reporter-component-tests-chrome
          - run-webpack-dev-server-integration-tests
          - run-vite-dev-server-integration-tests
    - lint-types:
        requires:
          - build
    # unit, integration and e2e tests
    - cli-visual-tests:
        context: test-runner:percy
        requires:
          - contributor-pr
    - unit-tests:
        requires:
          - build
    - verify-release-readiness:
        context: test-runner:npm-release
        requires:
          - contributor-pr
    - server-unit-tests:
        requires:
          - build
    - server-integration-tests:
        requires:
          - build
    - server-performance-tests:
        requires:
          - build
    - system-tests-node-modules-install:
        context: test-runner:performance-tracking
        requires:
          - contributor-pr
    - system-tests-chrome:
        context: test-runner:performance-tracking
        requires:
          - system-tests-node-modules-install
    - system-tests-electron:
        context: test-runner:performance-tracking
        requires:
          - system-tests-node-modules-install
    - system-tests-firefox:
        context: test-runner:performance-tracking
        requires:
          - system-tests-node-modules-install
    - system-tests-webkit:
        context: test-runner:performance-tracking
        requires:
          - system-tests-node-modules-install
    - system-tests-non-root:
        context: test-runner:performance-tracking
        executor: non-root-docker-user
        requires:
          - system-tests-node-modules-install
    - driver-integration-tests-chrome:
        context: test-runner:cypress-record-key
        requires:
          - contributor-pr
    - driver-integration-tests-chrome-beta:
        context: test-runner:cypress-record-key
        requires:
          - contributor-pr
    - driver-integration-tests-firefox:
        context: test-runner:cypress-record-key
        requires:
          - contributor-pr
    - driver-integration-tests-electron:
        context: test-runner:cypress-record-key
        requires:
          - contributor-pr
    - driver-integration-tests-webkit:
        context: test-runner:cypress-record-key
        requires:
          - contributor-pr
    - driver-integration-memory-tests:
        requires:
          - build
    - run-frontend-shared-component-tests-chrome:
        context: [test-runner:cypress-record-key, test-runner:launchpad-tests, test-runner:percy]
        percy: true
        requires:
          - contributor-pr
    - run-launchpad-integration-tests-chrome:
        context: [test-runner:cypress-record-key, test-runner:launchpad-tests, test-runner:percy]
        percy: true
        requires:
          - contributor-pr
    - run-launchpad-component-tests-chrome:
        context: [test-runner:cypress-record-key, test-runner:launchpad-tests, test-runner:percy]
        percy: true
        requires:
          - contributor-pr
    - run-app-integration-tests-chrome:
        context: [test-runner:cypress-record-key, test-runner:launchpad-tests, test-runner:percy]
        percy: true
        requires:
          - contributor-pr
    - run-webpack-dev-server-integration-tests:
        context: [test-runner:cypress-record-key, test-runner:percy]
        requires:
          - system-tests-node-modules-install
    - run-vite-dev-server-integration-tests:
        context: [test-runner:cypress-record-key, test-runner:percy]
        requires:
          - system-tests-node-modules-install
    - run-app-component-tests-chrome:
        context: [test-runner:cypress-record-key, test-runner:launchpad-tests, test-runner:percy]
        percy: true
        requires:
          - contributor-pr
    - run-reporter-component-tests-chrome:
        context: [test-runner:cypress-record-key, test-runner:percy]
        percy: true
        requires:
          - contributor-pr
    - reporter-integration-tests:
        context: [test-runner:cypress-record-key, test-runner:percy]
        requires:
          - contributor-pr
    - npm-webpack-dev-server:
        requires:
          - system-tests-node-modules-install
    - npm-vite-dev-server:
        requires:
          - build
    - npm-vite-plugin-cypress-esm:
        requires:
          - build
    - npm-webpack-preprocessor:
        requires:
          - build
    - npm-webpack-batteries-included-preprocessor:
        requires:
          - build
    - npm-vue:
        requires:
          - build
    - npm-puppeteer-unit-tests:
        requires:
          - build
    - npm-puppeteer-cypress-tests:
        requires:
          - build
    - npm-react:
        requires:
          - build
    - npm-angular:
        requires:
          - build
    - npm-mount-utils:
        requires:
          - build
    - npm-eslint-plugin-dev:
        requires:
          - build
    - npm-cypress-schematic:
        requires:
          - build
    - v8-integration-tests:
        requires:
          - system-tests-node-modules-install

    - ready-to-release:
        requires:
          - check-ts
          - npm-angular
          - npm-eslint-plugin-dev
          - npm-puppeteer-unit-tests
          - npm-puppeteer-cypress-tests
          - npm-react
          - npm-mount-utils
          - npm-vue
          - npm-webpack-batteries-included-preprocessor
          - npm-webpack-preprocessor
          - npm-vite-dev-server
          - npm-vite-plugin-cypress-esm
          - npm-webpack-dev-server
          - npm-cypress-schematic
          - lint-types
          - linux-lint
          - percy-finalize
          - driver-integration-tests-firefox
          - driver-integration-tests-chrome
          - driver-integration-tests-chrome-beta
          - driver-integration-tests-electron
          - driver-integration-tests-webkit
          - driver-integration-memory-tests
          - system-tests-non-root
          - system-tests-firefox
          - system-tests-electron
          - system-tests-chrome
          - system-tests-webkit
          - server-performance-tests
          - server-integration-tests
          - server-unit-tests
          - "test binary as a non-root user"
          - "test binary as a root user"
          - test-types-cypress-and-jest
          - test-full-typescript-project
          - test-binary-against-kitchensink
          - test-npm-module-on-minimum-node-version
          - binary-system-tests
          - test-kitchensink
          - unit-tests
          - verify-release-readiness
          - v8-integration-tests

    - npm-release:
        context: test-runner:npm-release
        requires:
          - ready-to-release

    - create-and-trigger-packaging-artifacts:
        context: [test-runner:upload, test-runner:build-binary, publish-binary]
        requires:
          - contributor-pr
    - get-published-artifacts:
        context: [publish-binary, test-runner:commit-status-checks]
        requires:
          - create-and-trigger-packaging-artifacts
    # various testing scenarios, like building full binary
    # and testing it on a real project
    - test-against-staging:
        context: test-runner:record-tests
        <<: *mainBuildFilters
        requires:
          - build
    - test-kitchensink:
        requires:
          - build
    - test-kitchensink-against-staging:
        context: test-runner:record-tests
        <<: *mainBuildFilters
        requires:
          - build
    - test-npm-module-on-minimum-node-version:
        context: publish-binary
        requires:
          - get-published-artifacts
    - test-types-cypress-and-jest:
        context: publish-binary
        requires:
          - get-published-artifacts
    - test-full-typescript-project:
        context: publish-binary
        requires:
          - get-published-artifacts
    - test-binary-against-kitchensink:
        context: publish-binary
        requires:
          - get-published-artifacts
    - test-npm-module-and-verify-binary:
        <<: *mainBuildFilters
        requires:
          - get-published-artifacts
    - test-binary-against-staging:
        context: test-runner:record-tests
        <<: *mainBuildFilters
        requires:
          - get-published-artifacts
    - test-binary-against-kitchensink-chrome:
        <<: *mainBuildFilters
        requires:
          - get-published-artifacts
    - test-binary-against-recipes-firefox:
        <<: *mainBuildFilters
        requires:
          - get-published-artifacts
    - test-binary-against-recipes-chrome:
        <<: *mainBuildFilters
        requires:
          - get-published-artifacts
    - test-binary-against-recipes:
        <<: *mainBuildFilters
        requires:
          - get-published-artifacts
    - test-binary-against-kitchensink-firefox:
        <<: *mainBuildFilters
        requires:
          - get-published-artifacts
    - test-binary-against-todomvc-firefox:
        <<: *mainBuildFilters
        requires:
          - get-published-artifacts
    - test-binary-against-cypress-realworld-app:
        context: test-runner:cypress-record-key
        <<: *mainBuildFilters
        requires:
          - get-published-artifacts
    - test-binary-as-specific-user:
        name: "test binary as a non-root user"
        executor: non-root-docker-user
        context: publish-binary
        requires:
          - get-published-artifacts
    - test-binary-as-specific-user:
        name: "test binary as a root user"
        context: publish-binary
        requires:
          - get-published-artifacts
    - binary-system-tests:
        context: publish-binary
        requires:
          - get-published-artifacts
          - system-tests-node-modules-install

linux-arm64-workflow: &linux-arm64-workflow
  jobs:
    - node_modules_install:
        name: linux-arm64-node-modules-install
        executor: linux-arm64
        resource_class: arm.medium
        only-cache-for-root-user: true

    - build:
        name: linux-arm64-build
        executor: linux-arm64
        resource_class: arm.medium
        requires:
          - linux-arm64-node-modules-install

    - create-and-trigger-packaging-artifacts:
        name: linux-arm64-create-and-trigger-packaging-artifacts
        context: [test-runner:upload, test-runner:commit-status-checks, test-runner:build-binary, publish-binary]
        executor: linux-arm64
        resource_class: arm.medium
        requires:
          - linux-arm64-node-modules-install

    - wait-for-binary-publish:
        name: linux-arm64-wait-for-binary-publish
        type: approval
        requires:
          - linux-arm64-create-and-trigger-packaging-artifacts

    - get-published-artifacts:
        name: linux-arm64-get-published-artifacts
        context: [publish-binary, test-runner:commit-status-checks]
        executor: linux-arm64
        resource_class: arm.medium
        requires:
          - linux-arm64-wait-for-binary-publish

    - v8-integration-tests:
        executor: linux-arm64
        resource_class: arm.medium
        requires:
          - linux-arm64-build
    - driver-integration-memory-tests:
        executor: linux-arm64
        resource_class: arm.medium
        requires:
          - linux-arm64-build
    - server-unit-tests-cloud-environment:
        executor: linux-arm64
        resource_class: arm.medium
        requires:
          - linux-arm64-build

darwin-x64-workflow: &darwin-x64-workflow
  jobs:
    - node_modules_install:
        name: darwin-x64-node-modules-install
        executor: mac
        resource_class: macos.x86.medium.gen2
        only-cache-for-root-user: true

    - build:
        name: darwin-x64-build
        context: test-runner:env-canary
        executor: mac
        resource_class: macos.x86.medium.gen2
        requires:
          - darwin-x64-node-modules-install

    - create-build-artifacts:
        name: darwin-x64-create-build-artifacts
        context:
          - test-runner:sign-mac-binary
          - test-runner:upload
          - test-runner:commit-status-checks
          - test-runner:build-binary
        executor: mac
        resource_class: macos.x86.medium.gen2
        requires:
          - darwin-x64-build

    - test-kitchensink:
        name: darwin-x64-test-kitchensink
        executor: mac
        requires:
          - darwin-x64-build

    - v8-integration-tests:
        name: darwin-x64-v8-integration-tests
        executor: mac
        resource_class: macos.x86.medium.gen2
        requires:
          - darwin-x64-build
    - driver-integration-memory-tests:
        name: darwin-x64-driver-integration-memory-tests
        executor: mac
        resource_class: macos.x86.medium.gen2
        requires:
          - darwin-x64-build
    - server-unit-tests-cloud-environment:
        name: darwin-x64-driver-server-unit-tests-cloud-environment
        executor: mac
        resource_class: macos.x86.medium.gen2
        requires:
          - darwin-x64-build

darwin-arm64-workflow: &darwin-arm64-workflow
  jobs:
    - node_modules_install:
        name: darwin-arm64-node-modules-install
        executor: darwin-arm64
        resource_class: cypress-io/m1-macstadium
        only-cache-for-root-user: true

    - build:
        name: darwin-arm64-build
        executor: darwin-arm64
        resource_class: cypress-io/m1-macstadium
        requires:
          - darwin-arm64-node-modules-install

    - create-build-artifacts:
        name: darwin-arm64-create-build-artifacts
        context:
          - test-runner:sign-mac-binary
          - test-runner:upload
          - test-runner:commit-status-checks
          - test-runner:build-binary
        executor: darwin-arm64
        resource_class: cypress-io/m1-macstadium
        requires:
          - darwin-arm64-build

    - v8-integration-tests:
        name: darwin-arm64-v8-integration-tests
        executor: darwin-arm64
        resource_class: cypress-io/m1-macstadium
        requires:
          - darwin-arm64-build
    - driver-integration-memory-tests:
        name: darwin-arm64-driver-integration-memory-tests
        executor: darwin-arm64
        resource_class: cypress-io/m1-macstadium
        requires:
          - darwin-arm64-build
    - server-unit-tests-cloud-environment:
        name: darwin-arm64-server-unit-tests-cloud-environment
        executor: darwin-arm64
        resource_class: cypress-io/m1-macstadium
        requires:
          - darwin-arm64-build

windows-workflow: &windows-workflow
  jobs:
    - node_modules_install:
        name: windows-node-modules-install
        executor: windows
        resource_class: windows.large
        only-cache-for-root-user: true

    - build:
        name: windows-build
        context: test-runner:env-canary
        executor: windows
        resource_class: windows.large
        requires:
          - windows-node-modules-install

    - run-app-integration-tests-chrome:
        name: windows-run-app-integration-tests-chrome
        executor: windows
        resource_class: windows.xlarge
        context: [test-runner:cypress-record-key, test-runner:launchpad-tests]
        requires:
          - windows-build

    - run-launchpad-integration-tests-chrome:
        name: windows-run-launchpad-integration-tests-chrome
        executor: windows
        resource_class: windows.xlarge
        context: [test-runner:cypress-record-key, test-runner:launchpad-tests]
        requires:
          - windows-build

    - unit-tests:
        name: windows-unit-tests
        executor: windows
        resource_class: windows.medium
        requires:
          - windows-build

    - server-unit-tests-cloud-environment:
        name: windows-server-unit-tests-cloud-environment
        executor: windows
        resource_class: windows.medium
        requires:
          - windows-build

    - create-build-artifacts:
        name: windows-create-build-artifacts
        executor: windows
        resource_class: windows.large
        context:
          - test-runner:sign-windows-binary
          - test-runner:upload
          - test-runner:commit-status-checks
          - test-runner:build-binary
        requires:
          - windows-build

    - test-binary-against-kitchensink-chrome:
        name: windows-test-binary-against-kitchensink-chrome
        executor: windows
        requires:
          - windows-create-build-artifacts

    - v8-integration-tests:
        name: windows-v8-integration-tests
        executor: windows
        resource_class: windows.medium
        requires:
          - windows-build
    - driver-integration-memory-tests:
        name: windows-driver-integration-memory-tests
        executor: windows
        resource_class: windows.medium
        requires:
          - windows-build

workflows:
  linux-x64:
    <<: *linux-x64-workflow
    <<: *linux-x64-workflow-exclude-filters
  linux-x64-contributor:
    <<: *linux-x64-contributor-workflow
    when:
      matches:
        pattern: /^pull\/[0-9]+/
        value: << pipeline.git.branch >>
  linux-arm64:
    <<: *linux-arm64-workflow
    <<: *linux-arm64-workflow-filters
  darwin-x64:
    <<: *darwin-x64-workflow
    <<: *darwin-workflow-filters
  darwin-arm64:
    <<: *darwin-arm64-workflow
    <<: *darwin-workflow-filters
  windows:
    <<: *windows-workflow
    <<: *windows-workflow-filters<|MERGE_RESOLUTION|>--- conflicted
+++ resolved
@@ -29,13 +29,8 @@
         - develop
         - /^release\/\d+\.\d+\.\d+$/
         # use the following branch as well to ensure that v8 snapshot cache updates are fully tested
-<<<<<<< HEAD
-        - 'update-v8-snapshot-cache-on-develop'
+        - 'fix/set_module_resolution_with_commonjs'
         - 'feature/test-burn-in'
-        - 'muaz/fix-actions-after-visit'
-=======
-        - 'fix/set_module_resolution_with_commonjs'
->>>>>>> 152b3555
         - 'publish-binary'
         - 'em/circle2'
 
@@ -48,14 +43,8 @@
     - equal: [ develop, << pipeline.git.branch >> ]
     # use the following branch as well to ensure that v8 snapshot cache updates are fully tested
     - equal: [ 'update-v8-snapshot-cache-on-develop', << pipeline.git.branch >> ]
-<<<<<<< HEAD
     - equal: [ 'feature/test-burn-in', << pipeline.git.branch >> ]
-    - equal: [ 'muaz/fix-actions-after-visit', << pipeline.git.branch >> ]
-    - equal: [ 'chore/update_webpack_deps_to_latest_webpack4_compat', << pipeline.git.branch >> ]
-    - equal: [ 'lerna-optimize-tasks', << pipeline.git.branch >> ]
-=======
     - equal: [ 'fix/set_module_resolution_with_commonjs', << pipeline.git.branch >> ]
->>>>>>> 152b3555
     - equal: [ 'ryanm/fix/service-worker-capture', << pipeline.git.branch >> ]
     - matches:
         pattern: /^release\/\d+\.\d+\.\d+$/
@@ -67,15 +56,8 @@
     - equal: [ develop, << pipeline.git.branch >> ]
     # use the following branch as well to ensure that v8 snapshot cache updates are fully tested
     - equal: [ 'update-v8-snapshot-cache-on-develop', << pipeline.git.branch >> ]
-<<<<<<< HEAD
     - equal: [ 'feature/test-burn-in', << pipeline.git.branch >> ]
-    - equal: [ 'muaz/fix-actions-after-visit', << pipeline.git.branch >> ]
-    - equal: [ 'publish-binary', << pipeline.git.branch >> ]
-    - equal: [ 'chore/update_electron25_and_node18', << pipeline.git.branch >> ]
-    - equal: [ 'chore/update_webpack_deps_to_latest_webpack4_compat', << pipeline.git.branch >> ]
-=======
     - equal: [ 'fix/set_module_resolution_with_commonjs', << pipeline.git.branch >> ]
->>>>>>> 152b3555
     - equal: [ 'em/circle2', << pipeline.git.branch >> ]
     - matches:
         pattern: /^release\/\d+\.\d+\.\d+$/
@@ -99,14 +81,8 @@
     - equal: [ develop, << pipeline.git.branch >> ]
     # use the following branch as well to ensure that v8 snapshot cache updates are fully tested
     - equal: [ 'update-v8-snapshot-cache-on-develop', << pipeline.git.branch >> ]
-<<<<<<< HEAD
     - equal: [ 'feature/test-burn-in', << pipeline.git.branch >> ]
-    - equal: [ 'muaz/fix-actions-after-visit', << pipeline.git.branch >> ]
-    - equal: [ 'chore/update_webpack_deps_to_latest_webpack4_compat', << pipeline.git.branch >> ]
-    - equal: [ 'chore/update_windows_signing', << pipeline.git.branch >> ]
-=======
     - equal: [ 'fix/set_module_resolution_with_commonjs', << pipeline.git.branch >> ]
->>>>>>> 152b3555
     - equal: [ 'lerna-optimize-tasks', << pipeline.git.branch >> ]
     - equal: [ 'mschile/mochaEvents_win_sep', << pipeline.git.branch >> ]
     - matches:
@@ -178,11 +154,7 @@
           name: Set environment variable to determine whether or not to persist artifacts
           command: |
             echo "Setting SHOULD_PERSIST_ARTIFACTS variable"
-<<<<<<< HEAD
-            echo 'if ! [[ "$CIRCLE_BRANCH" != "develop" && "$CIRCLE_BRANCH" != "release/"* && "$CIRCLE_BRANCH" != "publish-binary" && "$CIRCLE_BRANCH" != "chore/update_windows_signing" && "$CIRCLE_BRANCH" != "feature/test-burn-in" && "$CIRCLE_BRANCH" != "muaz/fix-actions-after-visit" ]]; then
-=======
-            echo 'if ! [[ "$CIRCLE_BRANCH" != "develop" && "$CIRCLE_BRANCH" != "release/"* && "$CIRCLE_BRANCH" != "publish-binary" && "$CIRCLE_BRANCH" != "fix/set_module_resolution_with_commonjs" ]]; then
->>>>>>> 152b3555
+            echo 'if ! [[ "$CIRCLE_BRANCH" != "develop" && "$CIRCLE_BRANCH" != "release/"* && "$CIRCLE_BRANCH" != "publish-binary" && "$CIRCLE_BRANCH" != "fix/set_module_resolution_with_commonjs" && "$CIRCLE_BRANCH" != "feature/test-burn-in" ]]; then
                 export SHOULD_PERSIST_ARTIFACTS=true
             fi' >> "$BASH_ENV"
   # You must run `setup_should_persist_artifacts` command and be using bash before running this command
