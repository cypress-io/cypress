version: 2.1

defaults: &defaults
  parallelism: 1
  working_directory: ~/cypress
  parameters: &defaultsParameters
    executor:
      type: executor
      default: cy-doc
    only-cache-for-root-user:
      type: boolean
      default: false
  executor: <<parameters.executor>>
  environment: &defaultsEnvironment
    ## set specific timezone
    TZ: "/usr/share/zoneinfo/America/New_York"

    ## store artifacts here
    CIRCLE_ARTIFACTS: /tmp/artifacts

    ## set so that e2e tests are consistent
    COLUMNS: 100
    LINES: 24

mainBuildFilters: &mainBuildFilters
  filters:
    branches:
      only:
        - develop
        - /^release\/\d+\.\d+\.\d+$/
        # use the following branch as well to ensure that v8 snapshot cache updates are fully tested
        - 'update-v8-snapshot-cache-on-develop'
        - 'lmiller/issue-25947'
        - 'fix/preflight'

# usually we don't build Mac app - it takes a long time
# but sometimes we want to really confirm we are doing the right thing
# so just add your branch to the list here to build and test on Mac
macWorkflowFilters: &darwin-workflow-filters
  when:
    or:
    - equal: [ develop, << pipeline.git.branch >> ]
    # use the following branch as well to ensure that v8 snapshot cache updates are fully tested
    - equal: [ 'update-v8-snapshot-cache-on-develop', << pipeline.git.branch >> ]
    - equal: [ 'fix/preflight', << pipeline.git.branch >> ]
    - equal: [ 'lmiller/issue-25947', << pipeline.git.branch >> ]
    - matches:
        pattern: /^release\/\d+\.\d+\.\d+$/
        value: << pipeline.git.branch >>

linuxArm64WorkflowFilters: &linux-arm64-workflow-filters
  when:
    or:
    - equal: [ develop, << pipeline.git.branch >> ]
<<<<<<< HEAD
    - equal: [ 'wait-for-workflows', << pipeline.git.branch >> ]
=======
    # use the following branch as well to ensure that v8 snapshot cache updates are fully tested
    - equal: [ 'update-v8-snapshot-cache-on-develop', << pipeline.git.branch >> ]
    - equal: [ 'fix/preflight', << pipeline.git.branch >> ]
>>>>>>> faba531c
    - matches:
        pattern: /^release\/\d+\.\d+\.\d+$/
        value: << pipeline.git.branch >>

# uncomment & add to the branch conditions below to disable the main linux
# flow if we don't want to test it for a certain branch
linuxWorkflowExcludeFilters: &linux-x64-workflow-exclude-filters
  unless:
    or:
    - false

# windows is slow and expensive in CI, so it normally only runs on main branches
# add your branch to this list to run the full Windows build on your PR
windowsWorkflowFilters: &windows-workflow-filters
  when:
    or:
    - equal: [ develop, << pipeline.git.branch >> ]
    # use the following branch as well to ensure that v8 snapshot cache updates are fully tested
    - equal: [ 'lmiller/fixing-vite-windows', << pipeline.git.branch >> ]
    - equal: [ 'update-v8-snapshot-cache-on-develop', << pipeline.git.branch >> ]
    - equal: [ 'fix/preflight', << pipeline.git.branch >> ]
    - matches:
        pattern: /^release\/\d+\.\d+\.\d+$/
        value: << pipeline.git.branch >>
executors:
  # the Docker image with Cypress dependencies and Chrome browser
  cy-doc:
    docker:
      - image: cypress/browsers:node16.16.0-chrome106-ff99-edge
    # by default, we use "medium" to balance performance + CI costs. bump or reduce on a per-job basis if needed.
    resource_class: medium
    environment:
      PLATFORM: linux
      CI_DOCKER: "true"

  # Docker image with non-root "node" user
  non-root-docker-user:
    docker:
      - image: cypress/browsers:node16.16.0-chrome106-ff99-edge
        user: node
    environment:
      PLATFORM: linux

  # executor to run on Mac OS
  # https://circleci.com/docs/2.0/executor-types/#using-macos
  # https://circleci.com/docs/2.0/testing-ios/#supported-xcode-versions
  mac:
    macos:
      # Executor should have Node >= required version
      xcode: "14.0.1"
    resource_class: macos.x86.medium.gen2
    environment:
      PLATFORM: darwin

  # executor to run on Windows - based off of the windows-orb default executor since it is
  # not customizable enough to align with our existing setup.
  # https://github.com/CircleCI-Public/windows-orb/blob/master/src/executors/default.yml
  # https://circleci.com/docs/2.0/hello-world-windows/#software-pre-installed-in-the-windows-image
  windows: &windows-executor
    machine:
      image: windows-server-2019-vs2019:stable
      shell: bash.exe -eo pipefail
    resource_class: windows.large
    environment:
      PLATFORM: windows

  darwin-arm64: &darwin-arm64-executor
    machine: true
    environment:
      PLATFORM: darwin

  linux-arm64: &linux-arm64-executor
    machine:
      image: ubuntu-2004:2022.04.1
    resource_class: arm.medium
    environment:
      PLATFORM: linux
      # TODO: Disabling snapshots for now on Linux Arm 64 architectures. Will revisit with https://github.com/cypress-io/cypress/issues/23557
      DISABLE_SNAPSHOT_REQUIRE: 1

commands:
  verify_should_persist_artifacts:
    steps:
      - run:
          name: Check current branch to persist artifacts
          command: |
            if [[ "$CIRCLE_BRANCH" != "develop" && "$CIRCLE_BRANCH" != "release/"* && "$CIRCLE_BRANCH" != "lmiller/issue-25947" && "$CIRCLE_BRANCH" != "update-v8-snapshot-cache-on-develop" ]]; then
              echo "Not uploading artifacts or posting install comment for this branch."
              circleci-agent step halt
            fi

  restore_workspace_binaries:
    steps:
      - attach_workspace:
          at: ~/
      # make sure we have cypress.zip received
      - run: ls -l
      - run: ls -l cypress.zip cypress.tgz
      - run: node --version
      - run: npm --version

  restore_cached_workspace:
    steps:
      - attach_workspace:
          at: ~/
      - install-required-node
      - unpack-dependencies

  restore_cached_binary:
    steps:
      - attach_workspace:
          at: ~/

  prepare-modules-cache:
    parameters:
      dont-move:
        type: boolean
        default: false
    steps:
      - run: node scripts/circle-cache.js --action prepare
      - unless:
          condition: << parameters.dont-move >>
          steps:
            - run:
                name: Move to /tmp dir for consistent caching across root/non-root users
                command: |
                  mkdir -p /tmp/node_modules_cache
                  mv ~/cypress/node_modules /tmp/node_modules_cache/root_node_modules
                  mv ~/cypress/cli/node_modules /tmp/node_modules_cache/cli_node_modules
                  mv ~/cypress/system-tests/node_modules /tmp/node_modules_cache/system-tests_node_modules
                  mv ~/cypress/globbed_node_modules /tmp/node_modules_cache/globbed_node_modules

  install-webkit-deps:
    steps:
      - run:
          name: Install WebKit dependencies
          command: |
            npx playwright install webkit
            npx playwright install-deps webkit

  build-and-persist:
    description: Save entire folder as artifact for other jobs to run without reinstalling
    steps:
      - run:
          name: Build all codegen
          command: |
            source ./scripts/ensure-node.sh
            yarn gulp buildProd
      - run:
          name: Build packages
          command: |
            source ./scripts/ensure-node.sh
            yarn build
      - run:
          name: Generate v8 snapshot
          command: |
            source ./scripts/ensure-node.sh
            # Minification takes some time. We only really need to do that for the binary (and we regenerate snapshots separately there)
            V8_SNAPSHOT_DISABLE_MINIFY=1 yarn build-v8-snapshot-prod
      - prepare-modules-cache # So we don't throw these in the workspace cache
      - persist_to_workspace:
          root: ~/
          paths:
            - cypress
            - .ssh
            - node_modules # contains the npm i -g modules

  install_cache_helpers_dependencies:
    steps:
      - run:
          # Dependencies needed by circle-cache.js, before we "yarn" or unpack cached node_modules
          name: Cache Helper Dependencies
          working_directory: ~/
          command: npm i glob@7.1.6 fs-extra@10.0.0 minimist@1.2.5 fast-json-stable-stringify@2.1.0

  unpack-dependencies:
    description: 'Unpacks dependencies associated with the current workflow'
    steps:
      - install_cache_helpers_dependencies
      - run:
          name: Generate Circle Cache Key
          command: node scripts/circle-cache.js --action cacheKey > circle_cache_key
      - run:
          name: Generate platform key
          command: node ./scripts/get-platform-key.js > platform_key
      - restore_cache:
          name: Restore cache state, to check for known modules cache existence
          key: v{{ checksum ".circleci/cache-version.txt" }}-{{ checksum "platform_key" }}-node-modules-cache-{{ checksum "circle_cache_key" }}
      - run:
          name: Move node_modules back from /tmp
          command: |
            if [[ -d "/tmp/node_modules_cache" ]]; then
              mv /tmp/node_modules_cache/root_node_modules ~/cypress/node_modules
              mv /tmp/node_modules_cache/cli_node_modules ~/cypress/cli/node_modules
              mv /tmp/node_modules_cache/system-tests_node_modules ~/cypress/system-tests/node_modules
              mv /tmp/node_modules_cache/globbed_node_modules ~/cypress/globbed_node_modules
              rm -rf /tmp/node_modules_cache
            fi
      - run:
          name: Restore all node_modules to proper workspace folders
          command: node scripts/circle-cache.js --action unpack

  restore_cached_system_tests_deps:
    description: 'Restore the cached node_modules for projects in "system-tests/projects/**"'
    steps:
      - run:
          name: Generate Circle Cache key for system tests
          command: ./system-tests/scripts/cache-key.sh > system_tests_cache_key
      - run:
          name: Generate platform key
          command: node ./scripts/get-platform-key.js > platform_key
      - restore_cache:
          name: Restore system tests node_modules cache
          keys:
            - v{{ checksum ".circleci/cache-version.txt" }}-{{ checksum "platform_key" }}-system-tests-projects-node-modules-cache-{{ checksum "system_tests_cache_key" }}

  update_cached_system_tests_deps:
    description: 'Update the cached node_modules for projects in "system-tests/projects/**"'
    steps:
      - run:
          name: Generate Circle Cache key for system tests
          command: ./system-tests/scripts/cache-key.sh > system_tests_cache_key
      - run:
          name: Generate platform key
          command: node ./scripts/get-platform-key.js > platform_key
      - restore_cache:
          name: Restore cache state, to check for known modules cache existence
          keys:
            - v{{ checksum ".circleci/cache-version.txt" }}-{{ checksum "platform_key" }}-state-of-system-tests-projects-node-modules-cache-{{ checksum "system_tests_cache_key" }}
      - run:
          name: Send root honeycomb event for this CI build
          command: cd system-tests/scripts && node ./send-root-honeycomb-event.js
      - run:
          name: Bail if specific cache exists
          command: |
            if [[ -f "/tmp/system_tests_node_modules_installed" ]]; then
              echo "No updates to system tests node modules, exiting"
              circleci-agent step halt
            fi
      - restore_cache:
          name: Restore system tests node_modules cache
          keys:
            - v{{ checksum ".circleci/cache-version.txt" }}-{{ checksum "platform_key" }}-system-tests-projects-node-modules-cache-{{ checksum "system_tests_cache_key" }}
            - v{{ checksum ".circleci/cache-version.txt" }}-{{ checksum "platform_key" }}-system-tests-projects-node-modules-cache-
      - run:
          name: Update system-tests node_modules cache
          command: yarn workspace @tooling/system-tests projects:yarn:install
      - save_cache:
          name: Save system tests node_modules cache
          key: v{{ checksum ".circleci/cache-version.txt" }}-{{ checksum "platform_key" }}-system-tests-projects-node-modules-cache-{{ checksum "system_tests_cache_key" }}
          paths:
            - /tmp/cy-system-tests-node-modules
      - run: touch /tmp/system_tests_node_modules_installed
      - save_cache:
          name: Save system tests node_modules cache state key
          key: v{{ checksum ".circleci/cache-version.txt" }}-{{ checksum "platform_key" }}-state-of-system-tests-projects-node-modules-cache-{{ checksum "system_tests_cache_key" }}
          paths:
            - /tmp/system_tests_node_modules_installed

  caching-dependency-installer:
    description: 'Installs & caches the dependencies based on yarn lock & package json dependencies'
    parameters:
      only-cache-for-root-user:
        type: boolean
        default: false
    steps:
      - install_cache_helpers_dependencies
      - run:
          name: Generate Circle Cache Key
          command: node scripts/circle-cache.js --action cacheKey > circle_cache_key
      - run:
          name: Generate platform key
          command: node ./scripts/get-platform-key.js > platform_key
      - restore_cache:
          name: Restore cache state, to check for known modules cache existence
          key: v{{ checksum ".circleci/cache-version.txt" }}-{{ checksum "platform_key" }}-state-of-node-modules-cache-{{ checksum "circle_cache_key" }}
      - run:
          name: Bail if cache exists
          command: |
            if [[ -f "node_modules_installed" ]]; then
              echo "Node modules already cached for dependencies, exiting"
              circleci-agent step halt
            fi
      - run: date +%Y-%U > cache_date
      - restore_cache:
          name: Restore weekly yarn cache
          keys:
            - v{{ checksum ".circleci/cache-version.txt" }}-{{ checksum "platform_key" }}-deps-root-weekly-{{ checksum "cache_date" }}
      - run:
          name: Install Node Modules
          command: |
            source ./scripts/ensure-node.sh
            # avoid installing Percy's Chromium every time we use @percy/cli
            # https://docs.percy.io/docs/caching-asset-discovery-browser-in-ci
            PERCY_POSTINSTALL_BROWSER=true \
            yarn --prefer-offline --frozen-lockfile --cache-folder ~/.yarn
          no_output_timeout: 20m
      - prepare-modules-cache:
          dont-move: <<parameters.only-cache-for-root-user>> # we don't move, so we don't hit any issues unpacking symlinks
      - when:
          condition: <<parameters.only-cache-for-root-user>> # we don't move to /tmp since we don't need to worry about different users
          steps:
            - save_cache:
                name: Saving node modules for root, cli, and all globbed workspace packages
                key: v{{ checksum ".circleci/cache-version.txt" }}-{{ checksum "platform_key" }}-node-modules-cache-{{ checksum "circle_cache_key" }}
                paths:
                  - node_modules
                  - cli/node_modules
                  - system-tests/node_modules
                  - globbed_node_modules
      - unless:
          condition: <<parameters.only-cache-for-root-user>>
          steps:
            - save_cache:
                name: Saving node modules for root, cli, and all globbed workspace packages
                key: v{{ checksum ".circleci/cache-version.txt" }}-{{ checksum "platform_key" }}-node-modules-cache-{{ checksum "circle_cache_key" }}
                paths:
                  - /tmp/node_modules_cache
      - run: touch node_modules_installed
      - save_cache:
          name: Saving node-modules cache state key
          key: v{{ checksum ".circleci/cache-version.txt" }}-{{ checksum "platform_key" }}-state-of-node-modules-cache-{{ checksum "circle_cache_key" }}
          paths:
            - node_modules_installed
      - save_cache:
          name: Save weekly yarn cache
          key: v{{ checksum ".circleci/cache-version.txt" }}-{{ checksum "platform_key" }}-deps-root-weekly-{{ checksum "cache_date" }}
          paths:
            - ~/.yarn
            - ~/.cy-npm-cache

  verify-build-setup:
    description: Common commands run when setting up for build or yarn install
    parameters:
      executor:
        type: executor
        default: cy-doc
    steps:
      - run: pwd
      - run:
          name: print global yarn cache path
          command: echo $(yarn global bin)
      - run:
          name: print yarn version
          command: yarn versions
      - unless:
          condition:
            # stop-only does not correctly match on windows: https://github.com/bahmutov/stop-only/issues/78
            equal: [ *windows-executor, << parameters.executor >> ]
          steps:
            - run:
                name: Stop .only
                 # this will catch ".only"s in js/coffee as well
                command: |
                  source ./scripts/ensure-node.sh
                  yarn stop-only-all
      - run:
          name: Check terminal variables
          ## make sure the TERM is set to 'xterm' in node (Linux only)
          ## else colors (and tests) will fail
          ## See the following information
          ##   * http://andykdocs.de/development/Docker/Fixing+the+Docker+TERM+variable+issue
          ##   * https://unix.stackexchange.com/questions/43945/whats-the-difference-between-various-term-variables
          command: |
            source ./scripts/ensure-node.sh
            yarn check-terminal

  install-required-node:
    # https://discuss.circleci.com/t/switch-nodejs-version-on-machine-executor-solved/26675/2
    description: Install Node version matching .node-version
    steps:
      # installing NVM will use git+ssh, so update known_hosts
      - update_known_hosts
      - run:
          name: Install Node
          command: |
            node_version=$(cat .node-version)
            source ./scripts/ensure-node.sh
            echo "Installing Yarn"
            npm install yarn -g # ensure yarn is installed with the correct node engine
            yarn check-node-version
      - run:
          name: Check Node
          command: |
            source ./scripts/ensure-node.sh
            yarn check-node-version

  install-chrome:
    description: Install Google Chrome
    parameters:
      channel:
        description: browser channel to install
        type: string
      version:
        description: browser version to install
        type: string
    steps:
      - run:
          name: Install Google Chrome (<<parameters.channel>>)
          command: |
            echo "Installing Chrome (<<parameters.channel>>) v<<parameters.version>>"
            wget -O /usr/src/google-chrome-<<parameters.channel>>_<<parameters.version>>_amd64.deb "http://dl.google.com/linux/chrome/deb/pool/main/g/google-chrome-<<parameters.channel>>/google-chrome-<<parameters.channel>>_<<parameters.version>>-1_amd64.deb" && \
            dpkg -i /usr/src/google-chrome-<<parameters.channel>>_<<parameters.version>>_amd64.deb ; \
            apt-get install -f -y && \
            rm -f /usr/src/google-chrome-<<parameters.channel>>_<<parameters.version>>_amd64.deb
            which google-chrome-<<parameters.channel>> || (printf "\n\033[0;31mChrome was not successfully downloaded - bailing\033[0m\n\n" && exit 1)
            echo "Location of Google Chrome Installation: `which google-chrome-<<parameters.channel>>`"
            echo "Google Chrome Version: `google-chrome-<<parameters.channel>> --version`"

  run-driver-integration-tests:
    parameters:
      browser:
        description: browser shortname to target
        type: string
      install-chrome-channel:
        description: chrome channel to install
        type: string
        default: ''
    steps:
      - restore_cached_workspace
      - when:
          condition: <<parameters.install-chrome-channel>>
          steps:
            - install-chrome:
                channel: <<parameters.install-chrome-channel>>
                version: $(node ./scripts/get-browser-version.js chrome:<<parameters.install-chrome-channel>>)
      - when:
          condition:
            equal: [ webkit, << parameters.browser >> ]
          steps:
            - install-webkit-deps
      - run:
          name: Run driver tests in Cypress
          environment:
            CYPRESS_CONFIG_ENV: production
          command: |
            echo Current working directory is $PWD
            echo Total containers $CIRCLE_NODE_TOTAL

            if [[ -v MAIN_RECORD_KEY ]]; then
              # internal PR
              CYPRESS_RECORD_KEY=$MAIN_RECORD_KEY \
              yarn cypress:run --record --parallel --group 5x-driver-<<parameters.browser>> --browser <<parameters.browser>>
            else
              # external PR
              TESTFILES=$(circleci tests glob "cypress/e2e/**/*.cy.*" | circleci tests split --total=$CIRCLE_NODE_TOTAL)
              echo "Test files for this machine are $TESTFILES"

              if [[ -z "$TESTFILES" ]]; then
                echo "Empty list of test files"
              fi
              yarn cypress:run --browser <<parameters.browser>> --spec $TESTFILES
            fi
          working_directory: packages/driver
      - verify-mocha-results
      - store_test_results:
          path: /tmp/cypress
      - store_artifacts:
          path: /tmp/artifacts
      - store-npm-logs

  windows-install-chrome:
    parameters:
      browser:
        description: browser shortname to target
        type: string
    steps:
      - run:
          # TODO: How can we have preinstalled browsers on CircleCI?
          name: 'Install Chrome on Windows'
          command: |
            # install with `--ignore-checksums` to avoid checksum error
            # https://www.gep13.co.uk/blog/chocolatey-error-hashes-do-not-match
            [[ $PLATFORM == 'windows' && '<<parameters.browser>>' == 'chrome' ]] && choco install googlechrome --ignore-checksums || [[ $PLATFORM != 'windows' ]]

  run-new-ui-tests:
    parameters:
      package:
        description: package to target
        type: enum
        enum: ['frontend-shared', 'launchpad', 'app', 'reporter']
      browser:
        description: browser shortname to target
        type: string
      percy:
        description: enable percy
        type: boolean
        default: false
      type:
        description: ct or e2e
        type: enum
        enum: ['ct', 'e2e']
      debug:
        description: debug option
        type: string
        default: ''
    steps:
      - restore_cached_workspace
      - windows-install-chrome:
          browser: <<parameters.browser>>
      - run:
          command: |
            echo Current working directory is $PWD
            echo Total containers $CIRCLE_NODE_TOTAL

            if [[ -v MAIN_RECORD_KEY ]]; then
              # internal PR
              cmd=$([[ <<parameters.percy>> == 'true' ]] && echo 'yarn percy exec --parallel -- --') || true
              DEBUG=<<parameters.debug>> \
              CYPRESS_CONFIG_ENV=production \
              CYPRESS_RECORD_KEY=$MAIN_RECORD_KEY \
              PERCY_PARALLEL_NONCE=$CIRCLE_WORKFLOW_WORKSPACE_ID \
              PERCY_ENABLE=${PERCY_TOKEN:-0} \
              PERCY_PARALLEL_TOTAL=-1 \
              $cmd yarn workspace @packages/<<parameters.package>> cypress:run:<<parameters.type>> --browser <<parameters.browser>> --record --parallel --group <<parameters.package>>-<<parameters.type>>
            else
              # external PR

              # To make `circleci tests` work correctly, we need to step into the package folder.
              cd packages/<<parameters.package>>

              GLOB="cypress/e2e/**/*cy.*"

              if [[ <<parameters.type>> == 'ct' ]]; then
                # component tests are located side by side with the source codes.
                GLOB="src/**/*cy.*"
              fi

              TESTFILES=$(circleci tests glob "$GLOB" | circleci tests split --total=$CIRCLE_NODE_TOTAL)
              echo "Test files for this machine are $TESTFILES"

              # To run the `yarn` command, we need to walk out of the package folder.
              cd ../..

              DEBUG=<<parameters.debug>> \
              CYPRESS_CONFIG_ENV=production \
              PERCY_PARALLEL_NONCE=$CIRCLE_WORKFLOW_WORKSPACE_ID \
              PERCY_ENABLE=${PERCY_TOKEN:-0} \
              PERCY_PARALLEL_TOTAL=-1 \
              yarn workspace @packages/<<parameters.package>> cypress:run:<<parameters.type>> --browser <<parameters.browser>> --spec $TESTFILES
            fi
      - run:
          command: |
            if [[ <<parameters.package>> == 'app' && <<parameters.percy>> == 'true' && -d "packages/app/cypress/screenshots/runner/screenshot/screenshot.cy.tsx/percy" ]]; then
              PERCY_PARALLEL_NONCE=$CIRCLE_WORKFLOW_WORKSPACE_ID \
              PERCY_ENABLE=${PERCY_TOKEN:-0} \
              PERCY_PARALLEL_TOTAL=-1 \
              yarn percy upload packages/app/cypress/screenshots/runner/screenshot/screenshot.cy.tsx/percy
            else
              echo "skipping percy screenshots uploading"
            fi
      - store_test_results:
          path: /tmp/cypress
      - store_artifacts:
          path: ./packages/<<parameters.package>>/cypress/videos
      - store-npm-logs

  run-system-tests:
    parameters:
      browser:
        description: browser shortname to target
        type: string
    steps:
      - restore_cached_workspace
      - restore_cached_system_tests_deps
      - when:
          condition:
            equal: [ webkit, << parameters.browser >> ]
          steps:
            - install-webkit-deps
      - run:
          name: Run system tests
          environment:
            CYPRESS_COMMERCIAL_RECOMMENDATIONS: '0'
          command: |
            ALL_SPECS=`circleci tests glob "/root/cypress/system-tests/test/*spec*"`
            SPECS=
            for file in $ALL_SPECS; do
              # filter out non_root tests, they have their own stage
              if [[ "$file" == *"non_root"* ]]; then
                echo "Skipping $file"
                continue
              fi
              SPECS="$SPECS $file"
            done
            SPECS=`echo $SPECS | xargs -n 1 | circleci tests split --split-by=timings`
            echo SPECS=$SPECS
            yarn workspace @tooling/system-tests test:ci $SPECS --browser <<parameters.browser>>
      - verify-mocha-results
      - store_test_results:
          path: /tmp/cypress
      - store_artifacts:
          path: /tmp/artifacts
      - store-npm-logs

  run-binary-system-tests:
    steps:
      - restore_cached_workspace
      - restore_cached_system_tests_deps
      - run:
          name: Run system tests
          environment:
            CYPRESS_COMMERCIAL_RECOMMENDATIONS: '0'
          command: |
            ALL_SPECS=`circleci tests glob "$HOME/cypress/system-tests/test-binary/*spec*"`
            SPECS=`echo $ALL_SPECS | xargs -n 1 | circleci tests split --split-by=timings`
            echo SPECS=$SPECS
            yarn workspace @tooling/system-tests test:ci $SPECS
      - verify-mocha-results
      - store_test_results:
          path: /tmp/cypress
      - store_artifacts:
          path: /tmp/artifacts
      - store-npm-logs

  store-npm-logs:
    description: Saves any NPM debug logs as artifacts in case there is a problem
    steps:
      - store_artifacts:
          path: ~/.npm/_logs

  post-install-comment:
    description: Post GitHub comment with a blurb on how to install pre-release version
    steps:
      - run:
          name: Post pre-release install comment
          command: |
            node scripts/add-install-comment.js \
              --npm npm-package-url.json \
              --binary binary-url.json

  verify-mocha-results:
    description: Double-check that Mocha tests ran as expected.
    parameters:
      expectedResultCount:
        description: The number of result files to expect, ie, the number of Mocha test suites that ran.
        type: integer
        ## by default, assert that at least 1 test ran
        default: 0
    steps:
      - run:
          name: 'Verify Mocha Results'
          command: |
            source ./scripts/ensure-node.sh
            yarn verify:mocha:results <<parameters.expectedResultCount>>

  clone-repo-and-checkout-branch:
    description: |
      Clones an external repo and then checks out the branch that matches the next version otherwise uses 'master' branch.
    parameters:
      repo:
        description: "Name of the github repo to clone like: cypress-example-kitchensink"
        type: string
      pull_request_id:
        description: Pull request number to check out before installing and testing
        type: integer
        default: 0
    steps:
      - restore_cached_binary
      - run:
          name: "Cloning test project and checking out release branch: <<parameters.repo>>"
          working_directory: /tmp/<<parameters.repo>>
          command: |
            git clone --depth 1 --no-single-branch https://github.com/cypress-io/<<parameters.repo>>.git .

            cd ~/cypress/..
            # install some deps for get-next-version
            npm i semver@7.3.2 conventional-recommended-bump@6.1.0 conventional-changelog-angular@5.0.12
            NEXT_VERSION=$(node ./cypress/scripts/get-next-version.js)
            cd -

            git checkout $NEXT_VERSION || true
      - when:
          condition: <<parameters.pull_request_id>>
          steps:
            - run:
                name: Check out PR <<parameters.pull_request_id>>
                working_directory: /tmp/<<parameters.repo>>
                command: |
                  git fetch origin pull/<<parameters.pull_request_id>>/head:pr-<<parameters.pull_request_id>>
                  git checkout pr-<<parameters.pull_request_id>>

  test-binary-against-rwa:
    description: |
      Takes the built binary and NPM package, clones the RWA repo
      and runs the new version of Cypress against it.
    parameters:
      repo:
        description: "Name of the github repo to clone like"
        type: string
        default: "cypress-realworld-app"
      browser:
        description: Name of the browser to use, like "electron", "chrome", "firefox"
        type: enum
        enum: ["", "electron", "chrome", "firefox"]
        default: ""
      command:
        description: Test command to run to start Cypress tests
        type: string
        default: "yarn cypress:run"
      # if the repo to clone and test is a monorepo, you can
      # run tests inside a specific subfolder
      folder:
        description: Subfolder to test in
        type: string
        default: ""
      # you can test new features in the test runner against recipes or other repos
      # by opening a pull request in those repos and running this test job
      # against a pull request number in the example repo
      pull_request_id:
        description: Pull request number to check out before installing and testing
        type: integer
        default: 0
      wait-on:
        description: Whether to use wait-on to wait on a server to be booted
        type: string
        default: ""
      server-start-command:
        description: Server start command for repo
        type: string
        default: "CI=true yarn start"
    steps:
      - clone-repo-and-checkout-branch:
          repo: <<parameters.repo>>
      - when:
          condition: <<parameters.pull_request_id>>
          steps:
            - run:
                name: Check out PR <<parameters.pull_request_id>>
                working_directory: /tmp/<<parameters.repo>>
                command: |
                  git fetch origin pull/<<parameters.pull_request_id>>/head:pr-<<parameters.pull_request_id>>
                  git checkout pr-<<parameters.pull_request_id>>
                  git log -n 2
      - run:
          command: yarn
          working_directory: /tmp/<<parameters.repo>>
      - run:
          name: Install Cypress
          working_directory: /tmp/<<parameters.repo>>
          # force installing the freshly built binary
          command: |
            CYPRESS_INSTALL_BINARY=~/cypress/cypress.zip npm i --legacy-peer-deps ~/cypress/cypress.tgz && [[ -f yarn.lock ]] && yarn
      - run:
          name: Print Cypress version
          working_directory: /tmp/<<parameters.repo>>
          command: npx cypress version
      - run:
          name: Types check 🧩 (maybe)
          working_directory: /tmp/<<parameters.repo>>
          command: yarn types
      - run:
          working_directory: /tmp/<<parameters.repo>>
          command: <<parameters.server-start-command>>
          background: true
      - run:
          condition: <<parameters.wait-on>>
          name: "Waiting on server to boot: <<parameters.wait-on>>"
          command: "npx wait-on <<parameters.wait-on>>"
      - when:
          condition: <<parameters.folder>>
          steps:
            - when:
                condition: <<parameters.browser>>
                steps:
                  - run:
                      name: Run tests using browser "<<parameters.browser>>"
                      working_directory: /tmp/<<parameters.repo>>/<<parameters.folder>>
                      command: |
                        <<parameters.command>> -- --browser <<parameters.browser>>
            - unless:
                condition: <<parameters.browser>>
                steps:
                  - run:
                      name: Run tests using command
                      working_directory: /tmp/<<parameters.repo>>/<<parameters.folder>>
                      command: <<parameters.command>>
      - unless:
          condition: <<parameters.folder>>
          steps:
            - when:
                condition: <<parameters.browser>>
                steps:
                  - run:
                      name: Run tests using browser "<<parameters.browser>>"
                      working_directory: /tmp/<<parameters.repo>>
                      command: <<parameters.command>> -- --browser <<parameters.browser>>
            - unless:
                condition: <<parameters.browser>>
                steps:
                  - run:
                      name: Run tests using command
                      working_directory: /tmp/<<parameters.repo>>
                      command: <<parameters.command>>
      - store-npm-logs

  test-binary-against-repo:
    description: |
      Takes the built binary and NPM package, clones given example repo
      and runs the new version of Cypress against it.
    parameters:
      repo:
        description: "Name of the github repo to clone like: cypress-example-kitchensink"
        type: string
      browser:
        description: Name of the browser to use, like "electron", "chrome", "firefox"
        type: enum
        enum: ["", "electron", "chrome", "firefox"]
        default: ""
      command:
        description: Test command to run to start Cypress tests
        type: string
        default: "npm run e2e"
      build-project:
        description: Should the project build script be executed
        type: boolean
        default: true
      # if the repo to clone and test is a monorepo, you can
      # run tests inside a specific subfolder
      folder:
        description: Subfolder to test in
        type: string
        default: ""
      # you can test new features in the test runner against recipes or other repos
      # by opening a pull request in those repos and running this test job
      # against a pull request number in the example repo
      pull_request_id:
        description: Pull request number to check out before installing and testing
        type: integer
        default: 0
      wait-on:
        description: Whether to use wait-on to wait on a server to be booted
        type: string
        default: ""
      server-start-command:
        description: Server start command for repo
        type: string
        default: "npm start --if-present"
    steps:
      - clone-repo-and-checkout-branch:
          repo: <<parameters.repo>>
          pull_request_id: <<parameters.pull_request_id>>
      - run:
          # Ensure we're installing the node-version for the cloned repo
          command: |
            if [[ -f .node-version ]]; then
              branch="<< pipeline.git.branch >>"

              externalBranchPattern='^pull\/[0-9]+'
              if [[ $branch =~ $externalBranchPattern ]]; then
                # We are unable to curl from the external PR branch location
                # so we fall back to develop
                branch="develop"
              fi

              curl -L https://raw.githubusercontent.com/cypress-io/cypress/$branch/scripts/ensure-node.sh --output ci-ensure-node.sh
            else
              # if no .node-version file exists, we no-op the node script and use the global yarn
              echo '' > ci-ensure-node.sh
            fi
          working_directory: /tmp/<<parameters.repo>>
      - run:
          # Install deps + Cypress binary with yarn if yarn.lock present
          command: |
            source ./ci-ensure-node.sh
            if [[ -f yarn.lock ]]; then
              yarn --frozen-lockfile
              CYPRESS_INSTALL_BINARY=~/cypress/cypress.zip yarn add -D ~/cypress/cypress.tgz
            else
              npm install
              CYPRESS_INSTALL_BINARY=~/cypress/cypress.zip npm install --legacy-peer-deps ~/cypress/cypress.tgz
            fi
          working_directory: /tmp/<<parameters.repo>>
      - run:
          name: Scaffold new config file
          working_directory: /tmp/<<parameters.repo>>
          environment:
            CYPRESS_INTERNAL_FORCE_SCAFFOLD: "1"
          command: |
            if [[ -f cypress.json ]]; then
              rm -rf cypress.json
              echo 'module.exports = { e2e: {} }' > cypress.config.js
            fi
      - run:
          name: Rename support file
          working_directory: /tmp/<<parameters.repo>>
          command: |
            if [[ -f cypress/support/index.js ]]; then
              mv cypress/support/index.js cypress/support/e2e.js
            fi
      - run:
          name: Print Cypress version
          working_directory: /tmp/<<parameters.repo>>
          command: |
            source ./ci-ensure-node.sh
            npx cypress version
      - run:
          name: Types check 🧩 (maybe)
          working_directory: /tmp/<<parameters.repo>>
          command: |
            source ./ci-ensure-node.sh
            [[ -f yarn.lock ]] && yarn types || npm run types --if-present
      - when:
          condition: <<parameters.build-project>>
          steps:
          - run:
              name: Build 🏗 (maybe)
              working_directory: /tmp/<<parameters.repo>>
              command: |
                source ./ci-ensure-node.sh
                [[ -f yarn.lock ]] && yarn build || npm run build --if-present
      - run:
          working_directory: /tmp/<<parameters.repo>>
          command: |
            source ./ci-ensure-node.sh
            <<parameters.server-start-command>>
          background: true
      - run:
          condition: <<parameters.wait-on>>
          name: "Waiting on server to boot: <<parameters.wait-on>>"
          command: |
            npx wait-on <<parameters.wait-on>> --timeout 120000
      - windows-install-chrome:
          browser: <<parameters.browser>>
      - when:
          condition: <<parameters.folder>>
          steps:
            - when:
                condition: <<parameters.browser>>
                steps:
                  - run:
                      name: Run tests using browser "<<parameters.browser>>"
                      working_directory: /tmp/<<parameters.repo>>/<<parameters.folder>>
                      command: |
                        <<parameters.command>> -- --browser <<parameters.browser>>
            - unless:
                condition: <<parameters.browser>>
                steps:
                  - run:
                      name: Run tests using command
                      working_directory: /tmp/<<parameters.repo>>/<<parameters.folder>>
                      command: <<parameters.command>>
      - unless:
          condition: <<parameters.folder>>
          steps:
            - when:
                condition: <<parameters.browser>>
                steps:
                  - run:
                      name: Run tests using browser "<<parameters.browser>>"
                      working_directory: /tmp/<<parameters.repo>>
                      command: |
                        source ./ci-ensure-node.sh
                        <<parameters.command>> -- --browser <<parameters.browser>>
            - unless:
                condition: <<parameters.browser>>
                steps:
                  - run:
                      name: Run tests using command
                      working_directory: /tmp/<<parameters.repo>>
                      command: |
                        source ./ci-ensure-node.sh
                        <<parameters.command>>
      - store-npm-logs

  wait-on-circle-jobs:
    description: Polls certain Circle CI jobs until they finish
    parameters:
      job-names:
        description: comma separated list of circle ci job names to wait for
        type: string
    steps:
      - run:
          name: "Waiting on Circle CI jobs: <<parameters.job-names>>"
          command: node ./scripts/wait-on-circle-jobs.js --job-names="<<parameters.job-names>>"

  build-binary:
    steps:
      - run:
          name: Check environment variables before code sign (if on Mac/Windows)
          # NOTE
          # our code sign works via electron-builder
          # by default, electron-builder will NOT sign app built in a pull request
          # even our internal one (!)
          # Usually this is not a problem, since we only build and test binary
          # built on the "develop" branch
          # but if you need to really build and sign a binary in a PR
          # set variable CSC_FOR_PULL_REQUEST=true
          command: |
            set -e
            NEEDS_CODE_SIGNING=`node -p 'process.platform === "win32" || process.platform === "darwin"'`
            if [[ "$NEEDS_CODE_SIGNING" == "true" ]]; then
              echo "Checking for required environment variables..."
              if [ -z "$CSC_LINK" ]; then
                echo "Need to provide environment variable CSC_LINK"
                echo "with base64 encoded certificate .p12 file"
                exit 1
              fi
              if [ -z "$CSC_KEY_PASSWORD" ]; then
                echo "Need to provide environment variable CSC_KEY_PASSWORD"
                echo "with password for unlocking certificate .p12 file"
                exit 1
              fi
              echo "Succeeded."
            else
              echo "Not code signing for this platform"
            fi
      - run:
          name: Build the Cypress binary
          environment:
            DEBUG: electron-builder,electron-osx-sign*
          # notarization on Mac can take a while
          no_output_timeout: "45m"
          command: |
            source ./scripts/ensure-node.sh
            node --version
            if [[ `node ./scripts/get-platform-key.js` == 'linux-arm64' ]]; then
              # these are missing on Circle and there is no way to pre-install them on Arm
              sudo apt-get update
              sudo apt-get install -y libgtk2.0-0 libgtk-3-0 libgbm-dev libnotify-dev libgconf-2-4 libnss3 libxss1 libasound2 libxtst6 xauth xvfb
              DISABLE_SNAPSHOT_REQUIRE=1 yarn binary-build --version $(node ./scripts/get-next-version.js)
            else
              yarn binary-build --version $(node ./scripts/get-next-version.js)
            fi
      - run:
          name: Zip the binary
          command: |
            if [[ $PLATFORM == 'linux' ]]; then
              # on Arm, CI runs as non-root, on x64 CI runs as root but there is no sudo binary
              if [[ `whoami` == 'root' ]]; then
                apt-get update && apt-get install -y zip
              else
                sudo apt-get update && sudo apt-get install -y zip
              fi
            fi
            source ./scripts/ensure-node.sh
            yarn binary-zip
      - store-npm-logs
      - persist_to_workspace:
          root: ~/
          paths:
            - cypress/cypress.zip

  build-cypress-npm-package:
    parameters:
      executor:
        type: executor
        default: cy-doc
    steps:
      - run:
          name: Bump NPM version
          command: |
            source ./scripts/ensure-node.sh
            yarn get-next-version --npm
      - run:
          name: Build NPM package
          command: |
            source ./scripts/ensure-node.sh
            yarn build --scope cypress
      - run:
          name: Copy Re-exported NPM Packages
          command: node ./scripts/post-build.js
          working_directory: cli
      - run:
          command: ls -la types
          working_directory: cli/build
      - run:
          command: ls -la vue vue2 mount-utils react
          working_directory: cli/build
      - unless:
          condition:
            equal: [ *windows-executor, << parameters.executor >> ]
          steps:
            - run:
                name: list NPM package contents
                command: |
                  source ./scripts/ensure-node.sh
                  yarn workspace cypress size
      - run:
          name: pack NPM package
          working_directory: cli/build
          command: yarn pack --filename ../../cypress.tgz
      - run:
          name: list created NPM package
          command: ls -l
      - store-npm-logs
      - persist_to_workspace:
          root: ~/
          paths:
            - cypress/cypress.tgz

  upload-build-artifacts:
    steps:
      - run: ls -l
      - run:
          name: Upload unique binary to S3
          command: |
            node scripts/binary.js upload-build-artifact \
              --type binary \
              --file cypress.zip \
              --version $(node -p "require('./package.json').version")
      - run:
          name: Upload NPM package to S3
          command: |
            node scripts/binary.js upload-build-artifact \
              --type npm-package \
              --file cypress.tgz \
              --version $(node -p "require('./package.json').version")
      - store-npm-logs
      - run: ls -l
      - run: cat binary-url.json
      - run: cat npm-package-url.json
      - persist_to_workspace:
          root: ~/
          paths:
            - cypress/binary-url.json
            - cypress/npm-package-url.json

  update_known_hosts:
    description: Ensures that we have the latest Git public keys to prevent git+ssh from failing.
    steps:
    - run:
        name: Update known_hosts with github.com keys
        command: |
          mkdir -p ~/.ssh
          ssh-keyscan github.com >> ~/.ssh/known_hosts

jobs:
  ## Checks if we already have a valid cache for the node_modules_install and if it has,
  ## skips ahead to the build step, otherwise installs and caches the node_modules
  node_modules_install:
    <<: *defaults
    parameters:
      <<: *defaultsParameters
      resource_class:
        type: string
        default: medium
    resource_class: << parameters.resource_class >>
    steps:
      - checkout
      - install-required-node
      - verify-build-setup:
          executor: << parameters.executor >>
      - persist_to_workspace:
          root: ~/
          paths:
            - cypress
            - .nvm # mac / linux
            - ProgramData/nvm # windows
      - caching-dependency-installer:
          only-cache-for-root-user: <<parameters.only-cache-for-root-user>>
      - store-npm-logs

  ## restores node_modules from previous step & builds if first step skipped
  build:
    <<: *defaults
    parameters:
      <<: *defaultsParameters
      resource_class:
        type: string
        default: large
    resource_class: << parameters.resource_class >>
    steps:
      - restore_cached_workspace
      - run:
          name: Top level packages
          command: yarn list --depth=0 || true
      - run:
          name: Check env canaries on Linux
          command: |
            # only Docker has the required env data for this
            if [[ $CI_DOCKER == 'true' ]]; then
              node ./scripts/circle-env.js --check-canaries
            fi
      - build-and-persist
      - store-npm-logs

  lint:
    <<: *defaults
    steps:
      - restore_cached_workspace
      - run:
          name: Linting 🧹
          command: |
            yarn clean
            git clean -df
            yarn lint
      - run:
          name: cypress info (dev)
          command: node cli/bin/cypress info --dev
      - store-npm-logs

  check-ts:
    <<: *defaults
    steps:
      - restore_cached_workspace
      - install-required-node
      - run:
          name: Check TS Types
          command: NODE_OPTIONS=--max_old_space_size=4096 yarn gulp checkTs


  # a special job that keeps polling Circle and when all
  # individual jobs are finished, it closes the Percy build
  percy-finalize:
    <<: *defaults
    resource_class: small
    parameters:
      <<: *defaultsParameters
      required_env_var:
        type: env_var_name
    steps:
      - restore_cached_workspace
      - run:
          # if this is an external pull request, the environment variables
          # are NOT set for security reasons, thus no need to poll -
          # and no need to finalize Percy, since there will be no visual tests
          name: Check if <<parameters.required_env_var>> is set
          command: |
            if [[ -v <<parameters.required_env_var>> ]]; then
              echo "Internal PR, good to go"
            else
              echo "This is an external PR, cannot access other services"
              circleci-agent step halt
            fi
      - wait-on-circle-jobs:
          job-names: >
            cli-visual-tests,
            reporter-integration-tests,
            run-app-component-tests-chrome,
            run-app-integration-tests-chrome,
            run-frontend-shared-component-tests-chrome,
            run-launchpad-component-tests-chrome,
            run-launchpad-integration-tests-chrome,
            run-reporter-component-tests-chrome,
            run-webpack-dev-server-integration-tests,
            run-vite-dev-server-integration-tests
      - run:
          # Sometimes, even though all the circle jobs have finished, Percy times out during `build:finalize`
          # If all other jobs finish but `build:finalize` fails, we retry it once
          name: Finalize percy build - allows single retry
          command: |
            PERCY_PARALLEL_NONCE=$CIRCLE_WORKFLOW_WORKSPACE_ID \
            yarn percy build:finalize || yarn percy build:finalize

  # a special job that keeps polling Circle and when all
  # individual jobs are finished, it closes the Percy build
  trigger-binary-release-workflow:
    <<: *defaults
    resource_class: small
    parameters:
      <<: *defaultsParameters
    steps:
      - restore_cached_workspace
      - run: 
          name: 'Determine if Release Workflow should be triggered'
          command: |
            echo 'uncomment once tested'
            # if [[ "$CIRCLE_BRANCH" != "develop" ]]; then
            #   echo "Not uploading artifacts or posting install comment for this branch."
            #   circleci-agent step halt
            # fi
      - run:
          name: "Waiting on other Circle CI workflows to finish"
          command: CIRCLE_PIPELINE_ID="<<pipeline.id>>" node ./scripts/wait-on-circle-workflows.js
      - run:
          name: Ready to release
          command: echo 'Ready to release'

  cli-visual-tests:
    <<: *defaults
    resource_class: small
    steps:
      - restore_cached_workspace
      - run: mkdir -p cli/visual-snapshots
      - run:
          command: node cli/bin/cypress info --dev | yarn --silent term-to-html | node scripts/sanitize --type cli-info > cli/visual-snapshots/cypress-info.html
          environment:
            FORCE_COLOR: 2
      - run:
          command: node cli/bin/cypress help | yarn --silent term-to-html > cli/visual-snapshots/cypress-help.html
          environment:
            FORCE_COLOR: 2
      - store_artifacts:
          path: cli/visual-snapshots
      - run:
          name: Upload CLI snapshots for diffing
          command: |
            PERCY_PARALLEL_NONCE=$CIRCLE_WORKFLOW_WORKSPACE_ID \
            PERCY_ENABLE=${PERCY_TOKEN:-0} \
            PERCY_PARALLEL_TOTAL=-1 \
            yarn percy snapshot ./cli/visual-snapshots

  v8-integration-tests:
    <<: *defaults
    parameters:
      <<: *defaultsParameters
      resource_class:
        type: string
        default: medium
    resource_class: << parameters.resource_class >>
    parallelism: 1
    steps:
      - restore_cached_workspace
      - restore_cached_system_tests_deps
      # TODO: Remove this once we switch off self-hosted M1 runners
      - when:
          condition:
            equal: [ *darwin-arm64-executor, << parameters.executor >> ]
          steps:
            - run: rm -f /tmp/cypress/junit/*
      - unless:
          condition:
            or:
              - equal: [ *linux-arm64-executor, << parameters.executor >> ] # TODO: Figure out how to support linux-arm64 when we get to linux arm64 build: https://github.com/cypress-io/cypress/issues/23557
          steps:
            - run:
                name: Run v8 integration tests
                command: |
                  source ./scripts/ensure-node.sh
                  yarn test-integration --scope "'@tooling/{packherd,v8-snapshot,electron-mksnapshot}'"
            - verify-mocha-results:
                expectedResultCount: 3
      - when:
          condition:
            or:
              - equal: [ *linux-arm64-executor, << parameters.executor >> ]
          steps:
            - run:
                name: Run v8 integration tests
                command: |
                  source ./scripts/ensure-node.sh
                  yarn test-integration --scope "'@tooling/packherd'"
            - verify-mocha-results:
                expectedResultCount: 1
      - store_test_results:
          path: /tmp/cypress
      - store-npm-logs

  driver-integration-memory-tests:
    <<: *defaults
    parameters:
      <<: *defaultsParameters
      resource_class:
        type: string
        default: medium
    resource_class: << parameters.resource_class >>
    parallelism: 1
    steps:
      - restore_cached_workspace
      - run:
          name: Driver memory tests in Electron
          environment:
            CYPRESS_CONFIG_ENV: production
          command: |
            echo Current working directory is $PWD
            node --version
            if [[ `node ../../scripts/get-platform-key.js` == 'linux-arm64' ]]; then
              # these are missing on Circle and there is no way to pre-install them on Arm
              sudo apt-get update
              sudo apt-get install -y libgbm-dev
            fi

            CYPRESS_INTERNAL_MEMORY_SAVE_STATS=true \
            DEBUG=cypress*memory \
            yarn cypress:run --browser electron --spec "cypress/e2e/memory/*.cy.*"
          working_directory: packages/driver
      - store_test_results:
          path: /tmp/cypress
      - store-npm-logs
      - store_artifacts:
          path: packages/driver/cypress/logs/memory

  unit-tests:
    <<: *defaults
    parameters:
      <<: *defaultsParameters
      resource_class:
        type: string
        default: medium
    resource_class: << parameters.resource_class >>
    parallelism: 1
    steps:
      - restore_cached_workspace
      - when:
          condition:
            # several snapshots fails for windows due to paths.
            # until these are fixed, run the tests that are working.
            equal: [ *windows-executor, << parameters.executor >> ]
          steps:
            - run: yarn test-scripts scripts/**/*spec.js
      - unless:
          condition:
            equal: [ *windows-executor, << parameters.executor >> ]
          steps:
            - run: yarn test-scripts
            # make sure packages with TypeScript can be transpiled to JS
            - run: yarn lerna run build-prod --stream --concurrency 4
            # run unit tests from each individual package
            - run: yarn test
            # run type checking for each individual package
            - run: yarn lerna run types
            - verify-mocha-results:
                expectedResultCount: 18
      - store_test_results:
          path: /tmp/cypress
      # CLI tests generate HTML files with sample CLI command output
      - store_artifacts:
          path: cli/test/html
      - store_artifacts:
          path: packages/errors/__snapshot-images__
      - store-npm-logs

  verify-release-readiness:
    <<: *defaults
    resource_class: small
    parallelism: 1
    environment:
      GITHUB_TOKEN: $GH_TOKEN
    steps:
      - restore_cached_workspace
      - update_known_hosts
      - run: yarn test-npm-package-release-script
      - run: node ./scripts/semantic-commits/validate-binary-changelog.js
      - store_artifacts:
          path: /tmp/releaseData

  lint-types:
    <<: *defaults
    parallelism: 1
    steps:
      - restore_cached_workspace
      - run:
          command: ls -la types
          working_directory: cli
      - run:
          command: ls -la chai
          working_directory: cli/types
      - run:
          name: "Lint types 🧹"
          command: yarn workspace cypress dtslint
  # todo(lachlan): do we need this? yarn check-ts does something very similar
  #     - run:
  #         name: "TypeScript check 🧩"
  #         command: yarn type-check --ignore-progress
      - store-npm-logs

  server-unit-tests:
    <<: *defaults
    parallelism: 1
    steps:
      - restore_cached_workspace
      - run: yarn test-unit --scope @packages/server
      - verify-mocha-results:
          expectedResultCount: 1
      - store_test_results:
          path: /tmp/cypress
      - store-npm-logs

  server-unit-tests-cloud-environment:
    <<: *defaults
    parameters:
      <<: *defaultsParameters
      resource_class:
        type: string
        default: medium
    resource_class: << parameters.resource_class >>
    parallelism: 1
    steps:
      - restore_cached_workspace
      # TODO: Remove this once we switch off self-hosted M1 runners
      - when:
          condition:
            equal: [ *darwin-arm64-executor, << parameters.executor >> ]
          steps:
            - run: rm -f /tmp/cypress/junit/*
      - run: yarn workspace @packages/server test-unit cloud/environment_spec.ts
      - verify-mocha-results:
          expectedResultCount: 1
      - store_test_results:
          path: /tmp/cypress
      - store-npm-logs

  server-integration-tests:
    <<: *defaults
    parallelism: 1
    steps:
      - restore_cached_workspace
      - run: yarn test-integration --scope @packages/server
      - verify-mocha-results:
          expectedResultCount: 1
      - store_test_results:
          path: /tmp/cypress
      - store-npm-logs

  server-performance-tests:
    <<: *defaults
    steps:
      - restore_cached_workspace
      - run:
          command: yarn workspace @packages/server test-performance
      - verify-mocha-results:
          expectedResultCount: 1
      - store_test_results:
          path: /tmp/cypress
      - store_artifacts:
          path: /tmp/artifacts
      - store-npm-logs

  system-tests-node-modules-install:
    <<: *defaults
    steps:
      - restore_cached_workspace
      - update_cached_system_tests_deps

  binary-system-tests:
    parallelism: 2
    working_directory: ~/cypress
    environment:
      <<: *defaultsEnvironment
      PLATFORM: linux
    machine:
      # using `machine` gives us a Linux VM that can run Docker
      image: ubuntu-2004:202111-02
      docker_layer_caching: true
    resource_class: medium
    steps:
      - run-binary-system-tests

  system-tests-chrome:
    <<: *defaults
    parallelism: 8
    steps:
      - run-system-tests:
          browser: chrome

  system-tests-electron:
    <<: *defaults
    parallelism: 8
    steps:
      - run-system-tests:
          browser: electron

  system-tests-firefox:
    <<: *defaults
    parallelism: 8
    steps:
      - run-system-tests:
          browser: firefox

  system-tests-webkit:
    <<: *defaults
    parallelism: 8
    steps:
      - run-system-tests:
          browser: webkit

  system-tests-non-root:
    <<: *defaults
    steps:
      - restore_cached_workspace
      - run:
          environment:
            CYPRESS_COMMERCIAL_RECOMMENDATIONS: '0'
          command: yarn workspace @tooling/system-tests test:ci "test/non_root*spec*" --browser electron
      - verify-mocha-results
      - store_test_results:
          path: /tmp/cypress
      - store_artifacts:
          path: /tmp/artifacts
      - store-npm-logs

  run-frontend-shared-component-tests-chrome:
    <<: *defaults
    parameters:
      <<: *defaultsParameters
      percy:
        type: boolean
        default: false
    parallelism: 3
    steps:
      - run-new-ui-tests:
          browser: chrome
          percy: << parameters.percy >>
          package: frontend-shared
          type: ct

  run-launchpad-component-tests-chrome:
    <<: *defaults
    parameters:
      <<: *defaultsParameters
      percy:
        type: boolean
        default: false
    parallelism: 7
    steps:
      - run-new-ui-tests:
          browser: chrome
          percy: << parameters.percy >>
          package: launchpad
          type: ct
          # debug: cypress:*,engine:socket

  run-launchpad-integration-tests-chrome:
    <<: *defaults
    parameters:
      <<: *defaultsParameters
      resource_class:
        type: string
        default: medium
      percy:
        type: boolean
        default: false
    resource_class: << parameters.resource_class >>
    parallelism: 3
    steps:
      - run-new-ui-tests:
          browser: chrome
          percy: << parameters.percy >>
          package: launchpad
          type: e2e

  run-app-component-tests-chrome:
    <<: *defaults
    parameters:
      <<: *defaultsParameters
      percy:
        type: boolean
        default: false
    parallelism: 7
    steps:
      - run-new-ui-tests:
          browser: chrome
          percy: << parameters.percy >>
          package: app
          type: ct

  run-app-integration-tests-chrome:
    <<: *defaults
    parameters:
      <<: *defaultsParameters
      resource_class:
        type: string
        default: medium
      percy:
        type: boolean
        default: false
    resource_class: << parameters.resource_class >>
    parallelism: 8
    steps:
      - run-new-ui-tests:
          browser: chrome
          percy: << parameters.percy >>
          package: app
          type: e2e

  driver-integration-tests-chrome:
    <<: *defaults
    parallelism: 5
    steps:
      - run-driver-integration-tests:
          browser: chrome
          install-chrome-channel: stable

  driver-integration-tests-chrome-beta:
    <<: *defaults
    parallelism: 5
    steps:
      - run-driver-integration-tests:
          browser: chrome:beta
          install-chrome-channel: beta

  driver-integration-tests-firefox:
    <<: *defaults
    parallelism: 5
    steps:
      - run-driver-integration-tests:
          browser: firefox

  driver-integration-tests-electron:
    <<: *defaults
    parallelism: 5
    steps:
      - run-driver-integration-tests:
          browser: electron

  driver-integration-tests-webkit:
    <<: *defaults
    resource_class: medium+
    parallelism: 5
    steps:
      - run-driver-integration-tests:
          browser: webkit

  run-reporter-component-tests-chrome:
    <<: *defaults
    parameters:
      <<: *defaultsParameters
      percy:
        type: boolean
        default: false
    parallelism: 2
    steps:
      - run-new-ui-tests:
          browser: chrome
          percy: << parameters.percy >>
          package: reporter
          type: ct

  reporter-integration-tests:
    <<: *defaults
    parallelism: 3
    steps:
      - restore_cached_workspace
      - run:
          command: yarn build-for-tests
          working_directory: packages/reporter
      - run:
          command: |
            CYPRESS_CONFIG_ENV=production \
            CYPRESS_RECORD_KEY=$MAIN_RECORD_KEY \
            PERCY_PARALLEL_NONCE=$CIRCLE_WORKFLOW_WORKSPACE_ID \
            PERCY_ENABLE=${PERCY_TOKEN:-0} \
            PERCY_PARALLEL_TOTAL=-1 \
            yarn percy exec --parallel -- -- \
            yarn cypress:run --record --parallel --group reporter
          working_directory: packages/reporter
      - verify-mocha-results
      - store_test_results:
          path: /tmp/cypress
      - store_artifacts:
          path: /tmp/artifacts
      - store-npm-logs

  run-webpack-dev-server-integration-tests:
    <<: *defaults
    parallelism: 2
    steps:
      - restore_cached_workspace
      - restore_cached_system_tests_deps
      - run:
          command: |
            CYPRESS_CONFIG_ENV=production \
            CYPRESS_RECORD_KEY=$MAIN_RECORD_KEY \
            PERCY_PARALLEL_NONCE=$CIRCLE_WORKFLOW_WORKSPACE_ID \
            PERCY_ENABLE=${PERCY_TOKEN:-0} \
            PERCY_PARALLEL_TOTAL=-1 \
            yarn percy exec --parallel -- -- \
            yarn cypress:run --record --parallel --group webpack-dev-server
          working_directory: npm/webpack-dev-server
      - store_test_results:
          path: /tmp/cypress
      - store_artifacts:
          path: /tmp/artifacts
      - store-npm-logs

  run-vite-dev-server-integration-tests:
    <<: *defaults
    # parallelism: 3 TODO: Add parallelism once we have more specs
    steps:
      - restore_cached_workspace
      - restore_cached_system_tests_deps
      - run:
          command: |
            CYPRESS_CONFIG_ENV=production \
            CYPRESS_RECORD_KEY=$MAIN_RECORD_KEY \
            PERCY_PARALLEL_NONCE=$CIRCLE_WORKFLOW_WORKSPACE_ID \
            PERCY_ENABLE=${PERCY_TOKEN:-0} \
            PERCY_PARALLEL_TOTAL=-1 \
            yarn percy exec --parallel -- -- \
            yarn cypress:run --record --parallel --group vite-dev-server
          working_directory: npm/vite-dev-server
      - store_test_results:
          path: /tmp/cypress
      - store_artifacts:
          path: /tmp/artifacts
      - store-npm-logs

  npm-webpack-preprocessor:
    <<: *defaults
    steps:
      - restore_cached_workspace
      - run:
          name: Build
          command: yarn workspace @cypress/webpack-preprocessor build
      - run:
          name: Run tests
          command: yarn workspace @cypress/webpack-preprocessor test
      - store-npm-logs

  npm-webpack-dev-server:
    <<: *defaults
    steps:
      - restore_cached_workspace
      - restore_cached_system_tests_deps
      - run:
          name: Run tests
          command: yarn workspace @cypress/webpack-dev-server test
      - run:
          name: Run tests
          command: yarn workspace @cypress/webpack-dev-server test

  npm-vite-dev-server:
    <<: *defaults
    steps:
      - restore_cached_workspace
      - run:
          name: Run tests
          command: yarn test
          working_directory: npm/vite-dev-server
      - store_test_results:
          path: npm/vite-dev-server/test_results
      - store-npm-logs

  npm-webpack-batteries-included-preprocessor:
    <<: *defaults
    resource_class: small
    steps:
      - restore_cached_workspace
      - run:
          name: Run tests
          command: yarn workspace @cypress/webpack-batteries-included-preprocessor test

  npm-vue:
    <<: *defaults
    steps:
      - restore_cached_workspace
      - run:
          name: Build
          command: yarn workspace @cypress/vue build
      - run:
          name: Type Check
          command: yarn typecheck
          working_directory: npm/vue
      - store_test_results:
          path: npm/vue/test_results
      - store_artifacts:
          path: npm/vue/test_results
      - store-npm-logs

  npm-angular:
    <<: *defaults
    steps:
      - restore_cached_workspace
      - run:
          name: Build
          command: yarn workspace @cypress/angular build
      - store-npm-logs

  npm-react:
    <<: *defaults
    steps:
      - restore_cached_workspace
      - run:
          name: Build
          command: yarn workspace @cypress/react build
      - run:
          name: Run tests
          command: yarn test
          working_directory: npm/react
      - store_test_results:
          path: npm/react/test_results
      - store_artifacts:
          path: npm/react/test_results
      - store-npm-logs

  npm-mount-utils:
    <<: *defaults
    steps:
      - restore_cached_workspace
      - run:
          name: Build
          command: yarn workspace @cypress/mount-utils build
      - store-npm-logs

  npm-xpath:
    <<: *defaults
    resource_class: small
    steps:
      - restore_cached_workspace
      - run:
          name: Run tests
          command: yarn workspace @cypress/xpath cy:run
      - store_test_results:
          path: npm/xpath/test_results
      - store_artifacts:
          path: npm/xpath/test_results
      - store-npm-logs

  npm-grep:
    <<: *defaults
    resource_class: small
    steps:
      - restore_cached_workspace
      - run:
          name: Run tests
          command: yarn workspace @cypress/grep cy:run
      - store_test_results:
          path: npm/grep/test_results
      - store_artifacts:
          path: npm/grep/test_results
      - store-npm-logs

  npm-create-cypress-tests:
    <<: *defaults
    resource_class: small
    steps:
      - restore_cached_workspace
      - run: yarn workspace create-cypress-tests build

  npm-eslint-plugin-dev:
    <<: *defaults
    steps:
      - restore_cached_workspace
      - run:
          name: Run tests
          command: yarn workspace @cypress/eslint-plugin-dev test

  npm-cypress-schematic:
    <<: *defaults
    steps:
      - restore_cached_workspace
      - run:
          name: Build + Install
          command: |
            yarn workspace @cypress/schematic build
          working_directory: npm/cypress-schematic
      - run:
          name: Run unit tests
          command: |
            yarn test
          working_directory: npm/cypress-schematic
      - store-npm-logs

  npm-release:
    <<: *defaults
    resource_class: medium+
    steps:
      - restore_cached_workspace
      - run:
          name: Release packages after all jobs pass
          command: yarn npm-release

  create-build-artifacts:
    <<: *defaults
    parameters:
      <<: *defaultsParameters
      resource_class:
        type: string
        default: xlarge
    resource_class: << parameters.resource_class >>
    steps:
      - restore_cached_workspace
      - build-binary
      - build-cypress-npm-package:
          executor: << parameters.executor >>
      - verify_should_persist_artifacts
      - upload-build-artifacts
      - post-install-comment

  test-kitchensink:
    <<: *defaults
    parameters:
      <<: *defaultsParameters
      resource_class:
        type: string
        default: medium+
    steps:
      - restore_cached_workspace
      - clone-repo-and-checkout-branch:
          repo: cypress-example-kitchensink
      - install-required-node
      - run:
          name: Remove cypress.json
          description: Remove cypress.json in case it exists
          working_directory: /tmp/cypress-example-kitchensink
          environment:
            CYPRESS_INTERNAL_FORCE_SCAFFOLD: "1"
          command: rm -rf cypress.json
      - run:
          name: Install prod dependencies
          command: yarn --production
          working_directory: /tmp/cypress-example-kitchensink
      - run:
          name: Example server
          command: yarn start
          working_directory: /tmp/cypress-example-kitchensink
          background: true
      - run:
          name: Rename support file
          working_directory: /tmp/cypress-example-kitchensink
          command: |
            if [[ -f cypress/support/index.js ]]; then
              mv cypress/support/index.js cypress/support/e2e.js
            fi
      - run:
          name: Run Kitchensink example project
          command: |
            yarn cypress:run --project /tmp/cypress-example-kitchensink
      - store-npm-logs

  test-kitchensink-against-staging:
    <<: *defaults
    steps:
      - restore_cached_workspace
      - clone-repo-and-checkout-branch:
          repo: cypress-example-kitchensink
      - install-required-node
      - run:
          name: Install prod dependencies
          command: yarn --production
          working_directory: /tmp/cypress-example-kitchensink
      - run:
          name: Example server
          command: yarn start
          working_directory: /tmp/cypress-example-kitchensink
          background: true
      - run:
          name: Run Kitchensink example project
          command: |
            CYPRESS_PROJECT_ID=$TEST_KITCHENSINK_PROJECT_ID \
            CYPRESS_RECORD_KEY=$TEST_KITCHENSINK_RECORD_KEY \
            CYPRESS_INTERNAL_ENV=staging \
            CYPRESS_video=false \
            yarn cypress:run --project /tmp/cypress-example-kitchensink --record
      - store-npm-logs

  test-against-staging:
    <<: *defaults
    steps:
      - restore_cached_workspace
      - clone-repo-and-checkout-branch:
          repo: cypress-test-tiny
      - run:
          name: Run test project
          command: |
            CYPRESS_PROJECT_ID=$TEST_TINY_PROJECT_ID \
            CYPRESS_RECORD_KEY=$TEST_TINY_RECORD_KEY \
            CYPRESS_INTERNAL_ENV=staging \
            yarn cypress:run --project /tmp/cypress-test-tiny --record
      - store-npm-logs

  test-npm-module-and-verify-binary:
    <<: *defaults
    steps:
      - restore_cached_workspace
      # make sure we have cypress.zip received
      - run: ls -l
      - run: ls -l cypress.zip cypress.tgz
      - run: mkdir test-binary
      - run:
          name: Create new NPM package
          working_directory: test-binary
          command: npm init -y
      - run:
          # install NPM from built NPM package folder
          name: Install Cypress
          working_directory: test-binary
          # force installing the freshly built binary
          command: CYPRESS_INSTALL_BINARY=/root/cypress/cypress.zip npm i /root/cypress/cypress.tgz
      - run:
          name: Cypress version
          working_directory: test-binary
          command: $(yarn bin cypress) version
      - run:
          name: Verify Cypress binary
          working_directory: test-binary
          command: $(yarn bin cypress) verify
      - run:
          name: Cypress help
          working_directory: test-binary
          command: $(yarn bin cypress) help
      - run:
          name: Cypress info
          working_directory: test-binary
          command: $(yarn bin cypress) info
      - store-npm-logs

  test-npm-module-on-minimum-node-version:
    <<: *defaults
    resource_class: small
    docker:
      - image: cypress/base:12.0.0-libgbm
    steps:
      - restore_workspace_binaries
      - run: mkdir test-binary
      - run:
          name: Create new NPM package
          working_directory: test-binary
          command: npm init -y
      - run:
          name: Install Cypress
          working_directory: test-binary
          command: CYPRESS_INSTALL_BINARY=/root/cypress/cypress.zip npm install /root/cypress/cypress.tgz
      - run:
          name: Verify Cypress binary
          working_directory: test-binary
          command: $(npm bin)/cypress verify
      - run:
          name: Print Cypress version
          working_directory: test-binary
          command: $(npm bin)/cypress version
      - run:
          name: Cypress info
          working_directory: test-binary
          command: $(npm bin)/cypress info

  test-types-cypress-and-jest:
    parameters:
      executor:
        description: Executor name to use
        type: executor
        default: cy-doc
      wd:
        description: Working directory, should be OUTSIDE cypress monorepo folder
        type: string
        default: /root/test-cypress-and-jest
    <<: *defaults
    resource_class: small
    steps:
      - restore_workspace_binaries
      - run: mkdir <<parameters.wd>>
      - run:
          name: Create new NPM package ⚗️
          working_directory: <<parameters.wd>>
          command: npm init -y
      - run:
          name: Install dependencies 📦
          working_directory: <<parameters.wd>>
          environment:
            CYPRESS_INSTALL_BINARY: /root/cypress/cypress.zip
          # let's install Cypress, Jest and any other package that might conflict
          # https://github.com/cypress-io/cypress/issues/6690

          # Todo: Add `jest` back into the list once https://github.com/yargs/yargs-parser/issues/452
          # is resolved.
          command: |
            npm install /root/cypress/cypress.tgz \
              typescript @types/jest enzyme @types/enzyme
      - run:
          name: Test types clash ⚔️
          working_directory: <<parameters.wd>>
          command: |
            echo "console.log('hello world')" > hello.ts
            npx tsc hello.ts --noEmit

  test-full-typescript-project:
    parameters:
      executor:
        description: Executor name to use
        type: executor
        default: cy-doc
      wd:
        description: Working directory, should be OUTSIDE cypress monorepo folder
        type: string
        default: /root/test-full-typescript
    <<: *defaults
    resource_class: small
    steps:
      - restore_workspace_binaries
      - run: mkdir <<parameters.wd>>
      - run:
          name: Create new NPM package ⚗️
          working_directory: <<parameters.wd>>
          command: npm init -y
      - run:
          name: Install dependencies 📦
          working_directory: <<parameters.wd>>
          environment:
            CYPRESS_INSTALL_BINARY: /root/cypress/cypress.zip
          command: |
            npm install /root/cypress/cypress.tgz typescript
      - run:
          name: Scaffold full TypeScript project 🏗
          working_directory: <<parameters.wd>>
          command: npx @bahmutov/cly@1.9.0 init --typescript
      - run:
          name: Run project tests 🗳
          working_directory: <<parameters.wd>>
          command: npx cypress run

  # install NPM + binary zip and run against staging API
  test-binary-against-staging:
    <<: *defaults
    steps:
      - restore_workspace_binaries
      - clone-repo-and-checkout-branch:
          repo: cypress-test-tiny
      - run:
          name: Install Cypress
          working_directory: /tmp/cypress-test-tiny
          # force installing the freshly built binary
          command: CYPRESS_INSTALL_BINARY=~/cypress/cypress.zip npm i --legacy-peer-deps ~/cypress/cypress.tgz
      - run:
          name: Run test project
          working_directory: /tmp/cypress-test-tiny
          command: |
            CYPRESS_PROJECT_ID=$TEST_TINY_PROJECT_ID \
            CYPRESS_RECORD_KEY=$TEST_TINY_RECORD_KEY \
            CYPRESS_INTERNAL_ENV=staging \
            $(yarn bin cypress) run --record
      - store-npm-logs

  test-binary-against-recipes-firefox:
    <<: *defaults
    steps:
      - test-binary-against-repo:
          repo: cypress-example-recipes
          command: npm run test:ci:firefox

  test-binary-against-recipes-chrome:
    <<: *defaults
    steps:
      - test-binary-against-repo:
          repo: cypress-example-recipes
          command: npm run test:ci:chrome

  test-binary-against-recipes:
    <<: *defaults
    steps:
      - test-binary-against-repo:
          repo: cypress-example-recipes
          command: npm run test:ci

  # This is a special job. It allows you to test the current
  # built test runner against a pull request in the repo
  # cypress-example-recipes.
  # Imagine you are working on a feature and want to show / test a recipe
  # You would need to run the built test runner before release
  # against a PR that cannot be merged until the new version
  # of the test runner is released.
  # Use:
  #   specify pull request number
  #   and the recipe folder

  # test-binary-against-recipe-pull-request:
  #   <<: *defaults
  #   steps:
  #     # test a specific pull request by number from cypress-example-recipes
  #     - test-binary-against-repo:
  #         repo: cypress-example-recipes
  #         command: npm run test:ci
  #         pull_request_id: 515
  #         folder: examples/fundamentals__typescript

  test-binary-against-kitchensink:
    <<: *defaults
    steps:
      - test-binary-against-repo:
          repo: cypress-example-kitchensink
          browser: "electron"

  test-binary-against-kitchensink-firefox:
    <<: *defaults
    steps:
      - test-binary-against-repo:
          repo: cypress-example-kitchensink
          browser: firefox

  test-binary-against-kitchensink-chrome:
    <<: *defaults
    steps:
      - test-binary-against-repo:
          repo: cypress-example-kitchensink
          browser: chrome

  test-binary-against-todomvc-firefox:
    <<: *defaults
    steps:
      - test-binary-against-repo:
          repo: cypress-example-todomvc
          browser: firefox

  test-binary-against-conduit-chrome:
    <<: *defaults
    steps:
      - test-binary-against-repo:
          repo: cypress-example-conduit-app
          browser: chrome
          command: "npm run cypress:run"
          wait-on: http://localhost:3000

  test-binary-against-api-testing-firefox:
    <<: *defaults
    steps:
      - test-binary-against-repo:
          repo: cypress-example-api-testing
          browser: firefox
          command: "npm run cy:run"

  test-binary-against-piechopper-firefox:
    <<: *defaults
    steps:
      - test-binary-against-repo:
          repo: cypress-example-piechopper
          browser: firefox
          command: "npm run cypress:run"

  test-binary-against-cypress-realworld-app:
    <<: *defaults
    resource_class: medium+
    steps:
      - test-binary-against-rwa:
          repo: cypress-realworld-app
          browser: chrome
          wait-on: http://localhost:3000

  test-binary-as-specific-user:
    <<: *defaults
    steps:
      - restore_workspace_binaries
      # the user should be "node"
      - run: whoami
      - run: pwd
      # prints the current user's effective user id
      # for root it is 0
      # for other users it is a positive integer
      - run: node -e 'console.log(process.geteuid())'
      # make sure the binary and NPM package files are present
      - run: ls -l
      - run: ls -l cypress.zip cypress.tgz
      - run: mkdir test-binary
      - run:
          name: Create new NPM package
          working_directory: test-binary
          command: npm init -y
      - run:
          # install NPM from built NPM package folder
          name: Install Cypress
          working_directory: test-binary
          # force installing the freshly built binary
          command: CYPRESS_INSTALL_BINARY=~/cypress/cypress.zip npm i ~/cypress/cypress.tgz
      - run:
          name: Cypress help
          working_directory: test-binary
          command: $(yarn bin cypress) help
      - run:
          name: Cypress info
          working_directory: test-binary
          command: $(yarn bin cypress) info
      - run:
          name: Add Cypress demo
          working_directory: test-binary
          command: npx @bahmutov/cly@1.9.0 init
      - run:
          name: Verify Cypress binary
          working_directory: test-binary
          command: DEBUG=cypress:cli $(yarn bin cypress) verify
      - run:
          name: Run Cypress binary
          working_directory: test-binary
          command: DEBUG=cypress:cli $(yarn bin cypress) run
      - store-npm-logs

linux-x64-workflow: &linux-x64-workflow
  jobs:
    - node_modules_install
    - build:
        context: test-runner:env-canary
        requires:
          - node_modules_install
    - check-ts:
        requires:
          - build
    - lint:
        name: linux-lint
        requires:
          - build
    - percy-finalize:
        context: [test-runner:poll-circle-workflow, test-runner:percy]
        required_env_var: PERCY_TOKEN # skips job if not defined (external PR)
        requires:
          - build
    - lint-types:
        requires:
          - build
    # unit, integration and e2e tests
    - cli-visual-tests:
        context: test-runner:percy
        requires:
          - build
    - unit-tests:
        requires:
          - build
    - verify-release-readiness:
        context: test-runner:npm-release
        requires:
          - build
    - server-unit-tests:
        requires:
          - build
    - server-integration-tests:
        requires:
          - build
    - server-performance-tests:
        requires:
          - build
    - system-tests-node-modules-install:
        context: test-runner:performance-tracking
        requires:
          - build
    - system-tests-chrome:
        context: test-runner:performance-tracking
        requires:
          - system-tests-node-modules-install
    - system-tests-electron:
        context: test-runner:performance-tracking
        requires:
          - system-tests-node-modules-install
    - system-tests-firefox:
        context: test-runner:performance-tracking
        requires:
          - system-tests-node-modules-install
    - system-tests-webkit:
        context: test-runner:performance-tracking
        requires:
          - system-tests-node-modules-install
    - system-tests-non-root:
        context: test-runner:performance-tracking
        executor: non-root-docker-user
        requires:
          - system-tests-node-modules-install
    - driver-integration-tests-chrome:
        context: test-runner:cypress-record-key
        requires:
          - build
    - driver-integration-tests-chrome-beta:
        context: test-runner:cypress-record-key
        requires:
          - build
    - driver-integration-tests-firefox:
        context: test-runner:cypress-record-key
        requires:
          - build
    - driver-integration-tests-electron:
        context: test-runner:cypress-record-key
        requires:
          - build
    - driver-integration-tests-webkit:
        context: test-runner:cypress-record-key
        requires:
          - build
    - driver-integration-memory-tests:
        requires:
          - build
    - trigger-binary-release-workflow:
        requires:
          - build
    - run-frontend-shared-component-tests-chrome:
        context: [test-runner:cypress-record-key, test-runner:launchpad-tests, test-runner:percy]
        percy: true
        requires:
          - build
    - run-launchpad-integration-tests-chrome:
        context: [test-runner:cypress-record-key, test-runner:launchpad-tests, test-runner:percy]
        percy: true
        requires:
          - build
    - run-launchpad-component-tests-chrome:
        context: [test-runner:cypress-record-key, test-runner:launchpad-tests, test-runner:percy]
        percy: true
        requires:
          - build
    - run-app-integration-tests-chrome:
        context: [test-runner:cypress-record-key, test-runner:launchpad-tests, test-runner:percy]
        percy: true
        requires:
          - build
    - run-webpack-dev-server-integration-tests:
        context: [test-runner:cypress-record-key, test-runner:percy]
        requires:
          - system-tests-node-modules-install
    - run-vite-dev-server-integration-tests:
        context: [test-runner:cypress-record-key, test-runner:percy]
        requires:
          - system-tests-node-modules-install
    - run-app-component-tests-chrome:
        context: [test-runner:cypress-record-key, test-runner:launchpad-tests, test-runner:percy]
        percy: true
        requires:
          - build
    - run-reporter-component-tests-chrome:
        context: [test-runner:cypress-record-key, test-runner:percy]
        percy: true
        requires:
          - build
    - reporter-integration-tests:
        context: [test-runner:cypress-record-key, test-runner:percy]
        requires:
          - build
    - npm-webpack-dev-server:
        requires:
          - system-tests-node-modules-install
    - npm-vite-dev-server:
        requires:
          - build
    - npm-webpack-preprocessor:
        requires:
          - build
    - npm-webpack-batteries-included-preprocessor:
        requires:
          - build
    - npm-vue:
        requires:
          - build
    - npm-react:
        requires:
          - build
    - npm-angular:
        requires:
          - build
    - npm-mount-utils:
        requires:
          - build
    - npm-create-cypress-tests:
        requires:
          - build
    - npm-eslint-plugin-dev:
        requires:
          - build
    - npm-cypress-schematic:
        requires:
          - build
    - v8-integration-tests:
        requires:
          - system-tests-node-modules-install
    # This release definition must be updated with any new jobs
    # Any attempts to automate this are welcome
    # If CircleCI provided an "after all" hook, then this wouldn't be necessary
    - npm-release:
        context: test-runner:npm-release
        requires:
          - build
          - check-ts
          - npm-angular
          - npm-eslint-plugin-dev
          - npm-create-cypress-tests
          - npm-react
          - npm-mount-utils
          - npm-vue
          - npm-webpack-batteries-included-preprocessor
          - npm-webpack-preprocessor
          - npm-vite-dev-server
          - npm-webpack-dev-server
          - npm-cypress-schematic
          - lint-types
          - linux-lint
          - percy-finalize
          - driver-integration-tests-firefox
          - driver-integration-tests-chrome
          - driver-integration-tests-chrome-beta
          - driver-integration-tests-electron
          - system-tests-non-root
          - system-tests-firefox
          - system-tests-electron
          - system-tests-chrome
          - server-performance-tests
          - server-integration-tests
          - server-unit-tests
          - test-kitchensink
          - unit-tests
          - verify-release-readiness
          - cli-visual-tests
          - reporter-integration-tests
          - run-app-component-tests-chrome
          - run-app-integration-tests-chrome
          - run-frontend-shared-component-tests-chrome
          - run-launchpad-component-tests-chrome
          - run-launchpad-integration-tests-chrome
          - run-reporter-component-tests-chrome
          - run-webpack-dev-server-integration-tests
          - run-vite-dev-server-integration-tests
          - v8-integration-tests

    - create-build-artifacts:
        context:
          - test-runner:upload
          - test-runner:commit-status-checks
          - test-runner:build-binary
        requires:
          - build
    # various testing scenarios, like building full binary
    # and testing it on a real project
    - test-against-staging:
        context: test-runner:record-tests
        <<: *mainBuildFilters
        requires:
          - build
    - test-kitchensink:
        requires:
          - build
    - test-kitchensink-against-staging:
        context: test-runner:record-tests
        <<: *mainBuildFilters
        requires:
          - build
    - test-npm-module-on-minimum-node-version:
        requires:
          - create-build-artifacts
    - test-types-cypress-and-jest:
        requires:
          - create-build-artifacts
    - test-full-typescript-project:
        requires:
          - create-build-artifacts
    - test-binary-against-kitchensink:
        requires:
          - create-build-artifacts
    - test-npm-module-and-verify-binary:
        <<: *mainBuildFilters
        requires:
          - create-build-artifacts
    - test-binary-against-staging:
        context: test-runner:record-tests
        <<: *mainBuildFilters
        requires:
          - create-build-artifacts
    - test-binary-against-kitchensink-chrome:
        <<: *mainBuildFilters
        requires:
          - create-build-artifacts
    - test-binary-against-recipes-firefox:
        <<: *mainBuildFilters
        requires:
          - create-build-artifacts
    - test-binary-against-recipes-chrome:
        <<: *mainBuildFilters
        requires:
          - create-build-artifacts
    - test-binary-against-recipes:
        <<: *mainBuildFilters
        requires:
          - create-build-artifacts
    - test-binary-against-kitchensink-firefox:
        <<: *mainBuildFilters
        requires:
          - create-build-artifacts
    - test-binary-against-todomvc-firefox:
        <<: *mainBuildFilters
        requires:
          - create-build-artifacts
    - test-binary-against-cypress-realworld-app:
        <<: *mainBuildFilters
        requires:
          - create-build-artifacts
    - test-binary-as-specific-user:
        name: "test binary as a non-root user"
        executor: non-root-docker-user
        requires:
          - create-build-artifacts
    - test-binary-as-specific-user:
        name: "test binary as a root user"
        requires:
          - create-build-artifacts
    - binary-system-tests:
        requires:
          - create-build-artifacts
          - system-tests-node-modules-install

linux-arm64-workflow: &linux-arm64-workflow
  jobs:
    - node_modules_install:
        name: linux-arm64-node-modules-install
        executor: linux-arm64
        resource_class: arm.medium
        only-cache-for-root-user: true

    - build:
        name: linux-arm64-build
        executor: linux-arm64
        resource_class: arm.medium
        requires:
          - linux-arm64-node-modules-install

    - create-build-artifacts:
        name: linux-arm64-create-build-artifacts
        context:
          - test-runner:upload
          - test-runner:commit-status-checks
          - test-runner:build-binary
        executor: linux-arm64
        resource_class: arm.medium
        requires:
          - linux-arm64-build

    - v8-integration-tests:
        name: linux-arm64-v8-integration-tests
        executor: linux-arm64
        resource_class: arm.medium
        requires:
          - linux-arm64-build
    - driver-integration-memory-tests:
        name: linux-arm64-driver-integration-memory-tests
        executor: linux-arm64
        resource_class: arm.medium
        requires:
          - linux-arm64-build
    - server-unit-tests-cloud-environment:
        name: linux-arm64-server-unit-tests-cloud-environment
        executor: linux-arm64
        resource_class: arm.medium
        requires:
          - linux-arm64-build

darwin-x64-workflow: &darwin-x64-workflow
  jobs:
    - node_modules_install:
        name: darwin-x64-node-modules-install
        executor: mac
        resource_class: macos.x86.medium.gen2
        only-cache-for-root-user: true

    - build:
        name: darwin-x64-build
        context: test-runner:env-canary
        executor: mac
        resource_class: macos.x86.medium.gen2
        requires:
          - darwin-x64-node-modules-install

    - create-build-artifacts:
        name: darwin-x64-create-build-artifacts
        context:
          - test-runner:sign-mac-binary
          - test-runner:upload
          - test-runner:commit-status-checks
          - test-runner:build-binary
        executor: mac
        resource_class: macos.x86.medium.gen2
        requires:
          - darwin-x64-build

    - test-kitchensink:
        name: darwin-x64-test-kitchensink
        executor: mac
        requires:
          - darwin-x64-build

    - v8-integration-tests:
        name: darwin-x64-v8-integration-tests
        executor: mac
        resource_class: macos.x86.medium.gen2
        requires:
          - darwin-x64-build
    - driver-integration-memory-tests:
        name: darwin-x64-driver-integration-memory-tests
        executor: mac
        resource_class: macos.x86.medium.gen2
        requires:
          - darwin-x64-build
    - server-unit-tests-cloud-environment:
        name: darwin-x64-driver-server-unit-tests-cloud-environment
        executor: mac
        resource_class: macos.x86.medium.gen2
        requires:
          - darwin-x64-build

darwin-arm64-workflow: &darwin-arm64-workflow
  jobs:
    - node_modules_install:
        name: darwin-arm64-node-modules-install
        executor: darwin-arm64
        resource_class: cypress-io/latest_m1
        only-cache-for-root-user: true

    - build:
        name: darwin-arm64-build
        executor: darwin-arm64
        resource_class: cypress-io/latest_m1
        requires:
          - darwin-arm64-node-modules-install

    - create-build-artifacts:
        name: darwin-arm64-create-build-artifacts
        context:
          - test-runner:sign-mac-binary
          - test-runner:upload
          - test-runner:commit-status-checks
          - test-runner:build-binary
        executor: darwin-arm64
        resource_class: cypress-io/latest_m1
        requires:
          - darwin-arm64-build

    - v8-integration-tests:
        name: darwin-arm64-v8-integration-tests
        executor: darwin-arm64
        resource_class: cypress-io/latest_m1
        requires:
          - darwin-arm64-build
    - driver-integration-memory-tests:
        name: darwin-arm64-driver-integration-memory-tests
        executor: darwin-arm64
        resource_class: cypress-io/latest_m1
        requires:
          - darwin-arm64-build
    - server-unit-tests-cloud-environment:
        name: darwin-arm64-server-unit-tests-cloud-environment
        executor: darwin-arm64
        resource_class: cypress-io/latest_m1
        requires:
          - darwin-arm64-build

windows-workflow: &windows-workflow
  jobs:
    - node_modules_install:
        name: windows-node-modules-install
        executor: windows
        resource_class: windows.large
        only-cache-for-root-user: true

    - build:
        name: windows-build
        context: test-runner:env-canary
        executor: windows
        resource_class: windows.large
        requires:
          - windows-node-modules-install

    - run-app-integration-tests-chrome:
        name: windows-run-app-integration-tests-chrome
        executor: windows
        resource_class: windows.large
        context: [test-runner:cypress-record-key, test-runner:launchpad-tests]
        requires:
          - windows-build

    - run-launchpad-integration-tests-chrome:
        name: windows-run-launchpad-integration-tests-chrome
        executor: windows
        resource_class: windows.large
        context: [test-runner:cypress-record-key, test-runner:launchpad-tests]
        requires:
          - windows-build

    - unit-tests:
        name: windows-unit-tests
        executor: windows
        resource_class: windows.large
        requires:
          - windows-build

    - server-unit-tests-cloud-environment:
        name: windows-server-unit-tests-cloud-environment
        executor: windows
        resource_class: windows.medium
        requires:
          - windows-build

    - create-build-artifacts:
        name: windows-create-build-artifacts
        executor: windows
        resource_class: windows.large
        context:
          - test-runner:sign-windows-binary
          - test-runner:upload
          - test-runner:commit-status-checks
          - test-runner:build-binary
        requires:
          - windows-build
    - test-binary-against-kitchensink-chrome:
        name: windows-test-binary-against-kitchensink-chrome
        executor: windows
        requires:
          - windows-create-build-artifacts

    - v8-integration-tests:
        name: windows-v8-integration-tests
        executor: windows
        resource_class: windows.large
        requires:
          - windows-build
    - driver-integration-memory-tests:
        name: windows-driver-integration-memory-tests
        executor: windows
        resource_class: windows.large
        requires:
          - windows-build

workflows:
  linux-x64:
    <<: *linux-x64-workflow
    <<: *linux-x64-workflow-exclude-filters
  linux-arm64:
    <<: *linux-arm64-workflow
    <<: *linux-arm64-workflow-filters
  darwin-x64:
    <<: *darwin-x64-workflow
    <<: *darwin-workflow-filters
  darwin-arm64:
    <<: *darwin-arm64-workflow
    <<: *darwin-workflow-filters
  windows:
    <<: *windows-workflow
    <<: *windows-workflow-filters<|MERGE_RESOLUTION|>--- conflicted
+++ resolved
@@ -52,13 +52,9 @@
   when:
     or:
     - equal: [ develop, << pipeline.git.branch >> ]
-<<<<<<< HEAD
-    - equal: [ 'wait-for-workflows', << pipeline.git.branch >> ]
-=======
     # use the following branch as well to ensure that v8 snapshot cache updates are fully tested
     - equal: [ 'update-v8-snapshot-cache-on-develop', << pipeline.git.branch >> ]
     - equal: [ 'fix/preflight', << pipeline.git.branch >> ]
->>>>>>> faba531c
     - matches:
         pattern: /^release\/\d+\.\d+\.\d+$/
         value: << pipeline.git.branch >>
@@ -1322,7 +1318,7 @@
             #   circleci-agent step halt
             # fi
       - run:
-          name: "Waiting on other Circle CI workflows to finish"
+          name: "Wait for other Circle CI workflows to finish"
           command: CIRCLE_PIPELINE_ID="<<pipeline.id>>" node ./scripts/wait-on-circle-workflows.js
       - run:
           name: Ready to release
@@ -2504,9 +2500,6 @@
     - driver-integration-memory-tests:
         requires:
           - build
-    - trigger-binary-release-workflow:
-        requires:
-          - build
     - run-frontend-shared-component-tests-chrome:
         context: [test-runner:cypress-record-key, test-runner:launchpad-tests, test-runner:percy]
         percy: true
@@ -2588,8 +2581,8 @@
     # This release definition must be updated with any new jobs
     # Any attempts to automate this are welcome
     # If CircleCI provided an "after all" hook, then this wouldn't be necessary
-    - npm-release:
-        context: test-runner:npm-release
+    - trigger-binary-release-workflow:
+        requires:
         requires:
           - build
           - check-ts
@@ -2633,6 +2626,51 @@
           - run-vite-dev-server-integration-tests
           - v8-integration-tests
 
+    - npm-release:
+        context: test-runner:npm-release
+        requires:
+          - build
+          - check-ts
+          - npm-angular
+          - npm-eslint-plugin-dev
+          - npm-create-cypress-tests
+          - npm-react
+          - npm-mount-utils
+          - npm-vue
+          - npm-webpack-batteries-included-preprocessor
+          - npm-webpack-preprocessor
+          - npm-vite-dev-server
+          - npm-webpack-dev-server
+          - npm-cypress-schematic
+          - lint-types
+          - linux-lint
+          - percy-finalize
+          - driver-integration-tests-firefox
+          - driver-integration-tests-chrome
+          - driver-integration-tests-chrome-beta
+          - driver-integration-tests-electron
+          - system-tests-non-root
+          - system-tests-firefox
+          - system-tests-electron
+          - system-tests-chrome
+          - server-performance-tests
+          - server-integration-tests
+          - server-unit-tests
+          - test-kitchensink
+          - unit-tests
+          - verify-release-readiness
+          - cli-visual-tests
+          - reporter-integration-tests
+          - run-app-component-tests-chrome
+          - run-app-integration-tests-chrome
+          - run-frontend-shared-component-tests-chrome
+          - run-launchpad-component-tests-chrome
+          - run-launchpad-integration-tests-chrome
+          - run-reporter-component-tests-chrome
+          - run-webpack-dev-server-integration-tests
+          - run-vite-dev-server-integration-tests
+          - v8-integration-tests
+
     - create-build-artifacts:
         context:
           - test-runner:upload
