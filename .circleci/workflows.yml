--- conflicted
+++ resolved
@@ -28,14 +28,11 @@
       only:
         - develop
         - /^release\/\d+\.\d+\.\d+$/
-<<<<<<< HEAD
         - 'feature/ct-public-api'
         # use the following branch as well to ensure that v8 snapshot cache updates are fully tested
         - 'update-v8-snapshot-cache-on-develop'
         - 'tgriesser/spike/spike'
-=======
         - 'fix-duplicate-and-expired-cookies'
->>>>>>> af21a3a5
 
 # usually we don't build Mac app - it takes a long time
 # but sometimes we want to really confirm we are doing the right thing
@@ -44,13 +41,10 @@
   when:
     or:
     - equal: [ develop, << pipeline.git.branch >> ]
-<<<<<<< HEAD
     - equal: [ 'feature/ct-public-api', << pipeline.git.branch >> ]
     - equal: [ 'update-v8-snapshot-cache-on-develop', << pipeline.git.branch >> ]
     - equal: [ 'tgriesser/spike/spike', << pipeline.git.branch >> ]
-=======
     - equal: [ 'fix-duplicate-and-expired-cookies', << pipeline.git.branch >> ]
->>>>>>> af21a3a5
     - matches:
         pattern: /^release\/\d+\.\d+\.\d+$/
         value: << pipeline.git.branch >>
@@ -59,14 +53,11 @@
   when:
     or:
     - equal: [ develop, << pipeline.git.branch >> ]
-<<<<<<< HEAD
     - equal: [ 'feature/ct-public-api', << pipeline.git.branch >> ]
     # use the following branch as well to ensure that v8 snapshot cache updates are fully tested
     - equal: [ 'update-v8-snapshot-cache-on-develop', << pipeline.git.branch >> ]
     - equal: [ 'tgriesser/spike/spike', << pipeline.git.branch >> ]
-=======
     - equal: [ 'fix-duplicate-and-expired-cookies', << pipeline.git.branch >> ]
->>>>>>> af21a3a5
     - matches:
         pattern: /^release\/\d+\.\d+\.\d+$/
         value: << pipeline.git.branch >>
@@ -151,11 +142,7 @@
       - run:
           name: Check current branch to persist artifacts
           command: |
-<<<<<<< HEAD
             if [[ "$CIRCLE_BRANCH" != "develop" && "$CIRCLE_BRANCH" != "release/"* && "$CIRCLE_BRANCH" != "feature/ct-public-api" ]]; then
-=======
-            if [[ "$CIRCLE_BRANCH" != "develop" && "$CIRCLE_BRANCH" != "release/"* && "$CIRCLE_BRANCH" != "fix-duplicate-and-expired-cookies" ]]; then
->>>>>>> af21a3a5
               echo "Not uploading artifacts or posting install comment for this branch."
               circleci-agent step halt
             fi
