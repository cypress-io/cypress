version: 2.1

defaults: &defaults
  parallelism: 1
  working_directory: ~/cypress
  parameters: &defaultsParameters
    executor:
      type: executor
      default: cy-doc
    only-cache-for-root-user:
      type: boolean
      default: false
  executor: <<parameters.executor>>
  environment: &defaultsEnvironment
    ## set specific timezone
    TZ: "/usr/share/zoneinfo/America/New_York"

    ## store artifacts here
    CIRCLE_ARTIFACTS: /tmp/artifacts

    ## set so that e2e tests are consistent
    COLUMNS: 100
    LINES: 24

mainBuildFilters: &mainBuildFilters
  filters:
    branches:
      only:
        - develop
        - /^release\/\d+\.\d+\.\d+$/
        # use the following branch as well to ensure that v8 snapshot cache updates are fully tested
        - 'update-v8-snapshot-cache-on-develop'
<<<<<<< HEAD
        - 'matth/feat/chrome-headless'
        - 'jordanpowell88/angular-tsconfig'
=======
        - 'fix/chrome_crash_recovery'
>>>>>>> 12823cd5

# usually we don't build Mac app - it takes a long time
# but sometimes we want to really confirm we are doing the right thing
# so just add your branch to the list here to build and test on Mac
macWorkflowFilters: &darwin-workflow-filters
  when:
    or:
    - equal: [ develop, << pipeline.git.branch >> ]
    # use the following branch as well to ensure that v8 snapshot cache updates are fully tested
    - equal: [ 'update-v8-snapshot-cache-on-develop', << pipeline.git.branch >> ]
<<<<<<< HEAD
    - equal: [ 'matth/feat/chrome-headless', << pipeline.git.branch >> ]
    - equal: ['jordanpowell88/angular-tsconfig', << pipeline.git.branch >> ]
=======
    - equal: [ 'mschile/issue-26900_browserCriClient', << pipeline.git.branch >> ]
>>>>>>> 12823cd5
    - matches:
        pattern: /^release\/\d+\.\d+\.\d+$/
        value: << pipeline.git.branch >>

linuxArm64WorkflowFilters: &linux-arm64-workflow-filters
  when:
    or:
    - equal: [ develop, << pipeline.git.branch >> ]
    # use the following branch as well to ensure that v8 snapshot cache updates are fully tested
    - equal: [ 'update-v8-snapshot-cache-on-develop', << pipeline.git.branch >> ]
<<<<<<< HEAD
    - equal: [ 'jordanpowell88/angular-tsconfig', << pipeline.git.branch >> ]
    - equal: [ 'matth/feat/chrome-headless', << pipeline.git.branch >> ]
=======
    - equal: [ 'mschile/issue-26900_browserCriClient', << pipeline.git.branch >> ]
>>>>>>> 12823cd5
    - matches:
        pattern: /^release\/\d+\.\d+\.\d+$/
        value: << pipeline.git.branch >>

# uncomment & add to the branch conditions below to disable the main linux
# flow if we don't want to test it for a certain branch
linuxWorkflowExcludeFilters: &linux-x64-workflow-exclude-filters
  unless:
    or:
    - false

# windows is slow and expensive in CI, so it normally only runs on main branches
# add your branch to this list to run the full Windows build on your PR
windowsWorkflowFilters: &windows-workflow-filters
  when:
    or:
    - equal: [ develop, << pipeline.git.branch >> ]
    # use the following branch as well to ensure that v8 snapshot cache updates are fully tested
    - equal: [ 'update-v8-snapshot-cache-on-develop', << pipeline.git.branch >> ]
    - equal: [ 'mschile/issue-26900_browserCriClient', << pipeline.git.branch >> ]
    - matches:
        pattern: /^release\/\d+\.\d+\.\d+$/
        value: << pipeline.git.branch >>

executors:
  # the Docker image with Cypress dependencies and Chrome browser
  cy-doc:
    docker:
      - image: cypress/browsers:node16.16.0-chrome106-ff99-edge
    # by default, we use "medium" to balance performance + CI costs. bump or reduce on a per-job basis if needed.
    resource_class: medium
    environment:
      PLATFORM: linux
      CI_DOCKER: "true"

  # Docker image with non-root "node" user
  non-root-docker-user:
    docker:
      - image: cypress/browsers:node16.16.0-chrome106-ff99-edge
        user: node
    environment:
      PLATFORM: linux

  # executor to run on Mac OS
  # https://circleci.com/docs/2.0/executor-types/#using-macos
  # https://circleci.com/docs/2.0/testing-ios/#supported-xcode-versions
  mac:
    macos:
      # Executor should have Node >= required version
      xcode: "14.0.1"
    resource_class: macos.x86.medium.gen2
    environment:
      PLATFORM: darwin

  # executor to run on Windows - based off of the windows-orb default executor since it is
  # not customizable enough to align with our existing setup.
  # https://github.com/CircleCI-Public/windows-orb/blob/master/src/executors/default.yml
  # https://circleci.com/docs/2.0/hello-world-windows/#software-pre-installed-in-the-windows-image
  windows: &windows-executor
    machine:
      image: windows-server-2019-vs2019:stable
      shell: bash.exe -eo pipefail
    resource_class: windows.large
    environment:
      PLATFORM: windows

  darwin-arm64: &darwin-arm64-executor
    machine: true
    environment:
      PLATFORM: darwin

  linux-arm64: &linux-arm64-executor
    machine:
      image: ubuntu-2004:2022.04.1
    resource_class: arm.medium
    environment:
      PLATFORM: linux
      # TODO: Disabling snapshots for now on Linux Arm 64 architectures. Will revisit with https://github.com/cypress-io/cypress/issues/23557
      DISABLE_SNAPSHOT_REQUIRE: 1

commands:
  verify_should_persist_artifacts:
    steps:
      - run:
          name: Check current branch to persist artifacts
          command: |
<<<<<<< HEAD
            if [[ "$CIRCLE_BRANCH" != "develop" && "$CIRCLE_BRANCH" != "release/"* && "$CIRCLE_BRANCH" != "update-v8-snapshot-cache-on-develop" && "$CIRCLE_BRANCH" != "jordanpowell88/angular-tsconfig" ]]; then
=======
            if [[ "$CIRCLE_BRANCH" != "develop" && "$CIRCLE_BRANCH" != "release/"* && "$CIRCLE_BRANCH" != "update-v8-snapshot-cache-on-develop" && "$CIRCLE_BRANCH" != "mschile/issue-26900_browserCriClient" ]]; then
>>>>>>> 12823cd5
              echo "Not uploading artifacts or posting install comment for this branch."
              circleci-agent step halt
            fi

  restore_workspace_binaries:
    steps:
      - attach_workspace:
          at: ~/
      # make sure we have cypress.zip received
      - run: ls -l
      - run: ls -l cypress.zip cypress.tgz
      - run: node --version
      - run: npm --version

  restore_cached_workspace:
    steps:
      - attach_workspace:
          at: ~/
      - install-required-node
      - unpack-dependencies

  restore_cached_binary:
    steps:
      - attach_workspace:
          at: ~/

  prepare-modules-cache:
    parameters:
      dont-move:
        type: boolean
        default: false
    steps:
      - run: node scripts/circle-cache.js --action prepare
      - unless:
          condition: << parameters.dont-move >>
          steps:
            - run:
                name: Move to /tmp dir for consistent caching across root/non-root users
                command: |
                  mkdir -p /tmp/node_modules_cache
                  mv ~/cypress/node_modules /tmp/node_modules_cache/root_node_modules
                  mv ~/cypress/cli/node_modules /tmp/node_modules_cache/cli_node_modules
                  mv ~/cypress/system-tests/node_modules /tmp/node_modules_cache/system-tests_node_modules
                  mv ~/cypress/globbed_node_modules /tmp/node_modules_cache/globbed_node_modules

  install-webkit-deps:
    steps:
      - run:
          name: Install WebKit dependencies
          command: |
            npx playwright install webkit
            npx playwright install-deps webkit

  build-and-persist:
    description: Save entire folder as artifact for other jobs to run without reinstalling
    steps:
      - run:
          name: Build all codegen
          command: |
            source ./scripts/ensure-node.sh
            yarn gulp buildProd
      - run:
          name: Build packages
          command: |
            source ./scripts/ensure-node.sh
            yarn build
      - run:
          name: Generate v8 snapshot
          command: |
            source ./scripts/ensure-node.sh
            # Minification takes some time. We only really need to do that for the binary (and we regenerate snapshots separately there)
            V8_SNAPSHOT_DISABLE_MINIFY=1 yarn build-v8-snapshot-prod
      - prepare-modules-cache # So we don't throw these in the workspace cache
      - persist_to_workspace:
          root: ~/
          paths:
            - cypress
            - .ssh
            - node_modules # contains the npm i -g modules

  install_cache_helpers_dependencies:
    steps:
      - run:
          # Dependencies needed by circle-cache.js, before we "yarn" or unpack cached node_modules
          name: Cache Helper Dependencies
          working_directory: ~/
          command: npm i glob@7.1.6 fs-extra@10.0.0 minimist@1.2.5 fast-json-stable-stringify@2.1.0

  unpack-dependencies:
    description: 'Unpacks dependencies associated with the current workflow'
    steps:
      - install_cache_helpers_dependencies
      - run:
          name: Generate Circle Cache Key
          command: node scripts/circle-cache.js --action cacheKey > circle_cache_key
      - run:
          name: Generate platform key
          command: node ./scripts/get-platform-key.js > platform_key
      - restore_cache:
          name: Restore cache state, to check for known modules cache existence
          key: v{{ checksum ".circleci/cache-version.txt" }}-{{ checksum "platform_key" }}-node-modules-cache-{{ checksum "circle_cache_key" }}
      - run:
          name: Move node_modules back from /tmp
          command: |
            if [[ -d "/tmp/node_modules_cache" ]]; then
              mv /tmp/node_modules_cache/root_node_modules ~/cypress/node_modules
              mv /tmp/node_modules_cache/cli_node_modules ~/cypress/cli/node_modules
              mv /tmp/node_modules_cache/system-tests_node_modules ~/cypress/system-tests/node_modules
              mv /tmp/node_modules_cache/globbed_node_modules ~/cypress/globbed_node_modules
              rm -rf /tmp/node_modules_cache
            fi
      - run:
          name: Restore all node_modules to proper workspace folders
          command: node scripts/circle-cache.js --action unpack

  restore_cached_system_tests_deps:
    description: 'Restore the cached node_modules for projects in "system-tests/projects/**"'
    steps:
      - run:
          name: Generate Circle Cache key for system tests
          command: ./system-tests/scripts/cache-key.sh > system_tests_cache_key
      - run:
          name: Generate platform key
          command: node ./scripts/get-platform-key.js > platform_key
      - restore_cache:
          name: Restore system tests node_modules cache
          keys:
            - v{{ checksum ".circleci/cache-version.txt" }}-{{ checksum "platform_key" }}-system-tests-projects-node-modules-cache-{{ checksum "system_tests_cache_key" }}

  update_cached_system_tests_deps:
    description: 'Update the cached node_modules for projects in "system-tests/projects/**"'
    steps:
      - run:
          name: Generate Circle Cache key for system tests
          command: ./system-tests/scripts/cache-key.sh > system_tests_cache_key
      - run:
          name: Generate platform key
          command: node ./scripts/get-platform-key.js > platform_key
      - restore_cache:
          name: Restore cache state, to check for known modules cache existence
          keys:
            - v{{ checksum ".circleci/cache-version.txt" }}-{{ checksum "platform_key" }}-state-of-system-tests-projects-node-modules-cache-{{ checksum "system_tests_cache_key" }}
      - run:
          name: Bail if specific cache exists
          command: |
            if [[ -f "/tmp/system_tests_node_modules_installed" ]]; then
              echo "No updates to system tests node modules, exiting"
              circleci-agent step halt
            fi
      - restore_cache:
          name: Restore system tests node_modules cache
          keys:
            - v{{ checksum ".circleci/cache-version.txt" }}-{{ checksum "platform_key" }}-system-tests-projects-node-modules-cache-{{ checksum "system_tests_cache_key" }}
            - v{{ checksum ".circleci/cache-version.txt" }}-{{ checksum "platform_key" }}-system-tests-projects-node-modules-cache-
      - run:
          name: Update system-tests node_modules cache
          command: yarn workspace @tooling/system-tests projects:yarn:install
      - save_cache:
          name: Save system tests node_modules cache
          key: v{{ checksum ".circleci/cache-version.txt" }}-{{ checksum "platform_key" }}-system-tests-projects-node-modules-cache-{{ checksum "system_tests_cache_key" }}
          paths:
            - /tmp/cy-system-tests-node-modules
      - run: touch /tmp/system_tests_node_modules_installed
      - save_cache:
          name: Save system tests node_modules cache state key
          key: v{{ checksum ".circleci/cache-version.txt" }}-{{ checksum "platform_key" }}-state-of-system-tests-projects-node-modules-cache-{{ checksum "system_tests_cache_key" }}
          paths:
            - /tmp/system_tests_node_modules_installed

  caching-dependency-installer:
    description: 'Installs & caches the dependencies based on yarn lock & package json dependencies'
    parameters:
      only-cache-for-root-user:
        type: boolean
        default: false
    steps:
      - install_cache_helpers_dependencies
      - run:
          name: Generate Circle Cache Key
          command: node scripts/circle-cache.js --action cacheKey > circle_cache_key
      - run:
          name: Generate platform key
          command: node ./scripts/get-platform-key.js > platform_key
      - restore_cache:
          name: Restore cache state, to check for known modules cache existence
          key: v{{ checksum ".circleci/cache-version.txt" }}-{{ checksum "platform_key" }}-state-of-node-modules-cache-{{ checksum "circle_cache_key" }}
      - run:
          name: Bail if cache exists
          command: |
            if [[ -f "node_modules_installed" ]]; then
              echo "Node modules already cached for dependencies, exiting"
              circleci-agent step halt
            fi
      - run: date +%Y-%U > cache_date
      - restore_cache:
          name: Restore weekly yarn cache
          keys:
            - v{{ checksum ".circleci/cache-version.txt" }}-{{ checksum "platform_key" }}-deps-root-weekly-{{ checksum "cache_date" }}
      - run:
          name: Install Node Modules
          command: |
            source ./scripts/ensure-node.sh
            # avoid installing Percy's Chromium every time we use @percy/cli
            # https://docs.percy.io/docs/caching-asset-discovery-browser-in-ci
            PERCY_POSTINSTALL_BROWSER=true \
            yarn --prefer-offline --frozen-lockfile --cache-folder ~/.yarn
          no_output_timeout: 20m
      - prepare-modules-cache:
          dont-move: <<parameters.only-cache-for-root-user>> # we don't move, so we don't hit any issues unpacking symlinks
      - when:
          condition: <<parameters.only-cache-for-root-user>> # we don't move to /tmp since we don't need to worry about different users
          steps:
            - save_cache:
                name: Saving node modules for root, cli, and all globbed workspace packages
                key: v{{ checksum ".circleci/cache-version.txt" }}-{{ checksum "platform_key" }}-node-modules-cache-{{ checksum "circle_cache_key" }}
                paths:
                  - node_modules
                  - cli/node_modules
                  - system-tests/node_modules
                  - globbed_node_modules
      - unless:
          condition: <<parameters.only-cache-for-root-user>>
          steps:
            - save_cache:
                name: Saving node modules for root, cli, and all globbed workspace packages
                key: v{{ checksum ".circleci/cache-version.txt" }}-{{ checksum "platform_key" }}-node-modules-cache-{{ checksum "circle_cache_key" }}
                paths:
                  - /tmp/node_modules_cache
      - run: touch node_modules_installed
      - save_cache:
          name: Saving node-modules cache state key
          key: v{{ checksum ".circleci/cache-version.txt" }}-{{ checksum "platform_key" }}-state-of-node-modules-cache-{{ checksum "circle_cache_key" }}
          paths:
            - node_modules_installed
      - save_cache:
          name: Save weekly yarn cache
          key: v{{ checksum ".circleci/cache-version.txt" }}-{{ checksum "platform_key" }}-deps-root-weekly-{{ checksum "cache_date" }}
          paths:
            - ~/.yarn
            - ~/.cy-npm-cache

  verify-build-setup:
    description: Common commands run when setting up for build or yarn install
    parameters:
      executor:
        type: executor
        default: cy-doc
    steps:
      - run: pwd
      - run:
          name: print global yarn cache path
          command: echo $(yarn global bin)
      - run:
          name: print yarn version
          command: yarn versions
      - unless:
          condition:
            # stop-only does not correctly match on windows: https://github.com/bahmutov/stop-only/issues/78
            equal: [ *windows-executor, << parameters.executor >> ]
          steps:
            - run:
                name: Stop .only
                 # this will catch ".only"s in js/coffee as well
                command: |
                  source ./scripts/ensure-node.sh
                  yarn stop-only-all
      - run:
          name: Check terminal variables
          ## make sure the TERM is set to 'xterm' in node (Linux only)
          ## else colors (and tests) will fail
          ## See the following information
          ##   * http://andykdocs.de/development/Docker/Fixing+the+Docker+TERM+variable+issue
          ##   * https://unix.stackexchange.com/questions/43945/whats-the-difference-between-various-term-variables
          command: |
            source ./scripts/ensure-node.sh
            yarn check-terminal

  install-required-node:
    # https://discuss.circleci.com/t/switch-nodejs-version-on-machine-executor-solved/26675/2
    description: Install Node version matching .node-version
    steps:
      # installing NVM will use git+ssh, so update known_hosts
      - update_known_hosts
      - run:
          name: Install Node
          command: |
            node_version=$(cat .node-version)
            source ./scripts/ensure-node.sh
            echo "Installing Yarn"
            npm install yarn -g # ensure yarn is installed with the correct node engine
            yarn check-node-version
      - run:
          name: Check Node
          command: |
            source ./scripts/ensure-node.sh
            yarn check-node-version

  install-chrome:
    description: Install Google Chrome
    parameters:
      channel:
        description: browser channel to install
        type: string
      version:
        description: browser version to install
        type: string
    steps:
      - run:
          name: Install Google Chrome (<<parameters.channel>>)
          command: |
            echo "Installing Chrome (<<parameters.channel>>) v<<parameters.version>>"
            wget -O /usr/src/google-chrome-<<parameters.channel>>_<<parameters.version>>_amd64.deb "http://dl.google.com/linux/chrome/deb/pool/main/g/google-chrome-<<parameters.channel>>/google-chrome-<<parameters.channel>>_<<parameters.version>>-1_amd64.deb" && \
            dpkg -i /usr/src/google-chrome-<<parameters.channel>>_<<parameters.version>>_amd64.deb ; \
            apt-get install -f -y && \
            rm -f /usr/src/google-chrome-<<parameters.channel>>_<<parameters.version>>_amd64.deb
            which google-chrome-<<parameters.channel>> || (printf "\n\033[0;31mChrome was not successfully downloaded - bailing\033[0m\n\n" && exit 1)
            echo "Location of Google Chrome Installation: `which google-chrome-<<parameters.channel>>`"
            echo "Google Chrome Version: `google-chrome-<<parameters.channel>> --version`"

  run-driver-integration-tests:
    parameters:
      browser:
        description: browser shortname to target
        type: string
      install-chrome-channel:
        description: chrome channel to install
        type: string
        default: ''
    steps:
      - restore_cached_workspace
      - when:
          condition: <<parameters.install-chrome-channel>>
          steps:
            - install-chrome:
                channel: <<parameters.install-chrome-channel>>
                version: $(node ./scripts/get-browser-version.js chrome:<<parameters.install-chrome-channel>>)
      - when:
          condition:
            equal: [ webkit, << parameters.browser >> ]
          steps:
            - install-webkit-deps
      - run:
          name: Run driver tests in Cypress
          environment:
            CYPRESS_CONFIG_ENV: production
          command: |
            echo Current working directory is $PWD
            echo Total containers $CIRCLE_NODE_TOTAL

            if [[ -v MAIN_RECORD_KEY ]]; then
              # internal PR
              CYPRESS_RECORD_KEY=$MAIN_RECORD_KEY \
              CYPRESS_INTERNAL_ENABLE_TELEMETRY="true" \
              yarn cypress:run --record --parallel --group 5x-driver-<<parameters.browser>> --browser <<parameters.browser>>
            else
              # external PR
              TESTFILES=$(circleci tests glob "cypress/e2e/**/*.cy.*" | circleci tests split --total=$CIRCLE_NODE_TOTAL)
              echo "Test files for this machine are $TESTFILES"

              if [[ -z "$TESTFILES" ]]; then
                echo "Empty list of test files"
              fi
              yarn cypress:run --browser <<parameters.browser>> --spec $TESTFILES
            fi
          working_directory: packages/driver
      - verify-mocha-results
      - store_test_results:
          path: /tmp/cypress
      - store_artifacts:
          path: /tmp/artifacts
      - store-npm-logs

  windows-install-chrome:
    parameters:
      browser:
        description: browser shortname to target
        type: string
    steps:
      - run:
          # TODO: How can we have preinstalled browsers on CircleCI?
          name: 'Install Chrome on Windows'
          command: |
            # install with `--ignore-checksums` to avoid checksum error
            # https://www.gep13.co.uk/blog/chocolatey-error-hashes-do-not-match
            [[ $PLATFORM == 'windows' && '<<parameters.browser>>' == 'chrome' ]] && choco install googlechrome --ignore-checksums || [[ $PLATFORM != 'windows' ]]

  run-new-ui-tests:
    parameters:
      package:
        description: package to target
        type: enum
        enum: ['frontend-shared', 'launchpad', 'app', 'reporter']
      browser:
        description: browser shortname to target
        type: string
      percy:
        description: enable percy
        type: boolean
        default: false
      type:
        description: ct or e2e
        type: enum
        enum: ['ct', 'e2e']
      debug:
        description: debug option
        type: string
        default: ''
    steps:
      - restore_cached_workspace
      - windows-install-chrome:
          browser: <<parameters.browser>>
      - run:
          command: |
            echo Current working directory is $PWD
            echo Total containers $CIRCLE_NODE_TOTAL

            if [[ -v MAIN_RECORD_KEY ]]; then
              # internal PR
              cmd=$([[ <<parameters.percy>> == 'true' ]] && echo 'yarn percy exec --parallel -- --') || true
              DEBUG=<<parameters.debug>> \
              CYPRESS_CONFIG_ENV=production \
              CYPRESS_RECORD_KEY=$MAIN_RECORD_KEY \
              PERCY_PARALLEL_NONCE=$CIRCLE_WORKFLOW_WORKSPACE_ID \
              PERCY_ENABLE=${PERCY_TOKEN:-0} \
              PERCY_PARALLEL_TOTAL=-1 \
              CYPRESS_INTERNAL_ENABLE_TELEMETRY="true" \
              $cmd yarn workspace @packages/<<parameters.package>> cypress:run:<<parameters.type>> --browser <<parameters.browser>> --record --parallel --group <<parameters.package>>-<<parameters.type>>
            else
              # external PR

              # To make `circleci tests` work correctly, we need to step into the package folder.
              cd packages/<<parameters.package>>

              if [[ <<parameters.type>> == 'ct' ]]; then
                # component tests are located side by side with the source codes.
                # for the app component tests, ignore specs that are known to cause failures on contributor PRs (see https://discuss.circleci.com/t/how-to-exclude-certain-files-from-circleci-test-globbing/41028)
                TESTFILES=$(find src -regextype posix-extended -name '*.cy.*' -not -regex '.*(FileMatch|PromoAction|SelectorPlayground).cy.*' | circleci tests split --total=$CIRCLE_NODE_TOTAL)
              else
                GLOB="cypress/e2e/**/*cy.*"
                TESTFILES=$(circleci tests glob "$GLOB" | circleci tests split --total=$CIRCLE_NODE_TOTAL)
              fi

              echo "Test files for this machine are $TESTFILES"

              # To run the `yarn` command, we need to walk out of the package folder.
              cd ../..

              DEBUG=<<parameters.debug>> \
              CYPRESS_CONFIG_ENV=production \
              PERCY_PARALLEL_NONCE=$CIRCLE_WORKFLOW_WORKSPACE_ID \
              PERCY_ENABLE=${PERCY_TOKEN:-0} \
              PERCY_PARALLEL_TOTAL=-1 \
              yarn workspace @packages/<<parameters.package>> cypress:run:<<parameters.type>> --browser <<parameters.browser>> --spec $TESTFILES
            fi
      - run:
          command: |
            if [[ <<parameters.package>> == 'app' && <<parameters.percy>> == 'true' && -d "packages/app/cypress/screenshots/runner/screenshot/screenshot.cy.tsx/percy" ]]; then
              PERCY_PARALLEL_NONCE=$CIRCLE_WORKFLOW_WORKSPACE_ID \
              PERCY_ENABLE=${PERCY_TOKEN:-0} \
              PERCY_PARALLEL_TOTAL=-1 \
              yarn percy upload packages/app/cypress/screenshots/runner/screenshot/screenshot.cy.tsx/percy
            else
              echo "skipping percy screenshots uploading"
            fi
      - store_test_results:
          path: /tmp/cypress
      - store-npm-logs

  run-system-tests:
    parameters:
      browser:
        description: browser shortname to target
        type: string
    steps:
      - restore_cached_workspace
      - restore_cached_system_tests_deps
      - when:
          condition:
            equal: [ webkit, << parameters.browser >> ]
          steps:
            - install-webkit-deps
      - run:
          name: Run system tests
          environment:
            CYPRESS_COMMERCIAL_RECOMMENDATIONS: '0'
          command: |
            ALL_SPECS=`circleci tests glob "/root/cypress/system-tests/test/*spec*"`
            SPECS=
            for file in $ALL_SPECS; do
              # filter out non_root tests, they have their own stage
              if [[ "$file" == *"non_root"* ]]; then
                echo "Skipping $file"
                continue
              fi
              SPECS="$SPECS $file"
            done
            SPECS=`echo $SPECS | xargs -n 1 | circleci tests split --split-by=timings`
            echo SPECS=$SPECS
            yarn workspace @tooling/system-tests test:ci $SPECS --browser <<parameters.browser>>
      - verify-mocha-results
      - store_test_results:
          path: /tmp/cypress
      - store_artifacts:
          path: /tmp/artifacts
      - store-npm-logs

  run-binary-system-tests:
    steps:
      - restore_cached_workspace
      - restore_cached_system_tests_deps
      - run:
          name: Run system tests
          environment:
            CYPRESS_COMMERCIAL_RECOMMENDATIONS: '0'
          command: |
            ALL_SPECS=`circleci tests glob "$HOME/cypress/system-tests/test-binary/*spec*"`
            SPECS=`echo $ALL_SPECS | xargs -n 1 | circleci tests split --split-by=timings`
            echo SPECS=$SPECS
            yarn workspace @tooling/system-tests test:ci $SPECS
      - verify-mocha-results
      - store_test_results:
          path: /tmp/cypress
      - store_artifacts:
          path: /tmp/artifacts
      - store-npm-logs

  store-npm-logs:
    description: Saves any NPM debug logs as artifacts in case there is a problem
    steps:
      - store_artifacts:
          path: ~/.npm/_logs

  post-install-comment:
    description: Post GitHub comment with a blurb on how to install pre-release version
    steps:
      - run:
          name: Post pre-release install comment
          command: |
            node scripts/add-install-comment.js \
              --npm npm-package-url.json \
              --binary binary-url.json

  verify-mocha-results:
    description: Double-check that Mocha tests ran as expected.
    parameters:
      expectedResultCount:
        description: The number of result files to expect, ie, the number of Mocha test suites that ran.
        type: integer
        ## by default, assert that at least 1 test ran
        default: 0
    steps:
      - run:
          name: 'Verify Mocha Results'
          command: |
            source ./scripts/ensure-node.sh
            yarn verify:mocha:results <<parameters.expectedResultCount>>

  clone-repo-and-checkout-branch:
    description: |
      Clones an external repo and then checks out the branch that matches the next version otherwise uses 'master' branch.
    parameters:
      repo:
        description: "Name of the github repo to clone like: cypress-example-kitchensink"
        type: string
      pull_request_id:
        description: Pull request number to check out before installing and testing
        type: integer
        default: 0
    steps:
      - restore_cached_binary
      - run:
          name: "Cloning test project and checking out release branch: <<parameters.repo>>"
          working_directory: /tmp/<<parameters.repo>>
          command: |
            git clone --depth 1 --no-single-branch https://github.com/cypress-io/<<parameters.repo>>.git .

            cd ~/cypress/..
            # install some deps for get-next-version
            npm i semver@7.3.2 conventional-recommended-bump@6.1.0 conventional-changelog-angular@5.0.12
            NEXT_VERSION=$(node ./cypress/scripts/get-next-version.js)
            cd -

            git checkout $NEXT_VERSION || true
      - when:
          condition: <<parameters.pull_request_id>>
          steps:
            - run:
                name: Check out PR <<parameters.pull_request_id>>
                working_directory: /tmp/<<parameters.repo>>
                command: |
                  git fetch origin pull/<<parameters.pull_request_id>>/head:pr-<<parameters.pull_request_id>>
                  git checkout pr-<<parameters.pull_request_id>>

  test-binary-against-rwa:
    description: |
      Takes the built binary and NPM package, clones the RWA repo
      and runs the new version of Cypress against it.
    parameters:
      repo:
        description: "Name of the github repo to clone like"
        type: string
        default: "cypress-realworld-app"
      browser:
        description: Name of the browser to use, like "electron", "chrome", "firefox"
        type: enum
        enum: ["", "electron", "chrome", "firefox"]
        default: ""
      command:
        description: Test command to run to start Cypress tests
        type: string
        default: "CYPRESS_INTERNAL_ENABLE_TELEMETRY=1 CYPRESS_RECORD_KEY=$MAIN_RECORD_KEY CYPRESS_PROJECT_ID=ypt4pf yarn cypress:run"
      # if the repo to clone and test is a monorepo, you can
      # run tests inside a specific subfolder
      folder:
        description: Subfolder to test in
        type: string
        default: ""
      # you can test new features in the test runner against recipes or other repos
      # by opening a pull request in those repos and running this test job
      # against a pull request number in the example repo
      pull_request_id:
        description: Pull request number to check out before installing and testing
        type: integer
        default: 0
      wait-on:
        description: Whether to use wait-on to wait on a server to be booted
        type: string
        default: ""
      server-start-command:
        description: Server start command for repo
        type: string
        default: "CI=true yarn start"
    steps:
      - clone-repo-and-checkout-branch:
          repo: <<parameters.repo>>
      - when:
          condition: <<parameters.pull_request_id>>
          steps:
            - run:
                name: Check out PR <<parameters.pull_request_id>>
                working_directory: /tmp/<<parameters.repo>>
                command: |
                  git fetch origin pull/<<parameters.pull_request_id>>/head:pr-<<parameters.pull_request_id>>
                  git checkout pr-<<parameters.pull_request_id>>
                  git log -n 2
      - run:
          command: yarn
          working_directory: /tmp/<<parameters.repo>>
      - run:
          name: Install Cypress
          working_directory: /tmp/<<parameters.repo>>
          # force installing the freshly built binary
          command: |
            CYPRESS_INSTALL_BINARY=~/cypress/cypress.zip npm i --legacy-peer-deps ~/cypress/cypress.tgz && [[ -f yarn.lock ]] && yarn
      - run:
          name: Print Cypress version
          working_directory: /tmp/<<parameters.repo>>
          command: npx cypress version
      - run:
          name: Types check 🧩 (maybe)
          working_directory: /tmp/<<parameters.repo>>
          command: yarn types
      - run:
          working_directory: /tmp/<<parameters.repo>>
          command: <<parameters.server-start-command>>
          background: true
      - run:
          condition: <<parameters.wait-on>>
          name: "Waiting on server to boot: <<parameters.wait-on>>"
          command: "npx wait-on <<parameters.wait-on>>"
      - when:
          condition: <<parameters.folder>>
          steps:
            - when:
                condition: <<parameters.browser>>
                steps:
                  - run:
                      name: Run tests using browser "<<parameters.browser>>"
                      working_directory: /tmp/<<parameters.repo>>/<<parameters.folder>>
                      command: |
                        <<parameters.command>> --browser <<parameters.browser>> --record false
            - unless:
                condition: <<parameters.browser>>
                steps:
                  - run:
                      name: Run tests using command
                      working_directory: /tmp/<<parameters.repo>>/<<parameters.folder>>
                      command: <<parameters.command>>
      - unless:
          condition: <<parameters.folder>>
          steps:
            - when:
                condition: <<parameters.browser>>
                steps:
                  - run:
                      name: Run tests using browser "<<parameters.browser>>"
                      working_directory: /tmp/<<parameters.repo>>
                      command: <<parameters.command>> --browser <<parameters.browser>> --record false
            - unless:
                condition: <<parameters.browser>>
                steps:
                  - run:
                      name: Run tests using command
                      working_directory: /tmp/<<parameters.repo>>
                      command: <<parameters.command>>
      - store-npm-logs

  test-binary-against-repo:
    description: |
      Takes the built binary and NPM package, clones given example repo
      and runs the new version of Cypress against it.
    parameters:
      repo:
        description: "Name of the github repo to clone like: cypress-example-kitchensink"
        type: string
      browser:
        description: Name of the browser to use, like "electron", "chrome", "firefox"
        type: enum
        enum: ["", "electron", "chrome", "firefox"]
        default: ""
      command:
        description: Test command to run to start Cypress tests
        type: string
        default: "npm run e2e"
      build-project:
        description: Should the project build script be executed
        type: boolean
        default: true
      # if the repo to clone and test is a monorepo, you can
      # run tests inside a specific subfolder
      folder:
        description: Subfolder to test in
        type: string
        default: ""
      # you can test new features in the test runner against recipes or other repos
      # by opening a pull request in those repos and running this test job
      # against a pull request number in the example repo
      pull_request_id:
        description: Pull request number to check out before installing and testing
        type: integer
        default: 0
      wait-on:
        description: Whether to use wait-on to wait on a server to be booted
        type: string
        default: ""
      server-start-command:
        description: Server start command for repo
        type: string
        default: "npm start --if-present"
    steps:
      - clone-repo-and-checkout-branch:
          repo: <<parameters.repo>>
          pull_request_id: <<parameters.pull_request_id>>
      - run:
          # Ensure we're installing the node-version for the cloned repo
          command: |
            if [[ -f .node-version ]]; then
              branch="<< pipeline.git.branch >>"

              externalBranchPattern='^pull\/[0-9]+'
              if [[ $branch =~ $externalBranchPattern ]]; then
                # We are unable to curl from the external PR branch location
                # so we fall back to develop
                branch="develop"
              fi

              curl -L https://raw.githubusercontent.com/cypress-io/cypress/$branch/scripts/ensure-node.sh --output ci-ensure-node.sh
            else
              # if no .node-version file exists, we no-op the node script and use the global yarn
              echo '' > ci-ensure-node.sh
            fi
          working_directory: /tmp/<<parameters.repo>>
      - run:
          # Install deps + Cypress binary with yarn if yarn.lock present
          command: |
            source ./ci-ensure-node.sh
            if [[ -f yarn.lock ]]; then
              yarn --frozen-lockfile
              CYPRESS_INSTALL_BINARY=~/cypress/cypress.zip yarn add -D ~/cypress/cypress.tgz
            else
              npm install
              CYPRESS_INSTALL_BINARY=~/cypress/cypress.zip npm install --legacy-peer-deps ~/cypress/cypress.tgz
            fi
          working_directory: /tmp/<<parameters.repo>>
      - run:
          name: Scaffold new config file
          working_directory: /tmp/<<parameters.repo>>
          environment:
            CYPRESS_INTERNAL_FORCE_SCAFFOLD: "1"
          command: |
            if [[ -f cypress.json ]]; then
              rm -rf cypress.json
              echo 'module.exports = { e2e: {} }' > cypress.config.js
            fi
      - run:
          name: Rename support file
          working_directory: /tmp/<<parameters.repo>>
          command: |
            if [[ -f cypress/support/index.js ]]; then
              mv cypress/support/index.js cypress/support/e2e.js
            fi
      - run:
          name: Print Cypress version
          working_directory: /tmp/<<parameters.repo>>
          command: |
            source ./ci-ensure-node.sh
            npx cypress version
      - run:
          name: Types check 🧩 (maybe)
          working_directory: /tmp/<<parameters.repo>>
          command: |
            source ./ci-ensure-node.sh
            [[ -f yarn.lock ]] && yarn types || npm run types --if-present
      - when:
          condition: <<parameters.build-project>>
          steps:
          - run:
              name: Build 🏗 (maybe)
              working_directory: /tmp/<<parameters.repo>>
              command: |
                source ./ci-ensure-node.sh
                [[ -f yarn.lock ]] && yarn build || npm run build --if-present
      - run:
          working_directory: /tmp/<<parameters.repo>>
          command: |
            source ./ci-ensure-node.sh
            <<parameters.server-start-command>>
          background: true
      - run:
          condition: <<parameters.wait-on>>
          name: "Waiting on server to boot: <<parameters.wait-on>>"
          command: |
            npx wait-on <<parameters.wait-on>> --timeout 120000
      - windows-install-chrome:
          browser: <<parameters.browser>>
      - when:
          condition: <<parameters.folder>>
          steps:
            - when:
                condition: <<parameters.browser>>
                steps:
                  - run:
                      name: Run tests using browser "<<parameters.browser>>"
                      working_directory: /tmp/<<parameters.repo>>/<<parameters.folder>>
                      command: |
                        <<parameters.command>> -- --browser <<parameters.browser>>
            - unless:
                condition: <<parameters.browser>>
                steps:
                  - run:
                      name: Run tests using command
                      working_directory: /tmp/<<parameters.repo>>/<<parameters.folder>>
                      command: <<parameters.command>>
      - unless:
          condition: <<parameters.folder>>
          steps:
            - when:
                condition: <<parameters.browser>>
                steps:
                  - run:
                      name: Run tests using browser "<<parameters.browser>>"
                      working_directory: /tmp/<<parameters.repo>>
                      command: |
                        source ./ci-ensure-node.sh
                        <<parameters.command>> -- --browser <<parameters.browser>>
            - unless:
                condition: <<parameters.browser>>
                steps:
                  - run:
                      name: Run tests using command
                      working_directory: /tmp/<<parameters.repo>>
                      command: |
                        source ./ci-ensure-node.sh
                        <<parameters.command>>
      - store-npm-logs

  wait-on-circle-jobs:
    description: Polls certain Circle CI jobs until they finish
    parameters:
      job-names:
        description: comma separated list of circle ci job names to wait for
        type: string
    steps:
      - run:
          name: "Waiting on Circle CI jobs: <<parameters.job-names>>"
          command: node ./scripts/wait-on-circle-jobs.js --job-names="<<parameters.job-names>>"

  build-binary:
    steps:
      - run:
          name: Check environment variables before code sign (if on Mac/Windows)
          # NOTE
          # our code sign works via electron-builder
          # by default, electron-builder will NOT sign app built in a pull request
          # even our internal one (!)
          # Usually this is not a problem, since we only build and test binary
          # built on the "develop" branch
          # but if you need to really build and sign a binary in a PR
          # set variable CSC_FOR_PULL_REQUEST=true
          command: |
            set -e
            NEEDS_CODE_SIGNING=`node -p 'process.platform === "win32" || process.platform === "darwin"'`
            if [[ "$NEEDS_CODE_SIGNING" == "true" ]]; then
              echo "Checking for required environment variables..."
              if [ -z "$CSC_LINK" ]; then
                echo "Need to provide environment variable CSC_LINK"
                echo "with base64 encoded certificate .p12 file"
                exit 1
              fi
              if [ -z "$CSC_KEY_PASSWORD" ]; then
                echo "Need to provide environment variable CSC_KEY_PASSWORD"
                echo "with password for unlocking certificate .p12 file"
                exit 1
              fi
              echo "Succeeded."
            else
              echo "Not code signing for this platform"
            fi
      - run:
          name: Build the Cypress binary
          environment:
            DEBUG: electron-builder,electron-osx-sign*
          # notarization on Mac can take a while
          no_output_timeout: "45m"
          command: |
            source ./scripts/ensure-node.sh
            node --version
            if [[ `node ./scripts/get-platform-key.js` == 'linux-arm64' ]]; then
              # these are missing on Circle and there is no way to pre-install them on Arm
              sudo apt-get update
              sudo apt-get install -y libgtk2.0-0 libgtk-3-0 libgbm-dev libnotify-dev libgconf-2-4 libnss3 libxss1 libasound2 libxtst6 xauth xvfb
              DISABLE_SNAPSHOT_REQUIRE=1 yarn binary-build --version $(node ./scripts/get-next-version.js)
            else
              yarn binary-build --version $(node ./scripts/get-next-version.js)
            fi
      - run:
          name: Zip the binary
          command: |
            if [[ $PLATFORM == 'linux' ]]; then
              # on Arm, CI runs as non-root, on x64 CI runs as root but there is no sudo binary
              if [[ `whoami` == 'root' ]]; then
                apt-get update && apt-get install -y zip
              else
                sudo apt-get update && sudo apt-get install -y zip
              fi
            fi
            source ./scripts/ensure-node.sh
            yarn binary-zip
      - store-npm-logs
      - persist_to_workspace:
          root: ~/
          paths:
            - cypress/cypress.zip

  build-cypress-npm-package:
    parameters:
      executor:
        type: executor
        default: cy-doc
    steps:
      - run:
          name: Bump NPM version
          command: |
            source ./scripts/ensure-node.sh
            yarn get-next-version --npm
      - run:
          name: Build NPM package
          command: |
            source ./scripts/ensure-node.sh
            yarn build --scope cypress
      - run:
          name: Copy Re-exported NPM Packages
          command: node ./scripts/post-build.js
          working_directory: cli
      - run:
          command: ls -la types
          working_directory: cli/build
      - run:
          command: ls -la vue vue2 mount-utils react
          working_directory: cli/build
      - unless:
          condition:
            equal: [ *windows-executor, << parameters.executor >> ]
          steps:
            - run:
                name: list NPM package contents
                command: |
                  source ./scripts/ensure-node.sh
                  yarn workspace cypress size
      - run:
          name: pack NPM package
          working_directory: cli/build
          command: yarn pack --filename ../../cypress.tgz
      - run:
          name: list created NPM package
          command: ls -l
      - store-npm-logs
      - persist_to_workspace:
          root: ~/
          paths:
            - cypress/cypress.tgz

  upload-build-artifacts:
    steps:
      - run: ls -l
      - run:
          name: Upload unique binary to S3
          command: |
            node scripts/binary.js upload-build-artifact \
              --type binary \
              --file cypress.zip \
              --version $(node -p "require('./package.json').version")
      - run:
          name: Upload NPM package to S3
          command: |
            node scripts/binary.js upload-build-artifact \
              --type npm-package \
              --file cypress.tgz \
              --version $(node -p "require('./package.json').version")
      - store-npm-logs
      - run: ls -l
      - run: cat binary-url.json
      - run: cat npm-package-url.json
      - persist_to_workspace:
          root: ~/
          paths:
            - cypress/binary-url.json
            - cypress/npm-package-url.json

  update_known_hosts:
    description: Ensures that we have the latest Git public keys to prevent git+ssh from failing.
    steps:
    - run:
        name: Update known_hosts with github.com keys
        command: |
          mkdir -p ~/.ssh
          ssh-keyscan github.com >> ~/.ssh/known_hosts

jobs:
  ## Checks if we already have a valid cache for the node_modules_install and if it has,
  ## skips ahead to the build step, otherwise installs and caches the node_modules
  node_modules_install:
    <<: *defaults
    parameters:
      <<: *defaultsParameters
      resource_class:
        type: string
        default: medium
    resource_class: << parameters.resource_class >>
    steps:
      - checkout
      - install-required-node
      - verify-build-setup:
          executor: << parameters.executor >>
      - persist_to_workspace:
          root: ~/
          paths:
            - cypress
            - .nvm # mac / linux
            - ProgramData/nvm # windows
      - caching-dependency-installer:
          only-cache-for-root-user: <<parameters.only-cache-for-root-user>>
      - store-npm-logs

  ## restores node_modules from previous step & builds if first step skipped
  build:
    <<: *defaults
    parameters:
      <<: *defaultsParameters
      resource_class:
        type: string
        default: large
    resource_class: << parameters.resource_class >>
    steps:
      - restore_cached_workspace
      - run:
          name: Top level packages
          command: yarn list --depth=0 || true
      - run:
          name: Check env canaries on Linux
          command: |
            # only Docker has the required env data for this
            if [[ $CI_DOCKER == 'true' ]]; then
              node ./scripts/circle-env.js --check-canaries
            fi
      - build-and-persist
      - store-npm-logs

  lint:
    <<: *defaults
    steps:
      - restore_cached_workspace
      - run:
          name: Linting 🧹
          command: |
            yarn clean
            git clean -df
            yarn lint
      - run:
          name: cypress info (dev)
          command: node cli/bin/cypress info --dev
      - store-npm-logs

  check-ts:
    <<: *defaults
    steps:
      - restore_cached_workspace
      - install-required-node
      - run:
          name: Check TS Types
          command: NODE_OPTIONS=--max_old_space_size=4096 yarn gulp checkTs


  # a special job that keeps polling Circle and when all
  # individual jobs are finished, it closes the Percy build
  percy-finalize:
    <<: *defaults
    resource_class: small
    parameters:
      <<: *defaultsParameters
      required_env_var:
        type: env_var_name
    steps:
      - restore_cached_workspace
      - run:
          # if this is an external pull request, the environment variables
          # are NOT set for security reasons, thus no need to poll -
          # and no need to finalize Percy, since there will be no visual tests
          name: Check if <<parameters.required_env_var>> is set
          command: |
            if [[ -v <<parameters.required_env_var>> ]]; then
              echo "Internal PR, good to go"
            else
              echo "This is an external PR, cannot access other services"
              circleci-agent step halt
            fi
      - wait-on-circle-jobs:
          job-names: >
            cli-visual-tests,
            reporter-integration-tests,
            run-app-component-tests-chrome,
            run-app-integration-tests-chrome,
            run-frontend-shared-component-tests-chrome,
            run-launchpad-component-tests-chrome,
            run-launchpad-integration-tests-chrome,
            run-reporter-component-tests-chrome,
            run-webpack-dev-server-integration-tests,
            run-vite-dev-server-integration-tests
      - run:
          # Sometimes, even though all the circle jobs have finished, Percy times out during `build:finalize`
          # If all other jobs finish but `build:finalize` fails, we retry it once
          name: Finalize percy build - allows single retry
          command: |
            PERCY_PARALLEL_NONCE=$CIRCLE_WORKFLOW_WORKSPACE_ID \
            yarn percy build:finalize || yarn percy build:finalize

  # a special job that keeps polling Circle and when all
  # pipeline workflows are finished, it moves forward with the binary release
  trigger-binary-release-workflow:
    <<: *defaults
    resource_class: small
    parameters:
      <<: *defaultsParameters
    steps:
      - restore_cached_workspace
      - run:
          name: 'Determine if Release Workflow should be triggered'
          command: |
            if [[ "$CIRCLE_BRANCH" != "develop" ]]; then
              echo "Only move forward with the release when running on develop."
              circleci-agent step halt
            fi
      - run:
          name: "Wait for other Circle CI workflows to finish"
          command: CIRCLE_PIPELINE_ID="<<pipeline.id>>" node ./scripts/wait-on-circle-workflows.js
      - run:
          name: Ready to release
          command: echo 'Ready to release'

  cli-visual-tests:
    <<: *defaults
    resource_class: small
    steps:
      - restore_cached_workspace
      - run: mkdir -p cli/visual-snapshots
      - run:
          command: node cli/bin/cypress info --dev | yarn --silent term-to-html | node scripts/sanitize --type cli-info > cli/visual-snapshots/cypress-info.html
          environment:
            FORCE_COLOR: 2
      - run:
          command: node cli/bin/cypress help | yarn --silent term-to-html > cli/visual-snapshots/cypress-help.html
          environment:
            FORCE_COLOR: 2
      - store_artifacts:
          path: cli/visual-snapshots
      - run:
          name: Upload CLI snapshots for diffing
          command: |
            PERCY_PARALLEL_NONCE=$CIRCLE_WORKFLOW_WORKSPACE_ID \
            PERCY_ENABLE=${PERCY_TOKEN:-0} \
            PERCY_PARALLEL_TOTAL=-1 \
            yarn percy snapshot ./cli/visual-snapshots

  v8-integration-tests:
    <<: *defaults
    parameters:
      <<: *defaultsParameters
      resource_class:
        type: string
        default: medium
    resource_class: << parameters.resource_class >>
    parallelism: 1
    steps:
      - restore_cached_workspace
      - restore_cached_system_tests_deps
      # TODO: Remove this once we switch off self-hosted M1 runners
      - when:
          condition:
            equal: [ *darwin-arm64-executor, << parameters.executor >> ]
          steps:
            - run: rm -f /tmp/cypress/junit/*
      - unless:
          condition:
            or:
              - equal: [ *linux-arm64-executor, << parameters.executor >> ] # TODO: Figure out how to support linux-arm64 when we get to linux arm64 build: https://github.com/cypress-io/cypress/issues/23557
          steps:
            - run:
                name: Run v8 integration tests
                command: |
                  source ./scripts/ensure-node.sh
                  yarn test-integration --scope "'@tooling/{packherd,v8-snapshot,electron-mksnapshot}'"
            - verify-mocha-results:
                expectedResultCount: 3
      - when:
          condition:
            or:
              - equal: [ *linux-arm64-executor, << parameters.executor >> ]
          steps:
            - run:
                name: Run v8 integration tests
                command: |
                  source ./scripts/ensure-node.sh
                  yarn test-integration --scope "'@tooling/packherd'"
            - verify-mocha-results:
                expectedResultCount: 1
      - store_test_results:
          path: /tmp/cypress
      - store-npm-logs

  driver-integration-memory-tests:
    <<: *defaults
    parameters:
      <<: *defaultsParameters
      resource_class:
        type: string
        default: medium
    resource_class: << parameters.resource_class >>
    parallelism: 1
    steps:
      - restore_cached_workspace
      - run:
          name: Driver memory tests in Electron
          environment:
            CYPRESS_CONFIG_ENV: production
          command: |
            echo Current working directory is $PWD
            node --version
            if [[ `node ../../scripts/get-platform-key.js` == 'linux-arm64' ]]; then
              # these are missing on Circle and there is no way to pre-install them on Arm
              sudo apt-get update
              sudo apt-get install -y libgbm-dev
            fi

            CYPRESS_INTERNAL_MEMORY_SAVE_STATS=true \
            DEBUG=cypress*memory \
            yarn cypress:run --browser electron --spec "cypress/e2e/memory/*.cy.*"
          working_directory: packages/driver
      - store_test_results:
          path: /tmp/cypress
      - store-npm-logs
      - store_artifacts:
          path: packages/driver/cypress/logs/memory

  unit-tests:
    <<: *defaults
    parameters:
      <<: *defaultsParameters
      resource_class:
        type: string
        default: medium
    resource_class: << parameters.resource_class >>
    parallelism: 1
    steps:
      - restore_cached_workspace
      - when:
          condition:
            # several snapshots fails for windows due to paths.
            # until these are fixed, run the tests that are working.
            equal: [ *windows-executor, << parameters.executor >> ]
          steps:
            - run: yarn test-scripts scripts/**/*spec.js
      - unless:
          condition:
            equal: [ *windows-executor, << parameters.executor >> ]
          steps:
            - run: yarn test-scripts
            # make sure packages with TypeScript can be transpiled to JS
            - run: yarn lerna run build-prod --stream --concurrency 4
            # run unit tests from each individual package
            - run: yarn test
            # run type checking for each individual package
            - run: yarn lerna run types
            - verify-mocha-results:
                expectedResultCount: 19
      - store_test_results:
          path: /tmp/cypress
      # CLI tests generate HTML files with sample CLI command output
      - store_artifacts:
          path: cli/test/html
      - store_artifacts:
          path: packages/errors/__snapshot-images__
      - store-npm-logs

  verify-release-readiness:
    <<: *defaults
    resource_class: small
    parallelism: 1
    environment:
      GITHUB_TOKEN: $GH_TOKEN
    steps:
      - restore_cached_workspace
      - update_known_hosts
      - run: yarn test-npm-package-release-script
      - run: node ./scripts/semantic-commits/validate-binary-changelog.js
      - store_artifacts:
          path: /tmp/releaseData

  lint-types:
    <<: *defaults
    parallelism: 1
    steps:
      - restore_cached_workspace
      - run:
          command: ls -la types
          working_directory: cli
      - run:
          command: ls -la chai
          working_directory: cli/types
      - run:
          name: "Lint types 🧹"
          command: yarn workspace cypress dtslint
  # todo(lachlan): do we need this? yarn check-ts does something very similar
  #     - run:
  #         name: "TypeScript check 🧩"
  #         command: yarn type-check --ignore-progress
      - store-npm-logs

  server-unit-tests:
    <<: *defaults
    parallelism: 1
    steps:
      - restore_cached_workspace
      - run: yarn test-unit --scope @packages/server
      - verify-mocha-results:
          expectedResultCount: 1
      - store_test_results:
          path: /tmp/cypress
      - store-npm-logs

  server-unit-tests-cloud-environment:
    <<: *defaults
    parameters:
      <<: *defaultsParameters
      resource_class:
        type: string
        default: medium
    resource_class: << parameters.resource_class >>
    parallelism: 1
    steps:
      - restore_cached_workspace
      # TODO: Remove this once we switch off self-hosted M1 runners
      - when:
          condition:
            equal: [ *darwin-arm64-executor, << parameters.executor >> ]
          steps:
            - run: rm -f /tmp/cypress/junit/*
      - run: yarn workspace @packages/server test-unit cloud/environment_spec.ts
      - verify-mocha-results:
          expectedResultCount: 1
      - store_test_results:
          path: /tmp/cypress
      - store-npm-logs

  server-integration-tests:
    <<: *defaults
    parallelism: 1
    steps:
      - restore_cached_workspace
      - run: yarn test-integration --scope @packages/server
      - verify-mocha-results:
          expectedResultCount: 1
      - store_test_results:
          path: /tmp/cypress
      - store-npm-logs

  server-performance-tests:
    <<: *defaults
    steps:
      - restore_cached_workspace
      - run:
          command: yarn workspace @packages/server test-performance
      - verify-mocha-results:
          expectedResultCount: 1
      - store_test_results:
          path: /tmp/cypress
      - store_artifacts:
          path: /tmp/artifacts
      - store-npm-logs

  system-tests-node-modules-install:
    <<: *defaults
    steps:
      - restore_cached_workspace
      - update_cached_system_tests_deps

  binary-system-tests:
    parallelism: 2
    working_directory: ~/cypress
    environment:
      <<: *defaultsEnvironment
      PLATFORM: linux
    machine:
      # using `machine` gives us a Linux VM that can run Docker
      image: ubuntu-2004:202111-02
      docker_layer_caching: true
    resource_class: medium
    steps:
      - run-binary-system-tests

  system-tests-chrome:
    <<: *defaults
    parallelism: 8
    steps:
      - run-system-tests:
          browser: chrome

  system-tests-electron:
    <<: *defaults
    parallelism: 8
    steps:
      - run-system-tests:
          browser: electron

  system-tests-firefox:
    <<: *defaults
    parallelism: 8
    steps:
      - run-system-tests:
          browser: firefox

  system-tests-webkit:
    <<: *defaults
    parallelism: 8
    steps:
      - run-system-tests:
          browser: webkit

  system-tests-non-root:
    <<: *defaults
    steps:
      - restore_cached_workspace
      - run:
          environment:
            CYPRESS_COMMERCIAL_RECOMMENDATIONS: '0'
          command: yarn workspace @tooling/system-tests test:ci "test/non_root*spec*" --browser electron
      - verify-mocha-results
      - store_test_results:
          path: /tmp/cypress
      - store_artifacts:
          path: /tmp/artifacts
      - store-npm-logs

  run-frontend-shared-component-tests-chrome:
    <<: *defaults
    parameters:
      <<: *defaultsParameters
      percy:
        type: boolean
        default: false
    parallelism: 3
    steps:
      - run-new-ui-tests:
          browser: chrome
          percy: << parameters.percy >>
          package: frontend-shared
          type: ct

  run-launchpad-component-tests-chrome:
    <<: *defaults
    parameters:
      <<: *defaultsParameters
      percy:
        type: boolean
        default: false
    parallelism: 7
    steps:
      - run-new-ui-tests:
          browser: chrome
          percy: << parameters.percy >>
          package: launchpad
          type: ct
          # debug: cypress:*,engine:socket

  run-launchpad-integration-tests-chrome:
    <<: *defaults
    parameters:
      <<: *defaultsParameters
      resource_class:
        type: string
        default: medium
      percy:
        type: boolean
        default: false
    resource_class: << parameters.resource_class >>
    parallelism: 3
    steps:
      - run-new-ui-tests:
          browser: chrome
          percy: << parameters.percy >>
          package: launchpad
          type: e2e

  run-app-component-tests-chrome:
    <<: *defaults
    parameters:
      <<: *defaultsParameters
      percy:
        type: boolean
        default: false
    parallelism: 7
    steps:
      - run-new-ui-tests:
          browser: chrome
          percy: << parameters.percy >>
          package: app
          type: ct

  run-app-integration-tests-chrome:
    <<: *defaults
    parameters:
      <<: *defaultsParameters
      resource_class:
        type: string
        default: medium
      percy:
        type: boolean
        default: false
    resource_class: << parameters.resource_class >>
    parallelism: 8
    steps:
      - run-new-ui-tests:
          browser: chrome
          percy: << parameters.percy >>
          package: app
          type: e2e

  driver-integration-tests-chrome:
    <<: *defaults
    parallelism: 5
    steps:
      - run-driver-integration-tests:
          browser: chrome
          install-chrome-channel: stable

  driver-integration-tests-chrome-beta:
    <<: *defaults
    parallelism: 5
    steps:
      - run-driver-integration-tests:
          browser: chrome:beta
          install-chrome-channel: beta

  driver-integration-tests-firefox:
    <<: *defaults
    parallelism: 5
    steps:
      - run-driver-integration-tests:
          browser: firefox

  driver-integration-tests-electron:
    <<: *defaults
    parallelism: 5
    steps:
      - run-driver-integration-tests:
          browser: electron

  driver-integration-tests-webkit:
    <<: *defaults
    resource_class: medium+
    parallelism: 5
    steps:
      - run-driver-integration-tests:
          browser: webkit

  run-reporter-component-tests-chrome:
    <<: *defaults
    parameters:
      <<: *defaultsParameters
      percy:
        type: boolean
        default: false
    parallelism: 2
    steps:
      - run-new-ui-tests:
          browser: chrome
          percy: << parameters.percy >>
          package: reporter
          type: ct

  reporter-integration-tests:
    <<: *defaults
    parallelism: 3
    steps:
      - restore_cached_workspace
      - run:
          command: yarn build-for-tests
          working_directory: packages/reporter
      - run:
          command: |
            CYPRESS_CONFIG_ENV=production \
            CYPRESS_RECORD_KEY=$MAIN_RECORD_KEY \
            PERCY_PARALLEL_NONCE=$CIRCLE_WORKFLOW_WORKSPACE_ID \
            PERCY_ENABLE=${PERCY_TOKEN:-0} \
            PERCY_PARALLEL_TOTAL=-1 \
            yarn percy exec --parallel -- -- \
            yarn cypress:run --record --parallel --group reporter
          working_directory: packages/reporter
      - verify-mocha-results
      - store_test_results:
          path: /tmp/cypress
      - store_artifacts:
          path: /tmp/artifacts
      - store-npm-logs

  run-webpack-dev-server-integration-tests:
    <<: *defaults
    parallelism: 2
    steps:
      - restore_cached_workspace
      - restore_cached_system_tests_deps
      - run:
          command: |
            CYPRESS_CONFIG_ENV=production \
            CYPRESS_RECORD_KEY=$MAIN_RECORD_KEY \
            PERCY_PARALLEL_NONCE=$CIRCLE_WORKFLOW_WORKSPACE_ID \
            PERCY_ENABLE=${PERCY_TOKEN:-0} \
            PERCY_PARALLEL_TOTAL=-1 \
            yarn percy exec --parallel -- -- \
            yarn cypress:run --record --parallel --group webpack-dev-server
          working_directory: npm/webpack-dev-server
      - store_test_results:
          path: /tmp/cypress
      - store_artifacts:
          path: /tmp/artifacts
      - store-npm-logs

  run-vite-dev-server-integration-tests:
    <<: *defaults
    # parallelism: 3 TODO: Add parallelism once we have more specs
    steps:
      - restore_cached_workspace
      - restore_cached_system_tests_deps
      - run:
          command: |
            CYPRESS_CONFIG_ENV=production \
            CYPRESS_RECORD_KEY=$MAIN_RECORD_KEY \
            PERCY_PARALLEL_NONCE=$CIRCLE_WORKFLOW_WORKSPACE_ID \
            PERCY_ENABLE=${PERCY_TOKEN:-0} \
            PERCY_PARALLEL_TOTAL=-1 \
            yarn percy exec --parallel -- -- \
            yarn cypress:run --record --parallel --group vite-dev-server
          working_directory: npm/vite-dev-server
      - store_test_results:
          path: /tmp/cypress
      - store_artifacts:
          path: /tmp/artifacts
      - store-npm-logs

  npm-webpack-preprocessor:
    <<: *defaults
    steps:
      - restore_cached_workspace
      - run:
          name: Build
          command: yarn workspace @cypress/webpack-preprocessor build
      - run:
          name: Run tests
          command: yarn workspace @cypress/webpack-preprocessor test
      - store-npm-logs

  npm-webpack-dev-server:
    <<: *defaults
    steps:
      - restore_cached_workspace
      - restore_cached_system_tests_deps
      - run:
          name: Run tests
          command: yarn workspace @cypress/webpack-dev-server test
      - run:
          name: Run tests
          command: yarn workspace @cypress/webpack-dev-server test

  npm-vite-dev-server:
    <<: *defaults
    steps:
      - restore_cached_workspace
      - run:
          name: Run tests
          command: yarn test
          working_directory: npm/vite-dev-server
      - store_test_results:
          path: npm/vite-dev-server/test_results
      - store-npm-logs

  npm-webpack-batteries-included-preprocessor:
    <<: *defaults
    resource_class: small
    steps:
      - restore_cached_workspace
      - run:
          name: Run tests
          command: yarn workspace @cypress/webpack-batteries-included-preprocessor test

  npm-vue:
    <<: *defaults
    steps:
      - restore_cached_workspace
      - run:
          name: Build
          command: yarn workspace @cypress/vue build
      - run:
          name: Type Check
          command: yarn typecheck
          working_directory: npm/vue
      - store_test_results:
          path: npm/vue/test_results
      - store_artifacts:
          path: npm/vue/test_results
      - store-npm-logs

  npm-angular:
    <<: *defaults
    steps:
      - restore_cached_workspace
      - run:
          name: Build
          command: yarn workspace @cypress/angular build
      - store-npm-logs

  npm-react:
    <<: *defaults
    steps:
      - restore_cached_workspace
      - run:
          name: Build
          command: yarn workspace @cypress/react build
      - run:
          name: Run tests
          command: yarn test
          working_directory: npm/react
      - store_test_results:
          path: npm/react/test_results
      - store_artifacts:
          path: npm/react/test_results
      - store-npm-logs

  npm-vite-plugin-cypress-esm:
    <<: *defaults
    steps:
      - restore_cached_workspace
      - run:
          name: Build
          command: yarn workspace @cypress/vite-plugin-cypress-esm build
      - run:
          name: Run tests
          command: yarn test
          working_directory: npm/vite-plugin-cypress-esm
      - store_test_results:
          path: npm/vite-plugin-cypress-esm/test_results
      - store_artifacts:
          path: npm/vite-plugin-cypress-esm/test_results
      - store-npm-logs

  npm-mount-utils:
    <<: *defaults
    steps:
      - restore_cached_workspace
      - run:
          name: Build
          command: yarn workspace @cypress/mount-utils build
      - store-npm-logs

  npm-grep:
    <<: *defaults
    resource_class: small
    steps:
      - restore_cached_workspace
      - run:
          name: Run tests
          command: yarn workspace @cypress/grep cy:run
      - store_test_results:
          path: npm/grep/test_results
      - store_artifacts:
          path: npm/grep/test_results
      - store-npm-logs

  npm-create-cypress-tests:
    <<: *defaults
    resource_class: small
    steps:
      - restore_cached_workspace
      - run: yarn workspace create-cypress-tests build

  npm-eslint-plugin-dev:
    <<: *defaults
    steps:
      - restore_cached_workspace
      - run:
          name: Run tests
          command: yarn workspace @cypress/eslint-plugin-dev test

  npm-cypress-schematic:
    <<: *defaults
    steps:
      - restore_cached_workspace
      - run:
          name: Build + Install
          command: |
            yarn workspace @cypress/schematic build
          working_directory: npm/cypress-schematic
      - run:
          name: Run unit tests
          command: |
            yarn test
          working_directory: npm/cypress-schematic
      - store-npm-logs

  npm-release:
    <<: *defaults
    resource_class: medium+
    steps:
      - restore_cached_workspace
      - run:
          name: Release packages after all jobs pass
          command: yarn npm-release

  create-build-artifacts:
    <<: *defaults
    parameters:
      <<: *defaultsParameters
      resource_class:
        type: string
        default: xlarge
    resource_class: << parameters.resource_class >>
    steps:
      - restore_cached_workspace
      - build-binary
      - build-cypress-npm-package:
          executor: << parameters.executor >>
      - verify_should_persist_artifacts
      - upload-build-artifacts
      - post-install-comment

  test-kitchensink:
    <<: *defaults
    parameters:
      <<: *defaultsParameters
      resource_class:
        type: string
        default: medium+
    steps:
      - restore_cached_workspace
      - clone-repo-and-checkout-branch:
          repo: cypress-example-kitchensink
      - install-required-node
      - run:
          name: Remove cypress.json
          description: Remove cypress.json in case it exists
          working_directory: /tmp/cypress-example-kitchensink
          environment:
            CYPRESS_INTERNAL_FORCE_SCAFFOLD: "1"
          command: rm -rf cypress.json
      - run:
          name: Install prod dependencies
          command: yarn --production --ignore-engines
          working_directory: /tmp/cypress-example-kitchensink
      - run:
          name: Example server
          command: yarn start
          working_directory: /tmp/cypress-example-kitchensink
          background: true
      - run:
          name: Run Kitchensink example project
          command: |
            yarn cypress:run --project /tmp/cypress-example-kitchensink
      - store-npm-logs

  test-kitchensink-against-staging:
    <<: *defaults
    steps:
      - restore_cached_workspace
      - clone-repo-and-checkout-branch:
          repo: cypress-example-kitchensink
      - install-required-node
      - run:
          name: Install prod dependencies
          command: yarn --production
          working_directory: /tmp/cypress-example-kitchensink
      - run:
          name: Example server
          command: yarn start
          working_directory: /tmp/cypress-example-kitchensink
          background: true
      - run:
          name: Run Kitchensink example project
          command: |
            CYPRESS_PROJECT_ID=$TEST_KITCHENSINK_PROJECT_ID \
            CYPRESS_RECORD_KEY=$TEST_KITCHENSINK_RECORD_KEY \
            CYPRESS_INTERNAL_ENV=staging \
            CYPRESS_video=false \
            yarn cypress:run --project /tmp/cypress-example-kitchensink --record
      - store-npm-logs

  test-against-staging:
    <<: *defaults
    steps:
      - restore_cached_workspace
      - clone-repo-and-checkout-branch:
          repo: cypress-test-tiny
      - run:
          name: Run test project
          command: |
            CYPRESS_PROJECT_ID=$TEST_TINY_PROJECT_ID \
            CYPRESS_RECORD_KEY=$TEST_TINY_RECORD_KEY \
            CYPRESS_INTERNAL_ENV=staging \
            yarn cypress:run --project /tmp/cypress-test-tiny --record
      - store-npm-logs

  test-npm-module-and-verify-binary:
    <<: *defaults
    steps:
      - restore_cached_workspace
      # make sure we have cypress.zip received
      - run: ls -l
      - run: ls -l cypress.zip cypress.tgz
      - run: mkdir test-binary
      - run:
          name: Create new NPM package
          working_directory: test-binary
          command: npm init -y
      - run:
          # install NPM from built NPM package folder
          name: Install Cypress
          working_directory: test-binary
          # force installing the freshly built binary
          command: CYPRESS_INSTALL_BINARY=/root/cypress/cypress.zip npm i /root/cypress/cypress.tgz
      - run:
          name: Cypress version
          working_directory: test-binary
          command: $(yarn bin cypress) version
      - run:
          name: Verify Cypress binary
          working_directory: test-binary
          command: $(yarn bin cypress) verify
      - run:
          name: Cypress help
          working_directory: test-binary
          command: $(yarn bin cypress) help
      - run:
          name: Cypress info
          working_directory: test-binary
          command: $(yarn bin cypress) info
      - store-npm-logs

  test-npm-module-on-minimum-node-version:
    <<: *defaults
    resource_class: small
    docker:
      - image: cypress/base:12.0.0-libgbm
    steps:
      - restore_workspace_binaries
      - run: mkdir test-binary
      - run:
          name: Create new NPM package
          working_directory: test-binary
          command: npm init -y
      - run:
          name: Install Cypress
          working_directory: test-binary
          command: CYPRESS_INSTALL_BINARY=/root/cypress/cypress.zip npm install /root/cypress/cypress.tgz
      - run:
          name: Verify Cypress binary
          working_directory: test-binary
          command: $(npm bin)/cypress verify
      - run:
          name: Print Cypress version
          working_directory: test-binary
          command: $(npm bin)/cypress version
      - run:
          name: Cypress info
          working_directory: test-binary
          command: $(npm bin)/cypress info

  test-types-cypress-and-jest:
    parameters:
      executor:
        description: Executor name to use
        type: executor
        default: cy-doc
      wd:
        description: Working directory, should be OUTSIDE cypress monorepo folder
        type: string
        default: /root/test-cypress-and-jest
    <<: *defaults
    resource_class: small
    steps:
      - restore_workspace_binaries
      - run: mkdir <<parameters.wd>>
      - run:
          name: Create new NPM package ⚗️
          working_directory: <<parameters.wd>>
          command: npm init -y
      - run:
          name: Install dependencies 📦
          working_directory: <<parameters.wd>>
          environment:
            CYPRESS_INSTALL_BINARY: /root/cypress/cypress.zip
          # let's install Cypress, Jest and any other package that might conflict
          # https://github.com/cypress-io/cypress/issues/6690

          # Todo: Add `jest` back into the list once https://github.com/yargs/yargs-parser/issues/452
          # is resolved.
          command: |
            npm install /root/cypress/cypress.tgz \
              typescript @types/jest enzyme @types/enzyme
      - run:
          name: Test types clash ⚔️
          working_directory: <<parameters.wd>>
          command: |
            echo "console.log('hello world')" > hello.ts
            npx tsc hello.ts --noEmit

  test-full-typescript-project:
    parameters:
      executor:
        description: Executor name to use
        type: executor
        default: cy-doc
      wd:
        description: Working directory, should be OUTSIDE cypress monorepo folder
        type: string
        default: /root/test-full-typescript
    <<: *defaults
    resource_class: small
    steps:
      - restore_workspace_binaries
      - run: mkdir <<parameters.wd>>
      - run:
          name: Create new NPM package ⚗️
          working_directory: <<parameters.wd>>
          command: npm init -y
      - run:
          name: Install dependencies 📦
          working_directory: <<parameters.wd>>
          environment:
            CYPRESS_INSTALL_BINARY: /root/cypress/cypress.zip
          command: |
            npm install /root/cypress/cypress.tgz typescript
      - run:
          name: Scaffold full TypeScript project 🏗
          working_directory: <<parameters.wd>>
          command: npx @bahmutov/cly@1.9.0 init --typescript
      - run:
          name: Run project tests 🗳
          working_directory: <<parameters.wd>>
          command: npx cypress run

  # install NPM + binary zip and run against staging API
  test-binary-against-staging:
    <<: *defaults
    steps:
      - restore_workspace_binaries
      - clone-repo-and-checkout-branch:
          repo: cypress-test-tiny
      - run:
          name: Install Cypress
          working_directory: /tmp/cypress-test-tiny
          # force installing the freshly built binary
          command: CYPRESS_INSTALL_BINARY=~/cypress/cypress.zip npm i --legacy-peer-deps ~/cypress/cypress.tgz
      - run:
          name: Run test project
          working_directory: /tmp/cypress-test-tiny
          command: |
            CYPRESS_PROJECT_ID=$TEST_TINY_PROJECT_ID \
            CYPRESS_RECORD_KEY=$TEST_TINY_RECORD_KEY \
            CYPRESS_INTERNAL_ENV=staging \
            $(yarn bin cypress) run --record
      - store-npm-logs

  test-binary-against-recipes-firefox:
    <<: *defaults
    steps:
      - test-binary-against-repo:
          repo: cypress-example-recipes
          command: npm run test:ci:firefox

  test-binary-against-recipes-chrome:
    <<: *defaults
    steps:
      - test-binary-against-repo:
          repo: cypress-example-recipes
          command: npm run test:ci:chrome

  test-binary-against-recipes:
    <<: *defaults
    steps:
      - test-binary-against-repo:
          repo: cypress-example-recipes
          command: npm run test:ci

  # This is a special job. It allows you to test the current
  # built test runner against a pull request in the repo
  # cypress-example-recipes.
  # Imagine you are working on a feature and want to show / test a recipe
  # You would need to run the built test runner before release
  # against a PR that cannot be merged until the new version
  # of the test runner is released.
  # Use:
  #   specify pull request number
  #   and the recipe folder

  # test-binary-against-recipe-pull-request:
  #   <<: *defaults
  #   steps:
  #     # test a specific pull request by number from cypress-example-recipes
  #     - test-binary-against-repo:
  #         repo: cypress-example-recipes
  #         command: npm run test:ci
  #         pull_request_id: 515
  #         folder: examples/fundamentals__typescript

  test-binary-against-kitchensink:
    <<: *defaults
    steps:
      - test-binary-against-repo:
          repo: cypress-example-kitchensink
          browser: "electron"

  test-binary-against-kitchensink-firefox:
    <<: *defaults
    steps:
      - test-binary-against-repo:
          repo: cypress-example-kitchensink
          browser: firefox

  test-binary-against-kitchensink-chrome:
    <<: *defaults
    steps:
      - test-binary-against-repo:
          repo: cypress-example-kitchensink
          browser: chrome

  test-binary-against-todomvc-firefox:
    <<: *defaults
    steps:
      - test-binary-against-repo:
          repo: cypress-example-todomvc
          browser: firefox

  test-binary-against-conduit-chrome:
    <<: *defaults
    steps:
      - test-binary-against-repo:
          repo: cypress-example-conduit-app
          browser: chrome
          command: "npm run cypress:run"
          wait-on: http://localhost:3000

  test-binary-against-api-testing-firefox:
    <<: *defaults
    steps:
      - test-binary-against-repo:
          repo: cypress-example-api-testing
          browser: firefox
          command: "npm run cy:run"

  test-binary-against-piechopper-firefox:
    <<: *defaults
    steps:
      - test-binary-against-repo:
          repo: cypress-example-piechopper
          browser: firefox
          command: "npm run cypress:run"

  test-binary-against-cypress-realworld-app:
    <<: *defaults
    resource_class: medium+
    steps:
      - test-binary-against-rwa:
          repo: cypress-realworld-app
          browser: chrome
          wait-on: http://localhost:3000

  test-binary-as-specific-user:
    <<: *defaults
    steps:
      - restore_workspace_binaries
      # the user should be "node"
      - run: whoami
      - run: pwd
      # prints the current user's effective user id
      # for root it is 0
      # for other users it is a positive integer
      - run: node -e 'console.log(process.geteuid())'
      # make sure the binary and NPM package files are present
      - run: ls -l
      - run: ls -l cypress.zip cypress.tgz
      - run: mkdir test-binary
      - run:
          name: Create new NPM package
          working_directory: test-binary
          command: npm init -y
      - run:
          # install NPM from built NPM package folder
          name: Install Cypress
          working_directory: test-binary
          # force installing the freshly built binary
          command: CYPRESS_INSTALL_BINARY=~/cypress/cypress.zip npm i ~/cypress/cypress.tgz
      - run:
          name: Cypress help
          working_directory: test-binary
          command: $(yarn bin cypress) help
      - run:
          name: Cypress info
          working_directory: test-binary
          command: $(yarn bin cypress) info
      - run:
          name: Add Cypress demo
          working_directory: test-binary
          command: npx @bahmutov/cly@1.9.0 init
      - run:
          name: Verify Cypress binary
          working_directory: test-binary
          command: DEBUG=cypress:cli $(yarn bin cypress) verify
      - run:
          name: Run Cypress binary
          working_directory: test-binary
          command: DEBUG=cypress:cli $(yarn bin cypress) run
      - store-npm-logs

linux-x64-workflow: &linux-x64-workflow
  jobs:
    - node_modules_install
    - build:
        context: test-runner:env-canary
        requires:
          - node_modules_install
    - check-ts:
        requires:
          - build
    - lint:
        name: linux-lint
        requires:
          - build
    - percy-finalize:
        context: [test-runner:poll-circle-workflow, test-runner:percy]
        required_env_var: PERCY_TOKEN # skips job if not defined (external PR)
        requires:
          - build
    - lint-types:
        requires:
          - build
    # unit, integration and e2e tests
    - cli-visual-tests:
        context: test-runner:percy
        requires:
          - build
    - unit-tests:
        requires:
          - build
    - verify-release-readiness:
        context: test-runner:npm-release
        requires:
          - build
    - server-unit-tests:
        requires:
          - build
    - server-integration-tests:
        requires:
          - build
    - server-performance-tests:
        requires:
          - build
    - system-tests-node-modules-install:
        context: test-runner:performance-tracking
        requires:
          - build
    - system-tests-chrome:
        context: test-runner:performance-tracking
        requires:
          - system-tests-node-modules-install
    - system-tests-electron:
        context: test-runner:performance-tracking
        requires:
          - system-tests-node-modules-install
    - system-tests-firefox:
        context: test-runner:performance-tracking
        requires:
          - system-tests-node-modules-install
    - system-tests-webkit:
        context: test-runner:performance-tracking
        requires:
          - system-tests-node-modules-install
    - system-tests-non-root:
        context: test-runner:performance-tracking
        executor: non-root-docker-user
        requires:
          - system-tests-node-modules-install
    - driver-integration-tests-chrome:
        context: test-runner:cypress-record-key
        requires:
          - build
    - driver-integration-tests-chrome-beta:
        context: test-runner:cypress-record-key
        requires:
          - build
    - driver-integration-tests-firefox:
        context: test-runner:cypress-record-key
        requires:
          - build
    - driver-integration-tests-electron:
        context: test-runner:cypress-record-key
        requires:
          - build
    - driver-integration-tests-webkit:
        context: test-runner:cypress-record-key
        requires:
          - build
    - driver-integration-memory-tests:
        requires:
          - build
    - run-frontend-shared-component-tests-chrome:
        context: [test-runner:cypress-record-key, test-runner:launchpad-tests, test-runner:percy]
        percy: true
        requires:
          - build
    - run-launchpad-integration-tests-chrome:
        context: [test-runner:cypress-record-key, test-runner:launchpad-tests, test-runner:percy]
        percy: true
        requires:
          - build
    - run-launchpad-component-tests-chrome:
        context: [test-runner:cypress-record-key, test-runner:launchpad-tests, test-runner:percy]
        percy: true
        requires:
          - build
    - run-app-integration-tests-chrome:
        context: [test-runner:cypress-record-key, test-runner:launchpad-tests, test-runner:percy]
        percy: true
        requires:
          - build
    - run-webpack-dev-server-integration-tests:
        context: [test-runner:cypress-record-key, test-runner:percy]
        requires:
          - system-tests-node-modules-install
    - run-vite-dev-server-integration-tests:
        context: [test-runner:cypress-record-key, test-runner:percy]
        requires:
          - system-tests-node-modules-install
    - run-app-component-tests-chrome:
        context: [test-runner:cypress-record-key, test-runner:launchpad-tests, test-runner:percy]
        percy: true
        requires:
          - build
    - run-reporter-component-tests-chrome:
        context: [test-runner:cypress-record-key, test-runner:percy]
        percy: true
        requires:
          - build
    - reporter-integration-tests:
        context: [test-runner:cypress-record-key, test-runner:percy]
        requires:
          - build
    - npm-webpack-dev-server:
        requires:
          - system-tests-node-modules-install
    - npm-vite-dev-server:
        requires:
          - build
    - npm-vite-plugin-cypress-esm:
        requires:
          - build
    - npm-webpack-preprocessor:
        requires:
          - build
    - npm-webpack-batteries-included-preprocessor:
        requires:
          - build
    - npm-vue:
        requires:
          - build
    - npm-react:
        requires:
          - build
    - npm-angular:
        requires:
          - build
    - npm-mount-utils:
        requires:
          - build
    - npm-create-cypress-tests:
        requires:
          - build
    - npm-eslint-plugin-dev:
        requires:
          - build
    - npm-cypress-schematic:
        requires:
          - build
    - v8-integration-tests:
        requires:
          - system-tests-node-modules-install
    # This release definition must be updated with any new jobs
    # Any attempts to automate this are welcome
    # If CircleCI provided an "after all" hook, then this wouldn't be necessary
    - trigger-binary-release-workflow:
        context: test-runner:poll-circle-workflow
        requires:
          - build
          - check-ts
          - npm-angular
          - npm-eslint-plugin-dev
          - npm-create-cypress-tests
          - npm-react
          - npm-mount-utils
          - npm-vue
          - npm-webpack-batteries-included-preprocessor
          - npm-webpack-preprocessor
          - npm-vite-dev-server
          - npm-vite-plugin-cypress-esm
          - npm-webpack-dev-server
          - npm-cypress-schematic
          - lint-types
          - linux-lint
          - percy-finalize
          - driver-integration-tests-firefox
          - driver-integration-tests-chrome
          - driver-integration-tests-chrome-beta
          - driver-integration-tests-electron
          - driver-integration-memory-tests
          - system-tests-non-root
          - system-tests-firefox
          - system-tests-electron
          - system-tests-chrome
          - server-performance-tests
          - server-integration-tests
          - server-unit-tests
          - "test binary as a non-root user"
          - "test binary as a root user"
          - test-types-cypress-and-jest
          - test-full-typescript-project
          - test-binary-against-kitchensink
          - test-npm-module-on-minimum-node-version
          - binary-system-tests
          - test-kitchensink
          - unit-tests
          - verify-release-readiness
          - cli-visual-tests
          - reporter-integration-tests
          - run-app-component-tests-chrome
          - run-app-integration-tests-chrome
          - run-frontend-shared-component-tests-chrome
          - run-launchpad-component-tests-chrome
          - run-launchpad-integration-tests-chrome
          - run-reporter-component-tests-chrome
          - run-webpack-dev-server-integration-tests
          - run-vite-dev-server-integration-tests
          - v8-integration-tests

    - npm-release:
        context: test-runner:npm-release
        requires:
          - build
          - check-ts
          - npm-angular
          - npm-eslint-plugin-dev
          - npm-create-cypress-tests
          - npm-react
          - npm-mount-utils
          - npm-vue
          - npm-webpack-batteries-included-preprocessor
          - npm-webpack-preprocessor
          - npm-vite-dev-server
          - npm-vite-plugin-cypress-esm
          - npm-webpack-dev-server
          - npm-cypress-schematic
          - lint-types
          - linux-lint
          - percy-finalize
          - driver-integration-tests-firefox
          - driver-integration-tests-chrome
          - driver-integration-tests-chrome-beta
          - driver-integration-tests-electron
          - driver-integration-memory-tests
          - system-tests-non-root
          - system-tests-firefox
          - system-tests-electron
          - system-tests-chrome
          - server-performance-tests
          - server-integration-tests
          - server-unit-tests
          - test-kitchensink
          - unit-tests
          - verify-release-readiness
          - cli-visual-tests
          - reporter-integration-tests
          - run-app-component-tests-chrome
          - run-app-integration-tests-chrome
          - run-frontend-shared-component-tests-chrome
          - run-launchpad-component-tests-chrome
          - run-launchpad-integration-tests-chrome
          - run-reporter-component-tests-chrome
          - run-webpack-dev-server-integration-tests
          - run-vite-dev-server-integration-tests
          - v8-integration-tests

    - create-build-artifacts:
        context:
          - test-runner:upload
          - test-runner:commit-status-checks
          - test-runner:build-binary
        requires:
          - build
    # various testing scenarios, like building full binary
    # and testing it on a real project
    - test-against-staging:
        context: test-runner:record-tests
        <<: *mainBuildFilters
        requires:
          - build
    - test-kitchensink:
        requires:
          - build
    - test-kitchensink-against-staging:
        context: test-runner:record-tests
        <<: *mainBuildFilters
        requires:
          - build
    - test-npm-module-on-minimum-node-version:
        requires:
          - create-build-artifacts
    - test-types-cypress-and-jest:
        requires:
          - create-build-artifacts
    - test-full-typescript-project:
        requires:
          - create-build-artifacts
    - test-binary-against-kitchensink:
        requires:
          - create-build-artifacts
    - test-npm-module-and-verify-binary:
        <<: *mainBuildFilters
        requires:
          - create-build-artifacts
    - test-binary-against-staging:
        context: test-runner:record-tests
        <<: *mainBuildFilters
        requires:
          - create-build-artifacts
    - test-binary-against-kitchensink-chrome:
        <<: *mainBuildFilters
        requires:
          - create-build-artifacts
    - test-binary-against-recipes-firefox:
        <<: *mainBuildFilters
        requires:
          - create-build-artifacts
    - test-binary-against-recipes-chrome:
        <<: *mainBuildFilters
        requires:
          - create-build-artifacts
    - test-binary-against-recipes:
        <<: *mainBuildFilters
        requires:
          - create-build-artifacts
    - test-binary-against-kitchensink-firefox:
        <<: *mainBuildFilters
        requires:
          - create-build-artifacts
    - test-binary-against-todomvc-firefox:
        <<: *mainBuildFilters
        requires:
          - create-build-artifacts
    - test-binary-against-cypress-realworld-app:
        context: test-runner:cypress-record-key
        <<: *mainBuildFilters
        requires:
          - create-build-artifacts
    - test-binary-as-specific-user:
        name: "test binary as a non-root user"
        executor: non-root-docker-user
        requires:
          - create-build-artifacts
    - test-binary-as-specific-user:
        name: "test binary as a root user"
        requires:
          - create-build-artifacts
    - binary-system-tests:
        requires:
          - create-build-artifacts
          - system-tests-node-modules-install

linux-arm64-workflow: &linux-arm64-workflow
  jobs:
    - node_modules_install:
        name: linux-arm64-node-modules-install
        executor: linux-arm64
        resource_class: arm.medium
        only-cache-for-root-user: true

    - build:
        name: linux-arm64-build
        executor: linux-arm64
        resource_class: arm.medium
        requires:
          - linux-arm64-node-modules-install

    - create-build-artifacts:
        name: linux-arm64-create-build-artifacts
        context:
          - test-runner:upload
          - test-runner:commit-status-checks
          - test-runner:build-binary
        executor: linux-arm64
        resource_class: arm.medium
        requires:
          - linux-arm64-build

    - v8-integration-tests:
        name: linux-arm64-v8-integration-tests
        executor: linux-arm64
        resource_class: arm.medium
        requires:
          - linux-arm64-build
    - driver-integration-memory-tests:
        name: linux-arm64-driver-integration-memory-tests
        executor: linux-arm64
        resource_class: arm.medium
        requires:
          - linux-arm64-build
    - server-unit-tests-cloud-environment:
        name: linux-arm64-server-unit-tests-cloud-environment
        executor: linux-arm64
        resource_class: arm.medium
        requires:
          - linux-arm64-build

darwin-x64-workflow: &darwin-x64-workflow
  jobs:
    - node_modules_install:
        name: darwin-x64-node-modules-install
        executor: mac
        resource_class: macos.x86.medium.gen2
        only-cache-for-root-user: true

    - build:
        name: darwin-x64-build
        context: test-runner:env-canary
        executor: mac
        resource_class: macos.x86.medium.gen2
        requires:
          - darwin-x64-node-modules-install

    - create-build-artifacts:
        name: darwin-x64-create-build-artifacts
        context:
          - test-runner:sign-mac-binary
          - test-runner:upload
          - test-runner:commit-status-checks
          - test-runner:build-binary
        executor: mac
        resource_class: macos.x86.medium.gen2
        requires:
          - darwin-x64-build

    - test-kitchensink:
        name: darwin-x64-test-kitchensink
        executor: mac
        requires:
          - darwin-x64-build

    - v8-integration-tests:
        name: darwin-x64-v8-integration-tests
        executor: mac
        resource_class: macos.x86.medium.gen2
        requires:
          - darwin-x64-build
    - driver-integration-memory-tests:
        name: darwin-x64-driver-integration-memory-tests
        executor: mac
        resource_class: macos.x86.medium.gen2
        requires:
          - darwin-x64-build
    - server-unit-tests-cloud-environment:
        name: darwin-x64-driver-server-unit-tests-cloud-environment
        executor: mac
        resource_class: macos.x86.medium.gen2
        requires:
          - darwin-x64-build

darwin-arm64-workflow: &darwin-arm64-workflow
  jobs:
    - node_modules_install:
        name: darwin-arm64-node-modules-install
        executor: darwin-arm64
        resource_class: cypress-io/latest_m1
        only-cache-for-root-user: true

    - build:
        name: darwin-arm64-build
        executor: darwin-arm64
        resource_class: cypress-io/latest_m1
        requires:
          - darwin-arm64-node-modules-install

    - create-build-artifacts:
        name: darwin-arm64-create-build-artifacts
        context:
          - test-runner:sign-mac-binary
          - test-runner:upload
          - test-runner:commit-status-checks
          - test-runner:build-binary
        executor: darwin-arm64
        resource_class: cypress-io/latest_m1
        requires:
          - darwin-arm64-build

    - v8-integration-tests:
        name: darwin-arm64-v8-integration-tests
        executor: darwin-arm64
        resource_class: cypress-io/latest_m1
        requires:
          - darwin-arm64-build
    - driver-integration-memory-tests:
        name: darwin-arm64-driver-integration-memory-tests
        executor: darwin-arm64
        resource_class: cypress-io/latest_m1
        requires:
          - darwin-arm64-build
    - server-unit-tests-cloud-environment:
        name: darwin-arm64-server-unit-tests-cloud-environment
        executor: darwin-arm64
        resource_class: cypress-io/latest_m1
        requires:
          - darwin-arm64-build

windows-workflow: &windows-workflow
  jobs:
    - node_modules_install:
        name: windows-node-modules-install
        executor: windows
        resource_class: windows.large
        only-cache-for-root-user: true

    - build:
        name: windows-build
        context: test-runner:env-canary
        executor: windows
        resource_class: windows.large
        requires:
          - windows-node-modules-install

    - run-app-integration-tests-chrome:
        name: windows-run-app-integration-tests-chrome
        executor: windows
        resource_class: windows.large
        context: [test-runner:cypress-record-key, test-runner:launchpad-tests]
        requires:
          - windows-build

    - run-launchpad-integration-tests-chrome:
        name: windows-run-launchpad-integration-tests-chrome
        executor: windows
        resource_class: windows.large
        context: [test-runner:cypress-record-key, test-runner:launchpad-tests]
        requires:
          - windows-build

    - unit-tests:
        name: windows-unit-tests
        executor: windows
        resource_class: windows.large
        requires:
          - windows-build

    - server-unit-tests-cloud-environment:
        name: windows-server-unit-tests-cloud-environment
        executor: windows
        resource_class: windows.medium
        requires:
          - windows-build

    - create-build-artifacts:
        name: windows-create-build-artifacts
        executor: windows
        resource_class: windows.large
        context:
          - test-runner:sign-windows-binary
          - test-runner:upload
          - test-runner:commit-status-checks
          - test-runner:build-binary
        requires:
          - windows-build
    - test-binary-against-kitchensink-chrome:
        name: windows-test-binary-against-kitchensink-chrome
        executor: windows
        requires:
          - windows-create-build-artifacts

    - v8-integration-tests:
        name: windows-v8-integration-tests
        executor: windows
        resource_class: windows.large
        requires:
          - windows-build
    - driver-integration-memory-tests:
        name: windows-driver-integration-memory-tests
        executor: windows
        resource_class: windows.large
        requires:
          - windows-build

workflows:
  linux-x64:
    <<: *linux-x64-workflow
    <<: *linux-x64-workflow-exclude-filters
  linux-arm64:
    <<: *linux-arm64-workflow
    <<: *linux-arm64-workflow-filters
  darwin-x64:
    <<: *darwin-x64-workflow
    <<: *darwin-workflow-filters
  darwin-arm64:
    <<: *darwin-arm64-workflow
    <<: *darwin-workflow-filters
  windows:
    <<: *windows-workflow
    <<: *windows-workflow-filters<|MERGE_RESOLUTION|>--- conflicted
+++ resolved
@@ -30,12 +30,9 @@
         - /^release\/\d+\.\d+\.\d+$/
         # use the following branch as well to ensure that v8 snapshot cache updates are fully tested
         - 'update-v8-snapshot-cache-on-develop'
-<<<<<<< HEAD
         - 'matth/feat/chrome-headless'
         - 'jordanpowell88/angular-tsconfig'
-=======
         - 'fix/chrome_crash_recovery'
->>>>>>> 12823cd5
 
 # usually we don't build Mac app - it takes a long time
 # but sometimes we want to really confirm we are doing the right thing
@@ -46,12 +43,9 @@
     - equal: [ develop, << pipeline.git.branch >> ]
     # use the following branch as well to ensure that v8 snapshot cache updates are fully tested
     - equal: [ 'update-v8-snapshot-cache-on-develop', << pipeline.git.branch >> ]
-<<<<<<< HEAD
     - equal: [ 'matth/feat/chrome-headless', << pipeline.git.branch >> ]
     - equal: ['jordanpowell88/angular-tsconfig', << pipeline.git.branch >> ]
-=======
     - equal: [ 'mschile/issue-26900_browserCriClient', << pipeline.git.branch >> ]
->>>>>>> 12823cd5
     - matches:
         pattern: /^release\/\d+\.\d+\.\d+$/
         value: << pipeline.git.branch >>
@@ -62,12 +56,9 @@
     - equal: [ develop, << pipeline.git.branch >> ]
     # use the following branch as well to ensure that v8 snapshot cache updates are fully tested
     - equal: [ 'update-v8-snapshot-cache-on-develop', << pipeline.git.branch >> ]
-<<<<<<< HEAD
     - equal: [ 'jordanpowell88/angular-tsconfig', << pipeline.git.branch >> ]
     - equal: [ 'matth/feat/chrome-headless', << pipeline.git.branch >> ]
-=======
     - equal: [ 'mschile/issue-26900_browserCriClient', << pipeline.git.branch >> ]
->>>>>>> 12823cd5
     - matches:
         pattern: /^release\/\d+\.\d+\.\d+$/
         value: << pipeline.git.branch >>
@@ -154,11 +145,8 @@
       - run:
           name: Check current branch to persist artifacts
           command: |
-<<<<<<< HEAD
             if [[ "$CIRCLE_BRANCH" != "develop" && "$CIRCLE_BRANCH" != "release/"* && "$CIRCLE_BRANCH" != "update-v8-snapshot-cache-on-develop" && "$CIRCLE_BRANCH" != "jordanpowell88/angular-tsconfig" ]]; then
-=======
             if [[ "$CIRCLE_BRANCH" != "develop" && "$CIRCLE_BRANCH" != "release/"* && "$CIRCLE_BRANCH" != "update-v8-snapshot-cache-on-develop" && "$CIRCLE_BRANCH" != "mschile/issue-26900_browserCriClient" ]]; then
->>>>>>> 12823cd5
               echo "Not uploading artifacts or posting install comment for this branch."
               circleci-agent step halt
             fi
