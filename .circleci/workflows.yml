version: 2.1

defaults: &defaults
  parallelism: 1
  working_directory: ~/cypress
  parameters: &defaultsParameters
    executor:
      type: executor
      default: cy-doc
    only-cache-for-root-user:
      type: boolean
      default: false
  executor: <<parameters.executor>>
  environment: &defaultsEnvironment
    ## set specific timezone
    TZ: "/usr/share/zoneinfo/America/New_York"

    ## store artifacts here
    CIRCLE_ARTIFACTS: /tmp/artifacts

    ## set so that e2e tests are consistent
    COLUMNS: 100
    LINES: 24

mainBuildFilters: &mainBuildFilters
  filters:
    branches:
      only:
        - develop
        - /^release\/\d+\.\d+\.\d+$/
        # use the following branch as well to ensure that v8 snapshot cache updates are fully tested
        - 'update-v8-snapshot-cache-on-develop'
<<<<<<< HEAD
        - 'issue-25885-cypress-require-typescript'
=======
        - 'lmiller/issue-25947'
>>>>>>> e674f430
        - 'fix/preflight'

# usually we don't build Mac app - it takes a long time
# but sometimes we want to really confirm we are doing the right thing
# so just add your branch to the list here to build and test on Mac
macWorkflowFilters: &darwin-workflow-filters
  when:
    or:
    - equal: [ develop, << pipeline.git.branch >> ]
    # use the following branch as well to ensure that v8 snapshot cache updates are fully tested
    - equal: [ 'update-v8-snapshot-cache-on-develop', << pipeline.git.branch >> ]
    - equal: [ 'issue-25885-cypress-require-typescript', << pipeline.git.branch >> ]
    - equal: [ 'fix/preflight', << pipeline.git.branch >> ]
    - equal: [ 'lmiller/issue-25947', << pipeline.git.branch >> ]
    - matches:
        pattern: /^release\/\d+\.\d+\.\d+$/
        value: << pipeline.git.branch >>

linuxArm64WorkflowFilters: &linux-arm64-workflow-filters
  when:
    or:
    - equal: [ develop, << pipeline.git.branch >> ]
    # use the following branch as well to ensure that v8 snapshot cache updates are fully tested
    - equal: [ 'update-v8-snapshot-cache-on-develop', << pipeline.git.branch >> ]
    - equal: [ 'fix/preflight', << pipeline.git.branch >> ]
    - matches:
        pattern: /^release\/\d+\.\d+\.\d+$/
        value: << pipeline.git.branch >>

# uncomment & add to the branch conditions below to disable the main linux
# flow if we don't want to test it for a certain branch
linuxWorkflowExcludeFilters: &linux-x64-workflow-exclude-filters
  unless:
    or:
    - false

# windows is slow and expensive in CI, so it normally only runs on main branches
# add your branch to this list to run the full Windows build on your PR
windowsWorkflowFilters: &windows-workflow-filters
  when:
    or:
    - equal: [ develop, << pipeline.git.branch >> ]
    # use the following branch as well to ensure that v8 snapshot cache updates are fully tested
    - equal: [ 'update-v8-snapshot-cache-on-develop', << pipeline.git.branch >> ]
    - equal: [ 'fix/preflight', << pipeline.git.branch >> ]
    - matches:
        pattern: /^release\/\d+\.\d+\.\d+$/
        value: << pipeline.git.branch >>
executors:
  # the Docker image with Cypress dependencies and Chrome browser
  cy-doc:
    docker:
      - image: cypress/browsers:node16.16.0-chrome106-ff99-edge
    # by default, we use "medium" to balance performance + CI costs. bump or reduce on a per-job basis if needed.
    resource_class: medium
    environment:
      PLATFORM: linux
      CI_DOCKER: "true"

  # Docker image with non-root "node" user
  non-root-docker-user:
    docker:
      - image: cypress/browsers:node16.16.0-chrome106-ff99-edge
        user: node
    environment:
      PLATFORM: linux

  # executor to run on Mac OS
  # https://circleci.com/docs/2.0/executor-types/#using-macos
  # https://circleci.com/docs/2.0/testing-ios/#supported-xcode-versions
  mac:
    macos:
      # Executor should have Node >= required version
      xcode: "14.0.1"
    resource_class: macos.x86.medium.gen2
    environment:
      PLATFORM: darwin

  # executor to run on Windows - based off of the windows-orb default executor since it is
  # not customizable enough to align with our existing setup.
  # https://github.com/CircleCI-Public/windows-orb/blob/master/src/executors/default.yml
  # https://circleci.com/docs/2.0/hello-world-windows/#software-pre-installed-in-the-windows-image
  windows: &windows-executor
    machine:
      image: windows-server-2019-vs2019:stable
      shell: bash.exe -eo pipefail
    resource_class: windows.large
    environment:
      PLATFORM: windows

  darwin-arm64: &darwin-arm64-executor
    machine: true
    environment:
      PLATFORM: darwin

  linux-arm64: &linux-arm64-executor
    machine:
      image: ubuntu-2004:2022.04.1
    resource_class: arm.medium
    environment:
      PLATFORM: linux
      # TODO: Disabling snapshots for now on Linux Arm 64 architectures. Will revisit with https://github.com/cypress-io/cypress/issues/23557
      DISABLE_SNAPSHOT_REQUIRE: 1

commands:
  verify_should_persist_artifacts:
    steps:
      - run:
          name: Check current branch to persist artifacts
          command: |
<<<<<<< HEAD
            if [[ "$CIRCLE_BRANCH" != "develop" && "$CIRCLE_BRANCH" != "release/"* && "$CIRCLE_BRANCH" != "fix/preflight" && "$CIRCLE_BRANCH" != "issue-25885-cypress-require-typescript" && "$CIRCLE_BRANCH" != "update-v8-snapshot-cache-on-develop" ]]; then
=======
            if [[ "$CIRCLE_BRANCH" != "develop" && "$CIRCLE_BRANCH" != "release/"* && "$CIRCLE_BRANCH" != "lmiller/issue-25947" && "$CIRCLE_BRANCH" != "update-v8-snapshot-cache-on-develop" ]]; then
>>>>>>> e674f430
              echo "Not uploading artifacts or posting install comment for this branch."
              circleci-agent step halt
            fi

  restore_workspace_binaries:
    steps:
      - attach_workspace:
          at: ~/
      # make sure we have cypress.zip received
      - run: ls -l
      - run: ls -l cypress.zip cypress.tgz
      - run: node --version
      - run: npm --version

  restore_cached_workspace:
    steps:
      - attach_workspace:
          at: ~/
      - install-required-node
      - unpack-dependencies

  restore_cached_binary:
    steps:
      - attach_workspace:
          at: ~/

  prepare-modules-cache:
    parameters:
      dont-move:
        type: boolean
        default: false
    steps:
      - run: node scripts/circle-cache.js --action prepare
      - unless:
          condition: << parameters.dont-move >>
          steps:
            - run:
                name: Move to /tmp dir for consistent caching across root/non-root users
                command: |
                  mkdir -p /tmp/node_modules_cache
                  mv ~/cypress/node_modules /tmp/node_modules_cache/root_node_modules
                  mv ~/cypress/cli/node_modules /tmp/node_modules_cache/cli_node_modules
                  mv ~/cypress/system-tests/node_modules /tmp/node_modules_cache/system-tests_node_modules
                  mv ~/cypress/globbed_node_modules /tmp/node_modules_cache/globbed_node_modules

  install-webkit-deps:
    steps:
      - run:
          name: Install WebKit dependencies
          command: |
            npx playwright install webkit
            npx playwright install-deps webkit

  build-and-persist:
    description: Save entire folder as artifact for other jobs to run without reinstalling
    steps:
      - run:
          name: Build all codegen
          command: |
            source ./scripts/ensure-node.sh
            yarn gulp buildProd
      - run:
          name: Build packages
          command: |
            source ./scripts/ensure-node.sh
            yarn build
      - run:
          name: Generate v8 snapshot
          command: |
            source ./scripts/ensure-node.sh
            # Minification takes some time. We only really need to do that for the binary (and we regenerate snapshots separately there)
            V8_SNAPSHOT_DISABLE_MINIFY=1 yarn build-v8-snapshot-prod
      - prepare-modules-cache # So we don't throw these in the workspace cache
      - persist_to_workspace:
          root: ~/
          paths:
            - cypress
            - .ssh
            - node_modules # contains the npm i -g modules

  install_cache_helpers_dependencies:
    steps:
      - run:
          # Dependencies needed by circle-cache.js, before we "yarn" or unpack cached node_modules
          name: Cache Helper Dependencies
          working_directory: ~/
          command: npm i glob@7.1.6 fs-extra@10.0.0 minimist@1.2.5 fast-json-stable-stringify@2.1.0

  unpack-dependencies:
    description: 'Unpacks dependencies associated with the current workflow'
    steps:
      - install_cache_helpers_dependencies
      - run:
          name: Generate Circle Cache Key
          command: node scripts/circle-cache.js --action cacheKey > circle_cache_key
      - run:
          name: Generate platform key
          command: node ./scripts/get-platform-key.js > platform_key
      - restore_cache:
          name: Restore cache state, to check for known modules cache existence
          key: v{{ checksum ".circleci/cache-version.txt" }}-{{ checksum "platform_key" }}-node-modules-cache-{{ checksum "circle_cache_key" }}
      - run:
          name: Move node_modules back from /tmp
          command: |
            if [[ -d "/tmp/node_modules_cache" ]]; then
              mv /tmp/node_modules_cache/root_node_modules ~/cypress/node_modules
              mv /tmp/node_modules_cache/cli_node_modules ~/cypress/cli/node_modules
              mv /tmp/node_modules_cache/system-tests_node_modules ~/cypress/system-tests/node_modules
              mv /tmp/node_modules_cache/globbed_node_modules ~/cypress/globbed_node_modules
              rm -rf /tmp/node_modules_cache
            fi
      - run:
          name: Restore all node_modules to proper workspace folders
          command: node scripts/circle-cache.js --action unpack

  restore_cached_system_tests_deps:
    description: 'Restore the cached node_modules for projects in "system-tests/projects/**"'
    steps:
      - run:
          name: Generate Circle Cache key for system tests
          command: ./system-tests/scripts/cache-key.sh > system_tests_cache_key
      - run:
          name: Generate platform key
          command: node ./scripts/get-platform-key.js > platform_key
      - restore_cache:
          name: Restore system tests node_modules cache
          keys:
            - v{{ checksum ".circleci/cache-version.txt" }}-{{ checksum "platform_key" }}-system-tests-projects-node-modules-cache-{{ checksum "system_tests_cache_key" }}

  update_cached_system_tests_deps:
    description: 'Update the cached node_modules for projects in "system-tests/projects/**"'
    steps:
      - run:
          name: Generate Circle Cache key for system tests
          command: ./system-tests/scripts/cache-key.sh > system_tests_cache_key
      - run:
          name: Generate platform key
          command: node ./scripts/get-platform-key.js > platform_key
      - restore_cache:
          name: Restore cache state, to check for known modules cache existence
          keys:
            - v{{ checksum ".circleci/cache-version.txt" }}-{{ checksum "platform_key" }}-state-of-system-tests-projects-node-modules-cache-{{ checksum "system_tests_cache_key" }}
      - run:
          name: Send root honeycomb event for this CI build
          command: cd system-tests/scripts && node ./send-root-honeycomb-event.js
      - run:
          name: Bail if specific cache exists
          command: |
            if [[ -f "/tmp/system_tests_node_modules_installed" ]]; then
              echo "No updates to system tests node modules, exiting"
              circleci-agent step halt
            fi
      - restore_cache:
          name: Restore system tests node_modules cache
          keys:
            - v{{ checksum ".circleci/cache-version.txt" }}-{{ checksum "platform_key" }}-system-tests-projects-node-modules-cache-{{ checksum "system_tests_cache_key" }}
            - v{{ checksum ".circleci/cache-version.txt" }}-{{ checksum "platform_key" }}-system-tests-projects-node-modules-cache-
      - run:
          name: Update system-tests node_modules cache
          command: yarn workspace @tooling/system-tests projects:yarn:install
      - save_cache:
          name: Save system tests node_modules cache
          key: v{{ checksum ".circleci/cache-version.txt" }}-{{ checksum "platform_key" }}-system-tests-projects-node-modules-cache-{{ checksum "system_tests_cache_key" }}
          paths:
            - /tmp/cy-system-tests-node-modules
      - run: touch /tmp/system_tests_node_modules_installed
      - save_cache:
          name: Save system tests node_modules cache state key
          key: v{{ checksum ".circleci/cache-version.txt" }}-{{ checksum "platform_key" }}-state-of-system-tests-projects-node-modules-cache-{{ checksum "system_tests_cache_key" }}
          paths:
            - /tmp/system_tests_node_modules_installed

  caching-dependency-installer:
    description: 'Installs & caches the dependencies based on yarn lock & package json dependencies'
    parameters:
      only-cache-for-root-user:
        type: boolean
        default: false
    steps:
      - install_cache_helpers_dependencies
      - run:
          name: Generate Circle Cache Key
          command: node scripts/circle-cache.js --action cacheKey > circle_cache_key
      - run:
          name: Generate platform key
          command: node ./scripts/get-platform-key.js > platform_key
      - restore_cache:
          name: Restore cache state, to check for known modules cache existence
          key: v{{ checksum ".circleci/cache-version.txt" }}-{{ checksum "platform_key" }}-state-of-node-modules-cache-{{ checksum "circle_cache_key" }}
      - run:
          name: Bail if cache exists
          command: |
            if [[ -f "node_modules_installed" ]]; then
              echo "Node modules already cached for dependencies, exiting"
              circleci-agent step halt
            fi
      - run: date +%Y-%U > cache_date
      - restore_cache:
          name: Restore weekly yarn cache
          keys:
            - v{{ checksum ".circleci/cache-version.txt" }}-{{ checksum "platform_key" }}-deps-root-weekly-{{ checksum "cache_date" }}
      - run:
          name: Install Node Modules
          command: |
            source ./scripts/ensure-node.sh
            # avoid installing Percy's Chromium every time we use @percy/cli
            # https://docs.percy.io/docs/caching-asset-discovery-browser-in-ci
            PERCY_POSTINSTALL_BROWSER=true \
            yarn --prefer-offline --frozen-lockfile --cache-folder ~/.yarn
          no_output_timeout: 20m
      - prepare-modules-cache:
          dont-move: <<parameters.only-cache-for-root-user>> # we don't move, so we don't hit any issues unpacking symlinks
      - when:
          condition: <<parameters.only-cache-for-root-user>> # we don't move to /tmp since we don't need to worry about different users
          steps:
            - save_cache:
                name: Saving node modules for root, cli, and all globbed workspace packages
                key: v{{ checksum ".circleci/cache-version.txt" }}-{{ checksum "platform_key" }}-node-modules-cache-{{ checksum "circle_cache_key" }}
                paths:
                  - node_modules
                  - cli/node_modules
                  - system-tests/node_modules
                  - globbed_node_modules
      - unless:
          condition: <<parameters.only-cache-for-root-user>>
          steps:
            - save_cache:
                name: Saving node modules for root, cli, and all globbed workspace packages
                key: v{{ checksum ".circleci/cache-version.txt" }}-{{ checksum "platform_key" }}-node-modules-cache-{{ checksum "circle_cache_key" }}
                paths:
                  - /tmp/node_modules_cache
      - run: touch node_modules_installed
      - save_cache:
          name: Saving node-modules cache state key
          key: v{{ checksum ".circleci/cache-version.txt" }}-{{ checksum "platform_key" }}-state-of-node-modules-cache-{{ checksum "circle_cache_key" }}
          paths:
            - node_modules_installed
      - save_cache:
          name: Save weekly yarn cache
          key: v{{ checksum ".circleci/cache-version.txt" }}-{{ checksum "platform_key" }}-deps-root-weekly-{{ checksum "cache_date" }}
          paths:
            - ~/.yarn
            - ~/.cy-npm-cache

  verify-build-setup:
    description: Common commands run when setting up for build or yarn install
    parameters:
      executor:
        type: executor
        default: cy-doc
    steps:
      - run: pwd
      - run:
          name: print global yarn cache path
          command: echo $(yarn global bin)
      - run:
          name: print yarn version
          command: yarn versions
      - unless:
          condition:
            # stop-only does not correctly match on windows: https://github.com/bahmutov/stop-only/issues/78
            equal: [ *windows-executor, << parameters.executor >> ]
          steps:
            - run:
                name: Stop .only
                 # this will catch ".only"s in js/coffee as well
                command: |
                  source ./scripts/ensure-node.sh
                  yarn stop-only-all
      - run:
          name: Check terminal variables
          ## make sure the TERM is set to 'xterm' in node (Linux only)
          ## else colors (and tests) will fail
          ## See the following information
          ##   * http://andykdocs.de/development/Docker/Fixing+the+Docker+TERM+variable+issue
          ##   * https://unix.stackexchange.com/questions/43945/whats-the-difference-between-various-term-variables
          command: |
            source ./scripts/ensure-node.sh
            yarn check-terminal

  install-required-node:
    # https://discuss.circleci.com/t/switch-nodejs-version-on-machine-executor-solved/26675/2
    description: Install Node version matching .node-version
    steps:
      # installing NVM will use git+ssh, so update known_hosts
      - update_known_hosts
      - run:
          name: Install Node
          command: |
            node_version=$(cat .node-version)
            source ./scripts/ensure-node.sh
            echo "Installing Yarn"
            npm install yarn -g # ensure yarn is installed with the correct node engine
            yarn check-node-version
      - run:
          name: Check Node
          command: |
            source ./scripts/ensure-node.sh
            yarn check-node-version

  install-chrome:
    description: Install Google Chrome
    parameters:
      channel:
        description: browser channel to install
        type: string
      version:
        description: browser version to install
        type: string
    steps:
      - run:
          name: Install Google Chrome (<<parameters.channel>>)
          command: |
            echo "Installing Chrome (<<parameters.channel>>) v<<parameters.version>>"
            wget -O /usr/src/google-chrome-<<parameters.channel>>_<<parameters.version>>_amd64.deb "http://dl.google.com/linux/chrome/deb/pool/main/g/google-chrome-<<parameters.channel>>/google-chrome-<<parameters.channel>>_<<parameters.version>>-1_amd64.deb" && \
            dpkg -i /usr/src/google-chrome-<<parameters.channel>>_<<parameters.version>>_amd64.deb ; \
            apt-get install -f -y && \
            rm -f /usr/src/google-chrome-<<parameters.channel>>_<<parameters.version>>_amd64.deb
            which google-chrome-<<parameters.channel>> || (printf "\n\033[0;31mChrome was not successfully downloaded - bailing\033[0m\n\n" && exit 1)
            echo "Location of Google Chrome Installation: `which google-chrome-<<parameters.channel>>`"
            echo "Google Chrome Version: `google-chrome-<<parameters.channel>> --version`"

  run-driver-integration-tests:
    parameters:
      browser:
        description: browser shortname to target
        type: string
      install-chrome-channel:
        description: chrome channel to install
        type: string
        default: ''
    steps:
      - restore_cached_workspace
      - when:
          condition: <<parameters.install-chrome-channel>>
          steps:
            - install-chrome:
                channel: <<parameters.install-chrome-channel>>
                version: $(node ./scripts/get-browser-version.js chrome:<<parameters.install-chrome-channel>>)
      - when:
          condition:
            equal: [ webkit, << parameters.browser >> ]
          steps:
            - install-webkit-deps
      - run:
          name: Run driver tests in Cypress
          environment:
            CYPRESS_CONFIG_ENV: production
          command: |
            echo Current working directory is $PWD
            echo Total containers $CIRCLE_NODE_TOTAL

            if [[ -v MAIN_RECORD_KEY ]]; then
              # internal PR
              CYPRESS_RECORD_KEY=$MAIN_RECORD_KEY \
              yarn cypress:run --record --parallel --group 5x-driver-<<parameters.browser>> --browser <<parameters.browser>>
            else
              # external PR
              TESTFILES=$(circleci tests glob "cypress/e2e/**/*.cy.*" | circleci tests split --total=$CIRCLE_NODE_TOTAL)
              echo "Test files for this machine are $TESTFILES"

              if [[ -z "$TESTFILES" ]]; then
                echo "Empty list of test files"
              fi
              yarn cypress:run --browser <<parameters.browser>> --spec $TESTFILES
            fi
          working_directory: packages/driver
      - verify-mocha-results
      - store_test_results:
          path: /tmp/cypress
      - store_artifacts:
          path: /tmp/artifacts
      - store-npm-logs

  windows-install-chrome:
    parameters:
      browser:
        description: browser shortname to target
        type: string
    steps:
      - run:
          # TODO: How can we have preinstalled browsers on CircleCI?
          name: 'Install Chrome on Windows'
          command: |
            # install with `--ignore-checksums` to avoid checksum error
            # https://www.gep13.co.uk/blog/chocolatey-error-hashes-do-not-match
            [[ $PLATFORM == 'windows' && '<<parameters.browser>>' == 'chrome' ]] && choco install googlechrome --ignore-checksums || [[ $PLATFORM != 'windows' ]]

  run-new-ui-tests:
    parameters:
      package:
        description: package to target
        type: enum
        enum: ['frontend-shared', 'launchpad', 'app', 'reporter']
      browser:
        description: browser shortname to target
        type: string
      percy:
        description: enable percy
        type: boolean
        default: false
      type:
        description: ct or e2e
        type: enum
        enum: ['ct', 'e2e']
      debug:
        description: debug option
        type: string
        default: ''
    steps:
      - restore_cached_workspace
      - windows-install-chrome:
          browser: <<parameters.browser>>
      - run:
          command: |
            echo Current working directory is $PWD
            echo Total containers $CIRCLE_NODE_TOTAL

            if [[ -v MAIN_RECORD_KEY ]]; then
              # internal PR
              cmd=$([[ <<parameters.percy>> == 'true' ]] && echo 'yarn percy exec --parallel -- --') || true
              DEBUG=<<parameters.debug>> \
              CYPRESS_CONFIG_ENV=production \
              CYPRESS_RECORD_KEY=$MAIN_RECORD_KEY \
              PERCY_PARALLEL_NONCE=$CIRCLE_WORKFLOW_WORKSPACE_ID \
              PERCY_ENABLE=${PERCY_TOKEN:-0} \
              PERCY_PARALLEL_TOTAL=-1 \
              $cmd yarn workspace @packages/<<parameters.package>> cypress:run:<<parameters.type>> --browser <<parameters.browser>> --record --parallel --group <<parameters.package>>-<<parameters.type>>
            else
              # external PR

              # To make `circleci tests` work correctly, we need to step into the package folder.
              cd packages/<<parameters.package>>

              GLOB="cypress/e2e/**/*cy.*"

              if [[ <<parameters.type>> == 'ct' ]]; then
                # component tests are located side by side with the source codes.
                GLOB="src/**/*cy.*"
              fi

              TESTFILES=$(circleci tests glob "$GLOB" | circleci tests split --total=$CIRCLE_NODE_TOTAL)
              echo "Test files for this machine are $TESTFILES"

              # To run the `yarn` command, we need to walk out of the package folder.
              cd ../..

              DEBUG=<<parameters.debug>> \
              CYPRESS_CONFIG_ENV=production \
              PERCY_PARALLEL_NONCE=$CIRCLE_WORKFLOW_WORKSPACE_ID \
              PERCY_ENABLE=${PERCY_TOKEN:-0} \
              PERCY_PARALLEL_TOTAL=-1 \
              yarn workspace @packages/<<parameters.package>> cypress:run:<<parameters.type>> --browser <<parameters.browser>> --spec $TESTFILES
            fi
      - run:
          command: |
            if [[ <<parameters.package>> == 'app' && <<parameters.percy>> == 'true' && -d "packages/app/cypress/screenshots/runner/screenshot/screenshot.cy.tsx/percy" ]]; then
              PERCY_PARALLEL_NONCE=$CIRCLE_WORKFLOW_WORKSPACE_ID \
              PERCY_ENABLE=${PERCY_TOKEN:-0} \
              PERCY_PARALLEL_TOTAL=-1 \
              yarn percy upload packages/app/cypress/screenshots/runner/screenshot/screenshot.cy.tsx/percy
            else
              echo "skipping percy screenshots uploading"
            fi
      - store_test_results:
          path: /tmp/cypress
      - store_artifacts:
          path: ./packages/<<parameters.package>>/cypress/videos
      - store-npm-logs

  run-system-tests:
    parameters:
      browser:
        description: browser shortname to target
        type: string
    steps:
      - restore_cached_workspace
      - restore_cached_system_tests_deps
      - when:
          condition:
            equal: [ webkit, << parameters.browser >> ]
          steps:
            - install-webkit-deps
      - run:
          name: Run system tests
          environment:
            CYPRESS_COMMERCIAL_RECOMMENDATIONS: '0'
          command: |
            ALL_SPECS=`circleci tests glob "/root/cypress/system-tests/test/*spec*"`
            SPECS=
            for file in $ALL_SPECS; do
              # filter out non_root tests, they have their own stage
              if [[ "$file" == *"non_root"* ]]; then
                echo "Skipping $file"
                continue
              fi
              SPECS="$SPECS $file"
            done
            SPECS=`echo $SPECS | xargs -n 1 | circleci tests split --split-by=timings`
            echo SPECS=$SPECS
            yarn workspace @tooling/system-tests test:ci $SPECS --browser <<parameters.browser>>
      - verify-mocha-results
      - store_test_results:
          path: /tmp/cypress
      - store_artifacts:
          path: /tmp/artifacts
      - store-npm-logs

  run-binary-system-tests:
    steps:
      - restore_cached_workspace
      - restore_cached_system_tests_deps
      - run:
          name: Run system tests
          environment:
            CYPRESS_COMMERCIAL_RECOMMENDATIONS: '0'
          command: |
            ALL_SPECS=`circleci tests glob "$HOME/cypress/system-tests/test-binary/*spec*"`
            SPECS=`echo $ALL_SPECS | xargs -n 1 | circleci tests split --split-by=timings`
            echo SPECS=$SPECS
            yarn workspace @tooling/system-tests test:ci $SPECS
      - verify-mocha-results
      - store_test_results:
          path: /tmp/cypress
      - store_artifacts:
          path: /tmp/artifacts
      - store-npm-logs

  store-npm-logs:
    description: Saves any NPM debug logs as artifacts in case there is a problem
    steps:
      - store_artifacts:
          path: ~/.npm/_logs

  post-install-comment:
    description: Post GitHub comment with a blurb on how to install pre-release version
    steps:
      - run:
          name: Post pre-release install comment
          command: |
            node scripts/add-install-comment.js \
              --npm npm-package-url.json \
              --binary binary-url.json

  verify-mocha-results:
    description: Double-check that Mocha tests ran as expected.
    parameters:
      expectedResultCount:
        description: The number of result files to expect, ie, the number of Mocha test suites that ran.
        type: integer
        ## by default, assert that at least 1 test ran
        default: 0
    steps:
      - run:
          name: 'Verify Mocha Results'
          command: |
            source ./scripts/ensure-node.sh
            yarn verify:mocha:results <<parameters.expectedResultCount>>

  clone-repo-and-checkout-branch:
    description: |
      Clones an external repo and then checks out the branch that matches the next version otherwise uses 'master' branch.
    parameters:
      repo:
        description: "Name of the github repo to clone like: cypress-example-kitchensink"
        type: string
      pull_request_id:
        description: Pull request number to check out before installing and testing
        type: integer
        default: 0
    steps:
      - restore_cached_binary
      - run:
          name: "Cloning test project and checking out release branch: <<parameters.repo>>"
          working_directory: /tmp/<<parameters.repo>>
          command: |
            git clone --depth 1 --no-single-branch https://github.com/cypress-io/<<parameters.repo>>.git .

            cd ~/cypress/..
            # install some deps for get-next-version
            npm i semver@7.3.2 conventional-recommended-bump@6.1.0 conventional-changelog-angular@5.0.12
            NEXT_VERSION=$(node ./cypress/scripts/get-next-version.js)
            cd -

            git checkout $NEXT_VERSION || true
      - when:
          condition: <<parameters.pull_request_id>>
          steps:
            - run:
                name: Check out PR <<parameters.pull_request_id>>
                working_directory: /tmp/<<parameters.repo>>
                command: |
                  git fetch origin pull/<<parameters.pull_request_id>>/head:pr-<<parameters.pull_request_id>>
                  git checkout pr-<<parameters.pull_request_id>>

  test-binary-against-rwa:
    description: |
      Takes the built binary and NPM package, clones the RWA repo
      and runs the new version of Cypress against it.
    parameters:
      repo:
        description: "Name of the github repo to clone like"
        type: string
        default: "cypress-realworld-app"
      browser:
        description: Name of the browser to use, like "electron", "chrome", "firefox"
        type: enum
        enum: ["", "electron", "chrome", "firefox"]
        default: ""
      command:
        description: Test command to run to start Cypress tests
        type: string
        default: "yarn cypress:run"
      # if the repo to clone and test is a monorepo, you can
      # run tests inside a specific subfolder
      folder:
        description: Subfolder to test in
        type: string
        default: ""
      # you can test new features in the test runner against recipes or other repos
      # by opening a pull request in those repos and running this test job
      # against a pull request number in the example repo
      pull_request_id:
        description: Pull request number to check out before installing and testing
        type: integer
        default: 0
      wait-on:
        description: Whether to use wait-on to wait on a server to be booted
        type: string
        default: ""
      server-start-command:
        description: Server start command for repo
        type: string
        default: "CI=true yarn start"
    steps:
      - clone-repo-and-checkout-branch:
          repo: <<parameters.repo>>
      - when:
          condition: <<parameters.pull_request_id>>
          steps:
            - run:
                name: Check out PR <<parameters.pull_request_id>>
                working_directory: /tmp/<<parameters.repo>>
                command: |
                  git fetch origin pull/<<parameters.pull_request_id>>/head:pr-<<parameters.pull_request_id>>
                  git checkout pr-<<parameters.pull_request_id>>
                  git log -n 2
      - run:
          command: yarn
          working_directory: /tmp/<<parameters.repo>>
      - run:
          name: Install Cypress
          working_directory: /tmp/<<parameters.repo>>
          # force installing the freshly built binary
          command: |
            CYPRESS_INSTALL_BINARY=~/cypress/cypress.zip npm i --legacy-peer-deps ~/cypress/cypress.tgz && [[ -f yarn.lock ]] && yarn
      - run:
          name: Print Cypress version
          working_directory: /tmp/<<parameters.repo>>
          command: npx cypress version
      - run:
          name: Types check 🧩 (maybe)
          working_directory: /tmp/<<parameters.repo>>
          command: yarn types
      - run:
          working_directory: /tmp/<<parameters.repo>>
          command: <<parameters.server-start-command>>
          background: true
      - run:
          condition: <<parameters.wait-on>>
          name: "Waiting on server to boot: <<parameters.wait-on>>"
          command: "npx wait-on <<parameters.wait-on>>"
      - when:
          condition: <<parameters.folder>>
          steps:
            - when:
                condition: <<parameters.browser>>
                steps:
                  - run:
                      name: Run tests using browser "<<parameters.browser>>"
                      working_directory: /tmp/<<parameters.repo>>/<<parameters.folder>>
                      command: |
                        <<parameters.command>> -- --browser <<parameters.browser>>
            - unless:
                condition: <<parameters.browser>>
                steps:
                  - run:
                      name: Run tests using command
                      working_directory: /tmp/<<parameters.repo>>/<<parameters.folder>>
                      command: <<parameters.command>>
      - unless:
          condition: <<parameters.folder>>
          steps:
            - when:
                condition: <<parameters.browser>>
                steps:
                  - run:
                      name: Run tests using browser "<<parameters.browser>>"
                      working_directory: /tmp/<<parameters.repo>>
                      command: <<parameters.command>> -- --browser <<parameters.browser>>
            - unless:
                condition: <<parameters.browser>>
                steps:
                  - run:
                      name: Run tests using command
                      working_directory: /tmp/<<parameters.repo>>
                      command: <<parameters.command>>
      - store-npm-logs

  test-binary-against-repo:
    description: |
      Takes the built binary and NPM package, clones given example repo
      and runs the new version of Cypress against it.
    parameters:
      repo:
        description: "Name of the github repo to clone like: cypress-example-kitchensink"
        type: string
      browser:
        description: Name of the browser to use, like "electron", "chrome", "firefox"
        type: enum
        enum: ["", "electron", "chrome", "firefox"]
        default: ""
      command:
        description: Test command to run to start Cypress tests
        type: string
        default: "npm run e2e"
      build-project:
        description: Should the project build script be executed
        type: boolean
        default: true
      # if the repo to clone and test is a monorepo, you can
      # run tests inside a specific subfolder
      folder:
        description: Subfolder to test in
        type: string
        default: ""
      # you can test new features in the test runner against recipes or other repos
      # by opening a pull request in those repos and running this test job
      # against a pull request number in the example repo
      pull_request_id:
        description: Pull request number to check out before installing and testing
        type: integer
        default: 0
      wait-on:
        description: Whether to use wait-on to wait on a server to be booted
        type: string
        default: ""
      server-start-command:
        description: Server start command for repo
        type: string
        default: "npm start --if-present"
    steps:
      - clone-repo-and-checkout-branch:
          repo: <<parameters.repo>>
          pull_request_id: <<parameters.pull_request_id>>
      - run:
          # Ensure we're installing the node-version for the cloned repo
          command: |
            if [[ -f .node-version ]]; then
              branch="<< pipeline.git.branch >>"

              externalBranchPattern='^pull\/[0-9]+'
              if [[ $branch =~ $externalBranchPattern ]]; then
                # We are unable to curl from the external PR branch location
                # so we fall back to develop
                branch="develop"
              fi

              curl -L https://raw.githubusercontent.com/cypress-io/cypress/$branch/scripts/ensure-node.sh --output ci-ensure-node.sh
            else
              # if no .node-version file exists, we no-op the node script and use the global yarn
              echo '' > ci-ensure-node.sh
            fi
          working_directory: /tmp/<<parameters.repo>>
      - run:
          # Install deps + Cypress binary with yarn if yarn.lock present
          command: |
            source ./ci-ensure-node.sh
            if [[ -f yarn.lock ]]; then
              yarn --frozen-lockfile
              CYPRESS_INSTALL_BINARY=~/cypress/cypress.zip yarn add -D ~/cypress/cypress.tgz
            else
              npm install
              CYPRESS_INSTALL_BINARY=~/cypress/cypress.zip npm install --legacy-peer-deps ~/cypress/cypress.tgz
            fi
          working_directory: /tmp/<<parameters.repo>>
      - run:
          name: Scaffold new config file
          working_directory: /tmp/<<parameters.repo>>
          environment:
            CYPRESS_INTERNAL_FORCE_SCAFFOLD: "1"
          command: |
            if [[ -f cypress.json ]]; then
              rm -rf cypress.json
              echo 'module.exports = { e2e: {} }' > cypress.config.js
            fi
      - run:
          name: Rename support file
          working_directory: /tmp/<<parameters.repo>>
          command: |
            if [[ -f cypress/support/index.js ]]; then
              mv cypress/support/index.js cypress/support/e2e.js
            fi
      - run:
          name: Print Cypress version
          working_directory: /tmp/<<parameters.repo>>
          command: |
            source ./ci-ensure-node.sh
            npx cypress version
      - run:
          name: Types check 🧩 (maybe)
          working_directory: /tmp/<<parameters.repo>>
          command: |
            source ./ci-ensure-node.sh
            [[ -f yarn.lock ]] && yarn types || npm run types --if-present
      - when:
          condition: <<parameters.build-project>>
          steps:
          - run:
              name: Build 🏗 (maybe)
              working_directory: /tmp/<<parameters.repo>>
              command: |
                source ./ci-ensure-node.sh
                [[ -f yarn.lock ]] && yarn build || npm run build --if-present
      - run:
          working_directory: /tmp/<<parameters.repo>>
          command: |
            source ./ci-ensure-node.sh
            <<parameters.server-start-command>>
          background: true
      - run:
          condition: <<parameters.wait-on>>
          name: "Waiting on server to boot: <<parameters.wait-on>>"
          command: |
            npx wait-on <<parameters.wait-on>> --timeout 120000
      - windows-install-chrome:
          browser: <<parameters.browser>>
      - when:
          condition: <<parameters.folder>>
          steps:
            - when:
                condition: <<parameters.browser>>
                steps:
                  - run:
                      name: Run tests using browser "<<parameters.browser>>"
                      working_directory: /tmp/<<parameters.repo>>/<<parameters.folder>>
                      command: |
                        <<parameters.command>> -- --browser <<parameters.browser>>
            - unless:
                condition: <<parameters.browser>>
                steps:
                  - run:
                      name: Run tests using command
                      working_directory: /tmp/<<parameters.repo>>/<<parameters.folder>>
                      command: <<parameters.command>>
      - unless:
          condition: <<parameters.folder>>
          steps:
            - when:
                condition: <<parameters.browser>>
                steps:
                  - run:
                      name: Run tests using browser "<<parameters.browser>>"
                      working_directory: /tmp/<<parameters.repo>>
                      command: |
                        source ./ci-ensure-node.sh
                        <<parameters.command>> -- --browser <<parameters.browser>>
            - unless:
                condition: <<parameters.browser>>
                steps:
                  - run:
                      name: Run tests using command
                      working_directory: /tmp/<<parameters.repo>>
                      command: |
                        source ./ci-ensure-node.sh
                        <<parameters.command>>
      - store-npm-logs

  wait-on-circle-jobs:
    description: Polls certain Circle CI jobs until they finish
    parameters:
      job-names:
        description: comma separated list of circle ci job names to wait for
        type: string
    steps:
      - run:
          name: "Waiting on Circle CI jobs: <<parameters.job-names>>"
          command: node ./scripts/wait-on-circle-jobs.js --job-names="<<parameters.job-names>>"

  build-binary:
    steps:
      - run:
          name: Check environment variables before code sign (if on Mac/Windows)
          # NOTE
          # our code sign works via electron-builder
          # by default, electron-builder will NOT sign app built in a pull request
          # even our internal one (!)
          # Usually this is not a problem, since we only build and test binary
          # built on the "develop" branch
          # but if you need to really build and sign a binary in a PR
          # set variable CSC_FOR_PULL_REQUEST=true
          command: |
            set -e
            NEEDS_CODE_SIGNING=`node -p 'process.platform === "win32" || process.platform === "darwin"'`
            if [[ "$NEEDS_CODE_SIGNING" == "true" ]]; then
              echo "Checking for required environment variables..."
              if [ -z "$CSC_LINK" ]; then
                echo "Need to provide environment variable CSC_LINK"
                echo "with base64 encoded certificate .p12 file"
                exit 1
              fi
              if [ -z "$CSC_KEY_PASSWORD" ]; then
                echo "Need to provide environment variable CSC_KEY_PASSWORD"
                echo "with password for unlocking certificate .p12 file"
                exit 1
              fi
              echo "Succeeded."
            else
              echo "Not code signing for this platform"
            fi
      - run:
          name: Build the Cypress binary
          environment:
            DEBUG: electron-builder,electron-osx-sign*
          # notarization on Mac can take a while
          no_output_timeout: "45m"
          command: |
            source ./scripts/ensure-node.sh
            node --version
            if [[ `node ./scripts/get-platform-key.js` == 'linux-arm64' ]]; then
              # these are missing on Circle and there is no way to pre-install them on Arm
              sudo apt-get update
              sudo apt-get install -y libgtk2.0-0 libgtk-3-0 libgbm-dev libnotify-dev libgconf-2-4 libnss3 libxss1 libasound2 libxtst6 xauth xvfb
              DISABLE_SNAPSHOT_REQUIRE=1 yarn binary-build --version $(node ./scripts/get-next-version.js)
            else
              yarn binary-build --version $(node ./scripts/get-next-version.js)
            fi
      - run:
          name: Zip the binary
          command: |
            if [[ $PLATFORM == 'linux' ]]; then
              # on Arm, CI runs as non-root, on x64 CI runs as root but there is no sudo binary
              if [[ `whoami` == 'root' ]]; then
                apt-get update && apt-get install -y zip
              else
                sudo apt-get update && sudo apt-get install -y zip
              fi
            fi
            source ./scripts/ensure-node.sh
            yarn binary-zip
      - store-npm-logs
      - persist_to_workspace:
          root: ~/
          paths:
            - cypress/cypress.zip

  build-cypress-npm-package:
    parameters:
      executor:
        type: executor
        default: cy-doc
    steps:
      - run:
          name: Bump NPM version
          command: |
            source ./scripts/ensure-node.sh
            yarn get-next-version --npm
      - run:
          name: Build NPM package
          command: |
            source ./scripts/ensure-node.sh
            yarn build --scope cypress
      - run:
          name: Copy Re-exported NPM Packages
          command: node ./scripts/post-build.js
          working_directory: cli
      - run:
          command: ls -la types
          working_directory: cli/build
      - run:
          command: ls -la vue vue2 mount-utils react
          working_directory: cli/build
      - unless:
          condition:
            equal: [ *windows-executor, << parameters.executor >> ]
          steps:
            - run:
                name: list NPM package contents
                command: |
                  source ./scripts/ensure-node.sh
                  yarn workspace cypress size
      - run:
          name: pack NPM package
          working_directory: cli/build
          command: yarn pack --filename ../../cypress.tgz
      - run:
          name: list created NPM package
          command: ls -l
      - store-npm-logs
      - persist_to_workspace:
          root: ~/
          paths:
            - cypress/cypress.tgz

  upload-build-artifacts:
    steps:
      - run: ls -l
      - run:
          name: Upload unique binary to S3
          command: |
            node scripts/binary.js upload-build-artifact \
              --type binary \
              --file cypress.zip \
              --version $(node -p "require('./package.json').version")
      - run:
          name: Upload NPM package to S3
          command: |
            node scripts/binary.js upload-build-artifact \
              --type npm-package \
              --file cypress.tgz \
              --version $(node -p "require('./package.json').version")
      - store-npm-logs
      - run: ls -l
      - run: cat binary-url.json
      - run: cat npm-package-url.json
      - persist_to_workspace:
          root: ~/
          paths:
            - cypress/binary-url.json
            - cypress/npm-package-url.json

  update_known_hosts:
    description: Ensures that we have the latest Git public keys to prevent git+ssh from failing.
    steps:
    - run:
        name: Update known_hosts with github.com keys
        command: |
          mkdir -p ~/.ssh
          ssh-keyscan github.com >> ~/.ssh/known_hosts

jobs:
  ## Checks if we already have a valid cache for the node_modules_install and if it has,
  ## skips ahead to the build step, otherwise installs and caches the node_modules
  node_modules_install:
    <<: *defaults
    parameters:
      <<: *defaultsParameters
      resource_class:
        type: string
        default: medium
    resource_class: << parameters.resource_class >>
    steps:
      - checkout
      - install-required-node
      - verify-build-setup:
          executor: << parameters.executor >>
      - persist_to_workspace:
          root: ~/
          paths:
            - cypress
            - .nvm # mac / linux
            - ProgramData/nvm # windows
      - caching-dependency-installer:
          only-cache-for-root-user: <<parameters.only-cache-for-root-user>>
      - store-npm-logs

  ## restores node_modules from previous step & builds if first step skipped
  build:
    <<: *defaults
    parameters:
      <<: *defaultsParameters
      resource_class:
        type: string
        default: large
    resource_class: << parameters.resource_class >>
    steps:
      - restore_cached_workspace
      - run:
          name: Top level packages
          command: yarn list --depth=0 || true
      - run:
          name: Check env canaries on Linux
          command: |
            # only Docker has the required env data for this
            if [[ $CI_DOCKER == 'true' ]]; then
              node ./scripts/circle-env.js --check-canaries
            fi
      - build-and-persist
      - store-npm-logs

  lint:
    <<: *defaults
    steps:
      - restore_cached_workspace
      - run:
          name: Linting 🧹
          command: |
            yarn clean
            git clean -df
            yarn lint
      - run:
          name: cypress info (dev)
          command: node cli/bin/cypress info --dev
      - store-npm-logs

  check-ts:
    <<: *defaults
    steps:
      - restore_cached_workspace
      - install-required-node
      - run:
          name: Check TS Types
          command: NODE_OPTIONS=--max_old_space_size=4096 yarn gulp checkTs


  # a special job that keeps polling Circle and when all
  # individual jobs are finished, it closes the Percy build
  percy-finalize:
    <<: *defaults
    resource_class: small
    parameters:
      <<: *defaultsParameters
      required_env_var:
        type: env_var_name
    steps:
      - restore_cached_workspace
      - run:
          # if this is an external pull request, the environment variables
          # are NOT set for security reasons, thus no need to poll -
          # and no need to finalize Percy, since there will be no visual tests
          name: Check if <<parameters.required_env_var>> is set
          command: |
            if [[ -v <<parameters.required_env_var>> ]]; then
              echo "Internal PR, good to go"
            else
              echo "This is an external PR, cannot access other services"
              circleci-agent step halt
            fi
      - wait-on-circle-jobs:
          job-names: >
            cli-visual-tests,
            reporter-integration-tests,
            run-app-component-tests-chrome,
            run-app-integration-tests-chrome,
            run-frontend-shared-component-tests-chrome,
            run-launchpad-component-tests-chrome,
            run-launchpad-integration-tests-chrome,
            run-reporter-component-tests-chrome,
            run-webpack-dev-server-integration-tests,
            run-vite-dev-server-integration-tests
      - run:
          # Sometimes, even though all the circle jobs have finished, Percy times out during `build:finalize`
          # If all other jobs finish but `build:finalize` fails, we retry it once
          name: Finalize percy build - allows single retry
          command: |
            PERCY_PARALLEL_NONCE=$CIRCLE_WORKFLOW_WORKSPACE_ID \
            yarn percy build:finalize || yarn percy build:finalize

  cli-visual-tests:
    <<: *defaults
    resource_class: small
    steps:
      - restore_cached_workspace
      - run: mkdir -p cli/visual-snapshots
      - run:
          command: node cli/bin/cypress info --dev | yarn --silent term-to-html | node scripts/sanitize --type cli-info > cli/visual-snapshots/cypress-info.html
          environment:
            FORCE_COLOR: 2
      - run:
          command: node cli/bin/cypress help | yarn --silent term-to-html > cli/visual-snapshots/cypress-help.html
          environment:
            FORCE_COLOR: 2
      - store_artifacts:
          path: cli/visual-snapshots
      - run:
          name: Upload CLI snapshots for diffing
          command: |
            PERCY_PARALLEL_NONCE=$CIRCLE_WORKFLOW_WORKSPACE_ID \
            PERCY_ENABLE=${PERCY_TOKEN:-0} \
            PERCY_PARALLEL_TOTAL=-1 \
            yarn percy snapshot ./cli/visual-snapshots

  v8-integration-tests:
    <<: *defaults
    parameters:
      <<: *defaultsParameters
      resource_class:
        type: string
        default: medium
    resource_class: << parameters.resource_class >>
    parallelism: 1
    steps:
      - restore_cached_workspace
      - restore_cached_system_tests_deps
      # TODO: Remove this once we switch off self-hosted M1 runners
      - when:
          condition:
            equal: [ *darwin-arm64-executor, << parameters.executor >> ]
          steps:
            - run: rm -f /tmp/cypress/junit/*
      - unless:
          condition:
            or:
              - equal: [ *linux-arm64-executor, << parameters.executor >> ] # TODO: Figure out how to support linux-arm64 when we get to linux arm64 build: https://github.com/cypress-io/cypress/issues/23557
          steps:
            - run:
                name: Run v8 integration tests
                command: |
                  source ./scripts/ensure-node.sh
                  yarn test-integration --scope "'@tooling/{packherd,v8-snapshot,electron-mksnapshot}'"
            - verify-mocha-results:
                expectedResultCount: 3
      - when:
          condition:
            or:
              - equal: [ *linux-arm64-executor, << parameters.executor >> ]
          steps:
            - run:
                name: Run v8 integration tests
                command: |
                  source ./scripts/ensure-node.sh
                  yarn test-integration --scope "'@tooling/packherd'"
            - verify-mocha-results:
                expectedResultCount: 1
      - store_test_results:
          path: /tmp/cypress
      - store-npm-logs

  driver-integration-memory-tests:
    <<: *defaults
    parameters:
      <<: *defaultsParameters
      resource_class:
        type: string
        default: medium
    resource_class: << parameters.resource_class >>
    parallelism: 1
    steps:
      - restore_cached_workspace
      - run:
          name: Driver memory tests in Electron
          environment:
            CYPRESS_CONFIG_ENV: production
          command: |
            echo Current working directory is $PWD
            node --version
            if [[ `node ../../scripts/get-platform-key.js` == 'linux-arm64' ]]; then
              # these are missing on Circle and there is no way to pre-install them on Arm
              sudo apt-get update
              sudo apt-get install -y libgbm-dev
            fi

            CYPRESS_INTERNAL_MEMORY_SAVE_STATS=true \
            DEBUG=cypress*memory \
            yarn cypress:run --browser electron --spec "cypress/e2e/memory/*.cy.*"
          working_directory: packages/driver
      - store_test_results:
          path: /tmp/cypress
      - store-npm-logs
      - store_artifacts:
          path: packages/driver/cypress/logs/memory

  unit-tests:
    <<: *defaults
    parameters:
      <<: *defaultsParameters
      resource_class:
        type: string
        default: medium
    resource_class: << parameters.resource_class >>
    parallelism: 1
    steps:
      - restore_cached_workspace
      - when:
          condition:
            # several snapshots fails for windows due to paths.
            # until these are fixed, run the tests that are working.
            equal: [ *windows-executor, << parameters.executor >> ]
          steps:
            - run: yarn test-scripts scripts/**/*spec.js
      - unless:
          condition:
            equal: [ *windows-executor, << parameters.executor >> ]
          steps:
            - run: yarn test-scripts
            # make sure packages with TypeScript can be transpiled to JS
            - run: yarn lerna run build-prod --stream --concurrency 4
            # run unit tests from each individual package
            - run: yarn test
            # run type checking for each individual package
            - run: yarn lerna run types
            - verify-mocha-results:
                expectedResultCount: 18
      - store_test_results:
          path: /tmp/cypress
      # CLI tests generate HTML files with sample CLI command output
      - store_artifacts:
          path: cli/test/html
      - store_artifacts:
          path: packages/errors/__snapshot-images__
      - store-npm-logs

  verify-release-readiness:
    <<: *defaults
    resource_class: small
    parallelism: 1
    environment:
      GITHUB_TOKEN: $GH_TOKEN
    steps:
      - restore_cached_workspace
      - update_known_hosts
      - run: yarn test-npm-package-release-script
      - run: node ./scripts/semantic-commits/validate-binary-changelog.js
      - store_artifacts:
          path: /tmp/releaseData

  lint-types:
    <<: *defaults
    parallelism: 1
    steps:
      - restore_cached_workspace
      - run:
          command: ls -la types
          working_directory: cli
      - run:
          command: ls -la chai
          working_directory: cli/types
      - run:
          name: "Lint types 🧹"
          command: yarn workspace cypress dtslint
  # todo(lachlan): do we need this? yarn check-ts does something very similar
  #     - run:
  #         name: "TypeScript check 🧩"
  #         command: yarn type-check --ignore-progress
      - store-npm-logs

  server-unit-tests:
    <<: *defaults
    parallelism: 1
    steps:
      - restore_cached_workspace
      - run: yarn test-unit --scope @packages/server
      - verify-mocha-results:
          expectedResultCount: 1
      - store_test_results:
          path: /tmp/cypress
      - store-npm-logs

  server-unit-tests-cloud-environment:
    <<: *defaults
    parameters:
      <<: *defaultsParameters
      resource_class:
        type: string
        default: medium
    resource_class: << parameters.resource_class >>
    parallelism: 1
    steps:
      - restore_cached_workspace
      # TODO: Remove this once we switch off self-hosted M1 runners
      - when:
          condition:
            equal: [ *darwin-arm64-executor, << parameters.executor >> ]
          steps:
            - run: rm -f /tmp/cypress/junit/*
      - run: yarn workspace @packages/server test-unit cloud/environment_spec.ts
      - verify-mocha-results:
          expectedResultCount: 1
      - store_test_results:
          path: /tmp/cypress
      - store-npm-logs

  server-integration-tests:
    <<: *defaults
    parallelism: 1
    steps:
      - restore_cached_workspace
      - run: yarn test-integration --scope @packages/server
      - verify-mocha-results:
          expectedResultCount: 1
      - store_test_results:
          path: /tmp/cypress
      - store-npm-logs

  server-performance-tests:
    <<: *defaults
    steps:
      - restore_cached_workspace
      - run:
          command: yarn workspace @packages/server test-performance
      - verify-mocha-results:
          expectedResultCount: 1
      - store_test_results:
          path: /tmp/cypress
      - store_artifacts:
          path: /tmp/artifacts
      - store-npm-logs

  system-tests-node-modules-install:
    <<: *defaults
    steps:
      - restore_cached_workspace
      - update_cached_system_tests_deps

  binary-system-tests:
    parallelism: 2
    working_directory: ~/cypress
    environment:
      <<: *defaultsEnvironment
      PLATFORM: linux
    machine:
      # using `machine` gives us a Linux VM that can run Docker
      image: ubuntu-2004:202111-02
      docker_layer_caching: true
    resource_class: medium
    steps:
      - run-binary-system-tests

  system-tests-chrome:
    <<: *defaults
    parallelism: 8
    steps:
      - run-system-tests:
          browser: chrome

  system-tests-electron:
    <<: *defaults
    parallelism: 8
    steps:
      - run-system-tests:
          browser: electron

  system-tests-firefox:
    <<: *defaults
    parallelism: 8
    steps:
      - run-system-tests:
          browser: firefox

  system-tests-webkit:
    <<: *defaults
    parallelism: 8
    steps:
      - run-system-tests:
          browser: webkit

  system-tests-non-root:
    <<: *defaults
    steps:
      - restore_cached_workspace
      - run:
          environment:
            CYPRESS_COMMERCIAL_RECOMMENDATIONS: '0'
          command: yarn workspace @tooling/system-tests test:ci "test/non_root*spec*" --browser electron
      - verify-mocha-results
      - store_test_results:
          path: /tmp/cypress
      - store_artifacts:
          path: /tmp/artifacts
      - store-npm-logs

  run-frontend-shared-component-tests-chrome:
    <<: *defaults
    parameters:
      <<: *defaultsParameters
      percy:
        type: boolean
        default: false
    parallelism: 3
    steps:
      - run-new-ui-tests:
          browser: chrome
          percy: << parameters.percy >>
          package: frontend-shared
          type: ct

  run-launchpad-component-tests-chrome:
    <<: *defaults
    parameters:
      <<: *defaultsParameters
      percy:
        type: boolean
        default: false
    parallelism: 7
    steps:
      - run-new-ui-tests:
          browser: chrome
          percy: << parameters.percy >>
          package: launchpad
          type: ct
          # debug: cypress:*,engine:socket

  run-launchpad-integration-tests-chrome:
    <<: *defaults
    parameters:
      <<: *defaultsParameters
      resource_class:
        type: string
        default: medium
      percy:
        type: boolean
        default: false
    resource_class: << parameters.resource_class >>
    parallelism: 3
    steps:
      - run-new-ui-tests:
          browser: chrome
          percy: << parameters.percy >>
          package: launchpad
          type: e2e

  run-app-component-tests-chrome:
    <<: *defaults
    parameters:
      <<: *defaultsParameters
      percy:
        type: boolean
        default: false
    parallelism: 7
    steps:
      - run-new-ui-tests:
          browser: chrome
          percy: << parameters.percy >>
          package: app
          type: ct

  run-app-integration-tests-chrome:
    <<: *defaults
    parameters:
      <<: *defaultsParameters
      resource_class:
        type: string
        default: medium
      percy:
        type: boolean
        default: false
    resource_class: << parameters.resource_class >>
    parallelism: 8
    steps:
      - run-new-ui-tests:
          browser: chrome
          percy: << parameters.percy >>
          package: app
          type: e2e

  driver-integration-tests-chrome:
    <<: *defaults
    parallelism: 5
    steps:
      - run-driver-integration-tests:
          browser: chrome
          install-chrome-channel: stable

  driver-integration-tests-chrome-beta:
    <<: *defaults
    parallelism: 5
    steps:
      - run-driver-integration-tests:
          browser: chrome:beta
          install-chrome-channel: beta

  driver-integration-tests-firefox:
    <<: *defaults
    parallelism: 5
    steps:
      - run-driver-integration-tests:
          browser: firefox

  driver-integration-tests-electron:
    <<: *defaults
    parallelism: 5
    steps:
      - run-driver-integration-tests:
          browser: electron

  driver-integration-tests-webkit:
    <<: *defaults
    resource_class: medium+
    parallelism: 5
    steps:
      - run-driver-integration-tests:
          browser: webkit

  run-reporter-component-tests-chrome:
    <<: *defaults
    parameters:
      <<: *defaultsParameters
      percy:
        type: boolean
        default: false
    parallelism: 2
    steps:
      - run-new-ui-tests:
          browser: chrome
          percy: << parameters.percy >>
          package: reporter
          type: ct

  reporter-integration-tests:
    <<: *defaults
    parallelism: 3
    steps:
      - restore_cached_workspace
      - run:
          command: yarn build-for-tests
          working_directory: packages/reporter
      - run:
          command: |
            CYPRESS_CONFIG_ENV=production \
            CYPRESS_RECORD_KEY=$MAIN_RECORD_KEY \
            PERCY_PARALLEL_NONCE=$CIRCLE_WORKFLOW_WORKSPACE_ID \
            PERCY_ENABLE=${PERCY_TOKEN:-0} \
            PERCY_PARALLEL_TOTAL=-1 \
            yarn percy exec --parallel -- -- \
            yarn cypress:run --record --parallel --group reporter
          working_directory: packages/reporter
      - verify-mocha-results
      - store_test_results:
          path: /tmp/cypress
      - store_artifacts:
          path: /tmp/artifacts
      - store-npm-logs

  run-webpack-dev-server-integration-tests:
    <<: *defaults
    parallelism: 2
    steps:
      - restore_cached_workspace
      - restore_cached_system_tests_deps
      - run:
          command: |
            CYPRESS_CONFIG_ENV=production \
            CYPRESS_RECORD_KEY=$MAIN_RECORD_KEY \
            PERCY_PARALLEL_NONCE=$CIRCLE_WORKFLOW_WORKSPACE_ID \
            PERCY_ENABLE=${PERCY_TOKEN:-0} \
            PERCY_PARALLEL_TOTAL=-1 \
            yarn percy exec --parallel -- -- \
            yarn cypress:run --record --parallel --group webpack-dev-server
          working_directory: npm/webpack-dev-server
      - store_test_results:
          path: /tmp/cypress
      - store_artifacts:
          path: /tmp/artifacts
      - store-npm-logs

  run-vite-dev-server-integration-tests:
    <<: *defaults
    # parallelism: 3 TODO: Add parallelism once we have more specs
    steps:
      - restore_cached_workspace
      - restore_cached_system_tests_deps
      - run:
          command: |
            CYPRESS_CONFIG_ENV=production \
            CYPRESS_RECORD_KEY=$MAIN_RECORD_KEY \
            PERCY_PARALLEL_NONCE=$CIRCLE_WORKFLOW_WORKSPACE_ID \
            PERCY_ENABLE=${PERCY_TOKEN:-0} \
            PERCY_PARALLEL_TOTAL=-1 \
            yarn percy exec --parallel -- -- \
            yarn cypress:run --record --parallel --group vite-dev-server
          working_directory: npm/vite-dev-server
      - store_test_results:
          path: /tmp/cypress
      - store_artifacts:
          path: /tmp/artifacts
      - store-npm-logs

  npm-webpack-preprocessor:
    <<: *defaults
    steps:
      - restore_cached_workspace
      - run:
          name: Build
          command: yarn workspace @cypress/webpack-preprocessor build
      - run:
          name: Run tests
          command: yarn workspace @cypress/webpack-preprocessor test
      - store-npm-logs

  npm-webpack-dev-server:
    <<: *defaults
    steps:
      - restore_cached_workspace
      - restore_cached_system_tests_deps
      - run:
          name: Run tests
          command: yarn workspace @cypress/webpack-dev-server test
      - run:
          name: Run tests
          command: yarn workspace @cypress/webpack-dev-server test

  npm-vite-dev-server:
    <<: *defaults
    steps:
      - restore_cached_workspace
      - run:
          name: Run tests
          command: yarn test
          working_directory: npm/vite-dev-server
      - store_test_results:
          path: npm/vite-dev-server/test_results
      - store-npm-logs

  npm-webpack-batteries-included-preprocessor:
    <<: *defaults
    resource_class: small
    steps:
      - restore_cached_workspace
      - run:
          name: Run tests
          command: yarn workspace @cypress/webpack-batteries-included-preprocessor test

  npm-vue:
    <<: *defaults
    steps:
      - restore_cached_workspace
      - run:
          name: Build
          command: yarn workspace @cypress/vue build
      - run:
          name: Type Check
          command: yarn typecheck
          working_directory: npm/vue
      - store_test_results:
          path: npm/vue/test_results
      - store_artifacts:
          path: npm/vue/test_results
      - store-npm-logs

  npm-angular:
    <<: *defaults
    steps:
      - restore_cached_workspace
      - run:
          name: Build
          command: yarn workspace @cypress/angular build
      - store-npm-logs

  npm-react:
    <<: *defaults
    steps:
      - restore_cached_workspace
      - run:
          name: Build
          command: yarn workspace @cypress/react build
      - run:
          name: Run tests
          command: yarn test
          working_directory: npm/react
      - store_test_results:
          path: npm/react/test_results
      - store_artifacts:
          path: npm/react/test_results
      - store-npm-logs

  npm-mount-utils:
    <<: *defaults
    steps:
      - restore_cached_workspace
      - run:
          name: Build
          command: yarn workspace @cypress/mount-utils build
      - store-npm-logs

  npm-xpath:
    <<: *defaults
    resource_class: small
    steps:
      - restore_cached_workspace
      - run:
          name: Run tests
          command: yarn workspace @cypress/xpath cy:run
      - store_test_results:
          path: npm/xpath/test_results
      - store_artifacts:
          path: npm/xpath/test_results
      - store-npm-logs

  npm-grep:
    <<: *defaults
    resource_class: small
    steps:
      - restore_cached_workspace
      - run:
          name: Run tests
          command: yarn workspace @cypress/grep cy:run
      - store_test_results:
          path: npm/grep/test_results
      - store_artifacts:
          path: npm/grep/test_results
      - store-npm-logs

  npm-create-cypress-tests:
    <<: *defaults
    resource_class: small
    steps:
      - restore_cached_workspace
      - run: yarn workspace create-cypress-tests build

  npm-eslint-plugin-dev:
    <<: *defaults
    steps:
      - restore_cached_workspace
      - run:
          name: Run tests
          command: yarn workspace @cypress/eslint-plugin-dev test

  npm-cypress-schematic:
    <<: *defaults
    steps:
      - restore_cached_workspace
      - run:
          name: Build + Install
          command: |
            yarn workspace @cypress/schematic build
          working_directory: npm/cypress-schematic
      - run:
          name: Run unit tests
          command: |
            yarn test
          working_directory: npm/cypress-schematic
      - store-npm-logs

  npm-release:
    <<: *defaults
    resource_class: medium+
    steps:
      - restore_cached_workspace
      - run:
          name: Release packages after all jobs pass
          command: yarn npm-release

  create-build-artifacts:
    <<: *defaults
    parameters:
      <<: *defaultsParameters
      resource_class:
        type: string
        default: xlarge
    resource_class: << parameters.resource_class >>
    steps:
      - restore_cached_workspace
      - build-binary
      - build-cypress-npm-package:
          executor: << parameters.executor >>
      - verify_should_persist_artifacts
      - upload-build-artifacts
      - post-install-comment

  test-kitchensink:
    <<: *defaults
    parameters:
      <<: *defaultsParameters
      resource_class:
        type: string
        default: medium+
    steps:
      - restore_cached_workspace
      - clone-repo-and-checkout-branch:
          repo: cypress-example-kitchensink
      - install-required-node
      - run:
          name: Remove cypress.json
          description: Remove cypress.json in case it exists
          working_directory: /tmp/cypress-example-kitchensink
          environment:
            CYPRESS_INTERNAL_FORCE_SCAFFOLD: "1"
          command: rm -rf cypress.json
      - run:
          name: Install prod dependencies
          command: yarn --production
          working_directory: /tmp/cypress-example-kitchensink
      - run:
          name: Example server
          command: yarn start
          working_directory: /tmp/cypress-example-kitchensink
          background: true
      - run:
          name: Rename support file
          working_directory: /tmp/cypress-example-kitchensink
          command: |
            if [[ -f cypress/support/index.js ]]; then
              mv cypress/support/index.js cypress/support/e2e.js
            fi
      - run:
          name: Run Kitchensink example project
          command: |
            yarn cypress:run --project /tmp/cypress-example-kitchensink
      - store-npm-logs

  test-kitchensink-against-staging:
    <<: *defaults
    steps:
      - restore_cached_workspace
      - clone-repo-and-checkout-branch:
          repo: cypress-example-kitchensink
      - install-required-node
      - run:
          name: Install prod dependencies
          command: yarn --production
          working_directory: /tmp/cypress-example-kitchensink
      - run:
          name: Example server
          command: yarn start
          working_directory: /tmp/cypress-example-kitchensink
          background: true
      - run:
          name: Run Kitchensink example project
          command: |
            CYPRESS_PROJECT_ID=$TEST_KITCHENSINK_PROJECT_ID \
            CYPRESS_RECORD_KEY=$TEST_KITCHENSINK_RECORD_KEY \
            CYPRESS_INTERNAL_ENV=staging \
            CYPRESS_video=false \
            yarn cypress:run --project /tmp/cypress-example-kitchensink --record
      - store-npm-logs

  test-against-staging:
    <<: *defaults
    steps:
      - restore_cached_workspace
      - clone-repo-and-checkout-branch:
          repo: cypress-test-tiny
      - run:
          name: Run test project
          command: |
            CYPRESS_PROJECT_ID=$TEST_TINY_PROJECT_ID \
            CYPRESS_RECORD_KEY=$TEST_TINY_RECORD_KEY \
            CYPRESS_INTERNAL_ENV=staging \
            yarn cypress:run --project /tmp/cypress-test-tiny --record
      - store-npm-logs

  test-npm-module-and-verify-binary:
    <<: *defaults
    steps:
      - restore_cached_workspace
      # make sure we have cypress.zip received
      - run: ls -l
      - run: ls -l cypress.zip cypress.tgz
      - run: mkdir test-binary
      - run:
          name: Create new NPM package
          working_directory: test-binary
          command: npm init -y
      - run:
          # install NPM from built NPM package folder
          name: Install Cypress
          working_directory: test-binary
          # force installing the freshly built binary
          command: CYPRESS_INSTALL_BINARY=/root/cypress/cypress.zip npm i /root/cypress/cypress.tgz
      - run:
          name: Cypress version
          working_directory: test-binary
          command: $(yarn bin cypress) version
      - run:
          name: Verify Cypress binary
          working_directory: test-binary
          command: $(yarn bin cypress) verify
      - run:
          name: Cypress help
          working_directory: test-binary
          command: $(yarn bin cypress) help
      - run:
          name: Cypress info
          working_directory: test-binary
          command: $(yarn bin cypress) info
      - store-npm-logs

  test-npm-module-on-minimum-node-version:
    <<: *defaults
    resource_class: small
    docker:
      - image: cypress/base:12.0.0-libgbm
    steps:
      - restore_workspace_binaries
      - run: mkdir test-binary
      - run:
          name: Create new NPM package
          working_directory: test-binary
          command: npm init -y
      - run:
          name: Install Cypress
          working_directory: test-binary
          command: CYPRESS_INSTALL_BINARY=/root/cypress/cypress.zip npm install /root/cypress/cypress.tgz
      - run:
          name: Verify Cypress binary
          working_directory: test-binary
          command: $(npm bin)/cypress verify
      - run:
          name: Print Cypress version
          working_directory: test-binary
          command: $(npm bin)/cypress version
      - run:
          name: Cypress info
          working_directory: test-binary
          command: $(npm bin)/cypress info

  test-types-cypress-and-jest:
    parameters:
      executor:
        description: Executor name to use
        type: executor
        default: cy-doc
      wd:
        description: Working directory, should be OUTSIDE cypress monorepo folder
        type: string
        default: /root/test-cypress-and-jest
    <<: *defaults
    resource_class: small
    steps:
      - restore_workspace_binaries
      - run: mkdir <<parameters.wd>>
      - run:
          name: Create new NPM package ⚗️
          working_directory: <<parameters.wd>>
          command: npm init -y
      - run:
          name: Install dependencies 📦
          working_directory: <<parameters.wd>>
          environment:
            CYPRESS_INSTALL_BINARY: /root/cypress/cypress.zip
          # let's install Cypress, Jest and any other package that might conflict
          # https://github.com/cypress-io/cypress/issues/6690

          # Todo: Add `jest` back into the list once https://github.com/yargs/yargs-parser/issues/452
          # is resolved.
          command: |
            npm install /root/cypress/cypress.tgz \
              typescript @types/jest enzyme @types/enzyme
      - run:
          name: Test types clash ⚔️
          working_directory: <<parameters.wd>>
          command: |
            echo "console.log('hello world')" > hello.ts
            npx tsc hello.ts --noEmit

  test-full-typescript-project:
    parameters:
      executor:
        description: Executor name to use
        type: executor
        default: cy-doc
      wd:
        description: Working directory, should be OUTSIDE cypress monorepo folder
        type: string
        default: /root/test-full-typescript
    <<: *defaults
    resource_class: small
    steps:
      - restore_workspace_binaries
      - run: mkdir <<parameters.wd>>
      - run:
          name: Create new NPM package ⚗️
          working_directory: <<parameters.wd>>
          command: npm init -y
      - run:
          name: Install dependencies 📦
          working_directory: <<parameters.wd>>
          environment:
            CYPRESS_INSTALL_BINARY: /root/cypress/cypress.zip
          command: |
            npm install /root/cypress/cypress.tgz typescript
      - run:
          name: Scaffold full TypeScript project 🏗
          working_directory: <<parameters.wd>>
          command: npx @bahmutov/cly@1.9.0 init --typescript
      - run:
          name: Run project tests 🗳
          working_directory: <<parameters.wd>>
          command: npx cypress run

  # install NPM + binary zip and run against staging API
  test-binary-against-staging:
    <<: *defaults
    steps:
      - restore_workspace_binaries
      - clone-repo-and-checkout-branch:
          repo: cypress-test-tiny
      - run:
          name: Install Cypress
          working_directory: /tmp/cypress-test-tiny
          # force installing the freshly built binary
          command: CYPRESS_INSTALL_BINARY=~/cypress/cypress.zip npm i --legacy-peer-deps ~/cypress/cypress.tgz
      - run:
          name: Run test project
          working_directory: /tmp/cypress-test-tiny
          command: |
            CYPRESS_PROJECT_ID=$TEST_TINY_PROJECT_ID \
            CYPRESS_RECORD_KEY=$TEST_TINY_RECORD_KEY \
            CYPRESS_INTERNAL_ENV=staging \
            $(yarn bin cypress) run --record
      - store-npm-logs

  test-binary-against-recipes-firefox:
    <<: *defaults
    steps:
      - test-binary-against-repo:
          repo: cypress-example-recipes
          command: npm run test:ci:firefox

  test-binary-against-recipes-chrome:
    <<: *defaults
    steps:
      - test-binary-against-repo:
          repo: cypress-example-recipes
          command: npm run test:ci:chrome

  test-binary-against-recipes:
    <<: *defaults
    steps:
      - test-binary-against-repo:
          repo: cypress-example-recipes
          command: npm run test:ci

  # This is a special job. It allows you to test the current
  # built test runner against a pull request in the repo
  # cypress-example-recipes.
  # Imagine you are working on a feature and want to show / test a recipe
  # You would need to run the built test runner before release
  # against a PR that cannot be merged until the new version
  # of the test runner is released.
  # Use:
  #   specify pull request number
  #   and the recipe folder

  # test-binary-against-recipe-pull-request:
  #   <<: *defaults
  #   steps:
  #     # test a specific pull request by number from cypress-example-recipes
  #     - test-binary-against-repo:
  #         repo: cypress-example-recipes
  #         command: npm run test:ci
  #         pull_request_id: 515
  #         folder: examples/fundamentals__typescript

  test-binary-against-kitchensink:
    <<: *defaults
    steps:
      - test-binary-against-repo:
          repo: cypress-example-kitchensink
          browser: "electron"

  test-binary-against-kitchensink-firefox:
    <<: *defaults
    steps:
      - test-binary-against-repo:
          repo: cypress-example-kitchensink
          browser: firefox

  test-binary-against-kitchensink-chrome:
    <<: *defaults
    steps:
      - test-binary-against-repo:
          repo: cypress-example-kitchensink
          browser: chrome

  test-binary-against-todomvc-firefox:
    <<: *defaults
    steps:
      - test-binary-against-repo:
          repo: cypress-example-todomvc
          browser: firefox

  test-binary-against-conduit-chrome:
    <<: *defaults
    steps:
      - test-binary-against-repo:
          repo: cypress-example-conduit-app
          browser: chrome
          command: "npm run cypress:run"
          wait-on: http://localhost:3000

  test-binary-against-api-testing-firefox:
    <<: *defaults
    steps:
      - test-binary-against-repo:
          repo: cypress-example-api-testing
          browser: firefox
          command: "npm run cy:run"

  test-binary-against-piechopper-firefox:
    <<: *defaults
    steps:
      - test-binary-against-repo:
          repo: cypress-example-piechopper
          browser: firefox
          command: "npm run cypress:run"

  test-binary-against-cypress-realworld-app:
    <<: *defaults
    resource_class: medium+
    steps:
      - test-binary-against-rwa:
          repo: cypress-realworld-app
          browser: chrome
          wait-on: http://localhost:3000

  test-binary-as-specific-user:
    <<: *defaults
    steps:
      - restore_workspace_binaries
      # the user should be "node"
      - run: whoami
      - run: pwd
      # prints the current user's effective user id
      # for root it is 0
      # for other users it is a positive integer
      - run: node -e 'console.log(process.geteuid())'
      # make sure the binary and NPM package files are present
      - run: ls -l
      - run: ls -l cypress.zip cypress.tgz
      - run: mkdir test-binary
      - run:
          name: Create new NPM package
          working_directory: test-binary
          command: npm init -y
      - run:
          # install NPM from built NPM package folder
          name: Install Cypress
          working_directory: test-binary
          # force installing the freshly built binary
          command: CYPRESS_INSTALL_BINARY=~/cypress/cypress.zip npm i ~/cypress/cypress.tgz
      - run:
          name: Cypress help
          working_directory: test-binary
          command: $(yarn bin cypress) help
      - run:
          name: Cypress info
          working_directory: test-binary
          command: $(yarn bin cypress) info
      - run:
          name: Add Cypress demo
          working_directory: test-binary
          command: npx @bahmutov/cly@1.9.0 init
      - run:
          name: Verify Cypress binary
          working_directory: test-binary
          command: DEBUG=cypress:cli $(yarn bin cypress) verify
      - run:
          name: Run Cypress binary
          working_directory: test-binary
          command: DEBUG=cypress:cli $(yarn bin cypress) run
      - store-npm-logs

linux-x64-workflow: &linux-x64-workflow
  jobs:
    - node_modules_install
    - build:
        context: test-runner:env-canary
        requires:
          - node_modules_install
    - check-ts:
        requires:
          - build
    - lint:
        name: linux-lint
        requires:
          - build
    - percy-finalize:
        context: [test-runner:poll-circle-workflow, test-runner:percy]
        required_env_var: PERCY_TOKEN # skips job if not defined (external PR)
        requires:
          - build
    - lint-types:
        requires:
          - build
    # unit, integration and e2e tests
    - cli-visual-tests:
        context: test-runner:percy
        requires:
          - build
    - unit-tests:
        requires:
          - build
    - verify-release-readiness:
        context: test-runner:npm-release
        requires:
          - build
    - server-unit-tests:
        requires:
          - build
    - server-integration-tests:
        requires:
          - build
    - server-performance-tests:
        requires:
          - build
    - system-tests-node-modules-install:
        context: test-runner:performance-tracking
        requires:
          - build
    - system-tests-chrome:
        context: test-runner:performance-tracking
        requires:
          - system-tests-node-modules-install
    - system-tests-electron:
        context: test-runner:performance-tracking
        requires:
          - system-tests-node-modules-install
    - system-tests-firefox:
        context: test-runner:performance-tracking
        requires:
          - system-tests-node-modules-install
    - system-tests-webkit:
        context: test-runner:performance-tracking
        requires:
          - system-tests-node-modules-install
    - system-tests-non-root:
        context: test-runner:performance-tracking
        executor: non-root-docker-user
        requires:
          - system-tests-node-modules-install
    - driver-integration-tests-chrome:
        context: test-runner:cypress-record-key
        requires:
          - build
    - driver-integration-tests-chrome-beta:
        context: test-runner:cypress-record-key
        requires:
          - build
    - driver-integration-tests-firefox:
        context: test-runner:cypress-record-key
        requires:
          - build
    - driver-integration-tests-electron:
        context: test-runner:cypress-record-key
        requires:
          - build
    - driver-integration-tests-webkit:
        context: test-runner:cypress-record-key
        requires:
          - build
    - driver-integration-memory-tests:
        requires:
          - build
    - run-frontend-shared-component-tests-chrome:
        context: [test-runner:cypress-record-key, test-runner:launchpad-tests, test-runner:percy]
        percy: true
        requires:
          - build
    - run-launchpad-integration-tests-chrome:
        context: [test-runner:cypress-record-key, test-runner:launchpad-tests, test-runner:percy]
        percy: true
        requires:
          - build
    - run-launchpad-component-tests-chrome:
        context: [test-runner:cypress-record-key, test-runner:launchpad-tests, test-runner:percy]
        percy: true
        requires:
          - build
    - run-app-integration-tests-chrome:
        context: [test-runner:cypress-record-key, test-runner:launchpad-tests, test-runner:percy]
        percy: true
        requires:
          - build
    - run-webpack-dev-server-integration-tests:
        context: [test-runner:cypress-record-key, test-runner:percy]
        requires:
          - system-tests-node-modules-install
    - run-vite-dev-server-integration-tests:
        context: [test-runner:cypress-record-key, test-runner:percy]
        requires:
          - system-tests-node-modules-install
    - run-app-component-tests-chrome:
        context: [test-runner:cypress-record-key, test-runner:launchpad-tests, test-runner:percy]
        percy: true
        requires:
          - build
    - run-reporter-component-tests-chrome:
        context: [test-runner:cypress-record-key, test-runner:percy]
        percy: true
        requires:
          - build
    - reporter-integration-tests:
        context: [test-runner:cypress-record-key, test-runner:percy]
        requires:
          - build
    - npm-webpack-dev-server:
        requires:
          - system-tests-node-modules-install
    - npm-vite-dev-server:
        requires:
          - build
    - npm-webpack-preprocessor:
        requires:
          - build
    - npm-webpack-batteries-included-preprocessor:
        requires:
          - build
    - npm-vue:
        requires:
          - build
    - npm-react:
        requires:
          - build
    - npm-angular:
        requires:
          - build
    - npm-mount-utils:
        requires:
          - build
    - npm-create-cypress-tests:
        requires:
          - build
    - npm-eslint-plugin-dev:
        requires:
          - build
    - npm-cypress-schematic:
        requires:
          - build
    - v8-integration-tests:
        requires:
          - system-tests-node-modules-install
    # This release definition must be updated with any new jobs
    # Any attempts to automate this are welcome
    # If CircleCI provided an "after all" hook, then this wouldn't be necessary
    - npm-release:
        context: test-runner:npm-release
        requires:
          - build
          - check-ts
          - npm-angular
          - npm-eslint-plugin-dev
          - npm-create-cypress-tests
          - npm-react
          - npm-mount-utils
          - npm-vue
          - npm-webpack-batteries-included-preprocessor
          - npm-webpack-preprocessor
          - npm-vite-dev-server
          - npm-webpack-dev-server
          - npm-cypress-schematic
          - lint-types
          - linux-lint
          - percy-finalize
          - driver-integration-tests-firefox
          - driver-integration-tests-chrome
          - driver-integration-tests-chrome-beta
          - driver-integration-tests-electron
          - system-tests-non-root
          - system-tests-firefox
          - system-tests-electron
          - system-tests-chrome
          - server-performance-tests
          - server-integration-tests
          - server-unit-tests
          - test-kitchensink
          - unit-tests
          - verify-release-readiness
          - cli-visual-tests
          - reporter-integration-tests
          - run-app-component-tests-chrome
          - run-app-integration-tests-chrome
          - run-frontend-shared-component-tests-chrome
          - run-launchpad-component-tests-chrome
          - run-launchpad-integration-tests-chrome
          - run-reporter-component-tests-chrome
          - run-webpack-dev-server-integration-tests
          - run-vite-dev-server-integration-tests
          - v8-integration-tests

    - create-build-artifacts:
        context:
          - test-runner:upload
          - test-runner:commit-status-checks
          - test-runner:build-binary
        requires:
          - build
    # various testing scenarios, like building full binary
    # and testing it on a real project
    - test-against-staging:
        context: test-runner:record-tests
        <<: *mainBuildFilters
        requires:
          - build
    - test-kitchensink:
        requires:
          - build
    - test-kitchensink-against-staging:
        context: test-runner:record-tests
        <<: *mainBuildFilters
        requires:
          - build
    - test-npm-module-on-minimum-node-version:
        requires:
          - create-build-artifacts
    - test-types-cypress-and-jest:
        requires:
          - create-build-artifacts
    - test-full-typescript-project:
        requires:
          - create-build-artifacts
    - test-binary-against-kitchensink:
        requires:
          - create-build-artifacts
    - test-npm-module-and-verify-binary:
        <<: *mainBuildFilters
        requires:
          - create-build-artifacts
    - test-binary-against-staging:
        context: test-runner:record-tests
        <<: *mainBuildFilters
        requires:
          - create-build-artifacts
    - test-binary-against-kitchensink-chrome:
        <<: *mainBuildFilters
        requires:
          - create-build-artifacts
    - test-binary-against-recipes-firefox:
        <<: *mainBuildFilters
        requires:
          - create-build-artifacts
    - test-binary-against-recipes-chrome:
        <<: *mainBuildFilters
        requires:
          - create-build-artifacts
    - test-binary-against-recipes:
        <<: *mainBuildFilters
        requires:
          - create-build-artifacts
    - test-binary-against-kitchensink-firefox:
        <<: *mainBuildFilters
        requires:
          - create-build-artifacts
    - test-binary-against-todomvc-firefox:
        <<: *mainBuildFilters
        requires:
          - create-build-artifacts
    - test-binary-against-cypress-realworld-app:
        <<: *mainBuildFilters
        requires:
          - create-build-artifacts
    - test-binary-as-specific-user:
        name: "test binary as a non-root user"
        executor: non-root-docker-user
        requires:
          - create-build-artifacts
    - test-binary-as-specific-user:
        name: "test binary as a root user"
        requires:
          - create-build-artifacts
    - binary-system-tests:
        requires:
          - create-build-artifacts
          - system-tests-node-modules-install

linux-arm64-workflow: &linux-arm64-workflow
  jobs:
    - node_modules_install:
        name: linux-arm64-node-modules-install
        executor: linux-arm64
        resource_class: arm.medium
        only-cache-for-root-user: true

    - build:
        name: linux-arm64-build
        executor: linux-arm64
        resource_class: arm.medium
        requires:
          - linux-arm64-node-modules-install

    - create-build-artifacts:
        name: linux-arm64-create-build-artifacts
        context:
          - test-runner:upload
          - test-runner:commit-status-checks
          - test-runner:build-binary
        executor: linux-arm64
        resource_class: arm.medium
        requires:
          - linux-arm64-build

    - v8-integration-tests:
        name: linux-arm64-v8-integration-tests
        executor: linux-arm64
        resource_class: arm.medium
        requires:
          - linux-arm64-build
    - driver-integration-memory-tests:
        name: linux-arm64-driver-integration-memory-tests
        executor: linux-arm64
        resource_class: arm.medium
        requires:
          - linux-arm64-build
    - server-unit-tests-cloud-environment:
        name: linux-arm64-server-unit-tests-cloud-environment
        executor: linux-arm64
        resource_class: arm.medium
        requires:
          - linux-arm64-build

darwin-x64-workflow: &darwin-x64-workflow
  jobs:
    - node_modules_install:
        name: darwin-x64-node-modules-install
        executor: mac
        resource_class: macos.x86.medium.gen2
        only-cache-for-root-user: true

    - build:
        name: darwin-x64-build
        context: test-runner:env-canary
        executor: mac
        resource_class: macos.x86.medium.gen2
        requires:
          - darwin-x64-node-modules-install

    - create-build-artifacts:
        name: darwin-x64-create-build-artifacts
        context:
          - test-runner:sign-mac-binary
          - test-runner:upload
          - test-runner:commit-status-checks
          - test-runner:build-binary
        executor: mac
        resource_class: macos.x86.medium.gen2
        requires:
          - darwin-x64-build

    - test-kitchensink:
        name: darwin-x64-test-kitchensink
        executor: mac
        requires:
          - darwin-x64-build

    - v8-integration-tests:
        name: darwin-x64-v8-integration-tests
        executor: mac
        resource_class: macos.x86.medium.gen2
        requires:
          - darwin-x64-build
    - driver-integration-memory-tests:
        name: darwin-x64-driver-integration-memory-tests
        executor: mac
        resource_class: macos.x86.medium.gen2
        requires:
          - darwin-x64-build
    - server-unit-tests-cloud-environment:
        name: darwin-x64-driver-server-unit-tests-cloud-environment
        executor: mac
        resource_class: macos.x86.medium.gen2
        requires:
          - darwin-x64-build

darwin-arm64-workflow: &darwin-arm64-workflow
  jobs:
    - node_modules_install:
        name: darwin-arm64-node-modules-install
        executor: darwin-arm64
        resource_class: cypress-io/latest_m1
        only-cache-for-root-user: true

    - build:
        name: darwin-arm64-build
        executor: darwin-arm64
        resource_class: cypress-io/latest_m1
        requires:
          - darwin-arm64-node-modules-install

    - create-build-artifacts:
        name: darwin-arm64-create-build-artifacts
        context:
          - test-runner:sign-mac-binary
          - test-runner:upload
          - test-runner:commit-status-checks
          - test-runner:build-binary
        executor: darwin-arm64
        resource_class: cypress-io/latest_m1
        requires:
          - darwin-arm64-build

    - v8-integration-tests:
        name: darwin-arm64-v8-integration-tests
        executor: darwin-arm64
        resource_class: cypress-io/latest_m1
        requires:
          - darwin-arm64-build
    - driver-integration-memory-tests:
        name: darwin-arm64-driver-integration-memory-tests
        executor: darwin-arm64
        resource_class: cypress-io/latest_m1
        requires:
          - darwin-arm64-build
    - server-unit-tests-cloud-environment:
        name: darwin-arm64-server-unit-tests-cloud-environment
        executor: darwin-arm64
        resource_class: cypress-io/latest_m1
        requires:
          - darwin-arm64-build

windows-workflow: &windows-workflow
  jobs:
    - node_modules_install:
        name: windows-node-modules-install
        executor: windows
        resource_class: windows.large
        only-cache-for-root-user: true

    - build:
        name: windows-build
        context: test-runner:env-canary
        executor: windows
        resource_class: windows.large
        requires:
          - windows-node-modules-install

    - run-app-integration-tests-chrome:
        name: windows-run-app-integration-tests-chrome
        executor: windows
        resource_class: windows.large
        context: [test-runner:cypress-record-key, test-runner:launchpad-tests]
        requires:
          - windows-build

    - run-launchpad-integration-tests-chrome:
        name: windows-run-launchpad-integration-tests-chrome
        executor: windows
        resource_class: windows.large
        context: [test-runner:cypress-record-key, test-runner:launchpad-tests]
        requires:
          - windows-build

    - unit-tests:
        name: windows-unit-tests
        executor: windows
        resource_class: windows.large
        requires:
          - windows-build

    - server-unit-tests-cloud-environment:
        name: windows-server-unit-tests-cloud-environment
        executor: windows
        resource_class: windows.medium
        requires:
          - windows-build

    - create-build-artifacts:
        name: windows-create-build-artifacts
        executor: windows
        resource_class: windows.large
        context:
          - test-runner:sign-windows-binary
          - test-runner:upload
          - test-runner:commit-status-checks
          - test-runner:build-binary
        requires:
          - windows-build
    - test-binary-against-kitchensink-chrome:
        name: windows-test-binary-against-kitchensink-chrome
        executor: windows
        requires:
          - windows-create-build-artifacts

    - v8-integration-tests:
        name: windows-v8-integration-tests
        executor: windows
        resource_class: windows.large
        requires:
          - windows-build
    - driver-integration-memory-tests:
        name: windows-driver-integration-memory-tests
        executor: windows
        resource_class: windows.large
        requires:
          - windows-build

workflows:
  linux-x64:
    <<: *linux-x64-workflow
    <<: *linux-x64-workflow-exclude-filters
  linux-arm64:
    <<: *linux-arm64-workflow
    <<: *linux-arm64-workflow-filters
  darwin-x64:
    <<: *darwin-x64-workflow
    <<: *darwin-workflow-filters
  darwin-arm64:
    <<: *darwin-arm64-workflow
    <<: *darwin-workflow-filters
  windows:
    <<: *windows-workflow
    <<: *windows-workflow-filters<|MERGE_RESOLUTION|>--- conflicted
+++ resolved
@@ -30,11 +30,7 @@
         - /^release\/\d+\.\d+\.\d+$/
         # use the following branch as well to ensure that v8 snapshot cache updates are fully tested
         - 'update-v8-snapshot-cache-on-develop'
-<<<<<<< HEAD
-        - 'issue-25885-cypress-require-typescript'
-=======
         - 'lmiller/issue-25947'
->>>>>>> e674f430
         - 'fix/preflight'
 
 # usually we don't build Mac app - it takes a long time
@@ -145,11 +141,7 @@
       - run:
           name: Check current branch to persist artifacts
           command: |
-<<<<<<< HEAD
-            if [[ "$CIRCLE_BRANCH" != "develop" && "$CIRCLE_BRANCH" != "release/"* && "$CIRCLE_BRANCH" != "fix/preflight" && "$CIRCLE_BRANCH" != "issue-25885-cypress-require-typescript" && "$CIRCLE_BRANCH" != "update-v8-snapshot-cache-on-develop" ]]; then
-=======
             if [[ "$CIRCLE_BRANCH" != "develop" && "$CIRCLE_BRANCH" != "release/"* && "$CIRCLE_BRANCH" != "lmiller/issue-25947" && "$CIRCLE_BRANCH" != "update-v8-snapshot-cache-on-develop" ]]; then
->>>>>>> e674f430
               echo "Not uploading artifacts or posting install comment for this branch."
               circleci-agent step halt
             fi
