version: 2.1

defaults: &defaults
  parallelism: 1
  working_directory: ~/cypress
  parameters: &defaultsParameters
    executor:
      type: executor
      default: cy-doc
    only-cache-for-root-user:
      type: boolean
      default: false
  executor: <<parameters.executor>>
  environment: &defaultsEnvironment
    ## set specific timezone
    TZ: "/usr/share/zoneinfo/America/New_York"

    ## store artifacts here
    CIRCLE_ARTIFACTS: /tmp/artifacts

    ## set so that e2e tests are consistent
    COLUMNS: 100
    LINES: 24

mainBuildFilters: &mainBuildFilters
  filters:
    branches:
      only:
        - develop
        - /^release\/\d+\.\d+\.\d+$/
<<<<<<< HEAD
        - 'emily/before-spec-promise'
=======
        # use the following branch as well to ensure that v8 snapshot cache updates are fully tested
        - 'update-v8-snapshot-cache-on-develop'
        - 'lmiller/issue-25947'
        - 'fix/preflight'
>>>>>>> 89cc70da

# usually we don't build Mac app - it takes a long time
# but sometimes we want to really confirm we are doing the right thing
# so just add your branch to the list here to build and test on Mac
macWorkflowFilters: &darwin-workflow-filters
  when:
    or:
    - equal: [ develop, << pipeline.git.branch >> ]
<<<<<<< HEAD
    - equal: [ 'emily/before-spec-promise', << pipeline.git.branch >> ]
=======
    # use the following branch as well to ensure that v8 snapshot cache updates are fully tested
    - equal: [ 'update-v8-snapshot-cache-on-develop', << pipeline.git.branch >> ]
    - equal: [ 'fix/preflight', << pipeline.git.branch >> ]
    - equal: [ 'lmiller/issue-25947', << pipeline.git.branch >> ]
>>>>>>> 89cc70da
    - matches:
        pattern: /^release\/\d+\.\d+\.\d+$/
        value: << pipeline.git.branch >>

linuxArm64WorkflowFilters: &linux-arm64-workflow-filters
  when:
    or:
    - equal: [ develop, << pipeline.git.branch >> ]
    # use the following branch as well to ensure that v8 snapshot cache updates are fully tested
    - equal: [ 'update-v8-snapshot-cache-on-develop', << pipeline.git.branch >> ]
    - equal: [ 'fix/preflight', << pipeline.git.branch >> ]
    - matches:
        pattern: /^release\/\d+\.\d+\.\d+$/
        value: << pipeline.git.branch >>

# uncomment & add to the branch conditions below to disable the main linux
# flow if we don't want to test it for a certain branch
linuxWorkflowExcludeFilters: &linux-x64-workflow-exclude-filters
  unless:
    or:
    - false

# windows is slow and expensive in CI, so it normally only runs on main branches
# add your branch to this list to run the full Windows build on your PR
windowsWorkflowFilters: &windows-workflow-filters
  when:
    or:
    - equal: [ develop, << pipeline.git.branch >> ]
    # use the following branch as well to ensure that v8 snapshot cache updates are fully tested
    - equal: [ 'lmiller/fixing-vite-windows', << pipeline.git.branch >> ]
    - equal: [ 'update-v8-snapshot-cache-on-develop', << pipeline.git.branch >> ]
    - equal: [ 'fix/preflight', << pipeline.git.branch >> ]
    - matches:
        pattern: /^release\/\d+\.\d+\.\d+$/
        value: << pipeline.git.branch >>
executors:
  # the Docker image with Cypress dependencies and Chrome browser
  cy-doc:
    docker:
      - image: cypress/browsers:node16.16.0-chrome106-ff99-edge
    # by default, we use "medium" to balance performance + CI costs. bump or reduce on a per-job basis if needed.
    resource_class: medium
    environment:
      PLATFORM: linux
      CI_DOCKER: "true"

  # Docker image with non-root "node" user
  non-root-docker-user:
    docker:
      - image: cypress/browsers:node16.16.0-chrome106-ff99-edge
        user: node
    environment:
      PLATFORM: linux

  # executor to run on Mac OS
  # https://circleci.com/docs/2.0/executor-types/#using-macos
  # https://circleci.com/docs/2.0/testing-ios/#supported-xcode-versions
  mac:
    macos:
      # Executor should have Node >= required version
      xcode: "14.0.1"
    resource_class: macos.x86.medium.gen2
    environment:
      PLATFORM: darwin

  # executor to run on Windows - based off of the windows-orb default executor since it is
  # not customizable enough to align with our existing setup.
  # https://github.com/CircleCI-Public/windows-orb/blob/master/src/executors/default.yml
  # https://circleci.com/docs/2.0/hello-world-windows/#software-pre-installed-in-the-windows-image
  windows: &windows-executor
    machine:
      image: windows-server-2019-vs2019:stable
      shell: bash.exe -eo pipefail
    resource_class: windows.large
    environment:
      PLATFORM: windows

  darwin-arm64: &darwin-arm64-executor
    machine: true
    environment:
      PLATFORM: darwin

  linux-arm64: &linux-arm64-executor
    machine:
      image: ubuntu-2004:2022.04.1
    resource_class: arm.medium
    environment:
      PLATFORM: linux
      # TODO: Disabling snapshots for now on Linux Arm 64 architectures. Will revisit with https://github.com/cypress-io/cypress/issues/23557
      DISABLE_SNAPSHOT_REQUIRE: 1

commands:
  verify_should_persist_artifacts:
    steps:
      - run:
          name: Check current branch to persist artifacts
          command: |
<<<<<<< HEAD
            if [[ "$CIRCLE_BRANCH" != "develop" && "$CIRCLE_BRANCH" != "release/"* && "$CIRCLE_BRANCH" != "emily/before-spec-promise" ]]; then
=======
            if [[ "$CIRCLE_BRANCH" != "develop" && "$CIRCLE_BRANCH" != "release/"* && "$CIRCLE_BRANCH" != "lmiller/issue-25947" && "$CIRCLE_BRANCH" != "update-v8-snapshot-cache-on-develop" ]]; then
>>>>>>> 89cc70da
              echo "Not uploading artifacts or posting install comment for this branch."
              circleci-agent step halt
            fi

  restore_workspace_binaries:
    steps:
      - attach_workspace:
          at: ~/
      # make sure we have cypress.zip received
      - run: ls -l
      - run: ls -l cypress.zip cypress.tgz
      - run: node --version
      - run: npm --version

  restore_cached_workspace:
    steps:
      - attach_workspace:
          at: ~/
      - install-required-node
      - unpack-dependencies

  restore_cached_binary:
    steps:
      - attach_workspace:
          at: ~/

  prepare-modules-cache:
    parameters:
      dont-move:
        type: boolean
        default: false
    steps:
      - run: node scripts/circle-cache.js --action prepare
      - unless:
          condition: << parameters.dont-move >>
          steps:
            - run:
                name: Move to /tmp dir for consistent caching across root/non-root users
                command: |
                  mkdir -p /tmp/node_modules_cache
                  mv ~/cypress/node_modules /tmp/node_modules_cache/root_node_modules
                  mv ~/cypress/cli/node_modules /tmp/node_modules_cache/cli_node_modules
                  mv ~/cypress/system-tests/node_modules /tmp/node_modules_cache/system-tests_node_modules
                  mv ~/cypress/globbed_node_modules /tmp/node_modules_cache/globbed_node_modules

  install-webkit-deps:
    steps:
      - run:
          name: Install WebKit dependencies
          command: |
            npx playwright install webkit
            npx playwright install-deps webkit

  build-and-persist:
    description: Save entire folder as artifact for other jobs to run without reinstalling
    steps:
      - run:
          name: Build all codegen
          command: |
            source ./scripts/ensure-node.sh
            yarn gulp buildProd
      - run:
          name: Build packages
          command: |
            source ./scripts/ensure-node.sh
            yarn build
      - run:
          name: Generate v8 snapshot
          command: |
            source ./scripts/ensure-node.sh
            # Minification takes some time. We only really need to do that for the binary (and we regenerate snapshots separately there)
            V8_SNAPSHOT_DISABLE_MINIFY=1 yarn build-v8-snapshot-prod
      - prepare-modules-cache # So we don't throw these in the workspace cache
      - persist_to_workspace:
          root: ~/
          paths:
            - cypress
            - .ssh
            - node_modules # contains the npm i -g modules

  install_cache_helpers_dependencies:
    steps:
      - run:
          # Dependencies needed by circle-cache.js, before we "yarn" or unpack cached node_modules
          name: Cache Helper Dependencies
          working_directory: ~/
          command: npm i glob@7.1.6 fs-extra@10.0.0 minimist@1.2.5 fast-json-stable-stringify@2.1.0

  unpack-dependencies:
    description: 'Unpacks dependencies associated with the current workflow'
    steps:
      - install_cache_helpers_dependencies
      - run:
          name: Generate Circle Cache Key
          command: node scripts/circle-cache.js --action cacheKey > circle_cache_key
      - run:
          name: Generate platform key
          command: node ./scripts/get-platform-key.js > platform_key
      - restore_cache:
          name: Restore cache state, to check for known modules cache existence
          key: v{{ checksum ".circleci/cache-version.txt" }}-{{ checksum "platform_key" }}-node-modules-cache-{{ checksum "circle_cache_key" }}
      - run:
          name: Move node_modules back from /tmp
          command: |
            if [[ -d "/tmp/node_modules_cache" ]]; then
              mv /tmp/node_modules_cache/root_node_modules ~/cypress/node_modules
              mv /tmp/node_modules_cache/cli_node_modules ~/cypress/cli/node_modules
              mv /tmp/node_modules_cache/system-tests_node_modules ~/cypress/system-tests/node_modules
              mv /tmp/node_modules_cache/globbed_node_modules ~/cypress/globbed_node_modules
              rm -rf /tmp/node_modules_cache
            fi
      - run:
          name: Restore all node_modules to proper workspace folders
          command: node scripts/circle-cache.js --action unpack

  restore_cached_system_tests_deps:
    description: 'Restore the cached node_modules for projects in "system-tests/projects/**"'
    steps:
      - run:
          name: Generate Circle Cache key for system tests
          command: ./system-tests/scripts/cache-key.sh > system_tests_cache_key
      - run:
          name: Generate platform key
          command: node ./scripts/get-platform-key.js > platform_key
      - restore_cache:
          name: Restore system tests node_modules cache
          keys:
            - v{{ checksum ".circleci/cache-version.txt" }}-{{ checksum "platform_key" }}-system-tests-projects-node-modules-cache-{{ checksum "system_tests_cache_key" }}

  update_cached_system_tests_deps:
    description: 'Update the cached node_modules for projects in "system-tests/projects/**"'
    steps:
      - run:
          name: Generate Circle Cache key for system tests
          command: ./system-tests/scripts/cache-key.sh > system_tests_cache_key
      - run:
          name: Generate platform key
          command: node ./scripts/get-platform-key.js > platform_key
      - restore_cache:
          name: Restore cache state, to check for known modules cache existence
          keys:
            - v{{ checksum ".circleci/cache-version.txt" }}-{{ checksum "platform_key" }}-state-of-system-tests-projects-node-modules-cache-{{ checksum "system_tests_cache_key" }}
      - run:
          name: Send root honeycomb event for this CI build
          command: cd system-tests/scripts && node ./send-root-honeycomb-event.js
      - run:
          name: Bail if specific cache exists
          command: |
            if [[ -f "/tmp/system_tests_node_modules_installed" ]]; then
              echo "No updates to system tests node modules, exiting"
              circleci-agent step halt
            fi
      - restore_cache:
          name: Restore system tests node_modules cache
          keys:
            - v{{ checksum ".circleci/cache-version.txt" }}-{{ checksum "platform_key" }}-system-tests-projects-node-modules-cache-{{ checksum "system_tests_cache_key" }}
            - v{{ checksum ".circleci/cache-version.txt" }}-{{ checksum "platform_key" }}-system-tests-projects-node-modules-cache-
      - run:
          name: Update system-tests node_modules cache
          command: yarn workspace @tooling/system-tests projects:yarn:install
      - save_cache:
          name: Save system tests node_modules cache
          key: v{{ checksum ".circleci/cache-version.txt" }}-{{ checksum "platform_key" }}-system-tests-projects-node-modules-cache-{{ checksum "system_tests_cache_key" }}
          paths:
            - /tmp/cy-system-tests-node-modules
      - run: touch /tmp/system_tests_node_modules_installed
      - save_cache:
          name: Save system tests node_modules cache state key
          key: v{{ checksum ".circleci/cache-version.txt" }}-{{ checksum "platform_key" }}-state-of-system-tests-projects-node-modules-cache-{{ checksum "system_tests_cache_key" }}
          paths:
            - /tmp/system_tests_node_modules_installed

  caching-dependency-installer:
    description: 'Installs & caches the dependencies based on yarn lock & package json dependencies'
    parameters:
      only-cache-for-root-user:
        type: boolean
        default: false
    steps:
      - install_cache_helpers_dependencies
      - run:
          name: Generate Circle Cache Key
          command: node scripts/circle-cache.js --action cacheKey > circle_cache_key
      - run:
          name: Generate platform key
          command: node ./scripts/get-platform-key.js > platform_key
      - restore_cache:
          name: Restore cache state, to check for known modules cache existence
          key: v{{ checksum ".circleci/cache-version.txt" }}-{{ checksum "platform_key" }}-state-of-node-modules-cache-{{ checksum "circle_cache_key" }}
      - run:
          name: Bail if cache exists
          command: |
            if [[ -f "node_modules_installed" ]]; then
              echo "Node modules already cached for dependencies, exiting"
              circleci-agent step halt
            fi
      - run: date +%Y-%U > cache_date
      - restore_cache:
          name: Restore weekly yarn cache
          keys:
            - v{{ checksum ".circleci/cache-version.txt" }}-{{ checksum "platform_key" }}-deps-root-weekly-{{ checksum "cache_date" }}
      - run:
          name: Install Node Modules
          command: |
            source ./scripts/ensure-node.sh
            # avoid installing Percy's Chromium every time we use @percy/cli
            # https://docs.percy.io/docs/caching-asset-discovery-browser-in-ci
            PERCY_POSTINSTALL_BROWSER=true \
            yarn --prefer-offline --frozen-lockfile --cache-folder ~/.yarn
          no_output_timeout: 20m
      - prepare-modules-cache:
          dont-move: <<parameters.only-cache-for-root-user>> # we don't move, so we don't hit any issues unpacking symlinks
      - when:
          condition: <<parameters.only-cache-for-root-user>> # we don't move to /tmp since we don't need to worry about different users
          steps:
            - save_cache:
                name: Saving node modules for root, cli, and all globbed workspace packages
                key: v{{ checksum ".circleci/cache-version.txt" }}-{{ checksum "platform_key" }}-node-modules-cache-{{ checksum "circle_cache_key" }}
                paths:
                  - node_modules
                  - cli/node_modules
                  - system-tests/node_modules
                  - globbed_node_modules
      - unless:
          condition: <<parameters.only-cache-for-root-user>>
          steps:
            - save_cache:
                name: Saving node modules for root, cli, and all globbed workspace packages
                key: v{{ checksum ".circleci/cache-version.txt" }}-{{ checksum "platform_key" }}-node-modules-cache-{{ checksum "circle_cache_key" }}
                paths:
                  - /tmp/node_modules_cache
      - run: touch node_modules_installed
      - save_cache:
          name: Saving node-modules cache state key
          key: v{{ checksum ".circleci/cache-version.txt" }}-{{ checksum "platform_key" }}-state-of-node-modules-cache-{{ checksum "circle_cache_key" }}
          paths:
            - node_modules_installed
      - save_cache:
          name: Save weekly yarn cache
          key: v{{ checksum ".circleci/cache-version.txt" }}-{{ checksum "platform_key" }}-deps-root-weekly-{{ checksum "cache_date" }}
          paths:
            - ~/.yarn
            - ~/.cy-npm-cache

  verify-build-setup:
    description: Common commands run when setting up for build or yarn install
    parameters:
      executor:
        type: executor
        default: cy-doc
    steps:
      - run: pwd
      - run:
          name: print global yarn cache path
          command: echo $(yarn global bin)
      - run:
          name: print yarn version
          command: yarn versions
      - unless:
          condition:
            # stop-only does not correctly match on windows: https://github.com/bahmutov/stop-only/issues/78
            equal: [ *windows-executor, << parameters.executor >> ]
          steps:
            - run:
                name: Stop .only
                 # this will catch ".only"s in js/coffee as well
                command: |
                  source ./scripts/ensure-node.sh
                  yarn stop-only-all
      - run:
          name: Check terminal variables
          ## make sure the TERM is set to 'xterm' in node (Linux only)
          ## else colors (and tests) will fail
          ## See the following information
          ##   * http://andykdocs.de/development/Docker/Fixing+the+Docker+TERM+variable+issue
          ##   * https://unix.stackexchange.com/questions/43945/whats-the-difference-between-various-term-variables
          command: |
            source ./scripts/ensure-node.sh
            yarn check-terminal

  install-required-node:
    # https://discuss.circleci.com/t/switch-nodejs-version-on-machine-executor-solved/26675/2
    description: Install Node version matching .node-version
    steps:
      # installing NVM will use git+ssh, so update known_hosts
      - update_known_hosts
      - run:
          name: Install Node
          command: |
            node_version=$(cat .node-version)
            source ./scripts/ensure-node.sh
            echo "Installing Yarn"
            npm install yarn -g # ensure yarn is installed with the correct node engine
            yarn check-node-version
      - run:
          name: Check Node
          command: |
            source ./scripts/ensure-node.sh
            yarn check-node-version

  install-chrome:
    description: Install Google Chrome
    parameters:
      channel:
        description: browser channel to install
        type: string
      version:
        description: browser version to install
        type: string
    steps:
      - run:
          name: Install Google Chrome (<<parameters.channel>>)
          command: |
            echo "Installing Chrome (<<parameters.channel>>) v<<parameters.version>>"
            wget -O /usr/src/google-chrome-<<parameters.channel>>_<<parameters.version>>_amd64.deb "http://dl.google.com/linux/chrome/deb/pool/main/g/google-chrome-<<parameters.channel>>/google-chrome-<<parameters.channel>>_<<parameters.version>>-1_amd64.deb" && \
            dpkg -i /usr/src/google-chrome-<<parameters.channel>>_<<parameters.version>>_amd64.deb ; \
            apt-get install -f -y && \
            rm -f /usr/src/google-chrome-<<parameters.channel>>_<<parameters.version>>_amd64.deb
            which google-chrome-<<parameters.channel>> || (printf "\n\033[0;31mChrome was not successfully downloaded - bailing\033[0m\n\n" && exit 1)
            echo "Location of Google Chrome Installation: `which google-chrome-<<parameters.channel>>`"
            echo "Google Chrome Version: `google-chrome-<<parameters.channel>> --version`"

  run-driver-integration-tests:
    parameters:
      browser:
        description: browser shortname to target
        type: string
      install-chrome-channel:
        description: chrome channel to install
        type: string
        default: ''
    steps:
      - restore_cached_workspace
      - when:
          condition: <<parameters.install-chrome-channel>>
          steps:
            - install-chrome:
                channel: <<parameters.install-chrome-channel>>
                version: $(node ./scripts/get-browser-version.js chrome:<<parameters.install-chrome-channel>>)
      - when:
          condition:
            equal: [ webkit, << parameters.browser >> ]
          steps:
            - install-webkit-deps
      - run:
          name: Run driver tests in Cypress
          environment:
            CYPRESS_CONFIG_ENV: production
          command: |
            echo Current working directory is $PWD
            echo Total containers $CIRCLE_NODE_TOTAL

            if [[ -v MAIN_RECORD_KEY ]]; then
              # internal PR
              CYPRESS_RECORD_KEY=$MAIN_RECORD_KEY \
              yarn cypress:run --record --parallel --group 5x-driver-<<parameters.browser>> --browser <<parameters.browser>>
            else
              # external PR
              TESTFILES=$(circleci tests glob "cypress/e2e/**/*.cy.*" | circleci tests split --total=$CIRCLE_NODE_TOTAL)
              echo "Test files for this machine are $TESTFILES"

              if [[ -z "$TESTFILES" ]]; then
                echo "Empty list of test files"
              fi
              yarn cypress:run --browser <<parameters.browser>> --spec $TESTFILES
            fi
          working_directory: packages/driver
      - verify-mocha-results
      - store_test_results:
          path: /tmp/cypress
      - store_artifacts:
          path: /tmp/artifacts
      - store-npm-logs

  windows-install-chrome:
    parameters:
      browser:
        description: browser shortname to target
        type: string
    steps:
      - run:
          # TODO: How can we have preinstalled browsers on CircleCI?
          name: 'Install Chrome on Windows'
          command: |
            # install with `--ignore-checksums` to avoid checksum error
            # https://www.gep13.co.uk/blog/chocolatey-error-hashes-do-not-match
            [[ $PLATFORM == 'windows' && '<<parameters.browser>>' == 'chrome' ]] && choco install googlechrome --ignore-checksums || [[ $PLATFORM != 'windows' ]]

  run-new-ui-tests:
    parameters:
      package:
        description: package to target
        type: enum
        enum: ['frontend-shared', 'launchpad', 'app', 'reporter']
      browser:
        description: browser shortname to target
        type: string
      percy:
        description: enable percy
        type: boolean
        default: false
      type:
        description: ct or e2e
        type: enum
        enum: ['ct', 'e2e']
      debug:
        description: debug option
        type: string
        default: ''
    steps:
      - restore_cached_workspace
      - windows-install-chrome:
          browser: <<parameters.browser>>
      - run:
          command: |
            echo Current working directory is $PWD
            echo Total containers $CIRCLE_NODE_TOTAL

            if [[ -v MAIN_RECORD_KEY ]]; then
              # internal PR
              cmd=$([[ <<parameters.percy>> == 'true' ]] && echo 'yarn percy exec --parallel -- --') || true
              DEBUG=<<parameters.debug>> \
              CYPRESS_CONFIG_ENV=production \
              CYPRESS_RECORD_KEY=$MAIN_RECORD_KEY \
              PERCY_PARALLEL_NONCE=$CIRCLE_WORKFLOW_WORKSPACE_ID \
              PERCY_ENABLE=${PERCY_TOKEN:-0} \
              PERCY_PARALLEL_TOTAL=-1 \
              $cmd yarn workspace @packages/<<parameters.package>> cypress:run:<<parameters.type>> --browser <<parameters.browser>> --record --parallel --group <<parameters.package>>-<<parameters.type>>
            else
              # external PR

              # To make `circleci tests` work correctly, we need to step into the package folder.
              cd packages/<<parameters.package>>

              GLOB="cypress/e2e/**/*cy.*"

              if [[ <<parameters.type>> == 'ct' ]]; then
                # component tests are located side by side with the source codes.
                GLOB="src/**/*cy.*"
              fi

              TESTFILES=$(circleci tests glob "$GLOB" | circleci tests split --total=$CIRCLE_NODE_TOTAL)
              echo "Test files for this machine are $TESTFILES"

              # To run the `yarn` command, we need to walk out of the package folder.
              cd ../..

              DEBUG=<<parameters.debug>> \
              CYPRESS_CONFIG_ENV=production \
              PERCY_PARALLEL_NONCE=$CIRCLE_WORKFLOW_WORKSPACE_ID \
              PERCY_ENABLE=${PERCY_TOKEN:-0} \
              PERCY_PARALLEL_TOTAL=-1 \
              yarn workspace @packages/<<parameters.package>> cypress:run:<<parameters.type>> --browser <<parameters.browser>> --spec $TESTFILES
            fi
      - run:
          command: |
            if [[ <<parameters.package>> == 'app' && <<parameters.percy>> == 'true' && -d "packages/app/cypress/screenshots/runner/screenshot/screenshot.cy.tsx/percy" ]]; then
              PERCY_PARALLEL_NONCE=$CIRCLE_WORKFLOW_WORKSPACE_ID \
              PERCY_ENABLE=${PERCY_TOKEN:-0} \
              PERCY_PARALLEL_TOTAL=-1 \
              yarn percy upload packages/app/cypress/screenshots/runner/screenshot/screenshot.cy.tsx/percy
            else
              echo "skipping percy screenshots uploading"
            fi
      - store_test_results:
          path: /tmp/cypress
      - store_artifacts:
          path: ./packages/<<parameters.package>>/cypress/videos
      - store-npm-logs

  run-system-tests:
    parameters:
      browser:
        description: browser shortname to target
        type: string
    steps:
      - restore_cached_workspace
      - restore_cached_system_tests_deps
      - when:
          condition:
            equal: [ webkit, << parameters.browser >> ]
          steps:
            - install-webkit-deps
      - run:
          name: Run system tests
          environment:
            CYPRESS_COMMERCIAL_RECOMMENDATIONS: '0'
          command: |
            ALL_SPECS=`circleci tests glob "/root/cypress/system-tests/test/*spec*"`
            SPECS=
            for file in $ALL_SPECS; do
              # filter out non_root tests, they have their own stage
              if [[ "$file" == *"non_root"* ]]; then
                echo "Skipping $file"
                continue
              fi
              SPECS="$SPECS $file"
            done
            SPECS=`echo $SPECS | xargs -n 1 | circleci tests split --split-by=timings`
            echo SPECS=$SPECS
            yarn workspace @tooling/system-tests test:ci $SPECS --browser <<parameters.browser>>
      - verify-mocha-results
      - store_test_results:
          path: /tmp/cypress
      - store_artifacts:
          path: /tmp/artifacts
      - store-npm-logs

  run-binary-system-tests:
    steps:
      - restore_cached_workspace
      - restore_cached_system_tests_deps
      - run:
          name: Run system tests
          environment:
            CYPRESS_COMMERCIAL_RECOMMENDATIONS: '0'
          command: |
            ALL_SPECS=`circleci tests glob "$HOME/cypress/system-tests/test-binary/*spec*"`
            SPECS=`echo $ALL_SPECS | xargs -n 1 | circleci tests split --split-by=timings`
            echo SPECS=$SPECS
            yarn workspace @tooling/system-tests test:ci $SPECS
      - verify-mocha-results
      - store_test_results:
          path: /tmp/cypress
      - store_artifacts:
          path: /tmp/artifacts
      - store-npm-logs

  store-npm-logs:
    description: Saves any NPM debug logs as artifacts in case there is a problem
    steps:
      - store_artifacts:
          path: ~/.npm/_logs

  post-install-comment:
    description: Post GitHub comment with a blurb on how to install pre-release version
    steps:
      - run:
          name: Post pre-release install comment
          command: |
            node scripts/add-install-comment.js \
              --npm npm-package-url.json \
              --binary binary-url.json

  verify-mocha-results:
    description: Double-check that Mocha tests ran as expected.
    parameters:
      expectedResultCount:
        description: The number of result files to expect, ie, the number of Mocha test suites that ran.
        type: integer
        ## by default, assert that at least 1 test ran
        default: 0
    steps:
      - run:
          name: 'Verify Mocha Results'
          command: |
            source ./scripts/ensure-node.sh
            yarn verify:mocha:results <<parameters.expectedResultCount>>

  clone-repo-and-checkout-branch:
    description: |
      Clones an external repo and then checks out the branch that matches the next version otherwise uses 'master' branch.
    parameters:
      repo:
        description: "Name of the github repo to clone like: cypress-example-kitchensink"
        type: string
      pull_request_id:
        description: Pull request number to check out before installing and testing
        type: integer
        default: 0
    steps:
      - restore_cached_binary
      - run:
          name: "Cloning test project and checking out release branch: <<parameters.repo>>"
          working_directory: /tmp/<<parameters.repo>>
          command: |
            git clone --depth 1 --no-single-branch https://github.com/cypress-io/<<parameters.repo>>.git .

            cd ~/cypress/..
            # install some deps for get-next-version
            npm i semver@7.3.2 conventional-recommended-bump@6.1.0 conventional-changelog-angular@5.0.12
            NEXT_VERSION=$(node ./cypress/scripts/get-next-version.js)
            cd -

            git checkout $NEXT_VERSION || true
      - when:
          condition: <<parameters.pull_request_id>>
          steps:
            - run:
                name: Check out PR <<parameters.pull_request_id>>
                working_directory: /tmp/<<parameters.repo>>
                command: |
                  git fetch origin pull/<<parameters.pull_request_id>>/head:pr-<<parameters.pull_request_id>>
                  git checkout pr-<<parameters.pull_request_id>>

  test-binary-against-rwa:
    description: |
      Takes the built binary and NPM package, clones the RWA repo
      and runs the new version of Cypress against it.
    parameters:
      repo:
        description: "Name of the github repo to clone like"
        type: string
        default: "cypress-realworld-app"
      browser:
        description: Name of the browser to use, like "electron", "chrome", "firefox"
        type: enum
        enum: ["", "electron", "chrome", "firefox"]
        default: ""
      command:
        description: Test command to run to start Cypress tests
        type: string
        default: "yarn cypress:run"
      # if the repo to clone and test is a monorepo, you can
      # run tests inside a specific subfolder
      folder:
        description: Subfolder to test in
        type: string
        default: ""
      # you can test new features in the test runner against recipes or other repos
      # by opening a pull request in those repos and running this test job
      # against a pull request number in the example repo
      pull_request_id:
        description: Pull request number to check out before installing and testing
        type: integer
        default: 0
      wait-on:
        description: Whether to use wait-on to wait on a server to be booted
        type: string
        default: ""
      server-start-command:
        description: Server start command for repo
        type: string
        default: "CI=true yarn start"
    steps:
      - clone-repo-and-checkout-branch:
          repo: <<parameters.repo>>
      - when:
          condition: <<parameters.pull_request_id>>
          steps:
            - run:
                name: Check out PR <<parameters.pull_request_id>>
                working_directory: /tmp/<<parameters.repo>>
                command: |
                  git fetch origin pull/<<parameters.pull_request_id>>/head:pr-<<parameters.pull_request_id>>
                  git checkout pr-<<parameters.pull_request_id>>
                  git log -n 2
      - run:
          command: yarn
          working_directory: /tmp/<<parameters.repo>>
      - run:
          name: Install Cypress
          working_directory: /tmp/<<parameters.repo>>
          # force installing the freshly built binary
          command: |
            CYPRESS_INSTALL_BINARY=~/cypress/cypress.zip npm i --legacy-peer-deps ~/cypress/cypress.tgz && [[ -f yarn.lock ]] && yarn
      - run:
          name: Print Cypress version
          working_directory: /tmp/<<parameters.repo>>
          command: npx cypress version
      - run:
          name: Types check 🧩 (maybe)
          working_directory: /tmp/<<parameters.repo>>
          command: yarn types
      - run:
          working_directory: /tmp/<<parameters.repo>>
          command: <<parameters.server-start-command>>
          background: true
      - run:
          condition: <<parameters.wait-on>>
          name: "Waiting on server to boot: <<parameters.wait-on>>"
          command: "npx wait-on <<parameters.wait-on>>"
      - when:
          condition: <<parameters.folder>>
          steps:
            - when:
                condition: <<parameters.browser>>
                steps:
                  - run:
                      name: Run tests using browser "<<parameters.browser>>"
                      working_directory: /tmp/<<parameters.repo>>/<<parameters.folder>>
                      command: |
                        <<parameters.command>> -- --browser <<parameters.browser>>
            - unless:
                condition: <<parameters.browser>>
                steps:
                  - run:
                      name: Run tests using command
                      working_directory: /tmp/<<parameters.repo>>/<<parameters.folder>>
                      command: <<parameters.command>>
      - unless:
          condition: <<parameters.folder>>
          steps:
            - when:
                condition: <<parameters.browser>>
                steps:
                  - run:
                      name: Run tests using browser "<<parameters.browser>>"
                      working_directory: /tmp/<<parameters.repo>>
                      command: <<parameters.command>> -- --browser <<parameters.browser>>
            - unless:
                condition: <<parameters.browser>>
                steps:
                  - run:
                      name: Run tests using command
                      working_directory: /tmp/<<parameters.repo>>
                      command: <<parameters.command>>
      - store-npm-logs

  test-binary-against-repo:
    description: |
      Takes the built binary and NPM package, clones given example repo
      and runs the new version of Cypress against it.
    parameters:
      repo:
        description: "Name of the github repo to clone like: cypress-example-kitchensink"
        type: string
      browser:
        description: Name of the browser to use, like "electron", "chrome", "firefox"
        type: enum
        enum: ["", "electron", "chrome", "firefox"]
        default: ""
      command:
        description: Test command to run to start Cypress tests
        type: string
        default: "npm run e2e"
      build-project:
        description: Should the project build script be executed
        type: boolean
        default: true
      # if the repo to clone and test is a monorepo, you can
      # run tests inside a specific subfolder
      folder:
        description: Subfolder to test in
        type: string
        default: ""
      # you can test new features in the test runner against recipes or other repos
      # by opening a pull request in those repos and running this test job
      # against a pull request number in the example repo
      pull_request_id:
        description: Pull request number to check out before installing and testing
        type: integer
        default: 0
      wait-on:
        description: Whether to use wait-on to wait on a server to be booted
        type: string
        default: ""
      server-start-command:
        description: Server start command for repo
        type: string
        default: "npm start --if-present"
    steps:
      - clone-repo-and-checkout-branch:
          repo: <<parameters.repo>>
          pull_request_id: <<parameters.pull_request_id>>
      - run:
          # Ensure we're installing the node-version for the cloned repo
          command: |
            if [[ -f .node-version ]]; then
              branch="<< pipeline.git.branch >>"

              externalBranchPattern='^pull\/[0-9]+'
              if [[ $branch =~ $externalBranchPattern ]]; then
                # We are unable to curl from the external PR branch location
                # so we fall back to develop
                branch="develop"
              fi

              curl -L https://raw.githubusercontent.com/cypress-io/cypress/$branch/scripts/ensure-node.sh --output ci-ensure-node.sh
            else
              # if no .node-version file exists, we no-op the node script and use the global yarn
              echo '' > ci-ensure-node.sh
            fi
          working_directory: /tmp/<<parameters.repo>>
      - run:
          # Install deps + Cypress binary with yarn if yarn.lock present
          command: |
            source ./ci-ensure-node.sh
            if [[ -f yarn.lock ]]; then
              yarn --frozen-lockfile
              CYPRESS_INSTALL_BINARY=~/cypress/cypress.zip yarn add -D ~/cypress/cypress.tgz
            else
              npm install
              CYPRESS_INSTALL_BINARY=~/cypress/cypress.zip npm install --legacy-peer-deps ~/cypress/cypress.tgz
            fi
          working_directory: /tmp/<<parameters.repo>>
      - run:
          name: Scaffold new config file
          working_directory: /tmp/<<parameters.repo>>
          environment:
            CYPRESS_INTERNAL_FORCE_SCAFFOLD: "1"
          command: |
            if [[ -f cypress.json ]]; then
              rm -rf cypress.json
              echo 'module.exports = { e2e: {} }' > cypress.config.js
            fi
      - run:
          name: Rename support file
          working_directory: /tmp/<<parameters.repo>>
          command: |
            if [[ -f cypress/support/index.js ]]; then
              mv cypress/support/index.js cypress/support/e2e.js
            fi
      - run:
          name: Print Cypress version
          working_directory: /tmp/<<parameters.repo>>
          command: |
            source ./ci-ensure-node.sh
            npx cypress version
      - run:
          name: Types check 🧩 (maybe)
          working_directory: /tmp/<<parameters.repo>>
          command: |
            source ./ci-ensure-node.sh
            [[ -f yarn.lock ]] && yarn types || npm run types --if-present
      - when:
          condition: <<parameters.build-project>>
          steps:
          - run:
              name: Build 🏗 (maybe)
              working_directory: /tmp/<<parameters.repo>>
              command: |
                source ./ci-ensure-node.sh
                [[ -f yarn.lock ]] && yarn build || npm run build --if-present
      - run:
          working_directory: /tmp/<<parameters.repo>>
          command: |
            source ./ci-ensure-node.sh
            <<parameters.server-start-command>>
          background: true
      - run:
          condition: <<parameters.wait-on>>
          name: "Waiting on server to boot: <<parameters.wait-on>>"
          command: |
            npx wait-on <<parameters.wait-on>> --timeout 120000
      - windows-install-chrome:
          browser: <<parameters.browser>>
      - when:
          condition: <<parameters.folder>>
          steps:
            - when:
                condition: <<parameters.browser>>
                steps:
                  - run:
                      name: Run tests using browser "<<parameters.browser>>"
                      working_directory: /tmp/<<parameters.repo>>/<<parameters.folder>>
                      command: |
                        <<parameters.command>> -- --browser <<parameters.browser>>
            - unless:
                condition: <<parameters.browser>>
                steps:
                  - run:
                      name: Run tests using command
                      working_directory: /tmp/<<parameters.repo>>/<<parameters.folder>>
                      command: <<parameters.command>>
      - unless:
          condition: <<parameters.folder>>
          steps:
            - when:
                condition: <<parameters.browser>>
                steps:
                  - run:
                      name: Run tests using browser "<<parameters.browser>>"
                      working_directory: /tmp/<<parameters.repo>>
                      command: |
                        source ./ci-ensure-node.sh
                        <<parameters.command>> -- --browser <<parameters.browser>>
            - unless:
                condition: <<parameters.browser>>
                steps:
                  - run:
                      name: Run tests using command
                      working_directory: /tmp/<<parameters.repo>>
                      command: |
                        source ./ci-ensure-node.sh
                        <<parameters.command>>
      - store-npm-logs

  wait-on-circle-jobs:
    description: Polls certain Circle CI jobs until they finish
    parameters:
      job-names:
        description: comma separated list of circle ci job names to wait for
        type: string
    steps:
      - run:
          name: "Waiting on Circle CI jobs: <<parameters.job-names>>"
          command: node ./scripts/wait-on-circle-jobs.js --job-names="<<parameters.job-names>>"

  build-binary:
    steps:
      - run:
          name: Check environment variables before code sign (if on Mac/Windows)
          # NOTE
          # our code sign works via electron-builder
          # by default, electron-builder will NOT sign app built in a pull request
          # even our internal one (!)
          # Usually this is not a problem, since we only build and test binary
          # built on the "develop" branch
          # but if you need to really build and sign a binary in a PR
          # set variable CSC_FOR_PULL_REQUEST=true
          command: |
            set -e
            NEEDS_CODE_SIGNING=`node -p 'process.platform === "win32" || process.platform === "darwin"'`
            if [[ "$NEEDS_CODE_SIGNING" == "true" ]]; then
              echo "Checking for required environment variables..."
              if [ -z "$CSC_LINK" ]; then
                echo "Need to provide environment variable CSC_LINK"
                echo "with base64 encoded certificate .p12 file"
                exit 1
              fi
              if [ -z "$CSC_KEY_PASSWORD" ]; then
                echo "Need to provide environment variable CSC_KEY_PASSWORD"
                echo "with password for unlocking certificate .p12 file"
                exit 1
              fi
              echo "Succeeded."
            else
              echo "Not code signing for this platform"
            fi
      - run:
          name: Build the Cypress binary
          environment:
            DEBUG: electron-builder,electron-osx-sign*
          # notarization on Mac can take a while
          no_output_timeout: "45m"
          command: |
            source ./scripts/ensure-node.sh
            node --version
            if [[ `node ./scripts/get-platform-key.js` == 'linux-arm64' ]]; then
              # these are missing on Circle and there is no way to pre-install them on Arm
              sudo apt-get update
              sudo apt-get install -y libgtk2.0-0 libgtk-3-0 libgbm-dev libnotify-dev libgconf-2-4 libnss3 libxss1 libasound2 libxtst6 xauth xvfb
              DISABLE_SNAPSHOT_REQUIRE=1 yarn binary-build --version $(node ./scripts/get-next-version.js)
            else
              yarn binary-build --version $(node ./scripts/get-next-version.js)
            fi
      - run:
          name: Zip the binary
          command: |
            if [[ $PLATFORM == 'linux' ]]; then
              # on Arm, CI runs as non-root, on x64 CI runs as root but there is no sudo binary
              if [[ `whoami` == 'root' ]]; then
                apt-get update && apt-get install -y zip
              else
                sudo apt-get update && sudo apt-get install -y zip
              fi
            fi
            source ./scripts/ensure-node.sh
            yarn binary-zip
      - store-npm-logs
      - persist_to_workspace:
          root: ~/
          paths:
            - cypress/cypress.zip

  build-cypress-npm-package:
    parameters:
      executor:
        type: executor
        default: cy-doc
    steps:
      - run:
          name: Bump NPM version
          command: |
            source ./scripts/ensure-node.sh
            yarn get-next-version --npm
      - run:
          name: Build NPM package
          command: |
            source ./scripts/ensure-node.sh
            yarn build --scope cypress
      - run:
          name: Copy Re-exported NPM Packages
          command: node ./scripts/post-build.js
          working_directory: cli
      - run:
          command: ls -la types
          working_directory: cli/build
      - run:
          command: ls -la vue vue2 mount-utils react
          working_directory: cli/build
      - unless:
          condition:
            equal: [ *windows-executor, << parameters.executor >> ]
          steps:
            - run:
                name: list NPM package contents
                command: |
                  source ./scripts/ensure-node.sh
                  yarn workspace cypress size
      - run:
          name: pack NPM package
          working_directory: cli/build
          command: yarn pack --filename ../../cypress.tgz
      - run:
          name: list created NPM package
          command: ls -l
      - store-npm-logs
      - persist_to_workspace:
          root: ~/
          paths:
            - cypress/cypress.tgz

  upload-build-artifacts:
    steps:
      - run: ls -l
      - run:
          name: Upload unique binary to S3
          command: |
            node scripts/binary.js upload-build-artifact \
              --type binary \
              --file cypress.zip \
              --version $(node -p "require('./package.json').version")
      - run:
          name: Upload NPM package to S3
          command: |
            node scripts/binary.js upload-build-artifact \
              --type npm-package \
              --file cypress.tgz \
              --version $(node -p "require('./package.json').version")
      - store-npm-logs
      - run: ls -l
      - run: cat binary-url.json
      - run: cat npm-package-url.json
      - persist_to_workspace:
          root: ~/
          paths:
            - cypress/binary-url.json
            - cypress/npm-package-url.json

  update_known_hosts:
    description: Ensures that we have the latest Git public keys to prevent git+ssh from failing.
    steps:
    - run:
        name: Update known_hosts with github.com keys
        command: |
          mkdir -p ~/.ssh
          ssh-keyscan github.com >> ~/.ssh/known_hosts

jobs:
  ## Checks if we already have a valid cache for the node_modules_install and if it has,
  ## skips ahead to the build step, otherwise installs and caches the node_modules
  node_modules_install:
    <<: *defaults
    parameters:
      <<: *defaultsParameters
      resource_class:
        type: string
        default: medium
    resource_class: << parameters.resource_class >>
    steps:
      - checkout
      - install-required-node
      - verify-build-setup:
          executor: << parameters.executor >>
      - persist_to_workspace:
          root: ~/
          paths:
            - cypress
            - .nvm # mac / linux
            - ProgramData/nvm # windows
      - caching-dependency-installer:
          only-cache-for-root-user: <<parameters.only-cache-for-root-user>>
      - store-npm-logs

  ## restores node_modules from previous step & builds if first step skipped
  build:
    <<: *defaults
    parameters:
      <<: *defaultsParameters
      resource_class:
        type: string
        default: large
    resource_class: << parameters.resource_class >>
    steps:
      - restore_cached_workspace
      - run:
          name: Top level packages
          command: yarn list --depth=0 || true
      - run:
          name: Check env canaries on Linux
          command: |
            # only Docker has the required env data for this
            if [[ $CI_DOCKER == 'true' ]]; then
              node ./scripts/circle-env.js --check-canaries
            fi
      - build-and-persist
      - store-npm-logs

  lint:
    <<: *defaults
    steps:
      - restore_cached_workspace
      - run:
          name: Linting 🧹
          command: |
            yarn clean
            git clean -df
            yarn lint
      - run:
          name: cypress info (dev)
          command: node cli/bin/cypress info --dev
      - store-npm-logs

  check-ts:
    <<: *defaults
    steps:
      - restore_cached_workspace
      - install-required-node
      - run:
          name: Check TS Types
          command: NODE_OPTIONS=--max_old_space_size=4096 yarn gulp checkTs


  # a special job that keeps polling Circle and when all
  # individual jobs are finished, it closes the Percy build
  percy-finalize:
    <<: *defaults
    resource_class: small
    parameters:
      <<: *defaultsParameters
      required_env_var:
        type: env_var_name
    steps:
      - restore_cached_workspace
      - run:
          # if this is an external pull request, the environment variables
          # are NOT set for security reasons, thus no need to poll -
          # and no need to finalize Percy, since there will be no visual tests
          name: Check if <<parameters.required_env_var>> is set
          command: |
            if [[ -v <<parameters.required_env_var>> ]]; then
              echo "Internal PR, good to go"
            else
              echo "This is an external PR, cannot access other services"
              circleci-agent step halt
            fi
      - wait-on-circle-jobs:
          job-names: >
            cli-visual-tests,
            reporter-integration-tests,
            run-app-component-tests-chrome,
            run-app-integration-tests-chrome,
            run-frontend-shared-component-tests-chrome,
            run-launchpad-component-tests-chrome,
            run-launchpad-integration-tests-chrome,
            run-reporter-component-tests-chrome,
            run-webpack-dev-server-integration-tests,
            run-vite-dev-server-integration-tests
      - run:
          # Sometimes, even though all the circle jobs have finished, Percy times out during `build:finalize`
          # If all other jobs finish but `build:finalize` fails, we retry it once
          name: Finalize percy build - allows single retry
          command: |
            PERCY_PARALLEL_NONCE=$CIRCLE_WORKFLOW_WORKSPACE_ID \
            yarn percy build:finalize || yarn percy build:finalize

  # a special job that keeps polling Circle and when all
  # pipeline workflows are finished, it moves forward with the binary release
  trigger-binary-release-workflow:
    <<: *defaults
    resource_class: small
    parameters:
      <<: *defaultsParameters
    steps:
      - restore_cached_workspace
      - run: 
          name: 'Determine if Release Workflow should be triggered'
          command: |
            if [[ "$CIRCLE_BRANCH" != "develop" ]]; then
              echo "Only move forward with the release when running on develop."
              circleci-agent step halt
            fi
      - run:
          name: "Wait for other Circle CI workflows to finish"
          command: CIRCLE_PIPELINE_ID="<<pipeline.id>>" node ./scripts/wait-on-circle-workflows.js
      - run:
          name: Ready to release
          command: echo 'Ready to release'

  cli-visual-tests:
    <<: *defaults
    resource_class: small
    steps:
      - restore_cached_workspace
      - run: mkdir -p cli/visual-snapshots
      - run:
          command: node cli/bin/cypress info --dev | yarn --silent term-to-html | node scripts/sanitize --type cli-info > cli/visual-snapshots/cypress-info.html
          environment:
            FORCE_COLOR: 2
      - run:
          command: node cli/bin/cypress help | yarn --silent term-to-html > cli/visual-snapshots/cypress-help.html
          environment:
            FORCE_COLOR: 2
      - store_artifacts:
          path: cli/visual-snapshots
      - run:
          name: Upload CLI snapshots for diffing
          command: |
            PERCY_PARALLEL_NONCE=$CIRCLE_WORKFLOW_WORKSPACE_ID \
            PERCY_ENABLE=${PERCY_TOKEN:-0} \
            PERCY_PARALLEL_TOTAL=-1 \
            yarn percy snapshot ./cli/visual-snapshots

  v8-integration-tests:
    <<: *defaults
    parameters:
      <<: *defaultsParameters
      resource_class:
        type: string
        default: medium
    resource_class: << parameters.resource_class >>
    parallelism: 1
    steps:
      - restore_cached_workspace
      - restore_cached_system_tests_deps
      # TODO: Remove this once we switch off self-hosted M1 runners
      - when:
          condition:
            equal: [ *darwin-arm64-executor, << parameters.executor >> ]
          steps:
            - run: rm -f /tmp/cypress/junit/*
      - unless:
          condition:
            or:
              - equal: [ *linux-arm64-executor, << parameters.executor >> ] # TODO: Figure out how to support linux-arm64 when we get to linux arm64 build: https://github.com/cypress-io/cypress/issues/23557
          steps:
            - run:
                name: Run v8 integration tests
                command: |
                  source ./scripts/ensure-node.sh
                  yarn test-integration --scope "'@tooling/{packherd,v8-snapshot,electron-mksnapshot}'"
            - verify-mocha-results:
                expectedResultCount: 3
      - when:
          condition:
            or:
              - equal: [ *linux-arm64-executor, << parameters.executor >> ]
          steps:
            - run:
                name: Run v8 integration tests
                command: |
                  source ./scripts/ensure-node.sh
                  yarn test-integration --scope "'@tooling/packherd'"
            - verify-mocha-results:
                expectedResultCount: 1
      - store_test_results:
          path: /tmp/cypress
      - store-npm-logs

  driver-integration-memory-tests:
    <<: *defaults
    parameters:
      <<: *defaultsParameters
      resource_class:
        type: string
        default: medium
    resource_class: << parameters.resource_class >>
    parallelism: 1
    steps:
      - restore_cached_workspace
      - run:
          name: Driver memory tests in Electron
          environment:
            CYPRESS_CONFIG_ENV: production
          command: |
            echo Current working directory is $PWD
            node --version
            if [[ `node ../../scripts/get-platform-key.js` == 'linux-arm64' ]]; then
              # these are missing on Circle and there is no way to pre-install them on Arm
              sudo apt-get update
              sudo apt-get install -y libgbm-dev
            fi

            CYPRESS_INTERNAL_MEMORY_SAVE_STATS=true \
            DEBUG=cypress*memory \
            yarn cypress:run --browser electron --spec "cypress/e2e/memory/*.cy.*"
          working_directory: packages/driver
      - store_test_results:
          path: /tmp/cypress
      - store-npm-logs
      - store_artifacts:
          path: packages/driver/cypress/logs/memory

  unit-tests:
    <<: *defaults
    parameters:
      <<: *defaultsParameters
      resource_class:
        type: string
        default: medium
    resource_class: << parameters.resource_class >>
    parallelism: 1
    steps:
      - restore_cached_workspace
      - when:
          condition:
            # several snapshots fails for windows due to paths.
            # until these are fixed, run the tests that are working.
            equal: [ *windows-executor, << parameters.executor >> ]
          steps:
            - run: yarn test-scripts scripts/**/*spec.js
      - unless:
          condition:
            equal: [ *windows-executor, << parameters.executor >> ]
          steps:
            - run: yarn test-scripts
            # make sure packages with TypeScript can be transpiled to JS
            - run: yarn lerna run build-prod --stream --concurrency 4
            # run unit tests from each individual package
            - run: yarn test
            # run type checking for each individual package
            - run: yarn lerna run types
            - verify-mocha-results:
                expectedResultCount: 18
      - store_test_results:
          path: /tmp/cypress
      # CLI tests generate HTML files with sample CLI command output
      - store_artifacts:
          path: cli/test/html
      - store_artifacts:
          path: packages/errors/__snapshot-images__
      - store-npm-logs

  verify-release-readiness:
    <<: *defaults
    resource_class: small
    parallelism: 1
    environment:
      GITHUB_TOKEN: $GH_TOKEN
    steps:
      - restore_cached_workspace
      - update_known_hosts
      - run: yarn test-npm-package-release-script
      - run: node ./scripts/semantic-commits/validate-binary-changelog.js
      - store_artifacts:
          path: /tmp/releaseData

  lint-types:
    <<: *defaults
    parallelism: 1
    steps:
      - restore_cached_workspace
      - run:
          command: ls -la types
          working_directory: cli
      - run:
          command: ls -la chai
          working_directory: cli/types
      - run:
          name: "Lint types 🧹"
          command: yarn workspace cypress dtslint
  # todo(lachlan): do we need this? yarn check-ts does something very similar
  #     - run:
  #         name: "TypeScript check 🧩"
  #         command: yarn type-check --ignore-progress
      - store-npm-logs

  server-unit-tests:
    <<: *defaults
    parallelism: 1
    steps:
      - restore_cached_workspace
      - run: yarn test-unit --scope @packages/server
      - verify-mocha-results:
          expectedResultCount: 1
      - store_test_results:
          path: /tmp/cypress
      - store-npm-logs

  server-unit-tests-cloud-environment:
    <<: *defaults
    parameters:
      <<: *defaultsParameters
      resource_class:
        type: string
        default: medium
    resource_class: << parameters.resource_class >>
    parallelism: 1
    steps:
      - restore_cached_workspace
      # TODO: Remove this once we switch off self-hosted M1 runners
      - when:
          condition:
            equal: [ *darwin-arm64-executor, << parameters.executor >> ]
          steps:
            - run: rm -f /tmp/cypress/junit/*
      - run: yarn workspace @packages/server test-unit cloud/environment_spec.ts
      - verify-mocha-results:
          expectedResultCount: 1
      - store_test_results:
          path: /tmp/cypress
      - store-npm-logs

  server-integration-tests:
    <<: *defaults
    parallelism: 1
    steps:
      - restore_cached_workspace
      - run: yarn test-integration --scope @packages/server
      - verify-mocha-results:
          expectedResultCount: 1
      - store_test_results:
          path: /tmp/cypress
      - store-npm-logs

  server-performance-tests:
    <<: *defaults
    steps:
      - restore_cached_workspace
      - run:
          command: yarn workspace @packages/server test-performance
      - verify-mocha-results:
          expectedResultCount: 1
      - store_test_results:
          path: /tmp/cypress
      - store_artifacts:
          path: /tmp/artifacts
      - store-npm-logs

  system-tests-node-modules-install:
    <<: *defaults
    steps:
      - restore_cached_workspace
      - update_cached_system_tests_deps

  binary-system-tests:
    parallelism: 2
    working_directory: ~/cypress
    environment:
      <<: *defaultsEnvironment
      PLATFORM: linux
    machine:
      # using `machine` gives us a Linux VM that can run Docker
      image: ubuntu-2004:202111-02
      docker_layer_caching: true
    resource_class: medium
    steps:
      - run-binary-system-tests

  system-tests-chrome:
    <<: *defaults
    parallelism: 8
    steps:
      - run-system-tests:
          browser: chrome

  system-tests-electron:
    <<: *defaults
    parallelism: 8
    steps:
      - run-system-tests:
          browser: electron

  system-tests-firefox:
    <<: *defaults
    parallelism: 8
    steps:
      - run-system-tests:
          browser: firefox

  system-tests-webkit:
    <<: *defaults
    parallelism: 8
    steps:
      - run-system-tests:
          browser: webkit

  system-tests-non-root:
    <<: *defaults
    steps:
      - restore_cached_workspace
      - run:
          environment:
            CYPRESS_COMMERCIAL_RECOMMENDATIONS: '0'
          command: yarn workspace @tooling/system-tests test:ci "test/non_root*spec*" --browser electron
      - verify-mocha-results
      - store_test_results:
          path: /tmp/cypress
      - store_artifacts:
          path: /tmp/artifacts
      - store-npm-logs

  run-frontend-shared-component-tests-chrome:
    <<: *defaults
    parameters:
      <<: *defaultsParameters
      percy:
        type: boolean
        default: false
    parallelism: 3
    steps:
      - run-new-ui-tests:
          browser: chrome
          percy: << parameters.percy >>
          package: frontend-shared
          type: ct

  run-launchpad-component-tests-chrome:
    <<: *defaults
    parameters:
      <<: *defaultsParameters
      percy:
        type: boolean
        default: false
    parallelism: 7
    steps:
      - run-new-ui-tests:
          browser: chrome
          percy: << parameters.percy >>
          package: launchpad
          type: ct
          # debug: cypress:*,engine:socket

  run-launchpad-integration-tests-chrome:
    <<: *defaults
    parameters:
      <<: *defaultsParameters
      resource_class:
        type: string
        default: medium
      percy:
        type: boolean
        default: false
    resource_class: << parameters.resource_class >>
    parallelism: 3
    steps:
      - run-new-ui-tests:
          browser: chrome
          percy: << parameters.percy >>
          package: launchpad
          type: e2e

  run-app-component-tests-chrome:
    <<: *defaults
    parameters:
      <<: *defaultsParameters
      percy:
        type: boolean
        default: false
    parallelism: 7
    steps:
      - run-new-ui-tests:
          browser: chrome
          percy: << parameters.percy >>
          package: app
          type: ct

  run-app-integration-tests-chrome:
    <<: *defaults
    parameters:
      <<: *defaultsParameters
      resource_class:
        type: string
        default: medium
      percy:
        type: boolean
        default: false
    resource_class: << parameters.resource_class >>
    parallelism: 8
    steps:
      - run-new-ui-tests:
          browser: chrome
          percy: << parameters.percy >>
          package: app
          type: e2e

  driver-integration-tests-chrome:
    <<: *defaults
    parallelism: 5
    steps:
      - run-driver-integration-tests:
          browser: chrome
          install-chrome-channel: stable

  driver-integration-tests-chrome-beta:
    <<: *defaults
    parallelism: 5
    steps:
      - run-driver-integration-tests:
          browser: chrome:beta
          install-chrome-channel: beta

  driver-integration-tests-firefox:
    <<: *defaults
    parallelism: 5
    steps:
      - run-driver-integration-tests:
          browser: firefox

  driver-integration-tests-electron:
    <<: *defaults
    parallelism: 5
    steps:
      - run-driver-integration-tests:
          browser: electron

  driver-integration-tests-webkit:
    <<: *defaults
    resource_class: medium+
    parallelism: 5
    steps:
      - run-driver-integration-tests:
          browser: webkit

  run-reporter-component-tests-chrome:
    <<: *defaults
    parameters:
      <<: *defaultsParameters
      percy:
        type: boolean
        default: false
    parallelism: 2
    steps:
      - run-new-ui-tests:
          browser: chrome
          percy: << parameters.percy >>
          package: reporter
          type: ct

  reporter-integration-tests:
    <<: *defaults
    parallelism: 3
    steps:
      - restore_cached_workspace
      - run:
          command: yarn build-for-tests
          working_directory: packages/reporter
      - run:
          command: |
            CYPRESS_CONFIG_ENV=production \
            CYPRESS_RECORD_KEY=$MAIN_RECORD_KEY \
            PERCY_PARALLEL_NONCE=$CIRCLE_WORKFLOW_WORKSPACE_ID \
            PERCY_ENABLE=${PERCY_TOKEN:-0} \
            PERCY_PARALLEL_TOTAL=-1 \
            yarn percy exec --parallel -- -- \
            yarn cypress:run --record --parallel --group reporter
          working_directory: packages/reporter
      - verify-mocha-results
      - store_test_results:
          path: /tmp/cypress
      - store_artifacts:
          path: /tmp/artifacts
      - store-npm-logs

  run-webpack-dev-server-integration-tests:
    <<: *defaults
    parallelism: 2
    steps:
      - restore_cached_workspace
      - restore_cached_system_tests_deps
      - run:
          command: |
            CYPRESS_CONFIG_ENV=production \
            CYPRESS_RECORD_KEY=$MAIN_RECORD_KEY \
            PERCY_PARALLEL_NONCE=$CIRCLE_WORKFLOW_WORKSPACE_ID \
            PERCY_ENABLE=${PERCY_TOKEN:-0} \
            PERCY_PARALLEL_TOTAL=-1 \
            yarn percy exec --parallel -- -- \
            yarn cypress:run --record --parallel --group webpack-dev-server
          working_directory: npm/webpack-dev-server
      - store_test_results:
          path: /tmp/cypress
      - store_artifacts:
          path: /tmp/artifacts
      - store-npm-logs

  run-vite-dev-server-integration-tests:
    <<: *defaults
    # parallelism: 3 TODO: Add parallelism once we have more specs
    steps:
      - restore_cached_workspace
      - restore_cached_system_tests_deps
      - run:
          command: |
            CYPRESS_CONFIG_ENV=production \
            CYPRESS_RECORD_KEY=$MAIN_RECORD_KEY \
            PERCY_PARALLEL_NONCE=$CIRCLE_WORKFLOW_WORKSPACE_ID \
            PERCY_ENABLE=${PERCY_TOKEN:-0} \
            PERCY_PARALLEL_TOTAL=-1 \
            yarn percy exec --parallel -- -- \
            yarn cypress:run --record --parallel --group vite-dev-server
          working_directory: npm/vite-dev-server
      - store_test_results:
          path: /tmp/cypress
      - store_artifacts:
          path: /tmp/artifacts
      - store-npm-logs

  npm-webpack-preprocessor:
    <<: *defaults
    steps:
      - restore_cached_workspace
      - run:
          name: Build
          command: yarn workspace @cypress/webpack-preprocessor build
      - run:
          name: Run tests
          command: yarn workspace @cypress/webpack-preprocessor test
      - store-npm-logs

  npm-webpack-dev-server:
    <<: *defaults
    steps:
      - restore_cached_workspace
      - restore_cached_system_tests_deps
      - run:
          name: Run tests
          command: yarn workspace @cypress/webpack-dev-server test
      - run:
          name: Run tests
          command: yarn workspace @cypress/webpack-dev-server test

  npm-vite-dev-server:
    <<: *defaults
    steps:
      - restore_cached_workspace
      - run:
          name: Run tests
          command: yarn test
          working_directory: npm/vite-dev-server
      - store_test_results:
          path: npm/vite-dev-server/test_results
      - store-npm-logs

  npm-webpack-batteries-included-preprocessor:
    <<: *defaults
    resource_class: small
    steps:
      - restore_cached_workspace
      - run:
          name: Run tests
          command: yarn workspace @cypress/webpack-batteries-included-preprocessor test

  npm-vue:
    <<: *defaults
    steps:
      - restore_cached_workspace
      - run:
          name: Build
          command: yarn workspace @cypress/vue build
      - run:
          name: Type Check
          command: yarn typecheck
          working_directory: npm/vue
      - store_test_results:
          path: npm/vue/test_results
      - store_artifacts:
          path: npm/vue/test_results
      - store-npm-logs

  npm-angular:
    <<: *defaults
    steps:
      - restore_cached_workspace
      - run:
          name: Build
          command: yarn workspace @cypress/angular build
      - store-npm-logs

  npm-react:
    <<: *defaults
    steps:
      - restore_cached_workspace
      - run:
          name: Build
          command: yarn workspace @cypress/react build
      - run:
          name: Run tests
          command: yarn test
          working_directory: npm/react
      - store_test_results:
          path: npm/react/test_results
      - store_artifacts:
          path: npm/react/test_results
      - store-npm-logs

  npm-mount-utils:
    <<: *defaults
    steps:
      - restore_cached_workspace
      - run:
          name: Build
          command: yarn workspace @cypress/mount-utils build
      - store-npm-logs

  npm-xpath:
    <<: *defaults
    resource_class: small
    steps:
      - restore_cached_workspace
      - run:
          name: Run tests
          command: yarn workspace @cypress/xpath cy:run
      - store_test_results:
          path: npm/xpath/test_results
      - store_artifacts:
          path: npm/xpath/test_results
      - store-npm-logs

  npm-grep:
    <<: *defaults
    resource_class: small
    steps:
      - restore_cached_workspace
      - run:
          name: Run tests
          command: yarn workspace @cypress/grep cy:run
      - store_test_results:
          path: npm/grep/test_results
      - store_artifacts:
          path: npm/grep/test_results
      - store-npm-logs

  npm-create-cypress-tests:
    <<: *defaults
    resource_class: small
    steps:
      - restore_cached_workspace
      - run: yarn workspace create-cypress-tests build

  npm-eslint-plugin-dev:
    <<: *defaults
    steps:
      - restore_cached_workspace
      - run:
          name: Run tests
          command: yarn workspace @cypress/eslint-plugin-dev test

  npm-cypress-schematic:
    <<: *defaults
    steps:
      - restore_cached_workspace
      - run:
          name: Build + Install
          command: |
            yarn workspace @cypress/schematic build
          working_directory: npm/cypress-schematic
      - run:
          name: Run unit tests
          command: |
            yarn test
          working_directory: npm/cypress-schematic
      - store-npm-logs

  npm-release:
    <<: *defaults
    resource_class: medium+
    steps:
      - restore_cached_workspace
      - run:
          name: Release packages after all jobs pass
          command: yarn npm-release

  create-build-artifacts:
    <<: *defaults
    parameters:
      <<: *defaultsParameters
      resource_class:
        type: string
        default: xlarge
    resource_class: << parameters.resource_class >>
    steps:
      - restore_cached_workspace
      - build-binary
      - build-cypress-npm-package:
          executor: << parameters.executor >>
      - verify_should_persist_artifacts
      - upload-build-artifacts
      - post-install-comment

  test-kitchensink:
    <<: *defaults
    parameters:
      <<: *defaultsParameters
      resource_class:
        type: string
        default: medium+
    steps:
      - restore_cached_workspace
      - clone-repo-and-checkout-branch:
          repo: cypress-example-kitchensink
      - install-required-node
      - run:
          name: Remove cypress.json
          description: Remove cypress.json in case it exists
          working_directory: /tmp/cypress-example-kitchensink
          environment:
            CYPRESS_INTERNAL_FORCE_SCAFFOLD: "1"
          command: rm -rf cypress.json
      - run:
          name: Install prod dependencies
          command: yarn --production
          working_directory: /tmp/cypress-example-kitchensink
      - run:
          name: Example server
          command: yarn start
          working_directory: /tmp/cypress-example-kitchensink
          background: true
      - run:
          name: Rename support file
          working_directory: /tmp/cypress-example-kitchensink
          command: |
            if [[ -f cypress/support/index.js ]]; then
              mv cypress/support/index.js cypress/support/e2e.js
            fi
      - run:
          name: Run Kitchensink example project
          command: |
            yarn cypress:run --project /tmp/cypress-example-kitchensink
      - store-npm-logs

  test-kitchensink-against-staging:
    <<: *defaults
    steps:
      - restore_cached_workspace
      - clone-repo-and-checkout-branch:
          repo: cypress-example-kitchensink
      - install-required-node
      - run:
          name: Install prod dependencies
          command: yarn --production
          working_directory: /tmp/cypress-example-kitchensink
      - run:
          name: Example server
          command: yarn start
          working_directory: /tmp/cypress-example-kitchensink
          background: true
      - run:
          name: Run Kitchensink example project
          command: |
            CYPRESS_PROJECT_ID=$TEST_KITCHENSINK_PROJECT_ID \
            CYPRESS_RECORD_KEY=$TEST_KITCHENSINK_RECORD_KEY \
            CYPRESS_INTERNAL_ENV=staging \
            CYPRESS_video=false \
            yarn cypress:run --project /tmp/cypress-example-kitchensink --record
      - store-npm-logs

  test-against-staging:
    <<: *defaults
    steps:
      - restore_cached_workspace
      - clone-repo-and-checkout-branch:
          repo: cypress-test-tiny
      - run:
          name: Run test project
          command: |
            CYPRESS_PROJECT_ID=$TEST_TINY_PROJECT_ID \
            CYPRESS_RECORD_KEY=$TEST_TINY_RECORD_KEY \
            CYPRESS_INTERNAL_ENV=staging \
            yarn cypress:run --project /tmp/cypress-test-tiny --record
      - store-npm-logs

  test-npm-module-and-verify-binary:
    <<: *defaults
    steps:
      - restore_cached_workspace
      # make sure we have cypress.zip received
      - run: ls -l
      - run: ls -l cypress.zip cypress.tgz
      - run: mkdir test-binary
      - run:
          name: Create new NPM package
          working_directory: test-binary
          command: npm init -y
      - run:
          # install NPM from built NPM package folder
          name: Install Cypress
          working_directory: test-binary
          # force installing the freshly built binary
          command: CYPRESS_INSTALL_BINARY=/root/cypress/cypress.zip npm i /root/cypress/cypress.tgz
      - run:
          name: Cypress version
          working_directory: test-binary
          command: $(yarn bin cypress) version
      - run:
          name: Verify Cypress binary
          working_directory: test-binary
          command: $(yarn bin cypress) verify
      - run:
          name: Cypress help
          working_directory: test-binary
          command: $(yarn bin cypress) help
      - run:
          name: Cypress info
          working_directory: test-binary
          command: $(yarn bin cypress) info
      - store-npm-logs

  test-npm-module-on-minimum-node-version:
    <<: *defaults
    resource_class: small
    docker:
      - image: cypress/base:12.0.0-libgbm
    steps:
      - restore_workspace_binaries
      - run: mkdir test-binary
      - run:
          name: Create new NPM package
          working_directory: test-binary
          command: npm init -y
      - run:
          name: Install Cypress
          working_directory: test-binary
          command: CYPRESS_INSTALL_BINARY=/root/cypress/cypress.zip npm install /root/cypress/cypress.tgz
      - run:
          name: Verify Cypress binary
          working_directory: test-binary
          command: $(npm bin)/cypress verify
      - run:
          name: Print Cypress version
          working_directory: test-binary
          command: $(npm bin)/cypress version
      - run:
          name: Cypress info
          working_directory: test-binary
          command: $(npm bin)/cypress info

  test-types-cypress-and-jest:
    parameters:
      executor:
        description: Executor name to use
        type: executor
        default: cy-doc
      wd:
        description: Working directory, should be OUTSIDE cypress monorepo folder
        type: string
        default: /root/test-cypress-and-jest
    <<: *defaults
    resource_class: small
    steps:
      - restore_workspace_binaries
      - run: mkdir <<parameters.wd>>
      - run:
          name: Create new NPM package ⚗️
          working_directory: <<parameters.wd>>
          command: npm init -y
      - run:
          name: Install dependencies 📦
          working_directory: <<parameters.wd>>
          environment:
            CYPRESS_INSTALL_BINARY: /root/cypress/cypress.zip
          # let's install Cypress, Jest and any other package that might conflict
          # https://github.com/cypress-io/cypress/issues/6690

          # Todo: Add `jest` back into the list once https://github.com/yargs/yargs-parser/issues/452
          # is resolved.
          command: |
            npm install /root/cypress/cypress.tgz \
              typescript @types/jest enzyme @types/enzyme
      - run:
          name: Test types clash ⚔️
          working_directory: <<parameters.wd>>
          command: |
            echo "console.log('hello world')" > hello.ts
            npx tsc hello.ts --noEmit

  test-full-typescript-project:
    parameters:
      executor:
        description: Executor name to use
        type: executor
        default: cy-doc
      wd:
        description: Working directory, should be OUTSIDE cypress monorepo folder
        type: string
        default: /root/test-full-typescript
    <<: *defaults
    resource_class: small
    steps:
      - restore_workspace_binaries
      - run: mkdir <<parameters.wd>>
      - run:
          name: Create new NPM package ⚗️
          working_directory: <<parameters.wd>>
          command: npm init -y
      - run:
          name: Install dependencies 📦
          working_directory: <<parameters.wd>>
          environment:
            CYPRESS_INSTALL_BINARY: /root/cypress/cypress.zip
          command: |
            npm install /root/cypress/cypress.tgz typescript
      - run:
          name: Scaffold full TypeScript project 🏗
          working_directory: <<parameters.wd>>
          command: npx @bahmutov/cly@1.9.0 init --typescript
      - run:
          name: Run project tests 🗳
          working_directory: <<parameters.wd>>
          command: npx cypress run

  # install NPM + binary zip and run against staging API
  test-binary-against-staging:
    <<: *defaults
    steps:
      - restore_workspace_binaries
      - clone-repo-and-checkout-branch:
          repo: cypress-test-tiny
      - run:
          name: Install Cypress
          working_directory: /tmp/cypress-test-tiny
          # force installing the freshly built binary
          command: CYPRESS_INSTALL_BINARY=~/cypress/cypress.zip npm i --legacy-peer-deps ~/cypress/cypress.tgz
      - run:
          name: Run test project
          working_directory: /tmp/cypress-test-tiny
          command: |
            CYPRESS_PROJECT_ID=$TEST_TINY_PROJECT_ID \
            CYPRESS_RECORD_KEY=$TEST_TINY_RECORD_KEY \
            CYPRESS_INTERNAL_ENV=staging \
            $(yarn bin cypress) run --record
      - store-npm-logs

  test-binary-against-recipes-firefox:
    <<: *defaults
    steps:
      - test-binary-against-repo:
          repo: cypress-example-recipes
          command: npm run test:ci:firefox

  test-binary-against-recipes-chrome:
    <<: *defaults
    steps:
      - test-binary-against-repo:
          repo: cypress-example-recipes
          command: npm run test:ci:chrome

  test-binary-against-recipes:
    <<: *defaults
    steps:
      - test-binary-against-repo:
          repo: cypress-example-recipes
          command: npm run test:ci

  # This is a special job. It allows you to test the current
  # built test runner against a pull request in the repo
  # cypress-example-recipes.
  # Imagine you are working on a feature and want to show / test a recipe
  # You would need to run the built test runner before release
  # against a PR that cannot be merged until the new version
  # of the test runner is released.
  # Use:
  #   specify pull request number
  #   and the recipe folder

  # test-binary-against-recipe-pull-request:
  #   <<: *defaults
  #   steps:
  #     # test a specific pull request by number from cypress-example-recipes
  #     - test-binary-against-repo:
  #         repo: cypress-example-recipes
  #         command: npm run test:ci
  #         pull_request_id: 515
  #         folder: examples/fundamentals__typescript

  test-binary-against-kitchensink:
    <<: *defaults
    steps:
      - test-binary-against-repo:
          repo: cypress-example-kitchensink
          browser: "electron"

  test-binary-against-kitchensink-firefox:
    <<: *defaults
    steps:
      - test-binary-against-repo:
          repo: cypress-example-kitchensink
          browser: firefox

  test-binary-against-kitchensink-chrome:
    <<: *defaults
    steps:
      - test-binary-against-repo:
          repo: cypress-example-kitchensink
          browser: chrome

  test-binary-against-todomvc-firefox:
    <<: *defaults
    steps:
      - test-binary-against-repo:
          repo: cypress-example-todomvc
          browser: firefox

  test-binary-against-conduit-chrome:
    <<: *defaults
    steps:
      - test-binary-against-repo:
          repo: cypress-example-conduit-app
          browser: chrome
          command: "npm run cypress:run"
          wait-on: http://localhost:3000

  test-binary-against-api-testing-firefox:
    <<: *defaults
    steps:
      - test-binary-against-repo:
          repo: cypress-example-api-testing
          browser: firefox
          command: "npm run cy:run"

  test-binary-against-piechopper-firefox:
    <<: *defaults
    steps:
      - test-binary-against-repo:
          repo: cypress-example-piechopper
          browser: firefox
          command: "npm run cypress:run"

  test-binary-against-cypress-realworld-app:
    <<: *defaults
    resource_class: medium+
    steps:
      - test-binary-against-rwa:
          repo: cypress-realworld-app
          browser: chrome
          wait-on: http://localhost:3000

  test-binary-as-specific-user:
    <<: *defaults
    steps:
      - restore_workspace_binaries
      # the user should be "node"
      - run: whoami
      - run: pwd
      # prints the current user's effective user id
      # for root it is 0
      # for other users it is a positive integer
      - run: node -e 'console.log(process.geteuid())'
      # make sure the binary and NPM package files are present
      - run: ls -l
      - run: ls -l cypress.zip cypress.tgz
      - run: mkdir test-binary
      - run:
          name: Create new NPM package
          working_directory: test-binary
          command: npm init -y
      - run:
          # install NPM from built NPM package folder
          name: Install Cypress
          working_directory: test-binary
          # force installing the freshly built binary
          command: CYPRESS_INSTALL_BINARY=~/cypress/cypress.zip npm i ~/cypress/cypress.tgz
      - run:
          name: Cypress help
          working_directory: test-binary
          command: $(yarn bin cypress) help
      - run:
          name: Cypress info
          working_directory: test-binary
          command: $(yarn bin cypress) info
      - run:
          name: Add Cypress demo
          working_directory: test-binary
          command: npx @bahmutov/cly@1.9.0 init
      - run:
          name: Verify Cypress binary
          working_directory: test-binary
          command: DEBUG=cypress:cli $(yarn bin cypress) verify
      - run:
          name: Run Cypress binary
          working_directory: test-binary
          command: DEBUG=cypress:cli $(yarn bin cypress) run
      - store-npm-logs

linux-x64-workflow: &linux-x64-workflow
  jobs:
    - node_modules_install
    - build:
        context: test-runner:env-canary
        requires:
          - node_modules_install
    - check-ts:
        requires:
          - build
    - lint:
        name: linux-lint
        requires:
          - build
    - percy-finalize:
        context: [test-runner:poll-circle-workflow, test-runner:percy]
        required_env_var: PERCY_TOKEN # skips job if not defined (external PR)
        requires:
          - build
    - lint-types:
        requires:
          - build
    # unit, integration and e2e tests
    - cli-visual-tests:
        context: test-runner:percy
        requires:
          - build
    - unit-tests:
        requires:
          - build
    - verify-release-readiness:
        context: test-runner:npm-release
        requires:
          - build
    - server-unit-tests:
        requires:
          - build
    - server-integration-tests:
        requires:
          - build
    - server-performance-tests:
        requires:
          - build
    - system-tests-node-modules-install:
        context: test-runner:performance-tracking
        requires:
          - build
    - system-tests-chrome:
        context: test-runner:performance-tracking
        requires:
          - system-tests-node-modules-install
    - system-tests-electron:
        context: test-runner:performance-tracking
        requires:
          - system-tests-node-modules-install
    - system-tests-firefox:
        context: test-runner:performance-tracking
        requires:
          - system-tests-node-modules-install
    - system-tests-webkit:
        context: test-runner:performance-tracking
        requires:
          - system-tests-node-modules-install
    - system-tests-non-root:
        context: test-runner:performance-tracking
        executor: non-root-docker-user
        requires:
          - system-tests-node-modules-install
    - driver-integration-tests-chrome:
        context: test-runner:cypress-record-key
        requires:
          - build
    - driver-integration-tests-chrome-beta:
        context: test-runner:cypress-record-key
        requires:
          - build
    - driver-integration-tests-firefox:
        context: test-runner:cypress-record-key
        requires:
          - build
    - driver-integration-tests-electron:
        context: test-runner:cypress-record-key
        requires:
          - build
    - driver-integration-tests-webkit:
        context: test-runner:cypress-record-key
        requires:
          - build
    - driver-integration-memory-tests:
        requires:
          - build
    - run-frontend-shared-component-tests-chrome:
        context: [test-runner:cypress-record-key, test-runner:launchpad-tests, test-runner:percy]
        percy: true
        requires:
          - build
    - run-launchpad-integration-tests-chrome:
        context: [test-runner:cypress-record-key, test-runner:launchpad-tests, test-runner:percy]
        percy: true
        requires:
          - build
    - run-launchpad-component-tests-chrome:
        context: [test-runner:cypress-record-key, test-runner:launchpad-tests, test-runner:percy]
        percy: true
        requires:
          - build
    - run-app-integration-tests-chrome:
        context: [test-runner:cypress-record-key, test-runner:launchpad-tests, test-runner:percy]
        percy: true
        requires:
          - build
    - run-webpack-dev-server-integration-tests:
        context: [test-runner:cypress-record-key, test-runner:percy]
        requires:
          - system-tests-node-modules-install
    - run-vite-dev-server-integration-tests:
        context: [test-runner:cypress-record-key, test-runner:percy]
        requires:
          - system-tests-node-modules-install
    - run-app-component-tests-chrome:
        context: [test-runner:cypress-record-key, test-runner:launchpad-tests, test-runner:percy]
        percy: true
        requires:
          - build
    - run-reporter-component-tests-chrome:
        context: [test-runner:cypress-record-key, test-runner:percy]
        percy: true
        requires:
          - build
    - reporter-integration-tests:
        context: [test-runner:cypress-record-key, test-runner:percy]
        requires:
          - build
    - npm-webpack-dev-server:
        requires:
          - system-tests-node-modules-install
    - npm-vite-dev-server:
        requires:
          - build
    - npm-webpack-preprocessor:
        requires:
          - build
    - npm-webpack-batteries-included-preprocessor:
        requires:
          - build
    - npm-vue:
        requires:
          - build
    - npm-react:
        requires:
          - build
    - npm-angular:
        requires:
          - build
    - npm-mount-utils:
        requires:
          - build
    - npm-create-cypress-tests:
        requires:
          - build
    - npm-eslint-plugin-dev:
        requires:
          - build
    - npm-cypress-schematic:
        requires:
          - build
    - v8-integration-tests:
        requires:
          - system-tests-node-modules-install
    # This release definition must be updated with any new jobs
    # Any attempts to automate this are welcome
    # If CircleCI provided an "after all" hook, then this wouldn't be necessary
    - trigger-binary-release-workflow:
        context: test-runner:poll-circle-workflow
        requires:
          - build
          - check-ts
          - npm-angular
          - npm-eslint-plugin-dev
          - npm-create-cypress-tests
          - npm-react
          - npm-mount-utils
          - npm-vue
          - npm-webpack-batteries-included-preprocessor
          - npm-webpack-preprocessor
          - npm-vite-dev-server
          - npm-webpack-dev-server
          - npm-cypress-schematic
          - lint-types
          - linux-lint
          - percy-finalize
          - driver-integration-tests-firefox
          - driver-integration-tests-chrome
          - driver-integration-tests-chrome-beta
          - driver-integration-tests-electron
          - driver-integration-memory-tests
          - system-tests-non-root
          - system-tests-firefox
          - system-tests-electron
          - system-tests-chrome
          - server-performance-tests
          - server-integration-tests
          - server-unit-tests
          - "test binary as a non-root user"
          - "test binary as a root user"
          - test-types-cypress-and-jest
          - test-full-typescript-project
          - test-binary-against-kitchensink
          - test-npm-module-on-minimum-node-version
          - binary-system-tests
          - test-kitchensink
          - unit-tests
          - verify-release-readiness
          - cli-visual-tests
          - reporter-integration-tests
          - run-app-component-tests-chrome
          - run-app-integration-tests-chrome
          - run-frontend-shared-component-tests-chrome
          - run-launchpad-component-tests-chrome
          - run-launchpad-integration-tests-chrome
          - run-reporter-component-tests-chrome
          - run-webpack-dev-server-integration-tests
          - run-vite-dev-server-integration-tests
          - v8-integration-tests

    - npm-release:
        context: test-runner:npm-release
        requires:
          - build
          - check-ts
          - npm-angular
          - npm-eslint-plugin-dev
          - npm-create-cypress-tests
          - npm-react
          - npm-mount-utils
          - npm-vue
          - npm-webpack-batteries-included-preprocessor
          - npm-webpack-preprocessor
          - npm-vite-dev-server
          - npm-webpack-dev-server
          - npm-cypress-schematic
          - lint-types
          - linux-lint
          - percy-finalize
          - driver-integration-tests-firefox
          - driver-integration-tests-chrome
          - driver-integration-tests-chrome-beta
          - driver-integration-tests-electron
          - driver-integration-memory-tests
          - system-tests-non-root
          - system-tests-firefox
          - system-tests-electron
          - system-tests-chrome
          - server-performance-tests
          - server-integration-tests
          - server-unit-tests
          - test-kitchensink
          - unit-tests
          - verify-release-readiness
          - cli-visual-tests
          - reporter-integration-tests
          - run-app-component-tests-chrome
          - run-app-integration-tests-chrome
          - run-frontend-shared-component-tests-chrome
          - run-launchpad-component-tests-chrome
          - run-launchpad-integration-tests-chrome
          - run-reporter-component-tests-chrome
          - run-webpack-dev-server-integration-tests
          - run-vite-dev-server-integration-tests
          - v8-integration-tests

    - create-build-artifacts:
        context:
          - test-runner:upload
          - test-runner:commit-status-checks
          - test-runner:build-binary
        requires:
          - build
    # various testing scenarios, like building full binary
    # and testing it on a real project
    - test-against-staging:
        context: test-runner:record-tests
        <<: *mainBuildFilters
        requires:
          - build
    - test-kitchensink:
        requires:
          - build
    - test-kitchensink-against-staging:
        context: test-runner:record-tests
        <<: *mainBuildFilters
        requires:
          - build
    - test-npm-module-on-minimum-node-version:
        requires:
          - create-build-artifacts
    - test-types-cypress-and-jest:
        requires:
          - create-build-artifacts
    - test-full-typescript-project:
        requires:
          - create-build-artifacts
    - test-binary-against-kitchensink:
        requires:
          - create-build-artifacts
    - test-npm-module-and-verify-binary:
        <<: *mainBuildFilters
        requires:
          - create-build-artifacts
    - test-binary-against-staging:
        context: test-runner:record-tests
        <<: *mainBuildFilters
        requires:
          - create-build-artifacts
    - test-binary-against-kitchensink-chrome:
        <<: *mainBuildFilters
        requires:
          - create-build-artifacts
    - test-binary-against-recipes-firefox:
        <<: *mainBuildFilters
        requires:
          - create-build-artifacts
    - test-binary-against-recipes-chrome:
        <<: *mainBuildFilters
        requires:
          - create-build-artifacts
    - test-binary-against-recipes:
        <<: *mainBuildFilters
        requires:
          - create-build-artifacts
    - test-binary-against-kitchensink-firefox:
        <<: *mainBuildFilters
        requires:
          - create-build-artifacts
    - test-binary-against-todomvc-firefox:
        <<: *mainBuildFilters
        requires:
          - create-build-artifacts
    - test-binary-against-cypress-realworld-app:
        <<: *mainBuildFilters
        requires:
          - create-build-artifacts
    - test-binary-as-specific-user:
        name: "test binary as a non-root user"
        executor: non-root-docker-user
        requires:
          - create-build-artifacts
    - test-binary-as-specific-user:
        name: "test binary as a root user"
        requires:
          - create-build-artifacts
    - binary-system-tests:
        requires:
          - create-build-artifacts
          - system-tests-node-modules-install

linux-arm64-workflow: &linux-arm64-workflow
  jobs:
    - node_modules_install:
        name: linux-arm64-node-modules-install
        executor: linux-arm64
        resource_class: arm.medium
        only-cache-for-root-user: true

    - build:
        name: linux-arm64-build
        executor: linux-arm64
        resource_class: arm.medium
        requires:
          - linux-arm64-node-modules-install

    - create-build-artifacts:
        name: linux-arm64-create-build-artifacts
        context:
          - test-runner:upload
          - test-runner:commit-status-checks
          - test-runner:build-binary
        executor: linux-arm64
        resource_class: arm.medium
        requires:
          - linux-arm64-build

    - v8-integration-tests:
        name: linux-arm64-v8-integration-tests
        executor: linux-arm64
        resource_class: arm.medium
        requires:
          - linux-arm64-build
    - driver-integration-memory-tests:
        name: linux-arm64-driver-integration-memory-tests
        executor: linux-arm64
        resource_class: arm.medium
        requires:
          - linux-arm64-build
    - server-unit-tests-cloud-environment:
        name: linux-arm64-server-unit-tests-cloud-environment
        executor: linux-arm64
        resource_class: arm.medium
        requires:
          - linux-arm64-build

darwin-x64-workflow: &darwin-x64-workflow
  jobs:
    - node_modules_install:
        name: darwin-x64-node-modules-install
        executor: mac
        resource_class: macos.x86.medium.gen2
        only-cache-for-root-user: true

    - build:
        name: darwin-x64-build
        context: test-runner:env-canary
        executor: mac
        resource_class: macos.x86.medium.gen2
        requires:
          - darwin-x64-node-modules-install

    - create-build-artifacts:
        name: darwin-x64-create-build-artifacts
        context:
          - test-runner:sign-mac-binary
          - test-runner:upload
          - test-runner:commit-status-checks
          - test-runner:build-binary
        executor: mac
        resource_class: macos.x86.medium.gen2
        requires:
          - darwin-x64-build

    - test-kitchensink:
        name: darwin-x64-test-kitchensink
        executor: mac
        requires:
          - darwin-x64-build

    - v8-integration-tests:
        name: darwin-x64-v8-integration-tests
        executor: mac
        resource_class: macos.x86.medium.gen2
        requires:
          - darwin-x64-build
    - driver-integration-memory-tests:
        name: darwin-x64-driver-integration-memory-tests
        executor: mac
        resource_class: macos.x86.medium.gen2
        requires:
          - darwin-x64-build
    - server-unit-tests-cloud-environment:
        name: darwin-x64-driver-server-unit-tests-cloud-environment
        executor: mac
        resource_class: macos.x86.medium.gen2
        requires:
          - darwin-x64-build

darwin-arm64-workflow: &darwin-arm64-workflow
  jobs:
    - node_modules_install:
        name: darwin-arm64-node-modules-install
        executor: darwin-arm64
        resource_class: cypress-io/latest_m1
        only-cache-for-root-user: true

    - build:
        name: darwin-arm64-build
        executor: darwin-arm64
        resource_class: cypress-io/latest_m1
        requires:
          - darwin-arm64-node-modules-install

    - create-build-artifacts:
        name: darwin-arm64-create-build-artifacts
        context:
          - test-runner:sign-mac-binary
          - test-runner:upload
          - test-runner:commit-status-checks
          - test-runner:build-binary
        executor: darwin-arm64
        resource_class: cypress-io/latest_m1
        requires:
          - darwin-arm64-build

    - v8-integration-tests:
        name: darwin-arm64-v8-integration-tests
        executor: darwin-arm64
        resource_class: cypress-io/latest_m1
        requires:
          - darwin-arm64-build
    - driver-integration-memory-tests:
        name: darwin-arm64-driver-integration-memory-tests
        executor: darwin-arm64
        resource_class: cypress-io/latest_m1
        requires:
          - darwin-arm64-build
    - server-unit-tests-cloud-environment:
        name: darwin-arm64-server-unit-tests-cloud-environment
        executor: darwin-arm64
        resource_class: cypress-io/latest_m1
        requires:
          - darwin-arm64-build

windows-workflow: &windows-workflow
  jobs:
    - node_modules_install:
        name: windows-node-modules-install
        executor: windows
        resource_class: windows.large
        only-cache-for-root-user: true

    - build:
        name: windows-build
        context: test-runner:env-canary
        executor: windows
        resource_class: windows.large
        requires:
          - windows-node-modules-install

    - run-app-integration-tests-chrome:
        name: windows-run-app-integration-tests-chrome
        executor: windows
        resource_class: windows.large
        context: [test-runner:cypress-record-key, test-runner:launchpad-tests]
        requires:
          - windows-build

    - run-launchpad-integration-tests-chrome:
        name: windows-run-launchpad-integration-tests-chrome
        executor: windows
        resource_class: windows.large
        context: [test-runner:cypress-record-key, test-runner:launchpad-tests]
        requires:
          - windows-build

    - unit-tests:
        name: windows-unit-tests
        executor: windows
        resource_class: windows.large
        requires:
          - windows-build

    - server-unit-tests-cloud-environment:
        name: windows-server-unit-tests-cloud-environment
        executor: windows
        resource_class: windows.medium
        requires:
          - windows-build

    - create-build-artifacts:
        name: windows-create-build-artifacts
        executor: windows
        resource_class: windows.large
        context:
          - test-runner:sign-windows-binary
          - test-runner:upload
          - test-runner:commit-status-checks
          - test-runner:build-binary
        requires:
          - windows-build
    - test-binary-against-kitchensink-chrome:
        name: windows-test-binary-against-kitchensink-chrome
        executor: windows
        requires:
          - windows-create-build-artifacts

    - v8-integration-tests:
        name: windows-v8-integration-tests
        executor: windows
        resource_class: windows.large
        requires:
          - windows-build
    - driver-integration-memory-tests:
        name: windows-driver-integration-memory-tests
        executor: windows
        resource_class: windows.large
        requires:
          - windows-build

workflows:
  linux-x64:
    <<: *linux-x64-workflow
    <<: *linux-x64-workflow-exclude-filters
  linux-arm64:
    <<: *linux-arm64-workflow
    <<: *linux-arm64-workflow-filters
  darwin-x64:
    <<: *darwin-x64-workflow
    <<: *darwin-workflow-filters
  darwin-arm64:
    <<: *darwin-arm64-workflow
    <<: *darwin-workflow-filters
  windows:
    <<: *windows-workflow
    <<: *windows-workflow-filters<|MERGE_RESOLUTION|>--- conflicted
+++ resolved
@@ -28,14 +28,9 @@
       only:
         - develop
         - /^release\/\d+\.\d+\.\d+$/
-<<<<<<< HEAD
-        - 'emily/before-spec-promise'
-=======
         # use the following branch as well to ensure that v8 snapshot cache updates are fully tested
         - 'update-v8-snapshot-cache-on-develop'
-        - 'lmiller/issue-25947'
-        - 'fix/preflight'
->>>>>>> 89cc70da
+        - 'emily/before-spec-promise'
 
 # usually we don't build Mac app - it takes a long time
 # but sometimes we want to really confirm we are doing the right thing
@@ -44,14 +39,9 @@
   when:
     or:
     - equal: [ develop, << pipeline.git.branch >> ]
-<<<<<<< HEAD
-    - equal: [ 'emily/before-spec-promise', << pipeline.git.branch >> ]
-=======
     # use the following branch as well to ensure that v8 snapshot cache updates are fully tested
     - equal: [ 'update-v8-snapshot-cache-on-develop', << pipeline.git.branch >> ]
-    - equal: [ 'fix/preflight', << pipeline.git.branch >> ]
-    - equal: [ 'lmiller/issue-25947', << pipeline.git.branch >> ]
->>>>>>> 89cc70da
+    - equal: [ 'emily/before-spec-promise', << pipeline.git.branch >> ]
     - matches:
         pattern: /^release\/\d+\.\d+\.\d+$/
         value: << pipeline.git.branch >>
@@ -149,11 +139,7 @@
       - run:
           name: Check current branch to persist artifacts
           command: |
-<<<<<<< HEAD
-            if [[ "$CIRCLE_BRANCH" != "develop" && "$CIRCLE_BRANCH" != "release/"* && "$CIRCLE_BRANCH" != "emily/before-spec-promise" ]]; then
-=======
-            if [[ "$CIRCLE_BRANCH" != "develop" && "$CIRCLE_BRANCH" != "release/"* && "$CIRCLE_BRANCH" != "lmiller/issue-25947" && "$CIRCLE_BRANCH" != "update-v8-snapshot-cache-on-develop" ]]; then
->>>>>>> 89cc70da
+            if [[ "$CIRCLE_BRANCH" != "develop" && "$CIRCLE_BRANCH" != "release/"* && "$CIRCLE_BRANCH" != "emily/before-spec-promise" && "$CIRCLE_BRANCH" != "update-v8-snapshot-cache-on-develop" ]]; then
               echo "Not uploading artifacts or posting install comment for this branch."
               circleci-agent step halt
             fi
