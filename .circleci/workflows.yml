--- conflicted
+++ resolved
@@ -30,14 +30,8 @@
         - /^release\/\d+\.\d+\.\d+$/
         # use the following branch as well to ensure that v8 snapshot cache updates are fully tested
         - 'update-v8-snapshot-cache-on-develop'
-<<<<<<< HEAD
         - 'publish-binary'
         - 'ryanm/feat/handle-304s'
-=======
-        - 'chore/update_webpack_deps_to_latest_webpack4_compat'
-        - 'chore/bump_loaders_and_optimize_webpack'
-        - 'bump-circle-cache'
->>>>>>> b0df02b8
 
 # usually we don't build Mac app - it takes a long time
 # but sometimes we want to really confirm we are doing the right thing
@@ -48,12 +42,7 @@
     - equal: [ develop, << pipeline.git.branch >> ]
     # use the following branch as well to ensure that v8 snapshot cache updates are fully tested
     - equal: [ 'update-v8-snapshot-cache-on-develop', << pipeline.git.branch >> ]
-<<<<<<< HEAD
     - equal: [ 'ryanm/feat/handle-304s', << pipeline.git.branch >> ]
-=======
-    - equal: [ 'chore/update_webpack_deps_to_latest_webpack4_compat', << pipeline.git.branch >> ]
-    - equal: [ 'bump-circle-cache', << pipeline.git.branch >> ]
->>>>>>> b0df02b8
     - matches:
         pattern: /^release\/\d+\.\d+\.\d+$/
         value: << pipeline.git.branch >>
@@ -64,14 +53,8 @@
     - equal: [ develop, << pipeline.git.branch >> ]
     # use the following branch as well to ensure that v8 snapshot cache updates are fully tested
     - equal: [ 'update-v8-snapshot-cache-on-develop', << pipeline.git.branch >> ]
-<<<<<<< HEAD
     - equal: [ 'publish-binary', << pipeline.git.branch >> ]
     - equal: [ 'ryanm/feat/handle-304s', << pipeline.git.branch >> ]
-=======
-    - equal: [ 'chore/update_webpack_deps_to_latest_webpack4_compat', << pipeline.git.branch >> ]
-    - equal: [ 'chore/bump_loaders_and_optimize_webpack', << pipeline.git.branch >> ]
-    - equal: [ 'astone123/fix-get-published-artifacts', << pipeline.git.branch >> ]
->>>>>>> b0df02b8
     - matches:
         pattern: /^release\/\d+\.\d+\.\d+$/
         value: << pipeline.git.branch >>
@@ -91,12 +74,7 @@
     - equal: [ develop, << pipeline.git.branch >> ]
     # use the following branch as well to ensure that v8 snapshot cache updates are fully tested
     - equal: [ 'update-v8-snapshot-cache-on-develop', << pipeline.git.branch >> ]
-<<<<<<< HEAD
     - equal: [ 'ryanm/feat/handle-304s', << pipeline.git.branch >> ]
-=======
-    - equal: [ 'chore/update_webpack_deps_to_latest_webpack4_compat', << pipeline.git.branch >> ]
-    - equal: [ 'bump-circle-cache', << pipeline.git.branch >> ]
->>>>>>> b0df02b8
     - matches:
         pattern: /^release\/\d+\.\d+\.\d+$/
         value: << pipeline.git.branch >>
