--- conflicted
+++ resolved
@@ -56,15 +56,9 @@
     - equal: [ develop, << pipeline.git.branch >> ]
     # use the following branch as well to ensure that v8 snapshot cache updates are fully tested
     - equal: [ 'update-v8-snapshot-cache-on-develop', << pipeline.git.branch >> ]
-<<<<<<< HEAD
     - equal: [ 'cacie/fix/websocket-closed', << pipeline.git.branch >> ]
-    - equal: [ 'feat/protocol_shadow_dom_support', << pipeline.git.branch >> ]
-    - equal: [ 'chore/move_off_circle_to_macstadium_amd64', << pipeline.git.branch >> ]
-=======
-    - equal: [ 'cacie/dep/electron-27', << pipeline.git.branch >> ]
     - equal: [ 'feat/support_wds5', << pipeline.git.branch >> ]
     - equal: [ 'em/circle2', << pipeline.git.branch >> ]
->>>>>>> ca19778e
     - matches:
         pattern: /^release\/\d+\.\d+\.\d+$/
         value: << pipeline.git.branch >>
