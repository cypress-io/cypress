--- conflicted
+++ resolved
@@ -29,12 +29,8 @@
         - develop
         - /^release\/\d+\.\d+\.\d+$/
         # use the following branch as well to ensure that v8 snapshot cache updates are fully tested
-<<<<<<< HEAD
         - 'cacie/fix/websocket-closed'
-        - 'feat/protocol_shadow_dom_support'
-=======
         - 'app-mem-mng-flag'
->>>>>>> 734968ab
         - 'publish-binary'
 
 # usually we don't build Mac app - it takes a long time
@@ -46,13 +42,8 @@
     - equal: [ develop, << pipeline.git.branch >> ]
     # use the following branch as well to ensure that v8 snapshot cache updates are fully tested
     - equal: [ 'update-v8-snapshot-cache-on-develop', << pipeline.git.branch >> ]
-<<<<<<< HEAD
     - equal: [ 'cacie/fix/websocket-closed', << pipeline.git.branch >> ]
-    - equal: [ 'feat/protocol_shadow_dom_support', << pipeline.git.branch >> ]
-    - equal: [ 'feat/support_wds5', << pipeline.git.branch >> ]
-=======
     - equal: [ 'app-mem-mng-flag', << pipeline.git.branch >> ]
->>>>>>> 734968ab
     - matches:
         pattern: /^release\/\d+\.\d+\.\d+$/
         value: << pipeline.git.branch >>
@@ -63,13 +54,8 @@
     - equal: [ develop, << pipeline.git.branch >> ]
     # use the following branch as well to ensure that v8 snapshot cache updates are fully tested
     - equal: [ 'update-v8-snapshot-cache-on-develop', << pipeline.git.branch >> ]
-<<<<<<< HEAD
     - equal: [ 'cacie/fix/websocket-closed', << pipeline.git.branch >> ]
-    - equal: [ 'feat/support_wds5', << pipeline.git.branch >> ]
-    - equal: [ 'em/circle2', << pipeline.git.branch >> ]
-=======
     - equal: [ 'app-mem-mng-flag', << pipeline.git.branch >> ]
->>>>>>> 734968ab
     - matches:
         pattern: /^release\/\d+\.\d+\.\d+$/
         value: << pipeline.git.branch >>
@@ -92,14 +78,8 @@
     - equal: [ develop, << pipeline.git.branch >> ]
     # use the following branch as well to ensure that v8 snapshot cache updates are fully tested
     - equal: [ 'update-v8-snapshot-cache-on-develop', << pipeline.git.branch >> ]
-<<<<<<< HEAD
     - equal: [ 'cacie/fix/websocket-closed', << pipeline.git.branch >> ]
-    - equal: [ 'feat/protocol_shadow_dom_support', << pipeline.git.branch >> ]
-    - equal: [ 'lerna-optimize-tasks', << pipeline.git.branch >> ]
-    - equal: [ 'feat/support_wds5', << pipeline.git.branch >> ]
-=======
     - equal: [ 'app-mem-mng-flag', << pipeline.git.branch >> ]
->>>>>>> 734968ab
     - matches:
         pattern: /^release\/\d+\.\d+\.\d+$/
         value: << pipeline.git.branch >>
