version: 2.1

defaults: &defaults
  parallelism: 1
  working_directory: ~/cypress
  parameters: &defaultsParameters
    executor:
      type: executor
      default: cy-doc
    only-cache-for-root-user:
      type: boolean
      default: false
  executor: <<parameters.executor>>
  environment: &defaultsEnvironment
    ## set specific timezone
    TZ: "/usr/share/zoneinfo/America/New_York"

    ## store artifacts here
    CIRCLE_ARTIFACTS: /tmp/artifacts

    ## set so that e2e tests are consistent
    COLUMNS: 100
    LINES: 24

mainBuildFilters: &mainBuildFilters
  filters:
    branches:
      only:
        - develop
        - /^release\/\d+\.\d+\.\d+$/
<<<<<<< HEAD
        - 'macOS-launch-arm-browser'
=======
        - 'retry-flake'
>>>>>>> ebf57a82

# usually we don't build Mac app - it takes a long time
# but sometimes we want to really confirm we are doing the right thing
# so just add your branch to the list here to build and test on Mac
macWorkflowFilters: &darwin-workflow-filters
  when:
    or:
    - equal: [ develop, << pipeline.git.branch >> ]
<<<<<<< HEAD
    - equal: [ 'macOS-launch-arm-browser', << pipeline.git.branch >> ]
=======
    - equal: [ 'retry-flake', << pipeline.git.branch >> ]
>>>>>>> ebf57a82
    - matches:
        pattern: /^release\/\d+\.\d+\.\d+$/
        value: << pipeline.git.branch >>
linuxArm64WorkflowFilters: &linux-arm64-workflow-filters
  when:
    or:
    - equal: [ develop, << pipeline.git.branch >> ]
<<<<<<< HEAD
    - equal: [ 'macOS-launch-arm-browser', << pipeline.git.branch >> ]
=======
    - equal: [ 'retry-flake', << pipeline.git.branch >> ]
>>>>>>> ebf57a82
    - matches:
        pattern: /^release\/\d+\.\d+\.\d+$/
        value: << pipeline.git.branch >>

# uncomment & add to the branch conditions below to disable the main linux
# flow if we don't want to test it for a certain branch
linuxWorkflowExcludeFilters: &linux-x64-workflow-exclude-filters
  unless:
    or:
    - false

# windows is slow and expensive in CI, so it normally only runs on main branches
# add your branch to this list to run the full Windows build on your PR
windowsWorkflowFilters: &windows-workflow-filters
  when:
    or:
    - equal: [ develop, << pipeline.git.branch >> ]
    - equal: [ 'retry-flake', << pipeline.git.branch >> ]
    - matches:
        pattern: /^release\/\d+\.\d+\.\d+$/
        value: << pipeline.git.branch >>
executors:
  # the Docker image with Cypress dependencies and Chrome browser
  cy-doc:
    docker:
      - image: cypress/browsers:node16.16.0-chrome106-ff99-edge
    # by default, we use "medium" to balance performance + CI costs. bump or reduce on a per-job basis if needed.
    resource_class: medium
    environment:
      PLATFORM: linux
      CI_DOCKER: "true"

  # Docker image with non-root "node" user
  non-root-docker-user:
    docker:
      - image: cypress/browsers:node16.16.0-chrome106-ff99-edge
        user: node
    environment:
      PLATFORM: linux

  # executor to run on Mac OS
  # https://circleci.com/docs/2.0/executor-types/#using-macos
  # https://circleci.com/docs/2.0/testing-ios/#supported-xcode-versions
  mac:
    macos:
      # Executor should have Node >= required version
      xcode: "14.0.0"
    resource_class: macos.x86.medium.gen2
    environment:
      PLATFORM: darwin

  # executor to run on Windows - based off of the windows-orb default executor since it is
  # not customizable enough to align with our existing setup.
  # https://github.com/CircleCI-Public/windows-orb/blob/master/src/executors/default.yml
  # https://circleci.com/docs/2.0/hello-world-windows/#software-pre-installed-in-the-windows-image
  windows: &windows-executor
    machine:
      image: windows-server-2019-vs2019:stable
      shell: bash.exe -eo pipefail
    resource_class: windows.large
    environment:
      PLATFORM: windows

  darwin-arm64: &darwin-arm64-executor
    machine: true
    environment:
      PLATFORM: darwin

  linux-arm64: &linux-arm64-executor
    machine:
      image: ubuntu-2004:2022.04.1
    resource_class: arm.medium
    environment:
      PLATFORM: linux
      # TODO: Disabling snapshots for now on Linux Arm 64 architectures. Will revisit with https://github.com/cypress-io/cypress/issues/23557
      DISABLE_SNAPSHOT_REQUIRE: 1

commands:
  verify_should_persist_artifacts:
    steps:
      - run:
          name: Check current branch to persist artifacts
          command: |
<<<<<<< HEAD
            if [[ "$CIRCLE_BRANCH" != "develop" && "$CIRCLE_BRANCH" != "release/"* && "$CIRCLE_BRANCH" != "macOS-launch-arm-browser" ]]; then
=======
            if [[ "$CIRCLE_BRANCH" != "develop" && "$CIRCLE_BRANCH" != "release/"* && "$CIRCLE_BRANCH" != "retry-flake" ]]; then
>>>>>>> ebf57a82
              echo "Not uploading artifacts or posting install comment for this branch."
              circleci-agent step halt
            fi

  restore_workspace_binaries:
    steps:
      - attach_workspace:
          at: ~/
      # make sure we have cypress.zip received
      - run: ls -l
      - run: ls -l cypress.zip cypress.tgz
      - run: node --version
      - run: npm --version

  restore_cached_workspace:
    steps:
      - attach_workspace:
          at: ~/
      - install-required-node
      - unpack-dependencies

  restore_cached_binary:
    steps:
      - attach_workspace:
          at: ~/

  prepare-modules-cache:
    parameters:
      dont-move:
        type: boolean
        default: false
    steps:
      - run: node scripts/circle-cache.js --action prepare
      - unless:
          condition: << parameters.dont-move >>
          steps:
            - run:
                name: Move to /tmp dir for consistent caching across root/non-root users
                command: |
                  mkdir -p /tmp/node_modules_cache
                  mv ~/cypress/node_modules /tmp/node_modules_cache/root_node_modules
                  mv ~/cypress/cli/node_modules /tmp/node_modules_cache/cli_node_modules
                  mv ~/cypress/system-tests/node_modules /tmp/node_modules_cache/system-tests_node_modules
                  mv ~/cypress/globbed_node_modules /tmp/node_modules_cache/globbed_node_modules

  install-webkit-deps:
    steps:
      - run:
          name: Install WebKit dependencies
          command: |
            npx playwright install webkit
            npx playwright install-deps webkit

  build-and-persist:
    description: Save entire folder as artifact for other jobs to run without reinstalling
    steps:
      - run:
          name: Build all codegen
          command: |
            source ./scripts/ensure-node.sh
            yarn gulp buildProd
      - run:
          name: Build packages
          command: |
            source ./scripts/ensure-node.sh
            yarn build
      - run:
          name: Generate v8 snapshot
          command: |
            source ./scripts/ensure-node.sh
            yarn build-v8-snapshot-prod
      - prepare-modules-cache # So we don't throw these in the workspace cache
      - persist_to_workspace:
          root: ~/
          paths:
            - cypress
            - .ssh
            - node_modules # contains the npm i -g modules

  install_cache_helpers_dependencies:
    steps:
      - run:
          # Dependencies needed by circle-cache.js, before we "yarn" or unpack cached node_modules
          name: Cache Helper Dependencies
          working_directory: ~/
          command: npm i glob@7.1.6 fs-extra@10.0.0 minimist@1.2.5 fast-json-stable-stringify@2.1.0

  unpack-dependencies:
    description: 'Unpacks dependencies associated with the current workflow'
    steps:
      - install_cache_helpers_dependencies
      - run:
          name: Generate Circle Cache Key
          command: node scripts/circle-cache.js --action cacheKey > circle_cache_key
      - run:
          name: Generate platform key
          command: node ./scripts/get-platform-key.js > platform_key
      - restore_cache:
          name: Restore cache state, to check for known modules cache existence
          key: v{{ checksum ".circleci/cache-version.txt" }}-{{ checksum "platform_key" }}-node-modules-cache-{{ checksum "circle_cache_key" }}
      - run:
          name: Move node_modules back from /tmp
          command: |
            if [[ -d "/tmp/node_modules_cache" ]]; then
              mv /tmp/node_modules_cache/root_node_modules ~/cypress/node_modules
              mv /tmp/node_modules_cache/cli_node_modules ~/cypress/cli/node_modules
              mv /tmp/node_modules_cache/system-tests_node_modules ~/cypress/system-tests/node_modules
              mv /tmp/node_modules_cache/globbed_node_modules ~/cypress/globbed_node_modules
              rm -rf /tmp/node_modules_cache
            fi
      - run:
          name: Restore all node_modules to proper workspace folders
          command: node scripts/circle-cache.js --action unpack

  restore_cached_system_tests_deps:
    description: 'Restore the cached node_modules for projects in "system-tests/projects/**"'
    steps:
      - run:
          name: Generate Circle Cache key for system tests
          command: ./system-tests/scripts/cache-key.sh > system_tests_cache_key
      - run:
          name: Generate platform key
          command: node ./scripts/get-platform-key.js > platform_key
      - restore_cache:
          name: Restore system tests node_modules cache
          keys:
            - v{{ checksum ".circleci/cache-version.txt" }}-{{ checksum "platform_key" }}-system-tests-projects-node-modules-cache-{{ checksum "system_tests_cache_key" }}

  update_cached_system_tests_deps:
    description: 'Update the cached node_modules for projects in "system-tests/projects/**"'
    steps:
      - run:
          name: Generate Circle Cache key for system tests
          command: ./system-tests/scripts/cache-key.sh > system_tests_cache_key
      - run:
          name: Generate platform key
          command: node ./scripts/get-platform-key.js > platform_key
      - restore_cache:
          name: Restore cache state, to check for known modules cache existence
          keys:
            - v{{ checksum ".circleci/cache-version.txt" }}-{{ checksum "platform_key" }}-state-of-system-tests-projects-node-modules-cache-{{ checksum "system_tests_cache_key" }}
      - run:
          name: Send root honeycomb event for this CI build
          command: cd system-tests/scripts && node ./send-root-honeycomb-event.js
      - run:
          name: Bail if specific cache exists
          command: |
            if [[ -f "/tmp/system_tests_node_modules_installed" ]]; then
              echo "No updates to system tests node modules, exiting"
              circleci-agent step halt
            fi
      - restore_cache:
          name: Restore system tests node_modules cache
          keys:
            - v{{ checksum ".circleci/cache-version.txt" }}-{{ checksum "platform_key" }}-system-tests-projects-node-modules-cache-{{ checksum "system_tests_cache_key" }}
            - v{{ checksum ".circleci/cache-version.txt" }}-{{ checksum "platform_key" }}-system-tests-projects-node-modules-cache-
      - run:
          name: Update system-tests node_modules cache
          command: yarn workspace @tooling/system-tests projects:yarn:install
      - save_cache:
          name: Save system tests node_modules cache
          key: v{{ checksum ".circleci/cache-version.txt" }}-{{ checksum "platform_key" }}-system-tests-projects-node-modules-cache-{{ checksum "system_tests_cache_key" }}
          paths:
            - /tmp/cy-system-tests-node-modules
      - run: touch /tmp/system_tests_node_modules_installed
      - save_cache:
          name: Save system tests node_modules cache state key
          key: v{{ checksum ".circleci/cache-version.txt" }}-{{ checksum "platform_key" }}-state-of-system-tests-projects-node-modules-cache-{{ checksum "system_tests_cache_key" }}
          paths:
            - /tmp/system_tests_node_modules_installed

  caching-dependency-installer:
    description: 'Installs & caches the dependencies based on yarn lock & package json dependencies'
    parameters:
      only-cache-for-root-user:
        type: boolean
        default: false
    steps:
      - install_cache_helpers_dependencies
      - run:
          name: Generate Circle Cache Key
          command: node scripts/circle-cache.js --action cacheKey > circle_cache_key
      - run:
          name: Generate platform key
          command: node ./scripts/get-platform-key.js > platform_key
      - restore_cache:
          name: Restore cache state, to check for known modules cache existence
          key: v{{ checksum ".circleci/cache-version.txt" }}-{{ checksum "platform_key" }}-state-of-node-modules-cache-{{ checksum "circle_cache_key" }}
      - run:
          name: Bail if cache exists
          command: |
            if [[ -f "node_modules_installed" ]]; then
              echo "Node modules already cached for dependencies, exiting"
              circleci-agent step halt
            fi
      - run: date +%Y-%U > cache_date
      - restore_cache:
          name: Restore weekly yarn cache
          keys:
            - v{{ checksum ".circleci/cache-version.txt" }}-{{ checksum "platform_key" }}-deps-root-weekly-{{ checksum "cache_date" }}
      - run:
          name: Install Node Modules
          command: |
            source ./scripts/ensure-node.sh
            # avoid installing Percy's Chromium every time we use @percy/cli
            # https://docs.percy.io/docs/caching-asset-discovery-browser-in-ci
            PERCY_POSTINSTALL_BROWSER=true \
            yarn --prefer-offline --frozen-lockfile --cache-folder ~/.yarn
          no_output_timeout: 20m
      - prepare-modules-cache:
          dont-move: <<parameters.only-cache-for-root-user>> # we don't move, so we don't hit any issues unpacking symlinks
      - when:
          condition: <<parameters.only-cache-for-root-user>> # we don't move to /tmp since we don't need to worry about different users
          steps:
            - save_cache:
                name: Saving node modules for root, cli, and all globbed workspace packages
                key: v{{ checksum ".circleci/cache-version.txt" }}-{{ checksum "platform_key" }}-node-modules-cache-{{ checksum "circle_cache_key" }}
                paths:
                  - node_modules
                  - cli/node_modules
                  - system-tests/node_modules
                  - globbed_node_modules
      - unless:
          condition: <<parameters.only-cache-for-root-user>>
          steps:
            - save_cache:
                name: Saving node modules for root, cli, and all globbed workspace packages
                key: v{{ checksum ".circleci/cache-version.txt" }}-{{ checksum "platform_key" }}-node-modules-cache-{{ checksum "circle_cache_key" }}
                paths:
                  - /tmp/node_modules_cache
      - run: touch node_modules_installed
      - save_cache:
          name: Saving node-modules cache state key
          key: v{{ checksum ".circleci/cache-version.txt" }}-{{ checksum "platform_key" }}-state-of-node-modules-cache-{{ checksum "circle_cache_key" }}
          paths:
            - node_modules_installed
      - save_cache:
          name: Save weekly yarn cache
          key: v{{ checksum ".circleci/cache-version.txt" }}-{{ checksum "platform_key" }}-deps-root-weekly-{{ checksum "cache_date" }}
          paths:
            - ~/.yarn
            - ~/.cy-npm-cache

  verify-build-setup:
    description: Common commands run when setting up for build or yarn install
    parameters:
      executor:
        type: executor
        default: cy-doc
    steps:
      - run: pwd
      - run:
          name: print global yarn cache path
          command: echo $(yarn global bin)
      - run:
          name: print yarn version
          command: yarn versions
      - unless:
          condition:
            # stop-only does not correctly match on windows: https://github.com/bahmutov/stop-only/issues/78
            equal: [ *windows-executor, << parameters.executor >> ]
          steps:
            - run:
                name: Stop .only
                 # this will catch ".only"s in js/coffee as well
                command: |
                  source ./scripts/ensure-node.sh
                  yarn stop-only-all
      - run:
          name: Check terminal variables
          ## make sure the TERM is set to 'xterm' in node (Linux only)
          ## else colors (and tests) will fail
          ## See the following information
          ##   * http://andykdocs.de/development/Docker/Fixing+the+Docker+TERM+variable+issue
          ##   * https://unix.stackexchange.com/questions/43945/whats-the-difference-between-various-term-variables
          command: |
            source ./scripts/ensure-node.sh
            yarn check-terminal

  install-required-node:
    # https://discuss.circleci.com/t/switch-nodejs-version-on-machine-executor-solved/26675/2
    description: Install Node version matching .node-version
    steps:
      # installing NVM will use git+ssh, so update known_hosts
      - update_known_hosts
      - run:
          name: Install Node
          command: |
            node_version=$(cat .node-version)
            source ./scripts/ensure-node.sh
            echo "Installing Yarn"
            npm install yarn -g # ensure yarn is installed with the correct node engine
            yarn check-node-version
      - run:
          name: Check Node
          command: |
            source ./scripts/ensure-node.sh
            yarn check-node-version

  install-chrome:
    description: Install Google Chrome
    parameters:
      channel:
        description: browser channel to install
        type: string
      version:
        description: browser version to install
        type: string
    steps:
      - run:
          name: Install Google Chrome (<<parameters.channel>>)
          command: |
            echo "Installing Chrome (<<parameters.channel>>) v<<parameters.version>>"
            wget -O /usr/src/google-chrome-<<parameters.channel>>_<<parameters.version>>_amd64.deb "http://dl.google.com/linux/chrome/deb/pool/main/g/google-chrome-<<parameters.channel>>/google-chrome-<<parameters.channel>>_<<parameters.version>>-1_amd64.deb" && \
            dpkg -i /usr/src/google-chrome-<<parameters.channel>>_<<parameters.version>>_amd64.deb ; \
            apt-get install -f -y && \
            rm -f /usr/src/google-chrome-<<parameters.channel>>_<<parameters.version>>_amd64.deb
            which google-chrome-<<parameters.channel>> || (printf "\n\033[0;31mChrome was not successfully downloaded - bailing\033[0m\n\n" && exit 1)
            echo "Location of Google Chrome Installation: `which google-chrome-<<parameters.channel>>`"
            echo "Google Chrome Version: `google-chrome-<<parameters.channel>> --version`"

  run-driver-integration-tests:
    parameters:
      browser:
        description: browser shortname to target
        type: string
      install-chrome-channel:
        description: chrome channel to install
        type: string
        default: ''
    steps:
      - restore_cached_workspace
      - when:
          condition: <<parameters.install-chrome-channel>>
          steps:
            - install-chrome:
                channel: <<parameters.install-chrome-channel>>
                version: $(node ./scripts/get-browser-version.js chrome:<<parameters.install-chrome-channel>>)
      - when:
          condition:
            equal: [ webkit, << parameters.browser >> ]
          steps:
            - install-webkit-deps
      - run:
          name: Run driver tests in Cypress
          environment:
            CYPRESS_CONFIG_ENV: production
          command: |
            echo Current working directory is $PWD
            echo Total containers $CIRCLE_NODE_TOTAL

            if [[ -v MAIN_RECORD_KEY ]]; then
              # internal PR
              CYPRESS_RECORD_KEY=$MAIN_RECORD_KEY \
              yarn cypress:run --record --parallel --group 5x-driver-<<parameters.browser>> --browser <<parameters.browser>>
            else
              # external PR
              TESTFILES=$(circleci tests glob "cypress/e2e/**/*.cy.*" | circleci tests split --total=$CIRCLE_NODE_TOTAL)
              echo "Test files for this machine are $TESTFILES"

              if [[ -z "$TESTFILES" ]]; then
                echo "Empty list of test files"
              fi
              yarn cypress:run --browser <<parameters.browser>> --spec $TESTFILES
            fi
          working_directory: packages/driver
      - verify-mocha-results
      - store_test_results:
          path: /tmp/cypress
      - store_artifacts:
          path: /tmp/artifacts
      - store-npm-logs

  windows-install-chrome:
    parameters:
      browser:
        description: browser shortname to target
        type: string
    steps:
      - run:
          # TODO: How can we have preinstalled browsers on CircleCI?
          name: 'Install Chrome on Windows'
          command: |
            # install with `--ignore-checksums` to avoid checksum error
            # https://www.gep13.co.uk/blog/chocolatey-error-hashes-do-not-match
            [[ $PLATFORM == 'windows' && '<<parameters.browser>>' == 'chrome' ]] && choco install googlechrome --ignore-checksums || [[ $PLATFORM != 'windows' ]]

  run-new-ui-tests:
    parameters:
      package:
        description: package to target
        type: enum
        enum: ['frontend-shared', 'launchpad', 'app', 'reporter']
      browser:
        description: browser shortname to target
        type: string
      percy:
        description: enable percy
        type: boolean
        default: false
      type:
        description: ct or e2e
        type: enum
        enum: ['ct', 'e2e']
      debug:
        description: debug option
        type: string
        default: ''
    steps:
      - restore_cached_workspace
      - windows-install-chrome:
          browser: <<parameters.browser>>
      - run:
          command: |
            echo Current working directory is $PWD
            echo Total containers $CIRCLE_NODE_TOTAL

            if [[ -v MAIN_RECORD_KEY ]]; then
              # internal PR
              cmd=$([[ <<parameters.percy>> == 'true' ]] && echo 'yarn percy exec --parallel -- --') || true
              DEBUG=<<parameters.debug>> \
              CYPRESS_CONFIG_ENV=production \
              CYPRESS_RECORD_KEY=$MAIN_RECORD_KEY \
              PERCY_PARALLEL_NONCE=$CIRCLE_WORKFLOW_WORKSPACE_ID \
              PERCY_ENABLE=${PERCY_TOKEN:-0} \
              PERCY_PARALLEL_TOTAL=-1 \
              $cmd yarn workspace @packages/<<parameters.package>> cypress:run:<<parameters.type>> --browser <<parameters.browser>> --record --parallel --group <<parameters.package>>-<<parameters.type>>
            else
              # external PR

              # To make `circleci tests` work correctly, we need to step into the package folder.
              cd packages/<<parameters.package>>

              GLOB="cypress/e2e/**/*cy.*"

              if [[ <<parameters.type>> == 'ct' ]]; then
                # component tests are located side by side with the source codes.
                GLOB="src/**/*cy.*"
              fi

              TESTFILES=$(circleci tests glob "$GLOB" | circleci tests split --total=$CIRCLE_NODE_TOTAL)
              echo "Test files for this machine are $TESTFILES"

              # To run the `yarn` command, we need to walk out of the package folder.
              cd ../..

              DEBUG=<<parameters.debug>> \
              CYPRESS_CONFIG_ENV=production \
              PERCY_PARALLEL_NONCE=$CIRCLE_WORKFLOW_WORKSPACE_ID \
              PERCY_ENABLE=${PERCY_TOKEN:-0} \
              PERCY_PARALLEL_TOTAL=-1 \
              yarn workspace @packages/<<parameters.package>> cypress:run:<<parameters.type>> --browser <<parameters.browser>> --spec $TESTFILES
            fi
      - run:
          command: |
            if [[ <<parameters.package>> == 'app' && <<parameters.percy>> == 'true' && -d "packages/app/cypress/screenshots/runner/screenshot/screenshot.cy.tsx/percy" ]]; then
              PERCY_PARALLEL_NONCE=$CIRCLE_WORKFLOW_WORKSPACE_ID \
              PERCY_ENABLE=${PERCY_TOKEN:-0} \
              PERCY_PARALLEL_TOTAL=-1 \
              yarn percy upload packages/app/cypress/screenshots/runner/screenshot/screenshot.cy.tsx/percy
            else
              echo "skipping percy screenshots uploading"
            fi
      - store_test_results:
          path: /tmp/cypress
      - store_artifacts:
          path: ./packages/<<parameters.package>>/cypress/videos
      - store-npm-logs

  run-system-tests:
    parameters:
      browser:
        description: browser shortname to target
        type: string
    steps:
      - restore_cached_workspace
      - restore_cached_system_tests_deps
      - when:
          condition:
            equal: [ webkit, << parameters.browser >> ]
          steps:
            - install-webkit-deps
      - run:
          name: Run system tests
          environment:
            CYPRESS_COMMERCIAL_RECOMMENDATIONS: '0'
          command: |
            ALL_SPECS=`circleci tests glob "/root/cypress/system-tests/test/*spec*"`
            SPECS=
            for file in $ALL_SPECS; do
              # filter out non_root tests, they have their own stage
              if [[ "$file" == *"non_root"* ]]; then
                echo "Skipping $file"
                continue
              fi
              SPECS="$SPECS $file"
            done
            SPECS=`echo $SPECS | xargs -n 1 | circleci tests split --split-by=timings`
            echo SPECS=$SPECS
            yarn workspace @tooling/system-tests test:ci $SPECS --browser <<parameters.browser>>
      - verify-mocha-results
      - store_test_results:
          path: /tmp/cypress
      - store_artifacts:
          path: /tmp/artifacts
      - store-npm-logs

  run-binary-system-tests:
    steps:
      - restore_cached_workspace
      - restore_cached_system_tests_deps
      - run:
          name: Run system tests
          environment:
            CYPRESS_COMMERCIAL_RECOMMENDATIONS: '0'
          command: |
            ALL_SPECS=`circleci tests glob "$HOME/cypress/system-tests/test-binary/*spec*"`
            SPECS=`echo $ALL_SPECS | xargs -n 1 | circleci tests split --split-by=timings`
            echo SPECS=$SPECS
            yarn workspace @tooling/system-tests test:ci $SPECS
      - verify-mocha-results
      - store_test_results:
          path: /tmp/cypress
      - store_artifacts:
          path: /tmp/artifacts
      - store-npm-logs

  store-npm-logs:
    description: Saves any NPM debug logs as artifacts in case there is a problem
    steps:
      - store_artifacts:
          path: ~/.npm/_logs

  post-install-comment:
    description: Post GitHub comment with a blurb on how to install pre-release version
    steps:
      - run:
          name: Post pre-release install comment
          command: |
            node scripts/add-install-comment.js \
              --npm npm-package-url.json \
              --binary binary-url.json

  verify-mocha-results:
    description: Double-check that Mocha tests ran as expected.
    parameters:
      expectedResultCount:
        description: The number of result files to expect, ie, the number of Mocha test suites that ran.
        type: integer
        ## by default, assert that at least 1 test ran
        default: 0
    steps:
      - run:
          name: 'Verify Mocha Results'
          command: |
            source ./scripts/ensure-node.sh
            yarn verify:mocha:results <<parameters.expectedResultCount>>

  clone-repo-and-checkout-branch:
    description: |
      Clones an external repo and then checks out the branch that matches the next version otherwise uses 'master' branch.
    parameters:
      repo:
        description: "Name of the github repo to clone like: cypress-example-kitchensink"
        type: string
      pull_request_id:
        description: Pull request number to check out before installing and testing
        type: integer
        default: 0
    steps:
      - restore_cached_binary
      - run:
          name: "Cloning test project and checking out release branch: <<parameters.repo>>"
          working_directory: /tmp/<<parameters.repo>>
          command: |
            git clone --depth 1 --no-single-branch https://github.com/cypress-io/<<parameters.repo>>.git .

            cd ~/cypress/..
            # install some deps for get-next-version
            npm i semver@7.3.2 conventional-recommended-bump@6.1.0 conventional-changelog-angular@5.0.12
            NEXT_VERSION=$(node ./cypress/scripts/get-next-version.js)
            cd -

            git checkout $NEXT_VERSION || true
      - when:
          condition: <<parameters.pull_request_id>>
          steps:
            - run:
                name: Check out PR <<parameters.pull_request_id>>
                working_directory: /tmp/<<parameters.repo>>
                command: |
                  git fetch origin pull/<<parameters.pull_request_id>>/head:pr-<<parameters.pull_request_id>>
                  git checkout pr-<<parameters.pull_request_id>>

  test-binary-against-rwa:
    description: |
      Takes the built binary and NPM package, clones the RWA repo
      and runs the new version of Cypress against it.
    parameters:
      repo:
        description: "Name of the github repo to clone like"
        type: string
        default: "cypress-realworld-app"
      browser:
        description: Name of the browser to use, like "electron", "chrome", "firefox"
        type: enum
        enum: ["", "electron", "chrome", "firefox"]
        default: ""
      command:
        description: Test command to run to start Cypress tests
        type: string
        default: "yarn cypress:run"
      # if the repo to clone and test is a monorepo, you can
      # run tests inside a specific subfolder
      folder:
        description: Subfolder to test in
        type: string
        default: ""
      # you can test new features in the test runner against recipes or other repos
      # by opening a pull request in those repos and running this test job
      # against a pull request number in the example repo
      pull_request_id:
        description: Pull request number to check out before installing and testing
        type: integer
        default: 0
      wait-on:
        description: Whether to use wait-on to wait on a server to be booted
        type: string
        default: ""
      server-start-command:
        description: Server start command for repo
        type: string
        default: "CI=true yarn start"
    steps:
      - clone-repo-and-checkout-branch:
          repo: <<parameters.repo>>
      - when:
          condition: <<parameters.pull_request_id>>
          steps:
            - run:
                name: Check out PR <<parameters.pull_request_id>>
                working_directory: /tmp/<<parameters.repo>>
                command: |
                  git fetch origin pull/<<parameters.pull_request_id>>/head:pr-<<parameters.pull_request_id>>
                  git checkout pr-<<parameters.pull_request_id>>
                  git log -n 2
      - run:
          command: yarn
          working_directory: /tmp/<<parameters.repo>>
      - run:
          name: Install Cypress
          working_directory: /tmp/<<parameters.repo>>
          # force installing the freshly built binary
          command: |
            CYPRESS_INSTALL_BINARY=~/cypress/cypress.zip npm i --legacy-peer-deps ~/cypress/cypress.tgz && [[ -f yarn.lock ]] && yarn
      - run:
          name: Print Cypress version
          working_directory: /tmp/<<parameters.repo>>
          command: npx cypress version
      - run:
          name: Types check 🧩 (maybe)
          working_directory: /tmp/<<parameters.repo>>
          command: yarn types
      - run:
          working_directory: /tmp/<<parameters.repo>>
          command: <<parameters.server-start-command>>
          background: true
      - run:
          condition: <<parameters.wait-on>>
          name: "Waiting on server to boot: <<parameters.wait-on>>"
          command: "npx wait-on <<parameters.wait-on>>"
      - when:
          condition: <<parameters.folder>>
          steps:
            - when:
                condition: <<parameters.browser>>
                steps:
                  - run:
                      name: Run tests using browser "<<parameters.browser>>"
                      working_directory: /tmp/<<parameters.repo>>/<<parameters.folder>>
                      command: |
                        <<parameters.command>> -- --browser <<parameters.browser>>
            - unless:
                condition: <<parameters.browser>>
                steps:
                  - run:
                      name: Run tests using command
                      working_directory: /tmp/<<parameters.repo>>/<<parameters.folder>>
                      command: <<parameters.command>>
      - unless:
          condition: <<parameters.folder>>
          steps:
            - when:
                condition: <<parameters.browser>>
                steps:
                  - run:
                      name: Run tests using browser "<<parameters.browser>>"
                      working_directory: /tmp/<<parameters.repo>>
                      command: <<parameters.command>> -- --browser <<parameters.browser>>
            - unless:
                condition: <<parameters.browser>>
                steps:
                  - run:
                      name: Run tests using command
                      working_directory: /tmp/<<parameters.repo>>
                      command: <<parameters.command>>
      - store-npm-logs

  test-binary-against-repo:
    description: |
      Takes the built binary and NPM package, clones given example repo
      and runs the new version of Cypress against it.
    parameters:
      repo:
        description: "Name of the github repo to clone like: cypress-example-kitchensink"
        type: string
      browser:
        description: Name of the browser to use, like "electron", "chrome", "firefox"
        type: enum
        enum: ["", "electron", "chrome", "firefox"]
        default: ""
      command:
        description: Test command to run to start Cypress tests
        type: string
        default: "npm run e2e"
      build-project:
        description: Should the project build script be executed
        type: boolean
        default: true
      # if the repo to clone and test is a monorepo, you can
      # run tests inside a specific subfolder
      folder:
        description: Subfolder to test in
        type: string
        default: ""
      # you can test new features in the test runner against recipes or other repos
      # by opening a pull request in those repos and running this test job
      # against a pull request number in the example repo
      pull_request_id:
        description: Pull request number to check out before installing and testing
        type: integer
        default: 0
      wait-on:
        description: Whether to use wait-on to wait on a server to be booted
        type: string
        default: ""
      server-start-command:
        description: Server start command for repo
        type: string
        default: "npm start --if-present"
    steps:
      - clone-repo-and-checkout-branch:
          repo: <<parameters.repo>>
          pull_request_id: <<parameters.pull_request_id>>
      - run:
          # Ensure we're installing the node-version for the cloned repo
          command: |
            if [[ -f .node-version ]]; then
              branch="<< pipeline.git.branch >>"

              externalBranchPattern='^pull\/[0-9]+'
              if [[ $branch =~ $externalBranchPattern ]]; then
                # We are unable to curl from the external PR branch location
                # so we fall back to develop
                branch="develop"
              fi

              curl -L https://raw.githubusercontent.com/cypress-io/cypress/$branch/scripts/ensure-node.sh --output ci-ensure-node.sh
            else
              # if no .node-version file exists, we no-op the node script and use the global yarn
              echo '' > ci-ensure-node.sh
            fi
          working_directory: /tmp/<<parameters.repo>>
      - run:
          # Install deps + Cypress binary with yarn if yarn.lock present
          command: |
            source ./ci-ensure-node.sh
            if [[ -f yarn.lock ]]; then
              yarn --frozen-lockfile
              CYPRESS_INSTALL_BINARY=~/cypress/cypress.zip yarn add -D ~/cypress/cypress.tgz
            else
              npm install
              CYPRESS_INSTALL_BINARY=~/cypress/cypress.zip npm install --legacy-peer-deps ~/cypress/cypress.tgz
            fi
          working_directory: /tmp/<<parameters.repo>>
      - run:
          name: Scaffold new config file
          working_directory: /tmp/<<parameters.repo>>
          environment:
            CYPRESS_INTERNAL_FORCE_SCAFFOLD: "1"
          command: |
            if [[ -f cypress.json ]]; then
              rm -rf cypress.json
              echo 'module.exports = { e2e: {} }' > cypress.config.js
            fi
      - run:
          name: Rename support file
          working_directory: /tmp/<<parameters.repo>>
          command: |
            if [[ -f cypress/support/index.js ]]; then
              mv cypress/support/index.js cypress/support/e2e.js
            fi
      - run:
          name: Print Cypress version
          working_directory: /tmp/<<parameters.repo>>
          command: |
            source ./ci-ensure-node.sh
            npx cypress version
      - run:
          name: Types check 🧩 (maybe)
          working_directory: /tmp/<<parameters.repo>>
          command: |
            source ./ci-ensure-node.sh
            [[ -f yarn.lock ]] && yarn types || npm run types --if-present
      - when:
          condition: <<parameters.build-project>>
          steps:
          - run:
              name: Build 🏗 (maybe)
              working_directory: /tmp/<<parameters.repo>>
              command: |
                source ./ci-ensure-node.sh
                [[ -f yarn.lock ]] && yarn build || npm run build --if-present
      - run:
          working_directory: /tmp/<<parameters.repo>>
          command: |
            source ./ci-ensure-node.sh
            <<parameters.server-start-command>>
          background: true
      - run:
          condition: <<parameters.wait-on>>
          name: "Waiting on server to boot: <<parameters.wait-on>>"
          command: |
            npx wait-on <<parameters.wait-on>> --timeout 120000
      - windows-install-chrome:
          browser: <<parameters.browser>>
      - when:
          condition: <<parameters.folder>>
          steps:
            - when:
                condition: <<parameters.browser>>
                steps:
                  - run:
                      name: Run tests using browser "<<parameters.browser>>"
                      working_directory: /tmp/<<parameters.repo>>/<<parameters.folder>>
                      command: |
                        <<parameters.command>> -- --browser <<parameters.browser>>
            - unless:
                condition: <<parameters.browser>>
                steps:
                  - run:
                      name: Run tests using command
                      working_directory: /tmp/<<parameters.repo>>/<<parameters.folder>>
                      command: <<parameters.command>>
      - unless:
          condition: <<parameters.folder>>
          steps:
            - when:
                condition: <<parameters.browser>>
                steps:
                  - run:
                      name: Run tests using browser "<<parameters.browser>>"
                      working_directory: /tmp/<<parameters.repo>>
                      command: |
                        source ./ci-ensure-node.sh
                        <<parameters.command>> -- --browser <<parameters.browser>>
            - unless:
                condition: <<parameters.browser>>
                steps:
                  - run:
                      name: Run tests using command
                      working_directory: /tmp/<<parameters.repo>>
                      command: |
                        source ./ci-ensure-node.sh
                        <<parameters.command>>
      - store-npm-logs

  wait-on-circle-jobs:
    description: Polls certain Circle CI jobs until they finish
    parameters:
      job-names:
        description: comma separated list of circle ci job names to wait for
        type: string
    steps:
      - run:
          name: "Waiting on Circle CI jobs: <<parameters.job-names>>"
          command: node ./scripts/wait-on-circle-jobs.js --job-names="<<parameters.job-names>>"

  build-binary:
    steps:
      - run:
          name: Check environment variables before code sign (if on Mac/Windows)
          # NOTE
          # our code sign works via electron-builder
          # by default, electron-builder will NOT sign app built in a pull request
          # even our internal one (!)
          # Usually this is not a problem, since we only build and test binary
          # built on the "develop" branch
          # but if you need to really build and sign a binary in a PR
          # set variable CSC_FOR_PULL_REQUEST=true
          command: |
            set -e
            NEEDS_CODE_SIGNING=`node -p 'process.platform === "win32" || process.platform === "darwin"'`
            if [[ "$NEEDS_CODE_SIGNING" == "true" ]]; then
              echo "Checking for required environment variables..."
              if [ -z "$CSC_LINK" ]; then
                echo "Need to provide environment variable CSC_LINK"
                echo "with base64 encoded certificate .p12 file"
                exit 1
              fi
              if [ -z "$CSC_KEY_PASSWORD" ]; then
                echo "Need to provide environment variable CSC_KEY_PASSWORD"
                echo "with password for unlocking certificate .p12 file"
                exit 1
              fi
              echo "Succeeded."
            else
              echo "Not code signing for this platform"
            fi
      - run:
          name: Build the Cypress binary
          environment:
            DEBUG: electron-builder,electron-osx-sign*
          # notarization on Mac can take a while
          no_output_timeout: "45m"
          command: |
            source ./scripts/ensure-node.sh
            node --version
            if [[ `node ./scripts/get-platform-key.js` == 'linux-arm64' ]]; then
              # these are missing on Circle and there is no way to pre-install them on Arm
              sudo apt-get update
              sudo apt-get install -y libgtk2.0-0 libgtk-3-0 libgbm-dev libnotify-dev libgconf-2-4 libnss3 libxss1 libasound2 libxtst6 xauth xvfb
              DISABLE_SNAPSHOT_REQUIRE=1 yarn binary-build --version $(node ./scripts/get-next-version.js)
            else
              yarn binary-build --version $(node ./scripts/get-next-version.js)
            fi
      - run:
          name: Zip the binary
          command: |
            if [[ $PLATFORM == 'linux' ]]; then
              # on Arm, CI runs as non-root, on x64 CI runs as root but there is no sudo binary
              if [[ `whoami` == 'root' ]]; then
                apt-get update && apt-get install -y zip
              else
                sudo apt-get update && sudo apt-get install -y zip
              fi
            fi
            source ./scripts/ensure-node.sh
            yarn binary-zip
      - store-npm-logs
      - persist_to_workspace:
          root: ~/
          paths:
            - cypress/cypress.zip

  build-cypress-npm-package:
    parameters:
      executor:
        type: executor
        default: cy-doc
    steps:
      - run:
          name: Bump NPM version
          command: |
            source ./scripts/ensure-node.sh
            yarn get-next-version --npm
      - run:
          name: Build NPM package
          command: |
            source ./scripts/ensure-node.sh
            yarn build --scope cypress
      - run:
          name: Copy Re-exported NPM Packages
          command: node ./scripts/post-build.js
          working_directory: cli
      - run:
          command: ls -la types
          working_directory: cli/build
      - run:
          command: ls -la vue vue2 mount-utils react
          working_directory: cli/build
      - unless:
          condition:
            equal: [ *windows-executor, << parameters.executor >> ]
          steps:
            - run:
                name: list NPM package contents
                command: |
                  source ./scripts/ensure-node.sh
                  yarn workspace cypress size
      - run:
          name: pack NPM package
          working_directory: cli/build
          command: yarn pack --filename ../../cypress.tgz
      - run:
          name: list created NPM package
          command: ls -l
      - store-npm-logs
      - persist_to_workspace:
          root: ~/
          paths:
            - cypress/cypress.tgz

  upload-build-artifacts:
    steps:
      - run: ls -l
      - run:
          name: Upload unique binary to S3
          command: |
            node scripts/binary.js upload-build-artifact \
              --type binary \
              --file cypress.zip \
              --version $(node -p "require('./package.json').version")
      - run:
          name: Upload NPM package to S3
          command: |
            node scripts/binary.js upload-build-artifact \
              --type npm-package \
              --file cypress.tgz \
              --version $(node -p "require('./package.json').version")
      - store-npm-logs
      - run: ls -l
      - run: cat binary-url.json
      - run: cat npm-package-url.json
      - persist_to_workspace:
          root: ~/
          paths:
            - cypress/binary-url.json
            - cypress/npm-package-url.json

  update_known_hosts:
    description: Ensures that we have the latest Git public keys to prevent git+ssh from failing.
    steps:
    - run:
        name: Update known_hosts with github.com keys
        command: |
          mkdir -p ~/.ssh
          ssh-keyscan github.com >> ~/.ssh/known_hosts

jobs:
  ## Checks if we already have a valid cache for the node_modules_install and if it has,
  ## skips ahead to the build step, otherwise installs and caches the node_modules
  node_modules_install:
    <<: *defaults
    parameters:
      <<: *defaultsParameters
      resource_class:
        type: string
        default: medium
    resource_class: << parameters.resource_class >>
    steps:
      - checkout
      - install-required-node
      - verify-build-setup:
          executor: << parameters.executor >>
      - persist_to_workspace:
          root: ~/
          paths:
            - cypress
            - .nvm # mac / linux
            - ProgramData/nvm # windows
      - caching-dependency-installer:
          only-cache-for-root-user: <<parameters.only-cache-for-root-user>>
      - store-npm-logs

  ## restores node_modules from previous step & builds if first step skipped
  build:
    <<: *defaults
    parameters:
      <<: *defaultsParameters
      resource_class:
        type: string
        default: large
    resource_class: << parameters.resource_class >>
    steps:
      - restore_cached_workspace
      - run:
          name: Top level packages
          command: yarn list --depth=0 || true
      - run:
          name: Check env canaries on Linux
          command: |
            # only Docker has the required env data for this
            if [[ $CI_DOCKER == 'true' ]]; then
              node ./scripts/circle-env.js --check-canaries
            fi
      - build-and-persist
      - store-npm-logs

  lint:
    <<: *defaults
    steps:
      - restore_cached_workspace
      - run:
          name: Linting 🧹
          command: |
            yarn clean
            git clean -df
            yarn lint
      - run:
          name: cypress info (dev)
          command: node cli/bin/cypress info --dev
      - store-npm-logs

  check-ts:
    <<: *defaults
    steps:
      - restore_cached_workspace
      - install-required-node
      - run:
          name: Check TS Types
          command: NODE_OPTIONS=--max_old_space_size=4096 yarn gulp checkTs


  # a special job that keeps polling Circle and when all
  # individual jobs are finished, it closes the Percy build
  percy-finalize:
    <<: *defaults
    resource_class: small
    parameters:
      <<: *defaultsParameters
      required_env_var:
        type: env_var_name
    steps:
      - restore_cached_workspace
      - run:
          # if this is an external pull request, the environment variables
          # are NOT set for security reasons, thus no need to poll -
          # and no need to finalize Percy, since there will be no visual tests
          name: Check if <<parameters.required_env_var>> is set
          command: |
            if [[ -v <<parameters.required_env_var>> ]]; then
              echo "Internal PR, good to go"
            else
              echo "This is an external PR, cannot access other services"
              circleci-agent step halt
            fi
      - wait-on-circle-jobs:
          job-names: >
            cli-visual-tests,
            reporter-integration-tests,
            run-app-component-tests-chrome,
            run-app-integration-tests-chrome,
            run-frontend-shared-component-tests-chrome,
            run-launchpad-component-tests-chrome,
            run-launchpad-integration-tests-chrome,
            run-reporter-component-tests-chrome,
            run-webpack-dev-server-integration-tests,
            run-vite-dev-server-integration-tests
      - run:
          # Sometimes, even though all the circle jobs have finished, Percy times out during `build:finalize`
          # If all other jobs finish but `build:finalize` fails, we retry it once
          name: Finalize percy build - allows single retry
          command: |
            PERCY_PARALLEL_NONCE=$CIRCLE_WORKFLOW_WORKSPACE_ID \
            yarn percy build:finalize || yarn percy build:finalize

  cli-visual-tests:
    <<: *defaults
    resource_class: small
    steps:
      - restore_cached_workspace
      - run: mkdir -p cli/visual-snapshots
      - run:
          command: node cli/bin/cypress info --dev | yarn --silent term-to-html | node scripts/sanitize --type cli-info > cli/visual-snapshots/cypress-info.html
          environment:
            FORCE_COLOR: 2
      - run:
          command: node cli/bin/cypress help | yarn --silent term-to-html > cli/visual-snapshots/cypress-help.html
          environment:
            FORCE_COLOR: 2
      - store_artifacts:
          path: cli/visual-snapshots
      - run:
          name: Upload CLI snapshots for diffing
          command: |
            PERCY_PARALLEL_NONCE=$CIRCLE_WORKFLOW_WORKSPACE_ID \
            PERCY_ENABLE=${PERCY_TOKEN:-0} \
            PERCY_PARALLEL_TOTAL=-1 \
            yarn percy snapshot ./cli/visual-snapshots

  v8-integration-tests:
    <<: *defaults
    parameters:
      <<: *defaultsParameters
      resource_class:
        type: string
        default: medium
    resource_class: << parameters.resource_class >>
    parallelism: 1
    steps:
      - restore_cached_workspace
      - restore_cached_system_tests_deps
      # TODO: Remove this once we switch off self-hosted M1 runners
      - when:
          condition:
            equal: [ *darwin-arm64-executor, << parameters.executor >> ]
          steps:
            - run: rm -f /tmp/cypress/junit/*
      - unless:
          condition:
            or:
              - equal: [ *linux-arm64-executor, << parameters.executor >> ] # TODO: Figure out how to support linux-arm64 when we get to linux arm64 build: https://github.com/cypress-io/cypress/issues/23557
          steps:
            - run:
                name: Run v8 integration tests
                command: |
                  source ./scripts/ensure-node.sh
                  yarn test-integration --scope "'@tooling/{packherd,v8-snapshot,electron-mksnapshot}'"
            - verify-mocha-results:
                expectedResultCount: 3
      - when:
          condition:
            or:
              - equal: [ *linux-arm64-executor, << parameters.executor >> ]
          steps:
            - run:
                name: Run v8 integration tests
                command: |
                  source ./scripts/ensure-node.sh
                  yarn test-integration --scope "'@tooling/packherd'"
            - verify-mocha-results:
                expectedResultCount: 1
      - store_test_results:
          path: /tmp/cypress
      - store-npm-logs

  unit-tests:
    <<: *defaults
    parameters:
      <<: *defaultsParameters
      resource_class:
        type: string
        default: medium
    resource_class: << parameters.resource_class >>
    parallelism: 1
    steps:
      - restore_cached_workspace
      - when:
          condition:
            # several snapshots fails for windows due to paths.
            # until these are fixed, run the tests that are working.
            equal: [ *windows-executor, << parameters.executor >> ]
          steps:
            - run: yarn test-scripts scripts/**/*spec.js
      - unless:
          condition:
            equal: [ *windows-executor, << parameters.executor >> ]
          steps:
            - run: yarn test-scripts
            # make sure packages with TypeScript can be transpiled to JS
            - run: yarn lerna run build-prod --stream --concurrency 4
            # run unit tests from each individual package
            - run: yarn test
            # run type checking for each individual package
            - run: yarn lerna run types
            - verify-mocha-results:
                expectedResultCount: 18
      - store_test_results:
          path: /tmp/cypress
      # CLI tests generate HTML files with sample CLI command output
      - store_artifacts:
          path: cli/test/html
      - store_artifacts:
          path: packages/errors/__snapshot-images__
      - store-npm-logs

  unit-tests-release:
    <<: *defaults
    resource_class: small
    parallelism: 1
    steps:
      - restore_cached_workspace
      - update_known_hosts
      - run: yarn test-npm-package-release-script

  lint-types:
    <<: *defaults
    parallelism: 1
    steps:
      - restore_cached_workspace
      - run:
          command: ls -la types
          working_directory: cli
      - run:
          command: ls -la chai
          working_directory: cli/types
      - run:
          name: "Lint types 🧹"
          command: yarn workspace cypress dtslint
  # todo(lachlan): do we need this? yarn check-ts does something very similar
  #     - run:
  #         name: "TypeScript check 🧩"
  #         command: yarn type-check --ignore-progress
      - store-npm-logs

  server-unit-tests:
    <<: *defaults
    parallelism: 1
    steps:
      - restore_cached_workspace
      - run: yarn test-unit --scope @packages/server
      - verify-mocha-results:
          expectedResultCount: 1
      - store_test_results:
          path: /tmp/cypress
      - store-npm-logs

  server-integration-tests:
    <<: *defaults
    parallelism: 1
    steps:
      - restore_cached_workspace
      - run: yarn test-integration --scope @packages/server
      - verify-mocha-results:
          expectedResultCount: 1
      - store_test_results:
          path: /tmp/cypress
      - store-npm-logs

  server-performance-tests:
    <<: *defaults
    steps:
      - restore_cached_workspace
      - run:
          command: yarn workspace @packages/server test-performance
      - verify-mocha-results:
          expectedResultCount: 1
      - store_test_results:
          path: /tmp/cypress
      - store_artifacts:
          path: /tmp/artifacts
      - store-npm-logs

  system-tests-node-modules-install:
    <<: *defaults
    steps:
      - restore_cached_workspace
      - update_cached_system_tests_deps

  binary-system-tests:
    parallelism: 2
    working_directory: ~/cypress
    environment:
      <<: *defaultsEnvironment
      PLATFORM: linux
    machine:
      # using `machine` gives us a Linux VM that can run Docker
      image: ubuntu-2004:202111-02
      docker_layer_caching: true
    resource_class: medium
    steps:
      - run-binary-system-tests

  system-tests-chrome:
    <<: *defaults
    parallelism: 8
    steps:
      - run-system-tests:
          browser: chrome

  system-tests-electron:
    <<: *defaults
    parallelism: 8
    steps:
      - run-system-tests:
          browser: electron

  system-tests-firefox:
    <<: *defaults
    parallelism: 8
    steps:
      - run-system-tests:
          browser: firefox

  system-tests-webkit:
    <<: *defaults
    parallelism: 8
    steps:
      - run-system-tests:
          browser: webkit

  system-tests-non-root:
    <<: *defaults
    steps:
      - restore_cached_workspace
      - run:
          environment:
            CYPRESS_COMMERCIAL_RECOMMENDATIONS: '0'
          command: yarn workspace @tooling/system-tests test:ci "test/non_root*spec*" --browser electron
      - verify-mocha-results
      - store_test_results:
          path: /tmp/cypress
      - store_artifacts:
          path: /tmp/artifacts
      - store-npm-logs

  run-frontend-shared-component-tests-chrome:
    <<: *defaults
    parameters:
      <<: *defaultsParameters
      percy:
        type: boolean
        default: false
    parallelism: 3
    steps:
      - run-new-ui-tests:
          browser: chrome
          percy: << parameters.percy >>
          package: frontend-shared
          type: ct

  run-launchpad-component-tests-chrome:
    <<: *defaults
    parameters:
      <<: *defaultsParameters
      percy:
        type: boolean
        default: false
    parallelism: 7
    steps:
      - run-new-ui-tests:
          browser: chrome
          percy: << parameters.percy >>
          package: launchpad
          type: ct
          # debug: cypress:*,engine:socket

  run-launchpad-integration-tests-chrome:
    <<: *defaults
    parameters:
      <<: *defaultsParameters
      resource_class:
        type: string
        default: medium
      percy:
        type: boolean
        default: false
    resource_class: << parameters.resource_class >>
    parallelism: 3
    steps:
      - run-new-ui-tests:
          browser: chrome
          percy: << parameters.percy >>
          package: launchpad
          type: e2e

  run-app-component-tests-chrome:
    <<: *defaults
    parameters:
      <<: *defaultsParameters
      percy:
        type: boolean
        default: false
    parallelism: 7
    steps:
      - run-new-ui-tests:
          browser: chrome
          percy: << parameters.percy >>
          package: app
          type: ct

  run-app-integration-tests-chrome:
    <<: *defaults
    parameters:
      <<: *defaultsParameters
      resource_class:
        type: string
        default: medium
      percy:
        type: boolean
        default: false
    resource_class: << parameters.resource_class >>
    parallelism: 8
    steps:
      - run-new-ui-tests:
          browser: chrome
          percy: << parameters.percy >>
          package: app
          type: e2e

  driver-integration-tests-chrome:
    <<: *defaults
    parallelism: 5
    steps:
      - run-driver-integration-tests:
          browser: chrome
          install-chrome-channel: stable

  driver-integration-tests-chrome-beta:
    <<: *defaults
    parallelism: 5
    steps:
      - run-driver-integration-tests:
          browser: chrome:beta
          install-chrome-channel: beta

  driver-integration-tests-firefox:
    <<: *defaults
    parallelism: 5
    steps:
      - run-driver-integration-tests:
          browser: firefox

  driver-integration-tests-electron:
    <<: *defaults
    parallelism: 5
    steps:
      - run-driver-integration-tests:
          browser: electron

  driver-integration-tests-webkit:
    <<: *defaults
    resource_class: medium+
    parallelism: 5
    steps:
      - run-driver-integration-tests:
          browser: webkit

  run-reporter-component-tests-chrome:
    <<: *defaults
    parameters:
      <<: *defaultsParameters
      percy:
        type: boolean
        default: false
    parallelism: 2
    steps:
      - run-new-ui-tests:
          browser: chrome
          percy: << parameters.percy >>
          package: reporter
          type: ct

  reporter-integration-tests:
    <<: *defaults
    parallelism: 3
    steps:
      - restore_cached_workspace
      - run:
          command: yarn build-for-tests
          working_directory: packages/reporter
      - run:
          command: |
            CYPRESS_CONFIG_ENV=production \
            CYPRESS_RECORD_KEY=$MAIN_RECORD_KEY \
            PERCY_PARALLEL_NONCE=$CIRCLE_WORKFLOW_WORKSPACE_ID \
            PERCY_ENABLE=${PERCY_TOKEN:-0} \
            PERCY_PARALLEL_TOTAL=-1 \
            yarn percy exec --parallel -- -- \
            yarn cypress:run --record --parallel --group reporter
          working_directory: packages/reporter
      - verify-mocha-results
      - store_test_results:
          path: /tmp/cypress
      - store_artifacts:
          path: /tmp/artifacts
      - store-npm-logs

  run-webpack-dev-server-integration-tests:
    <<: *defaults
    parallelism: 2
    steps:
      - restore_cached_workspace
      - restore_cached_system_tests_deps
      - run:
          command: |
            CYPRESS_CONFIG_ENV=production \
            CYPRESS_RECORD_KEY=$MAIN_RECORD_KEY \
            PERCY_PARALLEL_NONCE=$CIRCLE_WORKFLOW_WORKSPACE_ID \
            PERCY_ENABLE=${PERCY_TOKEN:-0} \
            PERCY_PARALLEL_TOTAL=-1 \
            yarn percy exec --parallel -- -- \
            yarn cypress:run --record --parallel --group webpack-dev-server
          working_directory: npm/webpack-dev-server
      - store_test_results:
          path: /tmp/cypress
      - store_artifacts:
          path: /tmp/artifacts
      - store-npm-logs

  run-vite-dev-server-integration-tests:
    <<: *defaults
    # parallelism: 3 TODO: Add parallelism once we have more specs
    steps:
      - restore_cached_workspace
      - restore_cached_system_tests_deps
      - run:
          command: |
            CYPRESS_CONFIG_ENV=production \
            CYPRESS_RECORD_KEY=$MAIN_RECORD_KEY \
            PERCY_PARALLEL_NONCE=$CIRCLE_WORKFLOW_WORKSPACE_ID \
            PERCY_ENABLE=${PERCY_TOKEN:-0} \
            PERCY_PARALLEL_TOTAL=-1 \
            yarn percy exec --parallel -- -- \
            yarn cypress:run --record --parallel --group vite-dev-server
          working_directory: npm/vite-dev-server
      - store_test_results:
          path: /tmp/cypress
      - store_artifacts:
          path: /tmp/artifacts
      - store-npm-logs

  npm-webpack-preprocessor:
    <<: *defaults
    steps:
      - restore_cached_workspace
      - run:
          name: Build
          command: yarn workspace @cypress/webpack-preprocessor build
      - run:
          name: Test babelrc
          command: yarn test
          working_directory: npm/webpack-preprocessor/examples/use-babelrc
      - run:
          name: Build ts-loader
          command: yarn install
          working_directory: npm/webpack-preprocessor/examples/use-ts-loader
      - run:
          name: Types ts-loader
          command: yarn types
          working_directory: npm/webpack-preprocessor/examples/use-ts-loader
      - run:
          name: Test ts-loader
          command: yarn test
          working_directory: npm/webpack-preprocessor/examples/use-ts-loader
      - run:
          name: Start React app
          command: yarn start
          background: true
          working_directory: npm/webpack-preprocessor/examples/react-app
      - run:
          name: Test React app
          command: yarn test
          working_directory: npm/webpack-preprocessor/examples/react-app
      - run:
          name: Run tests
          command: yarn workspace @cypress/webpack-preprocessor test
      - store-npm-logs

  npm-webpack-dev-server:
    <<: *defaults
    steps:
      - restore_cached_workspace
      - restore_cached_system_tests_deps
      - run:
          name: Run tests
          command: yarn workspace @cypress/webpack-dev-server test
      - run:
          name: Run tests
          command: yarn workspace @cypress/webpack-dev-server test

  npm-vite-dev-server:
    <<: *defaults
    steps:
      - restore_cached_workspace
      - run:
          name: Run tests
          command: yarn test
          working_directory: npm/vite-dev-server
      - store_test_results:
          path: npm/vite-dev-server/test_results
      - store-npm-logs

  npm-webpack-batteries-included-preprocessor:
    <<: *defaults
    resource_class: small
    steps:
      - restore_cached_workspace
      - run:
          name: Run tests
          command: yarn workspace @cypress/webpack-batteries-included-preprocessor test

  npm-vue:
    <<: *defaults
    steps:
      - restore_cached_workspace
      - run:
          name: Build
          command: yarn workspace @cypress/vue build
      - run:
          name: Type Check
          command: yarn typecheck
          working_directory: npm/vue
      - store_test_results:
          path: npm/vue/test_results
      - store_artifacts:
          path: npm/vue/test_results
      - store-npm-logs

  npm-angular:
    <<: *defaults
    steps:
      - restore_cached_workspace
      - run:
          name: Build
          command: yarn workspace @cypress/angular build
      - store-npm-logs

  npm-react:
    <<: *defaults
    steps:
      - restore_cached_workspace
      - run:
          name: Build
          command: yarn workspace @cypress/react build
      - run:
          name: Run tests
          command: yarn test
          working_directory: npm/react
      - store_test_results:
          path: npm/react/test_results
      - store_artifacts:
          path: npm/react/test_results
      - store-npm-logs

  npm-mount-utils:
    <<: *defaults
    steps:
      - restore_cached_workspace
      - run:
          name: Build
          command: yarn workspace @cypress/mount-utils build
      - store-npm-logs

  npm-xpath:
    <<: *defaults
    resource_class: small
    steps:
      - restore_cached_workspace
      - run:
          name: Run tests
          command: yarn workspace @cypress/xpath cy:run
      - store_test_results:
          path: npm/xpath/test_results
      - store_artifacts:
          path: npm/xpath/test_results
      - store-npm-logs

  npm-grep:
    <<: *defaults
    resource_class: small
    steps:
      - restore_cached_workspace
      - run:
          name: Run tests
          command: yarn workspace @cypress/grep cy:run
      - store_test_results:
          path: npm/grep/test_results
      - store_artifacts:
          path: npm/grep/test_results
      - store-npm-logs

  npm-create-cypress-tests:
    <<: *defaults
    resource_class: small
    steps:
      - restore_cached_workspace
      - run: yarn workspace create-cypress-tests build

  npm-eslint-plugin-dev:
    <<: *defaults
    steps:
      - restore_cached_workspace
      - run:
          name: Run tests
          command: yarn workspace @cypress/eslint-plugin-dev test

  npm-cypress-schematic:
    <<: *defaults
    steps:
      - restore_cached_workspace
      - run:
          name: Build + Install
          command: |
            yarn workspace @cypress/schematic build
          working_directory: npm/cypress-schematic
      - run:
          name: Run unit tests
          command: |
            yarn test
          working_directory: npm/cypress-schematic
      - store-npm-logs

  npm-release:
    <<: *defaults
    resource_class: medium+
    steps:
      - restore_cached_workspace
      - run:
          name: Release packages after all jobs pass
          command: yarn npm-release

  create-build-artifacts:
    <<: *defaults
    parameters:
      <<: *defaultsParameters
      resource_class:
        type: string
        default: xlarge
    resource_class: << parameters.resource_class >>
    steps:
      - restore_cached_workspace
      - build-binary
      - build-cypress-npm-package:
          executor: << parameters.executor >>
      - verify_should_persist_artifacts
      - upload-build-artifacts
      - post-install-comment

  test-kitchensink:
    <<: *defaults
    parameters:
      <<: *defaultsParameters
      resource_class:
        type: string
        default: medium+
    steps:
      - restore_cached_workspace
      - clone-repo-and-checkout-branch:
          repo: cypress-example-kitchensink
      - install-required-node
      - run:
          name: Remove cypress.json
          description: Remove cypress.json in case it exists
          working_directory: /tmp/cypress-example-kitchensink
          environment:
            CYPRESS_INTERNAL_FORCE_SCAFFOLD: "1"
          command: rm -rf cypress.json
      - run:
          name: Install prod dependencies
          command: yarn --production
          working_directory: /tmp/cypress-example-kitchensink
      - run:
          name: Example server
          command: yarn start
          working_directory: /tmp/cypress-example-kitchensink
          background: true
      - run:
          name: Rename support file
          working_directory: /tmp/cypress-example-kitchensink
          command: |
            if [[ -f cypress/support/index.js ]]; then
              mv cypress/support/index.js cypress/support/e2e.js
            fi
      - run:
          name: Run Kitchensink example project
          command: |
            yarn cypress:run --project /tmp/cypress-example-kitchensink
      - store-npm-logs

  test-kitchensink-against-staging:
    <<: *defaults
    steps:
      - restore_cached_workspace
      - clone-repo-and-checkout-branch:
          repo: cypress-example-kitchensink
      - install-required-node
      - run:
          name: Install prod dependencies
          command: yarn --production
          working_directory: /tmp/cypress-example-kitchensink
      - run:
          name: Example server
          command: yarn start
          working_directory: /tmp/cypress-example-kitchensink
          background: true
      - run:
          name: Run Kitchensink example project
          command: |
            CYPRESS_PROJECT_ID=$TEST_KITCHENSINK_PROJECT_ID \
            CYPRESS_RECORD_KEY=$TEST_KITCHENSINK_RECORD_KEY \
            CYPRESS_INTERNAL_ENV=staging \
            CYPRESS_video=false \
            yarn cypress:run --project /tmp/cypress-example-kitchensink --record
      - store-npm-logs

  test-against-staging:
    <<: *defaults
    steps:
      - restore_cached_workspace
      - clone-repo-and-checkout-branch:
          repo: cypress-test-tiny
      - run:
          name: Run test project
          command: |
            CYPRESS_PROJECT_ID=$TEST_TINY_PROJECT_ID \
            CYPRESS_RECORD_KEY=$TEST_TINY_RECORD_KEY \
            CYPRESS_INTERNAL_ENV=staging \
            yarn cypress:run --project /tmp/cypress-test-tiny --record
      - store-npm-logs

  test-npm-module-and-verify-binary:
    <<: *defaults
    steps:
      - restore_cached_workspace
      # make sure we have cypress.zip received
      - run: ls -l
      - run: ls -l cypress.zip cypress.tgz
      - run: mkdir test-binary
      - run:
          name: Create new NPM package
          working_directory: test-binary
          command: npm init -y
      - run:
          # install NPM from built NPM package folder
          name: Install Cypress
          working_directory: test-binary
          # force installing the freshly built binary
          command: CYPRESS_INSTALL_BINARY=/root/cypress/cypress.zip npm i /root/cypress/cypress.tgz
      - run:
          name: Cypress version
          working_directory: test-binary
          command: $(yarn bin cypress) version
      - run:
          name: Verify Cypress binary
          working_directory: test-binary
          command: $(yarn bin cypress) verify
      - run:
          name: Cypress help
          working_directory: test-binary
          command: $(yarn bin cypress) help
      - run:
          name: Cypress info
          working_directory: test-binary
          command: $(yarn bin cypress) info
      - store-npm-logs

  test-npm-module-on-minimum-node-version:
    <<: *defaults
    resource_class: small
    docker:
      - image: cypress/base:12.0.0-libgbm
    steps:
      - restore_workspace_binaries
      - run: mkdir test-binary
      - run:
          name: Create new NPM package
          working_directory: test-binary
          command: npm init -y
      - run:
          name: Install Cypress
          working_directory: test-binary
          command: CYPRESS_INSTALL_BINARY=/root/cypress/cypress.zip npm install /root/cypress/cypress.tgz
      - run:
          name: Verify Cypress binary
          working_directory: test-binary
          command: $(npm bin)/cypress verify
      - run:
          name: Print Cypress version
          working_directory: test-binary
          command: $(npm bin)/cypress version
      - run:
          name: Cypress info
          working_directory: test-binary
          command: $(npm bin)/cypress info

  test-types-cypress-and-jest:
    parameters:
      executor:
        description: Executor name to use
        type: executor
        default: cy-doc
      wd:
        description: Working directory, should be OUTSIDE cypress monorepo folder
        type: string
        default: /root/test-cypress-and-jest
    <<: *defaults
    resource_class: small
    steps:
      - restore_workspace_binaries
      - run: mkdir <<parameters.wd>>
      - run:
          name: Create new NPM package ⚗️
          working_directory: <<parameters.wd>>
          command: npm init -y
      - run:
          name: Install dependencies 📦
          working_directory: <<parameters.wd>>
          environment:
            CYPRESS_INSTALL_BINARY: /root/cypress/cypress.zip
          # let's install Cypress, Jest and any other package that might conflict
          # https://github.com/cypress-io/cypress/issues/6690

          # Todo: Add `jest` back into the list once https://github.com/yargs/yargs-parser/issues/452
          # is resolved.
          command: |
            npm install /root/cypress/cypress.tgz \
              typescript @types/jest enzyme @types/enzyme
      - run:
          name: Test types clash ⚔️
          working_directory: <<parameters.wd>>
          command: |
            echo "console.log('hello world')" > hello.ts
            npx tsc hello.ts --noEmit

  test-full-typescript-project:
    parameters:
      executor:
        description: Executor name to use
        type: executor
        default: cy-doc
      wd:
        description: Working directory, should be OUTSIDE cypress monorepo folder
        type: string
        default: /root/test-full-typescript
    <<: *defaults
    resource_class: small
    steps:
      - restore_workspace_binaries
      - run: mkdir <<parameters.wd>>
      - run:
          name: Create new NPM package ⚗️
          working_directory: <<parameters.wd>>
          command: npm init -y
      - run:
          name: Install dependencies 📦
          working_directory: <<parameters.wd>>
          environment:
            CYPRESS_INSTALL_BINARY: /root/cypress/cypress.zip
          command: |
            npm install /root/cypress/cypress.tgz typescript
      - run:
          name: Scaffold full TypeScript project 🏗
          working_directory: <<parameters.wd>>
          command: npx @bahmutov/cly@1.9.0 init --typescript
      - run:
          name: Run project tests 🗳
          working_directory: <<parameters.wd>>
          command: npx cypress run

  # install NPM + binary zip and run against staging API
  test-binary-against-staging:
    <<: *defaults
    steps:
      - restore_workspace_binaries
      - clone-repo-and-checkout-branch:
          repo: cypress-test-tiny
      - run:
          name: Install Cypress
          working_directory: /tmp/cypress-test-tiny
          # force installing the freshly built binary
          command: CYPRESS_INSTALL_BINARY=~/cypress/cypress.zip npm i --legacy-peer-deps ~/cypress/cypress.tgz
      - run:
          name: Run test project
          working_directory: /tmp/cypress-test-tiny
          command: |
            CYPRESS_PROJECT_ID=$TEST_TINY_PROJECT_ID \
            CYPRESS_RECORD_KEY=$TEST_TINY_RECORD_KEY \
            CYPRESS_INTERNAL_ENV=staging \
            $(yarn bin cypress) run --record
      - store-npm-logs

  test-binary-against-recipes-firefox:
    <<: *defaults
    steps:
      - test-binary-against-repo:
          repo: cypress-example-recipes
          command: npm run test:ci:firefox

  test-binary-against-recipes-chrome:
    <<: *defaults
    steps:
      - test-binary-against-repo:
          repo: cypress-example-recipes
          command: npm run test:ci:chrome

  test-binary-against-recipes:
    <<: *defaults
    steps:
      - test-binary-against-repo:
          repo: cypress-example-recipes
          command: npm run test:ci

  # This is a special job. It allows you to test the current
  # built test runner against a pull request in the repo
  # cypress-example-recipes.
  # Imagine you are working on a feature and want to show / test a recipe
  # You would need to run the built test runner before release
  # against a PR that cannot be merged until the new version
  # of the test runner is released.
  # Use:
  #   specify pull request number
  #   and the recipe folder

  # test-binary-against-recipe-pull-request:
  #   <<: *defaults
  #   steps:
  #     # test a specific pull request by number from cypress-example-recipes
  #     - test-binary-against-repo:
  #         repo: cypress-example-recipes
  #         command: npm run test:ci
  #         pull_request_id: 515
  #         folder: examples/fundamentals__typescript

  test-binary-against-kitchensink:
    <<: *defaults
    steps:
      - test-binary-against-repo:
          repo: cypress-example-kitchensink
          browser: "electron"

  test-binary-against-kitchensink-firefox:
    <<: *defaults
    steps:
      - test-binary-against-repo:
          repo: cypress-example-kitchensink
          browser: firefox

  test-binary-against-kitchensink-chrome:
    <<: *defaults
    steps:
      - test-binary-against-repo:
          repo: cypress-example-kitchensink
          browser: chrome

  test-binary-against-todomvc-firefox:
    <<: *defaults
    steps:
      - test-binary-against-repo:
          repo: cypress-example-todomvc
          browser: firefox

  test-binary-against-conduit-chrome:
    <<: *defaults
    steps:
      - test-binary-against-repo:
          repo: cypress-example-conduit-app
          browser: chrome
          command: "npm run cypress:run"
          wait-on: http://localhost:3000

  test-binary-against-api-testing-firefox:
    <<: *defaults
    steps:
      - test-binary-against-repo:
          repo: cypress-example-api-testing
          browser: firefox
          command: "npm run cy:run"

  test-binary-against-piechopper-firefox:
    <<: *defaults
    steps:
      - test-binary-against-repo:
          repo: cypress-example-piechopper
          browser: firefox
          command: "npm run cypress:run"

  test-binary-against-cypress-realworld-app:
    <<: *defaults
    resource_class: medium+
    steps:
      - test-binary-against-rwa:
          repo: cypress-realworld-app
          browser: chrome
          wait-on: http://localhost:3000

  test-binary-as-specific-user:
    <<: *defaults
    steps:
      - restore_workspace_binaries
      # the user should be "node"
      - run: whoami
      - run: pwd
      # prints the current user's effective user id
      # for root it is 0
      # for other users it is a positive integer
      - run: node -e 'console.log(process.geteuid())'
      # make sure the binary and NPM package files are present
      - run: ls -l
      - run: ls -l cypress.zip cypress.tgz
      - run: mkdir test-binary
      - run:
          name: Create new NPM package
          working_directory: test-binary
          command: npm init -y
      - run:
          # install NPM from built NPM package folder
          name: Install Cypress
          working_directory: test-binary
          # force installing the freshly built binary
          command: CYPRESS_INSTALL_BINARY=~/cypress/cypress.zip npm i ~/cypress/cypress.tgz
      - run:
          name: Cypress help
          working_directory: test-binary
          command: $(yarn bin cypress) help
      - run:
          name: Cypress info
          working_directory: test-binary
          command: $(yarn bin cypress) info
      - run:
          name: Add Cypress demo
          working_directory: test-binary
          command: npx @bahmutov/cly@1.9.0 init
      - run:
          name: Verify Cypress binary
          working_directory: test-binary
          command: DEBUG=cypress:cli $(yarn bin cypress) verify
      - run:
          name: Run Cypress binary
          working_directory: test-binary
          command: DEBUG=cypress:cli $(yarn bin cypress) run
      - store-npm-logs

linux-x64-workflow: &linux-x64-workflow
  jobs:
    - node_modules_install
    - build:
        context: test-runner:env-canary
        requires:
          - node_modules_install
    - check-ts:
        requires:
          - build
    - lint:
        name: linux-lint
        requires:
          - build
    - percy-finalize:
        context: [test-runner:poll-circle-workflow, test-runner:percy]
        required_env_var: PERCY_TOKEN # skips job if not defined (external PR)
        requires:
          - build
    - lint-types:
        requires:
          - build
    # unit, integration and e2e tests
    - cli-visual-tests:
        context: test-runner:percy
        requires:
          - build
    - unit-tests:
        requires:
          - build
    - unit-tests-release:
        context: test-runner:npm-release
        requires:
          - build
    - server-unit-tests:
        requires:
          - build
    - server-integration-tests:
        requires:
          - build
    - server-performance-tests:
        requires:
          - build
    - system-tests-node-modules-install:
        context: test-runner:performance-tracking
        requires:
          - build
    - system-tests-chrome:
        context: test-runner:performance-tracking
        requires:
          - system-tests-node-modules-install
    - system-tests-electron:
        context: test-runner:performance-tracking
        requires:
          - system-tests-node-modules-install
    - system-tests-firefox:
        context: test-runner:performance-tracking
        requires:
          - system-tests-node-modules-install
    - system-tests-webkit:
        context: test-runner:performance-tracking
        requires:
          - system-tests-node-modules-install
    - system-tests-non-root:
        context: test-runner:performance-tracking
        executor: non-root-docker-user
        requires:
          - system-tests-node-modules-install
    - driver-integration-tests-chrome:
        context: test-runner:cypress-record-key
        requires:
          - build
    - driver-integration-tests-chrome-beta:
        context: test-runner:cypress-record-key
        requires:
          - build
    - driver-integration-tests-firefox:
        context: test-runner:cypress-record-key
        requires:
          - build
    - driver-integration-tests-electron:
        context: test-runner:cypress-record-key
        requires:
          - build
    - driver-integration-tests-webkit:
        context: test-runner:cypress-record-key
        requires:
          - build
    - run-frontend-shared-component-tests-chrome:
        context: [test-runner:cypress-record-key, test-runner:launchpad-tests, test-runner:percy]
        percy: true
        requires:
          - build
    - run-launchpad-integration-tests-chrome:
        context: [test-runner:cypress-record-key, test-runner:launchpad-tests, test-runner:percy]
        percy: true
        requires:
          - build
    - run-launchpad-component-tests-chrome:
        context: [test-runner:cypress-record-key, test-runner:launchpad-tests, test-runner:percy]
        percy: true
        requires:
          - build
    - run-app-integration-tests-chrome:
        context: [test-runner:cypress-record-key, test-runner:launchpad-tests, test-runner:percy]
        percy: true
        requires:
          - build
    - run-webpack-dev-server-integration-tests:
        context: [test-runner:cypress-record-key, test-runner:percy]
        requires:
          - system-tests-node-modules-install
    - run-vite-dev-server-integration-tests:
        context: [test-runner:cypress-record-key, test-runner:percy]
        requires:
          - system-tests-node-modules-install
    - run-app-component-tests-chrome:
        context: [test-runner:cypress-record-key, test-runner:launchpad-tests, test-runner:percy]
        percy: true
        requires:
          - build
    - run-reporter-component-tests-chrome:
        context: [test-runner:cypress-record-key, test-runner:percy]
        percy: true
        requires:
          - build
    - reporter-integration-tests:
        context: [test-runner:cypress-record-key, test-runner:percy]
        requires:
          - build
    - npm-webpack-dev-server:
        requires:
          - system-tests-node-modules-install
    - npm-vite-dev-server:
        requires:
          - build
    - npm-webpack-preprocessor:
        requires:
          - build
    - npm-webpack-batteries-included-preprocessor:
        requires:
          - build
    - npm-vue:
        requires:
          - build
    - npm-react:
        requires:
          - build
    - npm-angular:
        requires:
          - build
    - npm-mount-utils:
        requires:
          - build
    - npm-create-cypress-tests:
        requires:
          - build
    - npm-eslint-plugin-dev:
        requires:
          - build
    - npm-cypress-schematic:
        requires:
          - build
    - v8-integration-tests:
        requires:
          - system-tests-node-modules-install
    # This release definition must be updated with any new jobs
    # Any attempts to automate this are welcome
    # If CircleCI provided an "after all" hook, then this wouldn't be necessary
    - npm-release:
        context: test-runner:npm-release
        requires:
          - build
          - check-ts
          - npm-angular
          - npm-eslint-plugin-dev
          - npm-create-cypress-tests
          - npm-react
          - npm-mount-utils
          - npm-vue
          - npm-webpack-batteries-included-preprocessor
          - npm-webpack-preprocessor
          - npm-vite-dev-server
          - npm-webpack-dev-server
          - npm-cypress-schematic
          - lint-types
          - linux-lint
          - percy-finalize
          - driver-integration-tests-firefox
          - driver-integration-tests-chrome
          - driver-integration-tests-chrome-beta
          - driver-integration-tests-electron
          - system-tests-non-root
          - system-tests-firefox
          - system-tests-electron
          - system-tests-chrome
          - server-performance-tests
          - server-integration-tests
          - server-unit-tests
          - test-kitchensink
          - unit-tests
          - unit-tests-release
          - cli-visual-tests
          - reporter-integration-tests
          - run-app-component-tests-chrome
          - run-app-integration-tests-chrome
          - run-frontend-shared-component-tests-chrome
          - run-launchpad-component-tests-chrome
          - run-launchpad-integration-tests-chrome
          - run-reporter-component-tests-chrome
          - run-webpack-dev-server-integration-tests
          - run-vite-dev-server-integration-tests
          - v8-integration-tests

    # various testing scenarios, like building full binary
    # and testing it on a real project
    - test-against-staging:
        context: test-runner:record-tests
        <<: *mainBuildFilters
        requires:
          - build
    - test-kitchensink:
        requires:
          - build
    - test-kitchensink-against-staging:
        context: test-runner:record-tests
        <<: *mainBuildFilters
        requires:
          - build
    - create-build-artifacts:
        context:
          - test-runner:upload
          - test-runner:commit-status-checks
        requires:
          - build
    - test-npm-module-on-minimum-node-version:
        requires:
          - create-build-artifacts
    - test-types-cypress-and-jest:
        requires:
          - create-build-artifacts
    - test-full-typescript-project:
        requires:
          - create-build-artifacts
    - test-binary-against-kitchensink:
        requires:
          - create-build-artifacts
    - test-npm-module-and-verify-binary:
        <<: *mainBuildFilters
        requires:
          - create-build-artifacts
    - test-binary-against-staging:
        context: test-runner:record-tests
        <<: *mainBuildFilters
        requires:
          - create-build-artifacts
    - test-binary-against-kitchensink-chrome:
        <<: *mainBuildFilters
        requires:
          - create-build-artifacts
    - test-binary-against-recipes-firefox:
        <<: *mainBuildFilters
        requires:
          - create-build-artifacts
    - test-binary-against-recipes-chrome:
        <<: *mainBuildFilters
        requires:
          - create-build-artifacts
    - test-binary-against-recipes:
        <<: *mainBuildFilters
        requires:
          - create-build-artifacts
    - test-binary-against-kitchensink-firefox:
        <<: *mainBuildFilters
        requires:
          - create-build-artifacts
    - test-binary-against-todomvc-firefox:
        <<: *mainBuildFilters
        requires:
          - create-build-artifacts
    - test-binary-against-cypress-realworld-app:
        <<: *mainBuildFilters
        requires:
          - create-build-artifacts
    - test-binary-as-specific-user:
        name: "test binary as a non-root user"
        executor: non-root-docker-user
        requires:
          - create-build-artifacts
    - test-binary-as-specific-user:
        name: "test binary as a root user"
        requires:
          - create-build-artifacts
    - binary-system-tests:
        requires:
          - create-build-artifacts
          - system-tests-node-modules-install

linux-arm64-workflow: &linux-arm64-workflow
  jobs:
    - node_modules_install:
        name: linux-arm64-node-modules-install
        executor: linux-arm64
        resource_class: arm.medium
        only-cache-for-root-user: true

    - build:
        name: linux-arm64-build
        executor: linux-arm64
        resource_class: arm.medium
        requires:
          - linux-arm64-node-modules-install

    - create-build-artifacts:
        name: linux-arm64-create-build-artifacts
        context:
          - test-runner:upload
          - test-runner:commit-status-checks
        executor: linux-arm64
        resource_class: arm.medium
        requires:
          - linux-arm64-build

    - v8-integration-tests:
        name: linux-arm64-v8-integration-tests
        executor: linux-arm64
        resource_class: arm.medium
        requires:
          - linux-arm64-build

darwin-x64-workflow: &darwin-x64-workflow
  jobs:
    - node_modules_install:
        name: darwin-x64-node-modules-install
        executor: mac
        resource_class: macos.x86.medium.gen2
        only-cache-for-root-user: true

    - build:
        name: darwin-x64-build
        context: test-runner:env-canary
        executor: mac
        resource_class: macos.x86.medium.gen2
        requires:
          - darwin-x64-node-modules-install

    - lint:
        name: darwin-x64-lint
        executor: mac
        requires:
          - darwin-x64-build

    - create-build-artifacts:
        name: darwin-x64-create-build-artifacts
        context:
          - test-runner:sign-mac-binary
          - test-runner:upload
          - test-runner:commit-status-checks
        executor: mac
        resource_class: macos.x86.medium.gen2
        requires:
          - darwin-x64-build

    - test-kitchensink:
        name: darwin-x64-test-kitchensink
        executor: mac
        requires:
          - darwin-x64-build

    - v8-integration-tests:
        name: darwin-x64-v8-integration-tests
        executor: mac
        resource_class: macos.x86.medium.gen2
        requires:
          - darwin-x64-build

darwin-arm64-workflow: &darwin-arm64-workflow
  jobs:
    - node_modules_install:
        name: darwin-arm64-node-modules-install
        executor: darwin-arm64
        resource_class: cypress-io/latest_m1
        only-cache-for-root-user: true

    - build:
        name: darwin-arm64-build
        executor: darwin-arm64
        resource_class: cypress-io/latest_m1
        requires:
          - darwin-arm64-node-modules-install

    - create-build-artifacts:
        name: darwin-arm64-create-build-artifacts
        context:
          - test-runner:sign-mac-binary
          - test-runner:upload
          - test-runner:commit-status-checks
        executor: darwin-arm64
        resource_class: cypress-io/latest_m1
        requires:
          - darwin-arm64-build

    - v8-integration-tests:
        name: darwin-arm64-v8-integration-tests
        executor: darwin-arm64
        resource_class: cypress-io/latest_m1
        requires:
          - darwin-arm64-build

windows-workflow: &windows-workflow
  jobs:
    - node_modules_install:
        name: windows-node-modules-install
        executor: windows
        resource_class: windows.large
        only-cache-for-root-user: true

    - build:
        name: windows-build
        context: test-runner:env-canary
        executor: windows
        resource_class: windows.large
        requires:
          - windows-node-modules-install

    - run-app-integration-tests-chrome:
        name: windows-run-app-integration-tests-chrome
        executor: windows
        resource_class: windows.large
        context: [test-runner:cypress-record-key, test-runner:launchpad-tests]
        requires:
          - windows-build

    - run-launchpad-integration-tests-chrome:
        name: windows-run-launchpad-integration-tests-chrome
        executor: windows
        resource_class: windows.large
        context: [test-runner:cypress-record-key, test-runner:launchpad-tests]
        requires:
          - windows-build

    - lint:
        name: windows-lint
        executor: windows
        requires:
          - windows-build

    - unit-tests:
        name: windows-unit-tests
        executor: windows
        resource_class: windows.large
        requires:
          - windows-build

    - create-build-artifacts:
        name: windows-create-build-artifacts
        executor: windows
        resource_class: windows.large
        context:
          - test-runner:sign-windows-binary
          - test-runner:upload
          - test-runner:commit-status-checks
        requires:
          - windows-build
    - test-binary-against-kitchensink-chrome:
        name: windows-test-binary-against-kitchensink-chrome
        executor: windows
        requires:
          - windows-create-build-artifacts

    - v8-integration-tests:
        name: windows-v8-integration-tests
        executor: windows
        resource_class: windows.large
        requires:
          - windows-build

workflows:
  linux-x64:
    <<: *linux-x64-workflow
    <<: *linux-x64-workflow-exclude-filters
  linux-arm64:
    <<: *linux-arm64-workflow
    <<: *linux-arm64-workflow-filters
  darwin-x64:
    <<: *darwin-x64-workflow
    <<: *darwin-workflow-filters
  darwin-arm64:
    <<: *darwin-arm64-workflow
    <<: *darwin-workflow-filters
  windows:
    <<: *windows-workflow
    <<: *windows-workflow-filters<|MERGE_RESOLUTION|>--- conflicted
+++ resolved
@@ -28,11 +28,7 @@
       only:
         - develop
         - /^release\/\d+\.\d+\.\d+$/
-<<<<<<< HEAD
         - 'macOS-launch-arm-browser'
-=======
-        - 'retry-flake'
->>>>>>> ebf57a82
 
 # usually we don't build Mac app - it takes a long time
 # but sometimes we want to really confirm we are doing the right thing
@@ -41,11 +37,7 @@
   when:
     or:
     - equal: [ develop, << pipeline.git.branch >> ]
-<<<<<<< HEAD
     - equal: [ 'macOS-launch-arm-browser', << pipeline.git.branch >> ]
-=======
-    - equal: [ 'retry-flake', << pipeline.git.branch >> ]
->>>>>>> ebf57a82
     - matches:
         pattern: /^release\/\d+\.\d+\.\d+$/
         value: << pipeline.git.branch >>
@@ -53,11 +45,7 @@
   when:
     or:
     - equal: [ develop, << pipeline.git.branch >> ]
-<<<<<<< HEAD
     - equal: [ 'macOS-launch-arm-browser', << pipeline.git.branch >> ]
-=======
-    - equal: [ 'retry-flake', << pipeline.git.branch >> ]
->>>>>>> ebf57a82
     - matches:
         pattern: /^release\/\d+\.\d+\.\d+$/
         value: << pipeline.git.branch >>
@@ -141,11 +129,7 @@
       - run:
           name: Check current branch to persist artifacts
           command: |
-<<<<<<< HEAD
             if [[ "$CIRCLE_BRANCH" != "develop" && "$CIRCLE_BRANCH" != "release/"* && "$CIRCLE_BRANCH" != "macOS-launch-arm-browser" ]]; then
-=======
-            if [[ "$CIRCLE_BRANCH" != "develop" && "$CIRCLE_BRANCH" != "release/"* && "$CIRCLE_BRANCH" != "retry-flake" ]]; then
->>>>>>> ebf57a82
               echo "Not uploading artifacts or posting install comment for this branch."
               circleci-agent step halt
             fi
