--- conflicted
+++ resolved
@@ -45,11 +45,7 @@
     - equal: [ 'update-v8-snapshot-cache-on-develop', << pipeline.git.branch >> ]
     - equal: [ 'cacie/dep/electron-27', << pipeline.git.branch >> ]
     - equal: [ 'feat/protocol_shadow_dom_support', << pipeline.git.branch >> ]
-<<<<<<< HEAD
     - equal: [ 'feat/support_wds5', << pipeline.git.branch >> ]
-=======
-    - equal: [ 'chore/move_off_circle_to_macstadium_amd64', << pipeline.git.branch >> ]
->>>>>>> 768afcc5
     - matches:
         pattern: /^release\/\d+\.\d+\.\d+$/
         value: << pipeline.git.branch >>
@@ -61,13 +57,8 @@
     # use the following branch as well to ensure that v8 snapshot cache updates are fully tested
     - equal: [ 'update-v8-snapshot-cache-on-develop', << pipeline.git.branch >> ]
     - equal: [ 'cacie/dep/electron-27', << pipeline.git.branch >> ]
-<<<<<<< HEAD
     - equal: [ 'feat/support_wds5', << pipeline.git.branch >> ]
     - equal: [ 'em/circle2', << pipeline.git.branch >> ]
-=======
-    - equal: [ 'feat/protocol_shadow_dom_support', << pipeline.git.branch >> ]
-    - equal: [ 'chore/move_off_circle_to_macstadium_amd64', << pipeline.git.branch >> ]
->>>>>>> 768afcc5
     - matches:
         pattern: /^release\/\d+\.\d+\.\d+$/
         value: << pipeline.git.branch >>
@@ -93,11 +84,7 @@
     - equal: [ 'cacie/dep/electron-27', << pipeline.git.branch >> ]
     - equal: [ 'feat/protocol_shadow_dom_support', << pipeline.git.branch >> ]
     - equal: [ 'lerna-optimize-tasks', << pipeline.git.branch >> ]
-<<<<<<< HEAD
     - equal: [ 'feat/support_wds5', << pipeline.git.branch >> ]
-=======
-    - equal: [ 'chore/move_off_circle_to_macstadium_amd64', << pipeline.git.branch >> ]
->>>>>>> 768afcc5
     - matches:
         pattern: /^release\/\d+\.\d+\.\d+$/
         value: << pipeline.git.branch >>
@@ -164,11 +151,7 @@
           name: Set environment variable to determine whether or not to persist artifacts
           command: |
             echo "Setting SHOULD_PERSIST_ARTIFACTS variable"
-<<<<<<< HEAD
             echo 'if ! [[ "$CIRCLE_BRANCH" != "develop" && "$CIRCLE_BRANCH" != "release/"* && "$CIRCLE_BRANCH" != "publish-binary" && "$CIRCLE_BRANCH" != "feat/protocol_shadow_dom_support" && "$CIRCLE_BRANCH" != "feat/support_wds5" ]]; then
-=======
-            echo 'if ! [[ "$CIRCLE_BRANCH" != "develop" && "$CIRCLE_BRANCH" != "release/"* && "$CIRCLE_BRANCH" != "publish-binary" && "$CIRCLE_BRANCH" != "feat/protocol_shadow_dom_support" && "$CIRCLE_BRANCH" != "chore/move_off_circle_to_macstadium_amd64" ]]; then
->>>>>>> 768afcc5
                 export SHOULD_PERSIST_ARTIFACTS=true
             fi' >> "$BASH_ENV"
   # You must run `setup_should_persist_artifacts` command and be using bash before running this command
