--- conflicted
+++ resolved
@@ -508,11 +508,7 @@
               # internal PR
               CYPRESS_RECORD_KEY=$MAIN_RECORD_KEY \
               CYPRESS_INTERNAL_ENABLE_TELEMETRY="true" \
-<<<<<<< HEAD
-              yarn cypress:run --auto-cancel-after-failures false --record --parallel --group 5x-driver-<<parameters.browser>> --browser <<parameters.browser>>
-=======
-              yarn cypress:run --record --parallel --group 5x-driver-<<parameters.browser>> --browser <<parameters.browser>> --runner-ui
->>>>>>> 43821bf5
+              yarn cypress:run --auto-cancel-after-failures false --record --parallel --group 5x-driver-<<parameters.browser>> --browser <<parameters.browser>> --runner-ui
             else
               # external PR
               TESTFILES=$(circleci tests glob "cypress/e2e/**/*.cy.*" | circleci tests split --total=$CIRCLE_NODE_TOTAL)
@@ -521,11 +517,7 @@
               if [[ -z "$TESTFILES" ]]; then
                 echo "Empty list of test files"
               fi
-<<<<<<< HEAD
-              yarn cypress:run --auto-cancel-after-failures false --browser <<parameters.browser>> --spec $TESTFILES
-=======
-              yarn cypress:run --browser <<parameters.browser>> --spec $TESTFILES --runner-ui
->>>>>>> 43821bf5
+              yarn cypress:run --auto-cancel-after-failures false --browser <<parameters.browser>> --spec $TESTFILES --runner-ui
             fi
           working_directory: packages/driver
       - verify-mocha-results
@@ -1855,11 +1847,7 @@
             PERCY_ENABLE=${PERCY_TOKEN:-0} \
             PERCY_PARALLEL_TOTAL=-1 \
             yarn percy exec --parallel -- -- \
-<<<<<<< HEAD
-            yarn cypress:run --record --parallel --group reporter --auto-cancel-after-failures false
-=======
-            yarn cypress:run --record --parallel --group reporter --runner-ui
->>>>>>> 43821bf5
+            yarn cypress:run --record --parallel --group reporter --auto-cancel-after-failures false --runner-ui
           working_directory: packages/reporter
       - verify-mocha-results
       - store_test_results:
