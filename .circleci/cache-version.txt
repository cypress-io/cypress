--- conflicted
+++ resolved
@@ -1,7 +1,3 @@
 # Bump this version to force CI to re-create the cache from scratch.
 
-<<<<<<< HEAD
-04-8-24
-=======
-04-15-24-macstadium-3
->>>>>>> ede4a6fd
+04-15-24-macstadium-3