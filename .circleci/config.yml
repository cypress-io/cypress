version: 2.1

defaults: &defaults
  parallelism: 1
  working_directory: ~/cypress
  parameters: &defaultsParameters
    executor:
      type: executor
      default: cy-doc
    only-cache-for-root-user:
      type: boolean
      default: false
  executor: <<parameters.executor>>
  environment: &defaultsEnvironment
    ## set specific timezone
    TZ: "/usr/share/zoneinfo/America/New_York"

    ## store artifacts here
    CIRCLE_ARTIFACTS: /tmp/artifacts

    ## set so that e2e tests are consistent
    COLUMNS: 100
    LINES: 24

mainBuildFilters: &mainBuildFilters
  filters:
    branches:
      only:
        - develop
        - 'feature/v8-snapshots'
<<<<<<< HEAD
        - 'ryanm/fix/other-tests'
=======
        - 'mschile/issue-22994_app_config'
>>>>>>> cff2b022

# usually we don't build Mac app - it takes a long time
# but sometimes we want to really confirm we are doing the right thing
# so just add your branch to the list here to build and test on Mac
macWorkflowFilters: &darwin-workflow-filters
  when:
    or:
    - equal: [ develop, << pipeline.git.branch >> ]
    - equal: [ 'feature/v8-snapshots', << pipeline.git.branch >> ]
    - equal: [ 'ryanm/fix/other-tests', << pipeline.git.branch >> ]
    - matches:
          pattern: "-release$"
          value: << pipeline.git.branch >>

linuxArm64WorkflowFilters: &linux-arm64-workflow-filters
  when:
    or:
    - equal: [ develop, << pipeline.git.branch >> ]
    - equal: [ 'feature/v8-snapshots', << pipeline.git.branch >> ]
    - equal: [ 'ryanm/fix/other-tests', << pipeline.git.branch >> ]
    - matches:
          pattern: "-release$"
          value: << pipeline.git.branch >>

linuxWorkflowExcludeFilters: &linux-x64-workflow-exclude-filters
  unless:
    or:
    - false

# windows is slow and expensive in CI, so it normally only runs on main branches
# add your branch to this list to run the full Windows build on your PR
windowsWorkflowFilters: &windows-workflow-filters
  when:
    or:
    - equal: [ develop, << pipeline.git.branch >> ]
    - equal: [ 'feature/v8-snapshots', << pipeline.git.branch >> ]
    - equal: [ 'ryanm/fix/other-tests', << pipeline.git.branch >> ]
    - matches:
          pattern: "-release$"
          value: << pipeline.git.branch >>

executors:
  # the Docker image with Cypress dependencies and Chrome browser
  cy-doc:
    docker:
      - image: cypress/browsers:node16.16.0-chrome106-ff99-edge
    # by default, we use "medium" to balance performance + CI costs. bump or reduce on a per-job basis if needed.
    resource_class: medium
    environment:
      PLATFORM: linux
      CI_DOCKER: "true"

  # Docker image with non-root "node" user
  non-root-docker-user:
    docker:
      - image: cypress/browsers:node16.16.0-chrome106-ff99-edge
        user: node
    environment:
      PLATFORM: linux

  # executor to run on Mac OS
  # https://circleci.com/docs/2.0/executor-types/#using-macos
  # https://circleci.com/docs/2.0/testing-ios/#supported-xcode-versions
  mac:
    macos:
      # Executor should have Node >= required version
      xcode: "14.0.0"
    resource_class: macos.x86.medium.gen2
    environment:
      PLATFORM: darwin

  # executor to run on Windows - based off of the windows-orb default executor since it is
  # not customizable enough to align with our existing setup.
  # https://github.com/CircleCI-Public/windows-orb/blob/master/src/executors/default.yml
  # https://circleci.com/docs/2.0/hello-world-windows/#software-pre-installed-in-the-windows-image
  windows: &windows-executor
    machine:
      image: windows-server-2019-vs2019:stable
      shell: bash.exe -eo pipefail
    resource_class: windows.large
    environment:
      PLATFORM: windows

  darwin-arm64: &darwin-arm64-executor
    machine: true
    environment:
      PLATFORM: darwin

  linux-arm64: &linux-arm64-executor
    machine:
      image: ubuntu-2004:2022.04.1
    resource_class: arm.medium
    environment:
      PLATFORM: linux
      # TODO: Disabling snapshots for now on Windows. Will revisit with https://github.com/cypress-io/cypress/issues/23557
      DISABLE_SNAPSHOT_REQUIRE: 1

commands:
  verify_should_persist_artifacts:
    steps:
      - run:
          name: Check current branch to persist artifacts
          command: |
            if [[ "$CIRCLE_BRANCH" != "develop" && "$CIRCLE_BRANCH" != "mschile/issue-22994_app_config" ]]; then
              echo "Not uploading artifacts or posting install comment for this branch."
              circleci-agent step halt
            fi

  restore_workspace_binaries:
    steps:
      - attach_workspace:
          at: ~/
      # make sure we have cypress.zip received
      - run: ls -l
      - run: ls -l cypress.zip cypress.tgz
      - run: node --version
      - run: npm --version

  restore_cached_workspace:
    steps:
      - attach_workspace:
          at: ~/
      - install-required-node
      - unpack-dependencies

  restore_cached_binary:
    steps:
      - attach_workspace:
          at: ~/

  prepare-modules-cache:
    parameters:
      dont-move:
        type: boolean
        default: false
    steps:
      - run: node scripts/circle-cache.js --action prepare
      - unless:
          condition: << parameters.dont-move >>
          steps:
            - run:
                name: Move to /tmp dir for consistent caching across root/non-root users
                command: |
                  mkdir -p /tmp/node_modules_cache
                  mv ~/cypress/node_modules /tmp/node_modules_cache/root_node_modules
                  mv ~/cypress/cli/node_modules /tmp/node_modules_cache/cli_node_modules
                  mv ~/cypress/system-tests/node_modules /tmp/node_modules_cache/system-tests_node_modules
                  mv ~/cypress/globbed_node_modules /tmp/node_modules_cache/globbed_node_modules

  install-webkit-deps:
    steps:
      - run:
          name: Install WebKit dependencies
          command: |
            npx playwright install webkit
            npx playwright install-deps webkit

  build-and-persist:
    description: Save entire folder as artifact for other jobs to run without reinstalling
    steps:
      - run:
          name: Build all codegen
          command: |
            source ./scripts/ensure-node.sh
            yarn gulp buildProd
      - run:
          name: Build packages
          command: |
            source ./scripts/ensure-node.sh
            yarn build
      - run:
          name: Generate v8 snapshot
          command: |
            source ./scripts/ensure-node.sh
            DEBUG=cypress:snapgen:info,cypress:snapgen:debug,cypress:snapgen:error yarn build-v8-snapshot-prod
      - prepare-modules-cache # So we don't throw these in the workspace cache
      - persist_to_workspace:
          root: ~/
          paths:
            - cypress
            - .ssh
            - node_modules # contains the npm i -g modules

  install_cache_helpers_dependencies:
    steps:
      - run:
          # Dependencies needed by circle-cache.js, before we "yarn" or unpack cached node_modules
          name: Cache Helper Dependencies
          working_directory: ~/
          command: npm i glob@7.1.6 fs-extra@10.0.0 minimist@1.2.5 fast-json-stable-stringify@2.1.0

  unpack-dependencies:
    description: 'Unpacks dependencies associated with the current workflow'
    steps:
      - install_cache_helpers_dependencies
      - run:
          name: Generate Circle Cache Key
          command: node scripts/circle-cache.js --action cacheKey > circle_cache_key
      - run:
          name: Generate platform key
          command: node ./scripts/get-platform-key.js > platform_key
      - restore_cache:
          name: Restore cache state, to check for known modules cache existence
          key: v{{ checksum ".circleci/cache-version.txt" }}-{{ checksum "platform_key" }}-node-modules-cache-{{ checksum "circle_cache_key" }}
      - run:
          name: Move node_modules back from /tmp
          command: |
            if [[ -d "/tmp/node_modules_cache" ]]; then
              mv /tmp/node_modules_cache/root_node_modules ~/cypress/node_modules
              mv /tmp/node_modules_cache/cli_node_modules ~/cypress/cli/node_modules
              mv /tmp/node_modules_cache/system-tests_node_modules ~/cypress/system-tests/node_modules
              mv /tmp/node_modules_cache/globbed_node_modules ~/cypress/globbed_node_modules
              rm -rf /tmp/node_modules_cache
            fi
      - run:
          name: Restore all node_modules to proper workspace folders
          command: node scripts/circle-cache.js --action unpack

  restore_cached_system_tests_deps:
    description: 'Restore the cached node_modules for projects in "system-tests/projects/**"'
    steps:
      - run:
          name: Generate Circle Cache key for system tests
          command: ./system-tests/scripts/cache-key.sh > system_tests_cache_key
      - run:
          name: Generate platform key
          command: node ./scripts/get-platform-key.js > platform_key
      - restore_cache:
          name: Restore system tests node_modules cache
          keys:
            - v{{ checksum ".circleci/cache-version.txt" }}-{{ checksum "platform_key" }}-system-tests-projects-node-modules-cache-{{ checksum "system_tests_cache_key" }}

  update_cached_system_tests_deps:
    description: 'Update the cached node_modules for projects in "system-tests/projects/**"'
    steps:
      - run:
          name: Generate Circle Cache key for system tests
          command: ./system-tests/scripts/cache-key.sh > system_tests_cache_key
      - run:
          name: Generate platform key
          command: node ./scripts/get-platform-key.js > platform_key
      - restore_cache:
          name: Restore cache state, to check for known modules cache existence
          keys:
            - v{{ checksum ".circleci/cache-version.txt" }}-{{ checksum "platform_key" }}-state-of-system-tests-projects-node-modules-cache-{{ checksum "system_tests_cache_key" }}
      - run:
          name: Send root honeycomb event for this CI build
          command: cd system-tests/scripts && node ./send-root-honeycomb-event.js
      - run:
          name: Bail if specific cache exists
          command: |
            if [[ -f "/tmp/system_tests_node_modules_installed" ]]; then
              echo "No updates to system tests node modules, exiting"
              circleci-agent step halt
            fi
      - restore_cache:
          name: Restore system tests node_modules cache
          keys:
            - v{{ checksum ".circleci/cache-version.txt" }}-{{ checksum "platform_key" }}-system-tests-projects-node-modules-cache-{{ checksum "system_tests_cache_key" }}
            - v{{ checksum ".circleci/cache-version.txt" }}-{{ checksum "platform_key" }}-system-tests-projects-node-modules-cache-
      - run:
          name: Update system-tests node_modules cache
          command: yarn workspace @tooling/system-tests projects:yarn:install
      - save_cache:
          name: Save system tests node_modules cache
          key: v{{ checksum ".circleci/cache-version.txt" }}-{{ checksum "platform_key" }}-system-tests-projects-node-modules-cache-{{ checksum "system_tests_cache_key" }}
          paths:
            - /tmp/cy-system-tests-node-modules
      - run: touch /tmp/system_tests_node_modules_installed
      - save_cache:
          name: Save system tests node_modules cache state key
          key: v{{ checksum ".circleci/cache-version.txt" }}-{{ checksum "platform_key" }}-state-of-system-tests-projects-node-modules-cache-{{ checksum "system_tests_cache_key" }}
          paths:
            - /tmp/system_tests_node_modules_installed

  caching-dependency-installer:
    description: 'Installs & caches the dependencies based on yarn lock & package json dependencies'
    parameters:
      only-cache-for-root-user:
        type: boolean
        default: false
    steps:
      - install_cache_helpers_dependencies
      - run:
          name: Generate Circle Cache Key
          command: node scripts/circle-cache.js --action cacheKey > circle_cache_key
      - run:
          name: Generate platform key
          command: node ./scripts/get-platform-key.js > platform_key
      - restore_cache:
          name: Restore cache state, to check for known modules cache existence
          key: v{{ checksum ".circleci/cache-version.txt" }}-{{ checksum "platform_key" }}-state-of-node-modules-cache-{{ checksum "circle_cache_key" }}
      - run:
          name: Bail if cache exists
          command: |
            if [[ -f "node_modules_installed" ]]; then
              echo "Node modules already cached for dependencies, exiting"
              circleci-agent step halt
            fi
      - run: date +%Y-%U > cache_date
      - restore_cache:
          name: Restore weekly yarn cache
          keys:
            - v{{ checksum ".circleci/cache-version.txt" }}-{{ checksum "platform_key" }}-deps-root-weekly-{{ checksum "cache_date" }}
      - run:
          name: Install Node Modules
          command: |
            source ./scripts/ensure-node.sh
            # avoid installing Percy's Chromium every time we use @percy/cli
            # https://docs.percy.io/docs/caching-asset-discovery-browser-in-ci
            PERCY_POSTINSTALL_BROWSER=true \
            yarn --prefer-offline --frozen-lockfile --cache-folder ~/.yarn
          no_output_timeout: 20m
      - prepare-modules-cache:
          dont-move: <<parameters.only-cache-for-root-user>> # we don't move, so we don't hit any issues unpacking symlinks
      - when:
          condition: <<parameters.only-cache-for-root-user>> # we don't move to /tmp since we don't need to worry about different users
          steps:
            - save_cache:
                name: Saving node modules for root, cli, and all globbed workspace packages
                key: v{{ checksum ".circleci/cache-version.txt" }}-{{ checksum "platform_key" }}-node-modules-cache-{{ checksum "circle_cache_key" }}
                paths:
                  - node_modules
                  - cli/node_modules
                  - system-tests/node_modules
                  - globbed_node_modules
      - unless:
          condition: <<parameters.only-cache-for-root-user>>
          steps:
            - save_cache:
                name: Saving node modules for root, cli, and all globbed workspace packages
                key: v{{ checksum ".circleci/cache-version.txt" }}-{{ checksum "platform_key" }}-node-modules-cache-{{ checksum "circle_cache_key" }}
                paths:
                  - /tmp/node_modules_cache
      - run: touch node_modules_installed
      - save_cache:
          name: Saving node-modules cache state key
          key: v{{ checksum ".circleci/cache-version.txt" }}-{{ checksum "platform_key" }}-state-of-node-modules-cache-{{ checksum "circle_cache_key" }}
          paths:
            - node_modules_installed
      - save_cache:
          name: Save weekly yarn cache
          key: v{{ checksum ".circleci/cache-version.txt" }}-{{ checksum "platform_key" }}-deps-root-weekly-{{ checksum "cache_date" }}
          paths:
            - ~/.yarn
            - ~/.cy-npm-cache

  verify-build-setup:
    description: Common commands run when setting up for build or yarn install
    parameters:
      executor:
        type: executor
        default: cy-doc
    steps:
      - run: pwd
      - run:
          name: print global yarn cache path
          command: echo $(yarn global bin)
      - run:
          name: print yarn version
          command: yarn versions
      - unless:
          condition:
            # stop-only does not correctly match on windows: https://github.com/bahmutov/stop-only/issues/78
            equal: [ *windows-executor, << parameters.executor >> ]
          steps:
            - run:
                name: Stop .only
                 # this will catch ".only"s in js/coffee as well
                command: |
                  source ./scripts/ensure-node.sh
                  yarn stop-only-all
      - run:
          name: Check terminal variables
          ## make sure the TERM is set to 'xterm' in node (Linux only)
          ## else colors (and tests) will fail
          ## See the following information
          ##   * http://andykdocs.de/development/Docker/Fixing+the+Docker+TERM+variable+issue
          ##   * https://unix.stackexchange.com/questions/43945/whats-the-difference-between-various-term-variables
          command: |
            source ./scripts/ensure-node.sh
            yarn check-terminal

  install-required-node:
    # https://discuss.circleci.com/t/switch-nodejs-version-on-machine-executor-solved/26675/2
    description: Install Node version matching .node-version
    steps:
      # installing NVM will use git+ssh, so update known_hosts
      - update_known_hosts
      - run:
          name: Install Node
          command: |
            node_version=$(cat .node-version)
            source ./scripts/ensure-node.sh
            echo "Installing Yarn"
            npm install yarn -g # ensure yarn is installed with the correct node engine
            yarn check-node-version
      - run:
          name: Check Node
          command: |
            source ./scripts/ensure-node.sh
            yarn check-node-version

  install-chrome:
    description: Install Google Chrome
    parameters:
      channel:
        description: browser channel to install
        type: string
      version:
        description: browser version to install
        type: string
    steps:
      - run:
          name: Install Google Chrome (<<parameters.channel>>)
          command: |
            echo "Installing Chrome (<<parameters.channel>>) v<<parameters.version>>"
            wget -O /usr/src/google-chrome-<<parameters.channel>>_<<parameters.version>>_amd64.deb "http://dl.google.com/linux/chrome/deb/pool/main/g/google-chrome-<<parameters.channel>>/google-chrome-<<parameters.channel>>_<<parameters.version>>-1_amd64.deb" && \
            dpkg -i /usr/src/google-chrome-<<parameters.channel>>_<<parameters.version>>_amd64.deb ; \
            apt-get install -f -y && \
            rm -f /usr/src/google-chrome-<<parameters.channel>>_<<parameters.version>>_amd64.deb
            which google-chrome-<<parameters.channel>> || (printf "\n\033[0;31mChrome was not successfully downloaded - bailing\033[0m\n\n" && exit 1)
            echo "Location of Google Chrome Installation: `which google-chrome-<<parameters.channel>>`"
            echo "Google Chrome Version: `google-chrome-<<parameters.channel>> --version`"

  run-driver-integration-tests:
    parameters:
      browser:
        description: browser shortname to target
        type: string
      install-chrome-channel:
        description: chrome channel to install
        type: string
        default: ''
      experimentalSessionAndOrigin:
        description: experimental flag to apply
        type: boolean
        default: false
    steps:
      - restore_cached_workspace
      - when:
          condition: <<parameters.install-chrome-channel>>
          steps:
            - install-chrome:
                channel: <<parameters.install-chrome-channel>>
                version: $(node ./scripts/get-browser-version.js chrome:<<parameters.install-chrome-channel>>)
      - when:
          condition:
            equal: [ webkit, << parameters.browser >> ]
          steps:
            - install-webkit-deps
      - run:
          name: Run driver tests in Cypress
          # TODO: Fix this when we resolve the issue with snapshots in the renderer process of the electron browser: https://github.com/cypress-io/cypress/issues/22985
          environment:
            CYPRESS_CONFIG_ENV: production
          command: |
            echo Current working directory is $PWD
            echo Total containers $CIRCLE_NODE_TOTAL

            if [[ -v MAIN_RECORD_KEY ]]; then
              # internal PR
              if <<parameters.experimentalSessionAndOrigin>>; then
                CYPRESS_RECORD_KEY=$MAIN_RECORD_KEY \
                yarn cypress:run-experimentalSessionAndOrigin --record --parallel --group 5x-driver-<<parameters.browser>>-experimentalSessionAndOrigin --browser <<parameters.browser>>
              else
                CYPRESS_RECORD_KEY=$MAIN_RECORD_KEY \
                yarn cypress:run --record --parallel --group 5x-driver-<<parameters.browser>> --browser <<parameters.browser>>
              fi
            else
              # external PR
              TESTFILES=$(circleci tests glob "cypress/e2e/**/*.cy.*" | circleci tests split --total=$CIRCLE_NODE_TOTAL)
              echo "Test files for this machine are $TESTFILES"

              if [[ -z "$TESTFILES" ]]; then
                echo "Empty list of test files"
              fi
              if <<parameters.experimentalSessionAndOrigin>>; then
                yarn cypress:run-experimentalSessionAndOrigin --browser <<parameters.browser>> --spec $TESTFILES
              else
                yarn cypress:run --browser <<parameters.browser>> --spec $TESTFILES
              fi
            fi
          working_directory: packages/driver
      - verify-mocha-results
      - store_test_results:
          path: /tmp/cypress
      - store_artifacts:
          path: /tmp/artifacts
      - store-npm-logs

  windows-install-chrome:
    parameters:
      browser:
        description: browser shortname to target
        type: string
    steps:
      - run:
          # TODO: How can we have preinstalled browsers on CircleCI?
          name: 'Install Chrome on Windows'
          command: |
            # install with `--ignore-checksums` to avoid checksum error
            # https://www.gep13.co.uk/blog/chocolatey-error-hashes-do-not-match
            [[ $PLATFORM == 'windows' && '<<parameters.browser>>' == 'chrome' ]] && choco install googlechrome --ignore-checksums || [[ $PLATFORM != 'windows' ]]

  run-new-ui-tests:
    parameters:
      package:
        description: package to target
        type: enum
        enum: ['frontend-shared', 'launchpad', 'app', 'reporter']
      browser:
        description: browser shortname to target
        type: string
      percy:
        description: enable percy
        type: boolean
        default: false
      type:
        description: ct or e2e
        type: enum
        enum: ['ct', 'e2e']
      debug:
        description: debug option
        type: string
        default: ''
    steps:
      - restore_cached_workspace
      - windows-install-chrome:
          browser: <<parameters.browser>>
      - run:
          command: |
            echo Current working directory is $PWD
            echo Total containers $CIRCLE_NODE_TOTAL

            if [[ -v MAIN_RECORD_KEY ]]; then
              # internal PR
              cmd=$([[ <<parameters.percy>> == 'true' ]] && echo 'yarn percy exec --parallel -- --') || true
              DEBUG=<<parameters.debug>> \
              CYPRESS_CONFIG_ENV=production \
              CYPRESS_RECORD_KEY=$MAIN_RECORD_KEY \
              PERCY_PARALLEL_NONCE=$CIRCLE_WORKFLOW_WORKSPACE_ID \
              PERCY_ENABLE=${PERCY_TOKEN:-0} \
              PERCY_PARALLEL_TOTAL=-1 \
              $cmd yarn workspace @packages/<<parameters.package>> cypress:run:<<parameters.type>> --browser <<parameters.browser>> --record --parallel --group <<parameters.package>>-<<parameters.type>>
            else
              # external PR

              # To make `circleci tests` work correctly, we need to step into the package folder.
              cd packages/<<parameters.package>>

              GLOB="cypress/e2e/**/*cy.*"

              if [[ <<parameters.type>> == 'ct' ]]; then
                # component tests are located side by side with the source codes.
                GLOB="src/**/*cy.*"
              fi

              TESTFILES=$(circleci tests glob "$GLOB" | circleci tests split --total=$CIRCLE_NODE_TOTAL)
              echo "Test files for this machine are $TESTFILES"

              # To run the `yarn` command, we need to walk out of the package folder.
              cd ../..

              DEBUG=<<parameters.debug>> \
              CYPRESS_CONFIG_ENV=production \
              PERCY_PARALLEL_NONCE=$CIRCLE_WORKFLOW_WORKSPACE_ID \
              PERCY_ENABLE=${PERCY_TOKEN:-0} \
              PERCY_PARALLEL_TOTAL=-1 \
              yarn workspace @packages/<<parameters.package>> cypress:run:<<parameters.type>> --browser <<parameters.browser>> --spec $TESTFILES
            fi
      - run:
          command: |
            if [[ <<parameters.package>> == 'app' && <<parameters.percy>> == 'true' && -d "packages/app/cypress/screenshots/runner/screenshot/screenshot.cy.tsx/percy" ]]; then
              PERCY_PARALLEL_NONCE=$CIRCLE_WORKFLOW_WORKSPACE_ID \
              PERCY_ENABLE=${PERCY_TOKEN:-0} \
              PERCY_PARALLEL_TOTAL=-1 \
              yarn percy upload packages/app/cypress/screenshots/runner/screenshot/screenshot.cy.tsx/percy
            else
              echo "skipping percy screenshots uploading"
            fi
      - store_test_results:
          path: /tmp/cypress
      - store_artifacts:
          path: ./packages/<<parameters.package>>/cypress/videos
      - store-npm-logs

  run-system-tests:
    parameters:
      browser:
        description: browser shortname to target
        type: string
    steps:
      - restore_cached_workspace
      - restore_cached_system_tests_deps
      - when:
          condition:
            equal: [ webkit, << parameters.browser >> ]
          steps:
            - install-webkit-deps
      - run:
          name: Run system tests
          command: |
            ALL_SPECS=`circleci tests glob "/root/cypress/system-tests/test/*spec*"`
            SPECS=
            for file in $ALL_SPECS; do
              # filter out non_root tests, they have their own stage
              if [[ "$file" == *"non_root"* ]]; then
                echo "Skipping $file"
                continue
              fi
              SPECS="$SPECS $file"
            done
            SPECS=`echo $SPECS | xargs -n 1 | circleci tests split --split-by=timings`
            echo SPECS=$SPECS
            yarn workspace @tooling/system-tests test:ci $SPECS --browser <<parameters.browser>>
      - verify-mocha-results
      - store_test_results:
          path: /tmp/cypress
      - store_artifacts:
          path: /tmp/artifacts
      - store-npm-logs

  run-binary-system-tests:
    steps:
      - restore_cached_workspace
      - restore_cached_system_tests_deps
      - run:
          name: Run system tests
          command: |
            ALL_SPECS=`circleci tests glob "$HOME/cypress/system-tests/test-binary/*spec*"`
            SPECS=`echo $ALL_SPECS | xargs -n 1 | circleci tests split --split-by=timings`
            echo SPECS=$SPECS
            yarn workspace @tooling/system-tests test:ci $SPECS
      - verify-mocha-results
      - store_test_results:
          path: /tmp/cypress
      - store_artifacts:
          path: /tmp/artifacts
      - store-npm-logs

  store-npm-logs:
    description: Saves any NPM debug logs as artifacts in case there is a problem
    steps:
      - store_artifacts:
          path: ~/.npm/_logs

  post-install-comment:
    description: Post GitHub comment with a blurb on how to install pre-release version
    steps:
      - run:
          name: Post pre-release install comment
          command: |
            node scripts/add-install-comment.js \
              --npm npm-package-url.json \
              --binary binary-url.json

  verify-mocha-results:
    description: Double-check that Mocha tests ran as expected.
    parameters:
      expectedResultCount:
        description: The number of result files to expect, ie, the number of Mocha test suites that ran.
        type: integer
        ## by default, assert that at least 1 test ran
        default: 0
    steps:
      - run:
          name: 'Verify Mocha Results'
          command: |
            source ./scripts/ensure-node.sh
            yarn verify:mocha:results <<parameters.expectedResultCount>>

  clone-repo-and-checkout-branch:
    description: |
      Clones an external repo and then checks out the branch that matches the next version otherwise uses 'master' branch.
    parameters:
      repo:
        description: "Name of the github repo to clone like: cypress-example-kitchensink"
        type: string
      pull_request_id:
        description: Pull request number to check out before installing and testing
        type: integer
        default: 0
    steps:
      - restore_cached_binary
      - run:
          name: "Cloning test project and checking out release branch: <<parameters.repo>>"
          working_directory: /tmp/<<parameters.repo>>
          command: |
            git clone --depth 1 --no-single-branch https://github.com/cypress-io/<<parameters.repo>>.git .

            cd ~/cypress/..
            # install some deps for get-next-version
            npm i semver@7.3.2 conventional-recommended-bump@6.1.0 conventional-changelog-angular@5.0.12
            NEXT_VERSION=$(node ./cypress/scripts/get-next-version.js)
            cd -

            git checkout $NEXT_VERSION || true
      - when:
          condition: <<parameters.pull_request_id>>
          steps:
            - run:
                name: Check out PR <<parameters.pull_request_id>>
                working_directory: /tmp/<<parameters.repo>>
                command: |
                  git fetch origin pull/<<parameters.pull_request_id>>/head:pr-<<parameters.pull_request_id>>
                  git checkout pr-<<parameters.pull_request_id>>

  test-binary-against-rwa:
    description: |
      Takes the built binary and NPM package, clones the RWA repo
      and runs the new version of Cypress against it.
    parameters:
      repo:
        description: "Name of the github repo to clone like"
        type: string
        default: "cypress-realworld-app"
      browser:
        description: Name of the browser to use, like "electron", "chrome", "firefox"
        type: enum
        enum: ["", "electron", "chrome", "firefox"]
        default: ""
      command:
        description: Test command to run to start Cypress tests
        type: string
        default: "yarn cypress:run"
      # if the repo to clone and test is a monorepo, you can
      # run tests inside a specific subfolder
      folder:
        description: Subfolder to test in
        type: string
        default: ""
      # you can test new features in the test runner against recipes or other repos
      # by opening a pull request in those repos and running this test job
      # against a pull request number in the example repo
      pull_request_id:
        description: Pull request number to check out before installing and testing
        type: integer
        default: 0
      wait-on:
        description: Whether to use wait-on to wait on a server to be booted
        type: string
        default: ""
      server-start-command:
        description: Server start command for repo
        type: string
        default: "CI=true yarn start"
    steps:
      - clone-repo-and-checkout-branch:
          repo: <<parameters.repo>>
      - when:
          condition: <<parameters.pull_request_id>>
          steps:
            - run:
                name: Check out PR <<parameters.pull_request_id>>
                working_directory: /tmp/<<parameters.repo>>
                command: |
                  git fetch origin pull/<<parameters.pull_request_id>>/head:pr-<<parameters.pull_request_id>>
                  git checkout pr-<<parameters.pull_request_id>>
                  git log -n 2
      - run:
          command: yarn
          working_directory: /tmp/<<parameters.repo>>
      - run:
          name: Install Cypress
          working_directory: /tmp/<<parameters.repo>>
          # force installing the freshly built binary
          command: |
            CYPRESS_INSTALL_BINARY=~/cypress/cypress.zip npm i --legacy-peer-deps ~/cypress/cypress.tgz && [[ -f yarn.lock ]] && yarn
      - run:
          name: Print Cypress version
          working_directory: /tmp/<<parameters.repo>>
          command: npx cypress version
      - run:
          name: Types check 🧩 (maybe)
          working_directory: /tmp/<<parameters.repo>>
          command: yarn types
      - run:
          working_directory: /tmp/<<parameters.repo>>
          command: <<parameters.server-start-command>>
          background: true
      - run:
          condition: <<parameters.wait-on>>
          name: "Waiting on server to boot: <<parameters.wait-on>>"
          command: "npx wait-on <<parameters.wait-on>>"
      - when:
          condition: <<parameters.folder>>
          steps:
            - when:
                condition: <<parameters.browser>>
                steps:
                  - run:
                      name: Run tests using browser "<<parameters.browser>>"
                      working_directory: /tmp/<<parameters.repo>>/<<parameters.folder>>
                      command: |
                        <<parameters.command>> -- --browser <<parameters.browser>>
            - unless:
                condition: <<parameters.browser>>
                steps:
                  - run:
                      name: Run tests using command
                      working_directory: /tmp/<<parameters.repo>>/<<parameters.folder>>
                      command: <<parameters.command>>
      - unless:
          condition: <<parameters.folder>>
          steps:
            - when:
                condition: <<parameters.browser>>
                steps:
                  - run:
                      name: Run tests using browser "<<parameters.browser>>"
                      working_directory: /tmp/<<parameters.repo>>
                      command: <<parameters.command>> -- --browser <<parameters.browser>>
            - unless:
                condition: <<parameters.browser>>
                steps:
                  - run:
                      name: Run tests using command
                      working_directory: /tmp/<<parameters.repo>>
                      command: <<parameters.command>>
      - store-npm-logs

  test-binary-against-repo:
    description: |
      Takes the built binary and NPM package, clones given example repo
      and runs the new version of Cypress against it.
    parameters:
      repo:
        description: "Name of the github repo to clone like: cypress-example-kitchensink"
        type: string
      browser:
        description: Name of the browser to use, like "electron", "chrome", "firefox"
        type: enum
        enum: ["", "electron", "chrome", "firefox"]
        default: ""
      command:
        description: Test command to run to start Cypress tests
        type: string
        default: "npm run e2e"
      build-project:
        description: Should the project build script be executed
        type: boolean
        default: true
      # if the repo to clone and test is a monorepo, you can
      # run tests inside a specific subfolder
      folder:
        description: Subfolder to test in
        type: string
        default: ""
      # you can test new features in the test runner against recipes or other repos
      # by opening a pull request in those repos and running this test job
      # against a pull request number in the example repo
      pull_request_id:
        description: Pull request number to check out before installing and testing
        type: integer
        default: 0
      wait-on:
        description: Whether to use wait-on to wait on a server to be booted
        type: string
        default: ""
      server-start-command:
        description: Server start command for repo
        type: string
        default: "npm start --if-present"
    steps:
      - clone-repo-and-checkout-branch:
          repo: <<parameters.repo>>
          pull_request_id: <<parameters.pull_request_id>>
      - run:
          # Ensure we're installing the node-version for the cloned repo
          command: |
            if [[ -f .node-version ]]; then
              branch="<< pipeline.git.branch >>"

              externalBranchPattern='^pull\/[0-9]+'
              if [[ $branch =~ $externalBranchPattern ]]; then
                # We are unable to curl from the external PR branch location
                # so we fall back to develop
                branch="develop"
              fi

              curl -L https://raw.githubusercontent.com/cypress-io/cypress/$branch/scripts/ensure-node.sh --output ci-ensure-node.sh
            else
              # if no .node-version file exists, we no-op the node script and use the global yarn
              echo '' > ci-ensure-node.sh
            fi
          working_directory: /tmp/<<parameters.repo>>
      - run:
          # Install deps + Cypress binary with yarn if yarn.lock present
          command: |
            source ./ci-ensure-node.sh
            if [[ -f yarn.lock ]]; then
              yarn --frozen-lockfile
              CYPRESS_INSTALL_BINARY=~/cypress/cypress.zip yarn add -D ~/cypress/cypress.tgz
            else
              npm install
              CYPRESS_INSTALL_BINARY=~/cypress/cypress.zip npm install --legacy-peer-deps ~/cypress/cypress.tgz
            fi
          working_directory: /tmp/<<parameters.repo>>
      - run:
          name: Scaffold new config file
          working_directory: /tmp/<<parameters.repo>>
          environment:
            CYPRESS_INTERNAL_FORCE_SCAFFOLD: "1"
          command: |
            if [[ -f cypress.json ]]; then
              rm -rf cypress.json
              echo 'module.exports = { e2e: {} }' > cypress.config.js
            fi
      - run:
          name: Rename support file
          working_directory: /tmp/<<parameters.repo>>
          command: |
            if [[ -f cypress/support/index.js ]]; then
              mv cypress/support/index.js cypress/support/e2e.js
            fi
      - run:
          name: Print Cypress version
          working_directory: /tmp/<<parameters.repo>>
          command: |
            source ./ci-ensure-node.sh
            npx cypress version
      - run:
          name: Types check 🧩 (maybe)
          working_directory: /tmp/<<parameters.repo>>
          command: |
            source ./ci-ensure-node.sh
            [[ -f yarn.lock ]] && yarn types || npm run types --if-present
      - when:
          condition: <<parameters.build-project>>
          steps:
          - run:
              name: Build 🏗 (maybe)
              working_directory: /tmp/<<parameters.repo>>
              command: |
                source ./ci-ensure-node.sh
                [[ -f yarn.lock ]] && yarn build || npm run build --if-present
      - run:
          working_directory: /tmp/<<parameters.repo>>
          command: |
            source ./ci-ensure-node.sh
            <<parameters.server-start-command>>
          background: true
      - run:
          condition: <<parameters.wait-on>>
          name: "Waiting on server to boot: <<parameters.wait-on>>"
          command: |
            npx wait-on <<parameters.wait-on>> --timeout 120000
      - windows-install-chrome:
          browser: <<parameters.browser>>
      - when:
          condition: <<parameters.folder>>
          steps:
            - when:
                condition: <<parameters.browser>>
                steps:
                  - run:
                      name: Run tests using browser "<<parameters.browser>>"
                      working_directory: /tmp/<<parameters.repo>>/<<parameters.folder>>
                      command: |
                        <<parameters.command>> -- --browser <<parameters.browser>>
            - unless:
                condition: <<parameters.browser>>
                steps:
                  - run:
                      name: Run tests using command
                      working_directory: /tmp/<<parameters.repo>>/<<parameters.folder>>
                      command: <<parameters.command>>
      - unless:
          condition: <<parameters.folder>>
          steps:
            - when:
                condition: <<parameters.browser>>
                steps:
                  - run:
                      name: Run tests using browser "<<parameters.browser>>"
                      working_directory: /tmp/<<parameters.repo>>
                      command: |
                        source ./ci-ensure-node.sh
                        <<parameters.command>> -- --browser <<parameters.browser>>
            - unless:
                condition: <<parameters.browser>>
                steps:
                  - run:
                      name: Run tests using command
                      working_directory: /tmp/<<parameters.repo>>
                      command: |
                        source ./ci-ensure-node.sh
                        <<parameters.command>>
      - store-npm-logs

  wait-on-circle-jobs:
    description: Polls certain Circle CI jobs until they finish
    parameters:
      job-names:
        description: comma separated list of circle ci job names to wait for
        type: string
    steps:
      - run:
          name: "Waiting on Circle CI jobs: <<parameters.job-names>>"
          command: node ./scripts/wait-on-circle-jobs.js --job-names="<<parameters.job-names>>"

  build-binary:
    steps:
      - run:
          name: Check environment variables before code sign (if on Mac/Windows)
          # NOTE
          # our code sign works via electron-builder
          # by default, electron-builder will NOT sign app built in a pull request
          # even our internal one (!)
          # Usually this is not a problem, since we only build and test binary
          # built on the "develop" branch
          # but if you need to really build and sign a binary in a PR
          # set variable CSC_FOR_PULL_REQUEST=true
          command: |
            set -e
            NEEDS_CODE_SIGNING=`node -p 'process.platform === "win32" || process.platform === "darwin"'`
            if [[ "$NEEDS_CODE_SIGNING" == "true" ]]; then
              echo "Checking for required environment variables..."
              if [ -z "$CSC_LINK" ]; then
                echo "Need to provide environment variable CSC_LINK"
                echo "with base64 encoded certificate .p12 file"
                exit 1
              fi
              if [ -z "$CSC_KEY_PASSWORD" ]; then
                echo "Need to provide environment variable CSC_KEY_PASSWORD"
                echo "with password for unlocking certificate .p12 file"
                exit 1
              fi
              echo "Succeeded."
            else
              echo "Not code signing for this platform"
            fi
      - run:
          name: Build the Cypress binary
          environment:
            DEBUG: electron-builder,electron-osx-sign*
          # notarization on Mac can take a while
          no_output_timeout: "45m"
          command: |
            if [[ `node ./scripts/get-platform-key.js` == 'linux-arm64' ]]; then
              # these are missing on Circle and there is no way to pre-install them on Arm
              sudo apt-get update
              sudo apt-get install -y libgtk2.0-0 libgtk-3-0 libgbm-dev libnotify-dev libgconf-2-4 libnss3 libxss1 libasound2 libxtst6 xauth xvfb
            fi
            source ./scripts/ensure-node.sh
            node --version
            yarn binary-build --version $(node ./scripts/get-next-version.js)
      - run:
          name: Zip the binary
          command: |
            if [[ $PLATFORM == 'linux' ]]; then
              # on Arm, CI runs as non-root, on x64 CI runs as root but there is no sudo binary
              if [[ `whoami` == 'root' ]]; then
                apt-get update && apt-get install -y zip
              else
                sudo apt-get update && sudo apt-get install -y zip
              fi
            fi
            source ./scripts/ensure-node.sh
            yarn binary-zip
      - store-npm-logs
      - persist_to_workspace:
          root: ~/
          paths:
            - cypress/cypress.zip

  build-cypress-npm-package:
    parameters:
      executor:
        type: executor
        default: cy-doc
    steps:
      - run:
          name: Bump NPM version
          command: |
            source ./scripts/ensure-node.sh
            yarn get-next-version --npm
      - run:
          name: Build NPM package
          command: |
            source ./scripts/ensure-node.sh
            yarn build --scope cypress
      - run:
          name: Copy Re-exported NPM Packages
          command: node ./scripts/post-build.js
          working_directory: cli
      - run:
          command: ls -la types
          working_directory: cli/build
      - run:
          command: ls -la vue vue2 mount-utils react
          working_directory: cli/build
      - unless:
          condition:
            equal: [ *windows-executor, << parameters.executor >> ]
          steps:
            - run:
                name: list NPM package contents
                command: |
                  source ./scripts/ensure-node.sh
                  yarn workspace cypress size
      - run:
          name: pack NPM package
          working_directory: cli/build
          command: yarn pack --filename ../../cypress.tgz
      - run:
          name: list created NPM package
          command: ls -l
      - store-npm-logs
      - persist_to_workspace:
          root: ~/
          paths:
            - cypress/cypress.tgz

  upload-build-artifacts:
    steps:
      - run: ls -l
      - run:
          name: Upload unique binary to S3
          command: |
            node scripts/binary.js upload-build-artifact \
              --type binary \
              --file cypress.zip \
              --version $(node -p "require('./package.json').version")
      - run:
          name: Upload NPM package to S3
          command: |
            node scripts/binary.js upload-build-artifact \
              --type npm-package \
              --file cypress.tgz \
              --version $(node -p "require('./package.json').version")
      - store-npm-logs
      - run: ls -l
      - run: cat binary-url.json
      - run: cat npm-package-url.json
      - persist_to_workspace:
          root: ~/
          paths:
            - cypress/binary-url.json
            - cypress/npm-package-url.json

  update_known_hosts:
    description: Ensures that we have the latest Git public keys to prevent git+ssh from failing.
    steps:
    - run:
        name: Update known_hosts with github.com keys
        command: |
          mkdir -p ~/.ssh
          ssh-keyscan github.com >> ~/.ssh/known_hosts

jobs:
  ## Checks if we already have a valid cache for the node_modules_install and if it has,
  ## skips ahead to the build step, otherwise installs and caches the node_modules
  node_modules_install:
    <<: *defaults
    parameters:
      <<: *defaultsParameters
      resource_class:
        type: string
        default: medium
    resource_class: << parameters.resource_class >>
    steps:
      - checkout
      - install-required-node
      - verify-build-setup:
          executor: << parameters.executor >>
      - persist_to_workspace:
          root: ~/
          paths:
            - cypress
            - .nvm # mac / linux
            - ProgramData/nvm # windows
      - caching-dependency-installer:
          only-cache-for-root-user: <<parameters.only-cache-for-root-user>>
      - store-npm-logs

  ## restores node_modules from previous step & builds if first step skipped
  build:
    <<: *defaults
    parameters:
      <<: *defaultsParameters
      resource_class:
        type: string
        default: large
    resource_class: << parameters.resource_class >>
    steps:
      - restore_cached_workspace
      - run:
          name: Top level packages
          command: yarn list --depth=0 || true
      - run:
          name: Check env canaries on Linux
          command: |
            # only Docker has the required env data for this
            if [[ $CI_DOCKER == 'true' ]]; then
              node ./scripts/circle-env.js --check-canaries
            fi
      - build-and-persist
      - store-npm-logs

  lint:
    <<: *defaults
    steps:
      - restore_cached_workspace
      - run:
          name: Linting 🧹
          command: |
            yarn clean
            git clean -df
            yarn lint
      - run:
          name: cypress info (dev)
          command: node cli/bin/cypress info --dev
      - store-npm-logs

  check-ts:
    <<: *defaults
    steps:
      - restore_cached_workspace
      - install-required-node
      - run:
          name: Check TS Types
          command: NODE_OPTIONS=--max_old_space_size=4096 yarn gulp checkTs


  # a special job that keeps polling Circle and when all
  # individual jobs are finished, it closes the Percy build
  percy-finalize:
    <<: *defaults
    resource_class: small
    parameters:
      <<: *defaultsParameters
      required_env_var:
        type: env_var_name
    steps:
      - restore_cached_workspace
      - run:
          # if this is an external pull request, the environment variables
          # are NOT set for security reasons, thus no need to poll -
          # and no need to finalize Percy, since there will be no visual tests
          name: Check if <<parameters.required_env_var>> is set
          command: |
            if [[ -v <<parameters.required_env_var>> ]]; then
              echo "Internal PR, good to go"
            else
              echo "This is an external PR, cannot access other services"
              circleci-agent step halt
            fi
      - wait-on-circle-jobs:
          job-names: >
            cli-visual-tests,
            reporter-integration-tests,
            run-app-component-tests-chrome,
            run-app-integration-tests-chrome,
            run-frontend-shared-component-tests-chrome,
            run-launchpad-component-tests-chrome,
            run-launchpad-integration-tests-chrome,
            run-reporter-component-tests-chrome,
            run-webpack-dev-server-integration-tests,
            run-vite-dev-server-integration-tests
      - run:
          # Sometimes, even though all the circle jobs have finished, Percy times out during `build:finalize`
          # If all other jobs finish but `build:finalize` fails, we retry it once
          name: Finalize percy build - allows single retry
          command: |
            PERCY_PARALLEL_NONCE=$CIRCLE_WORKFLOW_WORKSPACE_ID \
            yarn percy build:finalize || yarn percy build:finalize

  cli-visual-tests:
    <<: *defaults
    resource_class: small
    steps:
      - restore_cached_workspace
      - run: mkdir -p cli/visual-snapshots
      - run:
          command: node cli/bin/cypress info --dev | yarn --silent term-to-html | node scripts/sanitize --type cli-info > cli/visual-snapshots/cypress-info.html
          environment:
            FORCE_COLOR: 2
      - run:
          command: node cli/bin/cypress help | yarn --silent term-to-html > cli/visual-snapshots/cypress-help.html
          environment:
            FORCE_COLOR: 2
      - store_artifacts:
          path: cli/visual-snapshots
      - run:
          name: Upload CLI snapshots for diffing
          command: |
            PERCY_PARALLEL_NONCE=$CIRCLE_WORKFLOW_WORKSPACE_ID \
            PERCY_ENABLE=${PERCY_TOKEN:-0} \
            PERCY_PARALLEL_TOTAL=-1 \
            yarn percy snapshot ./cli/visual-snapshots

  v8-integration-tests:
    <<: *defaults
    parameters:
      <<: *defaultsParameters
      resource_class:
        type: string
        default: medium
    resource_class: << parameters.resource_class >>
    parallelism: 1
    steps:
      - restore_cached_workspace
      - restore_cached_system_tests_deps
      # TODO: Remove this once we switch off self-hosted M1 runners
      - when:
          condition:
            equal: [ *darwin-arm64-executor, << parameters.executor >> ]
          steps:
            - run: rm -f /tmp/cypress/junit/* 
      - unless:
          condition:
            or:
              - equal: [ *linux-arm64-executor, << parameters.executor >> ] # TODO: Figure out how to support linux-arm64 when we get to linux arm64 build: https://github.com/cypress-io/cypress/issues/23557
          steps:
            - run:
                name: Run v8 integration tests
                command: |
                  source ./scripts/ensure-node.sh
                  yarn test-integration --scope "'@tooling/{packherd,v8-snapshot,electron-mksnapshot}'"
            - verify-mocha-results:
                expectedResultCount: 3
      - when:
          condition:
            or:
              - equal: [ *linux-arm64-executor, << parameters.executor >> ]
          steps:
            - run:
                name: Run v8 integration tests
                command: |
                  source ./scripts/ensure-node.sh
                  yarn test-integration --scope "'@tooling/packherd'"
            - verify-mocha-results:
                expectedResultCount: 1
      - store_test_results:
          path: /tmp/cypress
      - store-npm-logs

  unit-tests:
    <<: *defaults
    parameters:
      <<: *defaultsParameters
      resource_class:
        type: string
        default: medium
    resource_class: << parameters.resource_class >>
    parallelism: 1
    steps:
      - restore_cached_workspace
      - when:
          condition:
            # several snapshots fails for windows due to paths.
            # until these are fixed, run the tests that are working.
            equal: [ *windows-executor, << parameters.executor >> ]
          steps:
            - run: yarn test-scripts scripts/**/*spec.js
      - unless:
          condition:
            equal: [ *windows-executor, << parameters.executor >> ]
          steps:
            - run: yarn test-scripts
            # make sure packages with TypeScript can be transpiled to JS
            - run: yarn lerna run build-prod --stream --concurrency 4
            # run unit tests from each individual package
            - run: yarn test
            # run type checking for each individual package
            - run: yarn lerna run types
            - verify-mocha-results:
                expectedResultCount: 18
      - store_test_results:
          path: /tmp/cypress
      # CLI tests generate HTML files with sample CLI command output
      - store_artifacts:
          path: cli/test/html
      - store_artifacts:
          path: packages/errors/__snapshot-images__
      - store-npm-logs

  unit-tests-release:
    <<: *defaults
    resource_class: small
    parallelism: 1
    steps:
      - restore_cached_workspace
      - update_known_hosts
      - run: yarn test-npm-package-release-script

  lint-types:
    <<: *defaults
    parallelism: 1
    steps:
      - restore_cached_workspace
      - run:
          command: ls -la types
          working_directory: cli
      - run:
          command: ls -la chai
          working_directory: cli/types
      - run:
          name: "Lint types 🧹"
          command: yarn workspace cypress dtslint
  # todo(lachlan): do we need this? yarn check-ts does something very similar
  #     - run:
  #         name: "TypeScript check 🧩"
  #         command: yarn type-check --ignore-progress
      - store-npm-logs

  server-unit-tests:
    <<: *defaults
    parallelism: 1
    steps:
      - restore_cached_workspace
      - run: yarn test-unit --scope @packages/server
      - verify-mocha-results:
          expectedResultCount: 1
      - store_test_results:
          path: /tmp/cypress
      - store-npm-logs

  server-integration-tests:
    <<: *defaults
    parallelism: 1
    steps:
      - restore_cached_workspace
      - run: yarn test-integration --scope @packages/server
      - verify-mocha-results:
          expectedResultCount: 1
      - store_test_results:
          path: /tmp/cypress
      - store-npm-logs

  server-performance-tests:
    <<: *defaults
    steps:
      - restore_cached_workspace
      - run:
          command: yarn workspace @packages/server test-performance
      - verify-mocha-results:
          expectedResultCount: 1
      - store_test_results:
          path: /tmp/cypress
      - store_artifacts:
          path: /tmp/artifacts
      - store-npm-logs

  system-tests-node-modules-install:
    <<: *defaults
    steps:
      - restore_cached_workspace
      - update_cached_system_tests_deps

  binary-system-tests:
    parallelism: 2
    working_directory: ~/cypress
    environment:
      <<: *defaultsEnvironment
      PLATFORM: linux
    machine:
      # using `machine` gives us a Linux VM that can run Docker
      image: ubuntu-2004:202111-02
      docker_layer_caching: true
    resource_class: medium
    steps:
      - run-binary-system-tests

  system-tests-chrome:
    <<: *defaults
    parallelism: 8
    steps:
      - run-system-tests:
          browser: chrome

  system-tests-electron:
    <<: *defaults
    parallelism: 8
    steps:
      - run-system-tests:
          browser: electron

  system-tests-firefox:
    <<: *defaults
    parallelism: 8
    steps:
      - run-system-tests:
          browser: firefox

  system-tests-webkit:
    <<: *defaults
    parallelism: 8
    steps:
      - run-system-tests:
          browser: webkit

  system-tests-non-root:
    <<: *defaults
    steps:
      - restore_cached_workspace
      - run:
          command: yarn workspace @tooling/system-tests test:ci "test/non_root*spec*" --browser electron
      - verify-mocha-results
      - store_test_results:
          path: /tmp/cypress
      - store_artifacts:
          path: /tmp/artifacts
      - store-npm-logs

  run-frontend-shared-component-tests-chrome:
    <<: *defaults
    parameters:
      <<: *defaultsParameters
      percy:
        type: boolean
        default: false
    parallelism: 3
    steps:
      - run-new-ui-tests:
          browser: chrome
          percy: << parameters.percy >>
          package: frontend-shared
          type: ct

  run-launchpad-component-tests-chrome:
    <<: *defaults
    parameters:
      <<: *defaultsParameters
      percy:
        type: boolean
        default: false
    parallelism: 7
    steps:
      - run-new-ui-tests:
          browser: chrome
          percy: << parameters.percy >>
          package: launchpad
          type: ct
          # debug: cypress:*,engine:socket

  run-launchpad-integration-tests-chrome:
    <<: *defaults
    parameters:
      <<: *defaultsParameters
      resource_class:
        type: string
        default: medium
      percy:
        type: boolean
        default: false
    resource_class: << parameters.resource_class >>
    parallelism: 3
    steps:
      - run-new-ui-tests:
          browser: chrome
          percy: << parameters.percy >>
          package: launchpad
          type: e2e

  run-app-component-tests-chrome:
    <<: *defaults
    parameters:
      <<: *defaultsParameters
      percy:
        type: boolean
        default: false
    parallelism: 7
    steps:
      - run-new-ui-tests:
          browser: chrome
          percy: << parameters.percy >>
          package: app
          type: ct

  run-app-integration-tests-chrome:
    <<: *defaults
    parameters:
      <<: *defaultsParameters
      resource_class:
        type: string
        default: medium
      percy:
        type: boolean
        default: false
    resource_class: << parameters.resource_class >>
    parallelism: 8
    steps:
      - run-new-ui-tests:
          browser: chrome
          percy: << parameters.percy >>
          package: app
          type: e2e

  driver-integration-tests-chrome:
    <<: *defaults
    parallelism: 5
    steps:
      - run-driver-integration-tests:
          browser: chrome
          install-chrome-channel: stable

  driver-integration-tests-chrome-beta:
    <<: *defaults
    parallelism: 5
    steps:
      - run-driver-integration-tests:
          browser: chrome:beta
          install-chrome-channel: beta

  driver-integration-tests-firefox:
    <<: *defaults
    parallelism: 5
    steps:
      - run-driver-integration-tests:
          browser: firefox

  driver-integration-tests-electron:
    <<: *defaults
    parallelism: 5
    steps:
      - run-driver-integration-tests:
          browser: electron

  driver-integration-tests-webkit:
    <<: *defaults
    parallelism: 5
    steps:
      - run-driver-integration-tests:
          browser: webkit

  driver-integration-tests-chrome-experimentalSessionAndOrigin:
    <<: *defaults
    resource_class: medium
    parallelism: 5
    steps:
      - run-driver-integration-tests:
          browser: chrome
          install-chrome-channel: stable
          experimentalSessionAndOrigin: true

  driver-integration-tests-chrome-beta-experimentalSessionAndOrigin:
    <<: *defaults
    resource_class: medium
    parallelism: 5
    steps:
      - run-driver-integration-tests:
          browser: chrome:beta
          install-chrome-channel: beta
          experimentalSessionAndOrigin: true

  driver-integration-tests-firefox-experimentalSessionAndOrigin:
    <<: *defaults
    resource_class: medium
    parallelism: 5
    steps:
      - run-driver-integration-tests:
          browser: firefox
          experimentalSessionAndOrigin: true

  driver-integration-tests-electron-experimentalSessionAndOrigin:
    <<: *defaults
    resource_class: medium
    parallelism: 5
    steps:
      - run-driver-integration-tests:
          browser: electron
          experimentalSessionAndOrigin: true

  driver-integration-tests-webkit-experimentalSessionAndOrigin:
    <<: *defaults
    resource_class: medium
    parallelism: 5
    steps:
      - run-driver-integration-tests:
          browser: webkit
          experimentalSessionAndOrigin: true

  run-reporter-component-tests-chrome:
    <<: *defaults
    parameters:
      <<: *defaultsParameters
      percy:
        type: boolean
        default: false
    parallelism: 2
    steps:
      - run-new-ui-tests:
          browser: chrome
          percy: << parameters.percy >>
          package: reporter
          type: ct

  reporter-integration-tests:
    <<: *defaults
    parallelism: 3
    steps:
      - restore_cached_workspace
      - run:
          command: yarn build-for-tests
          working_directory: packages/reporter
      - run:
          command: |
            CYPRESS_CONFIG_ENV=production \
            CYPRESS_RECORD_KEY=$MAIN_RECORD_KEY \
            PERCY_PARALLEL_NONCE=$CIRCLE_WORKFLOW_WORKSPACE_ID \
            PERCY_ENABLE=${PERCY_TOKEN:-0} \
            PERCY_PARALLEL_TOTAL=-1 \
            yarn percy exec --parallel -- -- \
            yarn cypress:run --record --parallel --group reporter
          working_directory: packages/reporter
      - verify-mocha-results
      - store_test_results:
          path: /tmp/cypress
      - store_artifacts:
          path: /tmp/artifacts
      - store-npm-logs

  run-webpack-dev-server-integration-tests:
    <<: *defaults
    parallelism: 2
    steps:
      - restore_cached_workspace
      - restore_cached_system_tests_deps
      - run:
          command: |
            CYPRESS_CONFIG_ENV=production \
            CYPRESS_RECORD_KEY=$MAIN_RECORD_KEY \
            PERCY_PARALLEL_NONCE=$CIRCLE_WORKFLOW_WORKSPACE_ID \
            PERCY_ENABLE=${PERCY_TOKEN:-0} \
            PERCY_PARALLEL_TOTAL=-1 \
            yarn percy exec --parallel -- -- \
            yarn cypress:run --record --parallel --group webpack-dev-server
          working_directory: npm/webpack-dev-server
      - store_test_results:
          path: /tmp/cypress
      - store_artifacts:
          path: /tmp/artifacts
      - store-npm-logs

  run-vite-dev-server-integration-tests:
    <<: *defaults
    # parallelism: 3 TODO: Add parallelism once we have more specs
    steps:
      - restore_cached_workspace
      - restore_cached_system_tests_deps
      - run:
          command: |
            CYPRESS_CONFIG_ENV=production \
            CYPRESS_RECORD_KEY=$MAIN_RECORD_KEY \
            PERCY_PARALLEL_NONCE=$CIRCLE_WORKFLOW_WORKSPACE_ID \
            PERCY_ENABLE=${PERCY_TOKEN:-0} \
            PERCY_PARALLEL_TOTAL=-1 \
            yarn percy exec --parallel -- -- \
            yarn cypress:run --record --parallel --group vite-dev-server
          working_directory: npm/vite-dev-server
      - store_test_results:
          path: /tmp/cypress
      - store_artifacts:
          path: /tmp/artifacts
      - store-npm-logs

  npm-webpack-preprocessor:
    <<: *defaults
    steps:
      - restore_cached_workspace
      - run:
          name: Build
          command: yarn workspace @cypress/webpack-preprocessor build
      - run:
          name: Test babelrc
          command: yarn test
          working_directory: npm/webpack-preprocessor/examples/use-babelrc
      - run:
          name: Build ts-loader
          command: yarn install
          working_directory: npm/webpack-preprocessor/examples/use-ts-loader
      - run:
          name: Types ts-loader
          command: yarn types
          working_directory: npm/webpack-preprocessor/examples/use-ts-loader
      - run:
          name: Test ts-loader
          command: yarn test
          working_directory: npm/webpack-preprocessor/examples/use-ts-loader
      - run:
          name: Start React app
          command: yarn start
          background: true
          working_directory: npm/webpack-preprocessor/examples/react-app
      - run:
          name: Test React app
          command: yarn test
          working_directory: npm/webpack-preprocessor/examples/react-app
      - run:
          name: Run tests
          command: yarn workspace @cypress/webpack-preprocessor test
      - store-npm-logs

  npm-webpack-dev-server:
    <<: *defaults
    steps:
      - restore_cached_workspace
      - restore_cached_system_tests_deps
      - run:
          name: Run tests
          command: yarn workspace @cypress/webpack-dev-server test
      - run:
          name: Run tests
          command: yarn workspace @cypress/webpack-dev-server test

  npm-vite-dev-server:
    <<: *defaults
    steps:
      - restore_cached_workspace
      - run:
          name: Run tests
          command: yarn test
          working_directory: npm/vite-dev-server
      - store_test_results:
          path: npm/vite-dev-server/test_results
      - store-npm-logs

  npm-webpack-batteries-included-preprocessor:
    <<: *defaults
    resource_class: small
    steps:
      - restore_cached_workspace
      - run:
          name: Run tests
          command: yarn workspace @cypress/webpack-batteries-included-preprocessor test

  npm-vue:
    <<: *defaults
    steps:
      - restore_cached_workspace
      - run:
          name: Build
          command: yarn workspace @cypress/vue build
      - run:
          name: Type Check
          command: yarn typecheck
          working_directory: npm/vue
      - store_test_results:
          path: npm/vue/test_results
      - store_artifacts:
          path: npm/vue/test_results
      - store-npm-logs

  npm-angular:
    <<: *defaults
    steps:
      - restore_cached_workspace
      - run:
          name: Build
          command: yarn workspace @cypress/angular build
      - store-npm-logs

  npm-react:
    <<: *defaults
    steps:
      - restore_cached_workspace
      - run:
          name: Build
          command: yarn workspace @cypress/react build
      - run:
          name: Run tests
          command: yarn test
          working_directory: npm/react
      - store_test_results:
          path: npm/react/test_results
      - store_artifacts:
          path: npm/react/test_results
      - store-npm-logs

  npm-mount-utils:
    <<: *defaults
    steps:
      - restore_cached_workspace
      - run:
          name: Build
          command: yarn workspace @cypress/mount-utils build
      - store-npm-logs
  
  npm-xpath:
    <<: *defaults
    resource_class: small
    steps:
      - restore_cached_workspace
      - run:
          name: Run tests
          command: yarn workspace @cypress/xpath cy:run
      - store_test_results:
          path: npm/xpath/test_results
      - store_artifacts:
          path: npm/xpath/test_results
      - store-npm-logs

  npm-grep:
    <<: *defaults
    resource_class: small
    steps:
      - restore_cached_workspace
      - run:
          name: Run tests
          command: yarn workspace @cypress/grep cy:run
      - store_test_results:
          path: npm/grep/test_results
      - store_artifacts:
          path: npm/grep/test_results
      - store-npm-logs

  npm-create-cypress-tests:
    <<: *defaults
    resource_class: small
    steps:
      - restore_cached_workspace
      - run: yarn workspace create-cypress-tests build

  npm-eslint-plugin-dev:
    <<: *defaults
    steps:
      - restore_cached_workspace
      - run:
          name: Run tests
          command: yarn workspace @cypress/eslint-plugin-dev test

  npm-cypress-schematic:
    <<: *defaults
    steps:
      - restore_cached_workspace
      - run:
          name: Build + Install
          command: |
            yarn workspace @cypress/schematic build
          working_directory: npm/cypress-schematic
      - run:
          name: Run unit tests
          command: |
            yarn test
          working_directory: npm/cypress-schematic
      - store-npm-logs

  npm-release:
    <<: *defaults
    resource_class: medium+
    steps:
      - restore_cached_workspace
      - run:
          name: Release packages after all jobs pass
          command: yarn npm-release

  create-build-artifacts:
    <<: *defaults
    parameters:
      <<: *defaultsParameters
      resource_class:
        type: string
        default: medium+
    resource_class: << parameters.resource_class >>
    steps:
      - restore_cached_workspace
      - build-binary
      - build-cypress-npm-package:
          executor: << parameters.executor >>
      - verify_should_persist_artifacts
      - upload-build-artifacts
      - post-install-comment

  test-kitchensink:
    <<: *defaults
    parameters:
      <<: *defaultsParameters
      resource_class:
        type: string
        default: medium+
    steps:
      - restore_cached_workspace
      - clone-repo-and-checkout-branch:
          repo: cypress-example-kitchensink
      - install-required-node
      - run:
          name: Remove cypress.json
          description: Remove cypress.json in case it exists
          working_directory: /tmp/cypress-example-kitchensink
          environment:
            CYPRESS_INTERNAL_FORCE_SCAFFOLD: "1"
          command: rm -rf cypress.json
      - run:
          name: Install prod dependencies
          command: yarn --production
          working_directory: /tmp/cypress-example-kitchensink
      - run:
          name: Example server
          command: yarn start
          working_directory: /tmp/cypress-example-kitchensink
          background: true
      - run:
          name: Rename support file
          working_directory: /tmp/cypress-example-kitchensink
          command: |
            if [[ -f cypress/support/index.js ]]; then
              mv cypress/support/index.js cypress/support/e2e.js
            fi
      - run:
          name: Run Kitchensink example project
          command: |
            yarn cypress:run --project /tmp/cypress-example-kitchensink
      - store-npm-logs

  test-kitchensink-against-staging:
    <<: *defaults
    steps:
      - restore_cached_workspace
      - clone-repo-and-checkout-branch:
          repo: cypress-example-kitchensink
      - install-required-node
      - run:
          name: Install prod dependencies
          command: yarn --production
          working_directory: /tmp/cypress-example-kitchensink
      - run:
          name: Example server
          command: yarn start
          working_directory: /tmp/cypress-example-kitchensink
          background: true
      - run:
          name: Run Kitchensink example project
          command: |
            CYPRESS_PROJECT_ID=$TEST_KITCHENSINK_PROJECT_ID \
            CYPRESS_RECORD_KEY=$TEST_KITCHENSINK_RECORD_KEY \
            CYPRESS_INTERNAL_ENV=staging \
            CYPRESS_video=false \
            yarn cypress:run --project /tmp/cypress-example-kitchensink --record
      - store-npm-logs

  test-against-staging:
    <<: *defaults
    steps:
      - restore_cached_workspace
      - clone-repo-and-checkout-branch:
          repo: cypress-test-tiny
      - run:
          name: Run test project
          command: |
            CYPRESS_PROJECT_ID=$TEST_TINY_PROJECT_ID \
            CYPRESS_RECORD_KEY=$TEST_TINY_RECORD_KEY \
            CYPRESS_INTERNAL_ENV=staging \
            yarn cypress:run --project /tmp/cypress-test-tiny --record
      - store-npm-logs

  test-npm-module-and-verify-binary:
    <<: *defaults
    steps:
      - restore_cached_workspace
      # make sure we have cypress.zip received
      - run: ls -l
      - run: ls -l cypress.zip cypress.tgz
      - run: mkdir test-binary
      - run:
          name: Create new NPM package
          working_directory: test-binary
          command: npm init -y
      - run:
          # install NPM from built NPM package folder
          name: Install Cypress
          working_directory: test-binary
          # force installing the freshly built binary
          command: CYPRESS_INSTALL_BINARY=/root/cypress/cypress.zip npm i /root/cypress/cypress.tgz
      - run:
          name: Cypress version
          working_directory: test-binary
          command: $(yarn bin cypress) version
      - run:
          name: Verify Cypress binary
          working_directory: test-binary
          command: $(yarn bin cypress) verify
      - run:
          name: Cypress help
          working_directory: test-binary
          command: $(yarn bin cypress) help
      - run:
          name: Cypress info
          working_directory: test-binary
          command: $(yarn bin cypress) info
      - store-npm-logs

  test-npm-module-on-minimum-node-version:
    <<: *defaults
    resource_class: small
    docker:
      - image: cypress/base:12.0.0-libgbm
    steps:
      - restore_workspace_binaries
      - run: mkdir test-binary
      - run:
          name: Create new NPM package
          working_directory: test-binary
          command: npm init -y
      - run:
          name: Install Cypress
          working_directory: test-binary
          command: CYPRESS_INSTALL_BINARY=/root/cypress/cypress.zip npm install /root/cypress/cypress.tgz
      - run:
          name: Verify Cypress binary
          working_directory: test-binary
          command: $(npm bin)/cypress verify
      - run:
          name: Print Cypress version
          working_directory: test-binary
          command: $(npm bin)/cypress version
      - run:
          name: Cypress info
          working_directory: test-binary
          command: $(npm bin)/cypress info

  test-types-cypress-and-jest:
    parameters:
      executor:
        description: Executor name to use
        type: executor
        default: cy-doc
      wd:
        description: Working directory, should be OUTSIDE cypress monorepo folder
        type: string
        default: /root/test-cypress-and-jest
    <<: *defaults
    resource_class: small
    steps:
      - restore_workspace_binaries
      - run: mkdir <<parameters.wd>>
      - run:
          name: Create new NPM package ⚗️
          working_directory: <<parameters.wd>>
          command: npm init -y
      - run:
          name: Install dependencies 📦
          working_directory: <<parameters.wd>>
          environment:
            CYPRESS_INSTALL_BINARY: /root/cypress/cypress.zip
          # let's install Cypress, Jest and any other package that might conflict
          # https://github.com/cypress-io/cypress/issues/6690

          # Todo: Add `jest` back into the list once https://github.com/yargs/yargs-parser/issues/452
          # is resolved.
          command: |
            npm install /root/cypress/cypress.tgz \
              typescript @types/jest enzyme @types/enzyme
      - run:
          name: Test types clash ⚔️
          working_directory: <<parameters.wd>>
          command: |
            echo "console.log('hello world')" > hello.ts
            npx tsc hello.ts --noEmit

  test-full-typescript-project:
    parameters:
      executor:
        description: Executor name to use
        type: executor
        default: cy-doc
      wd:
        description: Working directory, should be OUTSIDE cypress monorepo folder
        type: string
        default: /root/test-full-typescript
    <<: *defaults
    resource_class: small
    steps:
      - restore_workspace_binaries
      - run: mkdir <<parameters.wd>>
      - run:
          name: Create new NPM package ⚗️
          working_directory: <<parameters.wd>>
          command: npm init -y
      - run:
          name: Install dependencies 📦
          working_directory: <<parameters.wd>>
          environment:
            CYPRESS_INSTALL_BINARY: /root/cypress/cypress.zip
          command: |
            npm install /root/cypress/cypress.tgz typescript
      - run:
          name: Scaffold full TypeScript project 🏗
          working_directory: <<parameters.wd>>
          command: npx @bahmutov/cly@1.9.0 init --typescript
      - run:
          name: Run project tests 🗳
          working_directory: <<parameters.wd>>
          command: npx cypress run

  # install NPM + binary zip and run against staging API
  test-binary-against-staging:
    <<: *defaults
    steps:
      - restore_workspace_binaries
      - clone-repo-and-checkout-branch:
          repo: cypress-test-tiny
      - run:
          name: Install Cypress
          working_directory: /tmp/cypress-test-tiny
          # force installing the freshly built binary
          command: CYPRESS_INSTALL_BINARY=~/cypress/cypress.zip npm i --legacy-peer-deps ~/cypress/cypress.tgz
      - run:
          name: Run test project
          working_directory: /tmp/cypress-test-tiny
          command: |
            CYPRESS_PROJECT_ID=$TEST_TINY_PROJECT_ID \
            CYPRESS_RECORD_KEY=$TEST_TINY_RECORD_KEY \
            CYPRESS_INTERNAL_ENV=staging \
            $(yarn bin cypress) run --record
      - store-npm-logs

  test-binary-against-recipes-firefox:
    <<: *defaults
    steps:
      - test-binary-against-repo:
          repo: cypress-example-recipes
          command: npm run test:ci:firefox

  test-binary-against-recipes-chrome:
    <<: *defaults
    steps:
      - test-binary-against-repo:
          repo: cypress-example-recipes
          command: npm run test:ci:chrome

  test-binary-against-recipes:
    <<: *defaults
    steps:
      - test-binary-against-repo:
          repo: cypress-example-recipes
          command: npm run test:ci

  # This is a special job. It allows you to test the current
  # built test runner against a pull request in the repo
  # cypress-example-recipes.
  # Imagine you are working on a feature and want to show / test a recipe
  # You would need to run the built test runner before release
  # against a PR that cannot be merged until the new version
  # of the test runner is released.
  # Use:
  #   specify pull request number
  #   and the recipe folder

  # test-binary-against-recipe-pull-request:
  #   <<: *defaults
  #   steps:
  #     # test a specific pull request by number from cypress-example-recipes
  #     - test-binary-against-repo:
  #         repo: cypress-example-recipes
  #         command: npm run test:ci
  #         pull_request_id: 515
  #         folder: examples/fundamentals__typescript

  test-binary-against-kitchensink:
    <<: *defaults
    steps:
      - test-binary-against-repo:
          repo: cypress-example-kitchensink
          browser: "electron"

  test-binary-against-kitchensink-firefox:
    <<: *defaults
    steps:
      - test-binary-against-repo:
          repo: cypress-example-kitchensink
          browser: firefox

  test-binary-against-kitchensink-chrome:
    <<: *defaults
    steps:
      - test-binary-against-repo:
          repo: cypress-example-kitchensink
          browser: chrome

  test-binary-against-todomvc-firefox:
    <<: *defaults
    steps:
      - test-binary-against-repo:
          repo: cypress-example-todomvc
          browser: firefox

  test-binary-against-conduit-chrome:
    <<: *defaults
    steps:
      - test-binary-against-repo:
          repo: cypress-example-conduit-app
          browser: chrome
          command: "npm run cypress:run"
          wait-on: http://localhost:3000

  test-binary-against-api-testing-firefox:
    <<: *defaults
    steps:
      - test-binary-against-repo:
          repo: cypress-example-api-testing
          browser: firefox
          command: "npm run cy:run"

  test-binary-against-piechopper-firefox:
    <<: *defaults
    steps:
      - test-binary-against-repo:
          repo: cypress-example-piechopper
          browser: firefox
          command: "npm run cypress:run"

  test-binary-against-cypress-realworld-app:
    <<: *defaults
    resource_class: medium+
    steps:
      - test-binary-against-rwa:
          repo: cypress-realworld-app
          browser: chrome
          wait-on: http://localhost:3000

  test-binary-as-specific-user:
    <<: *defaults
    steps:
      - restore_workspace_binaries
      # the user should be "node"
      - run: whoami
      - run: pwd
      # prints the current user's effective user id
      # for root it is 0
      # for other users it is a positive integer
      - run: node -e 'console.log(process.geteuid())'
      # make sure the binary and NPM package files are present
      - run: ls -l
      - run: ls -l cypress.zip cypress.tgz
      - run: mkdir test-binary
      - run:
          name: Create new NPM package
          working_directory: test-binary
          command: npm init -y
      - run:
          # install NPM from built NPM package folder
          name: Install Cypress
          working_directory: test-binary
          # force installing the freshly built binary
          command: CYPRESS_INSTALL_BINARY=~/cypress/cypress.zip npm i ~/cypress/cypress.tgz
      - run:
          name: Cypress help
          working_directory: test-binary
          command: $(yarn bin cypress) help
      - run:
          name: Cypress info
          working_directory: test-binary
          command: $(yarn bin cypress) info
      - run:
          name: Add Cypress demo
          working_directory: test-binary
          command: npx @bahmutov/cly@1.9.0 init
      - run:
          name: Verify Cypress binary
          working_directory: test-binary
          command: DEBUG=cypress:cli $(yarn bin cypress) verify
      - run:
          name: Run Cypress binary
          working_directory: test-binary
          command: DEBUG=cypress:cli $(yarn bin cypress) run
      - store-npm-logs

linux-x64-workflow: &linux-x64-workflow
  jobs:
    - node_modules_install
    - build:
        context: test-runner:env-canary
        requires:
          - node_modules_install
    - check-ts:
        requires:
          - build
    - lint:
        name: linux-lint
        requires:
          - build
    - percy-finalize:
        context: [test-runner:poll-circle-workflow, test-runner:percy]
        required_env_var: PERCY_TOKEN # skips job if not defined (external PR)
        requires:
          - build
    - lint-types:
        requires:
          - build
    # unit, integration and e2e tests
    - cli-visual-tests:
        context: test-runner:percy
        requires:
          - build
    - unit-tests:
        requires:
          - build
    - unit-tests-release:
        context: test-runner:npm-release
        requires:
          - build
    - server-unit-tests:
        requires:
          - build
    - server-integration-tests:
        requires:
          - build
    - server-performance-tests:
        requires:
          - build
    - system-tests-node-modules-install:
        context: test-runner:performance-tracking
        requires:
          - build
    - system-tests-chrome:
        context: test-runner:performance-tracking
        requires:
          - system-tests-node-modules-install
    - system-tests-electron:
        context: test-runner:performance-tracking
        requires:
          - system-tests-node-modules-install
    - system-tests-firefox:
        context: test-runner:performance-tracking
        requires:
          - system-tests-node-modules-install
    - system-tests-webkit:
        context: test-runner:performance-tracking
        requires:
          - system-tests-node-modules-install
    - system-tests-non-root:
        context: test-runner:performance-tracking
        executor: non-root-docker-user
        requires:
          - system-tests-node-modules-install
    - driver-integration-tests-chrome:
        context: test-runner:cypress-record-key
        requires:
          - build
    - driver-integration-tests-chrome-beta:
        context: test-runner:cypress-record-key
        requires:
          - build
    - driver-integration-tests-firefox:
        context: test-runner:cypress-record-key
        requires:
          - build
    # TODO: Fix this when we resolve the issue with snapshots in the renderer process of the electron browser: https://github.com/cypress-io/cypress/issues/22985
    # - driver-integration-tests-electron:
    #     context: test-runner:cypress-record-key
    #     requires:
    #       - build
    - driver-integration-tests-webkit:
        context: test-runner:cypress-record-key
        requires:
          - build
    - driver-integration-tests-chrome-experimentalSessionAndOrigin:
        context: test-runner:cypress-record-key
        requires:
          - build
    - driver-integration-tests-chrome-beta-experimentalSessionAndOrigin:
        context: test-runner:cypress-record-key
        requires:
          - build
    - driver-integration-tests-firefox-experimentalSessionAndOrigin:
        context: test-runner:cypress-record-key
        requires:
          - build
    # TODO: Fix this when we resolve the issue with snapshots in the renderer process of the electron browser: https://github.com/cypress-io/cypress/issues/22985          
    # - driver-integration-tests-electron-experimentalSessionAndOrigin:
    #     context: test-runner:cypress-record-key
    #     requires:
    #       - build
    # TODO: Implement WebKit network automation to fix the majority of these tests before re-enabling
    # - driver-integration-tests-webkit-experimentalSessionAndOrigin:
    #     context: test-runner:cypress-record-key
    #     requires:
    #       - build
    - run-frontend-shared-component-tests-chrome:
        context: [test-runner:cypress-record-key, test-runner:launchpad-tests, test-runner:percy]
        percy: true
        requires:
          - build
    - run-launchpad-integration-tests-chrome:
        context: [test-runner:cypress-record-key, test-runner:launchpad-tests, test-runner:percy]
        percy: true
        requires:
          - build
    - run-launchpad-component-tests-chrome:
        context: [test-runner:cypress-record-key, test-runner:launchpad-tests, test-runner:percy]
        percy: true
        requires:
          - build
    - run-app-integration-tests-chrome:
        context: [test-runner:cypress-record-key, test-runner:launchpad-tests, test-runner:percy]
        percy: true
        requires:
          - build
    - run-webpack-dev-server-integration-tests:
        context: [test-runner:cypress-record-key, test-runner:percy]
        requires:
          - system-tests-node-modules-install
    - run-vite-dev-server-integration-tests:
        context: [test-runner:cypress-record-key, test-runner:percy]
        requires:
          - system-tests-node-modules-install
    - run-app-component-tests-chrome:
        context: [test-runner:cypress-record-key, test-runner:launchpad-tests, test-runner:percy]
        percy: true
        requires:
          - build
    - run-reporter-component-tests-chrome:
        context: [test-runner:cypress-record-key, test-runner:percy]
        percy: true
        requires:
          - build
    - reporter-integration-tests:
        context: [test-runner:cypress-record-key, test-runner:percy]
        requires:
          - build
    - npm-webpack-dev-server:
        requires:
          - system-tests-node-modules-install
    - npm-vite-dev-server:
        requires:
          - build
    - npm-webpack-preprocessor:
        requires:
          - build
    - npm-webpack-batteries-included-preprocessor:
        requires:
          - build
    - npm-vue:
        requires:
          - build
    - npm-react:
        requires:
          - build
    - npm-angular:
        requires:
          - build
    - npm-mount-utils:
        requires:
          - build
    - npm-create-cypress-tests:
        requires:
          - build
    - npm-eslint-plugin-dev:
        requires:
          - build
    - npm-cypress-schematic:
        requires:
          - build
    - v8-integration-tests:
        requires:
          - system-tests-node-modules-install
    # This release definition must be updated with any new jobs
    # Any attempts to automate this are welcome
    # If CircleCI provided an "after all" hook, then this wouldn't be necessary
    - npm-release:
        context: test-runner:npm-release
        requires:
          - build
          - check-ts
          - npm-angular
          - npm-eslint-plugin-dev
          - npm-create-cypress-tests
          - npm-react
          - npm-mount-utils
          - npm-vue
          - npm-webpack-batteries-included-preprocessor
          - npm-webpack-preprocessor
          - npm-vite-dev-server
          - npm-webpack-dev-server
          - npm-cypress-schematic
          - lint-types
          - linux-lint
          - percy-finalize
          - driver-integration-tests-firefox
          - driver-integration-tests-chrome
          - driver-integration-tests-chrome-beta
          # TODO: Fix this when we resolve the issue with snapshots in the renderer process of the electron browser: https://github.com/cypress-io/cypress/issues/22985
          # - driver-integration-tests-electron
          - driver-integration-tests-firefox-experimentalSessionAndOrigin
          - driver-integration-tests-chrome-experimentalSessionAndOrigin
          - driver-integration-tests-chrome-beta-experimentalSessionAndOrigin
          # TODO: Fix this when we resolve the issue with snapshots in the renderer process of the electron browser: https://github.com/cypress-io/cypress/issues/22985
          # - driver-integration-tests-electron-experimentalSessionAndOrigin
          - system-tests-non-root
          - system-tests-firefox
          - system-tests-electron
          - system-tests-chrome
          - server-performance-tests
          - server-integration-tests
          - server-unit-tests
          - test-kitchensink
          - unit-tests
          - unit-tests-release
          - cli-visual-tests
          - reporter-integration-tests
          - run-app-component-tests-chrome
          - run-app-integration-tests-chrome
          - run-frontend-shared-component-tests-chrome
          - run-launchpad-component-tests-chrome
          - run-launchpad-integration-tests-chrome
          - run-reporter-component-tests-chrome
          - run-webpack-dev-server-integration-tests
          - run-vite-dev-server-integration-tests
          - v8-integration-tests

    # various testing scenarios, like building full binary
    # and testing it on a real project
    - test-against-staging:
        context: test-runner:record-tests
        <<: *mainBuildFilters
        requires:
          - build
    - test-kitchensink:
        requires:
          - build
    - test-kitchensink-against-staging:
        context: test-runner:record-tests
        <<: *mainBuildFilters
        requires:
          - build
    - create-build-artifacts:
        context:
          - test-runner:upload
          - test-runner:commit-status-checks
        requires:
          - build
    - test-npm-module-on-minimum-node-version:
        requires:
          - create-build-artifacts
    - test-types-cypress-and-jest:
        requires:
          - create-build-artifacts
    - test-full-typescript-project:
        requires:
          - create-build-artifacts
    - test-binary-against-kitchensink:
        requires:
          - create-build-artifacts
    - test-npm-module-and-verify-binary:
        <<: *mainBuildFilters
        requires:
          - create-build-artifacts
    - test-binary-against-staging:
        context: test-runner:record-tests
        <<: *mainBuildFilters
        requires:
          - create-build-artifacts
    - test-binary-against-kitchensink-chrome:
        <<: *mainBuildFilters
        requires:
          - create-build-artifacts
    - test-binary-against-recipes-firefox:
        <<: *mainBuildFilters
        requires:
          - create-build-artifacts
    - test-binary-against-recipes-chrome:
        <<: *mainBuildFilters
        requires:
          - create-build-artifacts
    - test-binary-against-recipes:
        <<: *mainBuildFilters
        requires:
          - create-build-artifacts
    - test-binary-against-kitchensink-firefox:
        <<: *mainBuildFilters
        requires:
          - create-build-artifacts
    - test-binary-against-todomvc-firefox:
        <<: *mainBuildFilters
        requires:
          - create-build-artifacts
    - test-binary-against-cypress-realworld-app:
        <<: *mainBuildFilters
        requires:
          - create-build-artifacts
    - test-binary-as-specific-user:
        name: "test binary as a non-root user"
        executor: non-root-docker-user
        requires:
          - create-build-artifacts
    - test-binary-as-specific-user:
        name: "test binary as a root user"
        requires:
          - create-build-artifacts
    - binary-system-tests:
        requires:
          - create-build-artifacts
          - system-tests-node-modules-install

linux-arm64-workflow: &linux-arm64-workflow
  jobs:
    - node_modules_install:
        name: linux-arm64-node-modules-install
        executor: linux-arm64
        resource_class: arm.medium
        only-cache-for-root-user: true

    - build:
        name: linux-arm64-build
        executor: linux-arm64
        resource_class: arm.medium
        requires:
          - linux-arm64-node-modules-install

    - create-build-artifacts:
        name: linux-arm64-create-build-artifacts
        context:
          - test-runner:upload
          - test-runner:commit-status-checks
        executor: linux-arm64
        resource_class: arm.medium
        requires:
          - linux-arm64-build

    - v8-integration-tests:
        name: linux-arm64-v8-integration-tests
        executor: linux-arm64
        resource_class: arm.medium
        requires:
          - linux-arm64-build

darwin-x64-workflow: &darwin-x64-workflow
  jobs:
    - node_modules_install:
        name: darwin-x64-node-modules-install
        executor: mac
        resource_class: macos.x86.medium.gen2
        only-cache-for-root-user: true

    - build:
        name: darwin-x64-build
        context: test-runner:env-canary
        executor: mac
        resource_class: macos.x86.medium.gen2
        requires:
          - darwin-x64-node-modules-install

    - lint:
        name: darwin-x64-lint
        executor: mac
        requires:
          - darwin-x64-build

    - create-build-artifacts:
        name: darwin-x64-create-build-artifacts
        context:
          - test-runner:sign-mac-binary
          - test-runner:upload
          - test-runner:commit-status-checks
        executor: mac
        resource_class: macos.x86.medium.gen2
        requires:
          - darwin-x64-build

    - test-kitchensink:
        name: darwin-x64-test-kitchensink
        executor: mac
        requires:
          - darwin-x64-build

    - v8-integration-tests:
        name: darwin-x64-v8-integration-tests
        executor: mac
        resource_class: macos.x86.medium.gen2
        requires:
          - darwin-x64-build

darwin-arm64-workflow: &darwin-arm64-workflow
  jobs:
    - node_modules_install:
        name: darwin-arm64-node-modules-install
        executor: darwin-arm64
        resource_class: cypress-io/latest_m1
        only-cache-for-root-user: true

    - build:
        name: darwin-arm64-build
        executor: darwin-arm64
        resource_class: cypress-io/latest_m1
        requires:
          - darwin-arm64-node-modules-install

    - create-build-artifacts:
        name: darwin-arm64-create-build-artifacts
        context:
          - test-runner:sign-mac-binary
          - test-runner:upload
          - test-runner:commit-status-checks
        executor: darwin-arm64
        resource_class: cypress-io/latest_m1
        requires:
          - darwin-arm64-build

    - v8-integration-tests:
        name: darwin-arm64-v8-integration-tests
        executor: darwin-arm64
        resource_class: cypress-io/latest_m1
        requires:
          - darwin-arm64-build

windows-workflow: &windows-workflow
  jobs:
    - node_modules_install:
        name: windows-node-modules-install
        executor: windows
        resource_class: windows.large
        only-cache-for-root-user: true

    - build:
        name: windows-build
        context: test-runner:env-canary
        executor: windows
        resource_class: windows.large
        requires:
          - windows-node-modules-install

    - run-app-integration-tests-chrome:
        name: windows-run-app-integration-tests-chrome
        executor: windows
        resource_class: windows.large
        context: [test-runner:cypress-record-key, test-runner:launchpad-tests]
        requires:
          - windows-build

    - run-launchpad-integration-tests-chrome:
        name: windows-run-launchpad-integration-tests-chrome
        executor: windows
        resource_class: windows.large
        context: [test-runner:cypress-record-key, test-runner:launchpad-tests]
        requires:
          - windows-build

    - lint:
        name: windows-lint
        executor: windows
        requires:
          - windows-build

    - unit-tests:
        name: windows-unit-tests
        executor: windows
        resource_class: windows.large
        requires:
          - windows-build

    - create-build-artifacts:
        name: windows-create-build-artifacts
        executor: windows
        resource_class: windows.large
        context:
          - test-runner:sign-windows-binary
          - test-runner:upload
          - test-runner:commit-status-checks
        requires:
          - windows-build
    - test-binary-against-kitchensink-chrome:
        name: windows-test-binary-against-kitchensink-chrome
        executor: windows
        requires:
          - windows-create-build-artifacts

    - v8-integration-tests:
        name: windows-v8-integration-tests
        executor: windows
        resource_class: windows.large
        requires:
          - windows-build

workflows:
  linux-x64:
    <<: *linux-x64-workflow
    <<: *linux-x64-workflow-exclude-filters
  linux-arm64:
    <<: *linux-arm64-workflow
    <<: *linux-arm64-workflow-filters
  darwin-x64:
    <<: *darwin-x64-workflow
    <<: *darwin-workflow-filters
  darwin-arm64:
    <<: *darwin-arm64-workflow
    <<: *darwin-workflow-filters
  windows:
    <<: *windows-workflow
    <<: *windows-workflow-filters<|MERGE_RESOLUTION|>--- conflicted
+++ resolved
@@ -28,11 +28,7 @@
       only:
         - develop
         - 'feature/v8-snapshots'
-<<<<<<< HEAD
         - 'ryanm/fix/other-tests'
-=======
-        - 'mschile/issue-22994_app_config'
->>>>>>> cff2b022
 
 # usually we don't build Mac app - it takes a long time
 # but sometimes we want to really confirm we are doing the right thing
