--- conflicted
+++ resolved
@@ -28,11 +28,7 @@
       only:
         - develop
         - 'feature/v8-snapshots'
-<<<<<<< HEAD
         - 'ryanm/fix/other-tests'
-=======
-        - 'feature/v8-snapshots-merge-develop-10-3'
->>>>>>> d8a4884a
 
 # usually we don't build Mac app - it takes a long time
 # but sometimes we want to really confirm we are doing the right thing
@@ -42,11 +38,7 @@
     or:
     - equal: [ develop, << pipeline.git.branch >> ]
     - equal: [ 'feature/v8-snapshots', << pipeline.git.branch >> ]
-<<<<<<< HEAD
     - equal: [ 'ryanm/fix/other-tests', << pipeline.git.branch >> ]
-=======
-    - equal: [ 'feature/v8-snapshots-merge-develop-10-3', << pipeline.git.branch >> ]
->>>>>>> d8a4884a
     - matches:
           pattern: "-release$"
           value: << pipeline.git.branch >>
@@ -56,11 +48,7 @@
     or:
     - equal: [ develop, << pipeline.git.branch >> ]
     - equal: [ 'feature/v8-snapshots', << pipeline.git.branch >> ]
-<<<<<<< HEAD
     - equal: [ 'ryanm/fix/other-tests', << pipeline.git.branch >> ]
-=======
-    - equal: [ 'feature/v8-snapshots-merge-develop-10-3', << pipeline.git.branch >> ]
->>>>>>> d8a4884a
     - matches:
           pattern: "-release$"
           value: << pipeline.git.branch >>
@@ -77,11 +65,7 @@
     or:
     - equal: [ develop, << pipeline.git.branch >> ]
     - equal: [ 'feature/v8-snapshots', << pipeline.git.branch >> ]
-<<<<<<< HEAD
     - equal: [ 'ryanm/fix/other-tests', << pipeline.git.branch >> ]
-=======
-    - equal: [ 'feature/v8-snapshots-merge-develop-10-3', << pipeline.git.branch >> ]
->>>>>>> d8a4884a
     - matches:
           pattern: "-release$"
           value: << pipeline.git.branch >>
