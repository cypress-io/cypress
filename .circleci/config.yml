--- conflicted
+++ resolved
@@ -45,12 +45,7 @@
   when:
     or:
     - equal: [ develop, << pipeline.git.branch >> ]
-<<<<<<< HEAD
     - equal: [ 'retry-flake', << pipeline.git.branch >> ]
-=======
-    - equal: [ 'webkit-multidomain', << pipeline.git.branch >> ]
-    - equal: [ 'issue-23843_electron_21_upgrade', << pipeline.git.branch >> ]
->>>>>>> 688b7ea3
     - matches:
           pattern: "-release$"
           value: << pipeline.git.branch >>
