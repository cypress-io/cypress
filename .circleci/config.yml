version: 2.1

defaults: &defaults
  parallelism: 1
  working_directory: ~/cypress
  parameters: &defaultsParameters
    executor:
      type: executor
      default: cy-doc
    only-cache-for-root-user:
      type: boolean
      default: false
  executor: <<parameters.executor>>
  environment: &defaultsEnvironment
    ## set specific timezone
    TZ: "/usr/share/zoneinfo/America/New_York"

    ## store artifacts here
    CIRCLE_ARTIFACTS: /tmp/artifacts

    ## set so that e2e tests are consistent
    COLUMNS: 100
    LINES: 24

mainBuildFilters: &mainBuildFilters
  filters:
    branches:
      only:
        - develop
        - fix-ci-deps
        - issue-23843_electron_21_upgrade

# usually we don't build Mac app - it takes a long time
# but sometimes we want to really confirm we are doing the right thing
# so just add your branch to the list here to build and test on Mac
macWorkflowFilters: &darwin-workflow-filters
  when:
    or:
    - equal: [ develop, << pipeline.git.branch >> ]
    - equal: [ 'correct-dashboard-results', << pipeline.git.branch >> ]
    - equal: [ 'issue-23843_electron_21_upgrade', << pipeline.git.branch >> ]
    - matches:
          pattern: "-release$"
          value: << pipeline.git.branch >>

linuxArm64WorkflowFilters: &linux-arm64-workflow-filters
  when:
    or:
    - equal: [ develop, << pipeline.git.branch >> ]
    - equal: [ 'issue-23843_electron_21_upgrade', << pipeline.git.branch >> ]
    - matches:
          pattern: "-release$"
          value: << pipeline.git.branch >>

# uncomment & add to the branch conditions below to disable the main linux
# flow if we don't want to test it for a certain branch
linuxWorkflowExcludeFilters: &linux-x64-workflow-exclude-filters
  unless:
    or:
    - false

# windows is slow and expensive in CI, so it normally only runs on main branches
# add your branch to this list to run the full Windows build on your PR
windowsWorkflowFilters: &windows-workflow-filters
  when:
    or:
    - equal: [ develop, << pipeline.git.branch >> ]
    - equal: [ linux-arm64, << pipeline.git.branch >> ]
<<<<<<< HEAD
    - equal: [ 'lmiller/fixing-flake-1', << pipeline.git.branch >> ]
    - equal: [ 'issue-23843_electron_21_upgrade', << pipeline.git.branch >> ]
=======
    - equal: [ 'mikep/21720-ct-stack-traces', << pipeline.git.branch >> ]
>>>>>>> 10f2961c
    - matches:
          pattern: "-release$"
          value: << pipeline.git.branch >>

executors:
  # the Docker image with Cypress dependencies and Chrome browser
  cy-doc:
    docker:
      - image: cypress/browsers:node16.16.0-chrome105-ff99-edge
    # by default, we use "medium" to balance performance + CI costs. bump or reduce on a per-job basis if needed.
    resource_class: medium
    environment:
      PLATFORM: linux
      CI_DOCKER: "true"

  # Docker image with non-root "node" user
  non-root-docker-user:
    docker:
      - image: cypress/browsers:node16.16.0-chrome105-ff99-edge
        user: node
    environment:
      PLATFORM: linux

  # executor to run on Mac OS
  # https://circleci.com/docs/2.0/executor-types/#using-macos
  # https://circleci.com/docs/2.0/testing-ios/#supported-xcode-versions
  mac:
    macos:
      # Executor should have Node >= required version
      xcode: "14.0.0"
    resource_class: macos.x86.medium.gen2
    environment:
      PLATFORM: darwin

  # executor to run on Windows - based off of the windows-orb default executor since it is
  # not customizable enough to align with our existing setup.
  # https://github.com/CircleCI-Public/windows-orb/blob/master/src/executors/default.yml
  # https://circleci.com/docs/2.0/hello-world-windows/#software-pre-installed-in-the-windows-image
  windows: &windows-executor
    machine:
      image: windows-server-2019-vs2019:stable
      shell: bash.exe -eo pipefail
    resource_class: windows.large
    environment:
      PLATFORM: windows

  darwin-arm64:
    machine: true
    environment:
      PLATFORM: darwin

  linux-arm64:
    machine:
      image: ubuntu-2004:2022.04.1
    resource_class: arm.medium
    environment:
      PLATFORM: linux

commands:
  verify_should_persist_artifacts:
    steps:
      - run:
          name: Check current branch to persist artifacts
          command: |
            if [[ "$CIRCLE_BRANCH" != "develop" && "$CIRCLE_BRANCH" != "webkit-experimental" ]]; then
              echo "Not uploading artifacts or posting install comment for this branch."
              circleci-agent step halt
            fi

  restore_workspace_binaries:
    steps:
      - attach_workspace:
          at: ~/
      # make sure we have cypress.zip received
      - run: ls -l
      - run: ls -l cypress.zip cypress.tgz
      - run: node --version
      - run: npm --version

  restore_cached_workspace:
    steps:
      - attach_workspace:
          at: ~/
      - install-required-node
      - unpack-dependencies

  restore_cached_binary:
    steps:
      - attach_workspace:
          at: ~/

  prepare-modules-cache:
    parameters:
      dont-move:
        type: boolean
        default: false
    steps:
      - run: node scripts/circle-cache.js --action prepare
      - unless:
          condition: << parameters.dont-move >>
          steps:
            - run:
                name: Move to /tmp dir for consistent caching across root/non-root users
                command: |
                  mkdir -p /tmp/node_modules_cache
                  mv ~/cypress/node_modules /tmp/node_modules_cache/root_node_modules
                  mv ~/cypress/cli/node_modules /tmp/node_modules_cache/cli_node_modules
                  mv ~/cypress/system-tests/node_modules /tmp/node_modules_cache/system-tests_node_modules
                  mv ~/cypress/globbed_node_modules /tmp/node_modules_cache/globbed_node_modules

  install-webkit-deps:
    steps:
      - run:
          name: Install WebKit dependencies
          command: |
            npx playwright install webkit
            npx playwright install-deps webkit

  build-and-persist:
    description: Save entire folder as artifact for other jobs to run without reinstalling
    steps:
      - run:
          name: Build all codegen
          command: |
            source ./scripts/ensure-node.sh
            yarn gulp buildProd
      - run:
          name: Build packages
          command: |
            source ./scripts/ensure-node.sh
            yarn build
      - prepare-modules-cache # So we don't throw these in the workspace cache
      - persist_to_workspace:
          root: ~/
          paths:
            - cypress
            - .ssh
            - node_modules # contains the npm i -g modules

  install_cache_helpers_dependencies:
    steps:
      - run:
          # Dependencies needed by circle-cache.js, before we "yarn" or unpack cached node_modules
          name: Cache Helper Dependencies
          working_directory: ~/
          command: npm i glob@7.1.6 fs-extra@10.0.0 minimist@1.2.5 fast-json-stable-stringify@2.1.0

  unpack-dependencies:
    description: 'Unpacks dependencies associated with the current workflow'
    steps:
      - install_cache_helpers_dependencies
      - run:
          name: Generate Circle Cache Key
          command: node scripts/circle-cache.js --action cacheKey > circle_cache_key
      - run:
          name: Generate platform key
          command: node ./scripts/get-platform-key.js > platform_key
      - restore_cache:
          name: Restore cache state, to check for known modules cache existence
          key: v{{ checksum ".circleci/cache-version.txt" }}-{{ checksum "platform_key" }}-node-modules-cache-{{ checksum "circle_cache_key" }}
      - run:
          name: Move node_modules back from /tmp
          command: |
            if [[ -d "/tmp/node_modules_cache" ]]; then
              mv /tmp/node_modules_cache/root_node_modules ~/cypress/node_modules
              mv /tmp/node_modules_cache/cli_node_modules ~/cypress/cli/node_modules
              mv /tmp/node_modules_cache/system-tests_node_modules ~/cypress/system-tests/node_modules
              mv /tmp/node_modules_cache/globbed_node_modules ~/cypress/globbed_node_modules
              rm -rf /tmp/node_modules_cache
            fi
      - run:
          name: Restore all node_modules to proper workspace folders
          command: node scripts/circle-cache.js --action unpack

  restore_cached_system_tests_deps:
    description: 'Restore the cached node_modules for projects in "system-tests/projects/**"'
    steps:
      - run:
          name: Generate Circle Cache key for system tests
          command: ./system-tests/scripts/cache-key.sh > system_tests_cache_key
      - run:
          name: Generate platform key
          command: node ./scripts/get-platform-key.js > platform_key
      - restore_cache:
          name: Restore system tests node_modules cache
          keys:
            - v{{ checksum ".circleci/cache-version.txt" }}-{{ checksum "platform_key" }}-system-tests-projects-node-modules-cache-{{ checksum "system_tests_cache_key" }}

  update_cached_system_tests_deps:
    description: 'Update the cached node_modules for projects in "system-tests/projects/**"'
    steps:
      - run:
          name: Generate Circle Cache key for system tests
          command: ./system-tests/scripts/cache-key.sh > system_tests_cache_key
      - run:
          name: Generate platform key
          command: node ./scripts/get-platform-key.js > platform_key
      - restore_cache:
          name: Restore cache state, to check for known modules cache existence
          keys:
            - v{{ checksum ".circleci/cache-version.txt" }}-{{ checksum "platform_key" }}-state-of-system-tests-projects-node-modules-cache-{{ checksum "system_tests_cache_key" }}
      - run:
          name: Send root honeycomb event for this CI build
          command: cd system-tests/scripts && node ./send-root-honeycomb-event.js
      - run:
          name: Bail if specific cache exists
          command: |
            if [[ -f "/tmp/system_tests_node_modules_installed" ]]; then
              echo "No updates to system tests node modules, exiting"
              circleci-agent step halt
            fi
      - restore_cache:
          name: Restore system tests node_modules cache
          keys:
            - v{{ checksum ".circleci/cache-version.txt" }}-{{ checksum "platform_key" }}-system-tests-projects-node-modules-cache-{{ checksum "system_tests_cache_key" }}
            - v{{ checksum ".circleci/cache-version.txt" }}-{{ checksum "platform_key" }}-system-tests-projects-node-modules-cache-
      - run:
          name: Update system-tests node_modules cache
          command: yarn workspace @tooling/system-tests projects:yarn:install
      - save_cache:
          name: Save system tests node_modules cache
          key: v{{ checksum ".circleci/cache-version.txt" }}-{{ checksum "platform_key" }}-system-tests-projects-node-modules-cache-{{ checksum "system_tests_cache_key" }}
          paths:
            - /tmp/cy-system-tests-node-modules
      - run: touch /tmp/system_tests_node_modules_installed
      - save_cache:
          name: Save system tests node_modules cache state key
          key: v{{ checksum ".circleci/cache-version.txt" }}-{{ checksum "platform_key" }}-state-of-system-tests-projects-node-modules-cache-{{ checksum "system_tests_cache_key" }}
          paths:
            - /tmp/system_tests_node_modules_installed

  caching-dependency-installer:
    description: 'Installs & caches the dependencies based on yarn lock & package json dependencies'
    parameters:
      only-cache-for-root-user:
        type: boolean
        default: false
    steps:
      - install_cache_helpers_dependencies
      - run:
          name: Generate Circle Cache Key
          command: node scripts/circle-cache.js --action cacheKey > circle_cache_key
      - run:
          name: Generate platform key
          command: node ./scripts/get-platform-key.js > platform_key
      - restore_cache:
          name: Restore cache state, to check for known modules cache existence
          key: v{{ checksum ".circleci/cache-version.txt" }}-{{ checksum "platform_key" }}-state-of-node-modules-cache-{{ checksum "circle_cache_key" }}
      - run:
          name: Bail if cache exists
          command: |
            if [[ -f "node_modules_installed" ]]; then
              echo "Node modules already cached for dependencies, exiting"
              circleci-agent step halt
            fi
      - run: date +%Y-%U > cache_date
      - restore_cache:
          name: Restore weekly yarn cache
          keys:
            - v{{ checksum ".circleci/cache-version.txt" }}-{{ checksum "platform_key" }}-deps-root-weekly-{{ checksum "cache_date" }}
      - run:
          name: Install Node Modules
          command: |
            source ./scripts/ensure-node.sh
            # avoid installing Percy's Chromium every time we use @percy/cli
            # https://docs.percy.io/docs/caching-asset-discovery-browser-in-ci
            PERCY_POSTINSTALL_BROWSER=true \
            yarn --prefer-offline --frozen-lockfile --cache-folder ~/.yarn
          no_output_timeout: 20m
      - prepare-modules-cache:
          dont-move: <<parameters.only-cache-for-root-user>> # we don't move, so we don't hit any issues unpacking symlinks
      - when:
          condition: <<parameters.only-cache-for-root-user>> # we don't move to /tmp since we don't need to worry about different users
          steps:
            - save_cache:
                name: Saving node modules for root, cli, and all globbed workspace packages
                key: v{{ checksum ".circleci/cache-version.txt" }}-{{ checksum "platform_key" }}-node-modules-cache-{{ checksum "circle_cache_key" }}
                paths:
                  - node_modules
                  - cli/node_modules
                  - system-tests/node_modules
                  - globbed_node_modules
      - unless:
          condition: <<parameters.only-cache-for-root-user>>
          steps:
            - save_cache:
                name: Saving node modules for root, cli, and all globbed workspace packages
                key: v{{ checksum ".circleci/cache-version.txt" }}-{{ checksum "platform_key" }}-node-modules-cache-{{ checksum "circle_cache_key" }}
                paths:
                  - /tmp/node_modules_cache
      - run: touch node_modules_installed
      - save_cache:
          name: Saving node-modules cache state key
          key: v{{ checksum ".circleci/cache-version.txt" }}-{{ checksum "platform_key" }}-state-of-node-modules-cache-{{ checksum "circle_cache_key" }}
          paths:
            - node_modules_installed
      - save_cache:
          name: Save weekly yarn cache
          key: v{{ checksum ".circleci/cache-version.txt" }}-{{ checksum "platform_key" }}-deps-root-weekly-{{ checksum "cache_date" }}
          paths:
            - ~/.yarn
            - ~/.cy-npm-cache

  verify-build-setup:
    description: Common commands run when setting up for build or yarn install
    parameters:
      executor:
        type: executor
        default: cy-doc
    steps:
      - run: pwd
      - run:
          name: print global yarn cache path
          command: echo $(yarn global bin)
      - run:
          name: print yarn version
          command: yarn versions
      - unless:
          condition:
            # stop-only does not correctly match on windows: https://github.com/bahmutov/stop-only/issues/78
            equal: [ *windows-executor, << parameters.executor >> ]
          steps:
            - run:
                name: Stop .only
                 # this will catch ".only"s in js/coffee as well
                command: |
                  source ./scripts/ensure-node.sh
                  yarn stop-only-all
      - run:
          name: Check terminal variables
          ## make sure the TERM is set to 'xterm' in node (Linux only)
          ## else colors (and tests) will fail
          ## See the following information
          ##   * http://andykdocs.de/development/Docker/Fixing+the+Docker+TERM+variable+issue
          ##   * https://unix.stackexchange.com/questions/43945/whats-the-difference-between-various-term-variables
          command: |
            source ./scripts/ensure-node.sh
            yarn check-terminal

  install-required-node:
    # https://discuss.circleci.com/t/switch-nodejs-version-on-machine-executor-solved/26675/2
    description: Install Node version matching .node-version
    steps:
      # installing NVM will use git+ssh, so update known_hosts
      - update_known_hosts
      - run:
          name: Install Node
          command: |
            node_version=$(cat .node-version)
            source ./scripts/ensure-node.sh
            echo "Installing Yarn"
            npm install yarn -g # ensure yarn is installed with the correct node engine
            yarn check-node-version
      - run:
          name: Check Node
          command: |
            source ./scripts/ensure-node.sh
            yarn check-node-version

  install-chrome:
    description: Install Google Chrome
    parameters:
      channel:
        description: browser channel to install
        type: string
      version:
        description: browser version to install
        type: string
    steps:
      - run:
          name: Install Google Chrome (<<parameters.channel>>)
          command: |
            echo "Installing Chrome (<<parameters.channel>>) v<<parameters.version>>"
            wget -O /usr/src/google-chrome-<<parameters.channel>>_<<parameters.version>>_amd64.deb "http://dl.google.com/linux/chrome/deb/pool/main/g/google-chrome-<<parameters.channel>>/google-chrome-<<parameters.channel>>_<<parameters.version>>-1_amd64.deb" && \
            dpkg -i /usr/src/google-chrome-<<parameters.channel>>_<<parameters.version>>_amd64.deb ; \
            apt-get install -f -y && \
            rm -f /usr/src/google-chrome-<<parameters.channel>>_<<parameters.version>>_amd64.deb
            which google-chrome-<<parameters.channel>> || (printf "\n\033[0;31mChrome was not successfully downloaded - bailing\033[0m\n\n" && exit 1)
            echo "Location of Google Chrome Installation: `which google-chrome-<<parameters.channel>>`"
            echo "Google Chrome Version: `google-chrome-<<parameters.channel>> --version`"

  run-driver-integration-tests:
    parameters:
      browser:
        description: browser shortname to target
        type: string
      install-chrome-channel:
        description: chrome channel to install
        type: string
        default: ''
      experimentalSessionAndOrigin:
        description: experimental flag to apply
        type: boolean
        default: false
    steps:
      - restore_cached_workspace
      - when:
          condition: <<parameters.install-chrome-channel>>
          steps:
            - install-chrome:
                channel: <<parameters.install-chrome-channel>>
                version: $(node ./scripts/get-browser-version.js chrome:<<parameters.install-chrome-channel>>)
      - when:
          condition:
            equal: [ webkit, << parameters.browser >> ]
          steps:
            - install-webkit-deps
      - run:
          name: Run driver tests in Cypress
          environment:
            CYPRESS_KONFIG_ENV: production
          command: |
            echo Current working directory is $PWD
            echo Total containers $CIRCLE_NODE_TOTAL

            if [[ -v MAIN_RECORD_KEY ]]; then
              # internal PR
              if <<parameters.experimentalSessionAndOrigin>>; then
                CYPRESS_RECORD_KEY=$MAIN_RECORD_KEY \
                yarn cypress:run-experimentalSessionAndOrigin --record --parallel --group 5x-driver-<<parameters.browser>>-experimentalSessionAndOrigin --browser <<parameters.browser>>
              else
                CYPRESS_RECORD_KEY=$MAIN_RECORD_KEY \
                yarn cypress:run --record --parallel --group 5x-driver-<<parameters.browser>> --browser <<parameters.browser>>
              fi
            else
              # external PR
              TESTFILES=$(circleci tests glob "cypress/e2e/**/*.cy.*" | circleci tests split --total=$CIRCLE_NODE_TOTAL)
              echo "Test files for this machine are $TESTFILES"

              if [[ -z "$TESTFILES" ]]; then
                echo "Empty list of test files"
              fi
              if <<parameters.experimentalSessionAndOrigin>>; then
                yarn cypress:run-experimentalSessionAndOrigin --browser <<parameters.browser>> --spec $TESTFILES
              else
                yarn cypress:run --browser <<parameters.browser>> --spec $TESTFILES
              fi
            fi
          working_directory: packages/driver
      - verify-mocha-results
      - store_test_results:
          path: /tmp/cypress
      - store_artifacts:
          path: /tmp/artifacts
      - store-npm-logs

  windows-install-chrome:
    parameters:
      browser:
        description: browser shortname to target
        type: string
    steps:
      - run:
          # TODO: How can we have preinstalled browsers on CircleCI?
          name: 'Install Chrome on Windows'
          command: |
            # install with `--ignore-checksums` to avoid checksum error
            # https://www.gep13.co.uk/blog/chocolatey-error-hashes-do-not-match
            [[ $PLATFORM == 'windows' && '<<parameters.browser>>' == 'chrome' ]] && choco install googlechrome --ignore-checksums || [[ $PLATFORM != 'windows' ]]

  run-new-ui-tests:
    parameters:
      package:
        description: package to target
        type: enum
        enum: ['frontend-shared', 'launchpad', 'app', 'reporter']
      browser:
        description: browser shortname to target
        type: string
      percy:
        description: enable percy
        type: boolean
        default: false
      type:
        description: ct or e2e
        type: enum
        enum: ['ct', 'e2e']
      debug:
        description: debug option
        type: string
        default: ''
    steps:
      - restore_cached_workspace
      - windows-install-chrome:
          browser: <<parameters.browser>>
      - run:
          command: |
            echo Current working directory is $PWD
            echo Total containers $CIRCLE_NODE_TOTAL

            if [[ -v MAIN_RECORD_KEY ]]; then
              # internal PR
              cmd=$([[ <<parameters.percy>> == 'true' ]] && echo 'yarn percy exec --parallel -- --') || true
              DEBUG=<<parameters.debug>> \
              CYPRESS_KONFIG_ENV=production \
              CYPRESS_RECORD_KEY=$MAIN_RECORD_KEY \
              PERCY_PARALLEL_NONCE=$CIRCLE_WORKFLOW_WORKSPACE_ID \
              PERCY_ENABLE=${PERCY_TOKEN:-0} \
              PERCY_PARALLEL_TOTAL=-1 \
              $cmd yarn workspace @packages/<<parameters.package>> cypress:run:<<parameters.type>> --browser <<parameters.browser>> --record --parallel --group <<parameters.package>>-<<parameters.type>>
            else
              # external PR

              # To make `circleci tests` work correctly, we need to step into the package folder.
              cd packages/<<parameters.package>>

              GLOB="cypress/e2e/**/*cy.*"

              if [[ <<parameters.type>> == 'ct' ]]; then
                # component tests are located side by side with the source codes.
                GLOB="src/**/*cy.*"
              fi

              TESTFILES=$(circleci tests glob "$GLOB" | circleci tests split --total=$CIRCLE_NODE_TOTAL)
              echo "Test files for this machine are $TESTFILES"

              # To run the `yarn` command, we need to walk out of the package folder.
              cd ../..

              DEBUG=<<parameters.debug>> \
              CYPRESS_KONFIG_ENV=production \
              PERCY_PARALLEL_NONCE=$CIRCLE_WORKFLOW_WORKSPACE_ID \
              PERCY_ENABLE=${PERCY_TOKEN:-0} \
              PERCY_PARALLEL_TOTAL=-1 \
              yarn workspace @packages/<<parameters.package>> cypress:run:<<parameters.type>> --browser <<parameters.browser>> --spec $TESTFILES
            fi
      - run:
          command: |
            if [[ <<parameters.package>> == 'app' && <<parameters.percy>> == 'true' && -d "packages/app/cypress/screenshots/runner/screenshot/screenshot.cy.tsx/percy" ]]; then
              PERCY_PARALLEL_NONCE=$CIRCLE_WORKFLOW_WORKSPACE_ID \
              PERCY_ENABLE=${PERCY_TOKEN:-0} \
              PERCY_PARALLEL_TOTAL=-1 \
              yarn percy upload packages/app/cypress/screenshots/runner/screenshot/screenshot.cy.tsx/percy
            else
              echo "skipping percy screenshots uploading"
            fi
      - store_test_results:
          path: /tmp/cypress
      - store_artifacts:
          path: ./packages/<<parameters.package>>/cypress/videos
      - store-npm-logs

  run-system-tests:
    parameters:
      browser:
        description: browser shortname to target
        type: string
    steps:
      - restore_cached_workspace
      - restore_cached_system_tests_deps
      - when:
          condition:
            equal: [ webkit, << parameters.browser >> ]
          steps:
            - install-webkit-deps
      - run:
          name: Run system tests
          command: |
            ALL_SPECS=`circleci tests glob "/root/cypress/system-tests/test/*spec*"`
            SPECS=
            for file in $ALL_SPECS; do
              # filter out non_root tests, they have their own stage
              if [[ "$file" == *"non_root"* ]]; then
                echo "Skipping $file"
                continue
              fi
              SPECS="$SPECS $file"
            done
            SPECS=`echo $SPECS | xargs -n 1 | circleci tests split --split-by=timings`
            echo SPECS=$SPECS
            yarn workspace @tooling/system-tests test:ci $SPECS --browser <<parameters.browser>>
      - verify-mocha-results
      - store_test_results:
          path: /tmp/cypress
      - store_artifacts:
          path: /tmp/artifacts
      - store-npm-logs

  run-binary-system-tests:
    steps:
      - restore_cached_workspace
      - restore_cached_system_tests_deps
      - run:
          name: Run system tests
          command: |
            ALL_SPECS=`circleci tests glob "$HOME/cypress/system-tests/test-binary/*spec*"`
            SPECS=`echo $ALL_SPECS | xargs -n 1 | circleci tests split --split-by=timings`
            echo SPECS=$SPECS
            yarn workspace @tooling/system-tests test:ci $SPECS
      - verify-mocha-results
      - store_test_results:
          path: /tmp/cypress
      - store_artifacts:
          path: /tmp/artifacts
      - store-npm-logs

  store-npm-logs:
    description: Saves any NPM debug logs as artifacts in case there is a problem
    steps:
      - store_artifacts:
          path: ~/.npm/_logs

  post-install-comment:
    description: Post GitHub comment with a blurb on how to install pre-release version
    steps:
      - run:
          name: Post pre-release install comment
          command: |
            node scripts/add-install-comment.js \
              --npm npm-package-url.json \
              --binary binary-url.json

  verify-mocha-results:
    description: Double-check that Mocha tests ran as expected.
    parameters:
      expectedResultCount:
        description: The number of result files to expect, ie, the number of Mocha test suites that ran.
        type: integer
        ## by default, assert that at least 1 test ran
        default: 0
    steps:
      - run:
          name: 'Verify Mocha Results'
          command: |
            source ./scripts/ensure-node.sh
            yarn verify:mocha:results <<parameters.expectedResultCount>>

  clone-repo-and-checkout-branch:
    description: |
      Clones an external repo and then checks out the branch that matches the next version otherwise uses 'master' branch.
    parameters:
      repo:
        description: "Name of the github repo to clone like: cypress-example-kitchensink"
        type: string
      pull_request_id:
        description: Pull request number to check out before installing and testing
        type: integer
        default: 0
    steps:
      - restore_cached_binary
      - run:
          name: "Cloning test project and checking out release branch: <<parameters.repo>>"
          working_directory: /tmp/<<parameters.repo>>
          command: |
            git clone --depth 1 --no-single-branch https://github.com/cypress-io/<<parameters.repo>>.git .

            cd ~/cypress/..
            # install some deps for get-next-version
            npm i semver@7.3.2 conventional-recommended-bump@6.1.0 conventional-changelog-angular@5.0.12
            NEXT_VERSION=$(node ./cypress/scripts/get-next-version.js)
            cd -

            git checkout $NEXT_VERSION || true
      - when:
          condition: <<parameters.pull_request_id>>
          steps:
            - run:
                name: Check out PR <<parameters.pull_request_id>>
                working_directory: /tmp/<<parameters.repo>>
                command: |
                  git fetch origin pull/<<parameters.pull_request_id>>/head:pr-<<parameters.pull_request_id>>
                  git checkout pr-<<parameters.pull_request_id>>

  test-binary-against-rwa:
    description: |
      Takes the built binary and NPM package, clones the RWA repo
      and runs the new version of Cypress against it.
    parameters:
      repo:
        description: "Name of the github repo to clone like"
        type: string
        default: "cypress-realworld-app"
      browser:
        description: Name of the browser to use, like "electron", "chrome", "firefox"
        type: enum
        enum: ["", "electron", "chrome", "firefox"]
        default: ""
      command:
        description: Test command to run to start Cypress tests
        type: string
        default: "yarn cypress:run"
      # if the repo to clone and test is a monorepo, you can
      # run tests inside a specific subfolder
      folder:
        description: Subfolder to test in
        type: string
        default: ""
      # you can test new features in the test runner against recipes or other repos
      # by opening a pull request in those repos and running this test job
      # against a pull request number in the example repo
      pull_request_id:
        description: Pull request number to check out before installing and testing
        type: integer
        default: 0
      wait-on:
        description: Whether to use wait-on to wait on a server to be booted
        type: string
        default: ""
      server-start-command:
        description: Server start command for repo
        type: string
        default: "CI=true yarn start"
    steps:
      - clone-repo-and-checkout-branch:
          repo: <<parameters.repo>>
      - when:
          condition: <<parameters.pull_request_id>>
          steps:
            - run:
                name: Check out PR <<parameters.pull_request_id>>
                working_directory: /tmp/<<parameters.repo>>
                command: |
                  git fetch origin pull/<<parameters.pull_request_id>>/head:pr-<<parameters.pull_request_id>>
                  git checkout pr-<<parameters.pull_request_id>>
                  git log -n 2
      - run:
          command: yarn
          working_directory: /tmp/<<parameters.repo>>
      - run:
          name: Install Cypress
          working_directory: /tmp/<<parameters.repo>>
          # force installing the freshly built binary
          command: |
            CYPRESS_INSTALL_BINARY=~/cypress/cypress.zip npm i --legacy-peer-deps ~/cypress/cypress.tgz && [[ -f yarn.lock ]] && yarn
      - run:
          name: Print Cypress version
          working_directory: /tmp/<<parameters.repo>>
          command: npx cypress version
      - run:
          name: Types check 🧩 (maybe)
          working_directory: /tmp/<<parameters.repo>>
          command: yarn types
      - run:
          working_directory: /tmp/<<parameters.repo>>
          command: <<parameters.server-start-command>>
          background: true
      - run:
          condition: <<parameters.wait-on>>
          name: "Waiting on server to boot: <<parameters.wait-on>>"
          command: "npx wait-on <<parameters.wait-on>>"
      - when:
          condition: <<parameters.folder>>
          steps:
            - when:
                condition: <<parameters.browser>>
                steps:
                  - run:
                      name: Run tests using browser "<<parameters.browser>>"
                      working_directory: /tmp/<<parameters.repo>>/<<parameters.folder>>
                      command: |
                        <<parameters.command>> -- --browser <<parameters.browser>>
            - unless:
                condition: <<parameters.browser>>
                steps:
                  - run:
                      name: Run tests using command
                      working_directory: /tmp/<<parameters.repo>>/<<parameters.folder>>
                      command: <<parameters.command>>
      - unless:
          condition: <<parameters.folder>>
          steps:
            - when:
                condition: <<parameters.browser>>
                steps:
                  - run:
                      name: Run tests using browser "<<parameters.browser>>"
                      working_directory: /tmp/<<parameters.repo>>
                      command: <<parameters.command>> -- --browser <<parameters.browser>>
            - unless:
                condition: <<parameters.browser>>
                steps:
                  - run:
                      name: Run tests using command
                      working_directory: /tmp/<<parameters.repo>>
                      command: <<parameters.command>>
      - store-npm-logs

  test-binary-against-repo:
    description: |
      Takes the built binary and NPM package, clones given example repo
      and runs the new version of Cypress against it.
    parameters:
      repo:
        description: "Name of the github repo to clone like: cypress-example-kitchensink"
        type: string
      browser:
        description: Name of the browser to use, like "electron", "chrome", "firefox"
        type: enum
        enum: ["", "electron", "chrome", "firefox"]
        default: ""
      command:
        description: Test command to run to start Cypress tests
        type: string
        default: "npm run e2e"
      build-project:
        description: Should the project build script be executed
        type: boolean
        default: true
      # if the repo to clone and test is a monorepo, you can
      # run tests inside a specific subfolder
      folder:
        description: Subfolder to test in
        type: string
        default: ""
      # you can test new features in the test runner against recipes or other repos
      # by opening a pull request in those repos and running this test job
      # against a pull request number in the example repo
      pull_request_id:
        description: Pull request number to check out before installing and testing
        type: integer
        default: 0
      wait-on:
        description: Whether to use wait-on to wait on a server to be booted
        type: string
        default: ""
      server-start-command:
        description: Server start command for repo
        type: string
        default: "npm start --if-present"
    steps:
      - clone-repo-and-checkout-branch:
          repo: <<parameters.repo>>
          pull_request_id: <<parameters.pull_request_id>>
      - run:
          # Ensure we're installing the node-version for the cloned repo
          command: |
            if [[ -f .node-version ]]; then
              branch="<< pipeline.git.branch >>"

              externalBranchPattern='^pull\/[0-9]+'
              if [[ $branch =~ $externalBranchPattern ]]; then
                # We are unable to curl from the external PR branch location
                # so we fall back to develop
                branch="develop"
              fi

              curl -L https://raw.githubusercontent.com/cypress-io/cypress/$branch/scripts/ensure-node.sh --output ci-ensure-node.sh
            else
              # if no .node-version file exists, we no-op the node script and use the global yarn
              echo '' > ci-ensure-node.sh
            fi
          working_directory: /tmp/<<parameters.repo>>
      - run:
          # Install deps + Cypress binary with yarn if yarn.lock present
          command: |
            source ./ci-ensure-node.sh
            if [[ -f yarn.lock ]]; then
              yarn --frozen-lockfile
              CYPRESS_INSTALL_BINARY=~/cypress/cypress.zip yarn add -D ~/cypress/cypress.tgz
            else
              npm install
              CYPRESS_INSTALL_BINARY=~/cypress/cypress.zip npm install --legacy-peer-deps ~/cypress/cypress.tgz
            fi
          working_directory: /tmp/<<parameters.repo>>
      - run:
          name: Scaffold new config file
          working_directory: /tmp/<<parameters.repo>>
          environment:
            CYPRESS_INTERNAL_FORCE_SCAFFOLD: "1"
          command: |
            if [[ -f cypress.json ]]; then
              rm -rf cypress.json
              echo 'module.exports = { e2e: {} }' > cypress.config.js
            fi
      - run:
          name: Rename support file
          working_directory: /tmp/<<parameters.repo>>
          command: |
            if [[ -f cypress/support/index.js ]]; then
              mv cypress/support/index.js cypress/support/e2e.js
            fi
      - run:
          name: Print Cypress version
          working_directory: /tmp/<<parameters.repo>>
          command: |
            source ./ci-ensure-node.sh
            npx cypress version
      - run:
          name: Types check 🧩 (maybe)
          working_directory: /tmp/<<parameters.repo>>
          command: |
            source ./ci-ensure-node.sh
            [[ -f yarn.lock ]] && yarn types || npm run types --if-present
      - when:
          condition: <<parameters.build-project>>
          steps:
          - run:
              name: Build 🏗 (maybe)
              working_directory: /tmp/<<parameters.repo>>
              command: |
                source ./ci-ensure-node.sh
                [[ -f yarn.lock ]] && yarn build || npm run build --if-present
      - run:
          working_directory: /tmp/<<parameters.repo>>
          command: |
            source ./ci-ensure-node.sh
            <<parameters.server-start-command>>
          background: true
      - run:
          condition: <<parameters.wait-on>>
          name: "Waiting on server to boot: <<parameters.wait-on>>"
          command: |
            npx wait-on <<parameters.wait-on>> --timeout 120000
      - windows-install-chrome:
          browser: <<parameters.browser>>
      - when:
          condition: <<parameters.folder>>
          steps:
            - when:
                condition: <<parameters.browser>>
                steps:
                  - run:
                      name: Run tests using browser "<<parameters.browser>>"
                      working_directory: /tmp/<<parameters.repo>>/<<parameters.folder>>
                      command: |
                        <<parameters.command>> -- --browser <<parameters.browser>>
            - unless:
                condition: <<parameters.browser>>
                steps:
                  - run:
                      name: Run tests using command
                      working_directory: /tmp/<<parameters.repo>>/<<parameters.folder>>
                      command: <<parameters.command>>
      - unless:
          condition: <<parameters.folder>>
          steps:
            - when:
                condition: <<parameters.browser>>
                steps:
                  - run:
                      name: Run tests using browser "<<parameters.browser>>"
                      working_directory: /tmp/<<parameters.repo>>
                      command: |
                        source ./ci-ensure-node.sh
                        <<parameters.command>> -- --browser <<parameters.browser>>
            - unless:
                condition: <<parameters.browser>>
                steps:
                  - run:
                      name: Run tests using command
                      working_directory: /tmp/<<parameters.repo>>
                      command: |
                        source ./ci-ensure-node.sh
                        <<parameters.command>>
      - store-npm-logs

  wait-on-circle-jobs:
    description: Polls certain Circle CI jobs until they finish
    parameters:
      job-names:
        description: comma separated list of circle ci job names to wait for
        type: string
    steps:
      - run:
          name: "Waiting on Circle CI jobs: <<parameters.job-names>>"
          command: node ./scripts/wait-on-circle-jobs.js --job-names="<<parameters.job-names>>"

  build-binary:
    steps:
      - run:
          name: Check environment variables before code sign (if on Mac/Windows)
          # NOTE
          # our code sign works via electron-builder
          # by default, electron-builder will NOT sign app built in a pull request
          # even our internal one (!)
          # Usually this is not a problem, since we only build and test binary
          # built on the "develop" branch
          # but if you need to really build and sign a binary in a PR
          # set variable CSC_FOR_PULL_REQUEST=true
          command: |
            set -e
            NEEDS_CODE_SIGNING=`node -p 'process.platform === "win32" || process.platform === "darwin"'`
            if [[ "$NEEDS_CODE_SIGNING" == "true" ]]; then
              echo "Checking for required environment variables..."
              if [ -z "$CSC_LINK" ]; then
                echo "Need to provide environment variable CSC_LINK"
                echo "with base64 encoded certificate .p12 file"
                exit 1
              fi
              if [ -z "$CSC_KEY_PASSWORD" ]; then
                echo "Need to provide environment variable CSC_KEY_PASSWORD"
                echo "with password for unlocking certificate .p12 file"
                exit 1
              fi
              echo "Succeeded."
            else
              echo "Not code signing for this platform"
            fi
      - run:
          name: Build the Cypress binary
          environment:
            DEBUG: electron-builder,electron-osx-sign*
          # notarization on Mac can take a while
          no_output_timeout: "45m"
          command: |
            if [[ `node ./scripts/get-platform-key.js` == 'linux-arm64' ]]; then
              # these are missing on Circle and there is no way to pre-install them on Arm
              sudo apt-get update
              sudo apt-get install -y libgtk2.0-0 libgtk-3-0 libgbm-dev libnotify-dev libgconf-2-4 libnss3 libxss1 libasound2 libxtst6 xauth xvfb
            fi
            source ./scripts/ensure-node.sh
            node --version
            yarn binary-build --version $(node ./scripts/get-next-version.js)
      - run:
          name: Zip the binary
          command: |
            if [[ $PLATFORM == 'linux' ]]; then
              # on Arm, CI runs as non-root, on x64 CI runs as root but there is no sudo binary
              if [[ `whoami` == 'root' ]]; then
                apt-get update && apt-get install -y zip
              else
                sudo apt-get update && sudo apt-get install -y zip
              fi
            fi
            source ./scripts/ensure-node.sh
            yarn binary-zip
      - store-npm-logs
      - persist_to_workspace:
          root: ~/
          paths:
            - cypress/cypress.zip

  build-cypress-npm-package:
    parameters:
      executor:
        type: executor
        default: cy-doc
    steps:
      - run:
          name: Bump NPM version
          command: |
            source ./scripts/ensure-node.sh
            yarn get-next-version --npm
      - run:
          name: Build NPM package
          command: |
            source ./scripts/ensure-node.sh
            yarn build --scope cypress
      - run:
          name: Copy Re-exported NPM Packages
          command: node ./scripts/post-build.js
          working_directory: cli
      - run:
          command: ls -la types
          working_directory: cli/build
      - run:
          command: ls -la vue vue2 mount-utils react
          working_directory: cli/build
      - unless:
          condition:
            equal: [ *windows-executor, << parameters.executor >> ]
          steps:
            - run:
                name: list NPM package contents
                command: |
                  source ./scripts/ensure-node.sh
                  yarn workspace cypress size
      - run:
          name: pack NPM package
          working_directory: cli/build
          command: yarn pack --filename ../../cypress.tgz
      - run:
          name: list created NPM package
          command: ls -l
      - store-npm-logs
      - persist_to_workspace:
          root: ~/
          paths:
            - cypress/cypress.tgz

  upload-build-artifacts:
    steps:
      - run: ls -l
      - run:
          name: Upload unique binary to S3
          command: |
            node scripts/binary.js upload-build-artifact \
              --type binary \
              --file cypress.zip \
              --version $(node -p "require('./package.json').version")
      - run:
          name: Upload NPM package to S3
          command: |
            node scripts/binary.js upload-build-artifact \
              --type npm-package \
              --file cypress.tgz \
              --version $(node -p "require('./package.json').version")
      - store-npm-logs
      - run: ls -l
      - run: cat binary-url.json
      - run: cat npm-package-url.json
      - persist_to_workspace:
          root: ~/
          paths:
            - cypress/binary-url.json
            - cypress/npm-package-url.json

  update_known_hosts:
    description: Ensures that we have the latest Git public keys to prevent git+ssh from failing.
    steps:
    - run:
        name: Update known_hosts with github.com keys
        command: |
          mkdir -p ~/.ssh
          ssh-keyscan github.com >> ~/.ssh/known_hosts

jobs:
  ## Checks if we already have a valid cache for the node_modules_install and if it has,
  ## skips ahead to the build step, otherwise installs and caches the node_modules
  node_modules_install:
    <<: *defaults
    parameters:
      <<: *defaultsParameters
      resource_class:
        type: string
        default: medium
    resource_class: << parameters.resource_class >>
    steps:
      - checkout
      - install-required-node
      - verify-build-setup:
          executor: << parameters.executor >>
      - persist_to_workspace:
          root: ~/
          paths:
            - cypress
            - .nvm # mac / linux
            - ProgramData/nvm # windows
      - caching-dependency-installer:
          only-cache-for-root-user: <<parameters.only-cache-for-root-user>>
      - store-npm-logs

  ## restores node_modules from previous step & builds if first step skipped
  build:
    <<: *defaults
    parameters:
      <<: *defaultsParameters
      resource_class:
        type: string
        default: medium+
    resource_class: << parameters.resource_class >>
    steps:
      - restore_cached_workspace
      - run:
          name: Top level packages
          command: yarn list --depth=0 || true
      - run:
          name: Check env canaries on Linux
          command: |
            # only Docker has the required env data for this
            if [[ $CI_DOCKER == 'true' ]]; then
              node ./scripts/circle-env.js --check-canaries
            fi
      - build-and-persist
      - store-npm-logs

  lint:
    <<: *defaults
    steps:
      - restore_cached_workspace
      - run:
          name: Linting 🧹
          command: |
            yarn clean
            git clean -df
            yarn lint
      - run:
          name: cypress info (dev)
          command: node cli/bin/cypress info --dev
      - store-npm-logs

  check-ts:
    <<: *defaults
    steps:
      - restore_cached_workspace
      - install-required-node
      - run:
          name: Check TS Types
          command: NODE_OPTIONS=--max_old_space_size=4096 yarn gulp checkTs


  # a special job that keeps polling Circle and when all
  # individual jobs are finished, it closes the Percy build
  percy-finalize:
    <<: *defaults
    resource_class: small
    parameters:
      <<: *defaultsParameters
      required_env_var:
        type: env_var_name
    steps:
      - restore_cached_workspace
      - run:
          # if this is an external pull request, the environment variables
          # are NOT set for security reasons, thus no need to poll -
          # and no need to finalize Percy, since there will be no visual tests
          name: Check if <<parameters.required_env_var>> is set
          command: |
            if [[ -v <<parameters.required_env_var>> ]]; then
              echo "Internal PR, good to go"
            else
              echo "This is an external PR, cannot access other services"
              circleci-agent step halt
            fi
      - wait-on-circle-jobs:
          job-names: >
            cli-visual-tests,
            reporter-integration-tests,
            run-app-component-tests-chrome,
            run-app-integration-tests-chrome,
            run-frontend-shared-component-tests-chrome,
            run-launchpad-component-tests-chrome,
            run-launchpad-integration-tests-chrome,
            run-reporter-component-tests-chrome,
            run-webpack-dev-server-integration-tests,
            run-vite-dev-server-integration-tests
      - run:
          # Sometimes, even though all the circle jobs have finished, Percy times out during `build:finalize`
          # If all other jobs finish but `build:finalize` fails, we retry it once
          name: Finalize percy build - allows single retry
          command: |
            PERCY_PARALLEL_NONCE=$CIRCLE_WORKFLOW_WORKSPACE_ID \
            yarn percy build:finalize || yarn percy build:finalize

  cli-visual-tests:
    <<: *defaults
    resource_class: small
    steps:
      - restore_cached_workspace
      - run: mkdir -p cli/visual-snapshots
      - run:
          command: node cli/bin/cypress info --dev | yarn --silent term-to-html | node scripts/sanitize --type cli-info > cli/visual-snapshots/cypress-info.html
          environment:
            FORCE_COLOR: 2
      - run:
          command: node cli/bin/cypress help | yarn --silent term-to-html > cli/visual-snapshots/cypress-help.html
          environment:
            FORCE_COLOR: 2
      - store_artifacts:
          path: cli/visual-snapshots
      - run:
          name: Upload CLI snapshots for diffing
          command: |
            PERCY_PARALLEL_NONCE=$CIRCLE_WORKFLOW_WORKSPACE_ID \
            PERCY_ENABLE=${PERCY_TOKEN:-0} \
            PERCY_PARALLEL_TOTAL=-1 \
            yarn percy snapshot ./cli/visual-snapshots

  unit-tests:
    <<: *defaults
    parameters:
      <<: *defaultsParameters
      resource_class:
        type: string
        default: medium
    resource_class: << parameters.resource_class >>
    parallelism: 1
    steps:
      - restore_cached_workspace
      - when:
          condition:
            # several snapshots fails for windows due to paths.
            # until these are fixed, run the tests that are working.
            equal: [ *windows-executor, << parameters.executor >> ]
          steps:
            - run: yarn test-scripts scripts/**/*spec.js
      - unless:
          condition:
            equal: [ *windows-executor, << parameters.executor >> ]
          steps:
            - run: yarn test-scripts
            # make sure packages with TypeScript can be transpiled to JS
            - run: yarn lerna run build-prod --stream --concurrency 4
            # run unit tests from each individual package
            - run: yarn test
            # run type checking for each individual package
            - run: yarn lerna run types
            - verify-mocha-results:
                expectedResultCount: 10
      - store_test_results:
          path: /tmp/cypress
      # CLI tests generate HTML files with sample CLI command output
      - store_artifacts:
          path: cli/test/html
      - store_artifacts:
          path: packages/errors/__snapshot-images__
      - store-npm-logs

  unit-tests-release:
    <<: *defaults
    resource_class: small
    parallelism: 1
    steps:
      - restore_cached_workspace
      - update_known_hosts
      - run: yarn test-npm-package-release-script

  lint-types:
    <<: *defaults
    parallelism: 1
    steps:
      - restore_cached_workspace
      - run:
          command: ls -la types
          working_directory: cli
      - run:
          command: ls -la chai
          working_directory: cli/types
      - run:
          name: "Lint types 🧹"
          command: yarn workspace cypress dtslint
  # todo(lachlan): do we need this? yarn check-ts does something very similar
  #     - run:
  #         name: "TypeScript check 🧩"
  #         command: yarn type-check --ignore-progress
      - store-npm-logs

  server-unit-tests:
    <<: *defaults
    parallelism: 1
    steps:
      - restore_cached_workspace
      - run: yarn test-unit --scope @packages/server
      - verify-mocha-results:
          expectedResultCount: 1
      - store_test_results:
          path: /tmp/cypress
      - store-npm-logs

  server-integration-tests:
    <<: *defaults
    parallelism: 1
    steps:
      - restore_cached_workspace
      - run: yarn test-integration --scope @packages/server
      - verify-mocha-results:
          expectedResultCount: 1
      - store_test_results:
          path: /tmp/cypress
      - store-npm-logs

  server-performance-tests:
    <<: *defaults
    steps:
      - restore_cached_workspace
      - run:
          command: yarn workspace @packages/server test-performance
      - verify-mocha-results:
          expectedResultCount: 1
      - store_test_results:
          path: /tmp/cypress
      - store_artifacts:
          path: /tmp/artifacts
      - store-npm-logs

  system-tests-node-modules-install:
    <<: *defaults
    steps:
      - restore_cached_workspace
      - update_cached_system_tests_deps

  binary-system-tests:
    parallelism: 2
    working_directory: ~/cypress
    environment:
      <<: *defaultsEnvironment
      PLATFORM: linux
    machine:
      # using `machine` gives us a Linux VM that can run Docker
      image: ubuntu-2004:202111-02
      docker_layer_caching: true
    resource_class: medium
    steps:
      - run-binary-system-tests

  system-tests-chrome:
    <<: *defaults
    parallelism: 8
    steps:
      - run-system-tests:
          browser: chrome

  system-tests-electron:
    <<: *defaults
    parallelism: 8
    steps:
      - run-system-tests:
          browser: electron

  system-tests-firefox:
    <<: *defaults
    parallelism: 8
    steps:
      - run-system-tests:
          browser: firefox

  system-tests-webkit:
    <<: *defaults
    parallelism: 8
    steps:
      - run-system-tests:
          browser: webkit

  system-tests-non-root:
    <<: *defaults
    steps:
      - restore_cached_workspace
      - run:
          command: yarn workspace @tooling/system-tests test:ci "test/non_root*spec*" --browser electron
      - verify-mocha-results
      - store_test_results:
          path: /tmp/cypress
      - store_artifacts:
          path: /tmp/artifacts
      - store-npm-logs

  run-frontend-shared-component-tests-chrome:
    <<: *defaults
    parameters:
      <<: *defaultsParameters
      percy:
        type: boolean
        default: false
    parallelism: 3
    steps:
      - run-new-ui-tests:
          browser: chrome
          percy: << parameters.percy >>
          package: frontend-shared
          type: ct

  run-launchpad-component-tests-chrome:
    <<: *defaults
    parameters:
      <<: *defaultsParameters
      percy:
        type: boolean
        default: false
    parallelism: 7
    steps:
      - run-new-ui-tests:
          browser: chrome
          percy: << parameters.percy >>
          package: launchpad
          type: ct
          # debug: cypress:*,engine:socket

  run-launchpad-integration-tests-chrome:
    <<: *defaults
    parameters:
      <<: *defaultsParameters
      resource_class:
        type: string
        default: medium
      percy:
        type: boolean
        default: false
    resource_class: << parameters.resource_class >>
    parallelism: 3
    steps:
      - run-new-ui-tests:
          browser: chrome
          percy: << parameters.percy >>
          package: launchpad
          type: e2e

  run-app-component-tests-chrome:
    <<: *defaults
    parameters:
      <<: *defaultsParameters
      percy:
        type: boolean
        default: false
    parallelism: 7
    steps:
      - run-new-ui-tests:
          browser: chrome
          percy: << parameters.percy >>
          package: app
          type: ct

  run-app-integration-tests-chrome:
    <<: *defaults
    parameters:
      <<: *defaultsParameters
      resource_class:
        type: string
        default: medium
      percy:
        type: boolean
        default: false
    resource_class: << parameters.resource_class >>
    parallelism: 8
    steps:
      - run-new-ui-tests:
          browser: chrome
          percy: << parameters.percy >>
          package: app
          type: e2e

  driver-integration-tests-chrome:
    <<: *defaults
    parallelism: 5
    steps:
      - run-driver-integration-tests:
          browser: chrome
          install-chrome-channel: stable

  driver-integration-tests-chrome-beta:
    <<: *defaults
    parallelism: 5
    steps:
      - run-driver-integration-tests:
          browser: chrome:beta
          install-chrome-channel: beta

  driver-integration-tests-firefox:
    <<: *defaults
    parallelism: 5
    steps:
      - run-driver-integration-tests:
          browser: firefox

  driver-integration-tests-electron:
    <<: *defaults
    parallelism: 5
    steps:
      - run-driver-integration-tests:
          browser: electron

  driver-integration-tests-webkit:
    <<: *defaults
    parallelism: 5
    steps:
      - run-driver-integration-tests:
          browser: webkit

  driver-integration-tests-chrome-experimentalSessionAndOrigin:
    <<: *defaults
    resource_class: medium
    parallelism: 5
    steps:
      - run-driver-integration-tests:
          browser: chrome
          install-chrome-channel: stable
          experimentalSessionAndOrigin: true

  driver-integration-tests-chrome-beta-experimentalSessionAndOrigin:
    <<: *defaults
    resource_class: medium
    parallelism: 5
    steps:
      - run-driver-integration-tests:
          browser: chrome:beta
          install-chrome-channel: beta
          experimentalSessionAndOrigin: true

  driver-integration-tests-firefox-experimentalSessionAndOrigin:
    <<: *defaults
    resource_class: medium
    parallelism: 5
    steps:
      - run-driver-integration-tests:
          browser: firefox
          experimentalSessionAndOrigin: true

  driver-integration-tests-electron-experimentalSessionAndOrigin:
    <<: *defaults
    resource_class: medium
    parallelism: 5
    steps:
      - run-driver-integration-tests:
          browser: electron
          experimentalSessionAndOrigin: true

  driver-integration-tests-webkit-experimentalSessionAndOrigin:
    <<: *defaults
    resource_class: medium
    parallelism: 5
    steps:
      - run-driver-integration-tests:
          browser: webkit
          experimentalSessionAndOrigin: true

  run-reporter-component-tests-chrome:
    <<: *defaults
    parameters:
      <<: *defaultsParameters
      percy:
        type: boolean
        default: false
    parallelism: 2
    steps:
      - run-new-ui-tests:
          browser: chrome
          percy: << parameters.percy >>
          package: reporter
          type: ct

  reporter-integration-tests:
    <<: *defaults
    parallelism: 3
    steps:
      - restore_cached_workspace
      - run:
          command: yarn build-for-tests
          working_directory: packages/reporter
      - run:
          command: |
            CYPRESS_KONFIG_ENV=production \
            CYPRESS_RECORD_KEY=$MAIN_RECORD_KEY \
            PERCY_PARALLEL_NONCE=$CIRCLE_WORKFLOW_WORKSPACE_ID \
            PERCY_ENABLE=${PERCY_TOKEN:-0} \
            PERCY_PARALLEL_TOTAL=-1 \
            yarn percy exec --parallel -- -- \
            yarn cypress:run --record --parallel --group reporter
          working_directory: packages/reporter
      - verify-mocha-results
      - store_test_results:
          path: /tmp/cypress
      - store_artifacts:
          path: /tmp/artifacts
      - store-npm-logs

  run-webpack-dev-server-integration-tests:
    <<: *defaults
    parallelism: 2
    steps:
      - restore_cached_workspace
      - restore_cached_system_tests_deps
      - run:
          command: |
            CYPRESS_KONFIG_ENV=production \
            CYPRESS_RECORD_KEY=$MAIN_RECORD_KEY \
            PERCY_PARALLEL_NONCE=$CIRCLE_WORKFLOW_WORKSPACE_ID \
            PERCY_ENABLE=${PERCY_TOKEN:-0} \
            PERCY_PARALLEL_TOTAL=-1 \
            yarn percy exec --parallel -- -- \
            yarn cypress:run --record --parallel --group webpack-dev-server
          working_directory: npm/webpack-dev-server
      - store_test_results:
          path: /tmp/cypress
      - store_artifacts:
          path: /tmp/artifacts
      - store-npm-logs

  run-vite-dev-server-integration-tests:
    <<: *defaults
    # parallelism: 3 TODO: Add parallelism once we have more specs
    steps:
      - restore_cached_workspace
      - restore_cached_system_tests_deps
      - run:
          command: |
            CYPRESS_KONFIG_ENV=production \
            CYPRESS_RECORD_KEY=$MAIN_RECORD_KEY \
            PERCY_PARALLEL_NONCE=$CIRCLE_WORKFLOW_WORKSPACE_ID \
            PERCY_ENABLE=${PERCY_TOKEN:-0} \
            PERCY_PARALLEL_TOTAL=-1 \
            yarn percy exec --parallel -- -- \
            yarn cypress:run --record --parallel --group vite-dev-server
          working_directory: npm/vite-dev-server
      - store_test_results:
          path: /tmp/cypress
      - store_artifacts:
          path: /tmp/artifacts
      - store-npm-logs

  npm-webpack-preprocessor:
    <<: *defaults
    steps:
      - restore_cached_workspace
      - run:
          name: Build
          command: yarn workspace @cypress/webpack-preprocessor build
      - run:
          name: Test babelrc
          command: yarn test
          working_directory: npm/webpack-preprocessor/examples/use-babelrc
      - run:
          name: Build ts-loader
          command: yarn install
          working_directory: npm/webpack-preprocessor/examples/use-ts-loader
      - run:
          name: Types ts-loader
          command: yarn types
          working_directory: npm/webpack-preprocessor/examples/use-ts-loader
      - run:
          name: Test ts-loader
          command: yarn test
          working_directory: npm/webpack-preprocessor/examples/use-ts-loader
      - run:
          name: Start React app
          command: yarn start
          background: true
          working_directory: npm/webpack-preprocessor/examples/react-app
      - run:
          name: Test React app
          command: yarn test
          working_directory: npm/webpack-preprocessor/examples/react-app
      - run:
          name: Run tests
          command: yarn workspace @cypress/webpack-preprocessor test
      - store-npm-logs

  npm-webpack-dev-server:
    <<: *defaults
    steps:
      - restore_cached_workspace
      - restore_cached_system_tests_deps
      - run:
          name: Run tests
          command: yarn workspace @cypress/webpack-dev-server test
      - run:
          name: Run tests
          command: yarn workspace @cypress/webpack-dev-server test

  npm-vite-dev-server:
    <<: *defaults
    steps:
      - restore_cached_workspace
      - run:
          name: Run tests
          command: yarn test
          working_directory: npm/vite-dev-server
      - store_test_results:
          path: npm/vite-dev-server/test_results
      - store-npm-logs

  npm-webpack-batteries-included-preprocessor:
    <<: *defaults
    resource_class: small
    steps:
      - restore_cached_workspace
      - run:
          name: Run tests
          command: yarn workspace @cypress/webpack-batteries-included-preprocessor test

  npm-vue:
    <<: *defaults
    steps:
      - restore_cached_workspace
      - run:
          name: Build
          command: yarn workspace @cypress/vue build
      - run:
          name: Type Check
          command: yarn typecheck
          working_directory: npm/vue
      - store_test_results:
          path: npm/vue/test_results
      - store_artifacts:
          path: npm/vue/test_results
      - store-npm-logs

  npm-angular:
    <<: *defaults
    steps:
      - restore_cached_workspace
      - run:
          name: Build
          command: yarn workspace @cypress/angular build
      - store-npm-logs

  npm-react:
    <<: *defaults
    steps:
      - restore_cached_workspace
      - run:
          name: Build
          command: yarn workspace @cypress/react build
      - run:
          name: Run tests
          command: yarn test
          working_directory: npm/react
      - store_test_results:
          path: npm/react/test_results
      - store_artifacts:
          path: npm/react/test_results
      - store-npm-logs

  npm-mount-utils:
    <<: *defaults
    steps:
      - restore_cached_workspace
      - run:
          name: Build
          command: yarn workspace @cypress/mount-utils build
      - store-npm-logs
  
  npm-xpath:
    <<: *defaults
    resource_class: small
    steps:
      - restore_cached_workspace
      - run:
          name: Run tests
          command: yarn workspace @cypress/xpath cy:run
      - store_test_results:
          path: npm/xpath/test_results
      - store_artifacts:
          path: npm/xpath/test_results
      - store-npm-logs

  npm-grep:
    <<: *defaults
    resource_class: small
    steps:
      - restore_cached_workspace
      - run:
          name: Run tests
          command: yarn workspace @cypress/grep cy:run
      - store_test_results:
          path: npm/grep/test_results
      - store_artifacts:
          path: npm/grep/test_results
      - store-npm-logs

  npm-create-cypress-tests:
    <<: *defaults
    resource_class: small
    steps:
      - restore_cached_workspace
      - run: yarn workspace create-cypress-tests build

  npm-eslint-plugin-dev:
    <<: *defaults
    steps:
      - restore_cached_workspace
      - run:
          name: Run tests
          command: yarn workspace @cypress/eslint-plugin-dev test

  npm-cypress-schematic:
    <<: *defaults
    steps:
      - restore_cached_workspace
      - run:
          name: Build + Install
          command: |
            yarn workspace @cypress/schematic build
          working_directory: npm/cypress-schematic
      - run:
          name: Run unit tests
          command: |
            yarn test
          working_directory: npm/cypress-schematic
      - store-npm-logs

  npm-release:
    <<: *defaults
    resource_class: medium+
    steps:
      - restore_cached_workspace
      - run:
          name: Release packages after all jobs pass
          command: yarn npm-release

  create-build-artifacts:
    <<: *defaults
    parameters:
      <<: *defaultsParameters
      resource_class:
        type: string
        default: medium+
    resource_class: << parameters.resource_class >>
    steps:
      - restore_cached_workspace
      - build-binary
      - build-cypress-npm-package:
          executor: << parameters.executor >>
      - verify_should_persist_artifacts
      - upload-build-artifacts
      - post-install-comment

  test-kitchensink:
    <<: *defaults
    parameters:
      <<: *defaultsParameters
      resource_class:
        type: string
        default: medium+
    steps:
      - clone-repo-and-checkout-branch:
          repo: cypress-example-kitchensink
      - install-required-node
      - run:
          name: Remove cypress.json
          description: Remove cypress.json in case it exists
          working_directory: /tmp/cypress-example-kitchensink
          environment:
            CYPRESS_INTERNAL_FORCE_SCAFFOLD: "1"
          command: rm -rf cypress.json
      - run:
          name: Install prod dependencies
          command: yarn --production
          working_directory: /tmp/cypress-example-kitchensink
      - run:
          name: Example server
          command: yarn start
          working_directory: /tmp/cypress-example-kitchensink
          background: true
      - run:
          name: Rename support file
          working_directory: /tmp/cypress-example-kitchensink
          command: |
            if [[ -f cypress/support/index.js ]]; then
              mv cypress/support/index.js cypress/support/e2e.js
            fi
      - run:
          name: Run Kitchensink example project
          command: |
            yarn cypress:run --project /tmp/cypress-example-kitchensink
      - store-npm-logs

  test-kitchensink-against-staging:
    <<: *defaults
    steps:
      - clone-repo-and-checkout-branch:
          repo: cypress-example-kitchensink
      - install-required-node
      - run:
          name: Install prod dependencies
          command: yarn --production
          working_directory: /tmp/cypress-example-kitchensink
      - run:
          name: Example server
          command: yarn start
          working_directory: /tmp/cypress-example-kitchensink
          background: true
      - run:
          name: Run Kitchensink example project
          command: |
            CYPRESS_PROJECT_ID=$TEST_KITCHENSINK_PROJECT_ID \
            CYPRESS_RECORD_KEY=$TEST_KITCHENSINK_RECORD_KEY \
            CYPRESS_INTERNAL_ENV=staging \
            CYPRESS_video=false \
            yarn cypress:run --project /tmp/cypress-example-kitchensink --record
      - store-npm-logs

  test-against-staging:
    <<: *defaults
    steps:
      - clone-repo-and-checkout-branch:
          repo: cypress-test-tiny
      - run:
          name: Run test project
          command: |
            CYPRESS_PROJECT_ID=$TEST_TINY_PROJECT_ID \
            CYPRESS_RECORD_KEY=$TEST_TINY_RECORD_KEY \
            CYPRESS_INTERNAL_ENV=staging \
            yarn cypress:run --project /tmp/cypress-test-tiny --record
      - store-npm-logs

  test-npm-module-and-verify-binary:
    <<: *defaults
    steps:
      - restore_cached_workspace
      # make sure we have cypress.zip received
      - run: ls -l
      - run: ls -l cypress.zip cypress.tgz
      - run: mkdir test-binary
      - run:
          name: Create new NPM package
          working_directory: test-binary
          command: npm init -y
      - run:
          # install NPM from built NPM package folder
          name: Install Cypress
          working_directory: test-binary
          # force installing the freshly built binary
          command: CYPRESS_INSTALL_BINARY=/root/cypress/cypress.zip npm i /root/cypress/cypress.tgz
      - run:
          name: Cypress version
          working_directory: test-binary
          command: $(yarn bin cypress) version
      - run:
          name: Verify Cypress binary
          working_directory: test-binary
          command: $(yarn bin cypress) verify
      - run:
          name: Cypress help
          working_directory: test-binary
          command: $(yarn bin cypress) help
      - run:
          name: Cypress info
          working_directory: test-binary
          command: $(yarn bin cypress) info
      - store-npm-logs

  test-npm-module-on-minimum-node-version:
    <<: *defaults
    resource_class: small
    docker:
      - image: cypress/base:12.0.0-libgbm
    steps:
      - restore_workspace_binaries
      - run: mkdir test-binary
      - run:
          name: Create new NPM package
          working_directory: test-binary
          command: npm init -y
      - run:
          name: Install Cypress
          working_directory: test-binary
          command: CYPRESS_INSTALL_BINARY=/root/cypress/cypress.zip npm install /root/cypress/cypress.tgz
      - run:
          name: Verify Cypress binary
          working_directory: test-binary
          command: $(npm bin)/cypress verify
      - run:
          name: Print Cypress version
          working_directory: test-binary
          command: $(npm bin)/cypress version
      - run:
          name: Cypress info
          working_directory: test-binary
          command: $(npm bin)/cypress info

  test-types-cypress-and-jest:
    parameters:
      executor:
        description: Executor name to use
        type: executor
        default: cy-doc
      wd:
        description: Working directory, should be OUTSIDE cypress monorepo folder
        type: string
        default: /root/test-cypress-and-jest
    <<: *defaults
    resource_class: small
    steps:
      - restore_workspace_binaries
      - run: mkdir <<parameters.wd>>
      - run:
          name: Create new NPM package ⚗️
          working_directory: <<parameters.wd>>
          command: npm init -y
      - run:
          name: Install dependencies 📦
          working_directory: <<parameters.wd>>
          environment:
            CYPRESS_INSTALL_BINARY: /root/cypress/cypress.zip
          # let's install Cypress, Jest and any other package that might conflict
          # https://github.com/cypress-io/cypress/issues/6690

          # Todo: Add `jest` back into the list once https://github.com/yargs/yargs-parser/issues/452
          # is resolved.
          command: |
            npm install /root/cypress/cypress.tgz \
              typescript @types/jest enzyme @types/enzyme
      - run:
          name: Test types clash ⚔️
          working_directory: <<parameters.wd>>
          command: |
            echo "console.log('hello world')" > hello.ts
            npx tsc hello.ts --noEmit

  test-full-typescript-project:
    parameters:
      executor:
        description: Executor name to use
        type: executor
        default: cy-doc
      wd:
        description: Working directory, should be OUTSIDE cypress monorepo folder
        type: string
        default: /root/test-full-typescript
    <<: *defaults
    resource_class: small
    steps:
      - restore_workspace_binaries
      - run: mkdir <<parameters.wd>>
      - run:
          name: Create new NPM package ⚗️
          working_directory: <<parameters.wd>>
          command: npm init -y
      - run:
          name: Install dependencies 📦
          working_directory: <<parameters.wd>>
          environment:
            CYPRESS_INSTALL_BINARY: /root/cypress/cypress.zip
          command: |
            npm install /root/cypress/cypress.tgz typescript
      - run:
          name: Scaffold full TypeScript project 🏗
          working_directory: <<parameters.wd>>
          command: npx @bahmutov/cly@1.9.0 init --typescript
      - run:
          name: Run project tests 🗳
          working_directory: <<parameters.wd>>
          command: npx cypress run

  # install NPM + binary zip and run against staging API
  test-binary-against-staging:
    <<: *defaults
    steps:
      - restore_workspace_binaries
      - clone-repo-and-checkout-branch:
          repo: cypress-test-tiny
      - run:
          name: Install Cypress
          working_directory: /tmp/cypress-test-tiny
          # force installing the freshly built binary
          command: CYPRESS_INSTALL_BINARY=~/cypress/cypress.zip npm i --legacy-peer-deps ~/cypress/cypress.tgz
      - run:
          name: Run test project
          working_directory: /tmp/cypress-test-tiny
          command: |
            CYPRESS_PROJECT_ID=$TEST_TINY_PROJECT_ID \
            CYPRESS_RECORD_KEY=$TEST_TINY_RECORD_KEY \
            CYPRESS_INTERNAL_ENV=staging \
            $(yarn bin cypress) run --record
      - store-npm-logs

  test-binary-against-recipes-firefox:
    <<: *defaults
    steps:
      - test-binary-against-repo:
          repo: cypress-example-recipes
          command: npm run test:ci:firefox

  test-binary-against-recipes-chrome:
    <<: *defaults
    steps:
      - test-binary-against-repo:
          repo: cypress-example-recipes
          command: npm run test:ci:chrome

  test-binary-against-recipes:
    <<: *defaults
    steps:
      - test-binary-against-repo:
          repo: cypress-example-recipes
          command: npm run test:ci

  # This is a special job. It allows you to test the current
  # built test runner against a pull request in the repo
  # cypress-example-recipes.
  # Imagine you are working on a feature and want to show / test a recipe
  # You would need to run the built test runner before release
  # against a PR that cannot be merged until the new version
  # of the test runner is released.
  # Use:
  #   specify pull request number
  #   and the recipe folder

  # test-binary-against-recipe-pull-request:
  #   <<: *defaults
  #   steps:
  #     # test a specific pull request by number from cypress-example-recipes
  #     - test-binary-against-repo:
  #         repo: cypress-example-recipes
  #         command: npm run test:ci
  #         pull_request_id: 515
  #         folder: examples/fundamentals__typescript

  test-binary-against-kitchensink:
    <<: *defaults
    steps:
      - test-binary-against-repo:
          repo: cypress-example-kitchensink
          browser: "electron"

  test-binary-against-kitchensink-firefox:
    <<: *defaults
    steps:
      - test-binary-against-repo:
          repo: cypress-example-kitchensink
          browser: firefox

  test-binary-against-kitchensink-chrome:
    <<: *defaults
    steps:
      - test-binary-against-repo:
          repo: cypress-example-kitchensink
          browser: chrome

  test-binary-against-todomvc-firefox:
    <<: *defaults
    steps:
      - test-binary-against-repo:
          repo: cypress-example-todomvc
          browser: firefox

  test-binary-against-conduit-chrome:
    <<: *defaults
    steps:
      - test-binary-against-repo:
          repo: cypress-example-conduit-app
          browser: chrome
          command: "npm run cypress:run"
          wait-on: http://localhost:3000

  test-binary-against-api-testing-firefox:
    <<: *defaults
    steps:
      - test-binary-against-repo:
          repo: cypress-example-api-testing
          browser: firefox
          command: "npm run cy:run"

  test-binary-against-piechopper-firefox:
    <<: *defaults
    steps:
      - test-binary-against-repo:
          repo: cypress-example-piechopper
          browser: firefox
          command: "npm run cypress:run"

  test-binary-against-cypress-realworld-app:
    <<: *defaults
    resource_class: medium+
    steps:
      - test-binary-against-rwa:
          repo: cypress-realworld-app
          browser: chrome
          wait-on: http://localhost:3000

  test-binary-as-specific-user:
    <<: *defaults
    steps:
      - restore_workspace_binaries
      # the user should be "node"
      - run: whoami
      - run: pwd
      # prints the current user's effective user id
      # for root it is 0
      # for other users it is a positive integer
      - run: node -e 'console.log(process.geteuid())'
      # make sure the binary and NPM package files are present
      - run: ls -l
      - run: ls -l cypress.zip cypress.tgz
      - run: mkdir test-binary
      - run:
          name: Create new NPM package
          working_directory: test-binary
          command: npm init -y
      - run:
          # install NPM from built NPM package folder
          name: Install Cypress
          working_directory: test-binary
          # force installing the freshly built binary
          command: CYPRESS_INSTALL_BINARY=~/cypress/cypress.zip npm i ~/cypress/cypress.tgz
      - run:
          name: Cypress help
          working_directory: test-binary
          command: $(yarn bin cypress) help
      - run:
          name: Cypress info
          working_directory: test-binary
          command: $(yarn bin cypress) info
      - run:
          name: Add Cypress demo
          working_directory: test-binary
          command: npx @bahmutov/cly@1.9.0 init
      - run:
          name: Verify Cypress binary
          working_directory: test-binary
          command: DEBUG=cypress:cli $(yarn bin cypress) verify
      - run:
          name: Run Cypress binary
          working_directory: test-binary
          command: DEBUG=cypress:cli $(yarn bin cypress) run
      - store-npm-logs

linux-x64-workflow: &linux-x64-workflow
  jobs:
    - node_modules_install
    - build:
        context: test-runner:env-canary
        requires:
          - node_modules_install
    - check-ts:
        requires:
          - build
    - lint:
        name: linux-lint
        requires:
          - build
    - percy-finalize:
        context: [test-runner:poll-circle-workflow, test-runner:percy]
        required_env_var: PERCY_TOKEN # skips job if not defined (external PR)
        requires:
          - build
    - lint-types:
        requires:
          - build
    # unit, integration and e2e tests
    - cli-visual-tests:
        context: test-runner:percy
        requires:
          - build
    - unit-tests:
        requires:
          - build
    - unit-tests-release:
        context: test-runner:npm-release
        requires:
          - build
    - server-unit-tests:
        requires:
          - build
    - server-integration-tests:
        requires:
          - build
    - server-performance-tests:
        requires:
          - build
    - system-tests-node-modules-install:
        context: test-runner:performance-tracking
        requires:
          - build
    - system-tests-chrome:
        context: test-runner:performance-tracking
        requires:
          - system-tests-node-modules-install
    - system-tests-electron:
        context: test-runner:performance-tracking
        requires:
          - system-tests-node-modules-install
    - system-tests-firefox:
        context: test-runner:performance-tracking
        requires:
          - system-tests-node-modules-install
    - system-tests-webkit:
        context: test-runner:performance-tracking
        requires:
          - system-tests-node-modules-install
    - system-tests-non-root:
        context: test-runner:performance-tracking
        executor: non-root-docker-user
        requires:
          - system-tests-node-modules-install
    - driver-integration-tests-chrome:
        context: test-runner:cypress-record-key
        requires:
          - build
    - driver-integration-tests-chrome-beta:
        context: test-runner:cypress-record-key
        requires:
          - build
    - driver-integration-tests-firefox:
        context: test-runner:cypress-record-key
        requires:
          - build
    - driver-integration-tests-electron:
        context: test-runner:cypress-record-key
        requires:
          - build
    - driver-integration-tests-webkit:
        context: test-runner:cypress-record-key
        requires:
          - build
    - driver-integration-tests-chrome-experimentalSessionAndOrigin:
        context: test-runner:cypress-record-key
        requires:
          - build
    - driver-integration-tests-chrome-beta-experimentalSessionAndOrigin:
        context: test-runner:cypress-record-key
        requires:
          - build
    - driver-integration-tests-firefox-experimentalSessionAndOrigin:
        context: test-runner:cypress-record-key
        requires:
          - build
    - driver-integration-tests-electron-experimentalSessionAndOrigin:
        context: test-runner:cypress-record-key
        requires:
          - build
    # TODO: Implement WebKit network automation to fix the majority of these tests before re-enabling
    # - driver-integration-tests-webkit-experimentalSessionAndOrigin:
    #     context: test-runner:cypress-record-key
    #     requires:
    #       - build
    - run-frontend-shared-component-tests-chrome:
        context: [test-runner:cypress-record-key, test-runner:launchpad-tests, test-runner:percy]
        percy: true
        requires:
          - build
    - run-launchpad-integration-tests-chrome:
        context: [test-runner:cypress-record-key, test-runner:launchpad-tests, test-runner:percy]
        percy: true
        requires:
          - build
    - run-launchpad-component-tests-chrome:
        context: [test-runner:cypress-record-key, test-runner:launchpad-tests, test-runner:percy]
        percy: true
        requires:
          - build
    - run-app-integration-tests-chrome:
        context: [test-runner:cypress-record-key, test-runner:launchpad-tests, test-runner:percy]
        percy: true
        requires:
          - build
    - run-webpack-dev-server-integration-tests:
        context: [test-runner:cypress-record-key, test-runner:percy]
        requires:
          - system-tests-node-modules-install
    - run-vite-dev-server-integration-tests:
        context: [test-runner:cypress-record-key, test-runner:percy]
        requires:
          - system-tests-node-modules-install
    - run-app-component-tests-chrome:
        context: [test-runner:cypress-record-key, test-runner:launchpad-tests, test-runner:percy]
        percy: true
        requires:
          - build
    - run-reporter-component-tests-chrome:
        context: [test-runner:cypress-record-key, test-runner:percy]
        percy: true
        requires:
          - build
    - reporter-integration-tests:
        context: [test-runner:cypress-record-key, test-runner:percy]
        requires:
          - build
    - npm-webpack-dev-server:
        requires:
          - system-tests-node-modules-install
    - npm-vite-dev-server:
        requires:
          - build
    - npm-webpack-preprocessor:
        requires:
          - build
    - npm-webpack-batteries-included-preprocessor:
        requires:
          - build
    - npm-vue:
        requires:
          - build
    - npm-react:
        requires:
          - build
    - npm-angular:
        requires:
          - build
    - npm-mount-utils:
        requires:
          - build
    - npm-create-cypress-tests:
        requires:
          - build
    - npm-eslint-plugin-dev:
        requires:
          - build
    - npm-cypress-schematic:
        requires:
          - build
    # This release definition must be updated with any new jobs
    # Any attempts to automate this are welcome
    # If CircleCI provided an "after all" hook, then this wouldn't be necessary
    - npm-release:
        context: test-runner:npm-release
        requires:
          - build
          - check-ts
          - npm-angular
          - npm-eslint-plugin-dev
          - npm-create-cypress-tests
          - npm-react
          - npm-mount-utils
          - npm-vue
          - npm-webpack-batteries-included-preprocessor
          - npm-webpack-preprocessor
          - npm-vite-dev-server
          - npm-webpack-dev-server
          - npm-cypress-schematic
          - lint-types
          - linux-lint
          - percy-finalize
          - driver-integration-tests-firefox
          - driver-integration-tests-chrome
          - driver-integration-tests-chrome-beta
          - driver-integration-tests-electron
          - driver-integration-tests-firefox-experimentalSessionAndOrigin
          - driver-integration-tests-chrome-experimentalSessionAndOrigin
          - driver-integration-tests-chrome-beta-experimentalSessionAndOrigin
          - driver-integration-tests-electron-experimentalSessionAndOrigin
          - system-tests-non-root
          - system-tests-firefox
          - system-tests-electron
          - system-tests-chrome
          - server-performance-tests
          - server-integration-tests
          - server-unit-tests
          - test-kitchensink
          - unit-tests
          - unit-tests-release
          - cli-visual-tests
          - reporter-integration-tests
          - run-app-component-tests-chrome
          - run-app-integration-tests-chrome
          - run-frontend-shared-component-tests-chrome
          - run-launchpad-component-tests-chrome
          - run-launchpad-integration-tests-chrome
          - run-reporter-component-tests-chrome
          - run-webpack-dev-server-integration-tests
          - run-vite-dev-server-integration-tests

    # various testing scenarios, like building full binary
    # and testing it on a real project
    - test-against-staging:
        context: test-runner:record-tests
        <<: *mainBuildFilters
        requires:
          - build
    - test-kitchensink:
        requires:
          - build
    - test-kitchensink-against-staging:
        context: test-runner:record-tests
        <<: *mainBuildFilters
        requires:
          - build
    - create-build-artifacts:
        context:
          - test-runner:upload
          - test-runner:commit-status-checks
        requires:
          - build
    - test-npm-module-on-minimum-node-version:
        requires:
          - create-build-artifacts
    - test-types-cypress-and-jest:
        requires:
          - create-build-artifacts
    - test-full-typescript-project:
        requires:
          - create-build-artifacts
    - test-binary-against-kitchensink:
        requires:
          - create-build-artifacts
    - test-npm-module-and-verify-binary:
        <<: *mainBuildFilters
        requires:
          - create-build-artifacts
    - test-binary-against-staging:
        context: test-runner:record-tests
        <<: *mainBuildFilters
        requires:
          - create-build-artifacts
    - test-binary-against-kitchensink-chrome:
        <<: *mainBuildFilters
        requires:
          - create-build-artifacts
    - test-binary-against-recipes-firefox:
        <<: *mainBuildFilters
        requires:
          - create-build-artifacts
    - test-binary-against-recipes-chrome:
        <<: *mainBuildFilters
        requires:
          - create-build-artifacts
    - test-binary-against-recipes:
        <<: *mainBuildFilters
        requires:
          - create-build-artifacts
    - test-binary-against-kitchensink-firefox:
        <<: *mainBuildFilters
        requires:
          - create-build-artifacts
    - test-binary-against-todomvc-firefox:
        <<: *mainBuildFilters
        requires:
          - create-build-artifacts
    - test-binary-against-cypress-realworld-app:
        <<: *mainBuildFilters
        requires:
          - create-build-artifacts
    - test-binary-as-specific-user:
        name: "test binary as a non-root user"
        executor: non-root-docker-user
        requires:
          - create-build-artifacts
    - test-binary-as-specific-user:
        name: "test binary as a root user"
        requires:
          - create-build-artifacts
    - binary-system-tests:
        requires:
          - create-build-artifacts
          - system-tests-node-modules-install

linux-arm64-workflow: &linux-arm64-workflow
  jobs:
    - node_modules_install:
        name: linux-arm64-node-modules-install
        executor: linux-arm64
        resource_class: arm.medium
        only-cache-for-root-user: true

    - build:
        name: linux-arm64-build
        executor: linux-arm64
        resource_class: arm.medium
        requires:
          - linux-arm64-node-modules-install

    - create-build-artifacts:
        name: linux-arm64-create-build-artifacts
        context:
          - test-runner:upload
          - test-runner:commit-status-checks
        executor: linux-arm64
        resource_class: arm.medium
        requires:
          - linux-arm64-build

darwin-x64-workflow: &darwin-x64-workflow
  jobs:
    - node_modules_install:
        name: darwin-x64-node-modules-install
        executor: mac
        resource_class: macos.x86.medium.gen2
        only-cache-for-root-user: true

    - build:
        name: darwin-x64-build
        context: test-runner:env-canary
        executor: mac
        resource_class: macos.x86.medium.gen2
        requires:
          - darwin-x64-node-modules-install

    - lint:
        name: darwin-x64-lint
        executor: mac
        requires:
          - darwin-x64-build

    - create-build-artifacts:
        name: darwin-x64-create-build-artifacts
        context:
          - test-runner:sign-mac-binary
          - test-runner:upload
          - test-runner:commit-status-checks
        executor: mac
        resource_class: macos.x86.medium.gen2
        requires:
          - darwin-x64-build

    - test-kitchensink:
        name: darwin-x64-test-kitchensink
        executor: mac
        requires:
          - darwin-x64-build

darwin-arm64-workflow: &darwin-arm64-workflow
  jobs:
    - node_modules_install:
        name: darwin-arm64-node-modules-install
        executor: darwin-arm64
        resource_class: cypress-io/latest_m1
        only-cache-for-root-user: true

    - build:
        name: darwin-arm64-build
        executor: darwin-arm64
        resource_class: cypress-io/latest_m1
        requires:
          - darwin-arm64-node-modules-install

    - create-build-artifacts:
        name: darwin-arm64-create-build-artifacts
        context:
          - test-runner:sign-mac-binary
          - test-runner:upload
          - test-runner:commit-status-checks
        executor: darwin-arm64
        resource_class: cypress-io/latest_m1
        requires:
          - darwin-arm64-build

windows-workflow: &windows-workflow
  jobs:
    - node_modules_install:
        name: windows-node-modules-install
        executor: windows
        resource_class: windows.large
        only-cache-for-root-user: true

    - build:
        name: windows-build
        context: test-runner:env-canary
        executor: windows
        resource_class: windows.large
        requires:
          - windows-node-modules-install

    - run-app-integration-tests-chrome:
        name: windows-run-app-integration-tests-chrome
        executor: windows
        resource_class: windows.large
        context: [test-runner:cypress-record-key, test-runner:launchpad-tests]
        requires:
          - windows-build

    - run-launchpad-integration-tests-chrome:
        name: windows-run-launchpad-integration-tests-chrome
        executor: windows
        resource_class: windows.large
        context: [test-runner:cypress-record-key, test-runner:launchpad-tests]
        requires:
          - windows-build

    - lint:
        name: windows-lint
        executor: windows
        requires:
          - windows-build

    - unit-tests:
        name: windows-unit-tests
        executor: windows
        resource_class: windows.large
        requires:
          - windows-build

    - create-build-artifacts:
        name: windows-create-build-artifacts
        executor: windows
        resource_class: windows.large
        context:
          - test-runner:sign-windows-binary
          - test-runner:upload
          - test-runner:commit-status-checks
        requires:
          - windows-build
    - test-binary-against-kitchensink-chrome:
        name: windows-test-binary-against-kitchensink-chrome
        executor: windows
        requires:
          - windows-create-build-artifacts

workflows:
  linux-x64:
    <<: *linux-x64-workflow
    <<: *linux-x64-workflow-exclude-filters
  linux-arm64:
    <<: *linux-arm64-workflow
    <<: *linux-arm64-workflow-filters
  darwin-x64:
    <<: *darwin-x64-workflow
    <<: *darwin-workflow-filters
  darwin-arm64:
    <<: *darwin-arm64-workflow
    <<: *darwin-workflow-filters
  windows:
    <<: *windows-workflow
    <<: *windows-workflow-filters<|MERGE_RESOLUTION|>--- conflicted
+++ resolved
@@ -66,12 +66,7 @@
     or:
     - equal: [ develop, << pipeline.git.branch >> ]
     - equal: [ linux-arm64, << pipeline.git.branch >> ]
-<<<<<<< HEAD
-    - equal: [ 'lmiller/fixing-flake-1', << pipeline.git.branch >> ]
     - equal: [ 'issue-23843_electron_21_upgrade', << pipeline.git.branch >> ]
-=======
-    - equal: [ 'mikep/21720-ct-stack-traces', << pipeline.git.branch >> ]
->>>>>>> 10f2961c
     - matches:
           pattern: "-release$"
           value: << pipeline.git.branch >>
@@ -136,7 +131,7 @@
       - run:
           name: Check current branch to persist artifacts
           command: |
-            if [[ "$CIRCLE_BRANCH" != "develop" && "$CIRCLE_BRANCH" != "webkit-experimental" ]]; then
+            if [[ "$CIRCLE_BRANCH" != "develop" && "$CIRCLE_BRANCH" != "issue-23843_electron_21_upgrade" ]]; then
               echo "Not uploading artifacts or posting install comment for this branch."
               circleci-agent step halt
             fi
