--- conflicted
+++ resolved
@@ -27,11 +27,7 @@
     branches:
       only:
         - develop
-<<<<<<< HEAD
         - /^release\/\d+\.\d+\.\d+$/
-=======
-        - 'ryanm/fix/improve-binary-cleanup'
->>>>>>> 741019d9
 
 # usually we don't build Mac app - it takes a long time
 # but sometimes we want to really confirm we are doing the right thing
@@ -40,10 +36,6 @@
   when:
     or:
     - equal: [ develop, << pipeline.git.branch >> ]
-<<<<<<< HEAD
-=======
-    - equal: [ 'ryanm/fix/improve-binary-cleanup', << pipeline.git.branch >> ]
->>>>>>> 741019d9
     - matches:
         pattern: "-release$"
         value: << pipeline.git.branch >>
@@ -54,14 +46,6 @@
   when:
     or:
     - equal: [ develop, << pipeline.git.branch >> ]
-<<<<<<< HEAD
-=======
-    - equal: [ 'ryanm/fix/improve-binary-cleanup', << pipeline.git.branch >> ]
->>>>>>> 741019d9
-    - matches:
-        pattern: "-release$"
-        value: << pipeline.git.branch >>
-    - matches:
         pattern: /^release\/\d+\.\d+\.\d+$/
         value: << pipeline.git.branch >>
 # uncomment & add to the branch conditions below to disable the main linux
@@ -77,10 +61,6 @@
   when:
     or:
     - equal: [ develop, << pipeline.git.branch >> ]
-<<<<<<< HEAD
-=======
-    - equal: [ 'ryanm/fix/improve-binary-cleanup', << pipeline.git.branch >> ]
->>>>>>> 741019d9
     - matches:
         pattern: "-release$"
         value: << pipeline.git.branch >>
@@ -149,11 +129,7 @@
       - run:
           name: Check current branch to persist artifacts
           command: |
-<<<<<<< HEAD
             if [[ "$CIRCLE_BRANCH" != "develop" && "$CIRCLE_BRANCH" != "release/"* ]]; then
-=======
-            if [[ "$CIRCLE_BRANCH" != "develop" && "$CIRCLE_BRANCH" != "ryanm/fix/improve-binary-cleanup" ]]; then
->>>>>>> 741019d9
               echo "Not uploading artifacts or posting install comment for this branch."
               circleci-agent step halt
             fi
