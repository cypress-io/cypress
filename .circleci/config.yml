version: 2.1
setup: true

orbs:
  continuation: circleci/continuation@0.3.1

<<<<<<< HEAD
    ## store artifacts here
    CIRCLE_ARTIFACTS: /tmp/artifacts

    ## set so that e2e tests are consistent
    COLUMNS: 100
    LINES: 24

    ## don't print commercial messages so that our snapshots are consistent
    CYPRESS_COMMERCIAL_RECOMMENDATIONS: '0'

mainBuildFilters: &mainBuildFilters
  filters:
    branches:
      only:
        - develop
        - 'feature/run-all-specs'

# usually we don't build Mac app - it takes a long time
# but sometimes we want to really confirm we are doing the right thing
# so just add your branch to the list here to build and test on Mac
macWorkflowFilters: &darwin-workflow-filters
  when:
    or:
    - equal: [ develop, << pipeline.git.branch >> ]
    - equal: [ 'feature/run-all-specs', << pipeline.git.branch >> ]
    - matches:
          pattern: "-release$"
          value: << pipeline.git.branch >>

linuxArm64WorkflowFilters: &linux-arm64-workflow-filters
  when:
    or:
    - equal: [ develop, << pipeline.git.branch >> ]
    - equal: [ 'feature/run-all-specs', << pipeline.git.branch >> ]
    - matches:
          pattern: "-release$"
          value: << pipeline.git.branch >>

# uncomment & add to the branch conditions below to disable the main linux
# flow if we don't want to test it for a certain branch
linuxWorkflowExcludeFilters: &linux-x64-workflow-exclude-filters
  unless:
    or:
    - false

# windows is slow and expensive in CI, so it normally only runs on main branches
# add your branch to this list to run the full Windows build on your PR
windowsWorkflowFilters: &windows-workflow-filters
  when:
    or:
    - equal: [ develop, << pipeline.git.branch >> ]
    - equal: [ 'feature/run-all-specs', << pipeline.git.branch >> ]
    - matches:
          pattern: "-release$"
          value: << pipeline.git.branch >>

executors:
  # the Docker image with Cypress dependencies and Chrome browser
  cy-doc:
    docker:
      - image: cypress/browsers:node16.16.0-chrome106-ff99-edge
    # by default, we use "medium" to balance performance + CI costs. bump or reduce on a per-job basis if needed.
    resource_class: medium
    environment:
      PLATFORM: linux
      CI_DOCKER: "true"

  # Docker image with non-root "node" user
  non-root-docker-user:
=======
jobs:
  verify-ci-should-run:
>>>>>>> b2ee5254
    docker:
      - image: cimg/node:current
    steps:
      - run:
          name: Verify CI should run
          command: |
            # run CI when manually triggers via CircleCi Dashboard
            if [ <<pipeline.trigger_source>> == 'api' ]; then
              echo "Always run CI when manually triggered from the UI."
              exit 0
            fi

            if [[ "$CIRCLE_BRANCH" == "develop" || "$CIRCLE_BRANCH" == "release/"* ]]; then
              echo "Always run CI for develop and for release candidate branches."
              exit 0
            fi

            cancel_build () {
              echo "Canceling the CI build..."
              curl --request POST \
                --url https://circleci.com/api/v2/workflow/$CIRCLE_WORKFLOW_ID/cancel \
                --header "Circle-Token: ${CIRCLE_TOKEN}"
              sleep 30  # Give cancellation a chance to run. This script then won't continue running.
              exit 1  # If cancellation didn't run for some reason, fail the build.
            }

            TRIGGER_INSTRUCTIONS="to trigger CI , include 'run ci' in the commit message or click the 'Trigger Pipeline' button in the CircleCI UI."

            if [ ! -z "${CIRCLE_PULL_REQUEST##*/}" ]; then
              DRAFT=$(curl --silent "https://api.github.com/repos/${CIRCLE_PROJECT_USERNAME}/${CIRCLE_PROJECT_REPONAME}/pulls/${CIRCLE_PULL_REQUEST##*/}" | jq '.draft')

              if [[ "${DRAFT}" == true ]]; then
                echo "Skipping CI; PR is in draft - $TRIGGER_INSTRUCTIONS"
                cancel_build
              fi

              echo "Always run CI for PR that is ready for review."
              exit 0
            fi

            LAST_COMMIT_MESSAGE=$(curl --silent "https://api.github.com/repos/${CIRCLE_PROJECT_USERNAME}/${CIRCLE_PROJECT_REPONAME}/commits/${CIRCLE_BRANCH}" | jq '.commit.message')

            if ! [[ "$LAST_COMMIT_MESSAGE" =~ "run ci" ]]; then
              echo "Skipping CI; branch in progress - $TRIGGER_INSTRUCTIONS"
              cancel_build
            fi

            echo "Always run CI when the commit message includes 'run ci'."

      - run:
          name: Download .circleci/workflows.yaml
          command: |
            curl -o workflows.yml https://raw.githubusercontent.com/${CIRCLE_PROJECT_USERNAME}/${CIRCLE_PROJECT_REPONAME}/${CIRCLE_BRANCH}/.circleci/workflows.yml
      - continuation/continue:
          configuration_path: workflows.yml

workflows:
  # the setup-workflow workflow is always triggered.
  setup-workflow:
    jobs:
      - verify-ci-should-run:
          context: workflow-setup<|MERGE_RESOLUTION|>--- conflicted
+++ resolved
@@ -4,80 +4,8 @@
 orbs:
   continuation: circleci/continuation@0.3.1
 
-<<<<<<< HEAD
-    ## store artifacts here
-    CIRCLE_ARTIFACTS: /tmp/artifacts
-
-    ## set so that e2e tests are consistent
-    COLUMNS: 100
-    LINES: 24
-
-    ## don't print commercial messages so that our snapshots are consistent
-    CYPRESS_COMMERCIAL_RECOMMENDATIONS: '0'
-
-mainBuildFilters: &mainBuildFilters
-  filters:
-    branches:
-      only:
-        - develop
-        - 'feature/run-all-specs'
-
-# usually we don't build Mac app - it takes a long time
-# but sometimes we want to really confirm we are doing the right thing
-# so just add your branch to the list here to build and test on Mac
-macWorkflowFilters: &darwin-workflow-filters
-  when:
-    or:
-    - equal: [ develop, << pipeline.git.branch >> ]
-    - equal: [ 'feature/run-all-specs', << pipeline.git.branch >> ]
-    - matches:
-          pattern: "-release$"
-          value: << pipeline.git.branch >>
-
-linuxArm64WorkflowFilters: &linux-arm64-workflow-filters
-  when:
-    or:
-    - equal: [ develop, << pipeline.git.branch >> ]
-    - equal: [ 'feature/run-all-specs', << pipeline.git.branch >> ]
-    - matches:
-          pattern: "-release$"
-          value: << pipeline.git.branch >>
-
-# uncomment & add to the branch conditions below to disable the main linux
-# flow if we don't want to test it for a certain branch
-linuxWorkflowExcludeFilters: &linux-x64-workflow-exclude-filters
-  unless:
-    or:
-    - false
-
-# windows is slow and expensive in CI, so it normally only runs on main branches
-# add your branch to this list to run the full Windows build on your PR
-windowsWorkflowFilters: &windows-workflow-filters
-  when:
-    or:
-    - equal: [ develop, << pipeline.git.branch >> ]
-    - equal: [ 'feature/run-all-specs', << pipeline.git.branch >> ]
-    - matches:
-          pattern: "-release$"
-          value: << pipeline.git.branch >>
-
-executors:
-  # the Docker image with Cypress dependencies and Chrome browser
-  cy-doc:
-    docker:
-      - image: cypress/browsers:node16.16.0-chrome106-ff99-edge
-    # by default, we use "medium" to balance performance + CI costs. bump or reduce on a per-job basis if needed.
-    resource_class: medium
-    environment:
-      PLATFORM: linux
-      CI_DOCKER: "true"
-
-  # Docker image with non-root "node" user
-  non-root-docker-user:
-=======
 jobs:
   verify-ci-should-run:
->>>>>>> b2ee5254
     docker:
       - image: cimg/node:current
     steps:
