--- conflicted
+++ resolved
@@ -27,11 +27,7 @@
     branches:
       only:
         - develop
-<<<<<<< HEAD
         - /^release\/\d+\.\d+\.\d+$/
-=======
-        - 'ryanm/fix/migrating-to-11-from-9-typescript'
->>>>>>> 9b1d05d5
 
 # usually we don't build Mac app - it takes a long time
 # but sometimes we want to really confirm we are doing the right thing
@@ -40,10 +36,6 @@
   when:
     or:
     - equal: [ develop, << pipeline.git.branch >> ]
-<<<<<<< HEAD
-=======
-    - equal: [ 'ryanm/fix/migrating-to-11-from-9-typescript', << pipeline.git.branch >> ]
->>>>>>> 9b1d05d5
     - matches:
         pattern: /^release\/\d+\.\d+\.\d+$/
         value: << pipeline.git.branch >>
@@ -51,14 +43,9 @@
   when:
     or:
     - equal: [ develop, << pipeline.git.branch >> ]
-<<<<<<< HEAD
-=======
-    - equal: [ 'ryanm/fix/migrating-to-11-from-9-typescript', << pipeline.git.branch >> ]
->>>>>>> 9b1d05d5
     - matches:
         pattern: /^release\/\d+\.\d+\.\d+$/
         value: << pipeline.git.branch >>
-# uncomment & add to the branch conditions below to disable the main linux
 # flow if we don't want to test it for a certain branch
 linuxWorkflowExcludeFilters: &linux-x64-workflow-exclude-filters
   unless:
@@ -71,10 +58,6 @@
   when:
     or:
     - equal: [ develop, << pipeline.git.branch >> ]
-<<<<<<< HEAD
-=======
-    - equal: [ 'ryanm/fix/migrating-to-11-from-9-typescript', << pipeline.git.branch >> ]
->>>>>>> 9b1d05d5
     - matches:
         pattern: /^release\/\d+\.\d+\.\d+$/
         value: << pipeline.git.branch >>
@@ -140,11 +123,7 @@
       - run:
           name: Check current branch to persist artifacts
           command: |
-<<<<<<< HEAD
             if [[ "$CIRCLE_BRANCH" != "develop" && "$CIRCLE_BRANCH" != "release/"* ]]; then
-=======
-            if [[ "$CIRCLE_BRANCH" != "develop" && "$CIRCLE_BRANCH" != "ryanm/fix/migrating-to-11-from-9-typescript" ]]; then
->>>>>>> 9b1d05d5
               echo "Not uploading artifacts or posting install comment for this branch."
               circleci-agent step halt
             fi
