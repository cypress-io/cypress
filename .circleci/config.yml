--- conflicted
+++ resolved
@@ -38,10 +38,7 @@
     or:
     - equal: [ develop, << pipeline.git.branch >> ]
     - equal: [ 'feature/v8-snapshots', << pipeline.git.branch >> ]
-<<<<<<< HEAD
     - equal: [ 'ryanm/fix/sourcemaps', << pipeline.git.branch >> ]
-=======
->>>>>>> c2dba2b2
     - matches:
           pattern: "-release$"
           value: << pipeline.git.branch >>
@@ -51,10 +48,7 @@
     or:
     - equal: [ develop, << pipeline.git.branch >> ]
     - equal: [ 'feature/v8-snapshots', << pipeline.git.branch >> ]
-<<<<<<< HEAD
     - equal: [ 'ryanm/fix/sourcemaps', << pipeline.git.branch >> ]
-=======
->>>>>>> c2dba2b2
     - matches:
           pattern: "-release$"
           value: << pipeline.git.branch >>
@@ -71,10 +65,7 @@
     or:
     - equal: [ develop, << pipeline.git.branch >> ]
     - equal: [ 'feature/v8-snapshots', << pipeline.git.branch >> ]
-<<<<<<< HEAD
     - equal: [ 'ryanm/fix/sourcemaps', << pipeline.git.branch >> ]
-=======
->>>>>>> c2dba2b2
     - matches:
           pattern: "-release$"
           value: << pipeline.git.branch >>
