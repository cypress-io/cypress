--- conflicted
+++ resolved
@@ -2362,29 +2362,6 @@
         context: test-runner:cypress-record-key
         requires:
           - build
-<<<<<<< HEAD
-=======
-    - driver-integration-tests-chrome-experimentalSessionAndOrigin:
-        context: test-runner:cypress-record-key
-        requires:
-          - build
-    - driver-integration-tests-chrome-beta-experimentalSessionAndOrigin:
-        context: test-runner:cypress-record-key
-        requires:
-          - build
-    - driver-integration-tests-firefox-experimentalSessionAndOrigin:
-        context: test-runner:cypress-record-key
-        requires:
-          - build
-    - driver-integration-tests-electron-experimentalSessionAndOrigin:
-        context: test-runner:cypress-record-key
-        requires:
-          - build
-    - driver-integration-tests-webkit-experimentalSessionAndOrigin:
-        context: test-runner:cypress-record-key
-        requires:
-          - build
->>>>>>> df86ae45
     - run-frontend-shared-component-tests-chrome:
         context: [test-runner:cypress-record-key, test-runner:launchpad-tests, test-runner:percy]
         percy: true
