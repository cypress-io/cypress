version: 2.1

defaults: &defaults
  parallelism: 1
  working_directory: ~/cypress
  parameters: &defaultsParameters
    executor:
      type: executor
      default: cy-doc
    only-cache-for-root-user:
      type: boolean
      default: false
  executor: <<parameters.executor>>
  environment: &defaultsEnvironment
    ## set specific timezone
    TZ: "/usr/share/zoneinfo/America/New_York"

    ## store artifacts here
    CIRCLE_ARTIFACTS: /tmp/artifacts

    ## set so that e2e tests are consistent
    COLUMNS: 100
    LINES: 24

mainBuildFilters: &mainBuildFilters
  filters:
    branches:
      only:
        - develop
        - fix-ci-deps
        - issue-23843_electron_21_upgrade

# usually we don't build Mac app - it takes a long time
# but sometimes we want to really confirm we are doing the right thing
# so just add your branch to the list here to build and test on Mac
macWorkflowFilters: &darwin-workflow-filters
  when:
    or:
    - equal: [ develop, << pipeline.git.branch >> ]
    - equal: [ 'correct-dashboard-results', << pipeline.git.branch >> ]
    - equal: [ 'issue-23843_electron_21_upgrade', << pipeline.git.branch >> ]
    - matches:
          pattern: "-release$"
          value: << pipeline.git.branch >>

linuxArm64WorkflowFilters: &linux-arm64-workflow-filters
  when:
    or:
    - equal: [ develop, << pipeline.git.branch >> ]
<<<<<<< HEAD
    - equal: [ 'webkit-multidomain', << pipeline.git.branch >> ]
=======
    - equal: [ 'issue-23843_electron_21_upgrade', << pipeline.git.branch >> ]
>>>>>>> 3e014743
    - matches:
          pattern: "-release$"
          value: << pipeline.git.branch >>

# uncomment & add to the branch conditions below to disable the main linux
# flow if we don't want to test it for a certain branch
linuxWorkflowExcludeFilters: &linux-x64-workflow-exclude-filters
  unless:
    or:
    - false

# windows is slow and expensive in CI, so it normally only runs on main branches
# add your branch to this list to run the full Windows build on your PR
windowsWorkflowFilters: &windows-workflow-filters
  when:
    or:
    - equal: [ develop, << pipeline.git.branch >> ]
    - equal: [ linux-arm64, << pipeline.git.branch >> ]
    - equal: [ 'issue-23843_electron_21_upgrade', << pipeline.git.branch >> ]
    - matches:
          pattern: "-release$"
          value: << pipeline.git.branch >>

executors:
  # the Docker image with Cypress dependencies and Chrome browser
  cy-doc:
    docker:
      - image: cypress/browsers:node16.16.0-chrome106-ff99-edge
    # by default, we use "medium" to balance performance + CI costs. bump or reduce on a per-job basis if needed.
    resource_class: medium
    environment:
      PLATFORM: linux
      CI_DOCKER: "true"

  # Docker image with non-root "node" user
  non-root-docker-user:
    docker:
      - image: cypress/browsers:node16.16.0-chrome106-ff99-edge
        user: node
    environment:
      PLATFORM: linux

  # executor to run on Mac OS
  # https://circleci.com/docs/2.0/executor-types/#using-macos
  # https://circleci.com/docs/2.0/testing-ios/#supported-xcode-versions
  mac:
    macos:
      # Executor should have Node >= required version
      xcode: "14.0.0"
    resource_class: macos.x86.medium.gen2
    environment:
      PLATFORM: darwin

  # executor to run on Windows - based off of the windows-orb default executor since it is
  # not customizable enough to align with our existing setup.
  # https://github.com/CircleCI-Public/windows-orb/blob/master/src/executors/default.yml
  # https://circleci.com/docs/2.0/hello-world-windows/#software-pre-installed-in-the-windows-image
  windows: &windows-executor
    machine:
      image: windows-server-2019-vs2019:stable
      shell: bash.exe -eo pipefail
    resource_class: windows.large
    environment:
      PLATFORM: windows

  darwin-arm64:
    machine: true
    environment:
      PLATFORM: darwin

  linux-arm64:
    machine:
      image: ubuntu-2004:2022.04.1
    resource_class: arm.medium
    environment:
      PLATFORM: linux

commands:
  verify_should_persist_artifacts:
    steps:
      - run:
          name: Check current branch to persist artifacts
          command: |
            if [[ "$CIRCLE_BRANCH" != "develop" && "$CIRCLE_BRANCH" != "issue-23843_electron_21_upgrade" ]]; then
              echo "Not uploading artifacts or posting install comment for this branch."
              circleci-agent step halt
            fi

  restore_workspace_binaries:
    steps:
      - attach_workspace:
          at: ~/
      # make sure we have cypress.zip received
      - run: ls -l
      - run: ls -l cypress.zip cypress.tgz
      - run: node --version
      - run: npm --version

  restore_cached_workspace:
    steps:
      - attach_workspace:
          at: ~/
      - install-required-node
      - unpack-dependencies

  restore_cached_binary:
    steps:
      - attach_workspace:
          at: ~/

  prepare-modules-cache:
    parameters:
      dont-move:
        type: boolean
        default: false
    steps:
      - run: node scripts/circle-cache.js --action prepare
      - unless:
          condition: << parameters.dont-move >>
          steps:
            - run:
                name: Move to /tmp dir for consistent caching across root/non-root users
                command: |
                  mkdir -p /tmp/node_modules_cache
                  mv ~/cypress/node_modules /tmp/node_modules_cache/root_node_modules
                  mv ~/cypress/cli/node_modules /tmp/node_modules_cache/cli_node_modules
                  mv ~/cypress/system-tests/node_modules /tmp/node_modules_cache/system-tests_node_modules
                  mv ~/cypress/globbed_node_modules /tmp/node_modules_cache/globbed_node_modules

  install-webkit-deps:
    steps:
      - run:
          name: Install WebKit dependencies
          command: |
            npx playwright install webkit
            npx playwright install-deps webkit

  build-and-persist:
    description: Save entire folder as artifact for other jobs to run without reinstalling
    steps:
      - run:
          name: Build all codegen
          command: |
            source ./scripts/ensure-node.sh
            yarn gulp buildProd
      - run:
          name: Build packages
          command: |
            source ./scripts/ensure-node.sh
            yarn build
      - prepare-modules-cache # So we don't throw these in the workspace cache
      - persist_to_workspace:
          root: ~/
          paths:
            - cypress
            - .ssh
            - node_modules # contains the npm i -g modules

  install_cache_helpers_dependencies:
    steps:
      - run:
          # Dependencies needed by circle-cache.js, before we "yarn" or unpack cached node_modules
          name: Cache Helper Dependencies
          working_directory: ~/
          command: npm i glob@7.1.6 fs-extra@10.0.0 minimist@1.2.5 fast-json-stable-stringify@2.1.0

  unpack-dependencies:
    description: 'Unpacks dependencies associated with the current workflow'
    steps:
      - install_cache_helpers_dependencies
      - run:
          name: Generate Circle Cache Key
          command: node scripts/circle-cache.js --action cacheKey > circle_cache_key
      - run:
          name: Generate platform key
          command: node ./scripts/get-platform-key.js > platform_key
      - restore_cache:
          name: Restore cache state, to check for known modules cache existence
          key: v{{ checksum ".circleci/cache-version.txt" }}-{{ checksum "platform_key" }}-node-modules-cache-{{ checksum "circle_cache_key" }}
      - run:
          name: Move node_modules back from /tmp
          command: |
            if [[ -d "/tmp/node_modules_cache" ]]; then
              mv /tmp/node_modules_cache/root_node_modules ~/cypress/node_modules
              mv /tmp/node_modules_cache/cli_node_modules ~/cypress/cli/node_modules
              mv /tmp/node_modules_cache/system-tests_node_modules ~/cypress/system-tests/node_modules
              mv /tmp/node_modules_cache/globbed_node_modules ~/cypress/globbed_node_modules
              rm -rf /tmp/node_modules_cache
            fi
      - run:
          name: Restore all node_modules to proper workspace folders
          command: node scripts/circle-cache.js --action unpack

  restore_cached_system_tests_deps:
    description: 'Restore the cached node_modules for projects in "system-tests/projects/**"'
    steps:
      - run:
          name: Generate Circle Cache key for system tests
          command: ./system-tests/scripts/cache-key.sh > system_tests_cache_key
      - run:
          name: Generate platform key
          command: node ./scripts/get-platform-key.js > platform_key
      - restore_cache:
          name: Restore system tests node_modules cache
          keys:
            - v{{ checksum ".circleci/cache-version.txt" }}-{{ checksum "platform_key" }}-system-tests-projects-node-modules-cache-{{ checksum "system_tests_cache_key" }}

  update_cached_system_tests_deps:
    description: 'Update the cached node_modules for projects in "system-tests/projects/**"'
    steps:
      - run:
          name: Generate Circle Cache key for system tests
          command: ./system-tests/scripts/cache-key.sh > system_tests_cache_key
      - run:
          name: Generate platform key
          command: node ./scripts/get-platform-key.js > platform_key
      - restore_cache:
          name: Restore cache state, to check for known modules cache existence
          keys:
            - v{{ checksum ".circleci/cache-version.txt" }}-{{ checksum "platform_key" }}-state-of-system-tests-projects-node-modules-cache-{{ checksum "system_tests_cache_key" }}
      - run:
          name: Send root honeycomb event for this CI build
          command: cd system-tests/scripts && node ./send-root-honeycomb-event.js
      - run:
          name: Bail if specific cache exists
          command: |
            if [[ -f "/tmp/system_tests_node_modules_installed" ]]; then
              echo "No updates to system tests node modules, exiting"
              circleci-agent step halt
            fi
      - restore_cache:
          name: Restore system tests node_modules cache
          keys:
            - v{{ checksum ".circleci/cache-version.txt" }}-{{ checksum "platform_key" }}-system-tests-projects-node-modules-cache-{{ checksum "system_tests_cache_key" }}
            - v{{ checksum ".circleci/cache-version.txt" }}-{{ checksum "platform_key" }}-system-tests-projects-node-modules-cache-
      - run:
          name: Update system-tests node_modules cache
          command: yarn workspace @tooling/system-tests projects:yarn:install
      - save_cache:
          name: Save system tests node_modules cache
          key: v{{ checksum ".circleci/cache-version.txt" }}-{{ checksum "platform_key" }}-system-tests-projects-node-modules-cache-{{ checksum "system_tests_cache_key" }}
          paths:
            - /tmp/cy-system-tests-node-modules
      - run: touch /tmp/system_tests_node_modules_installed
      - save_cache:
          name: Save system tests node_modules cache state key
          key: v{{ checksum ".circleci/cache-version.txt" }}-{{ checksum "platform_key" }}-state-of-system-tests-projects-node-modules-cache-{{ checksum "system_tests_cache_key" }}
          paths:
            - /tmp/system_tests_node_modules_installed

  caching-dependency-installer:
    description: 'Installs & caches the dependencies based on yarn lock & package json dependencies'
    parameters:
      only-cache-for-root-user:
        type: boolean
        default: false
    steps:
      - install_cache_helpers_dependencies
      - run:
          name: Generate Circle Cache Key
          command: node scripts/circle-cache.js --action cacheKey > circle_cache_key
      - run:
          name: Generate platform key
          command: node ./scripts/get-platform-key.js > platform_key
      - restore_cache:
          name: Restore cache state, to check for known modules cache existence
          key: v{{ checksum ".circleci/cache-version.txt" }}-{{ checksum "platform_key" }}-state-of-node-modules-cache-{{ checksum "circle_cache_key" }}
      - run:
          name: Bail if cache exists
          command: |
            if [[ -f "node_modules_installed" ]]; then
              echo "Node modules already cached for dependencies, exiting"
              circleci-agent step halt
            fi
      - run: date +%Y-%U > cache_date
      - restore_cache:
          name: Restore weekly yarn cache
          keys:
            - v{{ checksum ".circleci/cache-version.txt" }}-{{ checksum "platform_key" }}-deps-root-weekly-{{ checksum "cache_date" }}
      - run:
          name: Install Node Modules
          command: |
            source ./scripts/ensure-node.sh
            # avoid installing Percy's Chromium every time we use @percy/cli
            # https://docs.percy.io/docs/caching-asset-discovery-browser-in-ci
            PERCY_POSTINSTALL_BROWSER=true \
            yarn --prefer-offline --frozen-lockfile --cache-folder ~/.yarn
          no_output_timeout: 20m
      - prepare-modules-cache:
          dont-move: <<parameters.only-cache-for-root-user>> # we don't move, so we don't hit any issues unpacking symlinks
      - when:
          condition: <<parameters.only-cache-for-root-user>> # we don't move to /tmp since we don't need to worry about different users
          steps:
            - save_cache:
                name: Saving node modules for root, cli, and all globbed workspace packages
                key: v{{ checksum ".circleci/cache-version.txt" }}-{{ checksum "platform_key" }}-node-modules-cache-{{ checksum "circle_cache_key" }}
                paths:
                  - node_modules
                  - cli/node_modules
                  - system-tests/node_modules
                  - globbed_node_modules
      - unless:
          condition: <<parameters.only-cache-for-root-user>>
          steps:
            - save_cache:
                name: Saving node modules for root, cli, and all globbed workspace packages
                key: v{{ checksum ".circleci/cache-version.txt" }}-{{ checksum "platform_key" }}-node-modules-cache-{{ checksum "circle_cache_key" }}
                paths:
                  - /tmp/node_modules_cache
      - run: touch node_modules_installed
      - save_cache:
          name: Saving node-modules cache state key
          key: v{{ checksum ".circleci/cache-version.txt" }}-{{ checksum "platform_key" }}-state-of-node-modules-cache-{{ checksum "circle_cache_key" }}
          paths:
            - node_modules_installed
      - save_cache:
          name: Save weekly yarn cache
          key: v{{ checksum ".circleci/cache-version.txt" }}-{{ checksum "platform_key" }}-deps-root-weekly-{{ checksum "cache_date" }}
          paths:
            - ~/.yarn
            - ~/.cy-npm-cache

  verify-build-setup:
    description: Common commands run when setting up for build or yarn install
    parameters:
      executor:
        type: executor
        default: cy-doc
    steps:
      - run: pwd
      - run:
          name: print global yarn cache path
          command: echo $(yarn global bin)
      - run:
          name: print yarn version
          command: yarn versions
      - unless:
          condition:
            # stop-only does not correctly match on windows: https://github.com/bahmutov/stop-only/issues/78
            equal: [ *windows-executor, << parameters.executor >> ]
          steps:
            - run:
                name: Stop .only
                 # this will catch ".only"s in js/coffee as well
                command: |
                  source ./scripts/ensure-node.sh
                  yarn stop-only-all
      - run:
          name: Check terminal variables
          ## make sure the TERM is set to 'xterm' in node (Linux only)
          ## else colors (and tests) will fail
          ## See the following information
          ##   * http://andykdocs.de/development/Docker/Fixing+the+Docker+TERM+variable+issue
          ##   * https://unix.stackexchange.com/questions/43945/whats-the-difference-between-various-term-variables
          command: |
            source ./scripts/ensure-node.sh
            yarn check-terminal

  install-required-node:
    # https://discuss.circleci.com/t/switch-nodejs-version-on-machine-executor-solved/26675/2
    description: Install Node version matching .node-version
    steps:
      # installing NVM will use git+ssh, so update known_hosts
      - update_known_hosts
      - run:
          name: Install Node
          command: |
            node_version=$(cat .node-version)
            source ./scripts/ensure-node.sh
            echo "Installing Yarn"
            npm install yarn -g # ensure yarn is installed with the correct node engine
            yarn check-node-version
      - run:
          name: Check Node
          command: |
            source ./scripts/ensure-node.sh
            yarn check-node-version

  install-chrome:
    description: Install Google Chrome
    parameters:
      channel:
        description: browser channel to install
        type: string
      version:
        description: browser version to install
        type: string
    steps:
      - run:
          name: Install Google Chrome (<<parameters.channel>>)
          command: |
            echo "Installing Chrome (<<parameters.channel>>) v<<parameters.version>>"
            wget -O /usr/src/google-chrome-<<parameters.channel>>_<<parameters.version>>_amd64.deb "http://dl.google.com/linux/chrome/deb/pool/main/g/google-chrome-<<parameters.channel>>/google-chrome-<<parameters.channel>>_<<parameters.version>>-1_amd64.deb" && \
            dpkg -i /usr/src/google-chrome-<<parameters.channel>>_<<parameters.version>>_amd64.deb ; \
            apt-get install -f -y && \
            rm -f /usr/src/google-chrome-<<parameters.channel>>_<<parameters.version>>_amd64.deb
            which google-chrome-<<parameters.channel>> || (printf "\n\033[0;31mChrome was not successfully downloaded - bailing\033[0m\n\n" && exit 1)
            echo "Location of Google Chrome Installation: `which google-chrome-<<parameters.channel>>`"
            echo "Google Chrome Version: `google-chrome-<<parameters.channel>> --version`"

  run-driver-integration-tests:
    parameters:
      browser:
        description: browser shortname to target
        type: string
      install-chrome-channel:
        description: chrome channel to install
        type: string
        default: ''
      experimentalSessionAndOrigin:
        description: experimental flag to apply
        type: boolean
        default: false
    steps:
      - restore_cached_workspace
      - when:
          condition: <<parameters.install-chrome-channel>>
          steps:
            - install-chrome:
                channel: <<parameters.install-chrome-channel>>
                version: $(node ./scripts/get-browser-version.js chrome:<<parameters.install-chrome-channel>>)
      - when:
          condition:
            equal: [ webkit, << parameters.browser >> ]
          steps:
            - install-webkit-deps
      - run:
          name: Run driver tests in Cypress
          environment:
            CYPRESS_KONFIG_ENV: production
          command: |
            echo Current working directory is $PWD
            echo Total containers $CIRCLE_NODE_TOTAL

            if [[ -v MAIN_RECORD_KEY ]]; then
              # internal PR
              if <<parameters.experimentalSessionAndOrigin>>; then
                CYPRESS_RECORD_KEY=$MAIN_RECORD_KEY \
                yarn cypress:run-experimentalSessionAndOrigin --record --parallel --group 5x-driver-<<parameters.browser>>-experimentalSessionAndOrigin --browser <<parameters.browser>>
              else
                CYPRESS_RECORD_KEY=$MAIN_RECORD_KEY \
                yarn cypress:run --record --parallel --group 5x-driver-<<parameters.browser>> --browser <<parameters.browser>>
              fi
            else
              # external PR
              TESTFILES=$(circleci tests glob "cypress/e2e/**/*.cy.*" | circleci tests split --total=$CIRCLE_NODE_TOTAL)
              echo "Test files for this machine are $TESTFILES"

              if [[ -z "$TESTFILES" ]]; then
                echo "Empty list of test files"
              fi
              if <<parameters.experimentalSessionAndOrigin>>; then
                yarn cypress:run-experimentalSessionAndOrigin --browser <<parameters.browser>> --spec $TESTFILES
              else
                yarn cypress:run --browser <<parameters.browser>> --spec $TESTFILES
              fi
            fi
          working_directory: packages/driver
      - verify-mocha-results
      - store_test_results:
          path: /tmp/cypress
      - store_artifacts:
          path: /tmp/artifacts
      - store-npm-logs

  windows-install-chrome:
    parameters:
      browser:
        description: browser shortname to target
        type: string
    steps:
      - run:
          # TODO: How can we have preinstalled browsers on CircleCI?
          name: 'Install Chrome on Windows'
          command: |
            # install with `--ignore-checksums` to avoid checksum error
            # https://www.gep13.co.uk/blog/chocolatey-error-hashes-do-not-match
            [[ $PLATFORM == 'windows' && '<<parameters.browser>>' == 'chrome' ]] && choco install googlechrome --ignore-checksums || [[ $PLATFORM != 'windows' ]]

  run-new-ui-tests:
    parameters:
      package:
        description: package to target
        type: enum
        enum: ['frontend-shared', 'launchpad', 'app', 'reporter']
      browser:
        description: browser shortname to target
        type: string
      percy:
        description: enable percy
        type: boolean
        default: false
      type:
        description: ct or e2e
        type: enum
        enum: ['ct', 'e2e']
      debug:
        description: debug option
        type: string
        default: ''
    steps:
      - restore_cached_workspace
      - windows-install-chrome:
          browser: <<parameters.browser>>
      - run:
          command: |
            echo Current working directory is $PWD
            echo Total containers $CIRCLE_NODE_TOTAL

            if [[ -v MAIN_RECORD_KEY ]]; then
              # internal PR
              cmd=$([[ <<parameters.percy>> == 'true' ]] && echo 'yarn percy exec --parallel -- --') || true
              DEBUG=<<parameters.debug>> \
              CYPRESS_KONFIG_ENV=production \
              CYPRESS_RECORD_KEY=$MAIN_RECORD_KEY \
              PERCY_PARALLEL_NONCE=$CIRCLE_WORKFLOW_WORKSPACE_ID \
              PERCY_ENABLE=${PERCY_TOKEN:-0} \
              PERCY_PARALLEL_TOTAL=-1 \
              $cmd yarn workspace @packages/<<parameters.package>> cypress:run:<<parameters.type>> --browser <<parameters.browser>> --record --parallel --group <<parameters.package>>-<<parameters.type>>
            else
              # external PR

              # To make `circleci tests` work correctly, we need to step into the package folder.
              cd packages/<<parameters.package>>

              GLOB="cypress/e2e/**/*cy.*"

              if [[ <<parameters.type>> == 'ct' ]]; then
                # component tests are located side by side with the source codes.
                GLOB="src/**/*cy.*"
              fi

              TESTFILES=$(circleci tests glob "$GLOB" | circleci tests split --total=$CIRCLE_NODE_TOTAL)
              echo "Test files for this machine are $TESTFILES"

              # To run the `yarn` command, we need to walk out of the package folder.
              cd ../..

              DEBUG=<<parameters.debug>> \
              CYPRESS_KONFIG_ENV=production \
              PERCY_PARALLEL_NONCE=$CIRCLE_WORKFLOW_WORKSPACE_ID \
              PERCY_ENABLE=${PERCY_TOKEN:-0} \
              PERCY_PARALLEL_TOTAL=-1 \
              yarn workspace @packages/<<parameters.package>> cypress:run:<<parameters.type>> --browser <<parameters.browser>> --spec $TESTFILES
            fi
      - run:
          command: |
            if [[ <<parameters.package>> == 'app' && <<parameters.percy>> == 'true' && -d "packages/app/cypress/screenshots/runner/screenshot/screenshot.cy.tsx/percy" ]]; then
              PERCY_PARALLEL_NONCE=$CIRCLE_WORKFLOW_WORKSPACE_ID \
              PERCY_ENABLE=${PERCY_TOKEN:-0} \
              PERCY_PARALLEL_TOTAL=-1 \
              yarn percy upload packages/app/cypress/screenshots/runner/screenshot/screenshot.cy.tsx/percy
            else
              echo "skipping percy screenshots uploading"
            fi
      - store_test_results:
          path: /tmp/cypress
      - store_artifacts:
          path: ./packages/<<parameters.package>>/cypress/videos
      - store-npm-logs

  run-system-tests:
    parameters:
      browser:
        description: browser shortname to target
        type: string
    steps:
      - restore_cached_workspace
      - restore_cached_system_tests_deps
      - when:
          condition:
            equal: [ webkit, << parameters.browser >> ]
          steps:
            - install-webkit-deps
      - run:
          name: Run system tests
          command: |
            ALL_SPECS=`circleci tests glob "/root/cypress/system-tests/test/*spec*"`
            SPECS=
            for file in $ALL_SPECS; do
              # filter out non_root tests, they have their own stage
              if [[ "$file" == *"non_root"* ]]; then
                echo "Skipping $file"
                continue
              fi
              SPECS="$SPECS $file"
            done
            SPECS=`echo $SPECS | xargs -n 1 | circleci tests split --split-by=timings`
            echo SPECS=$SPECS
            yarn workspace @tooling/system-tests test:ci $SPECS --browser <<parameters.browser>>
      - verify-mocha-results
      - store_test_results:
          path: /tmp/cypress
      - store_artifacts:
          path: /tmp/artifacts
      - store-npm-logs

  run-binary-system-tests:
    steps:
      - restore_cached_workspace
      - restore_cached_system_tests_deps
      - run:
          name: Run system tests
          command: |
            ALL_SPECS=`circleci tests glob "$HOME/cypress/system-tests/test-binary/*spec*"`
            SPECS=`echo $ALL_SPECS | xargs -n 1 | circleci tests split --split-by=timings`
            echo SPECS=$SPECS
            yarn workspace @tooling/system-tests test:ci $SPECS
      - verify-mocha-results
      - store_test_results:
          path: /tmp/cypress
      - store_artifacts:
          path: /tmp/artifacts
      - store-npm-logs

  store-npm-logs:
    description: Saves any NPM debug logs as artifacts in case there is a problem
    steps:
      - store_artifacts:
          path: ~/.npm/_logs

  post-install-comment:
    description: Post GitHub comment with a blurb on how to install pre-release version
    steps:
      - run:
          name: Post pre-release install comment
          command: |
            node scripts/add-install-comment.js \
              --npm npm-package-url.json \
              --binary binary-url.json

  verify-mocha-results:
    description: Double-check that Mocha tests ran as expected.
    parameters:
      expectedResultCount:
        description: The number of result files to expect, ie, the number of Mocha test suites that ran.
        type: integer
        ## by default, assert that at least 1 test ran
        default: 0
    steps:
      - run:
          name: 'Verify Mocha Results'
          command: |
            source ./scripts/ensure-node.sh
            yarn verify:mocha:results <<parameters.expectedResultCount>>

  clone-repo-and-checkout-branch:
    description: |
      Clones an external repo and then checks out the branch that matches the next version otherwise uses 'master' branch.
    parameters:
      repo:
        description: "Name of the github repo to clone like: cypress-example-kitchensink"
        type: string
      pull_request_id:
        description: Pull request number to check out before installing and testing
        type: integer
        default: 0
    steps:
      - restore_cached_binary
      - run:
          name: "Cloning test project and checking out release branch: <<parameters.repo>>"
          working_directory: /tmp/<<parameters.repo>>
          command: |
            git clone --depth 1 --no-single-branch https://github.com/cypress-io/<<parameters.repo>>.git .

            cd ~/cypress/..
            # install some deps for get-next-version
            npm i semver@7.3.2 conventional-recommended-bump@6.1.0 conventional-changelog-angular@5.0.12
            NEXT_VERSION=$(node ./cypress/scripts/get-next-version.js)
            cd -

            git checkout $NEXT_VERSION || true
      - when:
          condition: <<parameters.pull_request_id>>
          steps:
            - run:
                name: Check out PR <<parameters.pull_request_id>>
                working_directory: /tmp/<<parameters.repo>>
                command: |
                  git fetch origin pull/<<parameters.pull_request_id>>/head:pr-<<parameters.pull_request_id>>
                  git checkout pr-<<parameters.pull_request_id>>

  test-binary-against-rwa:
    description: |
      Takes the built binary and NPM package, clones the RWA repo
      and runs the new version of Cypress against it.
    parameters:
      repo:
        description: "Name of the github repo to clone like"
        type: string
        default: "cypress-realworld-app"
      browser:
        description: Name of the browser to use, like "electron", "chrome", "firefox"
        type: enum
        enum: ["", "electron", "chrome", "firefox"]
        default: ""
      command:
        description: Test command to run to start Cypress tests
        type: string
        default: "yarn cypress:run"
      # if the repo to clone and test is a monorepo, you can
      # run tests inside a specific subfolder
      folder:
        description: Subfolder to test in
        type: string
        default: ""
      # you can test new features in the test runner against recipes or other repos
      # by opening a pull request in those repos and running this test job
      # against a pull request number in the example repo
      pull_request_id:
        description: Pull request number to check out before installing and testing
        type: integer
        default: 0
      wait-on:
        description: Whether to use wait-on to wait on a server to be booted
        type: string
        default: ""
      server-start-command:
        description: Server start command for repo
        type: string
        default: "CI=true yarn start"
    steps:
      - clone-repo-and-checkout-branch:
          repo: <<parameters.repo>>
      - when:
          condition: <<parameters.pull_request_id>>
          steps:
            - run:
                name: Check out PR <<parameters.pull_request_id>>
                working_directory: /tmp/<<parameters.repo>>
                command: |
                  git fetch origin pull/<<parameters.pull_request_id>>/head:pr-<<parameters.pull_request_id>>
                  git checkout pr-<<parameters.pull_request_id>>
                  git log -n 2
      - run:
          command: yarn
          working_directory: /tmp/<<parameters.repo>>
      - run:
          name: Install Cypress
          working_directory: /tmp/<<parameters.repo>>
          # force installing the freshly built binary
          command: |
            CYPRESS_INSTALL_BINARY=~/cypress/cypress.zip npm i --legacy-peer-deps ~/cypress/cypress.tgz && [[ -f yarn.lock ]] && yarn
      - run:
          name: Print Cypress version
          working_directory: /tmp/<<parameters.repo>>
          command: npx cypress version
      - run:
          name: Types check 🧩 (maybe)
          working_directory: /tmp/<<parameters.repo>>
          command: yarn types
      - run:
          working_directory: /tmp/<<parameters.repo>>
          command: <<parameters.server-start-command>>
          background: true
      - run:
          condition: <<parameters.wait-on>>
          name: "Waiting on server to boot: <<parameters.wait-on>>"
          command: "npx wait-on <<parameters.wait-on>>"
      - when:
          condition: <<parameters.folder>>
          steps:
            - when:
                condition: <<parameters.browser>>
                steps:
                  - run:
                      name: Run tests using browser "<<parameters.browser>>"
                      working_directory: /tmp/<<parameters.repo>>/<<parameters.folder>>
                      command: |
                        <<parameters.command>> -- --browser <<parameters.browser>>
            - unless:
                condition: <<parameters.browser>>
                steps:
                  - run:
                      name: Run tests using command
                      working_directory: /tmp/<<parameters.repo>>/<<parameters.folder>>
                      command: <<parameters.command>>
      - unless:
          condition: <<parameters.folder>>
          steps:
            - when:
                condition: <<parameters.browser>>
                steps:
                  - run:
                      name: Run tests using browser "<<parameters.browser>>"
                      working_directory: /tmp/<<parameters.repo>>
                      command: <<parameters.command>> -- --browser <<parameters.browser>>
            - unless:
                condition: <<parameters.browser>>
                steps:
                  - run:
                      name: Run tests using command
                      working_directory: /tmp/<<parameters.repo>>
                      command: <<parameters.command>>
      - store-npm-logs

  test-binary-against-repo:
    description: |
      Takes the built binary and NPM package, clones given example repo
      and runs the new version of Cypress against it.
    parameters:
      repo:
        description: "Name of the github repo to clone like: cypress-example-kitchensink"
        type: string
      browser:
        description: Name of the browser to use, like "electron", "chrome", "firefox"
        type: enum
        enum: ["", "electron", "chrome", "firefox"]
        default: ""
      command:
        description: Test command to run to start Cypress tests
        type: string
        default: "npm run e2e"
      build-project:
        description: Should the project build script be executed
        type: boolean
        default: true
      # if the repo to clone and test is a monorepo, you can
      # run tests inside a specific subfolder
      folder:
        description: Subfolder to test in
        type: string
        default: ""
      # you can test new features in the test runner against recipes or other repos
      # by opening a pull request in those repos and running this test job
      # against a pull request number in the example repo
      pull_request_id:
        description: Pull request number to check out before installing and testing
        type: integer
        default: 0
      wait-on:
        description: Whether to use wait-on to wait on a server to be booted
        type: string
        default: ""
      server-start-command:
        description: Server start command for repo
        type: string
        default: "npm start --if-present"
    steps:
      - clone-repo-and-checkout-branch:
          repo: <<parameters.repo>>
          pull_request_id: <<parameters.pull_request_id>>
      - run:
          # Ensure we're installing the node-version for the cloned repo
          command: |
            if [[ -f .node-version ]]; then
              branch="<< pipeline.git.branch >>"

              externalBranchPattern='^pull\/[0-9]+'
              if [[ $branch =~ $externalBranchPattern ]]; then
                # We are unable to curl from the external PR branch location
                # so we fall back to develop
                branch="develop"
              fi

              curl -L https://raw.githubusercontent.com/cypress-io/cypress/$branch/scripts/ensure-node.sh --output ci-ensure-node.sh
            else
              # if no .node-version file exists, we no-op the node script and use the global yarn
              echo '' > ci-ensure-node.sh
            fi
          working_directory: /tmp/<<parameters.repo>>
      - run:
          # Install deps + Cypress binary with yarn if yarn.lock present
          command: |
            source ./ci-ensure-node.sh
            if [[ -f yarn.lock ]]; then
              yarn --frozen-lockfile
              CYPRESS_INSTALL_BINARY=~/cypress/cypress.zip yarn add -D ~/cypress/cypress.tgz
            else
              npm install
              CYPRESS_INSTALL_BINARY=~/cypress/cypress.zip npm install --legacy-peer-deps ~/cypress/cypress.tgz
            fi
          working_directory: /tmp/<<parameters.repo>>
      - run:
          name: Scaffold new config file
          working_directory: /tmp/<<parameters.repo>>
          environment:
            CYPRESS_INTERNAL_FORCE_SCAFFOLD: "1"
          command: |
            if [[ -f cypress.json ]]; then
              rm -rf cypress.json
              echo 'module.exports = { e2e: {} }' > cypress.config.js
            fi
      - run:
          name: Rename support file
          working_directory: /tmp/<<parameters.repo>>
          command: |
            if [[ -f cypress/support/index.js ]]; then
              mv cypress/support/index.js cypress/support/e2e.js
            fi
      - run:
          name: Print Cypress version
          working_directory: /tmp/<<parameters.repo>>
          command: |
            source ./ci-ensure-node.sh
            npx cypress version
      - run:
          name: Types check 🧩 (maybe)
          working_directory: /tmp/<<parameters.repo>>
          command: |
            source ./ci-ensure-node.sh
            [[ -f yarn.lock ]] && yarn types || npm run types --if-present
      - when:
          condition: <<parameters.build-project>>
          steps:
          - run:
              name: Build 🏗 (maybe)
              working_directory: /tmp/<<parameters.repo>>
              command: |
                source ./ci-ensure-node.sh
                [[ -f yarn.lock ]] && yarn build || npm run build --if-present
      - run:
          working_directory: /tmp/<<parameters.repo>>
          command: |
            source ./ci-ensure-node.sh
            <<parameters.server-start-command>>
          background: true
      - run:
          condition: <<parameters.wait-on>>
          name: "Waiting on server to boot: <<parameters.wait-on>>"
          command: |
            npx wait-on <<parameters.wait-on>> --timeout 120000
      - windows-install-chrome:
          browser: <<parameters.browser>>
      - when:
          condition: <<parameters.folder>>
          steps:
            - when:
                condition: <<parameters.browser>>
                steps:
                  - run:
                      name: Run tests using browser "<<parameters.browser>>"
                      working_directory: /tmp/<<parameters.repo>>/<<parameters.folder>>
                      command: |
                        <<parameters.command>> -- --browser <<parameters.browser>>
            - unless:
                condition: <<parameters.browser>>
                steps:
                  - run:
                      name: Run tests using command
                      working_directory: /tmp/<<parameters.repo>>/<<parameters.folder>>
                      command: <<parameters.command>>
      - unless:
          condition: <<parameters.folder>>
          steps:
            - when:
                condition: <<parameters.browser>>
                steps:
                  - run:
                      name: Run tests using browser "<<parameters.browser>>"
                      working_directory: /tmp/<<parameters.repo>>
                      command: |
                        source ./ci-ensure-node.sh
                        <<parameters.command>> -- --browser <<parameters.browser>>
            - unless:
                condition: <<parameters.browser>>
                steps:
                  - run:
                      name: Run tests using command
                      working_directory: /tmp/<<parameters.repo>>
                      command: |
                        source ./ci-ensure-node.sh
                        <<parameters.command>>
      - store-npm-logs

  wait-on-circle-jobs:
    description: Polls certain Circle CI jobs until they finish
    parameters:
      job-names:
        description: comma separated list of circle ci job names to wait for
        type: string
    steps:
      - run:
          name: "Waiting on Circle CI jobs: <<parameters.job-names>>"
          command: node ./scripts/wait-on-circle-jobs.js --job-names="<<parameters.job-names>>"

  build-binary:
    steps:
      - run:
          name: Check environment variables before code sign (if on Mac/Windows)
          # NOTE
          # our code sign works via electron-builder
          # by default, electron-builder will NOT sign app built in a pull request
          # even our internal one (!)
          # Usually this is not a problem, since we only build and test binary
          # built on the "develop" branch
          # but if you need to really build and sign a binary in a PR
          # set variable CSC_FOR_PULL_REQUEST=true
          command: |
            set -e
            NEEDS_CODE_SIGNING=`node -p 'process.platform === "win32" || process.platform === "darwin"'`
            if [[ "$NEEDS_CODE_SIGNING" == "true" ]]; then
              echo "Checking for required environment variables..."
              if [ -z "$CSC_LINK" ]; then
                echo "Need to provide environment variable CSC_LINK"
                echo "with base64 encoded certificate .p12 file"
                exit 1
              fi
              if [ -z "$CSC_KEY_PASSWORD" ]; then
                echo "Need to provide environment variable CSC_KEY_PASSWORD"
                echo "with password for unlocking certificate .p12 file"
                exit 1
              fi
              echo "Succeeded."
            else
              echo "Not code signing for this platform"
            fi
      - run:
          name: Build the Cypress binary
          environment:
            DEBUG: electron-builder,electron-osx-sign*
          # notarization on Mac can take a while
          no_output_timeout: "45m"
          command: |
            if [[ `node ./scripts/get-platform-key.js` == 'linux-arm64' ]]; then
              # these are missing on Circle and there is no way to pre-install them on Arm
              sudo apt-get update
              sudo apt-get install -y libgtk2.0-0 libgtk-3-0 libgbm-dev libnotify-dev libgconf-2-4 libnss3 libxss1 libasound2 libxtst6 xauth xvfb
            fi
            source ./scripts/ensure-node.sh
            node --version
            yarn binary-build --version $(node ./scripts/get-next-version.js)
      - run:
          name: Zip the binary
          command: |
            if [[ $PLATFORM == 'linux' ]]; then
              # on Arm, CI runs as non-root, on x64 CI runs as root but there is no sudo binary
              if [[ `whoami` == 'root' ]]; then
                apt-get update && apt-get install -y zip
              else
                sudo apt-get update && sudo apt-get install -y zip
              fi
            fi
            source ./scripts/ensure-node.sh
            yarn binary-zip
      - store-npm-logs
      - persist_to_workspace:
          root: ~/
          paths:
            - cypress/cypress.zip

  build-cypress-npm-package:
    parameters:
      executor:
        type: executor
        default: cy-doc
    steps:
      - run:
          name: Bump NPM version
          command: |
            source ./scripts/ensure-node.sh
            yarn get-next-version --npm
      - run:
          name: Build NPM package
          command: |
            source ./scripts/ensure-node.sh
            yarn build --scope cypress
      - run:
          name: Copy Re-exported NPM Packages
          command: node ./scripts/post-build.js
          working_directory: cli
      - run:
          command: ls -la types
          working_directory: cli/build
      - run:
          command: ls -la vue vue2 mount-utils react
          working_directory: cli/build
      - unless:
          condition:
            equal: [ *windows-executor, << parameters.executor >> ]
          steps:
            - run:
                name: list NPM package contents
                command: |
                  source ./scripts/ensure-node.sh
                  yarn workspace cypress size
      - run:
          name: pack NPM package
          working_directory: cli/build
          command: yarn pack --filename ../../cypress.tgz
      - run:
          name: list created NPM package
          command: ls -l
      - store-npm-logs
      - persist_to_workspace:
          root: ~/
          paths:
            - cypress/cypress.tgz

  upload-build-artifacts:
    steps:
      - run: ls -l
      - run:
          name: Upload unique binary to S3
          command: |
            node scripts/binary.js upload-build-artifact \
              --type binary \
              --file cypress.zip \
              --version $(node -p "require('./package.json').version")
      - run:
          name: Upload NPM package to S3
          command: |
            node scripts/binary.js upload-build-artifact \
              --type npm-package \
              --file cypress.tgz \
              --version $(node -p "require('./package.json').version")
      - store-npm-logs
      - run: ls -l
      - run: cat binary-url.json
      - run: cat npm-package-url.json
      - persist_to_workspace:
          root: ~/
          paths:
            - cypress/binary-url.json
            - cypress/npm-package-url.json

  update_known_hosts:
    description: Ensures that we have the latest Git public keys to prevent git+ssh from failing.
    steps:
    - run:
        name: Update known_hosts with github.com keys
        command: |
          mkdir -p ~/.ssh
          ssh-keyscan github.com >> ~/.ssh/known_hosts

jobs:
  ## Checks if we already have a valid cache for the node_modules_install and if it has,
  ## skips ahead to the build step, otherwise installs and caches the node_modules
  node_modules_install:
    <<: *defaults
    parameters:
      <<: *defaultsParameters
      resource_class:
        type: string
        default: medium
    resource_class: << parameters.resource_class >>
    steps:
      - checkout
      - install-required-node
      - verify-build-setup:
          executor: << parameters.executor >>
      - persist_to_workspace:
          root: ~/
          paths:
            - cypress
            - .nvm # mac / linux
            - ProgramData/nvm # windows
      - caching-dependency-installer:
          only-cache-for-root-user: <<parameters.only-cache-for-root-user>>
      - store-npm-logs

  ## restores node_modules from previous step & builds if first step skipped
  build:
    <<: *defaults
    parameters:
      <<: *defaultsParameters
      resource_class:
        type: string
        default: medium+
    resource_class: << parameters.resource_class >>
    steps:
      - restore_cached_workspace
      - run:
          name: Top level packages
          command: yarn list --depth=0 || true
      - run:
          name: Check env canaries on Linux
          command: |
            # only Docker has the required env data for this
            if [[ $CI_DOCKER == 'true' ]]; then
              node ./scripts/circle-env.js --check-canaries
            fi
      - build-and-persist
      - store-npm-logs

  lint:
    <<: *defaults
    steps:
      - restore_cached_workspace
      - run:
          name: Linting 🧹
          command: |
            yarn clean
            git clean -df
            yarn lint
      - run:
          name: cypress info (dev)
          command: node cli/bin/cypress info --dev
      - store-npm-logs

  check-ts:
    <<: *defaults
    steps:
      - restore_cached_workspace
      - install-required-node
      - run:
          name: Check TS Types
          command: NODE_OPTIONS=--max_old_space_size=4096 yarn gulp checkTs


  # a special job that keeps polling Circle and when all
  # individual jobs are finished, it closes the Percy build
  percy-finalize:
    <<: *defaults
    resource_class: small
    parameters:
      <<: *defaultsParameters
      required_env_var:
        type: env_var_name
    steps:
      - restore_cached_workspace
      - run:
          # if this is an external pull request, the environment variables
          # are NOT set for security reasons, thus no need to poll -
          # and no need to finalize Percy, since there will be no visual tests
          name: Check if <<parameters.required_env_var>> is set
          command: |
            if [[ -v <<parameters.required_env_var>> ]]; then
              echo "Internal PR, good to go"
            else
              echo "This is an external PR, cannot access other services"
              circleci-agent step halt
            fi
      - wait-on-circle-jobs:
          job-names: >
            cli-visual-tests,
            reporter-integration-tests,
            run-app-component-tests-chrome,
            run-app-integration-tests-chrome,
            run-frontend-shared-component-tests-chrome,
            run-launchpad-component-tests-chrome,
            run-launchpad-integration-tests-chrome,
            run-reporter-component-tests-chrome,
            run-webpack-dev-server-integration-tests,
            run-vite-dev-server-integration-tests
      - run:
          # Sometimes, even though all the circle jobs have finished, Percy times out during `build:finalize`
          # If all other jobs finish but `build:finalize` fails, we retry it once
          name: Finalize percy build - allows single retry
          command: |
            PERCY_PARALLEL_NONCE=$CIRCLE_WORKFLOW_WORKSPACE_ID \
            yarn percy build:finalize || yarn percy build:finalize

  cli-visual-tests:
    <<: *defaults
    resource_class: small
    steps:
      - restore_cached_workspace
      - run: mkdir -p cli/visual-snapshots
      - run:
          command: node cli/bin/cypress info --dev | yarn --silent term-to-html | node scripts/sanitize --type cli-info > cli/visual-snapshots/cypress-info.html
          environment:
            FORCE_COLOR: 2
      - run:
          command: node cli/bin/cypress help | yarn --silent term-to-html > cli/visual-snapshots/cypress-help.html
          environment:
            FORCE_COLOR: 2
      - store_artifacts:
          path: cli/visual-snapshots
      - run:
          name: Upload CLI snapshots for diffing
          command: |
            PERCY_PARALLEL_NONCE=$CIRCLE_WORKFLOW_WORKSPACE_ID \
            PERCY_ENABLE=${PERCY_TOKEN:-0} \
            PERCY_PARALLEL_TOTAL=-1 \
            yarn percy snapshot ./cli/visual-snapshots

  unit-tests:
    <<: *defaults
    parameters:
      <<: *defaultsParameters
      resource_class:
        type: string
        default: medium
    resource_class: << parameters.resource_class >>
    parallelism: 1
    steps:
      - restore_cached_workspace
      - when:
          condition:
            # several snapshots fails for windows due to paths.
            # until these are fixed, run the tests that are working.
            equal: [ *windows-executor, << parameters.executor >> ]
          steps:
            - run: yarn test-scripts scripts/**/*spec.js
      - unless:
          condition:
            equal: [ *windows-executor, << parameters.executor >> ]
          steps:
            - run: yarn test-scripts
            # make sure packages with TypeScript can be transpiled to JS
            - run: yarn lerna run build-prod --stream --concurrency 4
            # run unit tests from each individual package
            - run: yarn test
            # run type checking for each individual package
            - run: yarn lerna run types
            - verify-mocha-results:
                expectedResultCount: 10
      - store_test_results:
          path: /tmp/cypress
      # CLI tests generate HTML files with sample CLI command output
      - store_artifacts:
          path: cli/test/html
      - store_artifacts:
          path: packages/errors/__snapshot-images__
      - store-npm-logs

  unit-tests-release:
    <<: *defaults
    resource_class: small
    parallelism: 1
    steps:
      - restore_cached_workspace
      - update_known_hosts
      - run: yarn test-npm-package-release-script

  lint-types:
    <<: *defaults
    parallelism: 1
    steps:
      - restore_cached_workspace
      - run:
          command: ls -la types
          working_directory: cli
      - run:
          command: ls -la chai
          working_directory: cli/types
      - run:
          name: "Lint types 🧹"
          command: yarn workspace cypress dtslint
  # todo(lachlan): do we need this? yarn check-ts does something very similar
  #     - run:
  #         name: "TypeScript check 🧩"
  #         command: yarn type-check --ignore-progress
      - store-npm-logs

  server-unit-tests:
    <<: *defaults
    parallelism: 1
    steps:
      - restore_cached_workspace
      - run: yarn test-unit --scope @packages/server
      - verify-mocha-results:
          expectedResultCount: 1
      - store_test_results:
          path: /tmp/cypress
      - store-npm-logs

  server-integration-tests:
    <<: *defaults
    parallelism: 1
    steps:
      - restore_cached_workspace
      - run: yarn test-integration --scope @packages/server
      - verify-mocha-results:
          expectedResultCount: 1
      - store_test_results:
          path: /tmp/cypress
      - store-npm-logs

  server-performance-tests:
    <<: *defaults
    steps:
      - restore_cached_workspace
      - run:
          command: yarn workspace @packages/server test-performance
      - verify-mocha-results:
          expectedResultCount: 1
      - store_test_results:
          path: /tmp/cypress
      - store_artifacts:
          path: /tmp/artifacts
      - store-npm-logs

  system-tests-node-modules-install:
    <<: *defaults
    steps:
      - restore_cached_workspace
      - update_cached_system_tests_deps

  binary-system-tests:
    parallelism: 2
    working_directory: ~/cypress
    environment:
      <<: *defaultsEnvironment
      PLATFORM: linux
    machine:
      # using `machine` gives us a Linux VM that can run Docker
      image: ubuntu-2004:202111-02
      docker_layer_caching: true
    resource_class: medium
    steps:
      - run-binary-system-tests

  system-tests-chrome:
    <<: *defaults
    parallelism: 8
    steps:
      - run-system-tests:
          browser: chrome

  system-tests-electron:
    <<: *defaults
    parallelism: 8
    steps:
      - run-system-tests:
          browser: electron

  system-tests-firefox:
    <<: *defaults
    parallelism: 8
    steps:
      - run-system-tests:
          browser: firefox

  system-tests-webkit:
    <<: *defaults
    parallelism: 8
    steps:
      - run-system-tests:
          browser: webkit

  system-tests-non-root:
    <<: *defaults
    steps:
      - restore_cached_workspace
      - run:
          command: yarn workspace @tooling/system-tests test:ci "test/non_root*spec*" --browser electron
      - verify-mocha-results
      - store_test_results:
          path: /tmp/cypress
      - store_artifacts:
          path: /tmp/artifacts
      - store-npm-logs

  run-frontend-shared-component-tests-chrome:
    <<: *defaults
    parameters:
      <<: *defaultsParameters
      percy:
        type: boolean
        default: false
    parallelism: 3
    steps:
      - run-new-ui-tests:
          browser: chrome
          percy: << parameters.percy >>
          package: frontend-shared
          type: ct

  run-launchpad-component-tests-chrome:
    <<: *defaults
    parameters:
      <<: *defaultsParameters
      percy:
        type: boolean
        default: false
    parallelism: 7
    steps:
      - run-new-ui-tests:
          browser: chrome
          percy: << parameters.percy >>
          package: launchpad
          type: ct
          # debug: cypress:*,engine:socket

  run-launchpad-integration-tests-chrome:
    <<: *defaults
    parameters:
      <<: *defaultsParameters
      resource_class:
        type: string
        default: medium
      percy:
        type: boolean
        default: false
    resource_class: << parameters.resource_class >>
    parallelism: 3
    steps:
      - run-new-ui-tests:
          browser: chrome
          percy: << parameters.percy >>
          package: launchpad
          type: e2e

  run-app-component-tests-chrome:
    <<: *defaults
    parameters:
      <<: *defaultsParameters
      percy:
        type: boolean
        default: false
    parallelism: 7
    steps:
      - run-new-ui-tests:
          browser: chrome
          percy: << parameters.percy >>
          package: app
          type: ct

  run-app-integration-tests-chrome:
    <<: *defaults
    parameters:
      <<: *defaultsParameters
      resource_class:
        type: string
        default: medium
      percy:
        type: boolean
        default: false
    resource_class: << parameters.resource_class >>
    parallelism: 8
    steps:
      - run-new-ui-tests:
          browser: chrome
          percy: << parameters.percy >>
          package: app
          type: e2e

  driver-integration-tests-chrome:
    <<: *defaults
    parallelism: 5
    steps:
      - run-driver-integration-tests:
          browser: chrome
          install-chrome-channel: stable

  driver-integration-tests-chrome-beta:
    <<: *defaults
    parallelism: 5
    steps:
      - run-driver-integration-tests:
          browser: chrome:beta
          install-chrome-channel: beta

  driver-integration-tests-firefox:
    <<: *defaults
    parallelism: 5
    steps:
      - run-driver-integration-tests:
          browser: firefox

  driver-integration-tests-electron:
    <<: *defaults
    parallelism: 5
    steps:
      - run-driver-integration-tests:
          browser: electron

  driver-integration-tests-webkit:
    <<: *defaults
    parallelism: 5
    steps:
      - run-driver-integration-tests:
          browser: webkit

  driver-integration-tests-chrome-experimentalSessionAndOrigin:
    <<: *defaults
    resource_class: medium
    parallelism: 5
    steps:
      - run-driver-integration-tests:
          browser: chrome
          install-chrome-channel: stable
          experimentalSessionAndOrigin: true

  driver-integration-tests-chrome-beta-experimentalSessionAndOrigin:
    <<: *defaults
    resource_class: medium
    parallelism: 5
    steps:
      - run-driver-integration-tests:
          browser: chrome:beta
          install-chrome-channel: beta
          experimentalSessionAndOrigin: true

  driver-integration-tests-firefox-experimentalSessionAndOrigin:
    <<: *defaults
    resource_class: medium
    parallelism: 5
    steps:
      - run-driver-integration-tests:
          browser: firefox
          experimentalSessionAndOrigin: true

  driver-integration-tests-electron-experimentalSessionAndOrigin:
    <<: *defaults
    resource_class: medium
    parallelism: 5
    steps:
      - run-driver-integration-tests:
          browser: electron
          experimentalSessionAndOrigin: true

  driver-integration-tests-webkit-experimentalSessionAndOrigin:
    <<: *defaults
    resource_class: medium
    parallelism: 5
    steps:
      - run-driver-integration-tests:
          browser: webkit
          experimentalSessionAndOrigin: true

  run-reporter-component-tests-chrome:
    <<: *defaults
    parameters:
      <<: *defaultsParameters
      percy:
        type: boolean
        default: false
    parallelism: 2
    steps:
      - run-new-ui-tests:
          browser: chrome
          percy: << parameters.percy >>
          package: reporter
          type: ct

  reporter-integration-tests:
    <<: *defaults
    parallelism: 3
    steps:
      - restore_cached_workspace
      - run:
          command: yarn build-for-tests
          working_directory: packages/reporter
      - run:
          command: |
            CYPRESS_KONFIG_ENV=production \
            CYPRESS_RECORD_KEY=$MAIN_RECORD_KEY \
            PERCY_PARALLEL_NONCE=$CIRCLE_WORKFLOW_WORKSPACE_ID \
            PERCY_ENABLE=${PERCY_TOKEN:-0} \
            PERCY_PARALLEL_TOTAL=-1 \
            yarn percy exec --parallel -- -- \
            yarn cypress:run --record --parallel --group reporter
          working_directory: packages/reporter
      - verify-mocha-results
      - store_test_results:
          path: /tmp/cypress
      - store_artifacts:
          path: /tmp/artifacts
      - store-npm-logs

  run-webpack-dev-server-integration-tests:
    <<: *defaults
    parallelism: 2
    steps:
      - restore_cached_workspace
      - restore_cached_system_tests_deps
      - run:
          command: |
            CYPRESS_KONFIG_ENV=production \
            CYPRESS_RECORD_KEY=$MAIN_RECORD_KEY \
            PERCY_PARALLEL_NONCE=$CIRCLE_WORKFLOW_WORKSPACE_ID \
            PERCY_ENABLE=${PERCY_TOKEN:-0} \
            PERCY_PARALLEL_TOTAL=-1 \
            yarn percy exec --parallel -- -- \
            yarn cypress:run --record --parallel --group webpack-dev-server
          working_directory: npm/webpack-dev-server
      - store_test_results:
          path: /tmp/cypress
      - store_artifacts:
          path: /tmp/artifacts
      - store-npm-logs

  run-vite-dev-server-integration-tests:
    <<: *defaults
    # parallelism: 3 TODO: Add parallelism once we have more specs
    steps:
      - restore_cached_workspace
      - restore_cached_system_tests_deps
      - run:
          command: |
            CYPRESS_KONFIG_ENV=production \
            CYPRESS_RECORD_KEY=$MAIN_RECORD_KEY \
            PERCY_PARALLEL_NONCE=$CIRCLE_WORKFLOW_WORKSPACE_ID \
            PERCY_ENABLE=${PERCY_TOKEN:-0} \
            PERCY_PARALLEL_TOTAL=-1 \
            yarn percy exec --parallel -- -- \
            yarn cypress:run --record --parallel --group vite-dev-server
          working_directory: npm/vite-dev-server
      - store_test_results:
          path: /tmp/cypress
      - store_artifacts:
          path: /tmp/artifacts
      - store-npm-logs

  npm-webpack-preprocessor:
    <<: *defaults
    steps:
      - restore_cached_workspace
      - run:
          name: Build
          command: yarn workspace @cypress/webpack-preprocessor build
      - run:
          name: Test babelrc
          command: yarn test
          working_directory: npm/webpack-preprocessor/examples/use-babelrc
      - run:
          name: Build ts-loader
          command: yarn install
          working_directory: npm/webpack-preprocessor/examples/use-ts-loader
      - run:
          name: Types ts-loader
          command: yarn types
          working_directory: npm/webpack-preprocessor/examples/use-ts-loader
      - run:
          name: Test ts-loader
          command: yarn test
          working_directory: npm/webpack-preprocessor/examples/use-ts-loader
      - run:
          name: Start React app
          command: yarn start
          background: true
          working_directory: npm/webpack-preprocessor/examples/react-app
      - run:
          name: Test React app
          command: yarn test
          working_directory: npm/webpack-preprocessor/examples/react-app
      - run:
          name: Run tests
          command: yarn workspace @cypress/webpack-preprocessor test
      - store-npm-logs

  npm-webpack-dev-server:
    <<: *defaults
    steps:
      - restore_cached_workspace
      - restore_cached_system_tests_deps
      - run:
          name: Run tests
          command: yarn workspace @cypress/webpack-dev-server test
      - run:
          name: Run tests
          command: yarn workspace @cypress/webpack-dev-server test

  npm-vite-dev-server:
    <<: *defaults
    steps:
      - restore_cached_workspace
      - run:
          name: Run tests
          command: yarn test
          working_directory: npm/vite-dev-server
      - store_test_results:
          path: npm/vite-dev-server/test_results
      - store-npm-logs

  npm-webpack-batteries-included-preprocessor:
    <<: *defaults
    resource_class: small
    steps:
      - restore_cached_workspace
      - run:
          name: Run tests
          command: yarn workspace @cypress/webpack-batteries-included-preprocessor test

  npm-vue:
    <<: *defaults
    steps:
      - restore_cached_workspace
      - run:
          name: Build
          command: yarn workspace @cypress/vue build
      - run:
          name: Type Check
          command: yarn typecheck
          working_directory: npm/vue
      - store_test_results:
          path: npm/vue/test_results
      - store_artifacts:
          path: npm/vue/test_results
      - store-npm-logs

  npm-angular:
    <<: *defaults
    steps:
      - restore_cached_workspace
      - run:
          name: Build
          command: yarn workspace @cypress/angular build
      - store-npm-logs

  npm-react:
    <<: *defaults
    steps:
      - restore_cached_workspace
      - run:
          name: Build
          command: yarn workspace @cypress/react build
      - run:
          name: Run tests
          command: yarn test
          working_directory: npm/react
      - store_test_results:
          path: npm/react/test_results
      - store_artifacts:
          path: npm/react/test_results
      - store-npm-logs

  npm-mount-utils:
    <<: *defaults
    steps:
      - restore_cached_workspace
      - run:
          name: Build
          command: yarn workspace @cypress/mount-utils build
      - store-npm-logs

  npm-xpath:
    <<: *defaults
    resource_class: small
    steps:
      - restore_cached_workspace
      - run:
          name: Run tests
          command: yarn workspace @cypress/xpath cy:run
      - store_test_results:
          path: npm/xpath/test_results
      - store_artifacts:
          path: npm/xpath/test_results
      - store-npm-logs

  npm-grep:
    <<: *defaults
    resource_class: small
    steps:
      - restore_cached_workspace
      - run:
          name: Run tests
          command: yarn workspace @cypress/grep cy:run
      - store_test_results:
          path: npm/grep/test_results
      - store_artifacts:
          path: npm/grep/test_results
      - store-npm-logs

  npm-create-cypress-tests:
    <<: *defaults
    resource_class: small
    steps:
      - restore_cached_workspace
      - run: yarn workspace create-cypress-tests build

  npm-eslint-plugin-dev:
    <<: *defaults
    steps:
      - restore_cached_workspace
      - run:
          name: Run tests
          command: yarn workspace @cypress/eslint-plugin-dev test

  npm-cypress-schematic:
    <<: *defaults
    steps:
      - restore_cached_workspace
      - run:
          name: Build + Install
          command: |
            yarn workspace @cypress/schematic build
          working_directory: npm/cypress-schematic
      - run:
          name: Run unit tests
          command: |
            yarn test
          working_directory: npm/cypress-schematic
      - store-npm-logs

  npm-release:
    <<: *defaults
    resource_class: medium+
    steps:
      - restore_cached_workspace
      - run:
          name: Release packages after all jobs pass
          command: yarn npm-release

  create-build-artifacts:
    <<: *defaults
    parameters:
      <<: *defaultsParameters
      resource_class:
        type: string
        default: medium+
    resource_class: << parameters.resource_class >>
    steps:
      - restore_cached_workspace
      - build-binary
      - build-cypress-npm-package:
          executor: << parameters.executor >>
      - verify_should_persist_artifacts
      - upload-build-artifacts
      - post-install-comment

  test-kitchensink:
    <<: *defaults
    parameters:
      <<: *defaultsParameters
      resource_class:
        type: string
        default: medium+
    steps:
      - clone-repo-and-checkout-branch:
          repo: cypress-example-kitchensink
      - install-required-node
      - run:
          name: Remove cypress.json
          description: Remove cypress.json in case it exists
          working_directory: /tmp/cypress-example-kitchensink
          environment:
            CYPRESS_INTERNAL_FORCE_SCAFFOLD: "1"
          command: rm -rf cypress.json
      - run:
          name: Install prod dependencies
          command: yarn --production
          working_directory: /tmp/cypress-example-kitchensink
      - run:
          name: Example server
          command: yarn start
          working_directory: /tmp/cypress-example-kitchensink
          background: true
      - run:
          name: Rename support file
          working_directory: /tmp/cypress-example-kitchensink
          command: |
            if [[ -f cypress/support/index.js ]]; then
              mv cypress/support/index.js cypress/support/e2e.js
            fi
      - run:
          name: Run Kitchensink example project
          command: |
            yarn cypress:run --project /tmp/cypress-example-kitchensink
      - store-npm-logs

  test-kitchensink-against-staging:
    <<: *defaults
    steps:
      - clone-repo-and-checkout-branch:
          repo: cypress-example-kitchensink
      - install-required-node
      - run:
          name: Install prod dependencies
          command: yarn --production
          working_directory: /tmp/cypress-example-kitchensink
      - run:
          name: Example server
          command: yarn start
          working_directory: /tmp/cypress-example-kitchensink
          background: true
      - run:
          name: Run Kitchensink example project
          command: |
            CYPRESS_PROJECT_ID=$TEST_KITCHENSINK_PROJECT_ID \
            CYPRESS_RECORD_KEY=$TEST_KITCHENSINK_RECORD_KEY \
            CYPRESS_INTERNAL_ENV=staging \
            CYPRESS_video=false \
            yarn cypress:run --project /tmp/cypress-example-kitchensink --record
      - store-npm-logs

  test-against-staging:
    <<: *defaults
    steps:
      - clone-repo-and-checkout-branch:
          repo: cypress-test-tiny
      - run:
          name: Run test project
          command: |
            CYPRESS_PROJECT_ID=$TEST_TINY_PROJECT_ID \
            CYPRESS_RECORD_KEY=$TEST_TINY_RECORD_KEY \
            CYPRESS_INTERNAL_ENV=staging \
            yarn cypress:run --project /tmp/cypress-test-tiny --record
      - store-npm-logs

  test-npm-module-and-verify-binary:
    <<: *defaults
    steps:
      - restore_cached_workspace
      # make sure we have cypress.zip received
      - run: ls -l
      - run: ls -l cypress.zip cypress.tgz
      - run: mkdir test-binary
      - run:
          name: Create new NPM package
          working_directory: test-binary
          command: npm init -y
      - run:
          # install NPM from built NPM package folder
          name: Install Cypress
          working_directory: test-binary
          # force installing the freshly built binary
          command: CYPRESS_INSTALL_BINARY=/root/cypress/cypress.zip npm i /root/cypress/cypress.tgz
      - run:
          name: Cypress version
          working_directory: test-binary
          command: $(yarn bin cypress) version
      - run:
          name: Verify Cypress binary
          working_directory: test-binary
          command: $(yarn bin cypress) verify
      - run:
          name: Cypress help
          working_directory: test-binary
          command: $(yarn bin cypress) help
      - run:
          name: Cypress info
          working_directory: test-binary
          command: $(yarn bin cypress) info
      - store-npm-logs

  test-npm-module-on-minimum-node-version:
    <<: *defaults
    resource_class: small
    docker:
      - image: cypress/base:12.0.0-libgbm
    steps:
      - restore_workspace_binaries
      - run: mkdir test-binary
      - run:
          name: Create new NPM package
          working_directory: test-binary
          command: npm init -y
      - run:
          name: Install Cypress
          working_directory: test-binary
          command: CYPRESS_INSTALL_BINARY=/root/cypress/cypress.zip npm install /root/cypress/cypress.tgz
      - run:
          name: Verify Cypress binary
          working_directory: test-binary
          command: $(npm bin)/cypress verify
      - run:
          name: Print Cypress version
          working_directory: test-binary
          command: $(npm bin)/cypress version
      - run:
          name: Cypress info
          working_directory: test-binary
          command: $(npm bin)/cypress info

  test-types-cypress-and-jest:
    parameters:
      executor:
        description: Executor name to use
        type: executor
        default: cy-doc
      wd:
        description: Working directory, should be OUTSIDE cypress monorepo folder
        type: string
        default: /root/test-cypress-and-jest
    <<: *defaults
    resource_class: small
    steps:
      - restore_workspace_binaries
      - run: mkdir <<parameters.wd>>
      - run:
          name: Create new NPM package ⚗️
          working_directory: <<parameters.wd>>
          command: npm init -y
      - run:
          name: Install dependencies 📦
          working_directory: <<parameters.wd>>
          environment:
            CYPRESS_INSTALL_BINARY: /root/cypress/cypress.zip
          # let's install Cypress, Jest and any other package that might conflict
          # https://github.com/cypress-io/cypress/issues/6690

          # Todo: Add `jest` back into the list once https://github.com/yargs/yargs-parser/issues/452
          # is resolved.
          command: |
            npm install /root/cypress/cypress.tgz \
              typescript @types/jest enzyme @types/enzyme
      - run:
          name: Test types clash ⚔️
          working_directory: <<parameters.wd>>
          command: |
            echo "console.log('hello world')" > hello.ts
            npx tsc hello.ts --noEmit

  test-full-typescript-project:
    parameters:
      executor:
        description: Executor name to use
        type: executor
        default: cy-doc
      wd:
        description: Working directory, should be OUTSIDE cypress monorepo folder
        type: string
        default: /root/test-full-typescript
    <<: *defaults
    resource_class: small
    steps:
      - restore_workspace_binaries
      - run: mkdir <<parameters.wd>>
      - run:
          name: Create new NPM package ⚗️
          working_directory: <<parameters.wd>>
          command: npm init -y
      - run:
          name: Install dependencies 📦
          working_directory: <<parameters.wd>>
          environment:
            CYPRESS_INSTALL_BINARY: /root/cypress/cypress.zip
          command: |
            npm install /root/cypress/cypress.tgz typescript
      - run:
          name: Scaffold full TypeScript project 🏗
          working_directory: <<parameters.wd>>
          command: npx @bahmutov/cly@1.9.0 init --typescript
      - run:
          name: Run project tests 🗳
          working_directory: <<parameters.wd>>
          command: npx cypress run

  # install NPM + binary zip and run against staging API
  test-binary-against-staging:
    <<: *defaults
    steps:
      - restore_workspace_binaries
      - clone-repo-and-checkout-branch:
          repo: cypress-test-tiny
      - run:
          name: Install Cypress
          working_directory: /tmp/cypress-test-tiny
          # force installing the freshly built binary
          command: CYPRESS_INSTALL_BINARY=~/cypress/cypress.zip npm i --legacy-peer-deps ~/cypress/cypress.tgz
      - run:
          name: Run test project
          working_directory: /tmp/cypress-test-tiny
          command: |
            CYPRESS_PROJECT_ID=$TEST_TINY_PROJECT_ID \
            CYPRESS_RECORD_KEY=$TEST_TINY_RECORD_KEY \
            CYPRESS_INTERNAL_ENV=staging \
            $(yarn bin cypress) run --record
      - store-npm-logs

  test-binary-against-recipes-firefox:
    <<: *defaults
    steps:
      - test-binary-against-repo:
          repo: cypress-example-recipes
          command: npm run test:ci:firefox

  test-binary-against-recipes-chrome:
    <<: *defaults
    steps:
      - test-binary-against-repo:
          repo: cypress-example-recipes
          command: npm run test:ci:chrome

  test-binary-against-recipes:
    <<: *defaults
    steps:
      - test-binary-against-repo:
          repo: cypress-example-recipes
          command: npm run test:ci

  # This is a special job. It allows you to test the current
  # built test runner against a pull request in the repo
  # cypress-example-recipes.
  # Imagine you are working on a feature and want to show / test a recipe
  # You would need to run the built test runner before release
  # against a PR that cannot be merged until the new version
  # of the test runner is released.
  # Use:
  #   specify pull request number
  #   and the recipe folder

  # test-binary-against-recipe-pull-request:
  #   <<: *defaults
  #   steps:
  #     # test a specific pull request by number from cypress-example-recipes
  #     - test-binary-against-repo:
  #         repo: cypress-example-recipes
  #         command: npm run test:ci
  #         pull_request_id: 515
  #         folder: examples/fundamentals__typescript

  test-binary-against-kitchensink:
    <<: *defaults
    steps:
      - test-binary-against-repo:
          repo: cypress-example-kitchensink
          browser: "electron"

  test-binary-against-kitchensink-firefox:
    <<: *defaults
    steps:
      - test-binary-against-repo:
          repo: cypress-example-kitchensink
          browser: firefox

  test-binary-against-kitchensink-chrome:
    <<: *defaults
    steps:
      - test-binary-against-repo:
          repo: cypress-example-kitchensink
          browser: chrome

  test-binary-against-todomvc-firefox:
    <<: *defaults
    steps:
      - test-binary-against-repo:
          repo: cypress-example-todomvc
          browser: firefox

  test-binary-against-conduit-chrome:
    <<: *defaults
    steps:
      - test-binary-against-repo:
          repo: cypress-example-conduit-app
          browser: chrome
          command: "npm run cypress:run"
          wait-on: http://localhost:3000

  test-binary-against-api-testing-firefox:
    <<: *defaults
    steps:
      - test-binary-against-repo:
          repo: cypress-example-api-testing
          browser: firefox
          command: "npm run cy:run"

  test-binary-against-piechopper-firefox:
    <<: *defaults
    steps:
      - test-binary-against-repo:
          repo: cypress-example-piechopper
          browser: firefox
          command: "npm run cypress:run"

  test-binary-against-cypress-realworld-app:
    <<: *defaults
    resource_class: medium+
    steps:
      - test-binary-against-rwa:
          repo: cypress-realworld-app
          browser: chrome
          wait-on: http://localhost:3000

  test-binary-as-specific-user:
    <<: *defaults
    steps:
      - restore_workspace_binaries
      # the user should be "node"
      - run: whoami
      - run: pwd
      # prints the current user's effective user id
      # for root it is 0
      # for other users it is a positive integer
      - run: node -e 'console.log(process.geteuid())'
      # make sure the binary and NPM package files are present
      - run: ls -l
      - run: ls -l cypress.zip cypress.tgz
      - run: mkdir test-binary
      - run:
          name: Create new NPM package
          working_directory: test-binary
          command: npm init -y
      - run:
          # install NPM from built NPM package folder
          name: Install Cypress
          working_directory: test-binary
          # force installing the freshly built binary
          command: CYPRESS_INSTALL_BINARY=~/cypress/cypress.zip npm i ~/cypress/cypress.tgz
      - run:
          name: Cypress help
          working_directory: test-binary
          command: $(yarn bin cypress) help
      - run:
          name: Cypress info
          working_directory: test-binary
          command: $(yarn bin cypress) info
      - run:
          name: Add Cypress demo
          working_directory: test-binary
          command: npx @bahmutov/cly@1.9.0 init
      - run:
          name: Verify Cypress binary
          working_directory: test-binary
          command: DEBUG=cypress:cli $(yarn bin cypress) verify
      - run:
          name: Run Cypress binary
          working_directory: test-binary
          command: DEBUG=cypress:cli $(yarn bin cypress) run
      - store-npm-logs

linux-x64-workflow: &linux-x64-workflow
  jobs:
    - node_modules_install
    - build:
        context: test-runner:env-canary
        requires:
          - node_modules_install
    - check-ts:
        requires:
          - build
    - lint:
        name: linux-lint
        requires:
          - build
    - percy-finalize:
        context: [test-runner:poll-circle-workflow, test-runner:percy]
        required_env_var: PERCY_TOKEN # skips job if not defined (external PR)
        requires:
          - build
    - lint-types:
        requires:
          - build
    # unit, integration and e2e tests
    - cli-visual-tests:
        context: test-runner:percy
        requires:
          - build
    - unit-tests:
        requires:
          - build
    - unit-tests-release:
        context: test-runner:npm-release
        requires:
          - build
    - server-unit-tests:
        requires:
          - build
    - server-integration-tests:
        requires:
          - build
    - server-performance-tests:
        requires:
          - build
    - system-tests-node-modules-install:
        context: test-runner:performance-tracking
        requires:
          - build
    - system-tests-chrome:
        context: test-runner:performance-tracking
        requires:
          - system-tests-node-modules-install
    - system-tests-electron:
        context: test-runner:performance-tracking
        requires:
          - system-tests-node-modules-install
    - system-tests-firefox:
        context: test-runner:performance-tracking
        requires:
          - system-tests-node-modules-install
    - system-tests-webkit:
        context: test-runner:performance-tracking
        requires:
          - system-tests-node-modules-install
    - system-tests-non-root:
        context: test-runner:performance-tracking
        executor: non-root-docker-user
        requires:
          - system-tests-node-modules-install
    - driver-integration-tests-chrome:
        context: test-runner:cypress-record-key
        requires:
          - build
    - driver-integration-tests-chrome-beta:
        context: test-runner:cypress-record-key
        requires:
          - build
    - driver-integration-tests-firefox:
        context: test-runner:cypress-record-key
        requires:
          - build
    - driver-integration-tests-electron:
        context: test-runner:cypress-record-key
        requires:
          - build
    - driver-integration-tests-webkit:
        context: test-runner:cypress-record-key
        requires:
          - build
    - driver-integration-tests-chrome-experimentalSessionAndOrigin:
        context: test-runner:cypress-record-key
        requires:
          - build
    - driver-integration-tests-chrome-beta-experimentalSessionAndOrigin:
        context: test-runner:cypress-record-key
        requires:
          - build
    - driver-integration-tests-firefox-experimentalSessionAndOrigin:
        context: test-runner:cypress-record-key
        requires:
          - build
    - driver-integration-tests-electron-experimentalSessionAndOrigin:
        context: test-runner:cypress-record-key
        requires:
          - build
    - driver-integration-tests-webkit-experimentalSessionAndOrigin:
        context: test-runner:cypress-record-key
        requires:
          - build
    - run-frontend-shared-component-tests-chrome:
        context: [test-runner:cypress-record-key, test-runner:launchpad-tests, test-runner:percy]
        percy: true
        requires:
          - build
    - run-launchpad-integration-tests-chrome:
        context: [test-runner:cypress-record-key, test-runner:launchpad-tests, test-runner:percy]
        percy: true
        requires:
          - build
    - run-launchpad-component-tests-chrome:
        context: [test-runner:cypress-record-key, test-runner:launchpad-tests, test-runner:percy]
        percy: true
        requires:
          - build
    - run-app-integration-tests-chrome:
        context: [test-runner:cypress-record-key, test-runner:launchpad-tests, test-runner:percy]
        percy: true
        requires:
          - build
    - run-webpack-dev-server-integration-tests:
        context: [test-runner:cypress-record-key, test-runner:percy]
        requires:
          - system-tests-node-modules-install
    - run-vite-dev-server-integration-tests:
        context: [test-runner:cypress-record-key, test-runner:percy]
        requires:
          - system-tests-node-modules-install
    - run-app-component-tests-chrome:
        context: [test-runner:cypress-record-key, test-runner:launchpad-tests, test-runner:percy]
        percy: true
        requires:
          - build
    - run-reporter-component-tests-chrome:
        context: [test-runner:cypress-record-key, test-runner:percy]
        percy: true
        requires:
          - build
    - reporter-integration-tests:
        context: [test-runner:cypress-record-key, test-runner:percy]
        requires:
          - build
    - npm-webpack-dev-server:
        requires:
          - system-tests-node-modules-install
    - npm-vite-dev-server:
        requires:
          - build
    - npm-webpack-preprocessor:
        requires:
          - build
    - npm-webpack-batteries-included-preprocessor:
        requires:
          - build
    - npm-vue:
        requires:
          - build
    - npm-react:
        requires:
          - build
    - npm-angular:
        requires:
          - build
    - npm-mount-utils:
        requires:
          - build
    - npm-create-cypress-tests:
        requires:
          - build
    - npm-eslint-plugin-dev:
        requires:
          - build
    - npm-cypress-schematic:
        requires:
          - build
    # This release definition must be updated with any new jobs
    # Any attempts to automate this are welcome
    # If CircleCI provided an "after all" hook, then this wouldn't be necessary
    - npm-release:
        context: test-runner:npm-release
        requires:
          - build
          - check-ts
          - npm-angular
          - npm-eslint-plugin-dev
          - npm-create-cypress-tests
          - npm-react
          - npm-mount-utils
          - npm-vue
          - npm-webpack-batteries-included-preprocessor
          - npm-webpack-preprocessor
          - npm-vite-dev-server
          - npm-webpack-dev-server
          - npm-cypress-schematic
          - lint-types
          - linux-lint
          - percy-finalize
          - driver-integration-tests-firefox
          - driver-integration-tests-chrome
          - driver-integration-tests-chrome-beta
          - driver-integration-tests-electron
          - driver-integration-tests-firefox-experimentalSessionAndOrigin
          - driver-integration-tests-chrome-experimentalSessionAndOrigin
          - driver-integration-tests-chrome-beta-experimentalSessionAndOrigin
          - driver-integration-tests-electron-experimentalSessionAndOrigin
          - system-tests-non-root
          - system-tests-firefox
          - system-tests-electron
          - system-tests-chrome
          - server-performance-tests
          - server-integration-tests
          - server-unit-tests
          - test-kitchensink
          - unit-tests
          - unit-tests-release
          - cli-visual-tests
          - reporter-integration-tests
          - run-app-component-tests-chrome
          - run-app-integration-tests-chrome
          - run-frontend-shared-component-tests-chrome
          - run-launchpad-component-tests-chrome
          - run-launchpad-integration-tests-chrome
          - run-reporter-component-tests-chrome
          - run-webpack-dev-server-integration-tests
          - run-vite-dev-server-integration-tests

    # various testing scenarios, like building full binary
    # and testing it on a real project
    - test-against-staging:
        context: test-runner:record-tests
        <<: *mainBuildFilters
        requires:
          - build
    - test-kitchensink:
        requires:
          - build
    - test-kitchensink-against-staging:
        context: test-runner:record-tests
        <<: *mainBuildFilters
        requires:
          - build
    - create-build-artifacts:
        context:
          - test-runner:upload
          - test-runner:commit-status-checks
        requires:
          - build
    - test-npm-module-on-minimum-node-version:
        requires:
          - create-build-artifacts
    - test-types-cypress-and-jest:
        requires:
          - create-build-artifacts
    - test-full-typescript-project:
        requires:
          - create-build-artifacts
    - test-binary-against-kitchensink:
        requires:
          - create-build-artifacts
    - test-npm-module-and-verify-binary:
        <<: *mainBuildFilters
        requires:
          - create-build-artifacts
    - test-binary-against-staging:
        context: test-runner:record-tests
        <<: *mainBuildFilters
        requires:
          - create-build-artifacts
    - test-binary-against-kitchensink-chrome:
        <<: *mainBuildFilters
        requires:
          - create-build-artifacts
    - test-binary-against-recipes-firefox:
        <<: *mainBuildFilters
        requires:
          - create-build-artifacts
    - test-binary-against-recipes-chrome:
        <<: *mainBuildFilters
        requires:
          - create-build-artifacts
    - test-binary-against-recipes:
        <<: *mainBuildFilters
        requires:
          - create-build-artifacts
    - test-binary-against-kitchensink-firefox:
        <<: *mainBuildFilters
        requires:
          - create-build-artifacts
    - test-binary-against-todomvc-firefox:
        <<: *mainBuildFilters
        requires:
          - create-build-artifacts
    - test-binary-against-cypress-realworld-app:
        <<: *mainBuildFilters
        requires:
          - create-build-artifacts
    - test-binary-as-specific-user:
        name: "test binary as a non-root user"
        executor: non-root-docker-user
        requires:
          - create-build-artifacts
    - test-binary-as-specific-user:
        name: "test binary as a root user"
        requires:
          - create-build-artifacts
    - binary-system-tests:
        requires:
          - create-build-artifacts
          - system-tests-node-modules-install

linux-arm64-workflow: &linux-arm64-workflow
  jobs:
    - node_modules_install:
        name: linux-arm64-node-modules-install
        executor: linux-arm64
        resource_class: arm.medium
        only-cache-for-root-user: true

    - build:
        name: linux-arm64-build
        executor: linux-arm64
        resource_class: arm.medium
        requires:
          - linux-arm64-node-modules-install

    - create-build-artifacts:
        name: linux-arm64-create-build-artifacts
        context:
          - test-runner:upload
          - test-runner:commit-status-checks
        executor: linux-arm64
        resource_class: arm.medium
        requires:
          - linux-arm64-build

darwin-x64-workflow: &darwin-x64-workflow
  jobs:
    - node_modules_install:
        name: darwin-x64-node-modules-install
        executor: mac
        resource_class: macos.x86.medium.gen2
        only-cache-for-root-user: true

    - build:
        name: darwin-x64-build
        context: test-runner:env-canary
        executor: mac
        resource_class: macos.x86.medium.gen2
        requires:
          - darwin-x64-node-modules-install

    - lint:
        name: darwin-x64-lint
        executor: mac
        requires:
          - darwin-x64-build

    - create-build-artifacts:
        name: darwin-x64-create-build-artifacts
        context:
          - test-runner:sign-mac-binary
          - test-runner:upload
          - test-runner:commit-status-checks
        executor: mac
        resource_class: macos.x86.medium.gen2
        requires:
          - darwin-x64-build

    - test-kitchensink:
        name: darwin-x64-test-kitchensink
        executor: mac
        requires:
          - darwin-x64-build

darwin-arm64-workflow: &darwin-arm64-workflow
  jobs:
    - node_modules_install:
        name: darwin-arm64-node-modules-install
        executor: darwin-arm64
        resource_class: cypress-io/latest_m1
        only-cache-for-root-user: true

    - build:
        name: darwin-arm64-build
        executor: darwin-arm64
        resource_class: cypress-io/latest_m1
        requires:
          - darwin-arm64-node-modules-install

    - create-build-artifacts:
        name: darwin-arm64-create-build-artifacts
        context:
          - test-runner:sign-mac-binary
          - test-runner:upload
          - test-runner:commit-status-checks
        executor: darwin-arm64
        resource_class: cypress-io/latest_m1
        requires:
          - darwin-arm64-build

windows-workflow: &windows-workflow
  jobs:
    - node_modules_install:
        name: windows-node-modules-install
        executor: windows
        resource_class: windows.large
        only-cache-for-root-user: true

    - build:
        name: windows-build
        context: test-runner:env-canary
        executor: windows
        resource_class: windows.large
        requires:
          - windows-node-modules-install

    - run-app-integration-tests-chrome:
        name: windows-run-app-integration-tests-chrome
        executor: windows
        resource_class: windows.large
        context: [test-runner:cypress-record-key, test-runner:launchpad-tests]
        requires:
          - windows-build

    - run-launchpad-integration-tests-chrome:
        name: windows-run-launchpad-integration-tests-chrome
        executor: windows
        resource_class: windows.large
        context: [test-runner:cypress-record-key, test-runner:launchpad-tests]
        requires:
          - windows-build

    - lint:
        name: windows-lint
        executor: windows
        requires:
          - windows-build

    - unit-tests:
        name: windows-unit-tests
        executor: windows
        resource_class: windows.large
        requires:
          - windows-build

    - create-build-artifacts:
        name: windows-create-build-artifacts
        executor: windows
        resource_class: windows.large
        context:
          - test-runner:sign-windows-binary
          - test-runner:upload
          - test-runner:commit-status-checks
        requires:
          - windows-build
    - test-binary-against-kitchensink-chrome:
        name: windows-test-binary-against-kitchensink-chrome
        executor: windows
        requires:
          - windows-create-build-artifacts

workflows:
  linux-x64:
    <<: *linux-x64-workflow
    <<: *linux-x64-workflow-exclude-filters
  linux-arm64:
    <<: *linux-arm64-workflow
    <<: *linux-arm64-workflow-filters
  darwin-x64:
    <<: *darwin-x64-workflow
    <<: *darwin-workflow-filters
  darwin-arm64:
    <<: *darwin-arm64-workflow
    <<: *darwin-workflow-filters
  windows:
    <<: *windows-workflow
    <<: *windows-workflow-filters<|MERGE_RESOLUTION|>--- conflicted
+++ resolved
@@ -47,11 +47,8 @@
   when:
     or:
     - equal: [ develop, << pipeline.git.branch >> ]
-<<<<<<< HEAD
     - equal: [ 'webkit-multidomain', << pipeline.git.branch >> ]
-=======
     - equal: [ 'issue-23843_electron_21_upgrade', << pipeline.git.branch >> ]
->>>>>>> 3e014743
     - matches:
           pattern: "-release$"
           value: << pipeline.git.branch >>
