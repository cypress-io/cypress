version: 2.1

defaults: &defaults
  parallelism: 1
  working_directory: ~/cypress
  parameters: &defaultsParameters
    executor:
      type: executor
      default: cy-doc
    only-cache-for-root-user:
      type: boolean
      default: false
  executor: <<parameters.executor>>
  environment: &defaultsEnvironment
    ## set specific timezone
    TZ: "/usr/share/zoneinfo/America/New_York"

    ## store artifacts here
    CIRCLE_ARTIFACTS: /tmp/artifacts

    ## set so that e2e tests are consistent
    COLUMNS: 100
    LINES: 24

mainBuildFilters: &mainBuildFilters
  filters:
    branches:
      only:
        - develop
<<<<<<< HEAD
        - retry-flake
=======
        - 'ryanm/fix/typescript-issue'
>>>>>>> e3435b6f

# usually we don't build Mac app - it takes a long time
# but sometimes we want to really confirm we are doing the right thing
# so just add your branch to the list here to build and test on Mac
macWorkflowFilters: &darwin-workflow-filters
  when:
    or:
    - equal: [ develop, << pipeline.git.branch >> ]
<<<<<<< HEAD
    - equal: [ 'retry-flake', << pipeline.git.branch >> ]
=======
    - equal: [ 'ryanm/fix/typescript-issue', << pipeline.git.branch >> ]
>>>>>>> e3435b6f
    - matches:
          pattern: "-release$"
          value: << pipeline.git.branch >>

linuxArm64WorkflowFilters: &linux-arm64-workflow-filters
  when:
    or:
    - equal: [ develop, << pipeline.git.branch >> ]
<<<<<<< HEAD
    - equal: [ 'retry-flake', << pipeline.git.branch >> ]
=======
    - equal: [ 'ryanm/fix/typescript-issue', << pipeline.git.branch >> ]
>>>>>>> e3435b6f
    - matches:
          pattern: "-release$"
          value: << pipeline.git.branch >>

# uncomment & add to the branch conditions below to disable the main linux
# flow if we don't want to test it for a certain branch
linuxWorkflowExcludeFilters: &linux-x64-workflow-exclude-filters
  unless:
    or:
    - false

# windows is slow and expensive in CI, so it normally only runs on main branches
# add your branch to this list to run the full Windows build on your PR
windowsWorkflowFilters: &windows-workflow-filters
  when:
    or:
    - equal: [ develop, << pipeline.git.branch >> ]
<<<<<<< HEAD
    - equal: [ retry-flake, << pipeline.git.branch >> ]
=======
    - equal: [ 'ryanm/fix/typescript-issue', << pipeline.git.branch >> ]
>>>>>>> e3435b6f
    - matches:
          pattern: "-release$"
          value: << pipeline.git.branch >>

executors:
  # the Docker image with Cypress dependencies and Chrome browser
  cy-doc:
    docker:
      - image: cypress/browsers:node16.16.0-chrome106-ff99-edge
    # by default, we use "medium" to balance performance + CI costs. bump or reduce on a per-job basis if needed.
    resource_class: medium
    environment:
      PLATFORM: linux
      CI_DOCKER: "true"

  # Docker image with non-root "node" user
  non-root-docker-user:
    docker:
      - image: cypress/browsers:node16.16.0-chrome106-ff99-edge
        user: node
    environment:
      PLATFORM: linux

  # executor to run on Mac OS
  # https://circleci.com/docs/2.0/executor-types/#using-macos
  # https://circleci.com/docs/2.0/testing-ios/#supported-xcode-versions
  mac:
    macos:
      # Executor should have Node >= required version
      xcode: "14.0.0"
    resource_class: macos.x86.medium.gen2
    environment:
      PLATFORM: darwin

  # executor to run on Windows - based off of the windows-orb default executor since it is
  # not customizable enough to align with our existing setup.
  # https://github.com/CircleCI-Public/windows-orb/blob/master/src/executors/default.yml
  # https://circleci.com/docs/2.0/hello-world-windows/#software-pre-installed-in-the-windows-image
  windows: &windows-executor
    machine:
      image: windows-server-2019-vs2019:stable
      shell: bash.exe -eo pipefail
    resource_class: windows.large
    environment:
      PLATFORM: windows

  darwin-arm64: &darwin-arm64-executor
    machine: true
    environment:
      PLATFORM: darwin

  linux-arm64: &linux-arm64-executor
    machine:
      image: ubuntu-2004:2022.04.1
    resource_class: arm.medium
    environment:
      PLATFORM: linux
      # TODO: Disabling snapshots for now on Linux Arm 64 architectures. Will revisit with https://github.com/cypress-io/cypress/issues/23557
      DISABLE_SNAPSHOT_REQUIRE: 1

commands:
  verify_should_persist_artifacts:
    steps:
      - run:
          name: Check current branch to persist artifacts
          command: |
<<<<<<< HEAD
            if [[ "$CIRCLE_BRANCH" != "develop" && "$CIRCLE_BRANCH" != "retry-flake" ]]; then
=======
            if [[ "$CIRCLE_BRANCH" != "develop" && "$CIRCLE_BRANCH" != "ryanm/fix/typescript-issue" ]]; then
>>>>>>> e3435b6f
              echo "Not uploading artifacts or posting install comment for this branch."
              circleci-agent step halt
            fi

  restore_workspace_binaries:
    steps:
      - attach_workspace:
          at: ~/
      # make sure we have cypress.zip received
      - run: ls -l
      - run: ls -l cypress.zip cypress.tgz
      - run: node --version
      - run: npm --version

  restore_cached_workspace:
    steps:
      - attach_workspace:
          at: ~/
      - install-required-node
      - unpack-dependencies

  restore_cached_binary:
    steps:
      - attach_workspace:
          at: ~/

  prepare-modules-cache:
    parameters:
      dont-move:
        type: boolean
        default: false
    steps:
      - run: node scripts/circle-cache.js --action prepare
      - unless:
          condition: << parameters.dont-move >>
          steps:
            - run:
                name: Move to /tmp dir for consistent caching across root/non-root users
                command: |
                  mkdir -p /tmp/node_modules_cache
                  mv ~/cypress/node_modules /tmp/node_modules_cache/root_node_modules
                  mv ~/cypress/cli/node_modules /tmp/node_modules_cache/cli_node_modules
                  mv ~/cypress/system-tests/node_modules /tmp/node_modules_cache/system-tests_node_modules
                  mv ~/cypress/globbed_node_modules /tmp/node_modules_cache/globbed_node_modules

  install-webkit-deps:
    steps:
      - run:
          name: Install WebKit dependencies
          command: |
            npx playwright install webkit
            npx playwright install-deps webkit

  build-and-persist:
    description: Save entire folder as artifact for other jobs to run without reinstalling
    steps:
      - run:
          name: Build all codegen
          command: |
            source ./scripts/ensure-node.sh
            yarn gulp buildProd
      - run:
          name: Build packages
          command: |
            source ./scripts/ensure-node.sh
            yarn build
      - run:
          name: Generate v8 snapshot
          command: |
            source ./scripts/ensure-node.sh
            yarn build-v8-snapshot-prod
      - prepare-modules-cache # So we don't throw these in the workspace cache
      - persist_to_workspace:
          root: ~/
          paths:
            - cypress
            - .ssh
            - node_modules # contains the npm i -g modules

  install_cache_helpers_dependencies:
    steps:
      - run:
          # Dependencies needed by circle-cache.js, before we "yarn" or unpack cached node_modules
          name: Cache Helper Dependencies
          working_directory: ~/
          command: npm i glob@7.1.6 fs-extra@10.0.0 minimist@1.2.5 fast-json-stable-stringify@2.1.0

  unpack-dependencies:
    description: 'Unpacks dependencies associated with the current workflow'
    steps:
      - install_cache_helpers_dependencies
      - run:
          name: Generate Circle Cache Key
          command: node scripts/circle-cache.js --action cacheKey > circle_cache_key
      - run:
          name: Generate platform key
          command: node ./scripts/get-platform-key.js > platform_key
      - restore_cache:
          name: Restore cache state, to check for known modules cache existence
          key: v{{ checksum ".circleci/cache-version.txt" }}-{{ checksum "platform_key" }}-node-modules-cache-{{ checksum "circle_cache_key" }}
      - run:
          name: Move node_modules back from /tmp
          command: |
            if [[ -d "/tmp/node_modules_cache" ]]; then
              mv /tmp/node_modules_cache/root_node_modules ~/cypress/node_modules
              mv /tmp/node_modules_cache/cli_node_modules ~/cypress/cli/node_modules
              mv /tmp/node_modules_cache/system-tests_node_modules ~/cypress/system-tests/node_modules
              mv /tmp/node_modules_cache/globbed_node_modules ~/cypress/globbed_node_modules
              rm -rf /tmp/node_modules_cache
            fi
      - run:
          name: Restore all node_modules to proper workspace folders
          command: node scripts/circle-cache.js --action unpack

  restore_cached_system_tests_deps:
    description: 'Restore the cached node_modules for projects in "system-tests/projects/**"'
    steps:
      - run:
          name: Generate Circle Cache key for system tests
          command: ./system-tests/scripts/cache-key.sh > system_tests_cache_key
      - run:
          name: Generate platform key
          command: node ./scripts/get-platform-key.js > platform_key
      - restore_cache:
          name: Restore system tests node_modules cache
          keys:
            - v{{ checksum ".circleci/cache-version.txt" }}-{{ checksum "platform_key" }}-system-tests-projects-node-modules-cache-{{ checksum "system_tests_cache_key" }}

  update_cached_system_tests_deps:
    description: 'Update the cached node_modules for projects in "system-tests/projects/**"'
    steps:
      - run:
          name: Generate Circle Cache key for system tests
          command: ./system-tests/scripts/cache-key.sh > system_tests_cache_key
      - run:
          name: Generate platform key
          command: node ./scripts/get-platform-key.js > platform_key
      - restore_cache:
          name: Restore cache state, to check for known modules cache existence
          keys:
            - v{{ checksum ".circleci/cache-version.txt" }}-{{ checksum "platform_key" }}-state-of-system-tests-projects-node-modules-cache-{{ checksum "system_tests_cache_key" }}
      - run:
          name: Send root honeycomb event for this CI build
          command: cd system-tests/scripts && node ./send-root-honeycomb-event.js
      - run:
          name: Bail if specific cache exists
          command: |
            if [[ -f "/tmp/system_tests_node_modules_installed" ]]; then
              echo "No updates to system tests node modules, exiting"
              circleci-agent step halt
            fi
      - restore_cache:
          name: Restore system tests node_modules cache
          keys:
            - v{{ checksum ".circleci/cache-version.txt" }}-{{ checksum "platform_key" }}-system-tests-projects-node-modules-cache-{{ checksum "system_tests_cache_key" }}
            - v{{ checksum ".circleci/cache-version.txt" }}-{{ checksum "platform_key" }}-system-tests-projects-node-modules-cache-
      - run:
          name: Update system-tests node_modules cache
          command: yarn workspace @tooling/system-tests projects:yarn:install
      - save_cache:
          name: Save system tests node_modules cache
          key: v{{ checksum ".circleci/cache-version.txt" }}-{{ checksum "platform_key" }}-system-tests-projects-node-modules-cache-{{ checksum "system_tests_cache_key" }}
          paths:
            - /tmp/cy-system-tests-node-modules
      - run: touch /tmp/system_tests_node_modules_installed
      - save_cache:
          name: Save system tests node_modules cache state key
          key: v{{ checksum ".circleci/cache-version.txt" }}-{{ checksum "platform_key" }}-state-of-system-tests-projects-node-modules-cache-{{ checksum "system_tests_cache_key" }}
          paths:
            - /tmp/system_tests_node_modules_installed

  caching-dependency-installer:
    description: 'Installs & caches the dependencies based on yarn lock & package json dependencies'
    parameters:
      only-cache-for-root-user:
        type: boolean
        default: false
    steps:
      - install_cache_helpers_dependencies
      - run:
          name: Generate Circle Cache Key
          command: node scripts/circle-cache.js --action cacheKey > circle_cache_key
      - run:
          name: Generate platform key
          command: node ./scripts/get-platform-key.js > platform_key
      - restore_cache:
          name: Restore cache state, to check for known modules cache existence
          key: v{{ checksum ".circleci/cache-version.txt" }}-{{ checksum "platform_key" }}-state-of-node-modules-cache-{{ checksum "circle_cache_key" }}
      - run:
          name: Bail if cache exists
          command: |
            if [[ -f "node_modules_installed" ]]; then
              echo "Node modules already cached for dependencies, exiting"
              circleci-agent step halt
            fi
      - run: date +%Y-%U > cache_date
      - restore_cache:
          name: Restore weekly yarn cache
          keys:
            - v{{ checksum ".circleci/cache-version.txt" }}-{{ checksum "platform_key" }}-deps-root-weekly-{{ checksum "cache_date" }}
      - run:
          name: Install Node Modules
          command: |
            source ./scripts/ensure-node.sh
            # avoid installing Percy's Chromium every time we use @percy/cli
            # https://docs.percy.io/docs/caching-asset-discovery-browser-in-ci
            PERCY_POSTINSTALL_BROWSER=true \
            yarn --prefer-offline --frozen-lockfile --cache-folder ~/.yarn
          no_output_timeout: 20m
      - prepare-modules-cache:
          dont-move: <<parameters.only-cache-for-root-user>> # we don't move, so we don't hit any issues unpacking symlinks
      - when:
          condition: <<parameters.only-cache-for-root-user>> # we don't move to /tmp since we don't need to worry about different users
          steps:
            - save_cache:
                name: Saving node modules for root, cli, and all globbed workspace packages
                key: v{{ checksum ".circleci/cache-version.txt" }}-{{ checksum "platform_key" }}-node-modules-cache-{{ checksum "circle_cache_key" }}
                paths:
                  - node_modules
                  - cli/node_modules
                  - system-tests/node_modules
                  - globbed_node_modules
      - unless:
          condition: <<parameters.only-cache-for-root-user>>
          steps:
            - save_cache:
                name: Saving node modules for root, cli, and all globbed workspace packages
                key: v{{ checksum ".circleci/cache-version.txt" }}-{{ checksum "platform_key" }}-node-modules-cache-{{ checksum "circle_cache_key" }}
                paths:
                  - /tmp/node_modules_cache
      - run: touch node_modules_installed
      - save_cache:
          name: Saving node-modules cache state key
          key: v{{ checksum ".circleci/cache-version.txt" }}-{{ checksum "platform_key" }}-state-of-node-modules-cache-{{ checksum "circle_cache_key" }}
          paths:
            - node_modules_installed
      - save_cache:
          name: Save weekly yarn cache
          key: v{{ checksum ".circleci/cache-version.txt" }}-{{ checksum "platform_key" }}-deps-root-weekly-{{ checksum "cache_date" }}
          paths:
            - ~/.yarn
            - ~/.cy-npm-cache

  verify-build-setup:
    description: Common commands run when setting up for build or yarn install
    parameters:
      executor:
        type: executor
        default: cy-doc
    steps:
      - run: pwd
      - run:
          name: print global yarn cache path
          command: echo $(yarn global bin)
      - run:
          name: print yarn version
          command: yarn versions
      - unless:
          condition:
            # stop-only does not correctly match on windows: https://github.com/bahmutov/stop-only/issues/78
            equal: [ *windows-executor, << parameters.executor >> ]
          steps:
            - run:
                name: Stop .only
                 # this will catch ".only"s in js/coffee as well
                command: |
                  source ./scripts/ensure-node.sh
                  yarn stop-only-all
      - run:
          name: Check terminal variables
          ## make sure the TERM is set to 'xterm' in node (Linux only)
          ## else colors (and tests) will fail
          ## See the following information
          ##   * http://andykdocs.de/development/Docker/Fixing+the+Docker+TERM+variable+issue
          ##   * https://unix.stackexchange.com/questions/43945/whats-the-difference-between-various-term-variables
          command: |
            source ./scripts/ensure-node.sh
            yarn check-terminal

  install-required-node:
    # https://discuss.circleci.com/t/switch-nodejs-version-on-machine-executor-solved/26675/2
    description: Install Node version matching .node-version
    steps:
      # installing NVM will use git+ssh, so update known_hosts
      - update_known_hosts
      - run:
          name: Install Node
          command: |
            node_version=$(cat .node-version)
            source ./scripts/ensure-node.sh
            echo "Installing Yarn"
            npm install yarn -g # ensure yarn is installed with the correct node engine
            yarn check-node-version
      - run:
          name: Check Node
          command: |
            source ./scripts/ensure-node.sh
            yarn check-node-version

  install-chrome:
    description: Install Google Chrome
    parameters:
      channel:
        description: browser channel to install
        type: string
      version:
        description: browser version to install
        type: string
    steps:
      - run:
          name: Install Google Chrome (<<parameters.channel>>)
          command: |
            echo "Installing Chrome (<<parameters.channel>>) v<<parameters.version>>"
            wget -O /usr/src/google-chrome-<<parameters.channel>>_<<parameters.version>>_amd64.deb "http://dl.google.com/linux/chrome/deb/pool/main/g/google-chrome-<<parameters.channel>>/google-chrome-<<parameters.channel>>_<<parameters.version>>-1_amd64.deb" && \
            dpkg -i /usr/src/google-chrome-<<parameters.channel>>_<<parameters.version>>_amd64.deb ; \
            apt-get install -f -y && \
            rm -f /usr/src/google-chrome-<<parameters.channel>>_<<parameters.version>>_amd64.deb
            which google-chrome-<<parameters.channel>> || (printf "\n\033[0;31mChrome was not successfully downloaded - bailing\033[0m\n\n" && exit 1)
            echo "Location of Google Chrome Installation: `which google-chrome-<<parameters.channel>>`"
            echo "Google Chrome Version: `google-chrome-<<parameters.channel>> --version`"

  run-driver-integration-tests:
    parameters:
      browser:
        description: browser shortname to target
        type: string
      install-chrome-channel:
        description: chrome channel to install
        type: string
        default: ''
      experimentalSessionAndOrigin:
        description: experimental flag to apply
        type: boolean
        default: false
    steps:
      - restore_cached_workspace
      - when:
          condition: <<parameters.install-chrome-channel>>
          steps:
            - install-chrome:
                channel: <<parameters.install-chrome-channel>>
                version: $(node ./scripts/get-browser-version.js chrome:<<parameters.install-chrome-channel>>)
      - when:
          condition:
            equal: [ webkit, << parameters.browser >> ]
          steps:
            - install-webkit-deps
      - run:
          name: Run driver tests in Cypress
          environment:
            CYPRESS_CONFIG_ENV: production
          command: |
            echo Current working directory is $PWD
            echo Total containers $CIRCLE_NODE_TOTAL

            if [[ -v MAIN_RECORD_KEY ]]; then
              # internal PR
              if <<parameters.experimentalSessionAndOrigin>>; then
                CYPRESS_RECORD_KEY=$MAIN_RECORD_KEY \
                yarn cypress:run-experimentalSessionAndOrigin --record --parallel --group 5x-driver-<<parameters.browser>>-experimentalSessionAndOrigin --browser <<parameters.browser>>
              else
                CYPRESS_RECORD_KEY=$MAIN_RECORD_KEY \
                yarn cypress:run --record --parallel --group 5x-driver-<<parameters.browser>> --browser <<parameters.browser>>
              fi
            else
              # external PR
              TESTFILES=$(circleci tests glob "cypress/e2e/**/*.cy.*" | circleci tests split --total=$CIRCLE_NODE_TOTAL)
              echo "Test files for this machine are $TESTFILES"

              if [[ -z "$TESTFILES" ]]; then
                echo "Empty list of test files"
              fi
              if <<parameters.experimentalSessionAndOrigin>>; then
                yarn cypress:run-experimentalSessionAndOrigin --browser <<parameters.browser>> --spec $TESTFILES
              else
                yarn cypress:run --browser <<parameters.browser>> --spec $TESTFILES
              fi
            fi
          working_directory: packages/driver
      - verify-mocha-results
      - store_test_results:
          path: /tmp/cypress
      - store_artifacts:
          path: /tmp/artifacts
      - store-npm-logs

  windows-install-chrome:
    parameters:
      browser:
        description: browser shortname to target
        type: string
    steps:
      - run:
          # TODO: How can we have preinstalled browsers on CircleCI?
          name: 'Install Chrome on Windows'
          command: |
            # install with `--ignore-checksums` to avoid checksum error
            # https://www.gep13.co.uk/blog/chocolatey-error-hashes-do-not-match
            [[ $PLATFORM == 'windows' && '<<parameters.browser>>' == 'chrome' ]] && choco install googlechrome --ignore-checksums || [[ $PLATFORM != 'windows' ]]

  run-new-ui-tests:
    parameters:
      package:
        description: package to target
        type: enum
        enum: ['frontend-shared', 'launchpad', 'app', 'reporter']
      browser:
        description: browser shortname to target
        type: string
      percy:
        description: enable percy
        type: boolean
        default: false
      type:
        description: ct or e2e
        type: enum
        enum: ['ct', 'e2e']
      debug:
        description: debug option
        type: string
        default: ''
    steps:
      - restore_cached_workspace
      - windows-install-chrome:
          browser: <<parameters.browser>>
      - run:
          command: |
            echo Current working directory is $PWD
            echo Total containers $CIRCLE_NODE_TOTAL

            if [[ -v MAIN_RECORD_KEY ]]; then
              # internal PR
              cmd=$([[ <<parameters.percy>> == 'true' ]] && echo 'yarn percy exec --parallel -- --') || true
              DEBUG=<<parameters.debug>> \
              CYPRESS_CONFIG_ENV=production \
              CYPRESS_RECORD_KEY=$MAIN_RECORD_KEY \
              PERCY_PARALLEL_NONCE=$CIRCLE_WORKFLOW_WORKSPACE_ID \
              PERCY_ENABLE=${PERCY_TOKEN:-0} \
              PERCY_PARALLEL_TOTAL=-1 \
              $cmd yarn workspace @packages/<<parameters.package>> cypress:run:<<parameters.type>> --browser <<parameters.browser>> --record --parallel --group <<parameters.package>>-<<parameters.type>>
            else
              # external PR

              # To make `circleci tests` work correctly, we need to step into the package folder.
              cd packages/<<parameters.package>>

              GLOB="cypress/e2e/**/*cy.*"

              if [[ <<parameters.type>> == 'ct' ]]; then
                # component tests are located side by side with the source codes.
                GLOB="src/**/*cy.*"
              fi

              TESTFILES=$(circleci tests glob "$GLOB" | circleci tests split --total=$CIRCLE_NODE_TOTAL)
              echo "Test files for this machine are $TESTFILES"

              # To run the `yarn` command, we need to walk out of the package folder.
              cd ../..

              DEBUG=<<parameters.debug>> \
              CYPRESS_CONFIG_ENV=production \
              PERCY_PARALLEL_NONCE=$CIRCLE_WORKFLOW_WORKSPACE_ID \
              PERCY_ENABLE=${PERCY_TOKEN:-0} \
              PERCY_PARALLEL_TOTAL=-1 \
              yarn workspace @packages/<<parameters.package>> cypress:run:<<parameters.type>> --browser <<parameters.browser>> --spec $TESTFILES
            fi
      - run:
          command: |
            if [[ <<parameters.package>> == 'app' && <<parameters.percy>> == 'true' && -d "packages/app/cypress/screenshots/runner/screenshot/screenshot.cy.tsx/percy" ]]; then
              PERCY_PARALLEL_NONCE=$CIRCLE_WORKFLOW_WORKSPACE_ID \
              PERCY_ENABLE=${PERCY_TOKEN:-0} \
              PERCY_PARALLEL_TOTAL=-1 \
              yarn percy upload packages/app/cypress/screenshots/runner/screenshot/screenshot.cy.tsx/percy
            else
              echo "skipping percy screenshots uploading"
            fi
      - store_test_results:
          path: /tmp/cypress
      - store_artifacts:
          path: ./packages/<<parameters.package>>/cypress/videos
      - store-npm-logs

  run-system-tests:
    parameters:
      browser:
        description: browser shortname to target
        type: string
    steps:
      - restore_cached_workspace
      - restore_cached_system_tests_deps
      - when:
          condition:
            equal: [ webkit, << parameters.browser >> ]
          steps:
            - install-webkit-deps
      - run:
          name: Run system tests
          command: |
            ALL_SPECS=`circleci tests glob "/root/cypress/system-tests/test/*spec*"`
            SPECS=
            for file in $ALL_SPECS; do
              # filter out non_root tests, they have their own stage
              if [[ "$file" == *"non_root"* ]]; then
                echo "Skipping $file"
                continue
              fi
              SPECS="$SPECS $file"
            done
            SPECS=`echo $SPECS | xargs -n 1 | circleci tests split --split-by=timings`
            echo SPECS=$SPECS
            yarn workspace @tooling/system-tests test:ci $SPECS --browser <<parameters.browser>>
      - verify-mocha-results
      - store_test_results:
          path: /tmp/cypress
      - store_artifacts:
          path: /tmp/artifacts
      - store-npm-logs

  run-binary-system-tests:
    steps:
      - restore_cached_workspace
      - restore_cached_system_tests_deps
      - run:
          name: Run system tests
          command: |
            ALL_SPECS=`circleci tests glob "$HOME/cypress/system-tests/test-binary/*spec*"`
            SPECS=`echo $ALL_SPECS | xargs -n 1 | circleci tests split --split-by=timings`
            echo SPECS=$SPECS
            yarn workspace @tooling/system-tests test:ci $SPECS
      - verify-mocha-results
      - store_test_results:
          path: /tmp/cypress
      - store_artifacts:
          path: /tmp/artifacts
      - store-npm-logs

  store-npm-logs:
    description: Saves any NPM debug logs as artifacts in case there is a problem
    steps:
      - store_artifacts:
          path: ~/.npm/_logs

  post-install-comment:
    description: Post GitHub comment with a blurb on how to install pre-release version
    steps:
      - run:
          name: Post pre-release install comment
          command: |
            node scripts/add-install-comment.js \
              --npm npm-package-url.json \
              --binary binary-url.json

  verify-mocha-results:
    description: Double-check that Mocha tests ran as expected.
    parameters:
      expectedResultCount:
        description: The number of result files to expect, ie, the number of Mocha test suites that ran.
        type: integer
        ## by default, assert that at least 1 test ran
        default: 0
    steps:
      - run:
          name: 'Verify Mocha Results'
          command: |
            source ./scripts/ensure-node.sh
            yarn verify:mocha:results <<parameters.expectedResultCount>>

  clone-repo-and-checkout-branch:
    description: |
      Clones an external repo and then checks out the branch that matches the next version otherwise uses 'master' branch.
    parameters:
      repo:
        description: "Name of the github repo to clone like: cypress-example-kitchensink"
        type: string
      pull_request_id:
        description: Pull request number to check out before installing and testing
        type: integer
        default: 0
    steps:
      - restore_cached_binary
      - run:
          name: "Cloning test project and checking out release branch: <<parameters.repo>>"
          working_directory: /tmp/<<parameters.repo>>
          command: |
            git clone --depth 1 --no-single-branch https://github.com/cypress-io/<<parameters.repo>>.git .

            cd ~/cypress/..
            # install some deps for get-next-version
            npm i semver@7.3.2 conventional-recommended-bump@6.1.0 conventional-changelog-angular@5.0.12
            NEXT_VERSION=$(node ./cypress/scripts/get-next-version.js)
            cd -

            git checkout $NEXT_VERSION || true
      - when:
          condition: <<parameters.pull_request_id>>
          steps:
            - run:
                name: Check out PR <<parameters.pull_request_id>>
                working_directory: /tmp/<<parameters.repo>>
                command: |
                  git fetch origin pull/<<parameters.pull_request_id>>/head:pr-<<parameters.pull_request_id>>
                  git checkout pr-<<parameters.pull_request_id>>

  test-binary-against-rwa:
    description: |
      Takes the built binary and NPM package, clones the RWA repo
      and runs the new version of Cypress against it.
    parameters:
      repo:
        description: "Name of the github repo to clone like"
        type: string
        default: "cypress-realworld-app"
      browser:
        description: Name of the browser to use, like "electron", "chrome", "firefox"
        type: enum
        enum: ["", "electron", "chrome", "firefox"]
        default: ""
      command:
        description: Test command to run to start Cypress tests
        type: string
        default: "yarn cypress:run"
      # if the repo to clone and test is a monorepo, you can
      # run tests inside a specific subfolder
      folder:
        description: Subfolder to test in
        type: string
        default: ""
      # you can test new features in the test runner against recipes or other repos
      # by opening a pull request in those repos and running this test job
      # against a pull request number in the example repo
      pull_request_id:
        description: Pull request number to check out before installing and testing
        type: integer
        default: 0
      wait-on:
        description: Whether to use wait-on to wait on a server to be booted
        type: string
        default: ""
      server-start-command:
        description: Server start command for repo
        type: string
        default: "CI=true yarn start"
    steps:
      - clone-repo-and-checkout-branch:
          repo: <<parameters.repo>>
      - when:
          condition: <<parameters.pull_request_id>>
          steps:
            - run:
                name: Check out PR <<parameters.pull_request_id>>
                working_directory: /tmp/<<parameters.repo>>
                command: |
                  git fetch origin pull/<<parameters.pull_request_id>>/head:pr-<<parameters.pull_request_id>>
                  git checkout pr-<<parameters.pull_request_id>>
                  git log -n 2
      - run:
          command: yarn
          working_directory: /tmp/<<parameters.repo>>
      - run:
          name: Install Cypress
          working_directory: /tmp/<<parameters.repo>>
          # force installing the freshly built binary
          command: |
            CYPRESS_INSTALL_BINARY=~/cypress/cypress.zip npm i --legacy-peer-deps ~/cypress/cypress.tgz && [[ -f yarn.lock ]] && yarn
      - run:
          name: Print Cypress version
          working_directory: /tmp/<<parameters.repo>>
          command: npx cypress version
      - run:
          name: Types check 🧩 (maybe)
          working_directory: /tmp/<<parameters.repo>>
          command: yarn types
      - run:
          working_directory: /tmp/<<parameters.repo>>
          command: <<parameters.server-start-command>>
          background: true
      - run:
          condition: <<parameters.wait-on>>
          name: "Waiting on server to boot: <<parameters.wait-on>>"
          command: "npx wait-on <<parameters.wait-on>>"
      - when:
          condition: <<parameters.folder>>
          steps:
            - when:
                condition: <<parameters.browser>>
                steps:
                  - run:
                      name: Run tests using browser "<<parameters.browser>>"
                      working_directory: /tmp/<<parameters.repo>>/<<parameters.folder>>
                      command: |
                        <<parameters.command>> -- --browser <<parameters.browser>>
            - unless:
                condition: <<parameters.browser>>
                steps:
                  - run:
                      name: Run tests using command
                      working_directory: /tmp/<<parameters.repo>>/<<parameters.folder>>
                      command: <<parameters.command>>
      - unless:
          condition: <<parameters.folder>>
          steps:
            - when:
                condition: <<parameters.browser>>
                steps:
                  - run:
                      name: Run tests using browser "<<parameters.browser>>"
                      working_directory: /tmp/<<parameters.repo>>
                      command: <<parameters.command>> -- --browser <<parameters.browser>>
            - unless:
                condition: <<parameters.browser>>
                steps:
                  - run:
                      name: Run tests using command
                      working_directory: /tmp/<<parameters.repo>>
                      command: <<parameters.command>>
      - store-npm-logs

  test-binary-against-repo:
    description: |
      Takes the built binary and NPM package, clones given example repo
      and runs the new version of Cypress against it.
    parameters:
      repo:
        description: "Name of the github repo to clone like: cypress-example-kitchensink"
        type: string
      browser:
        description: Name of the browser to use, like "electron", "chrome", "firefox"
        type: enum
        enum: ["", "electron", "chrome", "firefox"]
        default: ""
      command:
        description: Test command to run to start Cypress tests
        type: string
        default: "npm run e2e"
      build-project:
        description: Should the project build script be executed
        type: boolean
        default: true
      # if the repo to clone and test is a monorepo, you can
      # run tests inside a specific subfolder
      folder:
        description: Subfolder to test in
        type: string
        default: ""
      # you can test new features in the test runner against recipes or other repos
      # by opening a pull request in those repos and running this test job
      # against a pull request number in the example repo
      pull_request_id:
        description: Pull request number to check out before installing and testing
        type: integer
        default: 0
      wait-on:
        description: Whether to use wait-on to wait on a server to be booted
        type: string
        default: ""
      server-start-command:
        description: Server start command for repo
        type: string
        default: "npm start --if-present"
    steps:
      - clone-repo-and-checkout-branch:
          repo: <<parameters.repo>>
          pull_request_id: <<parameters.pull_request_id>>
      - run:
          # Ensure we're installing the node-version for the cloned repo
          command: |
            if [[ -f .node-version ]]; then
              branch="<< pipeline.git.branch >>"

              externalBranchPattern='^pull\/[0-9]+'
              if [[ $branch =~ $externalBranchPattern ]]; then
                # We are unable to curl from the external PR branch location
                # so we fall back to develop
                branch="develop"
              fi

              curl -L https://raw.githubusercontent.com/cypress-io/cypress/$branch/scripts/ensure-node.sh --output ci-ensure-node.sh
            else
              # if no .node-version file exists, we no-op the node script and use the global yarn
              echo '' > ci-ensure-node.sh
            fi
          working_directory: /tmp/<<parameters.repo>>
      - run:
          # Install deps + Cypress binary with yarn if yarn.lock present
          command: |
            source ./ci-ensure-node.sh
            if [[ -f yarn.lock ]]; then
              yarn --frozen-lockfile
              CYPRESS_INSTALL_BINARY=~/cypress/cypress.zip yarn add -D ~/cypress/cypress.tgz
            else
              npm install
              CYPRESS_INSTALL_BINARY=~/cypress/cypress.zip npm install --legacy-peer-deps ~/cypress/cypress.tgz
            fi
          working_directory: /tmp/<<parameters.repo>>
      - run:
          name: Scaffold new config file
          working_directory: /tmp/<<parameters.repo>>
          environment:
            CYPRESS_INTERNAL_FORCE_SCAFFOLD: "1"
          command: |
            if [[ -f cypress.json ]]; then
              rm -rf cypress.json
              echo 'module.exports = { e2e: {} }' > cypress.config.js
            fi
      - run:
          name: Rename support file
          working_directory: /tmp/<<parameters.repo>>
          command: |
            if [[ -f cypress/support/index.js ]]; then
              mv cypress/support/index.js cypress/support/e2e.js
            fi
      - run:
          name: Print Cypress version
          working_directory: /tmp/<<parameters.repo>>
          command: |
            source ./ci-ensure-node.sh
            npx cypress version
      - run:
          name: Types check 🧩 (maybe)
          working_directory: /tmp/<<parameters.repo>>
          command: |
            source ./ci-ensure-node.sh
            [[ -f yarn.lock ]] && yarn types || npm run types --if-present
      - when:
          condition: <<parameters.build-project>>
          steps:
          - run:
              name: Build 🏗 (maybe)
              working_directory: /tmp/<<parameters.repo>>
              command: |
                source ./ci-ensure-node.sh
                [[ -f yarn.lock ]] && yarn build || npm run build --if-present
      - run:
          working_directory: /tmp/<<parameters.repo>>
          command: |
            source ./ci-ensure-node.sh
            <<parameters.server-start-command>>
          background: true
      - run:
          condition: <<parameters.wait-on>>
          name: "Waiting on server to boot: <<parameters.wait-on>>"
          command: |
            npx wait-on <<parameters.wait-on>> --timeout 120000
      - windows-install-chrome:
          browser: <<parameters.browser>>
      - when:
          condition: <<parameters.folder>>
          steps:
            - when:
                condition: <<parameters.browser>>
                steps:
                  - run:
                      name: Run tests using browser "<<parameters.browser>>"
                      working_directory: /tmp/<<parameters.repo>>/<<parameters.folder>>
                      command: |
                        <<parameters.command>> -- --browser <<parameters.browser>>
            - unless:
                condition: <<parameters.browser>>
                steps:
                  - run:
                      name: Run tests using command
                      working_directory: /tmp/<<parameters.repo>>/<<parameters.folder>>
                      command: <<parameters.command>>
      - unless:
          condition: <<parameters.folder>>
          steps:
            - when:
                condition: <<parameters.browser>>
                steps:
                  - run:
                      name: Run tests using browser "<<parameters.browser>>"
                      working_directory: /tmp/<<parameters.repo>>
                      command: |
                        source ./ci-ensure-node.sh
                        <<parameters.command>> -- --browser <<parameters.browser>>
            - unless:
                condition: <<parameters.browser>>
                steps:
                  - run:
                      name: Run tests using command
                      working_directory: /tmp/<<parameters.repo>>
                      command: |
                        source ./ci-ensure-node.sh
                        <<parameters.command>>
      - store-npm-logs

  wait-on-circle-jobs:
    description: Polls certain Circle CI jobs until they finish
    parameters:
      job-names:
        description: comma separated list of circle ci job names to wait for
        type: string
    steps:
      - run:
          name: "Waiting on Circle CI jobs: <<parameters.job-names>>"
          command: node ./scripts/wait-on-circle-jobs.js --job-names="<<parameters.job-names>>"

  build-binary:
    steps:
      - run:
          name: Check environment variables before code sign (if on Mac/Windows)
          # NOTE
          # our code sign works via electron-builder
          # by default, electron-builder will NOT sign app built in a pull request
          # even our internal one (!)
          # Usually this is not a problem, since we only build and test binary
          # built on the "develop" branch
          # but if you need to really build and sign a binary in a PR
          # set variable CSC_FOR_PULL_REQUEST=true
          command: |
            set -e
            NEEDS_CODE_SIGNING=`node -p 'process.platform === "win32" || process.platform === "darwin"'`
            if [[ "$NEEDS_CODE_SIGNING" == "true" ]]; then
              echo "Checking for required environment variables..."
              if [ -z "$CSC_LINK" ]; then
                echo "Need to provide environment variable CSC_LINK"
                echo "with base64 encoded certificate .p12 file"
                exit 1
              fi
              if [ -z "$CSC_KEY_PASSWORD" ]; then
                echo "Need to provide environment variable CSC_KEY_PASSWORD"
                echo "with password for unlocking certificate .p12 file"
                exit 1
              fi
              echo "Succeeded."
            else
              echo "Not code signing for this platform"
            fi
      - run:
          name: Build the Cypress binary
          environment:
            DEBUG: electron-builder,electron-osx-sign*
          # notarization on Mac can take a while
          no_output_timeout: "45m"
          command: |
            source ./scripts/ensure-node.sh
            node --version
            if [[ `node ./scripts/get-platform-key.js` == 'linux-arm64' ]]; then
              # these are missing on Circle and there is no way to pre-install them on Arm
              sudo apt-get update
              sudo apt-get install -y libgtk2.0-0 libgtk-3-0 libgbm-dev libnotify-dev libgconf-2-4 libnss3 libxss1 libasound2 libxtst6 xauth xvfb
              DISABLE_SNAPSHOT_REQUIRE=1 yarn binary-build --version $(node ./scripts/get-next-version.js)
            else
              yarn binary-build --version $(node ./scripts/get-next-version.js)
            fi
      - run:
          name: Zip the binary
          command: |
            if [[ $PLATFORM == 'linux' ]]; then
              # on Arm, CI runs as non-root, on x64 CI runs as root but there is no sudo binary
              if [[ `whoami` == 'root' ]]; then
                apt-get update && apt-get install -y zip
              else
                sudo apt-get update && sudo apt-get install -y zip
              fi
            fi
            source ./scripts/ensure-node.sh
            yarn binary-zip
      - store-npm-logs
      - persist_to_workspace:
          root: ~/
          paths:
            - cypress/cypress.zip

  build-cypress-npm-package:
    parameters:
      executor:
        type: executor
        default: cy-doc
    steps:
      - run:
          name: Bump NPM version
          command: |
            source ./scripts/ensure-node.sh
            yarn get-next-version --npm
      - run:
          name: Build NPM package
          command: |
            source ./scripts/ensure-node.sh
            yarn build --scope cypress
      - run:
          name: Copy Re-exported NPM Packages
          command: node ./scripts/post-build.js
          working_directory: cli
      - run:
          command: ls -la types
          working_directory: cli/build
      - run:
          command: ls -la vue vue2 mount-utils react
          working_directory: cli/build
      - unless:
          condition:
            equal: [ *windows-executor, << parameters.executor >> ]
          steps:
            - run:
                name: list NPM package contents
                command: |
                  source ./scripts/ensure-node.sh
                  yarn workspace cypress size
      - run:
          name: pack NPM package
          working_directory: cli/build
          command: yarn pack --filename ../../cypress.tgz
      - run:
          name: list created NPM package
          command: ls -l
      - store-npm-logs
      - persist_to_workspace:
          root: ~/
          paths:
            - cypress/cypress.tgz

  upload-build-artifacts:
    steps:
      - run: ls -l
      - run:
          name: Upload unique binary to S3
          command: |
            node scripts/binary.js upload-build-artifact \
              --type binary \
              --file cypress.zip \
              --version $(node -p "require('./package.json').version")
      - run:
          name: Upload NPM package to S3
          command: |
            node scripts/binary.js upload-build-artifact \
              --type npm-package \
              --file cypress.tgz \
              --version $(node -p "require('./package.json').version")
      - store-npm-logs
      - run: ls -l
      - run: cat binary-url.json
      - run: cat npm-package-url.json
      - persist_to_workspace:
          root: ~/
          paths:
            - cypress/binary-url.json
            - cypress/npm-package-url.json

  update_known_hosts:
    description: Ensures that we have the latest Git public keys to prevent git+ssh from failing.
    steps:
    - run:
        name: Update known_hosts with github.com keys
        command: |
          mkdir -p ~/.ssh
          ssh-keyscan github.com >> ~/.ssh/known_hosts

jobs:
  ## Checks if we already have a valid cache for the node_modules_install and if it has,
  ## skips ahead to the build step, otherwise installs and caches the node_modules
  node_modules_install:
    <<: *defaults
    parameters:
      <<: *defaultsParameters
      resource_class:
        type: string
        default: medium
    resource_class: << parameters.resource_class >>
    steps:
      - checkout
      - install-required-node
      - verify-build-setup:
          executor: << parameters.executor >>
      - persist_to_workspace:
          root: ~/
          paths:
            - cypress
            - .nvm # mac / linux
            - ProgramData/nvm # windows
      - caching-dependency-installer:
          only-cache-for-root-user: <<parameters.only-cache-for-root-user>>
      - store-npm-logs

  ## restores node_modules from previous step & builds if first step skipped
  build:
    <<: *defaults
    parameters:
      <<: *defaultsParameters
      resource_class:
        type: string
        default: large
    resource_class: << parameters.resource_class >>
    steps:
      - restore_cached_workspace
      - run:
          name: Top level packages
          command: yarn list --depth=0 || true
      - run:
          name: Check env canaries on Linux
          command: |
            # only Docker has the required env data for this
            if [[ $CI_DOCKER == 'true' ]]; then
              node ./scripts/circle-env.js --check-canaries
            fi
      - build-and-persist
      - store-npm-logs

  lint:
    <<: *defaults
    steps:
      - restore_cached_workspace
      - run:
          name: Linting 🧹
          command: |
            yarn clean
            git clean -df
            yarn lint
      - run:
          name: cypress info (dev)
          command: node cli/bin/cypress info --dev
      - store-npm-logs

  check-ts:
    <<: *defaults
    steps:
      - restore_cached_workspace
      - install-required-node
      - run:
          name: Check TS Types
          command: NODE_OPTIONS=--max_old_space_size=4096 yarn gulp checkTs


  # a special job that keeps polling Circle and when all
  # individual jobs are finished, it closes the Percy build
  percy-finalize:
    <<: *defaults
    resource_class: small
    parameters:
      <<: *defaultsParameters
      required_env_var:
        type: env_var_name
    steps:
      - restore_cached_workspace
      - run:
          # if this is an external pull request, the environment variables
          # are NOT set for security reasons, thus no need to poll -
          # and no need to finalize Percy, since there will be no visual tests
          name: Check if <<parameters.required_env_var>> is set
          command: |
            if [[ -v <<parameters.required_env_var>> ]]; then
              echo "Internal PR, good to go"
            else
              echo "This is an external PR, cannot access other services"
              circleci-agent step halt
            fi
      - wait-on-circle-jobs:
          job-names: >
            cli-visual-tests,
            reporter-integration-tests,
            run-app-component-tests-chrome,
            run-app-integration-tests-chrome,
            run-frontend-shared-component-tests-chrome,
            run-launchpad-component-tests-chrome,
            run-launchpad-integration-tests-chrome,
            run-reporter-component-tests-chrome,
            run-webpack-dev-server-integration-tests,
            run-vite-dev-server-integration-tests
      - run:
          # Sometimes, even though all the circle jobs have finished, Percy times out during `build:finalize`
          # If all other jobs finish but `build:finalize` fails, we retry it once
          name: Finalize percy build - allows single retry
          command: |
            PERCY_PARALLEL_NONCE=$CIRCLE_WORKFLOW_WORKSPACE_ID \
            yarn percy build:finalize || yarn percy build:finalize

  cli-visual-tests:
    <<: *defaults
    resource_class: small
    steps:
      - restore_cached_workspace
      - run: mkdir -p cli/visual-snapshots
      - run:
          command: node cli/bin/cypress info --dev | yarn --silent term-to-html | node scripts/sanitize --type cli-info > cli/visual-snapshots/cypress-info.html
          environment:
            FORCE_COLOR: 2
      - run:
          command: node cli/bin/cypress help | yarn --silent term-to-html > cli/visual-snapshots/cypress-help.html
          environment:
            FORCE_COLOR: 2
      - store_artifacts:
          path: cli/visual-snapshots
      - run:
          name: Upload CLI snapshots for diffing
          command: |
            PERCY_PARALLEL_NONCE=$CIRCLE_WORKFLOW_WORKSPACE_ID \
            PERCY_ENABLE=${PERCY_TOKEN:-0} \
            PERCY_PARALLEL_TOTAL=-1 \
            yarn percy snapshot ./cli/visual-snapshots

  v8-integration-tests:
    <<: *defaults
    parameters:
      <<: *defaultsParameters
      resource_class:
        type: string
        default: medium
    resource_class: << parameters.resource_class >>
    parallelism: 1
    steps:
      - restore_cached_workspace
      - restore_cached_system_tests_deps
      # TODO: Remove this once we switch off self-hosted M1 runners
      - when:
          condition:
            equal: [ *darwin-arm64-executor, << parameters.executor >> ]
          steps:
            - run: rm -f /tmp/cypress/junit/* 
      - unless:
          condition:
            or:
              - equal: [ *linux-arm64-executor, << parameters.executor >> ] # TODO: Figure out how to support linux-arm64 when we get to linux arm64 build: https://github.com/cypress-io/cypress/issues/23557
          steps:
            - run:
                name: Run v8 integration tests
                command: |
                  source ./scripts/ensure-node.sh
                  yarn test-integration --scope "'@tooling/{packherd,v8-snapshot,electron-mksnapshot}'"
            - verify-mocha-results:
                expectedResultCount: 3
      - when:
          condition:
            or:
              - equal: [ *linux-arm64-executor, << parameters.executor >> ]
          steps:
            - run:
                name: Run v8 integration tests
                command: |
                  source ./scripts/ensure-node.sh
                  yarn test-integration --scope "'@tooling/packherd'"
            - verify-mocha-results:
                expectedResultCount: 1
      - store_test_results:
          path: /tmp/cypress
      - store-npm-logs

  unit-tests:
    <<: *defaults
    parameters:
      <<: *defaultsParameters
      resource_class:
        type: string
        default: medium
    resource_class: << parameters.resource_class >>
    parallelism: 1
    steps:
      - restore_cached_workspace
      - when:
          condition:
            # several snapshots fails for windows due to paths.
            # until these are fixed, run the tests that are working.
            equal: [ *windows-executor, << parameters.executor >> ]
          steps:
            - run: yarn test-scripts scripts/**/*spec.js
      - unless:
          condition:
            equal: [ *windows-executor, << parameters.executor >> ]
          steps:
            - run: yarn test-scripts
            # make sure packages with TypeScript can be transpiled to JS
            - run: yarn lerna run build-prod --stream --concurrency 4
            # run unit tests from each individual package
            - run: yarn test
            # run type checking for each individual package
            - run: yarn lerna run types
            - verify-mocha-results:
                expectedResultCount: 18
      - store_test_results:
          path: /tmp/cypress
      # CLI tests generate HTML files with sample CLI command output
      - store_artifacts:
          path: cli/test/html
      - store_artifacts:
          path: packages/errors/__snapshot-images__
      - store-npm-logs

  unit-tests-release:
    <<: *defaults
    resource_class: small
    parallelism: 1
    steps:
      - restore_cached_workspace
      - update_known_hosts
      - run: yarn test-npm-package-release-script

  lint-types:
    <<: *defaults
    parallelism: 1
    steps:
      - restore_cached_workspace
      - run:
          command: ls -la types
          working_directory: cli
      - run:
          command: ls -la chai
          working_directory: cli/types
      - run:
          name: "Lint types 🧹"
          command: yarn workspace cypress dtslint
  # todo(lachlan): do we need this? yarn check-ts does something very similar
  #     - run:
  #         name: "TypeScript check 🧩"
  #         command: yarn type-check --ignore-progress
      - store-npm-logs

  server-unit-tests:
    <<: *defaults
    parallelism: 1
    steps:
      - restore_cached_workspace
      - run: yarn test-unit --scope @packages/server
      - verify-mocha-results:
          expectedResultCount: 1
      - store_test_results:
          path: /tmp/cypress
      - store-npm-logs

  server-integration-tests:
    <<: *defaults
    parallelism: 1
    steps:
      - restore_cached_workspace
      - run: yarn test-integration --scope @packages/server
      - verify-mocha-results:
          expectedResultCount: 1
      - store_test_results:
          path: /tmp/cypress
      - store-npm-logs

  server-performance-tests:
    <<: *defaults
    steps:
      - restore_cached_workspace
      - run:
          command: yarn workspace @packages/server test-performance
      - verify-mocha-results:
          expectedResultCount: 1
      - store_test_results:
          path: /tmp/cypress
      - store_artifacts:
          path: /tmp/artifacts
      - store-npm-logs

  system-tests-node-modules-install:
    <<: *defaults
    steps:
      - restore_cached_workspace
      - update_cached_system_tests_deps

  binary-system-tests:
    parallelism: 2
    working_directory: ~/cypress
    environment:
      <<: *defaultsEnvironment
      PLATFORM: linux
    machine:
      # using `machine` gives us a Linux VM that can run Docker
      image: ubuntu-2004:202111-02
      docker_layer_caching: true
    resource_class: medium
    steps:
      - run-binary-system-tests

  system-tests-chrome:
    <<: *defaults
    parallelism: 8
    steps:
      - run-system-tests:
          browser: chrome

  system-tests-electron:
    <<: *defaults
    parallelism: 8
    steps:
      - run-system-tests:
          browser: electron

  system-tests-firefox:
    <<: *defaults
    parallelism: 8
    steps:
      - run-system-tests:
          browser: firefox

  system-tests-webkit:
    <<: *defaults
    parallelism: 8
    steps:
      - run-system-tests:
          browser: webkit

  system-tests-non-root:
    <<: *defaults
    steps:
      - restore_cached_workspace
      - run:
          command: yarn workspace @tooling/system-tests test:ci "test/non_root*spec*" --browser electron
      - verify-mocha-results
      - store_test_results:
          path: /tmp/cypress
      - store_artifacts:
          path: /tmp/artifacts
      - store-npm-logs

  run-frontend-shared-component-tests-chrome:
    <<: *defaults
    parameters:
      <<: *defaultsParameters
      percy:
        type: boolean
        default: false
    parallelism: 3
    steps:
      - run-new-ui-tests:
          browser: chrome
          percy: << parameters.percy >>
          package: frontend-shared
          type: ct

  run-launchpad-component-tests-chrome:
    <<: *defaults
    parameters:
      <<: *defaultsParameters
      percy:
        type: boolean
        default: false
    parallelism: 7
    steps:
      - run-new-ui-tests:
          browser: chrome
          percy: << parameters.percy >>
          package: launchpad
          type: ct
          # debug: cypress:*,engine:socket

  run-launchpad-integration-tests-chrome:
    <<: *defaults
    parameters:
      <<: *defaultsParameters
      resource_class:
        type: string
        default: medium
      percy:
        type: boolean
        default: false
    resource_class: << parameters.resource_class >>
    parallelism: 3
    steps:
      - run-new-ui-tests:
          browser: chrome
          percy: << parameters.percy >>
          package: launchpad
          type: e2e

  run-app-component-tests-chrome:
    <<: *defaults
    parameters:
      <<: *defaultsParameters
      percy:
        type: boolean
        default: false
    parallelism: 7
    steps:
      - run-new-ui-tests:
          browser: chrome
          percy: << parameters.percy >>
          package: app
          type: ct

  run-app-integration-tests-chrome:
    <<: *defaults
    parameters:
      <<: *defaultsParameters
      resource_class:
        type: string
        default: medium
      percy:
        type: boolean
        default: false
    resource_class: << parameters.resource_class >>
    parallelism: 8
    steps:
      - run-new-ui-tests:
          browser: chrome
          percy: << parameters.percy >>
          package: app
          type: e2e

  driver-integration-tests-chrome:
    <<: *defaults
    parallelism: 5
    steps:
      - run-driver-integration-tests:
          browser: chrome
          install-chrome-channel: stable

  driver-integration-tests-chrome-beta:
    <<: *defaults
    parallelism: 5
    steps:
      - run-driver-integration-tests:
          browser: chrome:beta
          install-chrome-channel: beta

  driver-integration-tests-firefox:
    <<: *defaults
    parallelism: 5
    steps:
      - run-driver-integration-tests:
          browser: firefox

  driver-integration-tests-electron:
    <<: *defaults
    parallelism: 5
    steps:
      - run-driver-integration-tests:
          browser: electron

  driver-integration-tests-webkit:
    <<: *defaults
    parallelism: 5
    steps:
      - run-driver-integration-tests:
          browser: webkit

  driver-integration-tests-chrome-experimentalSessionAndOrigin:
    <<: *defaults
    resource_class: medium
    parallelism: 5
    steps:
      - run-driver-integration-tests:
          browser: chrome
          install-chrome-channel: stable
          experimentalSessionAndOrigin: true

  driver-integration-tests-chrome-beta-experimentalSessionAndOrigin:
    <<: *defaults
    resource_class: medium
    parallelism: 5
    steps:
      - run-driver-integration-tests:
          browser: chrome:beta
          install-chrome-channel: beta
          experimentalSessionAndOrigin: true

  driver-integration-tests-firefox-experimentalSessionAndOrigin:
    <<: *defaults
    resource_class: medium
    parallelism: 5
    steps:
      - run-driver-integration-tests:
          browser: firefox
          experimentalSessionAndOrigin: true

  driver-integration-tests-electron-experimentalSessionAndOrigin:
    <<: *defaults
    resource_class: medium
    parallelism: 5
    steps:
      - run-driver-integration-tests:
          browser: electron
          experimentalSessionAndOrigin: true

  driver-integration-tests-webkit-experimentalSessionAndOrigin:
    <<: *defaults
    resource_class: medium
    parallelism: 5
    steps:
      - run-driver-integration-tests:
          browser: webkit
          experimentalSessionAndOrigin: true

  run-reporter-component-tests-chrome:
    <<: *defaults
    parameters:
      <<: *defaultsParameters
      percy:
        type: boolean
        default: false
    parallelism: 2
    steps:
      - run-new-ui-tests:
          browser: chrome
          percy: << parameters.percy >>
          package: reporter
          type: ct

  reporter-integration-tests:
    <<: *defaults
    parallelism: 3
    steps:
      - restore_cached_workspace
      - run:
          command: yarn build-for-tests
          working_directory: packages/reporter
      - run:
          command: |
            CYPRESS_CONFIG_ENV=production \
            CYPRESS_RECORD_KEY=$MAIN_RECORD_KEY \
            PERCY_PARALLEL_NONCE=$CIRCLE_WORKFLOW_WORKSPACE_ID \
            PERCY_ENABLE=${PERCY_TOKEN:-0} \
            PERCY_PARALLEL_TOTAL=-1 \
            yarn percy exec --parallel -- -- \
            yarn cypress:run --record --parallel --group reporter
          working_directory: packages/reporter
      - verify-mocha-results
      - store_test_results:
          path: /tmp/cypress
      - store_artifacts:
          path: /tmp/artifacts
      - store-npm-logs

  run-webpack-dev-server-integration-tests:
    <<: *defaults
    parallelism: 2
    steps:
      - restore_cached_workspace
      - restore_cached_system_tests_deps
      - run:
          command: |
            CYPRESS_CONFIG_ENV=production \
            CYPRESS_RECORD_KEY=$MAIN_RECORD_KEY \
            PERCY_PARALLEL_NONCE=$CIRCLE_WORKFLOW_WORKSPACE_ID \
            PERCY_ENABLE=${PERCY_TOKEN:-0} \
            PERCY_PARALLEL_TOTAL=-1 \
            yarn percy exec --parallel -- -- \
            yarn cypress:run --record --parallel --group webpack-dev-server
          working_directory: npm/webpack-dev-server
      - store_test_results:
          path: /tmp/cypress
      - store_artifacts:
          path: /tmp/artifacts
      - store-npm-logs

  run-vite-dev-server-integration-tests:
    <<: *defaults
    # parallelism: 3 TODO: Add parallelism once we have more specs
    steps:
      - restore_cached_workspace
      - restore_cached_system_tests_deps
      - run:
          command: |
            CYPRESS_CONFIG_ENV=production \
            CYPRESS_RECORD_KEY=$MAIN_RECORD_KEY \
            PERCY_PARALLEL_NONCE=$CIRCLE_WORKFLOW_WORKSPACE_ID \
            PERCY_ENABLE=${PERCY_TOKEN:-0} \
            PERCY_PARALLEL_TOTAL=-1 \
            yarn percy exec --parallel -- -- \
            yarn cypress:run --record --parallel --group vite-dev-server
          working_directory: npm/vite-dev-server
      - store_test_results:
          path: /tmp/cypress
      - store_artifacts:
          path: /tmp/artifacts
      - store-npm-logs

  npm-webpack-preprocessor:
    <<: *defaults
    steps:
      - restore_cached_workspace
      - run:
          name: Build
          command: yarn workspace @cypress/webpack-preprocessor build
      - run:
          name: Test babelrc
          command: yarn test
          working_directory: npm/webpack-preprocessor/examples/use-babelrc
      - run:
          name: Build ts-loader
          command: yarn install
          working_directory: npm/webpack-preprocessor/examples/use-ts-loader
      - run:
          name: Types ts-loader
          command: yarn types
          working_directory: npm/webpack-preprocessor/examples/use-ts-loader
      - run:
          name: Test ts-loader
          command: yarn test
          working_directory: npm/webpack-preprocessor/examples/use-ts-loader
      - run:
          name: Start React app
          command: yarn start
          background: true
          working_directory: npm/webpack-preprocessor/examples/react-app
      - run:
          name: Test React app
          command: yarn test
          working_directory: npm/webpack-preprocessor/examples/react-app
      - run:
          name: Run tests
          command: yarn workspace @cypress/webpack-preprocessor test
      - store-npm-logs

  npm-webpack-dev-server:
    <<: *defaults
    steps:
      - restore_cached_workspace
      - restore_cached_system_tests_deps
      - run:
          name: Run tests
          command: yarn workspace @cypress/webpack-dev-server test
      - run:
          name: Run tests
          command: yarn workspace @cypress/webpack-dev-server test

  npm-vite-dev-server:
    <<: *defaults
    steps:
      - restore_cached_workspace
      - run:
          name: Run tests
          command: yarn test
          working_directory: npm/vite-dev-server
      - store_test_results:
          path: npm/vite-dev-server/test_results
      - store-npm-logs

  npm-webpack-batteries-included-preprocessor:
    <<: *defaults
    resource_class: small
    steps:
      - restore_cached_workspace
      - run:
          name: Run tests
          command: yarn workspace @cypress/webpack-batteries-included-preprocessor test

  npm-vue:
    <<: *defaults
    steps:
      - restore_cached_workspace
      - run:
          name: Build
          command: yarn workspace @cypress/vue build
      - run:
          name: Type Check
          command: yarn typecheck
          working_directory: npm/vue
      - store_test_results:
          path: npm/vue/test_results
      - store_artifacts:
          path: npm/vue/test_results
      - store-npm-logs

  npm-angular:
    <<: *defaults
    steps:
      - restore_cached_workspace
      - run:
          name: Build
          command: yarn workspace @cypress/angular build
      - store-npm-logs

  npm-react:
    <<: *defaults
    steps:
      - restore_cached_workspace
      - run:
          name: Build
          command: yarn workspace @cypress/react build
      - run:
          name: Run tests
          command: yarn test
          working_directory: npm/react
      - store_test_results:
          path: npm/react/test_results
      - store_artifacts:
          path: npm/react/test_results
      - store-npm-logs

  npm-mount-utils:
    <<: *defaults
    steps:
      - restore_cached_workspace
      - run:
          name: Build
          command: yarn workspace @cypress/mount-utils build
      - store-npm-logs

  npm-xpath:
    <<: *defaults
    resource_class: small
    steps:
      - restore_cached_workspace
      - run:
          name: Run tests
          command: yarn workspace @cypress/xpath cy:run
      - store_test_results:
          path: npm/xpath/test_results
      - store_artifacts:
          path: npm/xpath/test_results
      - store-npm-logs

  npm-grep:
    <<: *defaults
    resource_class: small
    steps:
      - restore_cached_workspace
      - run:
          name: Run tests
          command: yarn workspace @cypress/grep cy:run
      - store_test_results:
          path: npm/grep/test_results
      - store_artifacts:
          path: npm/grep/test_results
      - store-npm-logs

  npm-create-cypress-tests:
    <<: *defaults
    resource_class: small
    steps:
      - restore_cached_workspace
      - run: yarn workspace create-cypress-tests build

  npm-eslint-plugin-dev:
    <<: *defaults
    steps:
      - restore_cached_workspace
      - run:
          name: Run tests
          command: yarn workspace @cypress/eslint-plugin-dev test

  npm-cypress-schematic:
    <<: *defaults
    steps:
      - restore_cached_workspace
      - run:
          name: Build + Install
          command: |
            yarn workspace @cypress/schematic build
          working_directory: npm/cypress-schematic
      - run:
          name: Run unit tests
          command: |
            yarn test
          working_directory: npm/cypress-schematic
      - store-npm-logs

  npm-release:
    <<: *defaults
    resource_class: medium+
    steps:
      - restore_cached_workspace
      - run:
          name: Release packages after all jobs pass
          command: yarn npm-release

  create-build-artifacts:
    <<: *defaults
    parameters:
      <<: *defaultsParameters
      resource_class:
        type: string
        default: large
    resource_class: << parameters.resource_class >>
    steps:
      - restore_cached_workspace
      - build-binary
      - build-cypress-npm-package:
          executor: << parameters.executor >>
      - verify_should_persist_artifacts
      - upload-build-artifacts
      - post-install-comment

  test-kitchensink:
    <<: *defaults
    parameters:
      <<: *defaultsParameters
      resource_class:
        type: string
        default: medium+
    steps:
      - restore_cached_workspace
      - clone-repo-and-checkout-branch:
          repo: cypress-example-kitchensink
      - install-required-node
      - run:
          name: Remove cypress.json
          description: Remove cypress.json in case it exists
          working_directory: /tmp/cypress-example-kitchensink
          environment:
            CYPRESS_INTERNAL_FORCE_SCAFFOLD: "1"
          command: rm -rf cypress.json
      - run:
          name: Install prod dependencies
          command: yarn --production
          working_directory: /tmp/cypress-example-kitchensink
      - run:
          name: Example server
          command: yarn start
          working_directory: /tmp/cypress-example-kitchensink
          background: true
      - run:
          name: Rename support file
          working_directory: /tmp/cypress-example-kitchensink
          command: |
            if [[ -f cypress/support/index.js ]]; then
              mv cypress/support/index.js cypress/support/e2e.js
            fi
      - run:
          name: Run Kitchensink example project
          command: |
            yarn cypress:run --project /tmp/cypress-example-kitchensink
      - store-npm-logs

  test-kitchensink-against-staging:
    <<: *defaults
    steps:
      - restore_cached_workspace
      - clone-repo-and-checkout-branch:
          repo: cypress-example-kitchensink
      - install-required-node
      - run:
          name: Install prod dependencies
          command: yarn --production
          working_directory: /tmp/cypress-example-kitchensink
      - run:
          name: Example server
          command: yarn start
          working_directory: /tmp/cypress-example-kitchensink
          background: true
      - run:
          name: Run Kitchensink example project
          command: |
            CYPRESS_PROJECT_ID=$TEST_KITCHENSINK_PROJECT_ID \
            CYPRESS_RECORD_KEY=$TEST_KITCHENSINK_RECORD_KEY \
            CYPRESS_INTERNAL_ENV=staging \
            CYPRESS_video=false \
            yarn cypress:run --project /tmp/cypress-example-kitchensink --record
      - store-npm-logs

  test-against-staging:
    <<: *defaults
    steps:
      - restore_cached_workspace
      - clone-repo-and-checkout-branch:
          repo: cypress-test-tiny
      - run:
          name: Run test project
          command: |
            CYPRESS_PROJECT_ID=$TEST_TINY_PROJECT_ID \
            CYPRESS_RECORD_KEY=$TEST_TINY_RECORD_KEY \
            CYPRESS_INTERNAL_ENV=staging \
            yarn cypress:run --project /tmp/cypress-test-tiny --record
      - store-npm-logs

  test-npm-module-and-verify-binary:
    <<: *defaults
    steps:
      - restore_cached_workspace
      # make sure we have cypress.zip received
      - run: ls -l
      - run: ls -l cypress.zip cypress.tgz
      - run: mkdir test-binary
      - run:
          name: Create new NPM package
          working_directory: test-binary
          command: npm init -y
      - run:
          # install NPM from built NPM package folder
          name: Install Cypress
          working_directory: test-binary
          # force installing the freshly built binary
          command: CYPRESS_INSTALL_BINARY=/root/cypress/cypress.zip npm i /root/cypress/cypress.tgz
      - run:
          name: Cypress version
          working_directory: test-binary
          command: $(yarn bin cypress) version
      - run:
          name: Verify Cypress binary
          working_directory: test-binary
          command: $(yarn bin cypress) verify
      - run:
          name: Cypress help
          working_directory: test-binary
          command: $(yarn bin cypress) help
      - run:
          name: Cypress info
          working_directory: test-binary
          command: $(yarn bin cypress) info
      - store-npm-logs

  test-npm-module-on-minimum-node-version:
    <<: *defaults
    resource_class: small
    docker:
      - image: cypress/base:12.0.0-libgbm
    steps:
      - restore_workspace_binaries
      - run: mkdir test-binary
      - run:
          name: Create new NPM package
          working_directory: test-binary
          command: npm init -y
      - run:
          name: Install Cypress
          working_directory: test-binary
          command: CYPRESS_INSTALL_BINARY=/root/cypress/cypress.zip npm install /root/cypress/cypress.tgz
      - run:
          name: Verify Cypress binary
          working_directory: test-binary
          command: $(npm bin)/cypress verify
      - run:
          name: Print Cypress version
          working_directory: test-binary
          command: $(npm bin)/cypress version
      - run:
          name: Cypress info
          working_directory: test-binary
          command: $(npm bin)/cypress info

  test-types-cypress-and-jest:
    parameters:
      executor:
        description: Executor name to use
        type: executor
        default: cy-doc
      wd:
        description: Working directory, should be OUTSIDE cypress monorepo folder
        type: string
        default: /root/test-cypress-and-jest
    <<: *defaults
    resource_class: small
    steps:
      - restore_workspace_binaries
      - run: mkdir <<parameters.wd>>
      - run:
          name: Create new NPM package ⚗️
          working_directory: <<parameters.wd>>
          command: npm init -y
      - run:
          name: Install dependencies 📦
          working_directory: <<parameters.wd>>
          environment:
            CYPRESS_INSTALL_BINARY: /root/cypress/cypress.zip
          # let's install Cypress, Jest and any other package that might conflict
          # https://github.com/cypress-io/cypress/issues/6690

          # Todo: Add `jest` back into the list once https://github.com/yargs/yargs-parser/issues/452
          # is resolved.
          command: |
            npm install /root/cypress/cypress.tgz \
              typescript @types/jest enzyme @types/enzyme
      - run:
          name: Test types clash ⚔️
          working_directory: <<parameters.wd>>
          command: |
            echo "console.log('hello world')" > hello.ts
            npx tsc hello.ts --noEmit

  test-full-typescript-project:
    parameters:
      executor:
        description: Executor name to use
        type: executor
        default: cy-doc
      wd:
        description: Working directory, should be OUTSIDE cypress monorepo folder
        type: string
        default: /root/test-full-typescript
    <<: *defaults
    resource_class: small
    steps:
      - restore_workspace_binaries
      - run: mkdir <<parameters.wd>>
      - run:
          name: Create new NPM package ⚗️
          working_directory: <<parameters.wd>>
          command: npm init -y
      - run:
          name: Install dependencies 📦
          working_directory: <<parameters.wd>>
          environment:
            CYPRESS_INSTALL_BINARY: /root/cypress/cypress.zip
          command: |
            npm install /root/cypress/cypress.tgz typescript
      - run:
          name: Scaffold full TypeScript project 🏗
          working_directory: <<parameters.wd>>
          command: npx @bahmutov/cly@1.9.0 init --typescript
      - run:
          name: Run project tests 🗳
          working_directory: <<parameters.wd>>
          command: npx cypress run

  # install NPM + binary zip and run against staging API
  test-binary-against-staging:
    <<: *defaults
    steps:
      - restore_workspace_binaries
      - clone-repo-and-checkout-branch:
          repo: cypress-test-tiny
      - run:
          name: Install Cypress
          working_directory: /tmp/cypress-test-tiny
          # force installing the freshly built binary
          command: CYPRESS_INSTALL_BINARY=~/cypress/cypress.zip npm i --legacy-peer-deps ~/cypress/cypress.tgz
      - run:
          name: Run test project
          working_directory: /tmp/cypress-test-tiny
          command: |
            CYPRESS_PROJECT_ID=$TEST_TINY_PROJECT_ID \
            CYPRESS_RECORD_KEY=$TEST_TINY_RECORD_KEY \
            CYPRESS_INTERNAL_ENV=staging \
            $(yarn bin cypress) run --record
      - store-npm-logs

  test-binary-against-recipes-firefox:
    <<: *defaults
    steps:
      - test-binary-against-repo:
          repo: cypress-example-recipes
          command: npm run test:ci:firefox

  test-binary-against-recipes-chrome:
    <<: *defaults
    steps:
      - test-binary-against-repo:
          repo: cypress-example-recipes
          command: npm run test:ci:chrome

  test-binary-against-recipes:
    <<: *defaults
    steps:
      - test-binary-against-repo:
          repo: cypress-example-recipes
          command: npm run test:ci

  # This is a special job. It allows you to test the current
  # built test runner against a pull request in the repo
  # cypress-example-recipes.
  # Imagine you are working on a feature and want to show / test a recipe
  # You would need to run the built test runner before release
  # against a PR that cannot be merged until the new version
  # of the test runner is released.
  # Use:
  #   specify pull request number
  #   and the recipe folder

  # test-binary-against-recipe-pull-request:
  #   <<: *defaults
  #   steps:
  #     # test a specific pull request by number from cypress-example-recipes
  #     - test-binary-against-repo:
  #         repo: cypress-example-recipes
  #         command: npm run test:ci
  #         pull_request_id: 515
  #         folder: examples/fundamentals__typescript

  test-binary-against-kitchensink:
    <<: *defaults
    steps:
      - test-binary-against-repo:
          repo: cypress-example-kitchensink
          browser: "electron"

  test-binary-against-kitchensink-firefox:
    <<: *defaults
    steps:
      - test-binary-against-repo:
          repo: cypress-example-kitchensink
          browser: firefox

  test-binary-against-kitchensink-chrome:
    <<: *defaults
    steps:
      - test-binary-against-repo:
          repo: cypress-example-kitchensink
          browser: chrome

  test-binary-against-todomvc-firefox:
    <<: *defaults
    steps:
      - test-binary-against-repo:
          repo: cypress-example-todomvc
          browser: firefox

  test-binary-against-conduit-chrome:
    <<: *defaults
    steps:
      - test-binary-against-repo:
          repo: cypress-example-conduit-app
          browser: chrome
          command: "npm run cypress:run"
          wait-on: http://localhost:3000

  test-binary-against-api-testing-firefox:
    <<: *defaults
    steps:
      - test-binary-against-repo:
          repo: cypress-example-api-testing
          browser: firefox
          command: "npm run cy:run"

  test-binary-against-piechopper-firefox:
    <<: *defaults
    steps:
      - test-binary-against-repo:
          repo: cypress-example-piechopper
          browser: firefox
          command: "npm run cypress:run"

  test-binary-against-cypress-realworld-app:
    <<: *defaults
    resource_class: medium+
    steps:
      - test-binary-against-rwa:
          repo: cypress-realworld-app
          browser: chrome
          wait-on: http://localhost:3000

  test-binary-as-specific-user:
    <<: *defaults
    steps:
      - restore_workspace_binaries
      # the user should be "node"
      - run: whoami
      - run: pwd
      # prints the current user's effective user id
      # for root it is 0
      # for other users it is a positive integer
      - run: node -e 'console.log(process.geteuid())'
      # make sure the binary and NPM package files are present
      - run: ls -l
      - run: ls -l cypress.zip cypress.tgz
      - run: mkdir test-binary
      - run:
          name: Create new NPM package
          working_directory: test-binary
          command: npm init -y
      - run:
          # install NPM from built NPM package folder
          name: Install Cypress
          working_directory: test-binary
          # force installing the freshly built binary
          command: CYPRESS_INSTALL_BINARY=~/cypress/cypress.zip npm i ~/cypress/cypress.tgz
      - run:
          name: Cypress help
          working_directory: test-binary
          command: $(yarn bin cypress) help
      - run:
          name: Cypress info
          working_directory: test-binary
          command: $(yarn bin cypress) info
      - run:
          name: Add Cypress demo
          working_directory: test-binary
          command: npx @bahmutov/cly@1.9.0 init
      - run:
          name: Verify Cypress binary
          working_directory: test-binary
          command: DEBUG=cypress:cli $(yarn bin cypress) verify
      - run:
          name: Run Cypress binary
          working_directory: test-binary
          command: DEBUG=cypress:cli $(yarn bin cypress) run
      - store-npm-logs

linux-x64-workflow: &linux-x64-workflow
  jobs:
    - node_modules_install
    - build:
        context: test-runner:env-canary
        requires:
          - node_modules_install
    - check-ts:
        requires:
          - build
    - lint:
        name: linux-lint
        requires:
          - build
    - percy-finalize:
        context: [test-runner:poll-circle-workflow, test-runner:percy]
        required_env_var: PERCY_TOKEN # skips job if not defined (external PR)
        requires:
          - build
    - lint-types:
        requires:
          - build
    # unit, integration and e2e tests
    - cli-visual-tests:
        context: test-runner:percy
        requires:
          - build
    - unit-tests:
        requires:
          - build
    - unit-tests-release:
        context: test-runner:npm-release
        requires:
          - build
    - server-unit-tests:
        requires:
          - build
    - server-integration-tests:
        requires:
          - build
    - server-performance-tests:
        requires:
          - build
    - system-tests-node-modules-install:
        context: test-runner:performance-tracking
        requires:
          - build
    - system-tests-chrome:
        context: test-runner:performance-tracking
        requires:
          - system-tests-node-modules-install
    - system-tests-electron:
        context: test-runner:performance-tracking
        requires:
          - system-tests-node-modules-install
    - system-tests-firefox:
        context: test-runner:performance-tracking
        requires:
          - system-tests-node-modules-install
    - system-tests-webkit:
        context: test-runner:performance-tracking
        requires:
          - system-tests-node-modules-install
    - system-tests-non-root:
        context: test-runner:performance-tracking
        executor: non-root-docker-user
        requires:
          - system-tests-node-modules-install
    - driver-integration-tests-chrome:
        context: test-runner:cypress-record-key
        requires:
          - build
    - driver-integration-tests-chrome-beta:
        context: test-runner:cypress-record-key
        requires:
          - build
    - driver-integration-tests-firefox:
        context: test-runner:cypress-record-key
        requires:
          - build
    - driver-integration-tests-electron:
        context: test-runner:cypress-record-key
        requires:
          - build
    - driver-integration-tests-webkit:
        context: test-runner:cypress-record-key
        requires:
          - build
    - driver-integration-tests-chrome-experimentalSessionAndOrigin:
        context: test-runner:cypress-record-key
        requires:
          - build
    - driver-integration-tests-chrome-beta-experimentalSessionAndOrigin:
        context: test-runner:cypress-record-key
        requires:
          - build
    - driver-integration-tests-firefox-experimentalSessionAndOrigin:
        context: test-runner:cypress-record-key
        requires:
          - build
    - driver-integration-tests-electron-experimentalSessionAndOrigin:
        context: test-runner:cypress-record-key
        requires:
          - build
    - driver-integration-tests-webkit-experimentalSessionAndOrigin:
        context: test-runner:cypress-record-key
        requires:
          - build
    - run-frontend-shared-component-tests-chrome:
        context: [test-runner:cypress-record-key, test-runner:launchpad-tests, test-runner:percy]
        percy: true
        requires:
          - build
    - run-launchpad-integration-tests-chrome:
        context: [test-runner:cypress-record-key, test-runner:launchpad-tests, test-runner:percy]
        percy: true
        requires:
          - build
    - run-launchpad-component-tests-chrome:
        context: [test-runner:cypress-record-key, test-runner:launchpad-tests, test-runner:percy]
        percy: true
        requires:
          - build
    - run-app-integration-tests-chrome:
        context: [test-runner:cypress-record-key, test-runner:launchpad-tests, test-runner:percy]
        percy: true
        requires:
          - build
    - run-webpack-dev-server-integration-tests:
        context: [test-runner:cypress-record-key, test-runner:percy]
        requires:
          - system-tests-node-modules-install
    - run-vite-dev-server-integration-tests:
        context: [test-runner:cypress-record-key, test-runner:percy]
        requires:
          - system-tests-node-modules-install
    - run-app-component-tests-chrome:
        context: [test-runner:cypress-record-key, test-runner:launchpad-tests, test-runner:percy]
        percy: true
        requires:
          - build
    - run-reporter-component-tests-chrome:
        context: [test-runner:cypress-record-key, test-runner:percy]
        percy: true
        requires:
          - build
    - reporter-integration-tests:
        context: [test-runner:cypress-record-key, test-runner:percy]
        requires:
          - build
    - npm-webpack-dev-server:
        requires:
          - system-tests-node-modules-install
    - npm-vite-dev-server:
        requires:
          - build
    - npm-webpack-preprocessor:
        requires:
          - build
    - npm-webpack-batteries-included-preprocessor:
        requires:
          - build
    - npm-vue:
        requires:
          - build
    - npm-react:
        requires:
          - build
    - npm-angular:
        requires:
          - build
    - npm-mount-utils:
        requires:
          - build
    - npm-create-cypress-tests:
        requires:
          - build
    - npm-eslint-plugin-dev:
        requires:
          - build
    - npm-cypress-schematic:
        requires:
          - build
    - v8-integration-tests:
        requires:
          - system-tests-node-modules-install
    # This release definition must be updated with any new jobs
    # Any attempts to automate this are welcome
    # If CircleCI provided an "after all" hook, then this wouldn't be necessary
    - npm-release:
        context: test-runner:npm-release
        requires:
          - build
          - check-ts
          - npm-angular
          - npm-eslint-plugin-dev
          - npm-create-cypress-tests
          - npm-react
          - npm-mount-utils
          - npm-vue
          - npm-webpack-batteries-included-preprocessor
          - npm-webpack-preprocessor
          - npm-vite-dev-server
          - npm-webpack-dev-server
          - npm-cypress-schematic
          - lint-types
          - linux-lint
          - percy-finalize
          - driver-integration-tests-firefox
          - driver-integration-tests-chrome
          - driver-integration-tests-chrome-beta
          - driver-integration-tests-electron
          - driver-integration-tests-firefox-experimentalSessionAndOrigin
          - driver-integration-tests-chrome-experimentalSessionAndOrigin
          - driver-integration-tests-chrome-beta-experimentalSessionAndOrigin
          - driver-integration-tests-electron-experimentalSessionAndOrigin
          - system-tests-non-root
          - system-tests-firefox
          - system-tests-electron
          - system-tests-chrome
          - server-performance-tests
          - server-integration-tests
          - server-unit-tests
          - test-kitchensink
          - unit-tests
          - unit-tests-release
          - cli-visual-tests
          - reporter-integration-tests
          - run-app-component-tests-chrome
          - run-app-integration-tests-chrome
          - run-frontend-shared-component-tests-chrome
          - run-launchpad-component-tests-chrome
          - run-launchpad-integration-tests-chrome
          - run-reporter-component-tests-chrome
          - run-webpack-dev-server-integration-tests
          - run-vite-dev-server-integration-tests
          - v8-integration-tests

    # various testing scenarios, like building full binary
    # and testing it on a real project
    - test-against-staging:
        context: test-runner:record-tests
        <<: *mainBuildFilters
        requires:
          - build
    - test-kitchensink:
        requires:
          - build
    - test-kitchensink-against-staging:
        context: test-runner:record-tests
        <<: *mainBuildFilters
        requires:
          - build
    - create-build-artifacts:
        context:
          - test-runner:upload
          - test-runner:commit-status-checks
        requires:
          - build
    - test-npm-module-on-minimum-node-version:
        requires:
          - create-build-artifacts
    - test-types-cypress-and-jest:
        requires:
          - create-build-artifacts
    - test-full-typescript-project:
        requires:
          - create-build-artifacts
    - test-binary-against-kitchensink:
        requires:
          - create-build-artifacts
    - test-npm-module-and-verify-binary:
        <<: *mainBuildFilters
        requires:
          - create-build-artifacts
    - test-binary-against-staging:
        context: test-runner:record-tests
        <<: *mainBuildFilters
        requires:
          - create-build-artifacts
    - test-binary-against-kitchensink-chrome:
        <<: *mainBuildFilters
        requires:
          - create-build-artifacts
    - test-binary-against-recipes-firefox:
        <<: *mainBuildFilters
        requires:
          - create-build-artifacts
    - test-binary-against-recipes-chrome:
        <<: *mainBuildFilters
        requires:
          - create-build-artifacts
    - test-binary-against-recipes:
        <<: *mainBuildFilters
        requires:
          - create-build-artifacts
    - test-binary-against-kitchensink-firefox:
        <<: *mainBuildFilters
        requires:
          - create-build-artifacts
    - test-binary-against-todomvc-firefox:
        <<: *mainBuildFilters
        requires:
          - create-build-artifacts
    - test-binary-against-cypress-realworld-app:
        <<: *mainBuildFilters
        requires:
          - create-build-artifacts
    - test-binary-as-specific-user:
        name: "test binary as a non-root user"
        executor: non-root-docker-user
        requires:
          - create-build-artifacts
    - test-binary-as-specific-user:
        name: "test binary as a root user"
        requires:
          - create-build-artifacts
    - binary-system-tests:
        requires:
          - create-build-artifacts
          - system-tests-node-modules-install

linux-arm64-workflow: &linux-arm64-workflow
  jobs:
    - node_modules_install:
        name: linux-arm64-node-modules-install
        executor: linux-arm64
        resource_class: arm.medium
        only-cache-for-root-user: true

    - build:
        name: linux-arm64-build
        executor: linux-arm64
        resource_class: arm.medium
        requires:
          - linux-arm64-node-modules-install

    - create-build-artifacts:
        name: linux-arm64-create-build-artifacts
        context:
          - test-runner:upload
          - test-runner:commit-status-checks
        executor: linux-arm64
        resource_class: arm.medium
        requires:
          - linux-arm64-build

    - v8-integration-tests:
        name: linux-arm64-v8-integration-tests
        executor: linux-arm64
        resource_class: arm.medium
        requires:
          - linux-arm64-build

darwin-x64-workflow: &darwin-x64-workflow
  jobs:
    - node_modules_install:
        name: darwin-x64-node-modules-install
        executor: mac
        resource_class: macos.x86.medium.gen2
        only-cache-for-root-user: true

    - build:
        name: darwin-x64-build
        context: test-runner:env-canary
        executor: mac
        resource_class: macos.x86.medium.gen2
        requires:
          - darwin-x64-node-modules-install

    - lint:
        name: darwin-x64-lint
        executor: mac
        requires:
          - darwin-x64-build

    - create-build-artifacts:
        name: darwin-x64-create-build-artifacts
        context:
          - test-runner:sign-mac-binary
          - test-runner:upload
          - test-runner:commit-status-checks
        executor: mac
        resource_class: macos.x86.medium.gen2
        requires:
          - darwin-x64-build

    - test-kitchensink:
        name: darwin-x64-test-kitchensink
        executor: mac
        requires:
          - darwin-x64-build

    - v8-integration-tests:
        name: darwin-x64-v8-integration-tests
        executor: mac
        resource_class: macos.x86.medium.gen2
        requires:
          - darwin-x64-build

darwin-arm64-workflow: &darwin-arm64-workflow
  jobs:
    - node_modules_install:
        name: darwin-arm64-node-modules-install
        executor: darwin-arm64
        resource_class: cypress-io/latest_m1
        only-cache-for-root-user: true

    - build:
        name: darwin-arm64-build
        executor: darwin-arm64
        resource_class: cypress-io/latest_m1
        requires:
          - darwin-arm64-node-modules-install

    - create-build-artifacts:
        name: darwin-arm64-create-build-artifacts
        context:
          - test-runner:sign-mac-binary
          - test-runner:upload
          - test-runner:commit-status-checks
        executor: darwin-arm64
        resource_class: cypress-io/latest_m1
        requires:
          - darwin-arm64-build

    - v8-integration-tests:
        name: darwin-arm64-v8-integration-tests
        executor: darwin-arm64
        resource_class: cypress-io/latest_m1
        requires:
          - darwin-arm64-build

windows-workflow: &windows-workflow
  jobs:
    - node_modules_install:
        name: windows-node-modules-install
        executor: windows
        resource_class: windows.large
        only-cache-for-root-user: true

    - build:
        name: windows-build
        context: test-runner:env-canary
        executor: windows
        resource_class: windows.large
        requires:
          - windows-node-modules-install

    - run-app-integration-tests-chrome:
        name: windows-run-app-integration-tests-chrome
        executor: windows
        resource_class: windows.large
        context: [test-runner:cypress-record-key, test-runner:launchpad-tests]
        requires:
          - windows-build

    - run-launchpad-integration-tests-chrome:
        name: windows-run-launchpad-integration-tests-chrome
        executor: windows
        resource_class: windows.large
        context: [test-runner:cypress-record-key, test-runner:launchpad-tests]
        requires:
          - windows-build

    - lint:
        name: windows-lint
        executor: windows
        requires:
          - windows-build

    - unit-tests:
        name: windows-unit-tests
        executor: windows
        resource_class: windows.large
        requires:
          - windows-build

    - create-build-artifacts:
        name: windows-create-build-artifacts
        executor: windows
        resource_class: windows.large
        context:
          - test-runner:sign-windows-binary
          - test-runner:upload
          - test-runner:commit-status-checks
        requires:
          - windows-build
    - test-binary-against-kitchensink-chrome:
        name: windows-test-binary-against-kitchensink-chrome
        executor: windows
        requires:
          - windows-create-build-artifacts

    - v8-integration-tests:
        name: windows-v8-integration-tests
        executor: windows
        resource_class: windows.large
        requires:
          - windows-build

workflows:
  linux-x64:
    <<: *linux-x64-workflow
    <<: *linux-x64-workflow-exclude-filters
  linux-arm64:
    <<: *linux-arm64-workflow
    <<: *linux-arm64-workflow-filters
  darwin-x64:
    <<: *darwin-x64-workflow
    <<: *darwin-workflow-filters
  darwin-arm64:
    <<: *darwin-arm64-workflow
    <<: *darwin-workflow-filters
  windows:
    <<: *windows-workflow
    <<: *windows-workflow-filters<|MERGE_RESOLUTION|>--- conflicted
+++ resolved
@@ -27,11 +27,7 @@
     branches:
       only:
         - develop
-<<<<<<< HEAD
         - retry-flake
-=======
-        - 'ryanm/fix/typescript-issue'
->>>>>>> e3435b6f
 
 # usually we don't build Mac app - it takes a long time
 # but sometimes we want to really confirm we are doing the right thing
@@ -40,11 +36,7 @@
   when:
     or:
     - equal: [ develop, << pipeline.git.branch >> ]
-<<<<<<< HEAD
     - equal: [ 'retry-flake', << pipeline.git.branch >> ]
-=======
-    - equal: [ 'ryanm/fix/typescript-issue', << pipeline.git.branch >> ]
->>>>>>> e3435b6f
     - matches:
           pattern: "-release$"
           value: << pipeline.git.branch >>
@@ -53,11 +45,7 @@
   when:
     or:
     - equal: [ develop, << pipeline.git.branch >> ]
-<<<<<<< HEAD
     - equal: [ 'retry-flake', << pipeline.git.branch >> ]
-=======
-    - equal: [ 'ryanm/fix/typescript-issue', << pipeline.git.branch >> ]
->>>>>>> e3435b6f
     - matches:
           pattern: "-release$"
           value: << pipeline.git.branch >>
@@ -75,11 +63,7 @@
   when:
     or:
     - equal: [ develop, << pipeline.git.branch >> ]
-<<<<<<< HEAD
     - equal: [ retry-flake, << pipeline.git.branch >> ]
-=======
-    - equal: [ 'ryanm/fix/typescript-issue', << pipeline.git.branch >> ]
->>>>>>> e3435b6f
     - matches:
           pattern: "-release$"
           value: << pipeline.git.branch >>
@@ -146,11 +130,7 @@
       - run:
           name: Check current branch to persist artifacts
           command: |
-<<<<<<< HEAD
             if [[ "$CIRCLE_BRANCH" != "develop" && "$CIRCLE_BRANCH" != "retry-flake" ]]; then
-=======
-            if [[ "$CIRCLE_BRANCH" != "develop" && "$CIRCLE_BRANCH" != "ryanm/fix/typescript-issue" ]]; then
->>>>>>> e3435b6f
               echo "Not uploading artifacts or posting install comment for this branch."
               circleci-agent step halt
             fi
