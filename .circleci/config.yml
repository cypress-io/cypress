version: 2.1

defaults: &defaults
  parallelism: 1
  working_directory: ~/cypress
  parameters: &defaultsParameters
    executor:
      type: executor
      default: cy-doc
    only-cache-for-root-user:
      type: boolean
      default: false
  executor: <<parameters.executor>>
  environment: &defaultsEnvironment
    ## set specific timezone
    TZ: "/usr/share/zoneinfo/America/New_York"

    ## store artifacts here
    CIRCLE_ARTIFACTS: /tmp/artifacts

    ## set so that e2e tests are consistent
    COLUMNS: 100
    LINES: 24

mainBuildFilters: &mainBuildFilters
  filters:
    branches:
      only:
        - develop
        - fix-ci-deps

# usually we don't build Mac app - it takes a long time
# but sometimes we want to really confirm we are doing the right thing
# so just add your branch to the list here to build and test on Mac
macWorkflowFilters: &darwin-workflow-filters
  when:
    or:
    - equal: [ develop, << pipeline.git.branch >> ]
    - equal: [ 'correct-dashboard-results', << pipeline.git.branch >> ]
    - matches:
          pattern: "-release$"
          value: << pipeline.git.branch >>

linuxArm64WorkflowFilters: &linux-arm64-workflow-filters
  when:
    or:
    - equal: [ develop, << pipeline.git.branch >> ]
    - matches:
          pattern: "-release$"
          value: << pipeline.git.branch >>

# uncomment & add to the branch conditions below to disable the main linux
# flow if we don't want to test it for a certain branch
linuxWorkflowExcludeFilters: &linux-x64-workflow-exclude-filters
  unless:
    or:
    - false

# windows is slow and expensive in CI, so it normally only runs on main branches
# add your branch to this list to run the full Windows build on your PR
windowsWorkflowFilters: &windows-workflow-filters
  when:
    or:
    - equal: [ develop, << pipeline.git.branch >> ]
    - equal: [ linux-arm64, << pipeline.git.branch >> ]
<<<<<<< HEAD
    - equal: [ 'mikep/21720-ct-stack-traces', << pipeline.git.branch >> ]
=======
    - equal: [ 'lmiller/fixing-windows-ci', << pipeline.git.branch >> ]
>>>>>>> 2727ccd2
    - matches:
          pattern: "-release$"
          value: << pipeline.git.branch >>

executors:
  # the Docker image with Cypress dependencies and Chrome browser
  cy-doc:
    docker:
      - image: cypress/browsers:node16.14.2-slim-chrome100-ff99-edge
    # by default, we use "medium" to balance performance + CI costs. bump or reduce on a per-job basis if needed.
    resource_class: medium
    environment:
      PLATFORM: linux
      CI_DOCKER: "true"

  # Docker image with non-root "node" user
  non-root-docker-user:
    docker:
      - image: cypress/browsers:node16.14.2-slim-chrome100-ff99-edge
        user: node
    environment:
      PLATFORM: linux

  # executor to run on Mac OS
  # https://circleci.com/docs/2.0/executor-types/#using-macos
  # https://circleci.com/docs/2.0/testing-ios/#supported-xcode-versions
  mac:
    macos:
      # Executor should have Node >= required version
      xcode: "13.0.0"
    resource_class: macos.x86.medium.gen2
    environment:
      PLATFORM: darwin

  # executor to run on Windows - based off of the windows-orb default executor since it is
  # not customizable enough to align with our existing setup.
  # https://github.com/CircleCI-Public/windows-orb/blob/master/src/executors/default.yml
  # https://circleci.com/docs/2.0/hello-world-windows/#software-pre-installed-in-the-windows-image
  windows: &windows-executor
    machine:
      image: windows-server-2019-vs2019:stable
      shell: bash.exe -eo pipefail
    resource_class: windows.large
    environment:
      PLATFORM: windows

  darwin-arm64:
    machine: true
    environment:
      PLATFORM: darwin

  linux-arm64:
    machine:
      image: ubuntu-2004:2022.04.1
    resource_class: arm.medium
    environment:
      PLATFORM: linux

commands:
  verify_should_persist_artifacts:
    steps:
      - run:
          name: Check current branch to persist artifacts
          command: |
            if [[ "$CIRCLE_BRANCH" != "develop" && "$CIRCLE_BRANCH" != "webkit-experimental" ]]; then
              echo "Not uploading artifacts or posting install comment for this branch."
              circleci-agent step halt
            fi

  restore_workspace_binaries:
    steps:
      - attach_workspace:
          at: ~/
      # make sure we have cypress.zip received
      - run: ls -l
      - run: ls -l cypress.zip cypress.tgz
      - run: node --version
      - run: npm --version

  restore_cached_workspace:
    steps:
      - attach_workspace:
          at: ~/
      - install-required-node
      - unpack-dependencies

  restore_cached_binary:
    steps:
      - attach_workspace:
          at: ~/

  prepare-modules-cache:
    parameters:
      dont-move:
        type: boolean
        default: false
    steps:
      - run: node scripts/circle-cache.js --action prepare
      - unless:
          condition: << parameters.dont-move >>
          steps:
            - run:
                name: Move to /tmp dir for consistent caching across root/non-root users
                command: |
                  mkdir -p /tmp/node_modules_cache
                  mv ~/cypress/node_modules /tmp/node_modules_cache/root_node_modules
                  mv ~/cypress/cli/node_modules /tmp/node_modules_cache/cli_node_modules
                  mv ~/cypress/system-tests/node_modules /tmp/node_modules_cache/system-tests_node_modules
                  mv ~/cypress/globbed_node_modules /tmp/node_modules_cache/globbed_node_modules

  install-webkit-deps:
    steps:
      - run:
          name: Install WebKit dependencies
          command: |
            npx playwright install webkit
            npx playwright install-deps webkit

  build-and-persist:
    description: Save entire folder as artifact for other jobs to run without reinstalling
    steps:
      - run:
          name: Build all codegen
          command: |
            source ./scripts/ensure-node.sh
            yarn gulp buildProd
      - run:
          name: Build packages
          command: |
            source ./scripts/ensure-node.sh
            yarn build
      - prepare-modules-cache # So we don't throw these in the workspace cache
      - persist_to_workspace:
          root: ~/
          paths:
            - cypress
            - .ssh
            - node_modules # contains the npm i -g modules

  install_cache_helpers_dependencies:
    steps:
      - run:
          # Dependencies needed by circle-cache.js, before we "yarn" or unpack cached node_modules
          name: Cache Helper Dependencies
          working_directory: ~/
          command: npm i glob@7.1.6 fs-extra@10.0.0 minimist@1.2.5 fast-json-stable-stringify@2.1.0

  unpack-dependencies:
    description: 'Unpacks dependencies associated with the current workflow'
    steps:
      - install_cache_helpers_dependencies
      - run:
          name: Generate Circle Cache Key
          command: node scripts/circle-cache.js --action cacheKey > circle_cache_key
      - run:
          name: Generate platform key
          command: node ./scripts/get-platform-key.js > platform_key
      - restore_cache:
          name: Restore cache state, to check for known modules cache existence
          key: v{{ checksum ".circleci/cache-version.txt" }}-{{ checksum "platform_key" }}-node-modules-cache-{{ checksum "circle_cache_key" }}
      - run:
          name: Move node_modules back from /tmp
          command: |
            if [[ -d "/tmp/node_modules_cache" ]]; then
              mv /tmp/node_modules_cache/root_node_modules ~/cypress/node_modules
              mv /tmp/node_modules_cache/cli_node_modules ~/cypress/cli/node_modules
              mv /tmp/node_modules_cache/system-tests_node_modules ~/cypress/system-tests/node_modules
              mv /tmp/node_modules_cache/globbed_node_modules ~/cypress/globbed_node_modules
              rm -rf /tmp/node_modules_cache
            fi
      - run:
          name: Restore all node_modules to proper workspace folders
          command: node scripts/circle-cache.js --action unpack

  restore_cached_system_tests_deps:
    description: 'Restore the cached node_modules for projects in "system-tests/projects/**"'
    steps:
      - run:
          name: Generate Circle Cache key for system tests
          command: ./system-tests/scripts/cache-key.sh > system_tests_cache_key
      - run:
          name: Generate platform key
          command: node ./scripts/get-platform-key.js > platform_key
      - restore_cache:
          name: Restore system tests node_modules cache
          keys:
            - v{{ checksum ".circleci/cache-version.txt" }}-{{ checksum "platform_key" }}-system-tests-projects-node-modules-cache-{{ checksum "system_tests_cache_key" }}

  update_cached_system_tests_deps:
    description: 'Update the cached node_modules for projects in "system-tests/projects/**"'
    steps:
      - run:
          name: Generate Circle Cache key for system tests
          command: ./system-tests/scripts/cache-key.sh > system_tests_cache_key
      - run:
          name: Generate platform key
          command: node ./scripts/get-platform-key.js > platform_key
      - restore_cache:
          name: Restore cache state, to check for known modules cache existence
          keys:
            - v{{ checksum ".circleci/cache-version.txt" }}-{{ checksum "platform_key" }}-state-of-system-tests-projects-node-modules-cache-{{ checksum "system_tests_cache_key" }}
      - run:
          name: Send root honeycomb event for this CI build
          command: cd system-tests/scripts && node ./send-root-honeycomb-event.js
      - run:
          name: Bail if specific cache exists
          command: |
            if [[ -f "/tmp/system_tests_node_modules_installed" ]]; then
              echo "No updates to system tests node modules, exiting"
              circleci-agent step halt
            fi
      - restore_cache:
          name: Restore system tests node_modules cache
          keys:
            - v{{ checksum ".circleci/cache-version.txt" }}-{{ checksum "platform_key" }}-system-tests-projects-node-modules-cache-{{ checksum "system_tests_cache_key" }}
            - v{{ checksum ".circleci/cache-version.txt" }}-{{ checksum "platform_key" }}-system-tests-projects-node-modules-cache-
      - run:
          name: Update system-tests node_modules cache
          command: yarn workspace @tooling/system-tests projects:yarn:install
      - save_cache:
          name: Save system tests node_modules cache
          key: v{{ checksum ".circleci/cache-version.txt" }}-{{ checksum "platform_key" }}-system-tests-projects-node-modules-cache-{{ checksum "system_tests_cache_key" }}
          paths:
            - /tmp/cy-system-tests-node-modules
      - run: touch /tmp/system_tests_node_modules_installed
      - save_cache:
          name: Save system tests node_modules cache state key
          key: v{{ checksum ".circleci/cache-version.txt" }}-{{ checksum "platform_key" }}-state-of-system-tests-projects-node-modules-cache-{{ checksum "system_tests_cache_key" }}
          paths:
            - /tmp/system_tests_node_modules_installed

  caching-dependency-installer:
    description: 'Installs & caches the dependencies based on yarn lock & package json dependencies'
    parameters:
      only-cache-for-root-user:
        type: boolean
        default: false
    steps:
      - install_cache_helpers_dependencies
      - run:
          name: Generate Circle Cache Key
          command: node scripts/circle-cache.js --action cacheKey > circle_cache_key
      - run:
          name: Generate platform key
          command: node ./scripts/get-platform-key.js > platform_key
      - restore_cache:
          name: Restore cache state, to check for known modules cache existence
          key: v{{ checksum ".circleci/cache-version.txt" }}-{{ checksum "platform_key" }}-state-of-node-modules-cache-{{ checksum "circle_cache_key" }}
      - run:
          name: Bail if cache exists
          command: |
            if [[ -f "node_modules_installed" ]]; then
              echo "Node modules already cached for dependencies, exiting"
              circleci-agent step halt
            fi
      - run: date +%Y-%U > cache_date
      - restore_cache:
          name: Restore weekly yarn cache
          keys:
            - v{{ checksum ".circleci/cache-version.txt" }}-{{ checksum "platform_key" }}-deps-root-weekly-{{ checksum "cache_date" }}
      - run:
          name: Install Node Modules
          command: |
            source ./scripts/ensure-node.sh
            # avoid installing Percy's Chromium every time we use @percy/cli
            # https://docs.percy.io/docs/caching-asset-discovery-browser-in-ci
            PERCY_POSTINSTALL_BROWSER=true \
            yarn --prefer-offline --frozen-lockfile --cache-folder ~/.yarn
          no_output_timeout: 20m
      - prepare-modules-cache:
          dont-move: <<parameters.only-cache-for-root-user>> # we don't move, so we don't hit any issues unpacking symlinks
      - when:
          condition: <<parameters.only-cache-for-root-user>> # we don't move to /tmp since we don't need to worry about different users
          steps:
            - save_cache:
                name: Saving node modules for root, cli, and all globbed workspace packages
                key: v{{ checksum ".circleci/cache-version.txt" }}-{{ checksum "platform_key" }}-node-modules-cache-{{ checksum "circle_cache_key" }}
                paths:
                  - node_modules
                  - cli/node_modules
                  - system-tests/node_modules
                  - globbed_node_modules
      - unless:
          condition: <<parameters.only-cache-for-root-user>>
          steps:
            - save_cache:
                name: Saving node modules for root, cli, and all globbed workspace packages
                key: v{{ checksum ".circleci/cache-version.txt" }}-{{ checksum "platform_key" }}-node-modules-cache-{{ checksum "circle_cache_key" }}
                paths:
                  - /tmp/node_modules_cache
      - run: touch node_modules_installed
      - save_cache:
          name: Saving node-modules cache state key
          key: v{{ checksum ".circleci/cache-version.txt" }}-{{ checksum "platform_key" }}-state-of-node-modules-cache-{{ checksum "circle_cache_key" }}
          paths:
            - node_modules_installed
      - save_cache:
          name: Save weekly yarn cache
          key: v{{ checksum ".circleci/cache-version.txt" }}-{{ checksum "platform_key" }}-deps-root-weekly-{{ checksum "cache_date" }}
          paths:
            - ~/.yarn
            - ~/.cy-npm-cache

  verify-build-setup:
    description: Common commands run when setting up for build or yarn install
    parameters:
      executor:
        type: executor
        default: cy-doc
    steps:
      - run: pwd
      - run:
          name: print global yarn cache path
          command: echo $(yarn global bin)
      - run:
          name: print yarn version
          command: yarn versions
      - unless:
          condition:
            # stop-only does not correctly match on windows: https://github.com/bahmutov/stop-only/issues/78
            equal: [ *windows-executor, << parameters.executor >> ]
          steps:
            - run:
                name: Stop .only
                 # this will catch ".only"s in js/coffee as well
                command: |
                  source ./scripts/ensure-node.sh
                  yarn stop-only-all
      - run:
          name: Check terminal variables
          ## make sure the TERM is set to 'xterm' in node (Linux only)
          ## else colors (and tests) will fail
          ## See the following information
          ##   * http://andykdocs.de/development/Docker/Fixing+the+Docker+TERM+variable+issue
          ##   * https://unix.stackexchange.com/questions/43945/whats-the-difference-between-various-term-variables
          command: |
            source ./scripts/ensure-node.sh
            yarn check-terminal

  install-required-node:
    # https://discuss.circleci.com/t/switch-nodejs-version-on-machine-executor-solved/26675/2
    description: Install Node version matching .node-version
    steps:
      # installing NVM will use git+ssh, so update known_hosts
      - update_known_hosts
      - run:
          name: Install Node
          command: |
            node_version=$(cat .node-version)
            source ./scripts/ensure-node.sh
            echo "Installing Yarn"
            npm install yarn -g # ensure yarn is installed with the correct node engine
            yarn check-node-version
      - run:
          name: Check Node
          command: |
            source ./scripts/ensure-node.sh
            yarn check-node-version

  install-chrome:
    description: Install Google Chrome
    parameters:
      channel:
        description: browser channel to install
        type: string
      version:
        description: browser version to install
        type: string
    steps:
      - run:
          name: Install Google Chrome (<<parameters.channel>>)
          command: |
            echo "Installing Chrome (<<parameters.channel>>) v<<parameters.version>>"
            wget -O /usr/src/google-chrome-<<parameters.channel>>_<<parameters.version>>_amd64.deb "http://dl.google.com/linux/chrome/deb/pool/main/g/google-chrome-<<parameters.channel>>/google-chrome-<<parameters.channel>>_<<parameters.version>>-1_amd64.deb" && \
            dpkg -i /usr/src/google-chrome-<<parameters.channel>>_<<parameters.version>>_amd64.deb ; \
            apt-get install -f -y && \
            rm -f /usr/src/google-chrome-<<parameters.channel>>_<<parameters.version>>_amd64.deb
            which google-chrome-<<parameters.channel>> || (printf "\n\033[0;31mChrome was not successfully downloaded - bailing\033[0m\n\n" && exit 1)
            echo "Location of Google Chrome Installation: `which google-chrome-<<parameters.channel>>`"
            echo "Google Chrome Version: `google-chrome-<<parameters.channel>> --version`"

  run-driver-integration-tests:
    parameters:
      browser:
        description: browser shortname to target
        type: string
      install-chrome-channel:
        description: chrome channel to install
        type: string
        default: ''
      experimentalSessionAndOrigin:
        description: experimental flag to apply
        type: boolean
        default: false
    steps:
      - restore_cached_workspace
      - when:
          condition: <<parameters.install-chrome-channel>>
          steps:
            - install-chrome:
                channel: <<parameters.install-chrome-channel>>
                version: $(node ./scripts/get-browser-version.js chrome:<<parameters.install-chrome-channel>>)
      - when:
          condition:
            equal: [ webkit, << parameters.browser >> ]
          steps:
            - install-webkit-deps
      - run:
          name: Run driver tests in Cypress
          environment:
            CYPRESS_KONFIG_ENV: production
          command: |
            echo Current working directory is $PWD
            echo Total containers $CIRCLE_NODE_TOTAL

            if [[ -v MAIN_RECORD_KEY ]]; then
              # internal PR
              if <<parameters.experimentalSessionAndOrigin>>; then
                CYPRESS_RECORD_KEY=$MAIN_RECORD_KEY \
                yarn cypress:run-experimentalSessionAndOrigin --record --parallel --group 5x-driver-<<parameters.browser>>-experimentalSessionAndOrigin --browser <<parameters.browser>>
              else
                CYPRESS_RECORD_KEY=$MAIN_RECORD_KEY \
                yarn cypress:run --record --parallel --group 5x-driver-<<parameters.browser>> --browser <<parameters.browser>>
              fi
            else
              # external PR
              TESTFILES=$(circleci tests glob "cypress/e2e/**/*.cy.*" | circleci tests split --total=$CIRCLE_NODE_TOTAL)
              echo "Test files for this machine are $TESTFILES"

              if [[ -z "$TESTFILES" ]]; then
                echo "Empty list of test files"
              fi
              if <<parameters.experimentalSessionAndOrigin>>; then
                yarn cypress:run-experimentalSessionAndOrigin --browser <<parameters.browser>> --spec $TESTFILES
              else
                yarn cypress:run --browser <<parameters.browser>> --spec $TESTFILES
              fi
            fi
          working_directory: packages/driver
      - verify-mocha-results
      - store_test_results:
          path: /tmp/cypress
      - store_artifacts:
          path: /tmp/artifacts
      - store-npm-logs

  windows-install-chrome:
    parameters:
      browser:
        description: browser shortname to target
        type: string
    steps:
      - run:
          # TODO: How can we have preinstalled browsers on CircleCI?
          name: 'Install Chrome on Windows'
          command: |
            # install with `--ignore-checksums` to avoid checksum error
            # https://www.gep13.co.uk/blog/chocolatey-error-hashes-do-not-match
            [[ $PLATFORM == 'windows' && '<<parameters.browser>>' == 'chrome' ]] && choco install googlechrome --ignore-checksums || [[ $PLATFORM != 'windows' ]]

  run-new-ui-tests:
    parameters:
      package:
        description: package to target
        type: enum
        enum: ['frontend-shared', 'launchpad', 'app', 'reporter']
      browser:
        description: browser shortname to target
        type: string
      percy:
        description: enable percy
        type: boolean
        default: false
      type:
        description: ct or e2e
        type: enum
        enum: ['ct', 'e2e']
      debug:
        description: debug option
        type: string
        default: ''
    steps:
      - restore_cached_workspace
      - windows-install-chrome:
          browser: <<parameters.browser>>
      - run:
          command: |
            echo Current working directory is $PWD
            echo Total containers $CIRCLE_NODE_TOTAL

            if [[ -v MAIN_RECORD_KEY ]]; then
              # internal PR
              cmd=$([[ <<parameters.percy>> == 'true' ]] && echo 'yarn percy exec --parallel -- --') || true
              DEBUG=<<parameters.debug>> \
              CYPRESS_KONFIG_ENV=production \
              CYPRESS_RECORD_KEY=${TEST_LAUNCHPAD_RECORD_KEY:-$MAIN_RECORD_KEY} \
              PERCY_PARALLEL_NONCE=$CIRCLE_WORKFLOW_WORKSPACE_ID \
              PERCY_ENABLE=${PERCY_TOKEN:-0} \
              PERCY_PARALLEL_TOTAL=-1 \
              $cmd yarn workspace @packages/<<parameters.package>> cypress:run:<<parameters.type>> --browser <<parameters.browser>> --record --parallel --group <<parameters.package>>-<<parameters.type>>
            else
              # external PR

              # To make `circleci tests` work correctly, we need to step into the package folder.
              cd packages/<<parameters.package>>

              GLOB="cypress/e2e/**/*cy.*"

              if [[ <<parameters.type>> == 'ct' ]]; then
                # component tests are located side by side with the source codes.
                GLOB="src/**/*cy.*"
              fi

              TESTFILES=$(circleci tests glob "$GLOB" | circleci tests split --total=$CIRCLE_NODE_TOTAL)
              echo "Test files for this machine are $TESTFILES"

              # To run the `yarn` command, we need to walk out of the package folder.
              cd ../..

              DEBUG=<<parameters.debug>> \
              CYPRESS_KONFIG_ENV=production \
              PERCY_PARALLEL_NONCE=$CIRCLE_WORKFLOW_WORKSPACE_ID \
              PERCY_ENABLE=${PERCY_TOKEN:-0} \
              PERCY_PARALLEL_TOTAL=-1 \
              yarn workspace @packages/<<parameters.package>> cypress:run:<<parameters.type>> --browser <<parameters.browser>> --spec $TESTFILES
            fi
      - run:
          command: |
            if [[ <<parameters.package>> == 'app' && <<parameters.percy>> == 'true' && -d "packages/app/cypress/screenshots/runner/screenshot/screenshot.cy.tsx/percy" ]]; then
              PERCY_PARALLEL_NONCE=$CIRCLE_WORKFLOW_WORKSPACE_ID \
              PERCY_ENABLE=${PERCY_TOKEN:-0} \
              PERCY_PARALLEL_TOTAL=-1 \
              yarn percy upload packages/app/cypress/screenshots/runner/screenshot/screenshot.cy.tsx/percy
            else
              echo "skipping percy screenshots uploading"
            fi
      - store_test_results:
          path: /tmp/cypress
      - store_artifacts:
          path: ./packages/<<parameters.package>>/cypress/videos
      - store-npm-logs

  run-system-tests:
    parameters:
      browser:
        description: browser shortname to target
        type: string
    steps:
      - restore_cached_workspace
      - restore_cached_system_tests_deps
      - when:
          condition:
            equal: [ webkit, << parameters.browser >> ]
          steps:
            - install-webkit-deps
      - run:
          name: Run system tests
          command: |
            ALL_SPECS=`circleci tests glob "/root/cypress/system-tests/test/*spec*"`
            SPECS=
            for file in $ALL_SPECS; do
              # filter out non_root tests, they have their own stage
              if [[ "$file" == *"non_root"* ]]; then
                echo "Skipping $file"
                continue
              fi
              SPECS="$SPECS $file"
            done
            SPECS=`echo $SPECS | xargs -n 1 | circleci tests split --split-by=timings`
            echo SPECS=$SPECS
            yarn workspace @tooling/system-tests test:ci $SPECS --browser <<parameters.browser>>
      - verify-mocha-results
      - store_test_results:
          path: /tmp/cypress
      - store_artifacts:
          path: /tmp/artifacts
      - store-npm-logs

  run-binary-system-tests:
    steps:
      - restore_cached_workspace
      - restore_cached_system_tests_deps
      - run:
          name: Run system tests
          command: |
            ALL_SPECS=`circleci tests glob "$HOME/cypress/system-tests/test-binary/*spec*"`
            SPECS=`echo $ALL_SPECS | xargs -n 1 | circleci tests split --split-by=timings`
            echo SPECS=$SPECS
            yarn workspace @tooling/system-tests test:ci $SPECS
      - verify-mocha-results
      - store_test_results:
          path: /tmp/cypress
      - store_artifacts:
          path: /tmp/artifacts
      - store-npm-logs

  store-npm-logs:
    description: Saves any NPM debug logs as artifacts in case there is a problem
    steps:
      - store_artifacts:
          path: ~/.npm/_logs

  post-install-comment:
    description: Post GitHub comment with a blurb on how to install pre-release version
    steps:
      - run:
          name: Post pre-release install comment
          command: |
            node scripts/add-install-comment.js \
              --npm npm-package-url.json \
              --binary binary-url.json

  verify-mocha-results:
    description: Double-check that Mocha tests ran as expected.
    parameters:
      expectedResultCount:
        description: The number of result files to expect, ie, the number of Mocha test suites that ran.
        type: integer
        ## by default, assert that at least 1 test ran
        default: 0
    steps:
      - run:
          name: 'Verify Mocha Results'
          command: |
            source ./scripts/ensure-node.sh
            yarn verify:mocha:results <<parameters.expectedResultCount>>

  clone-repo-and-checkout-branch:
    description: |
      Clones an external repo and then checks out the branch that matches the next version otherwise uses 'master' branch.
    parameters:
      repo:
        description: "Name of the github repo to clone like: cypress-example-kitchensink"
        type: string
      pull_request_id:
        description: Pull request number to check out before installing and testing
        type: integer
        default: 0
    steps:
      - restore_cached_binary
      - run:
          name: "Cloning test project and checking out release branch: <<parameters.repo>>"
          working_directory: /tmp/<<parameters.repo>>
          command: |
            git clone --depth 1 --no-single-branch https://github.com/cypress-io/<<parameters.repo>>.git .

            cd ~/cypress/..
            # install some deps for get-next-version
            npm i semver@7.3.2 conventional-recommended-bump@6.1.0 conventional-changelog-angular@5.0.12
            NEXT_VERSION=$(node ./cypress/scripts/get-next-version.js)
            cd -

            git checkout $NEXT_VERSION || true
      - when:
          condition: <<parameters.pull_request_id>>
          steps:
            - run:
                name: Check out PR <<parameters.pull_request_id>>
                working_directory: /tmp/<<parameters.repo>>
                command: |
                  git fetch origin pull/<<parameters.pull_request_id>>/head:pr-<<parameters.pull_request_id>>
                  git checkout pr-<<parameters.pull_request_id>>

  test-binary-against-rwa:
    description: |
      Takes the built binary and NPM package, clones the RWA repo
      and runs the new version of Cypress against it.
    parameters:
      repo:
        description: "Name of the github repo to clone like"
        type: string
        default: "cypress-realworld-app"
      browser:
        description: Name of the browser to use, like "electron", "chrome", "firefox"
        type: enum
        enum: ["", "electron", "chrome", "firefox"]
        default: ""
      command:
        description: Test command to run to start Cypress tests
        type: string
        default: "yarn cypress:run"
      # if the repo to clone and test is a monorepo, you can
      # run tests inside a specific subfolder
      folder:
        description: Subfolder to test in
        type: string
        default: ""
      # you can test new features in the test runner against recipes or other repos
      # by opening a pull request in those repos and running this test job
      # against a pull request number in the example repo
      pull_request_id:
        description: Pull request number to check out before installing and testing
        type: integer
        default: 0
      wait-on:
        description: Whether to use wait-on to wait on a server to be booted
        type: string
        default: ""
      server-start-command:
        description: Server start command for repo
        type: string
        default: "CI=true yarn start"
    steps:
      - clone-repo-and-checkout-branch:
          repo: <<parameters.repo>>
      - when:
          condition: <<parameters.pull_request_id>>
          steps:
            - run:
                name: Check out PR <<parameters.pull_request_id>>
                working_directory: /tmp/<<parameters.repo>>
                command: |
                  git fetch origin pull/<<parameters.pull_request_id>>/head:pr-<<parameters.pull_request_id>>
                  git checkout pr-<<parameters.pull_request_id>>
                  git log -n 2
      - run:
          command: yarn
          working_directory: /tmp/<<parameters.repo>>
      - run:
          name: Install Cypress
          working_directory: /tmp/<<parameters.repo>>
          # force installing the freshly built binary
          command: |
            CYPRESS_INSTALL_BINARY=~/cypress/cypress.zip npm i --legacy-peer-deps ~/cypress/cypress.tgz && [[ -f yarn.lock ]] && yarn
      - run:
          name: Print Cypress version
          working_directory: /tmp/<<parameters.repo>>
          command: npx cypress version
      - run:
          name: Types check 🧩 (maybe)
          working_directory: /tmp/<<parameters.repo>>
          command: yarn types
      - run:
          working_directory: /tmp/<<parameters.repo>>
          command: <<parameters.server-start-command>>
          background: true
      - run:
          condition: <<parameters.wait-on>>
          name: "Waiting on server to boot: <<parameters.wait-on>>"
          command: "npx wait-on <<parameters.wait-on>>"
      - when:
          condition: <<parameters.folder>>
          steps:
            - when:
                condition: <<parameters.browser>>
                steps:
                  - run:
                      name: Run tests using browser "<<parameters.browser>>"
                      working_directory: /tmp/<<parameters.repo>>/<<parameters.folder>>
                      command: |
                        <<parameters.command>> -- --browser <<parameters.browser>>
            - unless:
                condition: <<parameters.browser>>
                steps:
                  - run:
                      name: Run tests using command
                      working_directory: /tmp/<<parameters.repo>>/<<parameters.folder>>
                      command: <<parameters.command>>
      - unless:
          condition: <<parameters.folder>>
          steps:
            - when:
                condition: <<parameters.browser>>
                steps:
                  - run:
                      name: Run tests using browser "<<parameters.browser>>"
                      working_directory: /tmp/<<parameters.repo>>
                      command: <<parameters.command>> -- --browser <<parameters.browser>>
            - unless:
                condition: <<parameters.browser>>
                steps:
                  - run:
                      name: Run tests using command
                      working_directory: /tmp/<<parameters.repo>>
                      command: <<parameters.command>>
      - store-npm-logs

  test-binary-against-repo:
    description: |
      Takes the built binary and NPM package, clones given example repo
      and runs the new version of Cypress against it.
    parameters:
      repo:
        description: "Name of the github repo to clone like: cypress-example-kitchensink"
        type: string
      browser:
        description: Name of the browser to use, like "electron", "chrome", "firefox"
        type: enum
        enum: ["", "electron", "chrome", "firefox"]
        default: ""
      command:
        description: Test command to run to start Cypress tests
        type: string
        default: "npm run e2e"
      build-project:
        description: Should the project build script be executed
        type: boolean
        default: true
      # if the repo to clone and test is a monorepo, you can
      # run tests inside a specific subfolder
      folder:
        description: Subfolder to test in
        type: string
        default: ""
      # you can test new features in the test runner against recipes or other repos
      # by opening a pull request in those repos and running this test job
      # against a pull request number in the example repo
      pull_request_id:
        description: Pull request number to check out before installing and testing
        type: integer
        default: 0
      wait-on:
        description: Whether to use wait-on to wait on a server to be booted
        type: string
        default: ""
      server-start-command:
        description: Server start command for repo
        type: string
        default: "npm start --if-present"
    steps:
      - clone-repo-and-checkout-branch:
          repo: <<parameters.repo>>
          pull_request_id: <<parameters.pull_request_id>>
      - run:
          # Ensure we're installing the node-version for the cloned repo
          command: |
            if [[ -f .node-version ]]; then
              branch="<< pipeline.git.branch >>"

              externalBranchPattern='^pull\/[0-9]+'
              if [[ $branch =~ $externalBranchPattern ]]; then
                # We are unable to curl from the external PR branch location
                # so we fall back to develop
                branch="develop"
              fi

              curl -L https://raw.githubusercontent.com/cypress-io/cypress/$branch/scripts/ensure-node.sh --output ci-ensure-node.sh
            else
              # if no .node-version file exists, we no-op the node script and use the global yarn
              echo '' > ci-ensure-node.sh
            fi
          working_directory: /tmp/<<parameters.repo>>
      - run:
          # Install deps + Cypress binary with yarn if yarn.lock present
          command: |
            source ./ci-ensure-node.sh
            if [[ -f yarn.lock ]]; then
              yarn --frozen-lockfile
              CYPRESS_INSTALL_BINARY=~/cypress/cypress.zip yarn add -D ~/cypress/cypress.tgz
            else
              npm install
              CYPRESS_INSTALL_BINARY=~/cypress/cypress.zip npm install --legacy-peer-deps ~/cypress/cypress.tgz
            fi
          working_directory: /tmp/<<parameters.repo>>
      - run:
          name: Scaffold new config file
          working_directory: /tmp/<<parameters.repo>>
          environment:
            CYPRESS_INTERNAL_FORCE_SCAFFOLD: "1"
          command: |
            if [[ -f cypress.json ]]; then
              rm -rf cypress.json
              echo 'module.exports = { e2e: {} }' > cypress.config.js
            fi
      - run:
          name: Rename support file
          working_directory: /tmp/<<parameters.repo>>
          command: |
            if [[ -f cypress/support/index.js ]]; then
              mv cypress/support/index.js cypress/support/e2e.js
            fi
      - run:
          name: Print Cypress version
          working_directory: /tmp/<<parameters.repo>>
          command: |
            source ./ci-ensure-node.sh
            npx cypress version
      - run:
          name: Types check 🧩 (maybe)
          working_directory: /tmp/<<parameters.repo>>
          command: |
            source ./ci-ensure-node.sh
            [[ -f yarn.lock ]] && yarn types || npm run types --if-present
      - when:
          condition: <<parameters.build-project>>
          steps:
          - run:
              name: Build 🏗 (maybe)
              working_directory: /tmp/<<parameters.repo>>
              command: |
                source ./ci-ensure-node.sh
                [[ -f yarn.lock ]] && yarn build || npm run build --if-present
      - run:
          working_directory: /tmp/<<parameters.repo>>
          command: |
            source ./ci-ensure-node.sh
            <<parameters.server-start-command>>
          background: true
      - run:
          condition: <<parameters.wait-on>>
          name: "Waiting on server to boot: <<parameters.wait-on>>"
          command: |
            npx wait-on <<parameters.wait-on>> --timeout 120000
      - windows-install-chrome:
          browser: <<parameters.browser>>
      - when:
          condition: <<parameters.folder>>
          steps:
            - when:
                condition: <<parameters.browser>>
                steps:
                  - run:
                      name: Run tests using browser "<<parameters.browser>>"
                      working_directory: /tmp/<<parameters.repo>>/<<parameters.folder>>
                      command: |
                        <<parameters.command>> -- --browser <<parameters.browser>>
            - unless:
                condition: <<parameters.browser>>
                steps:
                  - run:
                      name: Run tests using command
                      working_directory: /tmp/<<parameters.repo>>/<<parameters.folder>>
                      command: <<parameters.command>>
      - unless:
          condition: <<parameters.folder>>
          steps:
            - when:
                condition: <<parameters.browser>>
                steps:
                  - run:
                      name: Run tests using browser "<<parameters.browser>>"
                      working_directory: /tmp/<<parameters.repo>>
                      command: |
                        source ./ci-ensure-node.sh
                        <<parameters.command>> -- --browser <<parameters.browser>>
            - unless:
                condition: <<parameters.browser>>
                steps:
                  - run:
                      name: Run tests using command
                      working_directory: /tmp/<<parameters.repo>>
                      command: |
                        source ./ci-ensure-node.sh
                        <<parameters.command>>
      - store-npm-logs

  wait-on-circle-jobs:
    description: Polls certain Circle CI jobs until they finish
    parameters:
      job-names:
        description: comma separated list of circle ci job names to wait for
        type: string
    steps:
      - run:
          name: "Waiting on Circle CI jobs: <<parameters.job-names>>"
          command: node ./scripts/wait-on-circle-jobs.js --job-names="<<parameters.job-names>>"

  build-binary:
    steps:
      - run:
          name: Check environment variables before code sign (if on Mac/Windows)
          # NOTE
          # our code sign works via electron-builder
          # by default, electron-builder will NOT sign app built in a pull request
          # even our internal one (!)
          # Usually this is not a problem, since we only build and test binary
          # built on the "develop" branch
          # but if you need to really build and sign a binary in a PR
          # set variable CSC_FOR_PULL_REQUEST=true
          command: |
            set -e
            NEEDS_CODE_SIGNING=`node -p 'process.platform === "win32" || process.platform === "darwin"'`
            if [[ "$NEEDS_CODE_SIGNING" == "true" ]]; then
              echo "Checking for required environment variables..."
              if [ -z "$CSC_LINK" ]; then
                echo "Need to provide environment variable CSC_LINK"
                echo "with base64 encoded certificate .p12 file"
                exit 1
              fi
              if [ -z "$CSC_KEY_PASSWORD" ]; then
                echo "Need to provide environment variable CSC_KEY_PASSWORD"
                echo "with password for unlocking certificate .p12 file"
                exit 1
              fi
              echo "Succeeded."
            else
              echo "Not code signing for this platform"
            fi
      - run:
          name: Build the Cypress binary
          environment:
            DEBUG: electron-builder,electron-osx-sign*
          # notarization on Mac can take a while
          no_output_timeout: "45m"
          command: |
            if [[ `node ./scripts/get-platform-key.js` == 'linux-arm64' ]]; then
              # these are missing on Circle and there is no way to pre-install them on Arm
              sudo apt-get update
              sudo apt-get install -y libgtk2.0-0 libgtk-3-0 libgbm-dev libnotify-dev libgconf-2-4 libnss3 libxss1 libasound2 libxtst6 xauth xvfb
            fi
            source ./scripts/ensure-node.sh
            node --version
            yarn binary-build --version $(node ./scripts/get-next-version.js)
      - run:
          name: Zip the binary
          command: |
            if [[ $PLATFORM == 'linux' ]]; then
              # on Arm, CI runs as non-root, on x64 CI runs as root but there is no sudo binary
              if [[ `whoami` == 'root' ]]; then
                apt-get update && apt-get install -y zip
              else
                sudo apt-get update && sudo apt-get install -y zip
              fi
            fi
            source ./scripts/ensure-node.sh
            yarn binary-zip
      - store-npm-logs
      - persist_to_workspace:
          root: ~/
          paths:
            - cypress/cypress.zip

  build-cypress-npm-package:
    parameters:
      executor:
        type: executor
        default: cy-doc
    steps:
      - run:
          name: Bump NPM version
          command: |
            source ./scripts/ensure-node.sh
            yarn get-next-version --npm
      - run:
          name: Build NPM package
          command: |
            source ./scripts/ensure-node.sh
            yarn build --scope cypress
      - run:
          name: Copy Re-exported NPM Packages
          command: node ./scripts/post-build.js
          working_directory: cli
      - run:
          command: ls -la types
          working_directory: cli/build
      - run:
          command: ls -la vue vue2 mount-utils react
          working_directory: cli/build
      - unless:
          condition:
            equal: [ *windows-executor, << parameters.executor >> ]
          steps:
            - run:
                name: list NPM package contents
                command: |
                  source ./scripts/ensure-node.sh
                  yarn workspace cypress size
      - run:
          name: pack NPM package
          working_directory: cli/build
          command: yarn pack --filename ../../cypress.tgz
      - run:
          name: list created NPM package
          command: ls -l
      - store-npm-logs
      - persist_to_workspace:
          root: ~/
          paths:
            - cypress/cypress.tgz

  upload-build-artifacts:
    steps:
      - run: ls -l
      - run:
          name: Upload unique binary to S3
          command: |
            node scripts/binary.js upload-build-artifact \
              --type binary \
              --file cypress.zip \
              --version $(node -p "require('./package.json').version")
      - run:
          name: Upload NPM package to S3
          command: |
            node scripts/binary.js upload-build-artifact \
              --type npm-package \
              --file cypress.tgz \
              --version $(node -p "require('./package.json').version")
      - store-npm-logs
      - run: ls -l
      - run: cat binary-url.json
      - run: cat npm-package-url.json
      - persist_to_workspace:
          root: ~/
          paths:
            - cypress/binary-url.json
            - cypress/npm-package-url.json

  update_known_hosts:
    description: Ensures that we have the latest Git public keys to prevent git+ssh from failing.
    steps:
    - run:
        name: Update known_hosts with github.com keys
        command: |
          mkdir -p ~/.ssh
          ssh-keyscan github.com >> ~/.ssh/known_hosts

jobs:
  ## Checks if we already have a valid cache for the node_modules_install and if it has,
  ## skips ahead to the build step, otherwise installs and caches the node_modules
  node_modules_install:
    <<: *defaults
    parameters:
      <<: *defaultsParameters
      resource_class:
        type: string
        default: medium
    resource_class: << parameters.resource_class >>
    steps:
      - checkout
      - install-required-node
      - verify-build-setup:
          executor: << parameters.executor >>
      - persist_to_workspace:
          root: ~/
          paths:
            - cypress
            - .nvm # mac / linux
            - ProgramData/nvm # windows
      - caching-dependency-installer:
          only-cache-for-root-user: <<parameters.only-cache-for-root-user>>
      - store-npm-logs

  ## restores node_modules from previous step & builds if first step skipped
  build:
    <<: *defaults
    parameters:
      <<: *defaultsParameters
      resource_class:
        type: string
        default: medium+
    resource_class: << parameters.resource_class >>
    steps:
      - restore_cached_workspace
      - run:
          name: Top level packages
          command: yarn list --depth=0 || true
      - run:
          name: Check env canaries on Linux
          command: |
            # only Docker has the required env data for this
            if [[ $CI_DOCKER == 'true' ]]; then
              node ./scripts/circle-env.js --check-canaries
            fi
      - build-and-persist
      - store-npm-logs

  lint:
    <<: *defaults
    steps:
      - restore_cached_workspace
      - run:
          name: Linting 🧹
          command: |
            yarn clean
            git clean -df
            yarn lint
      - run:
          name: cypress info (dev)
          command: node cli/bin/cypress info --dev
      - store-npm-logs

  check-ts:
    <<: *defaults
    steps:
      - restore_cached_workspace
      - install-required-node
      - run:
          name: Check TS Types
          command: NODE_OPTIONS=--max_old_space_size=4096 yarn gulp checkTs


  # a special job that keeps polling Circle and when all
  # individual jobs are finished, it closes the Percy build
  percy-finalize:
    <<: *defaults
    resource_class: small
    parameters:
      <<: *defaultsParameters
      required_env_var:
        type: env_var_name
    steps:
      - restore_cached_workspace
      - run:
          # if this is an external pull request, the environment variables
          # are NOT set for security reasons, thus no need to poll -
          # and no need to finalize Percy, since there will be no visual tests
          name: Check if <<parameters.required_env_var>> is set
          command: |
            if [[ -v <<parameters.required_env_var>> ]]; then
              echo "Internal PR, good to go"
            else
              echo "This is an external PR, cannot access other services"
              circleci-agent step halt
            fi
      - wait-on-circle-jobs:
          job-names: >
            cli-visual-tests,
            reporter-integration-tests,
            run-app-component-tests-chrome,
            run-app-integration-tests-chrome,
            run-frontend-shared-component-tests-chrome,
            run-launchpad-component-tests-chrome,
            run-launchpad-integration-tests-chrome,
            run-reporter-component-tests-chrome,
            run-webpack-dev-server-integration-tests,
            run-vite-dev-server-integration-tests
      - run:
          # Sometimes, even though all the circle jobs have finished, Percy times out during `build:finalize`
          # If all other jobs finish but `build:finalize` fails, we retry it once
          name: Finalize percy build - allows single retry
          command: |
            PERCY_PARALLEL_NONCE=$CIRCLE_WORKFLOW_WORKSPACE_ID \
            yarn percy build:finalize || yarn percy build:finalize

  cli-visual-tests:
    <<: *defaults
    resource_class: small
    steps:
      - restore_cached_workspace
      - run: mkdir -p cli/visual-snapshots
      - run:
          command: node cli/bin/cypress info --dev | yarn --silent term-to-html | node scripts/sanitize --type cli-info > cli/visual-snapshots/cypress-info.html
          environment:
            FORCE_COLOR: 2
      - run:
          command: node cli/bin/cypress help | yarn --silent term-to-html > cli/visual-snapshots/cypress-help.html
          environment:
            FORCE_COLOR: 2
      - store_artifacts:
          path: cli/visual-snapshots
      - run:
          name: Upload CLI snapshots for diffing
          command: |
            PERCY_PARALLEL_NONCE=$CIRCLE_WORKFLOW_WORKSPACE_ID \
            PERCY_ENABLE=${PERCY_TOKEN:-0} \
            PERCY_PARALLEL_TOTAL=-1 \
            yarn percy snapshot ./cli/visual-snapshots

  unit-tests:
    <<: *defaults
    parameters:
      <<: *defaultsParameters
      resource_class:
        type: string
        default: medium
    resource_class: << parameters.resource_class >>
    parallelism: 1
    steps:
      - restore_cached_workspace
      - when:
          condition:
            # several snapshots fails for windows due to paths.
            # until these are fixed, run the tests that are working.
            equal: [ *windows-executor, << parameters.executor >> ]
          steps:
            - run: yarn test-scripts scripts/**/*spec.js
      - unless:
          condition:
            equal: [ *windows-executor, << parameters.executor >> ]
          steps:
            - run: yarn test-scripts
            # make sure packages with TypeScript can be transpiled to JS
            - run: yarn lerna run build-prod --stream --concurrency 4
            # run unit tests from each individual package
            - run: yarn test
            # run type checking for each individual package
            - run: yarn lerna run types
            - verify-mocha-results:
                expectedResultCount: 10
      - store_test_results:
          path: /tmp/cypress
      # CLI tests generate HTML files with sample CLI command output
      - store_artifacts:
          path: cli/test/html
      - store_artifacts:
          path: packages/errors/__snapshot-images__
      - store-npm-logs

  unit-tests-release:
    <<: *defaults
    resource_class: small
    parallelism: 1
    steps:
      - restore_cached_workspace
      - update_known_hosts
      - run: yarn test-npm-package-release-script

  lint-types:
    <<: *defaults
    parallelism: 1
    steps:
      - restore_cached_workspace
      - run:
          command: ls -la types
          working_directory: cli
      - run:
          command: ls -la chai
          working_directory: cli/types
      - run:
          name: "Lint types 🧹"
          command: yarn workspace cypress dtslint
  # todo(lachlan): do we need this? yarn check-ts does something very similar
  #     - run:
  #         name: "TypeScript check 🧩"
  #         command: yarn type-check --ignore-progress
      - store-npm-logs

  server-unit-tests:
    <<: *defaults
    parallelism: 1
    steps:
      - restore_cached_workspace
      - run: yarn test-unit --scope @packages/server
      - verify-mocha-results:
          expectedResultCount: 1
      - store_test_results:
          path: /tmp/cypress
      - store-npm-logs

  server-integration-tests:
    <<: *defaults
    parallelism: 1
    steps:
      - restore_cached_workspace
      - run: yarn test-integration --scope @packages/server
      - verify-mocha-results:
          expectedResultCount: 1
      - store_test_results:
          path: /tmp/cypress
      - store-npm-logs

  server-performance-tests:
    <<: *defaults
    steps:
      - restore_cached_workspace
      - run:
          command: yarn workspace @packages/server test-performance
      - verify-mocha-results:
          expectedResultCount: 1
      - store_test_results:
          path: /tmp/cypress
      - store_artifacts:
          path: /tmp/artifacts
      - store-npm-logs

  system-tests-node-modules-install:
    <<: *defaults
    steps:
      - restore_cached_workspace
      - update_cached_system_tests_deps

  binary-system-tests:
    parallelism: 2
    working_directory: ~/cypress
    environment:
      <<: *defaultsEnvironment
      PLATFORM: linux
    machine:
      # using `machine` gives us a Linux VM that can run Docker
      image: ubuntu-2004:202111-02
      docker_layer_caching: true
    resource_class: medium
    steps:
      - run-binary-system-tests

  system-tests-chrome:
    <<: *defaults
    parallelism: 8
    steps:
      - run-system-tests:
          browser: chrome

  system-tests-electron:
    <<: *defaults
    parallelism: 8
    steps:
      - run-system-tests:
          browser: electron

  system-tests-firefox:
    <<: *defaults
    parallelism: 8
    steps:
      - run-system-tests:
          browser: firefox

  system-tests-webkit:
    <<: *defaults
    parallelism: 8
    steps:
      - run-system-tests:
          browser: webkit

  system-tests-non-root:
    <<: *defaults
    steps:
      - restore_cached_workspace
      - run:
          command: yarn workspace @tooling/system-tests test:ci "test/non_root*spec*" --browser electron
      - verify-mocha-results
      - store_test_results:
          path: /tmp/cypress
      - store_artifacts:
          path: /tmp/artifacts
      - store-npm-logs

  run-frontend-shared-component-tests-chrome:
    <<: *defaults
    parameters:
      <<: *defaultsParameters
      percy:
        type: boolean
        default: false
    parallelism: 3
    steps:
      - run-new-ui-tests:
          browser: chrome
          percy: << parameters.percy >>
          package: frontend-shared
          type: ct

  run-launchpad-component-tests-chrome:
    <<: *defaults
    parameters:
      <<: *defaultsParameters
      percy:
        type: boolean
        default: false
    parallelism: 7
    steps:
      - run-new-ui-tests:
          browser: chrome
          percy: << parameters.percy >>
          package: launchpad
          type: ct
          # debug: cypress:*,engine:socket

  run-launchpad-integration-tests-chrome:
    <<: *defaults
    parameters:
      <<: *defaultsParameters
      resource_class:
        type: string
        default: medium
      percy:
        type: boolean
        default: false
    resource_class: << parameters.resource_class >>
    parallelism: 3
    steps:
      - run-new-ui-tests:
          browser: chrome
          percy: << parameters.percy >>
          package: launchpad
          type: e2e

  run-app-component-tests-chrome:
    <<: *defaults
    parameters:
      <<: *defaultsParameters
      percy:
        type: boolean
        default: false
    parallelism: 7
    steps:
      - run-new-ui-tests:
          browser: chrome
          percy: << parameters.percy >>
          package: app
          type: ct

  run-app-integration-tests-chrome:
    <<: *defaults
    parameters:
      <<: *defaultsParameters
      resource_class:
        type: string
        default: medium
      percy:
        type: boolean
        default: false
    resource_class: << parameters.resource_class >>
    parallelism: 8
    steps:
      - run-new-ui-tests:
          browser: chrome
          percy: << parameters.percy >>
          package: app
          type: e2e

  driver-integration-tests-chrome:
    <<: *defaults
    parallelism: 5
    steps:
      - run-driver-integration-tests:
          browser: chrome
          install-chrome-channel: stable

  driver-integration-tests-chrome-beta:
    <<: *defaults
    parallelism: 5
    steps:
      - run-driver-integration-tests:
          browser: chrome:beta
          install-chrome-channel: beta

  driver-integration-tests-firefox:
    <<: *defaults
    parallelism: 5
    steps:
      - run-driver-integration-tests:
          browser: firefox

  driver-integration-tests-electron:
    <<: *defaults
    parallelism: 5
    steps:
      - run-driver-integration-tests:
          browser: electron

  driver-integration-tests-webkit:
    <<: *defaults
    parallelism: 5
    steps:
      - run-driver-integration-tests:
          browser: webkit

  driver-integration-tests-chrome-experimentalSessionAndOrigin:
    <<: *defaults
    resource_class: medium
    parallelism: 5
    steps:
      - run-driver-integration-tests:
          browser: chrome
          install-chrome-channel: stable
          experimentalSessionAndOrigin: true

  driver-integration-tests-chrome-beta-experimentalSessionAndOrigin:
    <<: *defaults
    resource_class: medium
    parallelism: 5
    steps:
      - run-driver-integration-tests:
          browser: chrome:beta
          install-chrome-channel: beta
          experimentalSessionAndOrigin: true

  driver-integration-tests-firefox-experimentalSessionAndOrigin:
    <<: *defaults
    resource_class: medium
    parallelism: 5
    steps:
      - run-driver-integration-tests:
          browser: firefox
          experimentalSessionAndOrigin: true

  driver-integration-tests-electron-experimentalSessionAndOrigin:
    <<: *defaults
    resource_class: medium
    parallelism: 5
    steps:
      - run-driver-integration-tests:
          browser: electron
          experimentalSessionAndOrigin: true

  driver-integration-tests-webkit-experimentalSessionAndOrigin:
    <<: *defaults
    resource_class: medium
    parallelism: 5
    steps:
      - run-driver-integration-tests:
          browser: webkit
          experimentalSessionAndOrigin: true

  run-reporter-component-tests-chrome:
    <<: *defaults
    parameters:
      <<: *defaultsParameters
      percy:
        type: boolean
        default: false
    parallelism: 2
    steps:
      - run-new-ui-tests:
          browser: chrome
          percy: << parameters.percy >>
          package: reporter
          type: ct

  reporter-integration-tests:
    <<: *defaults
    parallelism: 3
    steps:
      - restore_cached_workspace
      - run:
          command: yarn build-for-tests
          working_directory: packages/reporter
      - run:
          command: |
            CYPRESS_KONFIG_ENV=production \
            CYPRESS_RECORD_KEY=$MAIN_RECORD_KEY \
            PERCY_PARALLEL_NONCE=$CIRCLE_WORKFLOW_WORKSPACE_ID \
            PERCY_ENABLE=${PERCY_TOKEN:-0} \
            PERCY_PARALLEL_TOTAL=-1 \
            yarn percy exec --parallel -- -- \
            yarn cypress:run --record --parallel --group reporter
          working_directory: packages/reporter
      - verify-mocha-results
      - store_test_results:
          path: /tmp/cypress
      - store_artifacts:
          path: /tmp/artifacts
      - store-npm-logs

  run-webpack-dev-server-integration-tests:
    <<: *defaults
    parallelism: 2
    steps:
      - restore_cached_workspace
      - restore_cached_system_tests_deps
      - run:
          command: |
            CYPRESS_KONFIG_ENV=production \
            CYPRESS_RECORD_KEY=$MAIN_RECORD_KEY \
            PERCY_PARALLEL_NONCE=$CIRCLE_WORKFLOW_WORKSPACE_ID \
            PERCY_ENABLE=${PERCY_TOKEN:-0} \
            PERCY_PARALLEL_TOTAL=-1 \
            yarn percy exec --parallel -- -- \
            yarn cypress:run --record --parallel --group webpack-dev-server
          working_directory: npm/webpack-dev-server
      - store_test_results:
          path: /tmp/cypress
      - store_artifacts:
          path: /tmp/artifacts
      - store-npm-logs

  run-vite-dev-server-integration-tests:
    <<: *defaults
    # parallelism: 3 TODO: Add parallelism once we have more specs
    steps:
      - restore_cached_workspace
      - restore_cached_system_tests_deps
      - run:
          command: |
            CYPRESS_KONFIG_ENV=production \
            CYPRESS_RECORD_KEY=$MAIN_RECORD_KEY \
            PERCY_PARALLEL_NONCE=$CIRCLE_WORKFLOW_WORKSPACE_ID \
            PERCY_ENABLE=${PERCY_TOKEN:-0} \
            PERCY_PARALLEL_TOTAL=-1 \
            yarn percy exec --parallel -- -- \
            yarn cypress:run --record --parallel --group vite-dev-server
          working_directory: npm/vite-dev-server
      - store_test_results:
          path: /tmp/cypress
      - store_artifacts:
          path: /tmp/artifacts
      - store-npm-logs

  ui-components-integration-tests:
    <<: *defaults
    steps:
      - restore_cached_workspace
      - run:
          command: yarn build-for-tests
          working_directory: packages/ui-components
      - run:
          command: |
            CYPRESS_KONFIG_ENV=production \
            CYPRESS_RECORD_KEY=$MAIN_RECORD_KEY \
            yarn cypress:run --record --parallel --group ui-components
          working_directory: packages/ui-components
      - verify-mocha-results
      - store_test_results:
          path: /tmp/cypress
      - store_artifacts:
          path: /tmp/artifacts
      - store-npm-logs

  npm-webpack-preprocessor:
    <<: *defaults
    steps:
      - restore_cached_workspace
      - run:
          name: Build
          command: yarn workspace @cypress/webpack-preprocessor build
      - run:
          name: Test babelrc
          command: yarn test
          working_directory: npm/webpack-preprocessor/examples/use-babelrc
      - run:
          name: Build ts-loader
          command: yarn install
          working_directory: npm/webpack-preprocessor/examples/use-ts-loader
      - run:
          name: Types ts-loader
          command: yarn types
          working_directory: npm/webpack-preprocessor/examples/use-ts-loader
      - run:
          name: Test ts-loader
          command: yarn test
          working_directory: npm/webpack-preprocessor/examples/use-ts-loader
      - run:
          name: Start React app
          command: yarn start
          background: true
          working_directory: npm/webpack-preprocessor/examples/react-app
      - run:
          name: Test React app
          command: yarn test
          working_directory: npm/webpack-preprocessor/examples/react-app
      - run:
          name: Run tests
          command: yarn workspace @cypress/webpack-preprocessor test
      - store-npm-logs

  npm-webpack-dev-server:
    <<: *defaults
    steps:
      - restore_cached_workspace
      - restore_cached_system_tests_deps
      - run:
          name: Run tests
          command: yarn workspace @cypress/webpack-dev-server test
      - run:
          name: Run tests
          command: yarn workspace @cypress/webpack-dev-server test

  npm-vite-dev-server:
    <<: *defaults
    steps:
      - restore_cached_workspace
      - run:
          name: Run tests
          command: yarn test
          working_directory: npm/vite-dev-server
      - store_test_results:
          path: npm/vite-dev-server/test_results
      - store-npm-logs

  npm-webpack-batteries-included-preprocessor:
    <<: *defaults
    resource_class: small
    steps:
      - restore_cached_workspace
      - run:
          name: Run tests
          command: yarn workspace @cypress/webpack-batteries-included-preprocessor test

  npm-vue:
    <<: *defaults
    steps:
      - restore_cached_workspace
      - run:
          name: Build
          command: yarn workspace @cypress/vue build
      - run:
          name: Type Check
          command: yarn typecheck
          working_directory: npm/vue
      - store_test_results:
          path: npm/vue/test_results
      - store_artifacts:
          path: npm/vue/test_results
      - store-npm-logs

  npm-angular:
    <<: *defaults
    steps:
      - restore_cached_workspace
      - run:
          name: Build
          command: yarn workspace @cypress/angular build
      - store-npm-logs

  npm-react:
    <<: *defaults
    steps:
      - restore_cached_workspace
      - run:
          name: Build
          command: yarn workspace @cypress/react build
      - run:
          name: Run tests
          command: yarn test
          working_directory: npm/react
      - store_test_results:
          path: npm/react/test_results
      - store_artifacts:
          path: npm/react/test_results
      - store-npm-logs

  npm-mount-utils:
    <<: *defaults
    steps:
      - restore_cached_workspace
      - run:
          name: Build
          command: yarn workspace @cypress/mount-utils build
      - store-npm-logs
  
  npm-xpath:
    <<: *defaults
    resource_class: small
    steps:
      - restore_cached_workspace
      - run:
          name: Run tests
          command: yarn workspace @cypress/xpath cy:run
      - store_test_results:
          path: npm/xpath/test_results
      - store_artifacts:
          path: npm/xpath/test_results
      - store-npm-logs

  npm-grep:
    <<: *defaults
    resource_class: small
    steps:
      - restore_cached_workspace
      - run:
          name: Run tests
          command: yarn workspace @cypress/grep cy:run
      - store_test_results:
          path: npm/grep/test_results
      - store_artifacts:
          path: npm/grep/test_results
      - store-npm-logs

  npm-create-cypress-tests:
    <<: *defaults
    resource_class: small
    steps:
      - restore_cached_workspace
      - run: yarn workspace create-cypress-tests build

  npm-eslint-plugin-dev:
    <<: *defaults
    steps:
      - restore_cached_workspace
      - run:
          name: Run tests
          command: yarn workspace @cypress/eslint-plugin-dev test

  npm-cypress-schematic:
    <<: *defaults
    resource_class: small
    steps:
      - restore_cached_workspace
      - run:
          name: Build + Install
          command: |
            yarn workspace @cypress/schematic build
          working_directory: npm/cypress-schematic
      - run:
          name: Run unit tests
          command: |
            yarn test
          working_directory: npm/cypress-schematic
      - store-npm-logs

  npm-release:
    <<: *defaults
    resource_class: medium+
    steps:
      - restore_cached_workspace
      - run:
          name: Release packages after all jobs pass
          command: yarn npm-release

  create-build-artifacts:
    <<: *defaults
    parameters:
      <<: *defaultsParameters
      resource_class:
        type: string
        default: medium+
    resource_class: << parameters.resource_class >>
    steps:
      - restore_cached_workspace
      - build-binary
      - build-cypress-npm-package:
          executor: << parameters.executor >>
      - verify_should_persist_artifacts
      - upload-build-artifacts
      - post-install-comment

  test-kitchensink:
    <<: *defaults
    parameters:
      <<: *defaultsParameters
      resource_class:
        type: string
        default: medium+
    steps:
      - clone-repo-and-checkout-branch:
          repo: cypress-example-kitchensink
      - install-required-node
      - run:
          name: Remove cypress.json
          description: Remove cypress.json in case it exists
          working_directory: /tmp/cypress-example-kitchensink
          environment:
            CYPRESS_INTERNAL_FORCE_SCAFFOLD: "1"
          command: rm -rf cypress.json
      - run:
          name: Install prod dependencies
          command: yarn --production
          working_directory: /tmp/cypress-example-kitchensink
      - run:
          name: Example server
          command: yarn start
          working_directory: /tmp/cypress-example-kitchensink
          background: true
      - run:
          name: Rename support file
          working_directory: /tmp/cypress-example-kitchensink
          command: |
            if [[ -f cypress/support/index.js ]]; then
              mv cypress/support/index.js cypress/support/e2e.js
            fi
      - run:
          name: Run Kitchensink example project
          command: |
            yarn cypress:run --project /tmp/cypress-example-kitchensink
      - store-npm-logs

  test-kitchensink-against-staging:
    <<: *defaults
    steps:
      - clone-repo-and-checkout-branch:
          repo: cypress-example-kitchensink
      - install-required-node
      - run:
          name: Install prod dependencies
          command: yarn --production
          working_directory: /tmp/cypress-example-kitchensink
      - run:
          name: Example server
          command: yarn start
          working_directory: /tmp/cypress-example-kitchensink
          background: true
      - run:
          name: Run Kitchensink example project
          command: |
            CYPRESS_PROJECT_ID=$TEST_KITCHENSINK_PROJECT_ID \
            CYPRESS_RECORD_KEY=$TEST_KITCHENSINK_RECORD_KEY \
            CYPRESS_INTERNAL_ENV=staging \
            CYPRESS_video=false \
            yarn cypress:run --project /tmp/cypress-example-kitchensink --record
      - store-npm-logs

  test-against-staging:
    <<: *defaults
    steps:
      - clone-repo-and-checkout-branch:
          repo: cypress-test-tiny
      - run:
          name: Run test project
          command: |
            CYPRESS_PROJECT_ID=$TEST_TINY_PROJECT_ID \
            CYPRESS_RECORD_KEY=$TEST_TINY_RECORD_KEY \
            CYPRESS_INTERNAL_ENV=staging \
            yarn cypress:run --project /tmp/cypress-test-tiny --record
      - store-npm-logs

  test-npm-module-and-verify-binary:
    <<: *defaults
    steps:
      - restore_cached_workspace
      # make sure we have cypress.zip received
      - run: ls -l
      - run: ls -l cypress.zip cypress.tgz
      - run: mkdir test-binary
      - run:
          name: Create new NPM package
          working_directory: test-binary
          command: npm init -y
      - run:
          # install NPM from built NPM package folder
          name: Install Cypress
          working_directory: test-binary
          # force installing the freshly built binary
          command: CYPRESS_INSTALL_BINARY=/root/cypress/cypress.zip npm i /root/cypress/cypress.tgz
      - run:
          name: Cypress version
          working_directory: test-binary
          command: $(yarn bin cypress) version
      - run:
          name: Verify Cypress binary
          working_directory: test-binary
          command: $(yarn bin cypress) verify
      - run:
          name: Cypress help
          working_directory: test-binary
          command: $(yarn bin cypress) help
      - run:
          name: Cypress info
          working_directory: test-binary
          command: $(yarn bin cypress) info
      - store-npm-logs

  test-npm-module-on-minimum-node-version:
    <<: *defaults
    resource_class: small
    docker:
      - image: cypress/base:12.0.0-libgbm
    steps:
      - restore_workspace_binaries
      - run: mkdir test-binary
      - run:
          name: Create new NPM package
          working_directory: test-binary
          command: npm init -y
      - run:
          name: Install Cypress
          working_directory: test-binary
          command: CYPRESS_INSTALL_BINARY=/root/cypress/cypress.zip npm install /root/cypress/cypress.tgz
      - run:
          name: Verify Cypress binary
          working_directory: test-binary
          command: $(npm bin)/cypress verify
      - run:
          name: Print Cypress version
          working_directory: test-binary
          command: $(npm bin)/cypress version
      - run:
          name: Cypress info
          working_directory: test-binary
          command: $(npm bin)/cypress info

  test-types-cypress-and-jest:
    parameters:
      executor:
        description: Executor name to use
        type: executor
        default: cy-doc
      wd:
        description: Working directory, should be OUTSIDE cypress monorepo folder
        type: string
        default: /root/test-cypress-and-jest
    <<: *defaults
    resource_class: small
    steps:
      - restore_workspace_binaries
      - run: mkdir <<parameters.wd>>
      - run:
          name: Create new NPM package ⚗️
          working_directory: <<parameters.wd>>
          command: npm init -y
      - run:
          name: Install dependencies 📦
          working_directory: <<parameters.wd>>
          environment:
            CYPRESS_INSTALL_BINARY: /root/cypress/cypress.zip
          # let's install Cypress, Jest and any other package that might conflict
          # https://github.com/cypress-io/cypress/issues/6690

          # Todo: Add `jest` back into the list once https://github.com/yargs/yargs-parser/issues/452
          # is resolved.
          command: |
            npm install /root/cypress/cypress.tgz \
              typescript @types/jest enzyme @types/enzyme
      - run:
          name: Test types clash ⚔️
          working_directory: <<parameters.wd>>
          command: |
            echo "console.log('hello world')" > hello.ts
            npx tsc hello.ts --noEmit

  test-full-typescript-project:
    parameters:
      executor:
        description: Executor name to use
        type: executor
        default: cy-doc
      wd:
        description: Working directory, should be OUTSIDE cypress monorepo folder
        type: string
        default: /root/test-full-typescript
    <<: *defaults
    resource_class: small
    steps:
      - restore_workspace_binaries
      - run: mkdir <<parameters.wd>>
      - run:
          name: Create new NPM package ⚗️
          working_directory: <<parameters.wd>>
          command: npm init -y
      - run:
          name: Install dependencies 📦
          working_directory: <<parameters.wd>>
          environment:
            CYPRESS_INSTALL_BINARY: /root/cypress/cypress.zip
          command: |
            npm install /root/cypress/cypress.tgz typescript
      - run:
          name: Scaffold full TypeScript project 🏗
          working_directory: <<parameters.wd>>
          command: npx @bahmutov/cly@1.9.0 init --typescript
      - run:
          name: Run project tests 🗳
          working_directory: <<parameters.wd>>
          command: npx cypress run

  # install NPM + binary zip and run against staging API
  test-binary-against-staging:
    <<: *defaults
    steps:
      - restore_workspace_binaries
      - clone-repo-and-checkout-branch:
          repo: cypress-test-tiny
      - run:
          name: Install Cypress
          working_directory: /tmp/cypress-test-tiny
          # force installing the freshly built binary
          command: CYPRESS_INSTALL_BINARY=~/cypress/cypress.zip npm i --legacy-peer-deps ~/cypress/cypress.tgz
      - run:
          name: Run test project
          working_directory: /tmp/cypress-test-tiny
          command: |
            CYPRESS_PROJECT_ID=$TEST_TINY_PROJECT_ID \
            CYPRESS_RECORD_KEY=$TEST_TINY_RECORD_KEY \
            CYPRESS_INTERNAL_ENV=staging \
            $(yarn bin cypress) run --record
      - store-npm-logs

  test-binary-against-recipes-firefox:
    <<: *defaults
    steps:
      - test-binary-against-repo:
          repo: cypress-example-recipes
          command: npm run test:ci:firefox

  test-binary-against-recipes-chrome:
    <<: *defaults
    steps:
      - test-binary-against-repo:
          repo: cypress-example-recipes
          command: npm run test:ci:chrome

  test-binary-against-recipes:
    <<: *defaults
    steps:
      - test-binary-against-repo:
          repo: cypress-example-recipes
          command: npm run test:ci

  # This is a special job. It allows you to test the current
  # built test runner against a pull request in the repo
  # cypress-example-recipes.
  # Imagine you are working on a feature and want to show / test a recipe
  # You would need to run the built test runner before release
  # against a PR that cannot be merged until the new version
  # of the test runner is released.
  # Use:
  #   specify pull request number
  #   and the recipe folder

  # test-binary-against-recipe-pull-request:
  #   <<: *defaults
  #   steps:
  #     # test a specific pull request by number from cypress-example-recipes
  #     - test-binary-against-repo:
  #         repo: cypress-example-recipes
  #         command: npm run test:ci
  #         pull_request_id: 515
  #         folder: examples/fundamentals__typescript

  test-binary-against-kitchensink:
    <<: *defaults
    steps:
      - test-binary-against-repo:
          repo: cypress-example-kitchensink
          browser: "electron"

  test-binary-against-kitchensink-firefox:
    <<: *defaults
    steps:
      - test-binary-against-repo:
          repo: cypress-example-kitchensink
          browser: firefox

  test-binary-against-kitchensink-chrome:
    <<: *defaults
    steps:
      - test-binary-against-repo:
          repo: cypress-example-kitchensink
          browser: chrome

  test-binary-against-todomvc-firefox:
    <<: *defaults
    steps:
      - test-binary-against-repo:
          repo: cypress-example-todomvc
          browser: firefox

  test-binary-against-conduit-chrome:
    <<: *defaults
    steps:
      - test-binary-against-repo:
          repo: cypress-example-conduit-app
          browser: chrome
          command: "npm run cypress:run"
          wait-on: http://localhost:3000

  test-binary-against-api-testing-firefox:
    <<: *defaults
    steps:
      - test-binary-against-repo:
          repo: cypress-example-api-testing
          browser: firefox
          command: "npm run cy:run"

  test-binary-against-piechopper-firefox:
    <<: *defaults
    steps:
      - test-binary-against-repo:
          repo: cypress-example-piechopper
          browser: firefox
          command: "npm run cypress:run"

  test-binary-against-cypress-realworld-app:
    <<: *defaults
    resource_class: medium+
    steps:
      - test-binary-against-rwa:
          repo: cypress-realworld-app
          browser: chrome
          wait-on: http://localhost:3000

  test-binary-as-specific-user:
    <<: *defaults
    steps:
      - restore_workspace_binaries
      # the user should be "node"
      - run: whoami
      - run: pwd
      # prints the current user's effective user id
      # for root it is 0
      # for other users it is a positive integer
      - run: node -e 'console.log(process.geteuid())'
      # make sure the binary and NPM package files are present
      - run: ls -l
      - run: ls -l cypress.zip cypress.tgz
      - run: mkdir test-binary
      - run:
          name: Create new NPM package
          working_directory: test-binary
          command: npm init -y
      - run:
          # install NPM from built NPM package folder
          name: Install Cypress
          working_directory: test-binary
          # force installing the freshly built binary
          command: CYPRESS_INSTALL_BINARY=~/cypress/cypress.zip npm i ~/cypress/cypress.tgz
      - run:
          name: Cypress help
          working_directory: test-binary
          command: $(yarn bin cypress) help
      - run:
          name: Cypress info
          working_directory: test-binary
          command: $(yarn bin cypress) info
      - run:
          name: Add Cypress demo
          working_directory: test-binary
          command: npx @bahmutov/cly@1.9.0 init
      - run:
          name: Verify Cypress binary
          working_directory: test-binary
          command: DEBUG=cypress:cli $(yarn bin cypress) verify
      - run:
          name: Run Cypress binary
          working_directory: test-binary
          command: DEBUG=cypress:cli $(yarn bin cypress) run
      - store-npm-logs

linux-x64-workflow: &linux-x64-workflow
  jobs:
    - node_modules_install
    - build:
        context: test-runner:env-canary
        requires:
          - node_modules_install
    - check-ts:
        requires:
          - build
    - lint:
        name: linux-lint
        requires:
          - build
    - percy-finalize:
        context: [test-runner:poll-circle-workflow, test-runner:percy]
        required_env_var: PERCY_TOKEN # skips job if not defined (external PR)
        requires:
          - build
    - lint-types:
        requires:
          - build
    # unit, integration and e2e tests
    - cli-visual-tests:
        context: test-runner:percy
        requires:
          - build
    - unit-tests:
        requires:
          - build
    - unit-tests-release:
        context: test-runner:npm-release
        requires:
          - build
    - server-unit-tests:
        requires:
          - build
    - server-integration-tests:
        requires:
          - build
    - server-performance-tests:
        requires:
          - build
    - system-tests-node-modules-install:
        context: test-runner:performance-tracking
        requires:
          - build
    - system-tests-chrome:
        context: test-runner:performance-tracking
        requires:
          - system-tests-node-modules-install
    - system-tests-electron:
        context: test-runner:performance-tracking
        requires:
          - system-tests-node-modules-install
    - system-tests-firefox:
        context: test-runner:performance-tracking
        requires:
          - system-tests-node-modules-install
    - system-tests-webkit:
        context: test-runner:performance-tracking
        requires:
          - system-tests-node-modules-install
    - system-tests-non-root:
        context: test-runner:performance-tracking
        executor: non-root-docker-user
        requires:
          - system-tests-node-modules-install
    - driver-integration-tests-chrome:
        context: test-runner:cypress-record-key
        requires:
          - build
    - driver-integration-tests-chrome-beta:
        context: test-runner:cypress-record-key
        requires:
          - build
    - driver-integration-tests-firefox:
        context: test-runner:cypress-record-key
        requires:
          - build
    - driver-integration-tests-electron:
        context: test-runner:cypress-record-key
        requires:
          - build
    - driver-integration-tests-webkit:
        context: test-runner:cypress-record-key
        requires:
          - build
    - driver-integration-tests-chrome-experimentalSessionAndOrigin:
        context: test-runner:cypress-record-key
        requires:
          - build
    - driver-integration-tests-chrome-beta-experimentalSessionAndOrigin:
        context: test-runner:cypress-record-key
        requires:
          - build
    - driver-integration-tests-firefox-experimentalSessionAndOrigin:
        context: test-runner:cypress-record-key
        requires:
          - build
    - driver-integration-tests-electron-experimentalSessionAndOrigin:
        context: test-runner:cypress-record-key
        requires:
          - build
    # TODO: Implement WebKit network automation to fix the majority of these tests before re-enabling
    # - driver-integration-tests-webkit-experimentalSessionAndOrigin:
    #     context: test-runner:cypress-record-key
    #     requires:
    #       - build
    - run-frontend-shared-component-tests-chrome:
        context: [test-runner:cypress-record-key, test-runner:launchpad-tests, test-runner:percy]
        percy: true
        requires:
          - build
    - run-launchpad-integration-tests-chrome:
        context: [test-runner:cypress-record-key, test-runner:launchpad-tests, test-runner:percy]
        percy: true
        requires:
          - build
    - run-launchpad-component-tests-chrome:
        context: [test-runner:cypress-record-key, test-runner:launchpad-tests, test-runner:percy]
        percy: true
        requires:
          - build
    - run-app-integration-tests-chrome:
        context: [test-runner:cypress-record-key, test-runner:launchpad-tests, test-runner:percy]
        percy: true
        requires:
          - build
    - run-webpack-dev-server-integration-tests:
        context: [test-runner:cypress-record-key, test-runner:percy]
        requires:
          - system-tests-node-modules-install
    - run-vite-dev-server-integration-tests:
        context: [test-runner:cypress-record-key, test-runner:percy]
        requires:
          - system-tests-node-modules-install
    - run-app-component-tests-chrome:
        context: [test-runner:cypress-record-key, test-runner:launchpad-tests, test-runner:percy]
        percy: true
        requires:
          - build
    - run-reporter-component-tests-chrome:
        context: [test-runner:cypress-record-key, test-runner:percy]
        percy: true
        requires:
          - build
    - reporter-integration-tests:
        context: [test-runner:cypress-record-key, test-runner:percy]
        requires:
          - build
    - ui-components-integration-tests:
        context: test-runner:cypress-record-key
        requires:
          - build
    - npm-webpack-dev-server:
        requires:
          - system-tests-node-modules-install
    - npm-vite-dev-server:
        requires:
          - build
    - npm-webpack-preprocessor:
        requires:
          - build
    - npm-webpack-batteries-included-preprocessor:
        requires:
          - build
    - npm-vue:
        requires:
          - build
    - npm-react:
        requires:
          - build
    - npm-angular:
        requires:
          - build
    - npm-mount-utils:
        requires:
          - build
    - npm-create-cypress-tests:
        requires:
          - build
    - npm-eslint-plugin-dev:
        requires:
          - build
    - npm-cypress-schematic:
        requires:
          - build
    # This release definition must be updated with any new jobs
    # Any attempts to automate this are welcome
    # If CircleCI provided an "after all" hook, then this wouldn't be necessary
    - npm-release:
        context: test-runner:npm-release
        requires:
          - build
          - check-ts
          - npm-angular
          - npm-eslint-plugin-dev
          - npm-create-cypress-tests
          - npm-react
          - npm-mount-utils
          - npm-vue
          - npm-webpack-batteries-included-preprocessor
          - npm-webpack-preprocessor
          - npm-vite-dev-server
          - npm-webpack-dev-server
          - npm-cypress-schematic
          - lint-types
          - linux-lint
          - percy-finalize
          - driver-integration-tests-firefox
          - driver-integration-tests-chrome
          - driver-integration-tests-chrome-beta
          - driver-integration-tests-electron
          - driver-integration-tests-firefox-experimentalSessionAndOrigin
          - driver-integration-tests-chrome-experimentalSessionAndOrigin
          - driver-integration-tests-chrome-beta-experimentalSessionAndOrigin
          - driver-integration-tests-electron-experimentalSessionAndOrigin
          - system-tests-non-root
          - system-tests-firefox
          - system-tests-electron
          - system-tests-chrome
          - server-performance-tests
          - server-integration-tests
          - server-unit-tests
          - test-kitchensink
          - ui-components-integration-tests
          - unit-tests
          - unit-tests-release
          - cli-visual-tests
          - reporter-integration-tests
          - run-app-component-tests-chrome
          - run-app-integration-tests-chrome
          - run-frontend-shared-component-tests-chrome
          - run-launchpad-component-tests-chrome
          - run-launchpad-integration-tests-chrome
          - run-reporter-component-tests-chrome
          - run-webpack-dev-server-integration-tests
          - run-vite-dev-server-integration-tests

    # various testing scenarios, like building full binary
    # and testing it on a real project
    - test-against-staging:
        context: test-runner:record-tests
        <<: *mainBuildFilters
        requires:
          - build
    - test-kitchensink:
        requires:
          - build
    - test-kitchensink-against-staging:
        context: test-runner:record-tests
        <<: *mainBuildFilters
        requires:
          - build
    - create-build-artifacts:
        context:
          - test-runner:upload
          - test-runner:commit-status-checks
        requires:
          - build
    - test-npm-module-on-minimum-node-version:
        requires:
          - create-build-artifacts
    - test-types-cypress-and-jest:
        requires:
          - create-build-artifacts
    - test-full-typescript-project:
        requires:
          - create-build-artifacts
    - test-binary-against-kitchensink:
        requires:
          - create-build-artifacts
    - test-npm-module-and-verify-binary:
        <<: *mainBuildFilters
        requires:
          - create-build-artifacts
    - test-binary-against-staging:
        context: test-runner:record-tests
        <<: *mainBuildFilters
        requires:
          - create-build-artifacts
    - test-binary-against-kitchensink-chrome:
        <<: *mainBuildFilters
        requires:
          - create-build-artifacts
    - test-binary-against-recipes-firefox:
        <<: *mainBuildFilters
        requires:
          - create-build-artifacts
    - test-binary-against-recipes-chrome:
        <<: *mainBuildFilters
        requires:
          - create-build-artifacts
    - test-binary-against-recipes:
        <<: *mainBuildFilters
        requires:
          - create-build-artifacts
    - test-binary-against-kitchensink-firefox:
        <<: *mainBuildFilters
        requires:
          - create-build-artifacts
    - test-binary-against-todomvc-firefox:
        <<: *mainBuildFilters
        requires:
          - create-build-artifacts
    - test-binary-against-cypress-realworld-app:
        <<: *mainBuildFilters
        requires:
          - create-build-artifacts
    - test-binary-as-specific-user:
        name: "test binary as a non-root user"
        executor: non-root-docker-user
        requires:
          - create-build-artifacts
    - test-binary-as-specific-user:
        name: "test binary as a root user"
        requires:
          - create-build-artifacts
    - binary-system-tests:
        requires:
          - create-build-artifacts
          - system-tests-node-modules-install

linux-arm64-workflow: &linux-arm64-workflow
  jobs:
    - node_modules_install:
        name: linux-arm64-node-modules-install
        executor: linux-arm64
        resource_class: arm.medium
        only-cache-for-root-user: true

    - build:
        name: linux-arm64-build
        executor: linux-arm64
        resource_class: arm.medium
        requires:
          - linux-arm64-node-modules-install

    - create-build-artifacts:
        name: linux-arm64-create-build-artifacts
        context:
          - test-runner:upload
          - test-runner:commit-status-checks
        executor: linux-arm64
        resource_class: arm.medium
        requires:
          - linux-arm64-build

darwin-x64-workflow: &darwin-x64-workflow
  jobs:
    - node_modules_install:
        name: darwin-x64-node-modules-install
        executor: mac
        resource_class: macos.x86.medium.gen2
        only-cache-for-root-user: true

    - build:
        name: darwin-x64-build
        context: test-runner:env-canary
        executor: mac
        resource_class: macos.x86.medium.gen2
        requires:
          - darwin-x64-node-modules-install

    - lint:
        name: darwin-x64-lint
        executor: mac
        requires:
          - darwin-x64-build

    - create-build-artifacts:
        name: darwin-x64-create-build-artifacts
        context:
          - test-runner:sign-mac-binary
          - test-runner:upload
          - test-runner:commit-status-checks
        executor: mac
        resource_class: macos.x86.medium.gen2
        requires:
          - darwin-x64-build

    - test-kitchensink:
        name: darwin-x64-test-kitchensink
        executor: mac
        requires:
          - darwin-x64-build

darwin-arm64-workflow: &darwin-arm64-workflow
  jobs:
    - node_modules_install:
        name: darwin-arm64-node-modules-install
        executor: darwin-arm64
        resource_class: cypress-io/latest_m1
        only-cache-for-root-user: true

    - build:
        name: darwin-arm64-build
        executor: darwin-arm64
        resource_class: cypress-io/latest_m1
        requires:
          - darwin-arm64-node-modules-install

    - create-build-artifacts:
        name: darwin-arm64-create-build-artifacts
        context:
          - test-runner:sign-mac-binary
          - test-runner:upload
          - test-runner:commit-status-checks
        executor: darwin-arm64
        resource_class: cypress-io/latest_m1
        requires:
          - darwin-arm64-build

windows-workflow: &windows-workflow
  jobs:
    - node_modules_install:
        name: windows-node-modules-install
        executor: windows
        resource_class: windows.large
        only-cache-for-root-user: true

    - build:
        name: windows-build
        context: test-runner:env-canary
        executor: windows
        resource_class: windows.large
        requires:
          - windows-node-modules-install

    - run-app-integration-tests-chrome:
        name: windows-run-app-integration-tests-chrome
        executor: windows
        resource_class: windows.large
        context: [test-runner:cypress-record-key, test-runner:launchpad-tests]
        requires:
          - windows-build

    - run-launchpad-integration-tests-chrome:
        name: windows-run-launchpad-integration-tests-chrome
        executor: windows
        resource_class: windows.large
        context: [test-runner:cypress-record-key, test-runner:launchpad-tests]
        requires:
          - windows-build

    - lint:
        name: windows-lint
        executor: windows
        requires:
          - windows-build

    - unit-tests:
        name: windows-unit-tests
        executor: windows
        resource_class: windows.large
        requires:
          - windows-build

    - create-build-artifacts:
        name: windows-create-build-artifacts
        executor: windows
        resource_class: windows.large
        context:
          - test-runner:sign-windows-binary
          - test-runner:upload
          - test-runner:commit-status-checks
        requires:
          - windows-build
    - test-binary-against-kitchensink-chrome:
        name: windows-test-binary-against-kitchensink-chrome
        executor: windows
        requires:
          - windows-create-build-artifacts

workflows:
  linux-x64:
    <<: *linux-x64-workflow
    <<: *linux-x64-workflow-exclude-filters
  linux-arm64:
    <<: *linux-arm64-workflow
    <<: *linux-arm64-workflow-filters
  darwin-x64:
    <<: *darwin-x64-workflow
    <<: *darwin-workflow-filters
  darwin-arm64:
    <<: *darwin-arm64-workflow
    <<: *darwin-workflow-filters
  windows:
    <<: *windows-workflow
    <<: *windows-workflow-filters<|MERGE_RESOLUTION|>--- conflicted
+++ resolved
@@ -63,11 +63,7 @@
     or:
     - equal: [ develop, << pipeline.git.branch >> ]
     - equal: [ linux-arm64, << pipeline.git.branch >> ]
-<<<<<<< HEAD
-    - equal: [ 'mikep/21720-ct-stack-traces', << pipeline.git.branch >> ]
-=======
     - equal: [ 'lmiller/fixing-windows-ci', << pipeline.git.branch >> ]
->>>>>>> 2727ccd2
     - matches:
           pattern: "-release$"
           value: << pipeline.git.branch >>
