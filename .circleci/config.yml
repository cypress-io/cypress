--- conflicted
+++ resolved
@@ -63,11 +63,7 @@
   when:
     or:
     - equal: [ develop, << pipeline.git.branch >> ]
-<<<<<<< HEAD
     - equal: [ 'astone123/fix-windows-lint', << pipeline.git.branch >> ]
-=======
-    - equal: [ 'feature/run-all-specs', << pipeline.git.branch >> ]
->>>>>>> 4bbd78e2
     - matches:
           pattern: "-release$"
           value: << pipeline.git.branch >>
