--- conflicted
+++ resolved
@@ -28,11 +28,7 @@
       only:
         - develop
         - 'feature/v8-snapshots'
-<<<<<<< HEAD
         - 'ryanm/fix/other-tests'
-=======
-        - 'ryanm/fix/sourcemaps'
->>>>>>> cc9d960f
 
 # usually we don't build Mac app - it takes a long time
 # but sometimes we want to really confirm we are doing the right thing
@@ -42,25 +38,17 @@
     or:
     - equal: [ develop, << pipeline.git.branch >> ]
     - equal: [ 'feature/v8-snapshots', << pipeline.git.branch >> ]
-<<<<<<< HEAD
     - equal: [ 'ryanm/fix/other-tests', << pipeline.git.branch >> ]
-=======
-    - equal: [ 'ryanm/fix/sourcemaps', << pipeline.git.branch >> ]
     - matches:
           pattern: "-release$"
           value: << pipeline.git.branch >>
 
->>>>>>> cc9d960f
 linuxArm64WorkflowFilters: &linux-arm64-workflow-filters
   when:
     or:
     - equal: [ develop, << pipeline.git.branch >> ]
     - equal: [ 'feature/v8-snapshots', << pipeline.git.branch >> ]
-<<<<<<< HEAD
     - equal: [ 'ryanm/fix/other-tests', << pipeline.git.branch >> ]
-=======
-    - equal: [ 'ryanm/fix/sourcemaps', << pipeline.git.branch >> ]
->>>>>>> cc9d960f
     - matches:
           pattern: "-release$"
           value: << pipeline.git.branch >>
@@ -77,11 +65,7 @@
     or:
     - equal: [ develop, << pipeline.git.branch >> ]
     - equal: [ 'feature/v8-snapshots', << pipeline.git.branch >> ]
-<<<<<<< HEAD
     - equal: [ 'ryanm/fix/other-tests', << pipeline.git.branch >> ]
-=======
-    - equal: [ 'ryanm/fix/sourcemaps', << pipeline.git.branch >> ]
->>>>>>> cc9d960f
     - matches:
           pattern: "-release$"
           value: << pipeline.git.branch >>
