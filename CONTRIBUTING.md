# Contributing to Cypress

Thanks for taking the time to contribute! :smile:

**Once you learn how to use Cypress, you can contribute in many ways:**

- Join the [Cypress Discord](https://on.cypress.io/chat) and answer questions. Teaching others how to use Cypress is a great way to learn more about how it works.
- Blog about Cypress. We display blogs featuring Cypress on our [Examples](https://on.cypress.io/examples) page. If you'd like your blog featured, [open a PR to add it to our docs](https://github.com/cypress-io/cypress-documentation/blob/master/CONTRIBUTING.md#adding-examples).
- Write some documentation or improve our existing docs. See our [guide to contributing to our docs](https://github.com/cypress-io/cypress-documentation/blob/master/CONTRIBUTING.md).
- Give a talk about Cypress. [Contact us](mailto:support@cypress.io) ahead of time and we'll send you some swag. :shirt:

**Want to dive deeper into how Cypress works? There are several ways you can help with the development of Cypress:**

- [Report bugs](https://github.com/cypress-io/cypress/issues/new) by opening an issue.
- [Request features](https://github.com/cypress-io/cypress/issues/new) by opening an issue.
- [Help triage existing issues](#triaging-issues).
- Write code to address an issue. We have some issues labeled as [`good first issue`](https://github.com/cypress-io/cypress/issues?q=is%3Aopen+is%3Aissue+label%3A%22good+first+issue%22) that are a good place to start. Please thoroughly read our [Writing Code guide](#writing-code).

## Table of Contents

- [Code of Conduct](#code-of-conduct)
- [Opening Issues](#opening-issues)
- [Writing Documentation](#writing-documentation)
- [Writing Code](#writing-code)
  - [What you need to know before getting started](#what-you-need-to-know-before-getting-started)
  - [Requirements](#requirements)
  - [Getting Started](#getting-started)
  - [Coding Style](#coding-style)
  - [Adding links within code](#Adding-links-within-code)
  - [Tests](#tests)
  - [Packages](#packages)
- [Committing Code](#committing-code)
  - [Branches](#branches)
  - [Pull Requests](#pull-requests)
  - [Dependencies](#dependencies)
- [Reviewing Code](#reviewing-code)
  - [Some rules about Code Review](#Some-rules-about-Code-Review)
  - [Steps to take during Code Review](#Steps-to-take-during-Code-Review)
  - [Code Review Checklist](#Code-Review-Checklist)
  - [Code Review of Dependency Updates](#Code-Review-of-Dependency-Updates)
- [Deployment](#deployment)

## Code of Conduct

All contributors are expecting to abide by our [Code of Conduct](./CODE_OF_CONDUCT.md).

## Opening Issues

**The most important things to do are:**

- Search existing [issues](https://github.com/cypress-io/cypress/issues) for your problem.
- Understand our [roadmap](https://on.cypress.io/roadmap).
- [Update Cypress](#update-cypress).
- [Gather debugging information](#getting-more-information).
- [Fill out the provided issue template](#fill-out-our-issue-template).
- [Describe your problem, not your solution](#describe-problems)
- [Explain how to reproduce the issue](#reproducibility).

Finally, if you are up to date, supported, have collected information about the problem, and have the best reproduction instructions you can give, you are ready to [open an issue](https://github.com/cypress-io/cypress/issues/new/choose).

### Update Cypress

Before filing a bug, make sure you are up to date. Your issue may have already been fixed. Even if you do not see the issue described as resolved in a newer version, a newer version may help in the process of debugging your issue by giving more helpful error messages.

[See our document on installing cypress](https://on.cypress.io/installing-cypress)

### Getting more information

For some issues, there are places you can check for more information. This may help you resolve the issue yourself. Even if it doesn't, this information can help us figure out and resolve an issue.

- For issues in the web browser, check the JavaScript console and your Network tab in your DevTools.
- Click on any command in the Command Log where the failure occurred, this will log more information about the error to the JavaScript console.
- Use Cypress [`debug`](https://on.cypress.io/debug) or [`pause`](https://on.cypress.io/pause) commands to step through your commands.
- Ask other Cypress users for help in our [chat](https://on.cypress.io/chat) or [Discord](https://on.cypress.io/discord).
- Try more advanced troubleshooting from [troubleshooting Cypress](https://on.cypress.io/debugging#Troubleshooting-Cypress) doc.

### Fill out our Issue Template

When opening an issue, there is a provided issue template. Fill out the information according to the template. This is information needed for Cypress to continue forward with your problem. Any issues that don't fill out the issue template will be closed.

### Describe Problems

When you file a feature request or bug, it's best to **describe the problem you are facing first**, not just your desired solution.

Often, your problem may have a lot in common with other similar problems. If we understand your use case, we can compare it to other use cases and sometimes find a more powerful or more general solution which solves several problems at once. Understanding the root issue can let us merge and contextualize things. Sometimes there's already a way to solve your problem that might just not be obvious.

Also, your proposed solution may not be compatible with the direction we want to take the product, but we may be able to come up with another solution which has approximately the same effect and does fit into the product direction.

### Reproducibility

**It is nearly impossible for us to resolve issues if we can not reproduce them. Your best chance of getting a bug looked at quickly is to provide a repository with a reproducible bug that can be cloned and run.**

## Common issues

Label | Description | Issues
--- | --- | ---
browser detection | Local browser is not detected | [open](https://github.com/cypress-io/cypress/labels/topic%3A%20browser%20detection), [closed](https://github.com/cypress-io/cypress/issues?q=label%3A%22topic%3A+browser+detection%22+is%3Aclosed)
cross-origin | Getting cross-origin error | [open](https://github.com/cypress-io/cypress/labels/topic%3A%20cross-origin%20%E2%A4%AD), [closed](https://github.com/cypress-io/cypress/issues?q=label%3A%22topic%3A+cross-origin+%E2%A4%AD%22+is%3Aclosed)
cy.request | Issues related to cy.request command | [open](https://github.com/cypress-io/cypress/labels/topic%3A%20cy.request), [closed](https://github.com/cypress-io/cypress/issues?q=label%3A%22topic%3A+cy.request%22+is%3Aclosed)
fixtures | Fixture loading and usage | | [open](https://github.com/cypress-io/cypress/labels/topic%3A%20fixtures), [closed](https://github.com/cypress-io/cypress/issues?q=label%3A%22topic%3A+fixtures%22+is%3Aclosed)
hooks | Issues related to hooks | [open](https://github.com/cypress-io/cypress/labels/topic%3A%20hooks%20%E2%86%AA), [closed](https://github.com/cypress-io/cypress/issues?q=label%3A%22topic%3A+hooks+%E2%86%AA%22+is%3Aclosed)
iframes | Working with iframes | [open](https://github.com/cypress-io/cypress/labels/topic%3A%20iframes), [closed](https://github.com/cypress-io/cypress/issues?q=label%3A%22topic%3A+iframes%22+is%3Aclosed)
installation | Cypress cannot be downloaded or installed |  [open](https://github.com/cypress-io/cypress/labels/topic%3A%20installation), [closed](https://github.com/cypress-io/cypress/issues?q=label%3A%22topic%3A+installation%22+is%3Aclosed)
network | Controlling network requests |  [open](https://github.com/cypress-io/cypress/labels/topic%3A%20network), [closed](https://github.com/cypress-io/cypress/issues?q=label%3A%22topic%3A+network%22+is%3Aclosed)
performance | Slow loading, slow network, etc | [open](https://github.com/cypress-io/cypress/labels/type%3A%20performance%20%F0%9F%8F%83%E2%80%8D%E2%99%80%EF%B8%8F), [closed](https://github.com/cypress-io/cypress/issues?q=label%3A%22type%3A+performance+%F0%9F%8F%83%E2%80%8D%E2%99%80%EF%B8%8F%22+is%3Aclosed)
screenshots | Taking image screenshots | [open](https://github.com/cypress-io/cypress/labels/topic%3A%20screenshots%20%F0%9F%93%B8), [closed](https://github.com/cypress-io/cypress/issues?q=label%3A%22topic%3A+screenshots+%F0%9F%93%B8%22+is%3Aclosed)
scrolling | Scrolling elements into view |  [open](https://github.com/cypress-io/cypress/labels/topic%3A%20scrolling%20%E2%86%95%EF%B8%8F), [closed](https://github.com/cypress-io/cypress/issues?q=label%3A%22topic%3A+scrolling+%E2%86%95%EF%B8%8F%22+is%3Aclosed)
spec execution | Running all specs or some specs in some specific order |  [open](https://github.com/cypress-io/cypress/labels/topic%3A%20spec%20execution) | [closed](https://github.com/cypress-io/cypress/issues?q=label%3A%22topic%3A+spec+execution%22+is%3Aclosed)
test execution | Running tests inside a single spec | [open](https://github.com/cypress-io/cypress/labels/topic%3A%20test%20execution), [closed](https://github.com/cypress-io/cypress/issues?q=label%3A%22topic%3A+test+execution%22+is%3Aclosed)
typescript | Transpiling or bundling TypeScript | [open](https://github.com/cypress-io/cypress/labels/topic%3A%20typescript), [closed](https://github.com/cypress-io/cypress/issues?q=label%3A%22topic%3A+typescript%22+is%3Aclosed)
video | Problems with video recordings | [open](https://github.com/cypress-io/cypress/labels/topic%3A%20video%20%F0%9F%93%B9), [closed](https://github.com/cypress-io/cypress/issues?q=label%3A%22topic%3A+video+%F0%9F%93%B9%22+is%3Aclosed)


## Writing Documentation

Cypress documentation lives in a separate repository with its own dependencies and build tools.
See [Documentation Contributing Guideline](https://github.com/cypress-io/cypress-documentation/blob/master/CONTRIBUTING.md).

## Writing code

Working on your first Pull Request? You can learn how from this free series [How to Contribute to an Open Source Project on GitHub](https://egghead.io/courses/how-to-contribute-to-an-open-source-project-on-github)

### What you need to know before getting started

#### Cypress and Packages

Cypress is a large open source project. When you want to contribute to Cypress, you may be unsure which part of the project to work within.

Cypress uses a monorepo, which means there are many independent packages in this repository. There are two main types of packages: private and public.

Private packages included in the app generally live within the [`packages`](./packages) directory and are in the `@packages/` namespace. These packages are combined to form the main Cypress app that you get when you `npm install cypress`. They are discrete modules with different responsibilities, but each is necessary for the Cypress app and is not necessarily useful outside of the Cypress app. Since these modules are all compiled and bundled into a binary upon release, they are sometimes collectively referred to as the Cypress binary.

Here is a list of the core packages in this repository with a short description, located within the [`packages`](./packages) directory:

 | Folder Name                           | Package Name            | Purpose                                                                      |
 | :------------------------------------ | :---------------------- | :--------------------------------------------------------------------------- |
 | [cli](./cli)                          | `cypress`               | The command-line tool that is packaged as an `npm` module.                   |
<<<<<<< HEAD
 | [app](./packages/app)           | `@packages/app`      | The front-end for the Cypress App that renders in the launched browser instance.             |
=======
 | [app](./packages/app)           | `@packages/app`      | The the front-end for the Cypress App that renders in the launched browser instance.             |
>>>>>>> 8bcfe93b
 | [config](./packages/config)           | `@packages/config`      | The Cypress configuration types and validation used in the server, data-context and driver.             |
 | [data-context](./packages/data-context)           | `@packages/data-context`      | Centralized data access for the Cypress application.             |
 | [driver](./packages/driver)           | `@packages/driver`      | The code that is used to drive the behavior of the API commands.             |
 | [electron](./packages/electron)       | `@packages/electron`    | The Cypress implementation of Electron.                                      |
 | [errors](./packages/errors)           | `@packages/errors`      | Error definitions and utilities for Cypress                                  |
 | [example](./packages/example)         | `@packages/example`     | Our example kitchen-sink application.                                        |
 | [extension](./packages/extension)     | `@packages/extension`   | The Cypress Chrome browser extension                                         |
 | [frontend-shared](./packages/frontend-shared)     | `@packages/frontend-shared`   | Shared components and styles used in the `app` and `launchpad`.                                         |
 | [graphql](./packages/graphql)     | `@packages/graphql`   | The GraphQL layer that the `launchpad` and `app` use to interact with the `server`.                                  |
 | [https-proxy](./packages/https-proxy) | `@packages/https-proxy` | This does https proxy for handling http certs and traffic.                   |
 | [icons](./packages/icons)       | `@packages/icons`    | The Cypress icons.                        |
 | [launcher](./packages/launcher)       | `@packages/launcher`    | Finds and launches browsers installed on your system.                        |
 | [launchpad](./packages/launchpad)       | `@packages/launcher`    | The portal to running Cypress that displays in `open` mode.                        |
 | [net-stubbing](./packages/net-stubbing) | `@packages/net-stubbing` | Contains server side code for Cypress' network stubbing features.         |
 | [network](./packages/network)         | `@packages/network`     | Various utilities related to networking.                                     |
 | [proxy](./packages/proxy)             | `@packages/proxy`       | Code for Cypress' network proxy layer.                                       |
<<<<<<< HEAD
 | [packherd-require](./packages/packherd-require) | `@packages/packherd-require` | Loads modules that have been bundled by `@tooling/packherd`.  |
=======
>>>>>>> 8bcfe93b
 | [reporter](./packages/reporter)       | `@packages/reporter`    | The reporter shows the running results of the tests (The Command Log UI).    |
 | [resolve-dist](./packages/resolve-dist)       | `@packages/resolve-dist`    | Centralizes the resolution of paths to compiled/static assets from server-side code..    |
 | [rewriter](./packages/rewriter)       | `@packages/rewriter`    | The logic to rewrite JS and HTML that flows through the Cypress proxy.    
 | [root](./packages/root)               | `@packages/root`        | Dummy package pointing at the root of the repository.                        |
 | [runner](./packages/runner)           | `@packages/runner`      | (deprecated) The runner is the minimal "chrome" around the user's application under test. |
 | [scaffold-config](./packages/scaffold-config)           | `@packages/scaffold-config`      | The logic related to scaffolding new projects using launchpad.   |
 | [server](./packages/server)           | `@packages/server`      | The <3 of Cypress. This orchestrates everything. The backend node process.   |
 | [socket](./packages/socket)           | `@packages/socket`      | A wrapper around socket.io to provide common libraries.                      |
 | [ts](./packages/ts)                   | `@packages/ts`          | A centralized version of typescript.                                         |
 | [types](./packages/types)             | `@packages/types`          | The shared internal Cypress types.                                         |
 | [web-config](./packages/web-config)             | `@packages/ui-components`          | The web-related configuration.                                         |
<<<<<<< HEAD

Private packages involved in development of the app live within the [`tooling`](./tooling) directory and are in the `@tooling/` namespace. They are discrete modules with different responsibilities, but each is necessary for development of the Cypress app and is not necessarily useful outside of the Cypress app.

Here is a list of the packages in this repository with a short description, located within the [`tooling`](./tooling) directory:

 | Folder Name                           | Package Name            | Purpose                                                                      |
 | :------------------------------------ | :---------------------- | :--------------------------------------------------------------------------- |
 | [packherd](./tooling/packherd)        | `packherd`              | Herds all dependencies reachable from an entry and packs them.               |
=======
>>>>>>> 8bcfe93b

Public packages live within the [`npm`](./npm) folder and are standalone modules that get independently published to npm under the `@cypress/` namespace. These packages generally contain extensions, plugins, or other packages that are complementary to, yet independent of, the main Cypress app.

Here is a list of the npm packages in this repository:

 | Folder Name                                            | Package Name                       | Purpose                                                                      |
 | :----------------------------------------------------- | :--------------------------------- | :--------------------------------------------------------------------------- |
 | [angular](./npm/angular)                               | `@cypress/angular`                   | Cypress component testing for Angular.     |
 | [create-cypress-tests](./npm/create-cypress-tests)     | `@cypress/create-cypress-tests`    | Tooling to scaffold Cypress configuration and demo test files. |
 | [eslint-plugin-dev](./npm/eslint-plugin-dev)           | `@cypress/eslint-plugin-dev`       | Eslint plugin for internal development.          |
 | [mount-utils](./npm/mount-utils)                       | `@cypress/mount-utils`             | Common functionality for Vue/React/Angular adapters. |
 | [react](./npm/react)                                   | `@cypress/react`                   | Cypress component testing for React.             |
 | [react18](./npm/react18)                               | `@cypress/react18`                   | Cypress component testing for React 18.           |
 | [svelte](./npm/svelte)                               | `@cypress/svelte`                   | Cypress component testing for Svelte.           |
 | [vite-dev-server](./npm/vite-dev-server)     | `@cypress/vite-dev-server`    | Vite powered dev server for Component Testing.                  |
 | [vue](./npm/vue)                                       | `@cypress/vue`                     | Cypress component testing for Vue 3.               |
 | [vue2](./npm/vue2)                                       | `@cypress/vue2`                     | Cypress component testing for Vue 2.               |
 | [webpack-batteries-included-preprocessor](./npm/webpack-batteries-included-preprocessor)     | `@cypress/webpack-batteries-included-preprocessor`    | Cypress preprocessor for bundling JavaScript via webpack with dependencies included and support for various ES features, TypeScript, and CoffeeScript.  |
 | [webpack-dev-server](./npm/webpack-dev-server)     | `@cypress/webpack-dev-server`    | Webpack powered dev server for Component Testing.                |
 | [webpack-preprocessor](./npm/webpack-preprocessor)     | `@cypress/webpack-preprocessor`    | Cypress preprocessor for bundling JavaScript via webpack.  |
 | [xpath](./npm/xpath)     | `@cypress/xpath`    | Adds XPath command to Cypress.io test runner.  |

We try to tag all issues with a `pkg/` or `npm/` tag describing the appropriate package the work is required in. For public packages, we use their qualified package name: For example, issues relating to the  webpack preprocessor are tagged under [`npm: @cypress/webpack-preprocessor`](https://github.com/cypress-io/cypress/labels/npm%3A%20%40cypress%2Fwebpack-preprocessor) label and issues related to the `driver` package are tagged with the [`pkg/driver`](https://github.com/cypress-io/cypress/labels/pkg%2Fdriver) label.

### Requirements

You must have the following installed on your system to contribute locally:

- [`Node.js`](https://nodejs.org/en/) (See the root [.node-version](.node-version) file for minimum version requirements. You can use [avn](https://github.com/wbyoung/avn) to automatically switch to the right version of Node.js for this repo.)
- [`yarn`](https://yarnpkg.com/en/docs/install)
- [`python`](https://www.python.org/downloads/) (since we use `node-gyp`. See their [repo](https://github.com/nodejs/node-gyp) for Python version requirements.)

### Getting Started

The project utilizes [yarn workspaces](https://yarnpkg.com/lang/en/docs/workspaces/) and leverages [lerna](https://lerna.js.org/) to orchestrate running within the context of one or more packages. While it is not as important to understand lerna or yarn workspaces, it **is important** to note that running scripts or installing new dependencies should always happen from the repo's root directory.

> **⚠ Running on Windows?**
>
> If you are running a Windows operating system, you may encounter some commands that are not working. In order to resolve paths correctly during the development build process, you may need to explicitly set your default `yarn` shell script to Command Prompt by using the following command:
>```bash
> yarn config set script-shell "C:\\Windows\\system32\\cmd.exe"
>```

**Install all dependencies:**

```bash
yarn
```

This will install all the dependencies for the repo and perform a preliminary build.

**Next, start the app:**

```bash
yarn start
```

If there are errors building the packages, prefix the commands with `DEBUG=cypress:*` to see more details. This outputs a lot of debugging lines. To focus on an individual module, run with `DEBUG=cypress:launcher:*` for instance. See ["Debug logs"](./guides/debug-logs.md) for more info.

When running `yarn start` this routes through the CLI and eventually calls `yarn dev` with the proper arguments. This enables Cypress day-to-day development to match the logic of the built binary + CLI integration.

If you want to bypass the CLI entirely, you can use the `yarn dev` task and pass arguments directly. For example, to headlessly run a project in a given folder, while trying to record to the Dashboard

```text
yarn dev --run-project /project/folder --record --key <key>
```

#### Adding new Dependencies

⚠️ There is a [bug in yarn](https://github.com/yarnpkg/yarn/issues/7734) that may cause issues adding a new dependency to a workspace. You can avoid this by downgrading yarn to 1.19.1 (temporarily downgrade using `npx yarn@1.19.1 workspace @packages/server add my-new-dep1`).

```shell
# add a new dep to the root of the repo
$ yarn add -W my-new-dep1

# add a new dep to a specific package
$ yarn workspace @packages/server add my-new-dep1
$ yarn workspace @packages/server add --dev my-new-dep1
```

Alternatively, you can directly add the dependency to the corresponding `package.json` and run `yarn`.

#### Tasks

> Scripts are intended to be **run** from the **root of the repo**. **Do not install dependencies or run scripts from within a sub-directory.**

##### Common Top Level Tasks

By default, top level tasks will execute for all packages. However, most scripts can be provided one or more scopes. Providing a scope will execute tasks within the provided packages. Scope values are based on **package names** and not the directory structure.

| Task               | Purpose                                                          |
| :----------------- | :--------------------------------------------------------------- |
| `build`            | Compile non-node code (typescript)                               |
| `start`            | Open Cypress in dev and global mode                              |
| `watch`            | Auto-rebuild on file changes                                     |
| `clean`            | Remove build artifacts                                           |
| `clean-deps`       | Remove all installed dependencies (in root and in every package) |
| `test`             | Run the default set of tests (may be package dependent)          |
| `test-debug`       | Run unit/integration tests with inspect node CLI flags           |
| `test-unit`        | Run unit tests                                                   |
| `test-integration` | Run integration tests                                            |
| `test-e2e`         | Run end-to-end tests                                             |
| `test-system`      | Run system tests                                                 |
| `test-watch`       | Run unit tests and rebuild/rerun on file changes                 |

> Most of the time you will only want to run a task within a specific package; this can be done by providing the package name as a scope to the top level task.

```shell
# Run test-unit only within cypress package (./cli)
$ yarn test-unit --scope cypress

# Run test-unit only within the cypress and server packages (./cli & ./packages/server)
$ yarn test-unit --scope cypress --scope @packages/server

# Run test-unit in all packages with the name starting with `@packages/`
$ yarn test-unit --scope @packages/*
```

##### Package-Level Scripts

> Although scripts are meant to be run from the root of the repo; they typically delegate to the scripts within the packages.

Each package is responsible for building itself and testing itself and can do so using whatever tools are appropriate, but each conforms to a standard set of scripts so that building, watching, testing, etc. can be orchestrated from the root of this repo. Here are the scripts supported and what they mean:

| Task               | Purpose                                                                                                                                                  |
| :----------------- | :------------------------------------------------------------------------------------------------------------------------------------------------------- |
| `build`            | Build the package                                                                                                                                        |
| `build-prod`       | Build all assets for production (if makes sense)                                                                                                         |
| `start`            | Run a server for serving files                                                                                                                           |
| `watch`            | Watch source files and build development assets when they are saved. This may also run a server for serving files and run tests related to a saved file. |
| `clean`            | Remove any assets created by `build-dev` or `build-prod`                                                                                                 |
| `clean-deps`       | Remove any dependencies installed (usually by `yarn`)                                                                                                    |
| `test`             | Runs all tests once (this usually means running unit tests; via `yarn test-unit`)                                                                        |
| `test-unit`        | Run all unit tests within the package; `exit 0` if N/A                                                                                                   |
| `test-integration` | Run all integration tests within the package; `exit 0` if N/A                                                                                            |
| `test-watch`       | Run all unit tests in the package in watch mode                                                                                                          |

#### Internal Vite Options
When executing top or package level scripts, [Vite](https://vitejs.dev/) may be used to build/host parts of the application. This section is to serve as a general reference for these environment variables that may be leverage throughout the repository.
###### `CYPRESS_INTERNAL_VITE_DEV`
Set to `1` if wanting to leverage [vite's](https://vitejs.dev/guide/#command-line-interface) `vite dev` over `vite build` to avoid a full [production build](https://vitejs.dev/guide/build.html).
###### `CYPRESS_INTERNAL_VITE_INSPECT` 
Used internally to leverage [vite-plugin-inspect](https://github.com/antfu/vite-plugin-inspect) to view intermediary vite plugin state. The `CYPRESS_INTERNAL_VITE_DEV` is required for this to be applied correctly. Set to `1` to enable.
###### `CYPRESS_INTERNAL_VITE_OPEN_MODE_TESTING` 
Leveraged only for internal cy-in-cy type tests to access the Cypress instance from the parent frame. Please see the [E2E Open Mode Testing](./guides/e2e-open-testing.md) Guide. Set to `true` when doing
###### `CYPRESS_INTERNAL_VITE_APP_PORT` 
Leveraged only when `CYPRESS_INTERNAL_VITE_DEV` is set to spawn the vite dev server for the app on the specified port. The default port is `3333`.
###### `CYPRESS_INTERNAL_VITE_LAUNCHPAD_PORT` 
Leveraged only when `CYPRESS_INTERNAL_VITE_DEV` is set to spawn the vite dev server for the launchpad on the specified port. The default port is `3001`.
#### Debug Logs

Many Cypress packages print out debugging information to console via the `debug` module. See ["Debug logs"](./guides/debug-logs.md) for more information.

### Coding Style

We use [eslint](https://eslint.org/) to lint all JavaScript code and follow rules specified in
[@cypress/eslint-plugin-dev](./npm/eslint-plugin-cypress) plugin.

When you edit files, you can quickly fix all changed files before you commit using

```bash
$ yarn lint-changed --fix
```

When committing files, we run a Git pre-commit hook to lint the staged JS files. See the [`lint-staged` project](https://github.com/okonet/lint-staged).
If this command fails, you may need to run `yarn lint-changed --fix` and commit those changes.

We **DO NOT** use Prettier to format code. You can find [.prettierignore](.prettierignore) file that ignores all files in this repository. To ensure this file is loaded, please always open _the root repository folder_ in your text editor, otherwise your code formatter might execute, reformatting lots of source files.

### Adding links within code

When adding links to outside resources within the Cypress Test Runner (including links to Cypress's own documentation), we utilize our [`cypress-on`](https://github.com/cypress-io/cypress-services/tree/develop/packages/on) service for all links.

This is to ensure that links do not go dead in older versions of Cypress when the location of the link has changed. To add a new link:

- Make up a new slug for the linked resource like `https://on.cypress.io/my-special-link`.
- Open a PR adding the new slug in [links.yml](https://github.com/cypress-io/cypress-services/blob/develop/packages/on/data/links.yml) with the href of the resource it should redirect to. *Note: this requires access to the internal [cypress-services](https://github.com/cypress-io/cypress-services) repo which is only granted to Cypress employees. If you're an outside contributor and need a link reroute added, please comment in the relevant PR asking for assistance.*
- Wait for the PR to be reviewed and **deployed** from [cypress-services](https://github.com/cypress-io/cypress-services). This is required before your changes can be merged into the `cypress` project.

### Tests

For most packages there are typically unit and integration tests.

Please refer to each packages' `README.md` which documents how to run tests. It is not feasible to try to run all of the tests together. We run our entire test fleet across over a dozen containers in CI.

There are also a set of system tests in [`system-tests`](system-tests) which attempt to test the entire Cypress App as close to real world as possible. See  the [`README`](system-tests/README.md) for more information.

Additionally, we test the code by running it against various other example projects in CI. See CI badges and links at the top of this document.

If you're curious how we manage all of these tests in CI check out our [CircleCI config](.circleci/config.yml).

#### Docker

Sometimes tests pass locally, but fail in CI. Our CI environment is dockerized. In order to run the image used in CI locally:

1. [Install Docker](https://docs.docker.com/install/) and get it running on your machine.
2. Run the following command from the root of the project:

```shell
$ yarn docker
```

There is a script [scripts/run-docker-local.sh](scripts/run-docker-local.sh) that runs the cypress image (see [CircleCI config](.circleci/config.yml) for the current image name).

The image will start and will map the root of the repository to `/cypress` inside the image. Now you can modify the files using your favorite environment and rerun tests inside the docker environment.

#### Docker for built binary

You can also use Docker to simulate and debug the built binary. In a temporary folder (for example from the folder `/tmp/test-folder/`) start a Docker image:

```shell
$ docker run -it -w /app -v $PWD:/app cypress/base:8 /bin/bash
```

Point the installation at a specific beta binary and NPM package archive (if needed) and _set local cache folder_ to unzip the downloaded binary into a subfolder.

```shell
$ export CYPRESS_INSTALL_BINARY=https://cdn.cypress.io/beta/.../cypress.zip
$ export CYPRESS_CACHE_FOLDER=./cypress-cache
$ yarn add https://cdn.cypress.io/beta/npm/.../cypress.tgz
```

Note that unzipping the Linux binary inside a Docker container onto a mapped volume drive is *slow*. But once this is done you can modify the application resource folder in the local folder `/tmp/test-folder/node_modules/cypress/cypress-cache/3.3.0/Cypress/resources/app` to debug issues.

### Packages

Generally when making contributions, you are typically making them to a small number of packages. Most of your local development work will be inside a single package at a time.

Each package documents how to best work with it, so consult the `README.md` of each package.

They will outline development and test procedures. When in doubt just look at the `scripts` of each `package.json` file. Everything we do at Cypress is contained there.

### V8 Snapshotting

In order to improve start up time, Cypress uses [electron mksnapshot](https://github.com/electron/mksnapshot) for generating [V8 snapshots](https://v8.dev/blog/custom-startup-snapshots) for both development and prod.

<<<<<<< HEAD
#### Snapshot Generation

Locally, a v8 snapshot is generated in a post install step and set up to only include node modules. In this way, cypress code can be modified without having to regenerate a snapshot. If you do want or need to regenerate the snapshot for development you can run:

```
yarn build-v8-snapshot-dev
```

On CI and for binary builds we run:

```
yarn build-v8-snapshot-prod
```

which will include both node modules and cypress code.

During the process of snapshot generation, metadata is created/updated in `tooling/v8-snapshot/cache`. Changes to these files can and should be committed to the repo as it will make subsequent snapshot generations faster.

## Committing Code

### Branches

The repository has one protected branch:

- `develop` contains the current latest "pre-release" code for the Cypress app and contains the already published code of all [standalone npm packages](./npm) Cypress maintains. This branch is set as the default branch, and all pull requests should be made against this branch.

We want to publish our [standalone npm packages](./npm) continuously as new features are added. Therefore, after any pull request that changes independent `@cypress/` packages in the [`npm`](./npm) directory will automatically publish when a PR is merged directly into `develop` and the entire build passes. We used [`semantic-release`](https://semantic-release.gitbook.io/semantic-release/) to automate the release of these packages to npm.

=======
The repository has one protected branch:

- `develop` contains the current latest "pre-release" code for the Cypress app and contains the already published code of all [standalone npm packages](./npm) Cypress maintains. This branch is set as the default branch, and all pull requests should be made against this branch.

We want to publish our [standalone npm packages](./npm) continuously as new features are added. Therefore, after any pull request that changes independent `@cypress/` packages in the [`npm`](./npm) directory will automatically publish when a PR is merged directly into `develop` and the entire build passes. We used [`semantic-release`](https://semantic-release.gitbook.io/semantic-release/) to automate the release of these packages to npm.

>>>>>>> 8bcfe93b
We do not continuously deploy the Cypress binary, so `develop` contains all of the new features and fixes that are staged to go out in the next update of the main Cypress app. If you make changes to an npm package that can't be published until the binary is also updated, you should make a pull request against specifying this is not be merged until the scheduled  Cypress app release date.

### Pull Requests

- Break down pull requests into the smallest necessary parts to address the original issue or feature. This helps you get a timely review and helps the reviewer clearly understand which pieces of the code changes are relevant.
- When opening a PR for a specific issue already open, please name the branch you are working on using the convention `issue-[issue number]`. For example, if your PR fixes Issue #803, name your branch `issue-803`. If the PR is a larger issue, you can add more context like `issue-803-new-scrollable-area`. If there's not an associated open issue, **[create an issue](https://github.com/cypress-io/cypress/issues/new/choose)**.
- PRs can be opened before all the work is finished. In fact we encourage this! Please create a [Draft Pull Request](https://help.github.com/en/github/collaborating-with-issues-and-pull-requests/about-pull-requests#draft-pull-requests) if your PR is not ready for review. [Mark the PR as **Ready for Review**](https://help.github.com/en/github/collaborating-with-issues-and-pull-requests/changing-the-stage-of-a-pull-request#marking-a-pull-request-as-ready-for-review) when you're ready for a Cypress team member to review the PR.
- Prefix the title of the Pull Request using [semantic-release](https://github.com/semantic-release/semantic-release)'s format as defined [here](https://github.com/angular/angular.js/blob/master/DEVELOPERS.md#type). For example, if your PR is fixing a bug, you should prefix the PR title with `fix:`.
- Fill out the [Pull Request Template](./.github/PULL_REQUEST_TEMPLATE.md) completely within the body of the PR. If you feel some areas are not relevant add `N/A` as opposed to deleting those sections. PR's will not be reviewed if this template is not filled in.
- If the PR is a user facing change and you're a Cypress team member that has logged into [ZenHub](https://www.zenhub.com/) and downloaded the [ZenHub for GitHub extension](https://www.zenhub.com/extension), set the release the PR is intended to ship in from the sidebar of the PR. Follow semantic versioning to select the intended release. This is used to generate the changelog for the release. If you don't tag a PR for release, it won't be mentioned in the changelog.
  ![Select release for PR](https://user-images.githubusercontent.com/1271364/135139641-657015d6-2dca-42d4-a4fb-16478f61d63f.png)
- Please check the "Allow edits from maintainers" checkbox when submitting your PR. This will make it easier for the maintainers to make minor adjustments, to help with tests or any other changes we may need.
![Allow edits from maintainers checkbox](https://user-images.githubusercontent.com/1271181/31393427-b3105d44-ada9-11e7-80f2-0dac51e3919e.png)
- All Pull Requests require a minimum of **two** approvals.
- After the PR is approved, the original contributor can merge the PR (if the original contributor has access).
- When you merge a PR into `develop`, select [**Squash and merge**](https://docs.github.com/en/github/collaborating-with-pull-requests/incorporating-changes-from-a-pull-request/about-pull-request-merges#squash-and-merge-your-pull-request-commits). This will squash all commits into a single commit. *The only exception to squashing is when converting files to another language and there is a clear commit history needed to maintain from the file conversion.*

### Write Some Tests

If you are adding a new feature or fixing a regression, ensure you add tests for it. Broadly speaking, there are three categories of tests you might consider:

1. Unit test. Those are inside of `test/unit`, if the package has them. These are the fastest and cheapest to execute.
2. E2E/Integration tests. Those are inside `cypress/e2e`, if the package has them. These are between Unit Tests and System Tests when it comes to speed of execution.
3. System Tests. Those go in the [`system-tests`](https://github.com/cypress-io/cypress/tree/develop/system-tests) directory. The README explains how they work. These are the slowest to run, so you generally only want to add a system-test if it's absolutely required (but don't let that discourage you; they are also the most realistic way to test Cypress).

When choosing what's most appropriate, consider:

- ease of understanding
- ease of debugging
- resilience to refactoring

### Dependencies

We use [RenovateBot](https://renovatebot.com/) to automatically upgrade our dependencies. The bot uses the settings in [renovate.json](renovate.json) to maintain our [Update Dependencies](https://github.com/cypress-io/cypress/issues/3777) issue and open PRs. You can manually select a package to open a PR from our [Update Dependencies](https://github.com/cypress-io/cypress/issues/3777) issue.

After a PR has been opened for a dependency update, our `cypress-bot` will comment on the PR detailing the guidelines to be used to review the dependency update. Please read these guidelines carefully and make any updates where you see the PR may not be meeting the quality of these guidelines.

## Reviewing Code

### Some rules about Code Review

1. The contributor opening the pull request may not approve their own PR.
2. The PR will not be merged if some reviewers have requested changes.

If any of the Pull Request Review guidelines can't be met, a comment should be left by the reviewer with 'Request changes'. The original contributor is responsible for making any updates and request re-review once those changes are addressed.

### Steps to take during Code Review

- Run the code and use it as the end user would.
- Double check the issue and PR description to ensure it is meeting the original requirements.
- Read through every line of changed code (Yes, we know this could be a LOT).
- If you don't understand why some piece of code is required, ask for clarification! Likely the contributor had a reason and can provide the answer quicker than investigating yourself.

### Code Review Checklist

Below are guidelines to help during code review. If any of the following requirements can't be met, leave a comment in the review selecting 'Request changes', otherwise 'Approve'.

#### User Experience

- [ ] The feature/bugfix is self-documenting from within the product.
- [ ] The change provides the end user with a way to fix their problem (no dead ends).
- [ ] If a breaking change or a change to a commonly used API, the proposed changes have been discussed and agreed upon in the weekly team meeting (or a separate meeting if a larger change).

#### Functionality

- [ ] The code works and performs its intended function with the correct logic.
- [ ] Performance has been factored in (for example, the code cleans up after itself to not cause memory leaks).
- [ ] The code guards against edge cases and invalid input and has tests to cover it.

#### Maintainability

- [ ] The code is readable (too many nested 'if's are a bad sign).
- [ ] Names used for variables, methods, etc, clearly describe their function.
- [ ] The code is easy to understand and there are relevant comments explaining.
- [ ] New algorithms are documented in the code with link(s) to external docs (flowcharts, w3c, chrome, firefox).
- [ ] There are comments containing link(s) to the addressed issue (in tests and code).

#### Quality

- [ ] The change does not reimplement code.
- [ ] There's not a module from the ecosystem that should be used instead.
- [ ] There is no redundant or duplicate code.
- [ ] There are no irrelevant comments left in the code.
- [ ] There is no irrelevant code to the issue being addressed. If there is, ask the contributor to break the work out into a separate PR.
- [ ] Tests are testing the code's intended functionality in the best way possible.

#### Internal

- [ ] The original issue has been tagged with a release in ZenHub.

### Code Review of Dependency Updates

Below are some guidelines Cypress uses when reviewing dependency updates.

#### Dependency Update Instructions

- Read through the entire changelog of the dependency's changes. If a changelog is not available, check every commit made to the dependency. **NOTE** - do not rely on semver to indicate breaking changes - every product does not follow this standard.
- Add a PR review comment noting any relevant changes in the dependency.
- If any of the following requirements cannot be met, leave a comment in the review selecting 'Request changes', otherwise 'Approve'.

#### Dependency Updates Checklist

- [ ] Code using the dependency has been updated to accommodate any breaking changes
- [ ] The dependency still supports the version of Node that the package requires.
- [ ] The PR been tagged with a release in ZenHub.
- [ ] Appropriate labels have been added to the PR (for example: label `type: breaking change` if it is a breaking change)

## Releases

[Standalone npm packages](./npm) are deployed immediately when a PR is merged into `develop` and the entire build passes.

The Cypress app is typically released every two weeks. All PRs merged to `develop` will build a "pre-released" Cypress app which can be installed to verify or leverage your changes before the scheduled release. Read these instructions for [installing pre-release versions](https://docs.cypress.io/guides/references/advanced-installation#Install-pre-release-version).

If you want to know our build process or build your own Cypress binary, read [the "Release Process" guide](./guides/release-process.md).

## Known problems

### ENFILE or EMFILE

If you get `ENFILE: file table overflow`, `ENFILE: too many open files` or any other `ENFILE` or `EMFILE` errors on Mac, that means you are doing synchronous file system operations. Cypress should **NEVER** do them. Instead we should use async file system operations and let `graceful-fs` retry them. Find the place where the synchronous `fs` operation is done from the stacktrace and make it async.

### lock file

You can rebuild the lock file using the latest `develop` version in a clean isolated environment using Docker. From the current branch:

```shell
git checkout develop
git pull
git checkout -
git checkout origin/develop -- yarn.lock
# remove all unknown files
git clean -xfd
yarn
```<|MERGE_RESOLUTION|>--- conflicted
+++ resolved
@@ -135,11 +135,7 @@
  | Folder Name                           | Package Name            | Purpose                                                                      |
  | :------------------------------------ | :---------------------- | :--------------------------------------------------------------------------- |
  | [cli](./cli)                          | `cypress`               | The command-line tool that is packaged as an `npm` module.                   |
-<<<<<<< HEAD
  | [app](./packages/app)           | `@packages/app`      | The front-end for the Cypress App that renders in the launched browser instance.             |
-=======
- | [app](./packages/app)           | `@packages/app`      | The the front-end for the Cypress App that renders in the launched browser instance.             |
->>>>>>> 8bcfe93b
  | [config](./packages/config)           | `@packages/config`      | The Cypress configuration types and validation used in the server, data-context and driver.             |
  | [data-context](./packages/data-context)           | `@packages/data-context`      | Centralized data access for the Cypress application.             |
  | [driver](./packages/driver)           | `@packages/driver`      | The code that is used to drive the behavior of the API commands.             |
@@ -155,23 +151,13 @@
  | [launchpad](./packages/launchpad)       | `@packages/launcher`    | The portal to running Cypress that displays in `open` mode.                        |
  | [net-stubbing](./packages/net-stubbing) | `@packages/net-stubbing` | Contains server side code for Cypress' network stubbing features.         |
  | [network](./packages/network)         | `@packages/network`     | Various utilities related to networking.                                     |
+ | [packherd-require](./packages/packherd-require) | `@packages/packherd-require` | Loads modules that have been bundled by `@tooling/packherd`.  |
  | [proxy](./packages/proxy)             | `@packages/proxy`       | Code for Cypress' network proxy layer.                                       |
-<<<<<<< HEAD
- | [packherd-require](./packages/packherd-require) | `@packages/packherd-require` | Loads modules that have been bundled by `@tooling/packherd`.  |
-=======
->>>>>>> 8bcfe93b
- | [reporter](./packages/reporter)       | `@packages/reporter`    | The reporter shows the running results of the tests (The Command Log UI).    |
- | [resolve-dist](./packages/resolve-dist)       | `@packages/resolve-dist`    | Centralizes the resolution of paths to compiled/static assets from server-side code..    |
- | [rewriter](./packages/rewriter)       | `@packages/rewriter`    | The logic to rewrite JS and HTML that flows through the Cypress proxy.    
- | [root](./packages/root)               | `@packages/root`        | Dummy package pointing at the root of the repository.                        |
  | [runner](./packages/runner)           | `@packages/runner`      | (deprecated) The runner is the minimal "chrome" around the user's application under test. |
- | [scaffold-config](./packages/scaffold-config)           | `@packages/scaffold-config`      | The logic related to scaffolding new projects using launchpad.   |
- | [server](./packages/server)           | `@packages/server`      | The <3 of Cypress. This orchestrates everything. The backend node process.   |
  | [socket](./packages/socket)           | `@packages/socket`      | A wrapper around socket.io to provide common libraries.                      |
  | [ts](./packages/ts)                   | `@packages/ts`          | A centralized version of typescript.                                         |
  | [types](./packages/types)             | `@packages/types`          | The shared internal Cypress types.                                         |
  | [web-config](./packages/web-config)             | `@packages/ui-components`          | The web-related configuration.                                         |
-<<<<<<< HEAD
 
 Private packages involved in development of the app live within the [`tooling`](./tooling) directory and are in the `@tooling/` namespace. They are discrete modules with different responsibilities, but each is necessary for development of the Cypress app and is not necessarily useful outside of the Cypress app.
 
@@ -179,9 +165,10 @@
 
  | Folder Name                           | Package Name            | Purpose                                                                      |
  | :------------------------------------ | :---------------------- | :--------------------------------------------------------------------------- |
+ | [electron-mksnapshot](./electron-mksnapshot) | `electron-mksnapshot` | A rewrite of [electron/mksnapshot](https://github.com/electron/mksnapshot) to support multiple
+versions. |
  | [packherd](./tooling/packherd)        | `packherd`              | Herds all dependencies reachable from an entry and packs them.               |
-=======
->>>>>>> 8bcfe93b
+ | [v8-snapshot](./tooling/v8-snapshot)  | `v8-snapshot`           | Tool to create a snapshot for Electron applications.                         |
 
 Public packages live within the [`npm`](./npm) folder and are standalone modules that get independently published to npm under the `@cypress/` namespace. These packages generally contain extensions, plugins, or other packages that are complementary to, yet independent of, the main Cypress app.
 
@@ -418,7 +405,6 @@
 
 In order to improve start up time, Cypress uses [electron mksnapshot](https://github.com/electron/mksnapshot) for generating [V8 snapshots](https://v8.dev/blog/custom-startup-snapshots) for both development and prod.
 
-<<<<<<< HEAD
 #### Snapshot Generation
 
 Locally, a v8 snapshot is generated in a post install step and set up to only include node modules. In this way, cypress code can be modified without having to regenerate a snapshot. If you do want or need to regenerate the snapshot for development you can run:
@@ -447,14 +433,6 @@
 
 We want to publish our [standalone npm packages](./npm) continuously as new features are added. Therefore, after any pull request that changes independent `@cypress/` packages in the [`npm`](./npm) directory will automatically publish when a PR is merged directly into `develop` and the entire build passes. We used [`semantic-release`](https://semantic-release.gitbook.io/semantic-release/) to automate the release of these packages to npm.
 
-=======
-The repository has one protected branch:
-
-- `develop` contains the current latest "pre-release" code for the Cypress app and contains the already published code of all [standalone npm packages](./npm) Cypress maintains. This branch is set as the default branch, and all pull requests should be made against this branch.
-
-We want to publish our [standalone npm packages](./npm) continuously as new features are added. Therefore, after any pull request that changes independent `@cypress/` packages in the [`npm`](./npm) directory will automatically publish when a PR is merged directly into `develop` and the entire build passes. We used [`semantic-release`](https://semantic-release.gitbook.io/semantic-release/) to automate the release of these packages to npm.
-
->>>>>>> 8bcfe93b
 We do not continuously deploy the Cypress binary, so `develop` contains all of the new features and fixes that are staged to go out in the next update of the main Cypress app. If you make changes to an npm package that can't be published until the binary is also updated, you should make a pull request against specifying this is not be merged until the scheduled  Cypress app release date.
 
 ### Pull Requests
