version: 2.1

defaults: &defaults
  parallelism: 1
  working_directory: ~/cypress
  parameters:
    executor:
      type: executor
      default: cy-doc
  executor: <<parameters.executor>>
  environment:
    ## set specific timezone
    TZ: "/usr/share/zoneinfo/America/New_York"

    ## store artifacts here
    CIRCLE_ARTIFACTS: /tmp/artifacts

    ## set so that e2e tests are consistent
    COLUMNS: 100
    LINES: 24

executors:
  # the Docker image with Cypress dependencies and Chrome browser
  cy-doc:
    docker:
      - image: cypress/browsers:node12.0.0-chrome73
    environment:
      PLATFORM: linux

  # executor to run on Mac OS
  # https://circleci.com/docs/2.0/executor-types/#using-macos
  # https://circleci.com/docs/2.0/testing-ios/#supported-xcode-versions
  mac:
    macos:
      xcode: "10.1.0"
    environment:
      PLATFORM: mac

commands:
  # for caching node modules use project environment variable
  # like CACHE_VERSION=15
  save-cache:
    description: |
      Shorter command to save node_modules for a package
      Warning! Only works with "packages/<name>/node_modules"
    parameters:
      packageName:
        description: Name of the package to save, for example "server" or "desktop-gui"
        type: string
    steps:
      - save_cache:
          name: Saving cache for << parameters.packageName >>
          key: v{{ .Environment.CACHE_VERSION }}-{{ arch }}-{{ .Branch }}-deps-<< parameters.packageName >>-{{ checksum "packages/<< parameters.packageName >>/package.json" }}
          paths:
            - packages/<< parameters.packageName >>/node_modules

  save-caches:
    description: save each node_modules folder per package
    steps:
      # TODO switch to "save-cache" when it allows custom paths
      - save_cache:
          key: v{{ .Environment.CACHE_VERSION }}-{{ arch }}-{{ .Branch }}-deps-cli-{{ checksum "cli/package.json" }}
          paths:
            - cli/node_modules
      - save_cache:
          key: v{{ .Environment.CACHE_VERSION }}-{{ arch }}-{{ .Branch }}-deps-root-{{ checksum "package.json" }}
          paths:
            - node_modules
      - save-cache:
          packageName: coffee
      - save-cache:
          packageName: desktop-gui
      - save-cache:
          packageName: driver
      - save-cache:
          packageName: example
      # TODO switch to "save-cache" custom command when it allows passing list of paths
      - save_cache:
          key: v{{ .Environment.CACHE_VERSION }}-{{ arch }}-{{ .Branch }}-deps-electron-{{ checksum "packages/electron/package.json" }}
          paths:
            - packages/electron/node_modules
            - ~/.cache/electron
            - ~/.electron
      - save-cache:
          packageName: extension
      - save-cache:
          packageName: https-proxy
      - save-cache:
          packageName: launcher
      - save-cache:
          packageName: network
      - save-cache:
          packageName: reporter
      - save-cache:
          packageName: runner
      - save-cache:
          packageName: server
      - save-cache:
          packageName: socket
      - save-cache:
          packageName: static
      - save-cache:
          packageName: ts
      - save-cache:
          packageName: web-config

  restore-cache:
    description: |
      Shorter command to restore node_modules for a package.
      Since it does not list paths to restore, can restore any cache,
      as long the key is the same as the saved one.
    parameters:
      packageName:
        description: Name of the package to restore, for example "server" or "desktop-gui"
        type: string
      packagePath:
        description: Path to package.json file
        type: string
    steps:
      - restore_cache:
          name: Restoring cache for << parameters.packageName >>
          key: v{{ .Environment.CACHE_VERSION }}-{{ arch }}-{{ .Branch }}-deps-<< parameters.packageName >>-{{ checksum "<< parameters.packagePath >>" }}

  restore-caches:
    description: need to restore a separate cache for each package.json
    steps:
      - restore-cache:
          packageName: cli
          packagePath: cli/package.json
      - restore-cache:
          packageName: root
          packagePath: package.json
      - restore-cache:
          packageName: coffee
          packagePath: packages/coffee/package.json
      - restore-cache:
          packageName: desktop-gui
          packagePath: packages/desktop-gui/package.json
      - restore-cache:
          packageName: driver
          packagePath: packages/driver/package.json
      - restore-cache:
          packageName: example
          packagePath: packages/example/package.json
      - restore-cache:
          packageName: electron
          packagePath: packages/electron/package.json
      - restore-cache:
          packageName: extension
          packagePath: packages/extension/package.json
      - restore-cache:
          packageName: https-proxy
          packagePath: packages/https-proxy/package.json
      - restore-cache:
          packageName: launcher
          packagePath: packages/launcher/package.json
      - restore-cache:
          packageName: network
          packagePath: packages/network/package.json
      - restore-cache:
          packageName: reporter
          packagePath: packages/reporter/package.json
      - restore-cache:
          packageName: runner
          packagePath: packages/runner/package.json
      - restore-cache:
          packageName: server
          packagePath: packages/server/package.json
      - restore-cache:
          packageName: socket
          packagePath: packages/socket/package.json
      - restore-cache:
          packageName: static
          packagePath: packages/static/package.json
      - restore-cache:
          packageName: ts
          packagePath: packages/ts/package.json
      - restore-cache:
          packageName: web-config
          packagePath: packages/web-config/package.json

jobs:
  ## code checkout and NPM installs
  build:
    <<: *defaults
    steps:
      - checkout
      - run:
          name: Print working folder
          command: echo $PWD
      - run:
          name: print global NPM cache path
          command: echo $(npm -g bin)
      - run:
          name: print Node version
          command: node -v
      - run:
          name: print NPM version
          command: npm -v
      - run: npm run check-node-version

      ## make sure the TERM is set to 'xterm' in node (Linux only)
      ## else colors (and tests) will fail
      ## See the following information
      ##   * http://andykdocs.de/development/Docker/Fixing+the+Docker+TERM+variable+issue
      ##   * https://unix.stackexchange.com/questions/43945/whats-the-difference-between-various-term-variables
      - run: npm run check-terminal

      - run: npm run stop-only-all

      - restore-caches

      # show what is already cached globally
      - run: ls $(npm -g bin)
      - run: ls $(npm -g bin)/../lib/node_modules

      # Install the root packages
      # Link sup packages in ./node_modules/@packages/*
      # Install sub packages dependencies and build all sub packages via postinstall script
      - run: npm install
      - run:
          name: Top level packages
          command: npm ls --depth=0 || true

      # Prune so we do not save removed dependencies to cache
      - run: npm run all prune

      - save-caches

      ## save entire folder as artifact for other jobs to run without reinstalling
      - persist_to_workspace:
          root: ~/
          paths:
            - cypress

  lint:
    <<: *defaults
    steps:
      - attach_workspace:
          at: ~/
      ## this will catch .only's in js/coffee as well
      - run: npm run lint-all

  unit-tests:
    <<: *defaults
    parallelism: 1
    steps:
      - attach_workspace:
          at: ~/
      # make sure mocha runs
      - run: npm run test-mocha
      # test binary build code
      - run: npm run test-scripts
      # make sure our snapshots are compared correctly
      - run: npm run test-mocha-snapshot
      # make sure packages with TypeScript can be transpiled to JS
      - run: npm run all build-js
      # run unit tests from individual packages
      - run: npm run all test -- --package cli
      - run: npm run all test -- --package electron
      - run: npm run all test -- --package extension
      - run: npm run all test -- --package https-proxy
      - run: npm run all test -- --package launcher
      - run: npm run all test -- --package network
      # how to pass Mocha reporter through zunder?
      - run: npm run all test -- --package reporter
      - run: npm run all test -- --package runner
      - run: npm run all test -- --package socket
      - run: npm run all test -- --package static
      - store_test_results:
          path: /tmp/cypress

  lint-types:
    <<: *defaults
    parallelism: 1
    steps:
      - attach_workspace:
          at: ~/
      - run:
          command: ls -la types
          working_directory: cli
      - run:
          command: ls -la chai
          working_directory: cli/types
      - run:
          command: npm run dtslint
          working_directory: cli

  "server-unit-tests":
    <<: *defaults
    parallelism: 2
    steps:
      - attach_workspace:
          at: ~/
      - run: npm run all test-unit -- --package server
      - store_test_results:
          path: /tmp/cypress

  "server-integration-tests":
    <<: *defaults
    parallelism: 2
    steps:
      - attach_workspace:
          at: ~/
      - run: npm run all test-integration -- --package server
      - store_test_results:
          path: /tmp/cypress

  "server-performance-tests":
      <<: *defaults
      steps:
      - attach_workspace:
          at: ~/
      - run:
          command: npm run all test-performance -- --package server
      - store_test_results:
          path: /tmp/cypress
      - store_artifacts:
          path: /tmp/artifacts

  "server-e2e-tests-1":
    <<: *defaults
    steps:
      - attach_workspace:
          at: ~/
      - run:
          command: npm run test-e2e -- --chunk 1
          working_directory: packages/server
      - store_test_results:
          path: /tmp/cypress

  "server-e2e-tests-2":
    <<: *defaults
    steps:
      - attach_workspace:
          at: ~/
      - run:
          command: npm run test-e2e -- --chunk 2
          working_directory: packages/server
      - store_test_results:
          path: /tmp/cypress

  "server-e2e-tests-3":
    <<: *defaults
    steps:
      - attach_workspace:
          at: ~/
      - run:
          command: npm run test-e2e -- --chunk 3
          working_directory: packages/server
      - store_test_results:
          path: /tmp/cypress

  "server-e2e-tests-4":
    <<: *defaults
    steps:
      - attach_workspace:
          at: ~/
      - run:
          command: npm run test-e2e -- --chunk 4
          working_directory: packages/server
      - store_test_results:
          path: /tmp/cypress

  "server-e2e-tests-5":
    <<: *defaults
    steps:
      - attach_workspace:
          at: ~/
      - run:
          command: npm run test-e2e -- --chunk 5
          working_directory: packages/server
      - store_test_results:
          path: /tmp/cypress

  "server-e2e-tests-6":
    <<: *defaults
    steps:
      - attach_workspace:
          at: ~/
      - run:
          command: npm run test-e2e -- --chunk 6
          working_directory: packages/server
      - store_test_results:
          path: /tmp/cypress

  "server-e2e-tests-7":
    <<: *defaults
    steps:
      - attach_workspace:
          at: ~/
      - run:
          command: npm run test-e2e -- --chunk 7
          working_directory: packages/server
      - store_test_results:
          path: /tmp/cypress

  "server-e2e-tests-8":
      <<: *defaults
      steps:
      - attach_workspace:
          at: ~/
      - run:
          command: npm run test-e2e -- --chunk 8
          working_directory: packages/server
      - store_test_results:
          path: /tmp/cypress

  "driver-integration-tests-chrome":
    <<: *defaults
    parallelism: 5
    steps:
      - attach_workspace:
          at: ~/
      - run:
          command: npm start
          background: true
          working_directory: packages/driver
      - run:
          command: $(npm bin)/wait-on http://localhost:3500
          working_directory: packages/driver
      - run:
          command: |
            CYPRESS_KONFIG_ENV=production \
            CYPRESS_RECORD_KEY=$PACKAGES_RECORD_KEY \
            npm run cypress:run -- --record --parallel --group 5x-driver-chrome --browser chrome
          working_directory: packages/driver
      - store_test_results:
          path: /tmp/cypress
      - store_artifacts:
          path: /tmp/artifacts

  "driver-integration-tests-electron":
    <<: *defaults
    parallelism: 5
    steps:
      - attach_workspace:
          at: ~/
      - run:
          command: npm start
          background: true
          working_directory: packages/driver
      - run:
          command: $(npm bin)/wait-on http://localhost:3500
          working_directory: packages/driver
      - run:
          command: |
            CYPRESS_KONFIG_ENV=production \
            CYPRESS_RECORD_KEY=$PACKAGES_RECORD_KEY \
            npm run cypress:run -- --record --parallel --group 5x-driver-electron --browser electron
          working_directory: packages/driver
      - store_test_results:
          path: /tmp/cypress
      - store_artifacts:
          path: /tmp/artifacts

  "desktop-gui-integration-tests-2x":
    <<: *defaults
    parallelism: 2
    steps:
      - attach_workspace:
          at: ~/
      - run:
          command: npm run build-prod
          working_directory: packages/desktop-gui
      - run:
          command: |
            CYPRESS_KONFIG_ENV=production \
            CYPRESS_RECORD_KEY=$PACKAGES_RECORD_KEY \
            npm run cypress:run -- --record --parallel --group 2x-desktop-gui
          working_directory: packages/desktop-gui
      - store_test_results:
          path: /tmp/cypress
      - store_artifacts:
          path: /tmp/artifacts

  "reporter-integration-tests":
    <<: *defaults
    steps:
      - attach_workspace:
          at: ~/
      - run:
          command: npm run build-prod
          working_directory: packages/reporter
      - run:
          command: |
            CYPRESS_KONFIG_ENV=production \
            CYPRESS_RECORD_KEY=$PACKAGES_RECORD_KEY \
            npm run cypress:run -- --record --parallel --group reporter
          working_directory: packages/reporter
      - store_test_results:
          path: /tmp/cypress
      - store_artifacts:
          path: /tmp/artifacts

  "run-launcher":
    <<: *defaults
    steps:
      - attach_workspace:
          at: ~/
      - run:
          command: node index.js
          working_directory: packages/launcher

  build-binary:
    <<: *defaults
    shell: /bin/bash --login
    steps:
      - run:
          name: Check environment variables before code sign (if on Mac)
          # NOTE
          # our Mac code sign works via electron-builder
          # by default, electron-builder will NOT sign app built in a pull request
          # even our internal one (!)
          # Usually this is not a problem, since we only build and test binary
          # built on "develop" and "master" branches
          # but if you need to really build and sign a Mac binary in a PR
          # set variable CSC_FOR_PULL_REQUEST=true
          command: |
            set -e
            if [[ "$OSTYPE" == "darwin"* ]]; then
              if [ -z "$CSC_LINK" ]; then
                echo "Need to provide environment variable CSC_LINK"
                  echo "with base64 encoded certificate .p12 file"
                exit 1
              fi
              if [ -z "$CSC_KEY_PASSWORD" ]; then
                echo "Need to provide environment variable CSC_KEY_PASSWORD"
                  echo "with password for unlocking certificate .p12 file"
                exit 1
              fi
            else
              echo "Not Mac platform, skipping code sign setup"
            fi

      - attach_workspace:
          at: ~/
      - run: $(npm bin)/print-arch
      - run:
          environment:
            DEBUG: electron-builder,electron-osx-sign*
          command: npm run binary-build -- --platform $PLATFORM --version $NEXT_DEV_VERSION
      - run: npm run binary-zip -- --platform $PLATFORM
      - run: ls -l *.zip
      - run:
          name: upload unique binary
          command: |
            node scripts/binary.js upload-unique-binary \
              --file cypress.zip \
              --version $NEXT_DEV_VERSION
      - run: cat binary-url.json
      - run: mkdir /tmp/urls
      - run: cp binary-url.json /tmp/urls
      - run: cp cypress.zip /tmp/urls
      - run: ls /tmp/urls
      - persist_to_workspace:
          root: /tmp/urls
          paths:
            - binary-url.json
            - cypress.zip

  "test-kitchensink-against-staging":
    <<: *defaults
    steps:
      - attach_workspace:
          at: ~/
      - run:
          name: Cloning test project
          command: git clone https://github.com/cypress-io/cypress-example-kitchensink.git /tmp/repo
      - run:
          name: Install prod dependencies
          command: npm install --production
          working_directory: /tmp/repo
      - run:
          name: Example server
          command: npm start
          working_directory: /tmp/repo
          background: true
      - run:
          name: Run Kitchensink example project
          command: |
            CYPRESS_PROJECT_ID=$TEST_KITCHENSINK_PROJECT_ID \
            CYPRESS_RECORD_KEY=$TEST_KITCHENSINK_RECORD_KEY \
            CYPRESS_ENV=staging \
            CYPRESS_video=false \
            npm run cypress:run -- --project /tmp/repo --record

  "test-against-staging":
    <<: *defaults
    steps:
      - attach_workspace:
          at: ~/
      - run:
          name: Cloning test project
          command: git clone https://github.com/cypress-io/cypress-test-tiny.git /tmp/repo
      - run:
          name: Run test project
          command: |
            CYPRESS_PROJECT_ID=$TEST_TINY_PROJECT_ID \
            CYPRESS_RECORD_KEY=$TEST_TINY_RECORD_KEY \
            CYPRESS_ENV=staging \
            npm run cypress:run -- --project /tmp/repo --record

  "build-npm-package":
    <<: *defaults
    steps:
      - attach_workspace:
          at: ~/
      - run:
          name: bump NPM version
          command: npm --no-git-tag-version version $NEXT_DEV_VERSION
      - run:
          name: build NPM package
          working_directory: cli
          command: npm run build
      - run:
          command: ls -la types
          working_directory: cli/build
      - run:
          name: list NPM package contents
          working_directory: cli/build
          command: npm run size
      - run:
          name: pack NPM package
          working_directory: cli/build
          command: npm pack
      - run:
          name: list created NPM package
          working_directory: cli/build
          command: ls -l
      # created file should have filename cypress-<version>.tgz
      - run:
          name: upload NPM package
          command: |
            node scripts/binary.js upload-npm-package \
              --file cli/build/cypress-$NEXT_DEV_VERSION.tgz \
              --version $NEXT_DEV_VERSION
      - run: cat npm-package-url.json
      - run: mkdir /tmp/urls
      - run: cp cli/build/cypress-$NEXT_DEV_VERSION.tgz /tmp/urls/cypress.tgz
      - run: cp npm-package-url.json /tmp/urls
      - run: ls /tmp/urls
      - persist_to_workspace:
          root: /tmp/urls
          paths:
            - npm-package-url.json
            - cypress.tgz

  "test-binary-and-npm-against-other-projects":
    <<: *defaults
    steps:
      - attach_workspace:
          at: ~/
      - attach_workspace:
          at: /tmp/urls
      - run: ls -la /tmp/urls
      - run: cat /tmp/urls/*.json
      - run: mkdir /tmp/testing
      - run:
          name: create dummy package
          working_directory: /tmp/testing
          command: npm init -y
      - run:
          # install NPM from unique urls
          name: Install Cypress
          command: |
            node scripts/test-unique-npm-and-binary.js \
              --npm /tmp/urls/npm-package-url.json \
              --binary /tmp/urls/binary-url.json \
              --cwd /tmp/testing
      - run:
          name: Verify Cypress binary
          working_directory: /tmp/testing
          command: $(npm bin)/cypress verify
      - run:
          name: Post pre-release install comment
          command: |
            node scripts/add-install-comment.js \
              --npm /tmp/urls/npm-package-url.json \
              --binary /tmp/urls/binary-url.json
      - run:
          name: Running other test projects with new NPM package and binary
          command: |
            node scripts/test-other-projects.js \
              --npm /tmp/urls/npm-package-url.json \
              --binary /tmp/urls/binary-url.json \
              --provider circle

  "test-npm-module-and-verify-binary":
    <<: *defaults
    steps:
      - attach_workspace:
          at: ~/
      - attach_workspace:
          at: /tmp/urls
      # make sure we have cypress.zip received
      - run: ls -l /tmp/urls/cypress.zip
      # build NPM package
      - run:
          command: npm run build
          working_directory: cli
      - run: mkdir test-binary
      - run:
          name: Create new NPM package
          working_directory: test-binary
          command: npm init -y
      - run:
          # install NPM from built NPM package folder
          name: Install Cypress
          working_directory: test-binary
          # force installing the freshly built binary
          command: CYPRESS_INSTALL_BINARY=/tmp/urls/cypress.zip npm i /tmp/urls/cypress.tgz
      - run:
          name: Verify Cypress binary
          working_directory: test-binary
          command: $(npm bin)/cypress verify

  # install NPM + binary zip and run against staging API
  "test-binary-against-staging":
    <<: *defaults
    steps:
      - attach_workspace:
          at: ~/
      - attach_workspace:
          at: /tmp/urls
      # make sure we have the binary
      - run: ls -l /tmp/urls/cypress.zip
      # make sure we have the NPM package
      - run: ls -l /tmp/urls/cypress.tgz
      - run:
          name: Cloning test project
          command: git clone https://github.com/cypress-io/cypress-test-tiny.git /tmp/cypress-test-tiny
      - run:
          name: Install Cypress
          working_directory: /tmp/cypress-test-tiny
          # force installing the freshly built binary
          command: CYPRESS_INSTALL_BINARY=/tmp/urls/cypress.zip npm i /tmp/urls/cypress.tgz
      - run:
          name: Run test project
          working_directory: /tmp/cypress-test-tiny
          command: |
            CYPRESS_PROJECT_ID=$TEST_TINY_PROJECT_ID \
            CYPRESS_RECORD_KEY=$TEST_TINY_RECORD_KEY \
            CYPRESS_ENV=staging \
            $(npm bin)/cypress run --record

  "test-binary-against-kitchensink":
    <<: *defaults
    steps:
      - attach_workspace:
          at: ~/
      - attach_workspace:
          at: /tmp/urls
      - run:
          name: Cloning kitchensink project
          command: git clone --depth 1 https://github.com/cypress-io/cypress-example-kitchensink.git /tmp/kitchensink
      - run:
          command: npm install
          working_directory: /tmp/kitchensink
      - run:
          name: Install Cypress
          working_directory: /tmp/kitchensink
          # force installing the freshly built binary
          command: CYPRESS_INSTALL_BINARY=/tmp/urls/cypress.zip npm i /tmp/urls/cypress.tgz
      - run:
          working_directory: /tmp/kitchensink
          command: npm run build
      - run:
          working_directory: /tmp/kitchensink
          command: npm start
          background: true
      - run:
          working_directory: /tmp/kitchensink
          command: npm run e2e

linux-workflow: &linux-workflow
  jobs:
    - build
    - lint:
        name: Linux lint
        requires:
          - build
    - lint-types:
        requires:
          - build
    # unit, integration and e2e tests
    - unit-tests:
        requires:
          - build
    - server-unit-tests:
        requires:
          - build
    - server-integration-tests:
        requires:
          - build
    - server-performance-tests:
        requires:
          - build
    - server-e2e-tests-1:
        requires:
          - build
    - server-e2e-tests-2:
        requires:
          - build
    - server-e2e-tests-3:
        requires:
          - build
    - server-e2e-tests-4:
        requires:
          - build
    - server-e2e-tests-5:
        requires:
          - build
    - server-e2e-tests-6:
        requires:
          - build
    - server-e2e-tests-7:
        requires:
          - build
    - server-e2e-tests-8:
        requires:
          - build
<<<<<<< HEAD
    - driver-integration-tests-chrome:
        requires:
          - build
    - driver-integration-tests-electron:
=======
    - driver-integration-tests-3x:
        context: test-runner:integration-tests
>>>>>>> 053b6bd9
        requires:
          - build
    - desktop-gui-integration-tests-2x:
        context: test-runner:integration-tests
        requires:
          - build
    - reporter-integration-tests:
        context: test-runner:integration-tests
        requires:
          - build
    - run-launcher:
        requires:
          - build
    # various testing scenarios, like building full binary
    # and testing it on a real project
    - test-against-staging:
        context: test-runner:record-tests
        filters:
          branches:
            only:
              - develop
        requires:
          - build
    - test-kitchensink-against-staging:
        context: test-runner:record-tests
        filters:
          branches:
            only:
              - develop
        requires:
          - build
    - build-npm-package:
        context: test-runner:upload
        filters:
          branches:
            only:
              - develop
        requires:
          - build
    - build-binary:
        context: test-runner:upload
        filters:
          branches:
            only:
              - develop
        requires:
          - build
    - test-binary-and-npm-against-other-projects:
        context: test-runner:trigger-test-jobs
        filters:
          branches:
            only:
              - develop
        requires:
          - build-npm-package
          - build-binary
    - test-npm-module-and-verify-binary:
        filters:
          branches:
            only:
              - develop
        requires:
          - build-npm-package
          - build-binary
    - test-binary-against-staging:
        context: test-runner:record-tests
        filters:
          branches:
            only:
              - develop
        requires:
          - build-npm-package
          - build-binary
    - test-binary-against-kitchensink:
        filters:
          branches:
            only:
              - develop
        requires:
          - build-npm-package
          - build-binary

mac-workflow: &mac-workflow
  jobs:
    - build:
        name: Mac build
        executor: mac
    - lint:
        name: Mac lint
        executor: mac
        requires:
          - Mac build

    # maybe run unit tests?

    - build-npm-package:
        name: Mac NPM package
        context: test-runner:upload
        executor: mac
        filters:
          branches:
            only:
              - develop
              - test-example-repos-on-mac-4526
        requires:
          - Mac build

    - build-binary:
        name: Mac binary
        executor: mac
        context: org-global
        filters:
          branches:
            only:
              - develop
              - binary-metadata
              - test-example-repos-on-mac-4526
        requires:
          - Mac build

    - test-binary-against-kitchensink:
        name: Test Mac binary against kitchensink
        executor: mac
        filters:
          branches:
            only:
              - develop
        requires:
          - Mac NPM package
          - Mac binary

    - test-binary-against-staging:
        context: test-runner:record-tests
        name: Test Mac binary against staging
        executor: mac
        filters:
          branches:
            only:
              - develop
        requires:
          - Mac NPM package
          - Mac binary

    - test-binary-and-npm-against-other-projects:
        context: test-runner:trigger-test-jobs
        name: Test Mac binary against other projects
        executor: mac
        filters:
          branches:
            only:
              - develop
              - test-example-repos-on-mac-4526
        requires:
          - Mac NPM package
          - Mac binary

workflows:
  linux:
    <<: *linux-workflow
  mac:
    <<: *mac-workflow<|MERGE_RESOLUTION|>--- conflicted
+++ resolved
@@ -820,15 +820,12 @@
     - server-e2e-tests-8:
         requires:
           - build
-<<<<<<< HEAD
     - driver-integration-tests-chrome:
+        context: test-runner:integration-tests
         requires:
           - build
     - driver-integration-tests-electron:
-=======
-    - driver-integration-tests-3x:
         context: test-runner:integration-tests
->>>>>>> 053b6bd9
         requires:
           - build
     - desktop-gui-integration-tests-2x:
