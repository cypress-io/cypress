version: 2.1

defaults: &defaults
  parallelism: 1
  working_directory: ~/cypress
  parameters: &defaultsParameters
    executor:
      type: executor
      default: cy-doc
    only-cache-for-root-user:
      type: boolean
      default: false
  executor: <<parameters.executor>>
  environment: &defaultsEnvironment
    ## set specific timezone
    TZ: "/usr/share/zoneinfo/America/New_York"

    ## store artifacts here
    CIRCLE_ARTIFACTS: /tmp/artifacts

    ## set so that e2e tests are consistent
    COLUMNS: 100
    LINES: 24

# filters and requires for testing binary with Firefox
mainBuildFilters: &mainBuildFilters
  filters:
    branches:
      only:
        - develop
        - 10.0-release
<<<<<<< HEAD
        - zachw/add-dev-server-deps
=======
>>>>>>> bc12c9da

# uncomment & add to the branch conditions below to disable the main linux
# flow if we don't want to test it for a certain branch
linuxWorkflowExcludeFilters: &linux-workflow-exclude-filters
  unless:
    or:
    - false
    # - equal: [ 'tgriesser/chore/fix-windows-build', << pipeline.git.branch >> ]

# usually we don't build Mac app - it takes a long time
# but sometimes we want to really confirm we are doing the right thing
# so just add your branch to the list here to build and test on Mac
macWorkflowFilters: &mac-workflow-filters
  when:
    or:
    - equal: [ develop, << pipeline.git.branch >> ]
    - equal: [ '10.0-release', << pipeline.git.branch >> ]
<<<<<<< HEAD
    - equal: [ zachw/add-dev-server-deps, << pipeline.git.branch >> ]
=======
>>>>>>> bc12c9da
    - matches:
          pattern: "-release$"
          value: << pipeline.git.branch >>

windowsWorkflowFilters: &windows-workflow-filters
  when:
    or:
    - equal: [ develop, << pipeline.git.branch >> ]
    - equal: [ '10.0-release', << pipeline.git.branch >> ]
<<<<<<< HEAD
    - equal: [ zachw/add-dev-server-deps, << pipeline.git.branch >> ]
=======
    - equal: [ 'unify-1036-windows-test-projects', << pipeline.git.branch >> ]
>>>>>>> bc12c9da
    - matches:
          pattern: "-release$"
          value: << pipeline.git.branch >>
    - matches:
          pattern: "win*"
          value: << pipeline.git.branch >>

executors:
  # the Docker image with Cypress dependencies and Chrome browser
  cy-doc:
    docker:
      - image: cypress/browsers:node16.5.0-chrome94-ff93
    # by default, we use "medium" to balance performance + CI costs. bump or reduce on a per-job basis if needed.
    resource_class: medium
    environment:
      PLATFORM: linux

  # Docker image with non-root "node" user
  non-root-docker-user:
    docker:
      - image: cypress/browsers:node16.5.0-chrome94-ff93
        user: node
    environment:
      PLATFORM: linux

  # executor to run on Mac OS
  # https://circleci.com/docs/2.0/executor-types/#using-macos
  # https://circleci.com/docs/2.0/testing-ios/#supported-xcode-versions
  mac:
    macos:
      # Executor should have Node >= required version
      xcode: "13.0.0"
    resource_class: macos.x86.medium.gen2
    environment:
      PLATFORM: mac

  # executor to run on Windows - based off of the windows-orb default executor since it is
  # not customizable enough to align with our existing setup.
  # https://github.com/CircleCI-Public/windows-orb/blob/master/src/executors/default.yml
  # https://circleci.com/docs/2.0/hello-world-windows/#software-pre-installed-in-the-windows-image
  windows: &windows-executor
    machine:
      image: windows-server-2019-vs2019:stable
      shell: bash.exe -eo pipefail
    resource_class: windows.medium
    environment:
      PLATFORM: windows

commands:
  restore_workspace_binaries:
    steps:
      - attach_workspace:
          at: ~/
      # make sure we have cypress.zip received
      - run: ls -l
      - run: ls -l cypress.zip cypress.tgz
      - run: node --version
      - run: npm --version

  restore_cached_workspace:
    steps:
      - attach_workspace:
          at: ~/
      - install-required-node
      - unpack-dependencies

  restore_cached_binary:
    steps:
      - attach_workspace:
          at: ~/

  prepare-modules-cache:
    parameters:
      dont-move:
        type: boolean
        default: false
    steps:
      - run: node scripts/circle-cache.js --action prepare
      - unless:
          condition: << parameters.dont-move >>
          steps:
            - run:
                name: Move to /tmp dir for consistent caching across root/non-root users
                command: |
                  mkdir -p /tmp/node_modules_cache
                  mv ~/cypress/node_modules /tmp/node_modules_cache/root_node_modules
                  mv ~/cypress/cli/node_modules /tmp/node_modules_cache/cli_node_modules
                  mv ~/cypress/system-tests/node_modules /tmp/node_modules_cache/system-tests_node_modules
                  mv ~/cypress/globbed_node_modules /tmp/node_modules_cache/globbed_node_modules

  build-and-persist:
    description: Save entire folder as artifact for other jobs to run without reinstalling
    steps:
      - run:
          name: Build all codegen
          command: yarn gulp buildProd
      - run:
          name: Build packages
          command: yarn build
      - prepare-modules-cache # So we don't throw these in the workspace cache
      - persist_to_workspace:
          root: ~/
          paths:
            - cypress
            - .ssh
            - node_modules # contains the npm i -g modules

  install_cache_helpers_dependencies:
    steps:
      - run:
          # Dependencies needed by circle-cache.js, before we "yarn" or unpack cached node_modules
          name: Cache Helper Dependencies
          working_directory: ~/
          command: npm i glob@7.1.6 fs-extra@10.0.0 minimist@1.2.5 fast-json-stable-stringify@2.1.0

  unpack-dependencies:
    description: 'Unpacks dependencies associated with the current workflow'
    steps:
      - install_cache_helpers_dependencies
      - run:
          name: Generate Circle Cache Key
          command: node scripts/circle-cache.js --action cacheKey > circle_cache_key
      - run:
          name: Generate platform key
          command: echo $PLATFORM > platform_key
      - restore_cache:
          name: Restore cache state, to check for known modules cache existence
          key: v{{ .Environment.CACHE_VERSION }}-{{ checksum "platform_key" }}-node-modules-cache-{{ checksum "circle_cache_key" }}
      - run:
          name: Move node_modules back from /tmp
          command: |
            if [[ -d "/tmp/node_modules_cache" ]]; then
              mv /tmp/node_modules_cache/root_node_modules ~/cypress/node_modules
              mv /tmp/node_modules_cache/cli_node_modules ~/cypress/cli/node_modules
              mv /tmp/node_modules_cache/system-tests_node_modules ~/cypress/system-tests/node_modules
              mv /tmp/node_modules_cache/globbed_node_modules ~/cypress/globbed_node_modules
              rm -rf /tmp/node_modules_cache
            fi
      - run:
          name: Restore all node_modules to proper workspace folders
          command: node scripts/circle-cache.js --action unpack

  restore_cached_system_tests_deps:
    description: 'Restore the cached node_modules for projects in "system-tests/projects/**"'
    steps:
      - run:
          name: Generate Circle Cache key for system tests
          command: ./system-tests/scripts/cache-key.sh > system_tests_cache_key
      - run:
          name: Generate platform key
          command: echo $PLATFORM > platform_key
      - restore_cache:
          name: Restore system tests node_modules cache
          keys:
            - v{{ .Environment.CACHE_VERSION }}-{{ checksum "platform_key" }}-system-tests-projects-node-modules-cache-{{ checksum "system_tests_cache_key" }}
            - v{{ .Environment.CACHE_VERSION }}-{{ checksum "platform_key" }}-system-tests-projects-node-modules-cache-

  update_cached_system_tests_deps:
    description: 'Update the cached node_modules for projects in "system-tests/projects/**"'
    steps:
      - run:
          name: Generate Circle Cache key for system tests
          command: ./system-tests/scripts/cache-key.sh > system_tests_cache_key
      - run:
          name: Generate platform key
          command: echo $PLATFORM > platform_key
      - restore_cache:
          name: Restore cache state, to check for known modules cache existence
          keys:
            - v{{ .Environment.CACHE_VERSION }}-{{ checksum "platform_key" }}-system-tests-projects-node-modules-cache-state-{{ checksum "system_tests_cache_key" }}
      - run:
          name: Send root honeycomb event for this CI build
          command: cd system-tests/scripts && node ./send-root-honecomb-event.js
      - run:
          name: Bail if specific cache exists
          command: |
            if [[ -f "/tmp/system_tests_node_modules_installed" ]]; then
              echo "No updates to system tests node modules, exiting"
              circleci-agent step halt
            fi
      - restore_cache:
          name: Restore system tests node_modules cache
          keys:
            - v{{ .Environment.CACHE_VERSION }}-{{ checksum "platform_key" }}-system-tests-projects-node-modules-cache-{{ checksum "system_tests_cache_key" }}
            - v{{ .Environment.CACHE_VERSION }}-{{ checksum "platform_key" }}-system-tests-projects-node-modules-cache-
      - run:
          name: Update system-tests node_modules cache
          command: yarn workspace @tooling/system-tests projects:yarn:install
      - save_cache:
          name: Save system tests node_modules cache
          key: v{{ .Environment.CACHE_VERSION }}-{{ checksum "platform_key" }}-system-tests-projects-node-modules-cache-{{ checksum "system_tests_cache_key" }}
          paths:
            - ~/.cache/cy-system-tests-node-modules
      - run: touch /tmp/system_tests_node_modules_installed
      - save_cache:
          name: Save system tests node_modules cache state key
          key: v{{ .Environment.CACHE_VERSION }}-{{ checksum "platform_key" }}-system-tests-projects-node-modules-cache-state-{{ checksum "system_tests_cache_key" }}
          paths:
            - /tmp/system_tests_node_modules_installed

  caching-dependency-installer:
    description: 'Installs & caches the dependencies based on yarn lock & package json dependencies'
    parameters:
      only-cache-for-root-user:
        type: boolean
        default: false
    steps:
      - install_cache_helpers_dependencies
      - run:
          name: Generate Circle Cache Key
          command: node scripts/circle-cache.js --action cacheKey > circle_cache_key
      - run:
          name: Generate platform key
          command: echo $PLATFORM > platform_key
      - restore_cache:
          name: Restore cache state, to check for known modules cache existence
          key: v{{ .Environment.CACHE_VERSION }}-{{ checksum "platform_key" }}-node-modules-cache-state-{{ checksum "circle_cache_key" }}
      - run:
          name: Bail if cache exists
          command: |
            if [[ -f "node_modules_installed" ]]; then
              echo "Node modules already cached for dependencies, exiting"
              circleci-agent step halt
            fi
      - run: date +%Y-%U > cache_date
      - restore_cache:
          name: Restore weekly yarn cache
          keys:
            - v{{ .Environment.CACHE_VERSION }}-{{ checksum "platform_key" }}-deps-root-weekly-{{ checksum "cache_date" }}
      - run:
          name: Install Node Modules
          command: |
            yarn --prefer-offline --frozen-lockfile --cache-folder ~/.yarn
          no_output_timeout: 20m
      - prepare-modules-cache:
          dont-move: <<parameters.only-cache-for-root-user>> # we don't move, so we don't hit any issues unpacking symlinks
      - when:
          condition: <<parameters.only-cache-for-root-user>> # we don't move to /tmp since we don't need to worry about different users
          steps:
            - save_cache:
                name: Saving node modules for root, cli, and all globbed workspace packages
                key: v{{ .Environment.CACHE_VERSION }}-{{ checksum "platform_key" }}-node-modules-cache-{{ checksum "circle_cache_key" }}
                paths:
                  - node_modules
                  - cli/node_modules
                  - system-tests/node_modules
                  - globbed_node_modules
      - unless:
          condition: <<parameters.only-cache-for-root-user>>
          steps:
            - save_cache:
                name: Saving node modules for root, cli, and all globbed workspace packages
                key: v{{ .Environment.CACHE_VERSION }}-{{ checksum "platform_key" }}-node-modules-cache-{{ checksum "circle_cache_key" }}
                paths:
                  - /tmp/node_modules_cache
      - run: touch node_modules_installed
      - save_cache:
          name: Saving node-modules cache state key
          key: v{{ .Environment.CACHE_VERSION }}-{{ checksum "platform_key" }}-node-modules-cache-state-{{ checksum "circle_cache_key" }}
          paths:
            - node_modules_installed
      - save_cache:
          name: Save weekly yarn cache
          key: v{{ .Environment.CACHE_VERSION }}-{{ checksum "platform_key" }}-deps-root-weekly-{{ checksum "cache_date" }}
          paths:
            - ~/.yarn
            - ~/.cy-npm-cache

  verify-build-setup:
    description: Common commands run when setting up for build or yarn install
    parameters:
      executor:
        type: executor
        default: cy-doc
    steps:
      - run: pwd
      - run:
          name: print global yarn cache path
          command: echo $(yarn global bin)
      - run:
          name: print yarn version
          command: yarn versions
      - unless:
          condition:
            # stop-only does not correctly match on windows: https://github.com/bahmutov/stop-only/issues/78
            equal: [ *windows-executor, << parameters.executor >> ]
          steps:
            - run:
                name: Stop .only
                 # this will catch ".only"s in js/coffee as well
                command: yarn stop-only-all
      - run:
          name: Check terminal variables
          ## make sure the TERM is set to 'xterm' in node (Linux only)
          ## else colors (and tests) will fail
          ## See the following information
          ##   * http://andykdocs.de/development/Docker/Fixing+the+Docker+TERM+variable+issue
          ##   * https://unix.stackexchange.com/questions/43945/whats-the-difference-between-various-term-variables
          command: yarn check-terminal

  install-required-node:
    # https://discuss.circleci.com/t/switch-nodejs-version-on-machine-executor-solved/26675/2
    description: Install Node version matching .node-version
    steps:
      - run:
          name: Install Node
          command: |
            node_version=$(cat .node-version)
            [ -s "${HOME}/.nvm/nvm.sh" ] && \. "${HOME}/.nvm/nvm.sh" # This loads nvm
            if ! type nvm > /dev/null; then
              echo "Installing NVM"
              curl -o- https://raw.githubusercontent.com/creationix/nvm/v0.30.0/install.sh | bash
              [ -s "${HOME}/.nvm/nvm.sh" ] && \. "${HOME}/.nvm/nvm.sh" # This loads nvm
            fi
            echo "Installing Node $node_version"
            nvm install ${node_version}
            echo "Using Node $node_version"
            nvm use ${node_version}
            [[ $PLATFORM != 'windows' ]] && nvm alias default ${node_version} || sleep 2s
            echo "Installing Yarn"
            npm install yarn -g # ensure yarn is installed with the correct node engine
            yarn check-node-version
      - run:
          name: Check  Node
          command: yarn check-node-version

  install-chrome:
    description: Install Google Chrome
    parameters:
      channel:
        description: browser channel to install
        type: string
      version:
        description: browser version to install
        type: string
    steps:
      - run:
          name: Install Google Chrome (<<parameters.channel>>)
          command: |
            echo "Installing Chrome (<<parameters.channel>>) v<<parameters.version>>"
            wget -O /usr/src/google-chrome-<<parameters.channel>>_<<parameters.version>>_amd64.deb "http://dl.google.com/linux/chrome/deb/pool/main/g/google-chrome-<<parameters.channel>>/google-chrome-<<parameters.channel>>_<<parameters.version>>-1_amd64.deb" && \
            dpkg -i /usr/src/google-chrome-<<parameters.channel>>_<<parameters.version>>_amd64.deb ; \
            apt-get install -f -y && \
            rm -f /usr/src/google-chrome-<<parameters.channel>>_<<parameters.version>>_amd64.deb
            which google-chrome-<<parameters.channel>> || (printf "\n\033[0;31mChrome was not successfully downloaded - bailing\033[0m\n\n" && exit 1)
            echo "Location of Google Chrome Installation: `which google-chrome-<<parameters.channel>>`"
            echo "Google Chrome Version: `google-chrome-<<parameters.channel>> --version`"

  run-driver-integration-tests:
    parameters:
      browser:
        description: browser shortname to target
        type: string
      install-chrome-channel:
        description: chrome channel to install
        type: string
        default: ''
    steps:
      - restore_cached_workspace
      - when:
          condition: <<parameters.install-chrome-channel>>
          steps:
            - install-chrome:
                channel: <<parameters.install-chrome-channel>>
                version: $(node ./scripts/get-browser-version.js chrome:<<parameters.install-chrome-channel>>)
      - run:
          environment:
            CYPRESS_KONFIG_ENV: production
          command: |
            echo Current working directory is $PWD
            echo Total containers $CIRCLE_NODE_TOTAL

            if [[ -v MAIN_RECORD_KEY ]]; then
              # internal PR
              CYPRESS_RECORD_KEY=$MAIN_RECORD_KEY \
              yarn cypress:run --record --parallel --group 5x-driver-<<parameters.browser>> --browser <<parameters.browser>>
            else
              # external PR
              TESTFILES=$(circleci tests glob "cypress/e2e/**/*.cy.*" | circleci tests split --total=$CIRCLE_NODE_TOTAL)
              echo "Test files for this machine are $TESTFILES"

              if [[ -z "$TESTFILES" ]]; then
                echo "Empty list of test files"
              fi
              yarn cypress:run --browser <<parameters.browser>> --spec $TESTFILES
            fi
          working_directory: packages/driver
      - verify-mocha-results
      - store_test_results:
          path: /tmp/cypress
      - store_artifacts:
          path: /tmp/artifacts
      - store-npm-logs

  windows-install-chrome:
    parameters:
      browser:
        description: browser shortname to target
        type: string
    steps:
      - run:
          # TODO: How can we have preinstalled browsers on CircleCI?
          name: 'Install Chrome on Windows'
          command: |
            # install with `--ignore-checksums` to avoid checksum error
            # https://www.gep13.co.uk/blog/chocolatey-error-hashes-do-not-match
            [[ $PLATFORM == 'windows' && '<<parameters.browser>>' == 'chrome' ]] && choco install googlechrome --ignore-checksums || [[ $PLATFORM != 'windows' ]]

  run-new-ui-tests:
    parameters:
      package:
        description: package to target
        type: enum
        enum: ['frontend-shared', 'launchpad', 'app']
      browser:
        description: browser shortname to target
        type: string
      percy:
        description: enable percy
        type: boolean
        default: false
      type:
        description: ct or e2e
        type: enum
        enum: ['ct', 'e2e']
      debug:
        description: debug option
        type: string
        default: ''
    steps:
      - restore_cached_workspace
      - windows-install-chrome:
          browser: <<parameters.browser>>
      - run:
          command: |
            cmd=$([[ <<parameters.percy>> == 'true' ]] && echo 'yarn percy exec --parallel -- --') || true
            DEBUG=<<parameters.debug>> \
            CYPRESS_KONFIG_ENV=production \
            CYPRESS_RECORD_KEY=$TEST_LAUNCHPAD_RECORD_KEY \
            PERCY_PARALLEL_NONCE=$CIRCLE_SHA1 \
            PERCY_ENABLE=${PERCY_TOKEN:-0} \
            PERCY_PARALLEL_TOTAL=-1 \
            $cmd yarn workspace @packages/<<parameters.package>> cypress:run:<<parameters.type>> --browser <<parameters.browser>> --record --parallel --group <<parameters.package>>-<<parameters.type>>
      - store_test_results:
          path: /tmp/cypress
      - store_artifacts:
          path: ./packages/<<parameters.package>>/cypress/videos
      - store-npm-logs

  run-system-tests:
    parameters:
      browser:
        description: browser shortname to target
        type: string
    steps:
      - restore_cached_workspace
      - restore_cached_system_tests_deps
      - run:
          name: Run system tests
          command: |
            ALL_SPECS=`circleci tests glob "/root/cypress/system-tests/test/*spec*"`
            SPECS=
            for file in $ALL_SPECS; do
              # filter out non_root tests, they have their own stage
              if [[ "$file" == *"non_root"* ]]; then
                echo "Skipping $file"
                continue
              fi
              SPECS="$SPECS $file"
            done
            SPECS=`echo $SPECS | xargs -n 1 | circleci tests split --split-by=timings`
            echo SPECS=$SPECS
            yarn workspace @tooling/system-tests test:ci $SPECS --browser <<parameters.browser>>
      - verify-mocha-results
      - store_test_results:
          path: /tmp/cypress
      - store_artifacts:
          path: /tmp/artifacts
      - store-npm-logs

  run-binary-system-tests:
    steps:
      - restore_cached_workspace
      - restore_cached_system_tests_deps
      - run:
          name: Run system tests
          command: |
            ALL_SPECS=`circleci tests glob "$HOME/cypress/system-tests/test-binary/*spec*"`
            SPECS=`echo $ALL_SPECS | xargs -n 1 | circleci tests split --split-by=timings`
            echo SPECS=$SPECS
            yarn workspace @tooling/system-tests test:ci $SPECS
      - verify-mocha-results
      - store_test_results:
          path: /tmp/cypress
      - store_artifacts:
          path: /tmp/artifacts
      - store-npm-logs

  store-npm-logs:
    description: Saves any NPM debug logs as artifacts in case there is a problem
    steps:
      - store_artifacts:
          path: ~/.npm/_logs

  post-install-comment:
    description: Post GitHub comment with a blurb on how to install pre-release version
    steps:
      - run:
          name: Post pre-release install comment
          command: |
            node scripts/add-install-comment.js \
              --npm npm-package-url.json \
              --binary binary-url.json

  verify-mocha-results:
    description: Double-check that Mocha tests ran as expected.
    parameters:
      expectedResultCount:
        description: The number of result files to expect, ie, the number of Mocha test suites that ran.
        type: integer
        ## by default, assert that at least 1 test ran
        default: 0
    steps:
      - run: yarn verify:mocha:results <<parameters.expectedResultCount>>

  clone-repo-and-checkout-branch:
    description: |
      Clones an external repo and then checks out the branch that matches the next version otherwise uses 'master' branch.
    parameters:
      repo:
        description: "Name of the github repo to clone like: cypress-example-kitchensink"
        type: string
      pull_request_id:
        description: Pull request number to check out before installing and testing
        type: integer
        default: 0
    steps:
      - restore_cached_binary
      - run:
          name: "Cloning test project and checking out release branch: <<parameters.repo>>"
          working_directory: /tmp/<<parameters.repo>>
          command: |
            git clone --depth 1 --no-single-branch https://github.com/cypress-io/<<parameters.repo>>.git .

            cd ~/cypress/..
            # install some deps for get-next-version
            npm i semver@7.3.2 conventional-recommended-bump@6.1.0 conventional-changelog-angular@5.0.12
            NEXT_VERSION=$(node ./cypress/scripts/get-next-version.js)
            cd -

            git checkout $NEXT_VERSION || true
      - when:
          condition: <<parameters.pull_request_id>>
          steps:
            - run:
                name: Check out PR <<parameters.pull_request_id>>
                working_directory: /tmp/<<parameters.repo>>
                command: |
                  git fetch origin pull/<<parameters.pull_request_id>>/head:pr-<<parameters.pull_request_id>>
                  git checkout pr-<<parameters.pull_request_id>>

  test-binary-against-rwa:
    description: |
      Takes the built binary and NPM package, clones the RWA repo
      and runs the new version of Cypress against it.
    parameters:
      repo:
        description: "Name of the github repo to clone like"
        type: string
        default: "cypress-realworld-app"
      browser:
        description: Name of the browser to use, like "electron", "chrome", "firefox"
        type: enum
        enum: ["", "electron", "chrome", "firefox"]
        default: ""
      command:
        description: Test command to run to start Cypress tests
        type: string
        default: "yarn cypress:run"
      # if the repo to clone and test is a monorepo, you can
      # run tests inside a specific subfolder
      folder:
        description: Subfolder to test in
        type: string
        default: ""
      # you can test new features in the test runner against recipes or other repos
      # by opening a pull request in those repos and running this test job
      # against a pull request number in the example repo
      pull_request_id:
        description: Pull request number to check out before installing and testing
        type: integer
        default: 0
      wait-on:
        description: Whether to use wait-on to wait on a server to be booted
        type: string
        default: ""
      server-start-command:
        description: Server start command for repo
        type: string
        default: "CI=true yarn start"
    steps:
      - clone-repo-and-checkout-branch:
          repo: <<parameters.repo>>
      - when:
          condition: <<parameters.pull_request_id>>
          steps:
            - run:
                name: Check out PR <<parameters.pull_request_id>>
                working_directory: /tmp/<<parameters.repo>>
                command: |
                  git fetch origin pull/<<parameters.pull_request_id>>/head:pr-<<parameters.pull_request_id>>
                  git checkout pr-<<parameters.pull_request_id>>
                  git log -n 2
      - run:
          command: yarn
          working_directory: /tmp/<<parameters.repo>>
      - run:
          name: Install Cypress
          working_directory: /tmp/<<parameters.repo>>
          # force installing the freshly built binary
          command: |
            CYPRESS_INSTALL_BINARY=~/cypress/cypress.zip npm i --legacy-peer-deps ~/cypress/cypress.tgz && [[ -f yarn.lock ]] && yarn
      - run:
          name: Print Cypress version
          working_directory: /tmp/<<parameters.repo>>
          command: npx cypress version
      - run:
          name: Types check 🧩 (maybe)
          working_directory: /tmp/<<parameters.repo>>
          command: yarn types
      - run:
          working_directory: /tmp/<<parameters.repo>>
          command: <<parameters.server-start-command>>
          background: true
      - run:
          condition: <<parameters.wait-on>>
          name: "Waiting on server to boot: <<parameters.wait-on>>"
          command: "npx wait-on <<parameters.wait-on>>"
      - when:
          condition: <<parameters.folder>>
          steps:
            - when:
                condition: <<parameters.browser>>
                steps:
                  - run:
                      name: Run tests using browser "<<parameters.browser>>"
                      working_directory: /tmp/<<parameters.repo>>/<<parameters.folder>>
                      command: |
                        <<parameters.command>> -- --browser <<parameters.browser>>
            - unless:
                condition: <<parameters.browser>>
                steps:
                  - run:
                      name: Run tests using command
                      working_directory: /tmp/<<parameters.repo>>/<<parameters.folder>>
                      command: <<parameters.command>>
      - unless:
          condition: <<parameters.folder>>
          steps:
            - when:
                condition: <<parameters.browser>>
                steps:
                  - run:
                      name: Run tests using browser "<<parameters.browser>>"
                      working_directory: /tmp/<<parameters.repo>>
                      command: <<parameters.command>> -- --browser <<parameters.browser>>
            - unless:
                condition: <<parameters.browser>>
                steps:
                  - run:
                      name: Run tests using command
                      working_directory: /tmp/<<parameters.repo>>
                      command: <<parameters.command>>
      - store-npm-logs

  test-binary-against-repo:
    description: |
      Takes the built binary and NPM package, clones given example repo
      and runs the new version of Cypress against it.
    parameters:
      repo:
        description: "Name of the github repo to clone like: cypress-example-kitchensink"
        type: string
      browser:
        description: Name of the browser to use, like "electron", "chrome", "firefox"
        type: enum
        enum: ["", "electron", "chrome", "firefox"]
        default: ""
      command:
        description: Test command to run to start Cypress tests
        type: string
        default: "npm run e2e"
      build-project:
        description: Should the project build script be executed
        type: boolean
        default: true
      # if the repo to clone and test is a monorepo, you can
      # run tests inside a specific subfolder
      folder:
        description: Subfolder to test in
        type: string
        default: ""
      # you can test new features in the test runner against recipes or other repos
      # by opening a pull request in those repos and running this test job
      # against a pull request number in the example repo
      pull_request_id:
        description: Pull request number to check out before installing and testing
        type: integer
        default: 0
      wait-on:
        description: Whether to use wait-on to wait on a server to be booted
        type: string
        default: ""
      server-start-command:
        description: Server start command for repo
        type: string
        default: "npm start --if-present"
    steps:
      - clone-repo-and-checkout-branch:
          repo: <<parameters.repo>>
          pull_request_id: <<parameters.pull_request_id>>
      - run:
          # Install deps + Cypress binary with yarn if yarn.lock present
          command: |
            if [[ -f yarn.lock ]]; then
              yarn --frozen-lockfile
              CYPRESS_INSTALL_BINARY=~/cypress/cypress.zip yarn add -D ~/cypress/cypress.tgz
            else
              npm install
              CYPRESS_INSTALL_BINARY=~/cypress/cypress.zip npm install --legacy-peer-deps ~/cypress/cypress.tgz
            fi
          working_directory: /tmp/<<parameters.repo>>
      - run:
          name: Scaffold new config file
          working_directory: /tmp/<<parameters.repo>>
          environment:
            CYPRESS_INTERNAL_FORCE_SCAFFOLD: "1"
          command: |
            if [[ -f cypress.json ]]; then
              rm -rf cypress.json
              echo 'module.exports = {}' > cypress.config.js
            fi
      - run:
          name: Rename support file
          working_directory: /tmp/<<parameters.repo>>
          command: |
            if [[ -f cypress/support/index.js ]]; then
              mv cypress/support/index.js cypress/support/e2e.js
            fi
      - run:
          name: Print Cypress version
          working_directory: /tmp/<<parameters.repo>>
          command: npx cypress version
      - run:
          name: Types check 🧩 (maybe)
          working_directory: /tmp/<<parameters.repo>>
          command: |
            [[ -f yarn.lock ]] && yarn types || npm run types --if-present
      - when:
          condition: <<parameters.build-project>>
          steps:
          - run:
              name: Build 🏗 (maybe)
              working_directory: /tmp/<<parameters.repo>>
              command: |
                [[ -f yarn.lock ]] && yarn build || npm run build --if-present
      - run:
          working_directory: /tmp/<<parameters.repo>>
          command: <<parameters.server-start-command>>
          background: true
      - run:
          condition: <<parameters.wait-on>>
          name: "Waiting on server to boot: <<parameters.wait-on>>"
          command: "npx wait-on <<parameters.wait-on>> --timeout 120000"
      - windows-install-chrome:
          browser: <<parameters.browser>>
      - when:
          condition: <<parameters.folder>>
          steps:
            - when:
                condition: <<parameters.browser>>
                steps:
                  - run:
                      name: Run tests using browser "<<parameters.browser>>"
                      working_directory: /tmp/<<parameters.repo>>/<<parameters.folder>>
                      command: |
                        <<parameters.command>> -- --browser <<parameters.browser>>
            - unless:
                condition: <<parameters.browser>>
                steps:
                  - run:
                      name: Run tests using command
                      working_directory: /tmp/<<parameters.repo>>/<<parameters.folder>>
                      command: <<parameters.command>>
      - unless:
          condition: <<parameters.folder>>
          steps:
            - when:
                condition: <<parameters.browser>>
                steps:
                  - run:
                      name: Run tests using browser "<<parameters.browser>>"
                      working_directory: /tmp/<<parameters.repo>>
                      command: <<parameters.command>> -- --browser <<parameters.browser>>
            - unless:
                condition: <<parameters.browser>>
                steps:
                  - run:
                      name: Run tests using command
                      working_directory: /tmp/<<parameters.repo>>
                      command: <<parameters.command>>
      - store-npm-logs

  wait-on-circle-jobs:
    description: Polls certain Circle CI jobs until they finish
    parameters:
      job-names:
        description: comma separated list of circle ci job names to wait for
        type: string
    steps:
      - run:
          name: "Waiting on Circle CI jobs: <<parameters.job-names>>"
          command: node ./scripts/wait-on-circle-jobs.js --job-names="<<parameters.job-names>>"

  build-binary:
    steps:
      - run:
          name: Check environment variables before code sign (if on Mac/Windows)
          # NOTE
          # our code sign works via electron-builder
          # by default, electron-builder will NOT sign app built in a pull request
          # even our internal one (!)
          # Usually this is not a problem, since we only build and test binary
          # built on "develop" and "master" branches
          # but if you need to really build and sign a binary in a PR
          # set variable CSC_FOR_PULL_REQUEST=true
          command: |
            set -e
            NEEDS_CODE_SIGNING=`node -p 'process.platform === "win32" || process.platform === "darwin"'`
            if [[ "$NEEDS_CODE_SIGNING" == "true" ]]; then
              echo "Checking for required environment variables..."
              if [ -z "$CSC_LINK" ]; then
                echo "Need to provide environment variable CSC_LINK"
                echo "with base64 encoded certificate .p12 file"
                exit 1
              fi
              if [ -z "$CSC_KEY_PASSWORD" ]; then
                echo "Need to provide environment variable CSC_KEY_PASSWORD"
                echo "with password for unlocking certificate .p12 file"
                exit 1
              fi
              echo "Succeeded."
            else
              echo "Not code signing for this platform"
            fi
      - run:
          name: Build the Cypress binary
          environment:
            DEBUG: electron-builder,electron-osx-sign*
          # notarization on Mac can take a while
          no_output_timeout: "45m"
          command: |
            node --version
            yarn binary-build --platform $PLATFORM --version $(node ./scripts/get-next-version.js)
      - run:
          name: Zip the binary
          command: yarn binary-zip --platform $PLATFORM
      - store-npm-logs
      - persist_to_workspace:
          root: ~/
          paths:
            - cypress/cypress.zip

  build-cypress-npm-package:
    parameters:
      executor:
        type: executor
        default: cy-doc
    steps:
      - run:
          name: Bump NPM version
          command: yarn get-next-version --npm
      - run:
          name: Build NPM package
          command: yarn build --scope cypress
      - run:
          name: Copy Re-exported NPM Packages
          command: node ./scripts/post-build.js
          working_directory: cli
      - run:
          command: ls -la types
          working_directory: cli/build
      - run:
          command: ls -la vue vue2 mount-utils react
          working_directory: cli/build
      - unless:
          condition:
            equal: [ *windows-executor, << parameters.executor >> ]
          steps:
            - run:
                name: list NPM package contents
                command: yarn workspace cypress size
      - run:
          name: pack NPM package
          working_directory: cli/build
          command: yarn pack --filename ../../cypress.tgz
      - run:
          name: list created NPM package
          command: ls -l
      - store-npm-logs
      - persist_to_workspace:
          root: ~/
          paths:
            - cypress/cypress.tgz

  upload-build-artifacts:
    steps:
      - run: ls -l
      - run:
          name: Upload unique binary to S3
          command: |
            node scripts/binary.js upload-build-artifact \
              --type binary \
              --file cypress.zip \
              --version $(node -p "require('./package.json').version")
      - run:
          name: Upload NPM package to S3
          command: |
            node scripts/binary.js upload-build-artifact \
              --type npm-package \
              --file cypress.tgz \
              --version $(node -p "require('./package.json').version")
      - store-npm-logs
      - run: ls -l
      - run: cat binary-url.json
      - run: cat npm-package-url.json
      - persist_to_workspace:
          root: ~/
          paths:
            - cypress/binary-url.json
            - cypress/npm-package-url.json

jobs:
  ## Checks if we already have a valid cache for the node_modules_install and if it has,
  ## skips ahead to the build step, otherwise installs and caches the node_modules
  node_modules_install:
    <<: *defaults
    parameters:
      <<: *defaultsParameters
      resource_class:
        type: string
        default: medium
    resource_class: << parameters.resource_class >>
    steps:
      - checkout
      - install-required-node
      - verify-build-setup:
          executor: << parameters.executor >>
      - persist_to_workspace:
          root: ~/
          paths:
            - cypress
            - .nvm # mac / linux
            - ProgramData/nvm # windows
      - caching-dependency-installer:
          only-cache-for-root-user: <<parameters.only-cache-for-root-user>>
      - store-npm-logs

  ## restores node_modules from previous step & builds if first step skipped
  build:
    <<: *defaults
    parameters:
      <<: *defaultsParameters
      resource_class:
        type: string
        default: medium+
    resource_class: << parameters.resource_class >>
    steps:
      - restore_cached_workspace
      - run:
          name: Top level packages
          command: yarn list --depth=0 || true
      - build-and-persist
      - store-npm-logs

  lint:
    <<: *defaults
    steps:
      - restore_cached_workspace
      - run:
          name: Linting 🧹
          command: |
            yarn clean
            git clean -df
            yarn lint
      - run:
          name: cypress info (dev)
          command: node cli/bin/cypress info --dev
      - store-npm-logs

  check-ts:
    <<: *defaults
    steps:
      - restore_cached_workspace
      - install-required-node
      - run:
          name: Check TS Types
          command: NODE_OPTIONS=--max_old_space_size=4096 yarn gulp checkTs


  # a special job that keeps polling Circle and when all
  # individual jobs are finished, it closes the Percy build
  percy-finalize:
    <<: *defaults
    resource_class: small
    parameters:
      <<: *defaultsParameters
      required_env_var:
        type: env_var_name
    steps:
      - restore_cached_workspace
      - run:
          # if this is an external pull request, the environment variables
          # are NOT set for security reasons, thus no need to poll -
          # and no need to finalize Percy, since there will be no visual tests
          name: Check if <<parameters.required_env_var>> is set
          command: |
            if [[ -v <<parameters.required_env_var>> ]]; then
              echo "Internal PR, good to go"
            else
              echo "This is an external PR, cannot access other services"
              circleci-agent step halt
            fi
      - wait-on-circle-jobs:
          job-names: >
            cli-visual-tests,
            reporter-integration-tests,
            npm-design-system,
            run-app-component-tests-chrome,
            run-app-integration-tests-chrome,
            run-frontend-shared-component-tests-chrome,
            run-launchpad-component-tests-chrome,
            run-launchpad-integration-tests-chrome,
            run-webpack-dev-server-fresh-integration-tests,
            run-vite-dev-server-fresh-integration-tests
      - run:
          command: |
            PERCY_PARALLEL_NONCE=$CIRCLE_SHA1 \
            yarn percy build:finalize

  cli-visual-tests:
    <<: *defaults
    resource_class: small
    steps:
      - restore_cached_workspace
      - run: mkdir -p cli/visual-snapshots
      - run:
          command: node cli/bin/cypress info --dev | yarn --silent term-to-html | node scripts/sanitize --type cli-info > cli/visual-snapshots/cypress-info.html
          environment:
            FORCE_COLOR: 2
      - run:
          command: node cli/bin/cypress help | yarn --silent term-to-html > cli/visual-snapshots/cypress-help.html
          environment:
            FORCE_COLOR: 2
      - store_artifacts:
          path: cli/visual-snapshots
      - run:
          name: Upload CLI snapshots for diffing
          command: |
            PERCY_PARALLEL_NONCE=$CIRCLE_SHA1 \
            PERCY_ENABLE=${PERCY_TOKEN:-0} \
            PERCY_PARALLEL_TOTAL=-1 \
            yarn percy snapshot ./cli/visual-snapshots

  unit-tests:
    <<: *defaults
    parameters:
      <<: *defaultsParameters
      resource_class:
        type: string
        default: medium
    resource_class: << parameters.resource_class >>
    parallelism: 1
    steps:
      - restore_cached_workspace
      # make sure mocha runs
      - run: yarn test-mocha
      - when:
          condition:
            # several snapshots fails for windows due to paths.
            # until these are fixed, run the tests that are working.
            equal: [ *windows-executor, << parameters.executor >> ]
          steps:
            - run: yarn test-scripts scripts/**/*spec.js
            # make sure our snapshots are compared correctly
            - run: yarn test-mocha-snapshot
      - unless:
          condition:
            equal: [ *windows-executor, << parameters.executor >> ]
          steps:
            - run: yarn test-scripts
            # make sure our snapshots are compared correctly
            - run: yarn test-mocha-snapshot
            # make sure packages with TypeScript can be transpiled to JS
            - run: yarn lerna run build-prod --stream
            # run unit tests from each individual package
            - run: yarn test
            # run type checking for each individual package
            - run: yarn lerna run types
            - verify-mocha-results:
                expectedResultCount: 10
      - store_test_results:
          path: /tmp/cypress
      # CLI tests generate HTML files with sample CLI command output
      - store_artifacts:
          path: cli/test/html
      - store_artifacts:
          path: packages/errors/__snapshot-images__
      - store-npm-logs

  unit-tests-release:
    <<: *defaults
    resource_class: small
    parallelism: 1
    steps:
      - restore_cached_workspace
      - run: yarn test-npm-package-release-script

  lint-types:
    <<: *defaults
    parallelism: 1
    steps:
      - restore_cached_workspace
      - run:
          command: ls -la types
          working_directory: cli
      - run:
          command: ls -la chai
          working_directory: cli/types
      - run:
          name: "Lint types 🧹"
          command: yarn workspace cypress dtslint
  # todo(lachlan): do we need this? yarn check-ts does something very similar
  #     - run:
  #         name: "TypeScript check 🧩"
  #         command: yarn type-check --ignore-progress
      - store-npm-logs

  server-unit-tests:
    <<: *defaults
    parallelism: 1
    steps:
      - restore_cached_workspace
      - run: yarn test-unit --scope @packages/server
      - verify-mocha-results:
          expectedResultCount: 1
      - store_test_results:
          path: /tmp/cypress
      - store-npm-logs

  server-integration-tests:
    <<: *defaults
    parallelism: 1
    steps:
      - restore_cached_workspace
      - run: yarn test-integration --scope @packages/server
      - verify-mocha-results:
          expectedResultCount: 1
      - store_test_results:
          path: /tmp/cypress
      - store-npm-logs

  server-performance-tests:
    <<: *defaults
    steps:
      - restore_cached_workspace
      - run:
          command: yarn workspace @packages/server test-performance
      - verify-mocha-results:
          expectedResultCount: 1
      - store_test_results:
          path: /tmp/cypress
      - store_artifacts:
          path: /tmp/artifacts
      - store-npm-logs

  system-tests-node-modules-install:
    <<: *defaults
    steps:
      - restore_cached_workspace
      - update_cached_system_tests_deps

  binary-system-tests:
    parallelism: 2
    working_directory: ~/cypress
    environment:
      <<: *defaultsEnvironment
      PLATFORM: linux
    machine:
      # using `machine` gives us a Linux VM that can run Docker
      image: ubuntu-2004:202111-02
      docker_layer_caching: true
    resource_class: medium
    steps:
      - run-binary-system-tests

  system-tests-chrome:
    <<: *defaults
    parallelism: 8
    steps:
      - run-system-tests:
          browser: chrome

  system-tests-electron:
    <<: *defaults
    parallelism: 8
    steps:
      - run-system-tests:
          browser: electron

  system-tests-firefox:
    <<: *defaults
    parallelism: 8
    steps:
      - run-system-tests:
          browser: firefox

  system-tests-non-root:
    <<: *defaults
    steps:
      - restore_cached_workspace
      - run:
          command: yarn workspace @tooling/system-tests test:ci "test/non_root*spec*" --browser electron
      - verify-mocha-results
      - store_test_results:
          path: /tmp/cypress
      - store_artifacts:
          path: /tmp/artifacts
      - store-npm-logs

  run-frontend-shared-component-tests-chrome:
    <<: *defaults
    parameters:
      <<: *defaultsParameters
      percy:
        type: boolean
        default: false
    parallelism: 3
    steps:
      - run-new-ui-tests:
          browser: chrome
          percy: << parameters.percy >>
          package: frontend-shared
          type: ct

  run-launchpad-component-tests-chrome:
    <<: *defaults
    parameters:
      <<: *defaultsParameters
      percy:
        type: boolean
        default: false
    parallelism: 7
    steps:
      - run-new-ui-tests:
          browser: chrome
          percy: << parameters.percy >>
          package: launchpad
          type: ct
          # debug: cypress:*,engine:socket

  run-launchpad-integration-tests-chrome:
    <<: *defaults
    parameters:
      <<: *defaultsParameters
      resource_class:
        type: string
        default: medium
      percy:
        type: boolean
        default: false
    resource_class: << parameters.resource_class >>
    parallelism: 3
    steps:
      - run-new-ui-tests:
          browser: chrome
          percy: << parameters.percy >>
          package: launchpad
          type: e2e

  run-app-component-tests-chrome:
    <<: *defaults
    parameters:
      <<: *defaultsParameters
      percy:
        type: boolean
        default: false
    parallelism: 7
    steps:
      - run-new-ui-tests:
          browser: chrome
          percy: << parameters.percy >>
          package: app
          type: ct

  run-app-integration-tests-chrome:
    <<: *defaults
    parameters:
      <<: *defaultsParameters
      resource_class:
        type: string
        default: medium
      percy:
        type: boolean
        default: false
    resource_class: << parameters.resource_class >>
    parallelism: 8
    steps:
      - run-new-ui-tests:
          browser: chrome
          percy: << parameters.percy >>
          package: app
          type: e2e

  driver-integration-tests-chrome:
    <<: *defaults
    parallelism: 5
    steps:
      - run-driver-integration-tests:
          browser: chrome
          install-chrome-channel: stable

  driver-integration-tests-chrome-beta:
    <<: *defaults
    parallelism: 5
    steps:
      - run-driver-integration-tests:
          browser: chrome:beta
          install-chrome-channel: beta

  driver-integration-tests-firefox:
    <<: *defaults
    parallelism: 5
    steps:
      - run-driver-integration-tests:
          browser: firefox

  driver-integration-tests-electron:
    <<: *defaults
    parallelism: 5
    steps:
      - run-driver-integration-tests:
          browser: electron

  reporter-integration-tests:
    <<: *defaults
    parallelism: 3
    steps:
      - restore_cached_workspace
      - run:
          command: yarn build-for-tests
          working_directory: packages/reporter
      - run:
          command: |
            CYPRESS_KONFIG_ENV=production \
            CYPRESS_RECORD_KEY=$MAIN_RECORD_KEY \
            PERCY_PARALLEL_NONCE=$CIRCLE_SHA1 \
            PERCY_ENABLE=${PERCY_TOKEN:-0} \
            PERCY_PARALLEL_TOTAL=-1 \
            yarn percy exec --parallel -- -- \
            yarn cypress:run --record --parallel --group reporter
          working_directory: packages/reporter
      - verify-mocha-results
      - store_test_results:
          path: /tmp/cypress
      - store_artifacts:
          path: /tmp/artifacts
      - store-npm-logs

  run-webpack-dev-server-fresh-integration-tests:
    <<: *defaults
    # parallelism: 3 TODO: Add parallelism once we have more specs
    steps:
      - restore_cached_workspace
      - restore_cached_system_tests_deps
      - run:
          command: |
            CYPRESS_KONFIG_ENV=production \
            CYPRESS_RECORD_KEY=$MAIN_RECORD_KEY \
            PERCY_PARALLEL_NONCE=$CIRCLE_SHA1 \
            PERCY_ENABLE=${PERCY_TOKEN:-0} \
            PERCY_PARALLEL_TOTAL=-1 \
            yarn percy exec --parallel -- -- \
            yarn cypress:run --record --parallel --group webpack-dev-server-fresh
          working_directory: npm/webpack-dev-server-fresh
      - store_test_results:
          path: /tmp/cypress
      - store_artifacts:
          path: /tmp/artifacts
      - store-npm-logs      

  run-vite-dev-server-fresh-integration-tests:
    <<: *defaults
    # parallelism: 3 TODO: Add parallelism once we have more specs
    steps:
      - restore_cached_workspace
      - restore_cached_system_tests_deps
      - run:
          command: |
            CYPRESS_KONFIG_ENV=production \
            CYPRESS_RECORD_KEY=$MAIN_RECORD_KEY \
            PERCY_PARALLEL_NONCE=$CIRCLE_SHA1 \
            PERCY_ENABLE=${PERCY_TOKEN:-0} \
            PERCY_PARALLEL_TOTAL=-1 \
            yarn percy exec --parallel -- -- \
            yarn cypress:run --record --parallel --group vite-dev-server-fresh
          working_directory: npm/vite-dev-server-fresh
      - store_test_results:
          path: /tmp/cypress
      - store_artifacts:
          path: /tmp/artifacts
      - store-npm-logs            

  ui-components-integration-tests:
    <<: *defaults
    steps:
      - restore_cached_workspace
      - run:
          command: yarn build-for-tests
          working_directory: packages/ui-components
      - run:
          command: |
            CYPRESS_KONFIG_ENV=production \
            CYPRESS_RECORD_KEY=$MAIN_RECORD_KEY \
            yarn cypress:run --record --parallel --group ui-components
          working_directory: packages/ui-components
      - verify-mocha-results
      - store_test_results:
          path: /tmp/cypress
      - store_artifacts:
          path: /tmp/artifacts
      - store-npm-logs

  npm-webpack-preprocessor:
    <<: *defaults
    steps:
      - restore_cached_workspace
      - run:
          name: Build
          command: yarn workspace @cypress/webpack-preprocessor build
      - run:
          name: Test babelrc
          command: yarn test
          working_directory: npm/webpack-preprocessor/examples/use-babelrc
      - run:
          name: Build ts-loader
          command: yarn install
          working_directory: npm/webpack-preprocessor/examples/use-ts-loader
      - run:
          name: Types ts-loader
          command: yarn types
          working_directory: npm/webpack-preprocessor/examples/use-ts-loader
      - run:
          name: Test ts-loader
          command: yarn test
          working_directory: npm/webpack-preprocessor/examples/use-ts-loader
      - run:
          name: Start React app
          command: yarn start
          background: true
          working_directory: npm/webpack-preprocessor/examples/react-app
      - run:
          name: Test React app
          command: yarn test
          working_directory: npm/webpack-preprocessor/examples/react-app
      - run:
          name: Run tests
          command: yarn workspace @cypress/webpack-preprocessor test
      - store-npm-logs

  npm-webpack-dev-server:
    <<: *defaults
    steps:
      - restore_cached_workspace
      - restore_cached_system_tests_deps
      - run:
          name: Run tests
          command: yarn workspace @cypress/webpack-dev-server test
      - run:
          name: Run tests
          command: yarn workspace @cypress/webpack-dev-server-fresh test

  npm-vite-dev-server:
    <<: *defaults
    steps:
      - restore_cached_workspace
      - run:
          name: Run tests
          command: yarn test --reporter mocha-multi-reporters --reporter-options configFile=../../mocha-reporter-config.json
          working_directory: npm/vite-dev-server
      - store_test_results:
          path: npm/vite-dev-server/test_results
      - store-npm-logs

  npm-webpack-batteries-included-preprocessor:
    <<: *defaults
    resource_class: small
    steps:
      - restore_cached_workspace
      - run:
          name: Run tests
          command: yarn workspace @cypress/webpack-batteries-included-preprocessor test

  npm-vue:
    <<: *defaults
    steps:
      - restore_cached_workspace
      - run:
          name: Build
          command: yarn workspace @cypress/vue build
      - run:
          name: Type Check
          command: yarn typecheck
          working_directory: npm/vue
      - run:
          name: Run component tests
          command: yarn test:ci:ct
          working_directory: npm/vue
      - run:
          name: Run e2e tests
          command: yarn test:ci:e2e
          working_directory: npm/vue
      - store_test_results:
          path: npm/vue/test_results
      - store_artifacts:
          path: npm/vue/test_results
      - store-npm-logs

  npm-design-system:
    <<: *defaults
    steps:
      - restore_cached_workspace
      - run:
          name: Build
          command: yarn workspace @cypress/design-system build
      - run:
          name: Run tests
          # will use PERCY_TOKEN environment variable if available
          command: |
            CYPRESS_KONFIG_ENV=production \
            PERCY_PARALLEL_NONCE=$CIRCLE_SHA1 \
            PERCY_ENABLE=${PERCY_TOKEN:-0} \
            PERCY_PARALLEL_TOTAL=-1 \
            yarn percy exec --parallel -- -- \
            yarn test --reporter mocha-multi-reporters --reporter-options configFile=../../mocha-reporter-config.json
          working_directory: npm/design-system
      - store_test_results:
          path: npm/design-system/test_results
      - store-npm-logs

  npm-angular:
    <<: *defaults
    steps:
      - restore_cached_workspace
      - run:
          name: Build
          command: yarn workspace @cypress/angular build
      - run:
          name: Run tests
          command: yarn test-ci
          working_directory: npm/angular
      - store_test_results:
          path: npm/angular/test_results
      - store_artifacts:
          path: npm/angular/test_results
      - store-npm-logs

  npm-react:
    <<: *defaults
    parallelism: 8
    steps:
      - restore_cached_workspace
      - run:
          name: Build
          command: yarn workspace @cypress/react build
      - run:
          name: Run tests
          command: yarn test-ci
          working_directory: npm/react
      - store_test_results:
          path: npm/react/test_results
      - store_artifacts:
          path: npm/react/test_results
      - store-npm-logs

  npm-mount-utils:
    <<: *defaults
    steps:
      - restore_cached_workspace
      - run:
          name: Build
          command: yarn workspace @cypress/mount-utils build
      - store-npm-logs

  npm-create-cypress-tests:
    <<: *defaults
    resource_class: small
    steps:
      - restore_cached_workspace
      - run: yarn workspace create-cypress-tests build
      - run:
          name: Run unit test
          command: yarn workspace create-cypress-tests test

  npm-eslint-plugin-dev:
    <<: *defaults
    steps:
      - restore_cached_workspace
      - run:
          name: Run tests
          command: yarn workspace @cypress/eslint-plugin-dev test

  npm-cypress-schematic:
    <<: *defaults
    resource_class: small
    steps:
      - restore_cached_workspace
      - run:
          name: Build + Install
          command: |
            yarn workspace @cypress/schematic build:all
          working_directory: npm/cypress-schematic
      - run:
          name: Launch
          command: |
            yarn launch:test
          working_directory: npm/cypress-schematic
      - run:
          name: Run unit tests
          command: |
            yarn test
          working_directory: npm/cypress-schematic
      - store-npm-logs

  npm-release:
    <<: *defaults
    resource_class: medium+
    steps:
      - restore_cached_workspace
      - run:
          name: Release packages after all jobs pass
          command: yarn npm-release

  create-build-artifacts:
    <<: *defaults
    parameters:
      <<: *defaultsParameters
      resource_class:
        type: string
        default: medium+
    resource_class: << parameters.resource_class >>
    steps:
      - restore_cached_workspace
      - build-binary
      - build-cypress-npm-package:
          executor: << parameters.executor >>
      - run:
          name: Check current branch to persist artifacts
          command: |
<<<<<<< HEAD
            if [[ "$CIRCLE_BRANCH" != "develop" && "$CIRCLE_BRANCH" != "zachw/add-dev-server-deps" && "$CIRCLE_BRANCH" != "10.0-release" ]]; then
=======
            if [[ "$CIRCLE_BRANCH" != "develop" && "$CIRCLE_BRANCH" != "unify-1036-windows-test-projects" && "$CIRCLE_BRANCH" != "10.0-release" ]]; then
>>>>>>> bc12c9da
              echo "Not uploading artifacts or posting install comment for this branch."
              circleci-agent step halt
            fi
      - upload-build-artifacts
      - post-install-comment

  test-kitchensink:
    <<: *defaults
    steps:
      - clone-repo-and-checkout-branch:
          repo: cypress-example-kitchensink
      - install-required-node
      - run:
          name: Remove cypress.json
          description: Remove cypress.json in case it exists
          working_directory: /tmp/cypress-example-kitchensink
          environment:
            CYPRESS_INTERNAL_FORCE_SCAFFOLD: "1"
          command: rm -rf cypress.json
      - run:
          name: Install prod dependencies
          command: yarn --production
          working_directory: /tmp/cypress-example-kitchensink
      - run:
          name: Example server
          command: yarn start
          working_directory: /tmp/cypress-example-kitchensink
          background: true
      - run:
          name: Rename support file
          working_directory: /tmp/cypress-example-kitchensink
          command: |
            if [[ -f cypress/support/index.js ]]; then
              mv cypress/support/index.js cypress/support/e2e.js
            fi
      - run:
          name: Run Kitchensink example project
          command: |
            yarn cypress:run --project /tmp/cypress-example-kitchensink
      - store-npm-logs

  test-kitchensink-against-staging:
    <<: *defaults
    steps:
      - clone-repo-and-checkout-branch:
          repo: cypress-example-kitchensink
      - install-required-node
      - run:
          name: Install prod dependencies
          command: yarn --production
          working_directory: /tmp/cypress-example-kitchensink
      - run:
          name: Example server
          command: yarn start
          working_directory: /tmp/cypress-example-kitchensink
          background: true
      - run:
          name: Run Kitchensink example project
          command: |
            CYPRESS_PROJECT_ID=$TEST_KITCHENSINK_PROJECT_ID \
            CYPRESS_RECORD_KEY=$TEST_KITCHENSINK_RECORD_KEY \
            CYPRESS_INTERNAL_ENV=staging \
            CYPRESS_video=false \
            yarn cypress:run --project /tmp/cypress-example-kitchensink --record
      - store-npm-logs

  test-against-staging:
    <<: *defaults
    steps:
      - clone-repo-and-checkout-branch:
          repo: cypress-test-tiny
      - run:
          name: Run test project
          command: |
            CYPRESS_PROJECT_ID=$TEST_TINY_PROJECT_ID \
            CYPRESS_RECORD_KEY=$TEST_TINY_RECORD_KEY \
            CYPRESS_INTERNAL_ENV=staging \
            yarn cypress:run --project /tmp/cypress-test-tiny --record
      - store-npm-logs

  test-npm-module-and-verify-binary:
    <<: *defaults
    steps:
      - restore_cached_workspace
      # make sure we have cypress.zip received
      - run: ls -l
      - run: ls -l cypress.zip cypress.tgz
      - run: mkdir test-binary
      - run:
          name: Create new NPM package
          working_directory: test-binary
          command: npm init -y
      - run:
          # install NPM from built NPM package folder
          name: Install Cypress
          working_directory: test-binary
          # force installing the freshly built binary
          command: CYPRESS_INSTALL_BINARY=/root/cypress/cypress.zip npm i /root/cypress/cypress.tgz
      - run:
          name: Cypress version
          working_directory: test-binary
          command: $(yarn bin cypress) version
      - run:
          name: Verify Cypress binary
          working_directory: test-binary
          command: $(yarn bin cypress) verify
      - run:
          name: Cypress help
          working_directory: test-binary
          command: $(yarn bin cypress) help
      - run:
          name: Cypress info
          working_directory: test-binary
          command: $(yarn bin cypress) info
      - store-npm-logs

  test-npm-module-on-minimum-node-version:
    <<: *defaults
    resource_class: small
    docker:
      - image: cypress/base:12.0.0-libgbm
    steps:
      - restore_workspace_binaries
      - run: mkdir test-binary
      - run:
          name: Create new NPM package
          working_directory: test-binary
          command: npm init -y
      - run:
          name: Install Cypress
          working_directory: test-binary
          command: CYPRESS_INSTALL_BINARY=/root/cypress/cypress.zip npm install /root/cypress/cypress.tgz
      - run:
          name: Verify Cypress binary
          working_directory: test-binary
          command: $(npm bin)/cypress verify
      - run:
          name: Print Cypress version
          working_directory: test-binary
          command: $(npm bin)/cypress version
      - run:
          name: Cypress info
          working_directory: test-binary
          command: $(npm bin)/cypress info

  test-types-cypress-and-jest:
    parameters:
      executor:
        description: Executor name to use
        type: executor
        default: cy-doc
      wd:
        description: Working directory, should be OUTSIDE cypress monorepo folder
        type: string
        default: /root/test-cypress-and-jest
    <<: *defaults
    resource_class: small
    steps:
      - restore_workspace_binaries
      - run: mkdir <<parameters.wd>>
      - run:
          name: Create new NPM package ⚗️
          working_directory: <<parameters.wd>>
          command: npm init -y
      - run:
          name: Install dependencies 📦
          working_directory: <<parameters.wd>>
          environment:
            CYPRESS_INSTALL_BINARY: /root/cypress/cypress.zip
          # let's install Cypress, Jest and any other package that might conflict
          # https://github.com/cypress-io/cypress/issues/6690
          command: |
            npm install /root/cypress/cypress.tgz \
              typescript jest @types/jest enzyme @types/enzyme
      - run:
          name: Test types clash ⚔️
          working_directory: <<parameters.wd>>
          command: |
            echo "console.log('hello world')" > hello.ts
            npx tsc hello.ts --noEmit

  test-full-typescript-project:
    parameters:
      executor:
        description: Executor name to use
        type: executor
        default: cy-doc
      wd:
        description: Working directory, should be OUTSIDE cypress monorepo folder
        type: string
        default: /root/test-full-typescript
    <<: *defaults
    resource_class: small
    steps:
      - restore_workspace_binaries
      - run: mkdir <<parameters.wd>>
      - run:
          name: Create new NPM package ⚗️
          working_directory: <<parameters.wd>>
          command: npm init -y
      - run:
          name: Install dependencies 📦
          working_directory: <<parameters.wd>>
          environment:
            CYPRESS_INSTALL_BINARY: /root/cypress/cypress.zip
          command: |
            npm install /root/cypress/cypress.tgz typescript
      - run:
          name: Scaffold full TypeScript project 🏗
          working_directory: <<parameters.wd>>
          command: npx @bahmutov/cly@1 init --typescript
      # TODO: fork/update @bahmutov/cly@1 to scaffold `cypress/e2e/spec.cy.ts`
      # instead of `cypress/integration/spec.ts` when Cypress v10 is released.
      - run:
          name: Update example spec
          working_directory: <<parameters.wd>>
          command: |
            mkdir cypress/e2e
            mv cypress/integration/spec.ts cypress/e2e/spec.cy.ts
      - run:
          name: Scaffold new config file
          working_directory: <<parameters.wd>>
          environment:
            CYPRESS_INTERNAL_FORCE_SCAFFOLD: "1"
          command: |
            rm -rf cypress.json
            echo "export default {
                    e2e: {
                      setupNodeEvents (on, config) {
                        on('task', {
                          log (x) {
                            console.log(x)

                            return null
                          },
                        })

                        return config
                      },
                    },
                  }" > cypress.config.ts
      - run:
          name: Rename support file
          working_directory: <<parameters.wd>>
          command: mv cypress/support/index.ts cypress/support/e2e.js
      - run:
          name: Run project tests 🗳
          working_directory: <<parameters.wd>>
          command: npx cypress run

  # install NPM + binary zip and run against staging API
  test-binary-against-staging:
    <<: *defaults
    steps:
      - restore_workspace_binaries
      - clone-repo-and-checkout-branch:
          repo: cypress-test-tiny
      - run:
          name: Install Cypress
          working_directory: /tmp/cypress-test-tiny
          # force installing the freshly built binary
          command: CYPRESS_INSTALL_BINARY=~/cypress/cypress.zip npm i --legacy-peer-deps ~/cypress/cypress.tgz
      - run:
          name: Run test project
          working_directory: /tmp/cypress-test-tiny
          command: |
            CYPRESS_PROJECT_ID=$TEST_TINY_PROJECT_ID \
            CYPRESS_RECORD_KEY=$TEST_TINY_RECORD_KEY \
            CYPRESS_INTERNAL_ENV=staging \
            $(yarn bin cypress) run --record
      - store-npm-logs

  test-binary-against-recipes-firefox:
    <<: *defaults
    steps:
      - test-binary-against-repo:
          repo: cypress-example-recipes
          command: npm run test:ci:firefox

  test-binary-against-recipes-chrome:
    <<: *defaults
    steps:
      - test-binary-against-repo:
          repo: cypress-example-recipes
          command: npm run test:ci:chrome

  test-binary-against-recipes:
    <<: *defaults
    steps:
      - test-binary-against-repo:
          repo: cypress-example-recipes
          command: npm run test:ci

  # This is a special job. It allows you to test the current
  # built test runner against a pull request in the repo
  # cypress-example-recipes.
  # Imagine you are working on a feature and want to show / test a recipe
  # You would need to run the built test runner before release
  # against a PR that cannot be merged until the new version
  # of the test runner is released.
  # Use:
  #   specify pull request number
  #   and the recipe folder

  # test-binary-against-recipe-pull-request:
  #   <<: *defaults
  #   steps:
  #     # test a specific pull request by number from cypress-example-recipes
  #     - test-binary-against-repo:
  #         repo: cypress-example-recipes
  #         command: npm run test:ci
  #         pull_request_id: 515
  #         folder: examples/fundamentals__typescript

  test-binary-against-kitchensink:
    <<: *defaults
    steps:
      - test-binary-against-repo:
          repo: cypress-example-kitchensink
          browser: "electron"

  test-binary-against-kitchensink-firefox:
    <<: *defaults
    steps:
      - test-binary-against-repo:
          repo: cypress-example-kitchensink
          browser: firefox

  test-binary-against-kitchensink-chrome:
    <<: *defaults
    steps:
      - test-binary-against-repo:
          repo: cypress-example-kitchensink
          browser: chrome

  test-binary-against-todomvc-firefox:
    <<: *defaults
    steps:
      - test-binary-against-repo:
          repo: cypress-example-todomvc
          browser: firefox

  test-binary-against-conduit-chrome:
    <<: *defaults
    steps:
      - test-binary-against-repo:
          repo: cypress-example-conduit-app
          browser: chrome
          command: "npm run cypress:run"
          wait-on: http://localhost:3000

  test-binary-against-api-testing-firefox:
    <<: *defaults
    steps:
      - test-binary-against-repo:
          repo: cypress-example-api-testing
          browser: firefox
          command: "npm run cy:run"

  test-binary-against-piechopper-firefox:
    <<: *defaults
    steps:
      - test-binary-against-repo:
          repo: cypress-example-piechopper
          browser: firefox
          command: "npm run cypress:run"

  test-binary-against-cypress-realworld-app:
    <<: *defaults
    resource_class: medium+
    steps:
      - test-binary-against-rwa:
          repo: cypress-realworld-app
          browser: chrome
          wait-on: http://localhost:3000

  test-binary-as-specific-user:
    <<: *defaults
    steps:
      - restore_workspace_binaries
      # the user should be "node"
      - run: whoami
      - run: pwd
      # prints the current user's effective user id
      # for root it is 0
      # for other users it is a positive integer
      - run: node -e 'console.log(process.geteuid())'
      # make sure the binary and NPM package files are present
      - run: ls -l
      - run: ls -l cypress.zip cypress.tgz
      - run: mkdir test-binary
      - run:
          name: Create new NPM package
          working_directory: test-binary
          command: npm init -y
      - run:
          # install NPM from built NPM package folder
          name: Install Cypress
          working_directory: test-binary
          # force installing the freshly built binary
          command: CYPRESS_INSTALL_BINARY=~/cypress/cypress.zip npm i ~/cypress/cypress.tgz
      - run:
          name: Cypress help
          working_directory: test-binary
          command: $(yarn bin cypress) help
      - run:
          name: Cypress info
          working_directory: test-binary
          command: $(yarn bin cypress) info
      - run:
          name: Add Cypress demo
          working_directory: test-binary
          command: npx @bahmutov/cly init
      # TODO: fork/update @bahmutov/cly@1 to scaffold `cypress/e2e/spec.cy.ts`
      # instead of `cypress/integration/spec.js` when Cypress v10 is released.
      - run:
          name: Update example spec
          working_directory: test-binary
          command: |
            mkdir cypress/e2e
            mv cypress/integration/spec.js cypress/e2e/spec.cy.js
      - run:
          name: Scaffold new config file
          working_directory: test-binary
          environment:
            CYPRESS_INTERNAL_FORCE_SCAFFOLD: "1"
          command: |
            rm -rf cypress.json
            echo 'module.exports = {}' > cypress.config.js
      - run:
          name: Rename support file
          working_directory: test-binary
          command: mv cypress/support/index.js cypress/support/e2e.js
      - run:
          name: Verify Cypress binary
          working_directory: test-binary
          command: DEBUG=cypress:cli $(yarn bin cypress) verify
      - run:
          name: Run Cypress binary
          working_directory: test-binary
          command: DEBUG=cypress:cli $(yarn bin cypress) run
      - store-npm-logs

linux-workflow: &linux-workflow
  jobs:
    - node_modules_install
    - build:
        requires:
          - node_modules_install
    - check-ts:
        requires:
          - build
    - lint:
        name: linux-lint
        requires:
          - build
    - percy-finalize:
        context: test-runner:poll-circle-workflow
        required_env_var: PERCY_TOKEN # skips job if not defined (external PR)
        requires:
          - build
    - lint-types:
        requires:
          - build
    # unit, integration and e2e tests
    - cli-visual-tests:
        context: test-runner:percy
        requires:
          - build
    - unit-tests:
        requires:
          - build
    - unit-tests-release:
        context: test-runner:npm-release
        requires:
          - build
    - server-unit-tests:
        requires:
          - build
    - server-integration-tests:
        requires:
          - build
    - server-performance-tests:
        requires:
          - build
    - system-tests-node-modules-install:
        context: test-runner:performance-tracking
        requires:
          - build
    - system-tests-chrome:
        context: test-runner:performance-tracking
        requires:
          - system-tests-node-modules-install
    - system-tests-electron:
        context: test-runner:performance-tracking
        requires:
          - system-tests-node-modules-install
    - system-tests-firefox:
        context: test-runner:performance-tracking
        requires:
          - system-tests-node-modules-install
    - system-tests-non-root:
        context: test-runner:performance-tracking
        executor: non-root-docker-user
        requires:
          - system-tests-node-modules-install
    - driver-integration-tests-chrome:
        context: test-runner:cypress-record-key
        requires:
          - build
    - driver-integration-tests-chrome-beta:
        context: test-runner:cypress-record-key
        requires:
          - build
    - driver-integration-tests-firefox:
        context: test-runner:cypress-record-key
        requires:
          - build
    - driver-integration-tests-electron:
        context: test-runner:cypress-record-key
        requires:
          - build
    - run-frontend-shared-component-tests-chrome:
        context: [test-runner:launchpad-tests, test-runner:percy]
        percy: true
        requires:
          - build
    - run-launchpad-integration-tests-chrome:
        context: [test-runner:launchpad-tests, test-runner:percy]
        percy: true
        requires:
          - build
    - run-launchpad-component-tests-chrome:
        context: [test-runner:launchpad-tests, test-runner:percy]
        percy: true
        requires:
          - build
    - run-app-integration-tests-chrome:
        context: [test-runner:launchpad-tests, test-runner:percy]
        percy: true
        requires:
          - build
    - run-webpack-dev-server-fresh-integration-tests:
        context: [test-runner:cypress-record-key, test-runner:percy]
        requires:
          - system-tests-node-modules-install
    - run-vite-dev-server-fresh-integration-tests:
        context: [test-runner:cypress-record-key, test-runner:percy]
        requires:
          - system-tests-node-modules-install          
    - run-app-component-tests-chrome:
        context: [test-runner:launchpad-tests, test-runner:percy]
        percy: true
        requires:
          - build
    - reporter-integration-tests:
        context: [test-runner:cypress-record-key, test-runner:percy]
        requires:
          - build
    - ui-components-integration-tests:
        context: test-runner:cypress-record-key
        requires:
          - build
    - npm-webpack-dev-server:
        requires:
          - system-tests-node-modules-install
    - npm-vite-dev-server:
        requires:
          - build
    - npm-webpack-preprocessor:
        requires:
          - build
    - npm-webpack-batteries-included-preprocessor:
        requires:
          - build
    - npm-design-system:
        context: test-runner:percy
        requires:
          - build
    - npm-vue:
        requires:
          - build
    - npm-react:
        requires:
          - build
    - npm-angular:
        requires:
          - build
    - npm-mount-utils:
        requires:
          - build
    - npm-create-cypress-tests:
        requires:
          - build
    - npm-eslint-plugin-dev:
        requires:
          - build
    - npm-cypress-schematic:
        requires:
          - build
    # This release definition must be updated with any new jobs
    # Any attempts to automate this are welcome
    # If CircleCI provided an "after all" hook, then this wouldn't be necessary
    - npm-release:
        context: test-runner:npm-release
        requires:
          - build
          - check-ts
          - npm-angular
          - npm-eslint-plugin-dev
          - npm-create-cypress-tests
          - npm-react
          - npm-mount-utils
          - npm-vue
          - npm-webpack-batteries-included-preprocessor
          - npm-webpack-preprocessor
          - npm-vite-dev-server
          - npm-webpack-dev-server
          - npm-cypress-schematic
          - lint-types
          - linux-lint
          - percy-finalize
          - driver-integration-tests-firefox
          - driver-integration-tests-chrome
          - driver-integration-tests-chrome-beta
          - driver-integration-tests-electron
          - system-tests-non-root
          - system-tests-firefox
          - system-tests-electron
          - system-tests-chrome
          - server-performance-tests
          - server-integration-tests
          - server-unit-tests
          - test-kitchensink
          - ui-components-integration-tests
          - unit-tests
          - unit-tests-release
          - cli-visual-tests
          - reporter-integration-tests
          - npm-design-system
          - run-app-component-tests-chrome
          - run-app-integration-tests-chrome
          - run-frontend-shared-component-tests-chrome
          - run-launchpad-component-tests-chrome
          - run-launchpad-integration-tests-chrome

    # various testing scenarios, like building full binary
    # and testing it on a real project
    - test-against-staging:
        context: test-runner:record-tests
        <<: *mainBuildFilters
        requires:
          - build
    - test-kitchensink:
        requires:
          - build
    - test-kitchensink-against-staging:
        context: test-runner:record-tests
        <<: *mainBuildFilters
        requires:
          - build
    - create-build-artifacts:
        context:
          - test-runner:upload
          - test-runner:commit-status-checks
        requires:
          - build
    - test-npm-module-on-minimum-node-version:
        requires:
          - create-build-artifacts
    - test-types-cypress-and-jest:
        requires:
          - create-build-artifacts
    - test-full-typescript-project:
        requires:
          - create-build-artifacts
    - test-binary-against-kitchensink:
        requires:
          - create-build-artifacts
    - test-npm-module-and-verify-binary:
        <<: *mainBuildFilters
        requires:
          - create-build-artifacts
    - test-binary-against-staging:
        context: test-runner:record-tests
        <<: *mainBuildFilters
        requires:
          - create-build-artifacts
    - test-binary-against-kitchensink-chrome:
        <<: *mainBuildFilters
        requires:
          - create-build-artifacts
    - test-binary-against-recipes-firefox:
        <<: *mainBuildFilters
        requires:
          - create-build-artifacts
    - test-binary-against-recipes-chrome:
        <<: *mainBuildFilters
        requires:
          - create-build-artifacts
    - test-binary-against-recipes:
        <<: *mainBuildFilters
        requires:
          - create-build-artifacts
    - test-binary-against-kitchensink-firefox:
        <<: *mainBuildFilters
        requires:
          - create-build-artifacts
    - test-binary-against-todomvc-firefox:
        <<: *mainBuildFilters
        requires:
          - create-build-artifacts
    - test-binary-against-cypress-realworld-app:
        <<: *mainBuildFilters
        requires:
          - create-build-artifacts
    - test-binary-as-specific-user:
        name: "test binary as a non-root user"
        executor: non-root-docker-user
        requires:
          - create-build-artifacts
    - test-binary-as-specific-user:
        name: "test binary as a root user"
        requires:
          - create-build-artifacts
    - binary-system-tests:
        requires:
          - create-build-artifacts
          - system-tests-node-modules-install

mac-workflow: &mac-workflow
  jobs:
    - node_modules_install:
        name: darwin-node-modules-install
        executor: mac
        resource_class: macos.x86.medium.gen2
        only-cache-for-root-user: true

    - build:
        name: darwin-build
        executor: mac
        resource_class: macos.x86.medium.gen2
        requires:
          - darwin-node-modules-install

    - lint:
        name: darwin-lint
        executor: mac
        requires:
          - darwin-build

    - create-build-artifacts:
        name: darwin-create-build-artifacts
        context:
          - test-runner:sign-mac-binary
          - test-runner:upload
          - test-runner:commit-status-checks
        executor: mac
        resource_class: macos.x86.medium.gen2
        requires:
          - darwin-build

    - test-kitchensink:
        name: darwin-test-kitchensink
        executor: mac
        requires:
          - darwin-build

windows-workflow: &windows-workflow
  jobs:
    - node_modules_install:
        name: windows-node-modules-install
        executor: windows
        resource_class: windows.medium
        only-cache-for-root-user: true

    - build:
        name: windows-build
        executor: windows
        resource_class: windows.medium
        requires:
          - windows-node-modules-install

    - run-app-integration-tests-chrome:
        name: windows-run-app-integration-tests-chrome
        executor: windows
        resource_class: windows.medium
        context: test-runner:launchpad-tests
        requires:
          - windows-build

    - run-launchpad-integration-tests-chrome:
        name: windows-run-launchpad-integration-tests-chrome
        executor: windows
        resource_class: windows.medium
        context: test-runner:launchpad-tests
        requires:
          - windows-build

    - lint:
        name: windows-lint
        executor: windows
        requires:
          - windows-build

    - unit-tests:
        name: windows-unit-tests
        executor: windows
        resource_class: windows.medium
        requires:
          - windows-build

    - create-build-artifacts:
        name: windows-create-build-artifacts
        executor: windows
        resource_class: windows.medium
        context:
          - test-runner:sign-windows-binary
          - test-runner:upload
          - test-runner:commit-status-checks
        requires:
          - windows-build
    - test-binary-against-kitchensink-chrome:
        name: windows-test-binary-against-kitchensink-chrome
        executor: windows
        requires:
          - windows-create-build-artifacts

workflows:
  linux:
    <<: *linux-workflow
    <<: *linux-workflow-exclude-filters
  mac:
    <<: *mac-workflow
    <<: *mac-workflow-filters
  windows:
    <<: *windows-workflow
    <<: *windows-workflow-filters<|MERGE_RESOLUTION|>--- conflicted
+++ resolved
@@ -29,10 +29,7 @@
       only:
         - develop
         - 10.0-release
-<<<<<<< HEAD
         - zachw/add-dev-server-deps
-=======
->>>>>>> bc12c9da
 
 # uncomment & add to the branch conditions below to disable the main linux
 # flow if we don't want to test it for a certain branch
@@ -50,10 +47,7 @@
     or:
     - equal: [ develop, << pipeline.git.branch >> ]
     - equal: [ '10.0-release', << pipeline.git.branch >> ]
-<<<<<<< HEAD
     - equal: [ zachw/add-dev-server-deps, << pipeline.git.branch >> ]
-=======
->>>>>>> bc12c9da
     - matches:
           pattern: "-release$"
           value: << pipeline.git.branch >>
@@ -63,11 +57,7 @@
     or:
     - equal: [ develop, << pipeline.git.branch >> ]
     - equal: [ '10.0-release', << pipeline.git.branch >> ]
-<<<<<<< HEAD
     - equal: [ zachw/add-dev-server-deps, << pipeline.git.branch >> ]
-=======
-    - equal: [ 'unify-1036-windows-test-projects', << pipeline.git.branch >> ]
->>>>>>> bc12c9da
     - matches:
           pattern: "-release$"
           value: << pipeline.git.branch >>
@@ -1737,11 +1727,7 @@
       - run:
           name: Check current branch to persist artifacts
           command: |
-<<<<<<< HEAD
             if [[ "$CIRCLE_BRANCH" != "develop" && "$CIRCLE_BRANCH" != "zachw/add-dev-server-deps" && "$CIRCLE_BRANCH" != "10.0-release" ]]; then
-=======
-            if [[ "$CIRCLE_BRANCH" != "develop" && "$CIRCLE_BRANCH" != "unify-1036-windows-test-projects" && "$CIRCLE_BRANCH" != "10.0-release" ]]; then
->>>>>>> bc12c9da
               echo "Not uploading artifacts or posting install comment for this branch."
               circleci-agent step halt
             fi
