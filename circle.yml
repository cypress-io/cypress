version: 2.1

defaults: &defaults
  parallelism: 1
  working_directory: ~/cypress
  parameters: &defaultsParameters
    executor:
      type: executor
      default: cy-doc
    only-cache-for-root-user:
      type: boolean
      default: false
  executor: <<parameters.executor>>
  environment: &defaultsEnvironment
    ## set specific timezone
    TZ: "/usr/share/zoneinfo/America/New_York"

    ## store artifacts here
    CIRCLE_ARTIFACTS: /tmp/artifacts

    ## set so that e2e tests are consistent
    COLUMNS: 100
    LINES: 24

# filters and requires for testing binary with Firefox
mainBuildFilters: &mainBuildFilters
  filters:
    branches:
      only:
        - develop
        - 10.0-release
<<<<<<< HEAD
        - unify-1636-unify-spec-base-path
=======
        - ryanm/chore/fix-tests-in-10.0-part-2
>>>>>>> 06a02831

# uncomment & add to the branch conditions below to disable the main linux
# flow if we don't want to test it for a certain branch
linuxWorkflowExcludeFilters: &linux-workflow-exclude-filters
  unless:
    or:
    - false
    # - equal: [ 'tgriesser/chore/fix-windows-build', << pipeline.git.branch >> ]

# usually we don't build Mac app - it takes a long time
# but sometimes we want to really confirm we are doing the right thing
# so just add your branch to the list here to build and test on Mac
macWorkflowFilters: &mac-workflow-filters
  when:
    or:
    - equal: [ develop, << pipeline.git.branch >> ]
    - equal: [ '10.0-release', << pipeline.git.branch >> ]
<<<<<<< HEAD
    - equal: [ unify-1636-unify-spec-base-path, << pipeline.git.branch >> ]
=======
    - equal: [ ryanm/chore/fix-tests-in-10.0-part-2, << pipeline.git.branch >> ]
>>>>>>> 06a02831
    - matches:
          pattern: "-release$"
          value: << pipeline.git.branch >>

windowsWorkflowFilters: &windows-workflow-filters
  when:
    or:
    - equal: [ develop, << pipeline.git.branch >> ]
    - equal: [ '10.0-release', << pipeline.git.branch >> ]
<<<<<<< HEAD
    - equal: [ unify-1636-unify-spec-base-path, << pipeline.git.branch >> ]
=======
    - equal: [ ryanm/chore/fix-tests-in-10.0-part-2, << pipeline.git.branch >> ]
>>>>>>> 06a02831
    - matches:
          pattern: "-release$"
          value: << pipeline.git.branch >>
    - matches:
          pattern: "win*"
          value: << pipeline.git.branch >>

executors:
  # the Docker image with Cypress dependencies and Chrome browser
  cy-doc:
    docker:
      - image: cypress/browsers:node16.13.2-chrome100-ff98
    # by default, we use "medium" to balance performance + CI costs. bump or reduce on a per-job basis if needed.
    resource_class: medium
    environment:
      PLATFORM: linux

  # Docker image with non-root "node" user
  non-root-docker-user:
    docker:
      - image: cypress/browsers:node16.13.2-chrome100-ff98
        user: node
    environment:
      PLATFORM: linux

  # executor to run on Mac OS
  # https://circleci.com/docs/2.0/executor-types/#using-macos
  # https://circleci.com/docs/2.0/testing-ios/#supported-xcode-versions
  mac:
    macos:
      # Executor should have Node >= required version
      xcode: "13.0.0"
    resource_class: macos.x86.medium.gen2
    environment:
      PLATFORM: mac

  # executor to run on Windows - based off of the windows-orb default executor since it is
  # not customizable enough to align with our existing setup.
  # https://github.com/CircleCI-Public/windows-orb/blob/master/src/executors/default.yml
  # https://circleci.com/docs/2.0/hello-world-windows/#software-pre-installed-in-the-windows-image
  windows: &windows-executor
    machine:
      image: windows-server-2019-vs2019:stable
      shell: bash.exe -eo pipefail
    resource_class: windows.medium
    environment:
      PLATFORM: windows

commands:
  verify_should_persist_artifacts:
    steps:
      - run:
          name: Check current branch to persist artifacts
          command: |
<<<<<<< HEAD
            if [[ "$CIRCLE_BRANCH" != "develop" && "$CIRCLE_BRANCH" != "unify-1636-unify-spec-base-path" && "$CIRCLE_BRANCH" != "10.0-release" ]]; then
=======
            if [[ "$CIRCLE_BRANCH" != "develop" && "$CIRCLE_BRANCH" != "ryanm/chore/fix-tests-in-10.0-part-2" && "$CIRCLE_BRANCH" != "10.0-release" ]]; then
>>>>>>> 06a02831
              echo "Not uploading artifacts or posting install comment for this branch."
              circleci-agent step halt
            fi

  restore_workspace_binaries:
    steps:
      - attach_workspace:
          at: ~/
      # make sure we have cypress.zip received
      - run: ls -l
      - run: ls -l cypress.zip cypress.tgz
      - run: node --version
      - run: npm --version

  restore_cached_workspace:
    steps:
      - attach_workspace:
          at: ~/
      - install-required-node
      - unpack-dependencies

  restore_cached_binary:
    steps:
      - attach_workspace:
          at: ~/

  prepare-modules-cache:
    parameters:
      dont-move:
        type: boolean
        default: false
    steps:
      - run: node scripts/circle-cache.js --action prepare
      - unless:
          condition: << parameters.dont-move >>
          steps:
            - run:
                name: Move to /tmp dir for consistent caching across root/non-root users
                command: |
                  mkdir -p /tmp/node_modules_cache
                  mv ~/cypress/node_modules /tmp/node_modules_cache/root_node_modules
                  mv ~/cypress/cli/node_modules /tmp/node_modules_cache/cli_node_modules
                  mv ~/cypress/system-tests/node_modules /tmp/node_modules_cache/system-tests_node_modules
                  mv ~/cypress/globbed_node_modules /tmp/node_modules_cache/globbed_node_modules

  build-and-persist:
    description: Save entire folder as artifact for other jobs to run without reinstalling
    steps:
      - run:
          name: Build all codegen
          command: yarn gulp buildProd
      - run:
          name: Build packages
          command: yarn build
      - prepare-modules-cache # So we don't throw these in the workspace cache
      - persist_to_workspace:
          root: ~/
          paths:
            - cypress
            - .ssh
            - node_modules # contains the npm i -g modules

  install_cache_helpers_dependencies:
    steps:
      - run:
          # Dependencies needed by circle-cache.js, before we "yarn" or unpack cached node_modules
          name: Cache Helper Dependencies
          working_directory: ~/
          command: npm i glob@7.1.6 fs-extra@10.0.0 minimist@1.2.5 fast-json-stable-stringify@2.1.0

  unpack-dependencies:
    description: 'Unpacks dependencies associated with the current workflow'
    steps:
      - install_cache_helpers_dependencies
      - run:
          name: Generate Circle Cache Key
          command: node scripts/circle-cache.js --action cacheKey > circle_cache_key
      - run:
          name: Generate platform key
          command: echo $PLATFORM > platform_key
      - restore_cache:
          name: Restore cache state, to check for known modules cache existence
          key: v{{ .Environment.CACHE_VERSION }}-{{ checksum "platform_key" }}-node-modules-cache-{{ checksum "circle_cache_key" }}
      - run:
          name: Move node_modules back from /tmp
          command: |
            if [[ -d "/tmp/node_modules_cache" ]]; then
              mv /tmp/node_modules_cache/root_node_modules ~/cypress/node_modules
              mv /tmp/node_modules_cache/cli_node_modules ~/cypress/cli/node_modules
              mv /tmp/node_modules_cache/system-tests_node_modules ~/cypress/system-tests/node_modules
              mv /tmp/node_modules_cache/globbed_node_modules ~/cypress/globbed_node_modules
              rm -rf /tmp/node_modules_cache
            fi
      - run:
          name: Restore all node_modules to proper workspace folders
          command: node scripts/circle-cache.js --action unpack

  restore_cached_system_tests_deps:
    description: 'Restore the cached node_modules for projects in "system-tests/projects/**"'
    steps:
      - run:
          name: Generate Circle Cache key for system tests
          command: ./system-tests/scripts/cache-key.sh > system_tests_cache_key
      - run:
          name: Generate platform key
          command: echo $PLATFORM > platform_key
      - restore_cache:
          name: Restore system tests node_modules cache
          keys:
            - v{{ .Environment.CACHE_VERSION }}-{{ checksum "platform_key" }}-system-tests-projects-node-modules-cache-{{ checksum "system_tests_cache_key" }}

  update_cached_system_tests_deps:
    description: 'Update the cached node_modules for projects in "system-tests/projects/**"'
    steps:
      - run:
          name: Generate Circle Cache key for system tests
          command: ./system-tests/scripts/cache-key.sh > system_tests_cache_key
      - run:
          name: Generate platform key
          command: echo $PLATFORM > platform_key
      - restore_cache:
          name: Restore cache state, to check for known modules cache existence
          keys:
            - v{{ .Environment.CACHE_VERSION }}-{{ checksum "platform_key" }}-state-of-system-tests-projects-node-modules-cache-{{ checksum "system_tests_cache_key" }}
      - run:
          name: Send root honeycomb event for this CI build
          command: cd system-tests/scripts && node ./send-root-honeycomb-event.js
      - run:
          name: Bail if specific cache exists
          command: |
            if [[ -f "/tmp/system_tests_node_modules_installed" ]]; then
              echo "No updates to system tests node modules, exiting"
              circleci-agent step halt
            fi
      - restore_cache:
          name: Restore system tests node_modules cache
          keys:
            - v{{ .Environment.CACHE_VERSION }}-{{ checksum "platform_key" }}-system-tests-projects-node-modules-cache-{{ checksum "system_tests_cache_key" }}
            - v{{ .Environment.CACHE_VERSION }}-{{ checksum "platform_key" }}-system-tests-projects-node-modules-cache-
      - run:
          name: Update system-tests node_modules cache
          command: yarn workspace @tooling/system-tests projects:yarn:install
      - save_cache:
          name: Save system tests node_modules cache
          key: v{{ .Environment.CACHE_VERSION }}-{{ checksum "platform_key" }}-system-tests-projects-node-modules-cache-{{ checksum "system_tests_cache_key" }}
          paths:
            - /tmp/cy-system-tests-node-modules
      - run: touch /tmp/system_tests_node_modules_installed
      - save_cache:
          name: Save system tests node_modules cache state key
          key: v{{ .Environment.CACHE_VERSION }}-{{ checksum "platform_key" }}-state-of-system-tests-projects-node-modules-cache-{{ checksum "system_tests_cache_key" }}
          paths:
            - /tmp/system_tests_node_modules_installed

  caching-dependency-installer:
    description: 'Installs & caches the dependencies based on yarn lock & package json dependencies'
    parameters:
      only-cache-for-root-user:
        type: boolean
        default: false
    steps:
      - install_cache_helpers_dependencies
      - run:
          name: Generate Circle Cache Key
          command: node scripts/circle-cache.js --action cacheKey > circle_cache_key
      - run:
          name: Generate platform key
          command: echo $PLATFORM > platform_key
      - restore_cache:
          name: Restore cache state, to check for known modules cache existence
          key: v{{ .Environment.CACHE_VERSION }}-{{ checksum "platform_key" }}-state-of-node-modules-cache-{{ checksum "circle_cache_key" }}
      - run:
          name: Bail if cache exists
          command: |
            if [[ -f "node_modules_installed" ]]; then
              echo "Node modules already cached for dependencies, exiting"
              circleci-agent step halt
            fi
      - run: date +%Y-%U > cache_date
      - restore_cache:
          name: Restore weekly yarn cache
          keys:
            - v{{ .Environment.CACHE_VERSION }}-{{ checksum "platform_key" }}-deps-root-weekly-{{ checksum "cache_date" }}
      - run:
          name: Install Node Modules
          command: |
            # avoid installing Percy's Chromium every time we use @percy/cli
            # https://docs.percy.io/docs/caching-asset-discovery-browser-in-ci
            PERCY_POSTINSTALL_BROWSER=true \
            yarn --prefer-offline --frozen-lockfile --cache-folder ~/.yarn
          no_output_timeout: 20m
      - prepare-modules-cache:
          dont-move: <<parameters.only-cache-for-root-user>> # we don't move, so we don't hit any issues unpacking symlinks
      - when:
          condition: <<parameters.only-cache-for-root-user>> # we don't move to /tmp since we don't need to worry about different users
          steps:
            - save_cache:
                name: Saving node modules for root, cli, and all globbed workspace packages
                key: v{{ .Environment.CACHE_VERSION }}-{{ checksum "platform_key" }}-node-modules-cache-{{ checksum "circle_cache_key" }}
                paths:
                  - node_modules
                  - cli/node_modules
                  - system-tests/node_modules
                  - globbed_node_modules
      - unless:
          condition: <<parameters.only-cache-for-root-user>>
          steps:
            - save_cache:
                name: Saving node modules for root, cli, and all globbed workspace packages
                key: v{{ .Environment.CACHE_VERSION }}-{{ checksum "platform_key" }}-node-modules-cache-{{ checksum "circle_cache_key" }}
                paths:
                  - /tmp/node_modules_cache
      - run: touch node_modules_installed
      - save_cache:
          name: Saving node-modules cache state key
          key: v{{ .Environment.CACHE_VERSION }}-{{ checksum "platform_key" }}-state-of-node-modules-cache-{{ checksum "circle_cache_key" }}
          paths:
            - node_modules_installed
      - save_cache:
          name: Save weekly yarn cache
          key: v{{ .Environment.CACHE_VERSION }}-{{ checksum "platform_key" }}-deps-root-weekly-{{ checksum "cache_date" }}
          paths:
            - ~/.yarn
            - ~/.cy-npm-cache

  verify-build-setup:
    description: Common commands run when setting up for build or yarn install
    parameters:
      executor:
        type: executor
        default: cy-doc
    steps:
      - run: pwd
      - run:
          name: print global yarn cache path
          command: echo $(yarn global bin)
      - run:
          name: print yarn version
          command: yarn versions
      - unless:
          condition:
            # stop-only does not correctly match on windows: https://github.com/bahmutov/stop-only/issues/78
            equal: [ *windows-executor, << parameters.executor >> ]
          steps:
            - run:
                name: Stop .only
                 # this will catch ".only"s in js/coffee as well
                command: yarn stop-only-all
      - run:
          name: Check terminal variables
          ## make sure the TERM is set to 'xterm' in node (Linux only)
          ## else colors (and tests) will fail
          ## See the following information
          ##   * http://andykdocs.de/development/Docker/Fixing+the+Docker+TERM+variable+issue
          ##   * https://unix.stackexchange.com/questions/43945/whats-the-difference-between-various-term-variables
          command: yarn check-terminal

  install-required-node:
    # https://discuss.circleci.com/t/switch-nodejs-version-on-machine-executor-solved/26675/2
    description: Install Node version matching .node-version
    steps:
      - run:
          name: Install Node
          command: |
            node_version=$(cat .node-version)
            [ -s "${HOME}/.nvm/nvm.sh" ] && \. "${HOME}/.nvm/nvm.sh" # This loads nvm
            if ! type nvm > /dev/null; then
              echo "Installing NVM"
              curl -o- https://raw.githubusercontent.com/creationix/nvm/v0.30.0/install.sh | bash
              [ -s "${HOME}/.nvm/nvm.sh" ] && \. "${HOME}/.nvm/nvm.sh" # This loads nvm
            fi
            echo "Installing Node $node_version"
            nvm install ${node_version}
            echo "Using Node $node_version"
            nvm use ${node_version}
            [[ $PLATFORM != 'windows' ]] && nvm alias default ${node_version} || sleep 2s
            echo "Installing Yarn"
            npm install yarn -g # ensure yarn is installed with the correct node engine
            yarn check-node-version
      - run:
          name: Check Node
          command: |
            [ -s "${HOME}/.nvm/nvm.sh" ] && \. "${HOME}/.nvm/nvm.sh"
            yarn check-node-version

  install-chrome:
    description: Install Google Chrome
    parameters:
      channel:
        description: browser channel to install
        type: string
      version:
        description: browser version to install
        type: string
    steps:
      - run:
          name: Install Google Chrome (<<parameters.channel>>)
          command: |
            echo "Installing Chrome (<<parameters.channel>>) v<<parameters.version>>"
            wget -O /usr/src/google-chrome-<<parameters.channel>>_<<parameters.version>>_amd64.deb "http://dl.google.com/linux/chrome/deb/pool/main/g/google-chrome-<<parameters.channel>>/google-chrome-<<parameters.channel>>_<<parameters.version>>-1_amd64.deb" && \
            dpkg -i /usr/src/google-chrome-<<parameters.channel>>_<<parameters.version>>_amd64.deb ; \
            apt-get install -f -y && \
            rm -f /usr/src/google-chrome-<<parameters.channel>>_<<parameters.version>>_amd64.deb
            which google-chrome-<<parameters.channel>> || (printf "\n\033[0;31mChrome was not successfully downloaded - bailing\033[0m\n\n" && exit 1)
            echo "Location of Google Chrome Installation: `which google-chrome-<<parameters.channel>>`"
            echo "Google Chrome Version: `google-chrome-<<parameters.channel>> --version`"

  run-driver-integration-tests:
    parameters:
      browser:
        description: browser shortname to target
        type: string
      install-chrome-channel:
        description: chrome channel to install
        type: string
        default: ''
      experimentalSessionAndOrigin:
        description: experimental flag to apply
        type: boolean
        default: false
    steps:
      - restore_cached_workspace
      - when:
          condition: <<parameters.install-chrome-channel>>
          steps:
            - install-chrome:
                channel: <<parameters.install-chrome-channel>>
                version: $(node ./scripts/get-browser-version.js chrome:<<parameters.install-chrome-channel>>)
      - run:
          environment:
            CYPRESS_KONFIG_ENV: production
          command: |
            echo Current working directory is $PWD
            echo Total containers $CIRCLE_NODE_TOTAL

            if [[ -v MAIN_RECORD_KEY ]]; then
              # internal PR
              if <<parameters.experimentalSessionAndOrigin>>; then
                CYPRESS_RECORD_KEY=$MAIN_RECORD_KEY \
                yarn cypress:run-experimentalSessionAndOrigin --record --parallel --group 5x-driver-<<parameters.browser>>-experimentalSessionAndOrigin --browser <<parameters.browser>>
              else
                CYPRESS_RECORD_KEY=$MAIN_RECORD_KEY \
                yarn cypress:run --record --parallel --group 5x-driver-<<parameters.browser>> --browser <<parameters.browser>>
              fi
            else
              # external PR
              TESTFILES=$(circleci tests glob "cypress/e2e/**/*.cy.*" | circleci tests split --total=$CIRCLE_NODE_TOTAL)
              echo "Test files for this machine are $TESTFILES"

              if [[ -z "$TESTFILES" ]]; then
                echo "Empty list of test files"
              fi
              if <<parameters.experimentalSessionAndOrigin>>; then
                yarn cypress:run-experimentalSessionAndOrigin --browser <<parameters.browser>> --spec $TESTFILES
              else
                yarn cypress:run --browser <<parameters.browser>> --spec $TESTFILES
              fi
            fi
          working_directory: packages/driver
      - verify-mocha-results
      - store_test_results:
          path: /tmp/cypress
      - store_artifacts:
          path: /tmp/artifacts
      - store-npm-logs

  windows-install-chrome:
    parameters:
      browser:
        description: browser shortname to target
        type: string
    steps:
      - run:
          # TODO: How can we have preinstalled browsers on CircleCI?
          name: 'Install Chrome on Windows'
          command: |
            # install with `--ignore-checksums` to avoid checksum error
            # https://www.gep13.co.uk/blog/chocolatey-error-hashes-do-not-match
            [[ $PLATFORM == 'windows' && '<<parameters.browser>>' == 'chrome' ]] && choco install googlechrome --ignore-checksums || [[ $PLATFORM != 'windows' ]]

  run-new-ui-tests:
    parameters:
      package:
        description: package to target
        type: enum
        enum: ['frontend-shared', 'launchpad', 'app']
      browser:
        description: browser shortname to target
        type: string
      percy:
        description: enable percy
        type: boolean
        default: false
      type:
        description: ct or e2e
        type: enum
        enum: ['ct', 'e2e']
      debug:
        description: debug option
        type: string
        default: ''
    steps:
      - restore_cached_workspace
      - windows-install-chrome:
          browser: <<parameters.browser>>
      - run:
          command: |
            cmd=$([[ <<parameters.percy>> == 'true' ]] && echo 'yarn percy exec --parallel -- --') || true
            DEBUG=<<parameters.debug>> \
            CYPRESS_KONFIG_ENV=production \
            CYPRESS_RECORD_KEY=$TEST_LAUNCHPAD_RECORD_KEY \
            PERCY_PARALLEL_NONCE=$CIRCLE_SHA1 \
            PERCY_ENABLE=${PERCY_TOKEN:-0} \
            PERCY_PARALLEL_TOTAL=-1 \
            $cmd yarn workspace @packages/<<parameters.package>> cypress:run:<<parameters.type>> --browser <<parameters.browser>> --record --parallel --group <<parameters.package>>-<<parameters.type>>
      - store_test_results:
          path: /tmp/cypress
      - store_artifacts:
          path: ./packages/<<parameters.package>>/cypress/videos
      - store-npm-logs

  run-system-tests:
    parameters:
      browser:
        description: browser shortname to target
        type: string
    steps:
      - restore_cached_workspace
      - restore_cached_system_tests_deps
      - run:
          name: Run system tests
          command: |
            ALL_SPECS=`circleci tests glob "/root/cypress/system-tests/test/*spec*"`
            SPECS=
            for file in $ALL_SPECS; do
              # filter out non_root tests, they have their own stage
              if [[ "$file" == *"non_root"* ]]; then
                echo "Skipping $file"
                continue
              fi
              SPECS="$SPECS $file"
            done
            SPECS=`echo $SPECS | xargs -n 1 | circleci tests split --split-by=timings`
            echo SPECS=$SPECS
            yarn workspace @tooling/system-tests test:ci $SPECS --browser <<parameters.browser>>
      - verify-mocha-results
      - store_test_results:
          path: /tmp/cypress
      - store_artifacts:
          path: /tmp/artifacts
      - store-npm-logs

  run-binary-system-tests:
    steps:
      - restore_cached_workspace
      - restore_cached_system_tests_deps
      - run:
          name: Run system tests
          command: |
            ALL_SPECS=`circleci tests glob "$HOME/cypress/system-tests/test-binary/*spec*"`
            SPECS=`echo $ALL_SPECS | xargs -n 1 | circleci tests split --split-by=timings`
            echo SPECS=$SPECS
            yarn workspace @tooling/system-tests test:ci $SPECS
      - verify-mocha-results
      - store_test_results:
          path: /tmp/cypress
      - store_artifacts:
          path: /tmp/artifacts
      - store-npm-logs

  store-npm-logs:
    description: Saves any NPM debug logs as artifacts in case there is a problem
    steps:
      - store_artifacts:
          path: ~/.npm/_logs

  post-install-comment:
    description: Post GitHub comment with a blurb on how to install pre-release version
    steps:
      - run:
          name: Post pre-release install comment
          command: |
            node scripts/add-install-comment.js \
              --npm npm-package-url.json \
              --binary binary-url.json

  verify-mocha-results:
    description: Double-check that Mocha tests ran as expected.
    parameters:
      expectedResultCount:
        description: The number of result files to expect, ie, the number of Mocha test suites that ran.
        type: integer
        ## by default, assert that at least 1 test ran
        default: 0
    steps:
      - run: 
          name: 'Verify Mocha Results'
          command: |
            [ -s "${HOME}/.nvm/nvm.sh" ] && \. "${HOME}/.nvm/nvm.sh"
            yarn verify:mocha:results <<parameters.expectedResultCount>>

  clone-repo-and-checkout-branch:
    description: |
      Clones an external repo and then checks out the branch that matches the next version otherwise uses 'master' branch.
    parameters:
      repo:
        description: "Name of the github repo to clone like: cypress-example-kitchensink"
        type: string
      pull_request_id:
        description: Pull request number to check out before installing and testing
        type: integer
        default: 0
    steps:
      - restore_cached_binary
      - run:
          name: "Cloning test project and checking out release branch: <<parameters.repo>>"
          working_directory: /tmp/<<parameters.repo>>
          command: |
            git clone --depth 1 --no-single-branch https://github.com/cypress-io/<<parameters.repo>>.git .

            cd ~/cypress/..
            # install some deps for get-next-version
            npm i semver@7.3.2 conventional-recommended-bump@6.1.0 conventional-changelog-angular@5.0.12
            NEXT_VERSION=$(node ./cypress/scripts/get-next-version.js)
            cd -

            git checkout $NEXT_VERSION || true
      - when:
          condition: <<parameters.pull_request_id>>
          steps:
            - run:
                name: Check out PR <<parameters.pull_request_id>>
                working_directory: /tmp/<<parameters.repo>>
                command: |
                  git fetch origin pull/<<parameters.pull_request_id>>/head:pr-<<parameters.pull_request_id>>
                  git checkout pr-<<parameters.pull_request_id>>

  test-binary-against-rwa:
    description: |
      Takes the built binary and NPM package, clones the RWA repo
      and runs the new version of Cypress against it.
    parameters:
      repo:
        description: "Name of the github repo to clone like"
        type: string
        default: "cypress-realworld-app"
      browser:
        description: Name of the browser to use, like "electron", "chrome", "firefox"
        type: enum
        enum: ["", "electron", "chrome", "firefox"]
        default: ""
      command:
        description: Test command to run to start Cypress tests
        type: string
        default: "yarn cypress:run"
      # if the repo to clone and test is a monorepo, you can
      # run tests inside a specific subfolder
      folder:
        description: Subfolder to test in
        type: string
        default: ""
      # you can test new features in the test runner against recipes or other repos
      # by opening a pull request in those repos and running this test job
      # against a pull request number in the example repo
      pull_request_id:
        description: Pull request number to check out before installing and testing
        type: integer
        default: 0
      wait-on:
        description: Whether to use wait-on to wait on a server to be booted
        type: string
        default: ""
      server-start-command:
        description: Server start command for repo
        type: string
        default: "CI=true yarn start"
    steps:
      - clone-repo-and-checkout-branch:
          repo: <<parameters.repo>>
      - when:
          condition: <<parameters.pull_request_id>>
          steps:
            - run:
                name: Check out PR <<parameters.pull_request_id>>
                working_directory: /tmp/<<parameters.repo>>
                command: |
                  git fetch origin pull/<<parameters.pull_request_id>>/head:pr-<<parameters.pull_request_id>>
                  git checkout pr-<<parameters.pull_request_id>>
                  git log -n 2
      - run:
          command: yarn
          working_directory: /tmp/<<parameters.repo>>
      - run:
          name: Install Cypress
          working_directory: /tmp/<<parameters.repo>>
          # force installing the freshly built binary
          command: |
            CYPRESS_INSTALL_BINARY=~/cypress/cypress.zip npm i --legacy-peer-deps ~/cypress/cypress.tgz && [[ -f yarn.lock ]] && yarn
      - run:
          name: Print Cypress version
          working_directory: /tmp/<<parameters.repo>>
          command: npx cypress version
      - run:
          name: Types check 🧩 (maybe)
          working_directory: /tmp/<<parameters.repo>>
          command: yarn types
      - run:
          working_directory: /tmp/<<parameters.repo>>
          command: <<parameters.server-start-command>>
          background: true
      - run:
          condition: <<parameters.wait-on>>
          name: "Waiting on server to boot: <<parameters.wait-on>>"
          command: "npx wait-on <<parameters.wait-on>>"
      - when:
          condition: <<parameters.folder>>
          steps:
            - when:
                condition: <<parameters.browser>>
                steps:
                  - run:
                      name: Run tests using browser "<<parameters.browser>>"
                      working_directory: /tmp/<<parameters.repo>>/<<parameters.folder>>
                      command: |
                        <<parameters.command>> -- --browser <<parameters.browser>>
            - unless:
                condition: <<parameters.browser>>
                steps:
                  - run:
                      name: Run tests using command
                      working_directory: /tmp/<<parameters.repo>>/<<parameters.folder>>
                      command: <<parameters.command>>
      - unless:
          condition: <<parameters.folder>>
          steps:
            - when:
                condition: <<parameters.browser>>
                steps:
                  - run:
                      name: Run tests using browser "<<parameters.browser>>"
                      working_directory: /tmp/<<parameters.repo>>
                      command: <<parameters.command>> -- --browser <<parameters.browser>>
            - unless:
                condition: <<parameters.browser>>
                steps:
                  - run:
                      name: Run tests using command
                      working_directory: /tmp/<<parameters.repo>>
                      command: <<parameters.command>>
      - store-npm-logs

  test-binary-against-repo:
    description: |
      Takes the built binary and NPM package, clones given example repo
      and runs the new version of Cypress against it.
    parameters:
      repo:
        description: "Name of the github repo to clone like: cypress-example-kitchensink"
        type: string
      browser:
        description: Name of the browser to use, like "electron", "chrome", "firefox"
        type: enum
        enum: ["", "electron", "chrome", "firefox"]
        default: ""
      command:
        description: Test command to run to start Cypress tests
        type: string
        default: "npm run e2e"
      build-project:
        description: Should the project build script be executed
        type: boolean
        default: true
      # if the repo to clone and test is a monorepo, you can
      # run tests inside a specific subfolder
      folder:
        description: Subfolder to test in
        type: string
        default: ""
      # you can test new features in the test runner against recipes or other repos
      # by opening a pull request in those repos and running this test job
      # against a pull request number in the example repo
      pull_request_id:
        description: Pull request number to check out before installing and testing
        type: integer
        default: 0
      wait-on:
        description: Whether to use wait-on to wait on a server to be booted
        type: string
        default: ""
      server-start-command:
        description: Server start command for repo
        type: string
        default: "npm start --if-present"
    steps:
      - clone-repo-and-checkout-branch:
          repo: <<parameters.repo>>
          pull_request_id: <<parameters.pull_request_id>>
      - run:
          # Install deps + Cypress binary with yarn if yarn.lock present
          command: |
            if [[ -f yarn.lock ]]; then
              yarn --frozen-lockfile
              CYPRESS_INSTALL_BINARY=~/cypress/cypress.zip yarn add -D ~/cypress/cypress.tgz
            else
              npm install
              CYPRESS_INSTALL_BINARY=~/cypress/cypress.zip npm install --legacy-peer-deps ~/cypress/cypress.tgz
            fi
          working_directory: /tmp/<<parameters.repo>>
      - run:
          name: Scaffold new config file
          working_directory: /tmp/<<parameters.repo>>
          environment:
            CYPRESS_INTERNAL_FORCE_SCAFFOLD: "1"
          command: |
            if [[ -f cypress.json ]]; then
              rm -rf cypress.json
              echo 'module.exports = {}' > cypress.config.js
            fi
      - run:
          name: Rename support file
          working_directory: /tmp/<<parameters.repo>>
          command: |
            if [[ -f cypress/support/index.js ]]; then
              mv cypress/support/index.js cypress/support/e2e.js
            fi
      - run:
          name: Print Cypress version
          working_directory: /tmp/<<parameters.repo>>
          command: npx cypress version
      - run:
          name: Types check 🧩 (maybe)
          working_directory: /tmp/<<parameters.repo>>
          command: |
            [[ -f yarn.lock ]] && yarn types || npm run types --if-present
      - when:
          condition: <<parameters.build-project>>
          steps:
          - run:
              name: Build 🏗 (maybe)
              working_directory: /tmp/<<parameters.repo>>
              command: |
                [[ -f yarn.lock ]] && yarn build || npm run build --if-present
      - run:
          working_directory: /tmp/<<parameters.repo>>
          command: <<parameters.server-start-command>>
          background: true
      - run:
          condition: <<parameters.wait-on>>
          name: "Waiting on server to boot: <<parameters.wait-on>>"
          command: "npx wait-on <<parameters.wait-on>> --timeout 120000"
      - windows-install-chrome:
          browser: <<parameters.browser>>
      - when:
          condition: <<parameters.folder>>
          steps:
            - when:
                condition: <<parameters.browser>>
                steps:
                  - run:
                      name: Run tests using browser "<<parameters.browser>>"
                      working_directory: /tmp/<<parameters.repo>>/<<parameters.folder>>
                      command: |
                        <<parameters.command>> -- --browser <<parameters.browser>>
            - unless:
                condition: <<parameters.browser>>
                steps:
                  - run:
                      name: Run tests using command
                      working_directory: /tmp/<<parameters.repo>>/<<parameters.folder>>
                      command: <<parameters.command>>
      - unless:
          condition: <<parameters.folder>>
          steps:
            - when:
                condition: <<parameters.browser>>
                steps:
                  - run:
                      name: Run tests using browser "<<parameters.browser>>"
                      working_directory: /tmp/<<parameters.repo>>
                      command: <<parameters.command>> -- --browser <<parameters.browser>>
            - unless:
                condition: <<parameters.browser>>
                steps:
                  - run:
                      name: Run tests using command
                      working_directory: /tmp/<<parameters.repo>>
                      command: <<parameters.command>>
      - store-npm-logs

  wait-on-circle-jobs:
    description: Polls certain Circle CI jobs until they finish
    parameters:
      job-names:
        description: comma separated list of circle ci job names to wait for
        type: string
    steps:
      - run:
          name: "Waiting on Circle CI jobs: <<parameters.job-names>>"
          command: node ./scripts/wait-on-circle-jobs.js --job-names="<<parameters.job-names>>"

  build-binary:
    steps:
      - run:
          name: Check environment variables before code sign (if on Mac/Windows)
          # NOTE
          # our code sign works via electron-builder
          # by default, electron-builder will NOT sign app built in a pull request
          # even our internal one (!)
          # Usually this is not a problem, since we only build and test binary
          # built on "develop" and "master" branches
          # but if you need to really build and sign a binary in a PR
          # set variable CSC_FOR_PULL_REQUEST=true
          command: |
            set -e
            NEEDS_CODE_SIGNING=`node -p 'process.platform === "win32" || process.platform === "darwin"'`
            if [[ "$NEEDS_CODE_SIGNING" == "true" ]]; then
              echo "Checking for required environment variables..."
              if [ -z "$CSC_LINK" ]; then
                echo "Need to provide environment variable CSC_LINK"
                echo "with base64 encoded certificate .p12 file"
                exit 1
              fi
              if [ -z "$CSC_KEY_PASSWORD" ]; then
                echo "Need to provide environment variable CSC_KEY_PASSWORD"
                echo "with password for unlocking certificate .p12 file"
                exit 1
              fi
              echo "Succeeded."
            else
              echo "Not code signing for this platform"
            fi
      - run:
          name: Build the Cypress binary
          environment:
            DEBUG: electron-builder,electron-osx-sign*
          # notarization on Mac can take a while
          no_output_timeout: "45m"
          command: |
            node --version
            yarn binary-build --platform $PLATFORM --version $(node ./scripts/get-next-version.js)
      - run:
          name: Zip the binary
          command: |
            [[ $PLATFORM == 'linux' ]] && apt-get update && apt-get install -y zip || [[ $PLATFORM != 'linux' ]]
            yarn binary-zip --platform $PLATFORM
      - store-npm-logs
      - persist_to_workspace:
          root: ~/
          paths:
            - cypress/cypress.zip

  build-cypress-npm-package:
    parameters:
      executor:
        type: executor
        default: cy-doc
    steps:
      - run:
          name: Bump NPM version
          command: yarn get-next-version --npm
      - run:
          name: Build NPM package
          command: yarn build --scope cypress
      - run:
          name: Copy Re-exported NPM Packages
          command: node ./scripts/post-build.js
          working_directory: cli
      - run:
          command: ls -la types
          working_directory: cli/build
      - run:
          command: ls -la vue vue2 mount-utils react
          working_directory: cli/build
      - unless:
          condition:
            equal: [ *windows-executor, << parameters.executor >> ]
          steps:
            - run:
                name: list NPM package contents
                command: yarn workspace cypress size
      - run:
          name: pack NPM package
          working_directory: cli/build
          command: yarn pack --filename ../../cypress.tgz
      - run:
          name: list created NPM package
          command: ls -l
      - store-npm-logs
      - persist_to_workspace:
          root: ~/
          paths:
            - cypress/cypress.tgz

  upload-build-artifacts:
    steps:
      - run: ls -l
      - run:
          name: Upload unique binary to S3
          command: |
            node scripts/binary.js upload-build-artifact \
              --type binary \
              --file cypress.zip \
              --version $(node -p "require('./package.json').version")
      - run:
          name: Upload NPM package to S3
          command: |
            node scripts/binary.js upload-build-artifact \
              --type npm-package \
              --file cypress.tgz \
              --version $(node -p "require('./package.json').version")
      - store-npm-logs
      - run: ls -l
      - run: cat binary-url.json
      - run: cat npm-package-url.json
      - persist_to_workspace:
          root: ~/
          paths:
            - cypress/binary-url.json
            - cypress/npm-package-url.json

jobs:
  ## Checks if we already have a valid cache for the node_modules_install and if it has,
  ## skips ahead to the build step, otherwise installs and caches the node_modules
  node_modules_install:
    <<: *defaults
    parameters:
      <<: *defaultsParameters
      resource_class:
        type: string
        default: medium
    resource_class: << parameters.resource_class >>
    steps:
      - checkout
      - install-required-node
      - verify-build-setup:
          executor: << parameters.executor >>
      - persist_to_workspace:
          root: ~/
          paths:
            - cypress
            - .nvm # mac / linux
            - ProgramData/nvm # windows
      - caching-dependency-installer:
          only-cache-for-root-user: <<parameters.only-cache-for-root-user>>
      - store-npm-logs

  ## restores node_modules from previous step & builds if first step skipped
  build:
    <<: *defaults
    parameters:
      <<: *defaultsParameters
      resource_class:
        type: string
        default: medium+
    resource_class: << parameters.resource_class >>
    steps:
      - restore_cached_workspace
      - run:
          name: Top level packages
          command: yarn list --depth=0 || true
      - run:
          name: Check env canaries
          command: node ./scripts/circle-env.js --check-canaries
      - build-and-persist
      - store-npm-logs

  lint:
    <<: *defaults
    steps:
      - restore_cached_workspace
      - run:
          name: Linting 🧹
          command: |
            yarn clean
            git clean -df
            yarn lint
      - run:
          name: cypress info (dev)
          command: node cli/bin/cypress info --dev
      - store-npm-logs

  check-ts:
    <<: *defaults
    steps:
      - restore_cached_workspace
      - install-required-node
      - run:
          name: Check TS Types
          command: NODE_OPTIONS=--max_old_space_size=4096 yarn gulp checkTs


  # a special job that keeps polling Circle and when all
  # individual jobs are finished, it closes the Percy build
  percy-finalize:
    <<: *defaults
    resource_class: small
    parameters:
      <<: *defaultsParameters
      required_env_var:
        type: env_var_name
    steps:
      - restore_cached_workspace
      - run:
          # if this is an external pull request, the environment variables
          # are NOT set for security reasons, thus no need to poll -
          # and no need to finalize Percy, since there will be no visual tests
          name: Check if <<parameters.required_env_var>> is set
          command: |
            if [[ -v <<parameters.required_env_var>> ]]; then
              echo "Internal PR, good to go"
            else
              echo "This is an external PR, cannot access other services"
              circleci-agent step halt
            fi
      - wait-on-circle-jobs:
          job-names: >
            cli-visual-tests,
            reporter-integration-tests,
            run-app-component-tests-chrome,
            run-app-integration-tests-chrome,
            run-frontend-shared-component-tests-chrome,
            run-launchpad-component-tests-chrome,
            run-launchpad-integration-tests-chrome,
            run-webpack-dev-server-integration-tests,
            run-vite-dev-server-integration-tests
      - run:
          command: |
            PERCY_PARALLEL_NONCE=$CIRCLE_SHA1 \
            yarn percy build:finalize

  cli-visual-tests:
    <<: *defaults
    resource_class: small
    steps:
      - restore_cached_workspace
      - run: mkdir -p cli/visual-snapshots
      - run:
          command: node cli/bin/cypress info --dev | yarn --silent term-to-html | node scripts/sanitize --type cli-info > cli/visual-snapshots/cypress-info.html
          environment:
            FORCE_COLOR: 2
      - run:
          command: node cli/bin/cypress help | yarn --silent term-to-html > cli/visual-snapshots/cypress-help.html
          environment:
            FORCE_COLOR: 2
      - store_artifacts:
          path: cli/visual-snapshots
      - run:
          name: Upload CLI snapshots for diffing
          command: |
            PERCY_PARALLEL_NONCE=$CIRCLE_SHA1 \
            PERCY_ENABLE=${PERCY_TOKEN:-0} \
            PERCY_PARALLEL_TOTAL=-1 \
            yarn percy snapshot ./cli/visual-snapshots

  unit-tests:
    <<: *defaults
    parameters:
      <<: *defaultsParameters
      resource_class:
        type: string
        default: medium
    resource_class: << parameters.resource_class >>
    parallelism: 1
    steps:
      - restore_cached_workspace
      - when:
          condition:
            # several snapshots fails for windows due to paths.
            # until these are fixed, run the tests that are working.
            equal: [ *windows-executor, << parameters.executor >> ]
          steps:
            - run: yarn test-scripts scripts/**/*spec.js
      - unless:
          condition:
            equal: [ *windows-executor, << parameters.executor >> ]
          steps:
            - run: yarn test-scripts
            # make sure packages with TypeScript can be transpiled to JS
            - run: yarn lerna run build-prod --stream
            # run unit tests from each individual package
            - run: yarn test
            # run type checking for each individual package
            - run: yarn lerna run types
            - verify-mocha-results:
                expectedResultCount: 10
      - store_test_results:
          path: /tmp/cypress
      # CLI tests generate HTML files with sample CLI command output
      - store_artifacts:
          path: cli/test/html
      - store_artifacts:
          path: packages/errors/__snapshot-images__
      - store-npm-logs

  unit-tests-release:
    <<: *defaults
    resource_class: small
    parallelism: 1
    steps:
      - restore_cached_workspace
      - run: yarn test-npm-package-release-script

  lint-types:
    <<: *defaults
    parallelism: 1
    steps:
      - restore_cached_workspace
      - run:
          command: ls -la types
          working_directory: cli
      - run:
          command: ls -la chai
          working_directory: cli/types
      - run:
          name: "Lint types 🧹"
          command: yarn workspace cypress dtslint
  # todo(lachlan): do we need this? yarn check-ts does something very similar
  #     - run:
  #         name: "TypeScript check 🧩"
  #         command: yarn type-check --ignore-progress
      - store-npm-logs

  server-unit-tests:
    <<: *defaults
    parallelism: 1
    steps:
      - restore_cached_workspace
      - run: yarn test-unit --scope @packages/server
      - verify-mocha-results:
          expectedResultCount: 1
      - store_test_results:
          path: /tmp/cypress
      - store-npm-logs

  server-integration-tests:
    <<: *defaults
    parallelism: 1
    steps:
      - restore_cached_workspace
      - run: yarn test-integration --scope @packages/server
      - verify-mocha-results:
          expectedResultCount: 1
      - store_test_results:
          path: /tmp/cypress
      - store-npm-logs

  server-performance-tests:
    <<: *defaults
    steps:
      - restore_cached_workspace
      - run:
          command: yarn workspace @packages/server test-performance
      - verify-mocha-results:
          expectedResultCount: 1
      - store_test_results:
          path: /tmp/cypress
      - store_artifacts:
          path: /tmp/artifacts
      - store-npm-logs

  system-tests-node-modules-install:
    <<: *defaults
    steps:
      - restore_cached_workspace
      - update_cached_system_tests_deps

  binary-system-tests:
    parallelism: 2
    working_directory: ~/cypress
    environment:
      <<: *defaultsEnvironment
      PLATFORM: linux
    machine:
      # using `machine` gives us a Linux VM that can run Docker
      image: ubuntu-2004:202111-02
      docker_layer_caching: true
    resource_class: medium
    steps:
      - run-binary-system-tests

  system-tests-chrome:
    <<: *defaults
    parallelism: 8
    steps:
      - run-system-tests:
          browser: chrome

  system-tests-electron:
    <<: *defaults
    parallelism: 8
    steps:
      - run-system-tests:
          browser: electron

  system-tests-firefox:
    <<: *defaults
    parallelism: 8
    steps:
      - run-system-tests:
          browser: firefox

  system-tests-non-root:
    <<: *defaults
    steps:
      - restore_cached_workspace
      - run:
          command: yarn workspace @tooling/system-tests test:ci "test/non_root*spec*" --browser electron
      - verify-mocha-results
      - store_test_results:
          path: /tmp/cypress
      - store_artifacts:
          path: /tmp/artifacts
      - store-npm-logs

  run-frontend-shared-component-tests-chrome:
    <<: *defaults
    parameters:
      <<: *defaultsParameters
      percy:
        type: boolean
        default: false
    parallelism: 3
    steps:
      - run-new-ui-tests:
          browser: chrome
          percy: << parameters.percy >>
          package: frontend-shared
          type: ct

  run-launchpad-component-tests-chrome:
    <<: *defaults
    parameters:
      <<: *defaultsParameters
      percy:
        type: boolean
        default: false
    parallelism: 7
    steps:
      - run-new-ui-tests:
          browser: chrome
          percy: << parameters.percy >>
          package: launchpad
          type: ct
          # debug: cypress:*,engine:socket

  run-launchpad-integration-tests-chrome:
    <<: *defaults
    parameters:
      <<: *defaultsParameters
      resource_class:
        type: string
        default: medium
      percy:
        type: boolean
        default: false
    resource_class: << parameters.resource_class >>
    parallelism: 3
    steps:
      - run-new-ui-tests:
          browser: chrome
          percy: << parameters.percy >>
          package: launchpad
          type: e2e

  run-app-component-tests-chrome:
    <<: *defaults
    parameters:
      <<: *defaultsParameters
      percy:
        type: boolean
        default: false
    parallelism: 7
    steps:
      - run-new-ui-tests:
          browser: chrome
          percy: << parameters.percy >>
          package: app
          type: ct

  run-app-integration-tests-chrome:
    <<: *defaults
    parameters:
      <<: *defaultsParameters
      resource_class:
        type: string
        default: medium
      percy:
        type: boolean
        default: false
    resource_class: << parameters.resource_class >>
    parallelism: 8
    steps:
      - run-new-ui-tests:
          browser: chrome
          percy: << parameters.percy >>
          package: app
          type: e2e

  driver-integration-tests-chrome:
    <<: *defaults
    parallelism: 5
    steps:
      - run-driver-integration-tests:
          browser: chrome
          install-chrome-channel: stable

  driver-integration-tests-chrome-beta:
    <<: *defaults
    parallelism: 5
    steps:
      - run-driver-integration-tests:
          browser: chrome:beta
          install-chrome-channel: beta

  driver-integration-tests-firefox:
    <<: *defaults
    parallelism: 5
    steps:
      - run-driver-integration-tests:
          browser: firefox

  driver-integration-tests-electron:
    <<: *defaults
    parallelism: 5
    steps:
      - run-driver-integration-tests:
          browser: electron

  driver-integration-tests-chrome-experimentalSessionAndOrigin:
    <<: *defaults
    resource_class: medium
    parallelism: 5
    steps:
      - run-driver-integration-tests:
          browser: chrome
          install-chrome-channel: stable
          experimentalSessionAndOrigin: true

  driver-integration-tests-chrome-beta-experimentalSessionAndOrigin:
    <<: *defaults
    resource_class: medium
    parallelism: 5
    steps:
      - run-driver-integration-tests:
          browser: chrome:beta
          install-chrome-channel: beta
          experimentalSessionAndOrigin: true

  driver-integration-tests-firefox-experimentalSessionAndOrigin:
    <<: *defaults
    resource_class: medium
    parallelism: 5
    steps:
      - run-driver-integration-tests:
          browser: firefox
          experimentalSessionAndOrigin: true

  driver-integration-tests-electron-experimentalSessionAndOrigin:
    <<: *defaults
    resource_class: medium
    parallelism: 5
    steps:
      - run-driver-integration-tests:
          browser: electron
          experimentalSessionAndOrigin: true

  reporter-integration-tests:
    <<: *defaults
    parallelism: 3
    steps:
      - restore_cached_workspace
      - run:
          command: yarn build-for-tests
          working_directory: packages/reporter
      - run:
          command: |
            CYPRESS_KONFIG_ENV=production \
            CYPRESS_RECORD_KEY=$MAIN_RECORD_KEY \
            PERCY_PARALLEL_NONCE=$CIRCLE_SHA1 \
            PERCY_ENABLE=${PERCY_TOKEN:-0} \
            PERCY_PARALLEL_TOTAL=-1 \
            yarn percy exec --parallel -- -- \
            yarn cypress:run --record --parallel --group reporter
          working_directory: packages/reporter
      - verify-mocha-results
      - store_test_results:
          path: /tmp/cypress
      - store_artifacts:
          path: /tmp/artifacts
      - store-npm-logs

  run-webpack-dev-server-integration-tests:
    <<: *defaults
    # parallelism: 3 TODO: Add parallelism once we have more specs
    steps:
      - restore_cached_workspace
      - restore_cached_system_tests_deps
      - run:
          command: |
            CYPRESS_KONFIG_ENV=production \
            CYPRESS_RECORD_KEY=$MAIN_RECORD_KEY \
            PERCY_PARALLEL_NONCE=$CIRCLE_SHA1 \
            PERCY_ENABLE=${PERCY_TOKEN:-0} \
            PERCY_PARALLEL_TOTAL=-1 \
            yarn percy exec --parallel -- -- \
            yarn cypress:run --record --parallel --group webpack-dev-server
          working_directory: npm/webpack-dev-server
      - store_test_results:
          path: /tmp/cypress
      - store_artifacts:
          path: /tmp/artifacts
      - store-npm-logs      

  run-vite-dev-server-integration-tests:
    <<: *defaults
    # parallelism: 3 TODO: Add parallelism once we have more specs
    steps:
      - restore_cached_workspace
      - restore_cached_system_tests_deps
      - run:
          command: |
            CYPRESS_KONFIG_ENV=production \
            CYPRESS_RECORD_KEY=$MAIN_RECORD_KEY \
            PERCY_PARALLEL_NONCE=$CIRCLE_SHA1 \
            PERCY_ENABLE=${PERCY_TOKEN:-0} \
            PERCY_PARALLEL_TOTAL=-1 \
            yarn percy exec --parallel -- -- \
            yarn cypress:run --record --parallel --group vite-dev-server
          working_directory: npm/vite-dev-server
      - store_test_results:
          path: /tmp/cypress
      - store_artifacts:
          path: /tmp/artifacts
      - store-npm-logs            

  ui-components-integration-tests:
    <<: *defaults
    steps:
      - restore_cached_workspace
      - run:
          command: yarn build-for-tests
          working_directory: packages/ui-components
      - run:
          command: |
            CYPRESS_KONFIG_ENV=production \
            CYPRESS_RECORD_KEY=$MAIN_RECORD_KEY \
            yarn cypress:run --record --parallel --group ui-components
          working_directory: packages/ui-components
      - verify-mocha-results
      - store_test_results:
          path: /tmp/cypress
      - store_artifacts:
          path: /tmp/artifacts
      - store-npm-logs

  npm-webpack-preprocessor:
    <<: *defaults
    steps:
      - restore_cached_workspace
      - run:
          name: Build
          command: yarn workspace @cypress/webpack-preprocessor build
      - run:
          name: Test babelrc
          command: yarn test
          working_directory: npm/webpack-preprocessor/examples/use-babelrc
      - run:
          name: Build ts-loader
          command: yarn install
          working_directory: npm/webpack-preprocessor/examples/use-ts-loader
      - run:
          name: Types ts-loader
          command: yarn types
          working_directory: npm/webpack-preprocessor/examples/use-ts-loader
      - run:
          name: Test ts-loader
          command: yarn test
          working_directory: npm/webpack-preprocessor/examples/use-ts-loader
      - run:
          name: Start React app
          command: yarn start
          background: true
          working_directory: npm/webpack-preprocessor/examples/react-app
      - run:
          name: Test React app
          command: yarn test
          working_directory: npm/webpack-preprocessor/examples/react-app
      - run:
          name: Run tests
          command: yarn workspace @cypress/webpack-preprocessor test
      - store-npm-logs

  npm-webpack-dev-server:
    <<: *defaults
    steps:
      - restore_cached_workspace
      - restore_cached_system_tests_deps
      - run:
          name: Run tests
          command: yarn workspace @cypress/webpack-dev-server test
      - run:
          name: Run tests
          command: yarn workspace @cypress/webpack-dev-server test

  npm-vite-dev-server:
    <<: *defaults
    steps:
      - restore_cached_workspace
      - run:
          name: Run tests
          command: yarn test
          working_directory: npm/vite-dev-server
      - store_test_results:
          path: npm/vite-dev-server/test_results
      - store-npm-logs

  npm-webpack-batteries-included-preprocessor:
    <<: *defaults
    resource_class: small
    steps:
      - restore_cached_workspace
      - run:
          name: Run tests
          command: yarn workspace @cypress/webpack-batteries-included-preprocessor test

  npm-vue:
    <<: *defaults
    steps:
      - restore_cached_workspace
      - run:
          name: Build
          command: yarn workspace @cypress/vue build
      - run:
          name: Type Check
          command: yarn typecheck
          working_directory: npm/vue
      - store_test_results:
          path: npm/vue/test_results
      - store_artifacts:
          path: npm/vue/test_results
      - store-npm-logs

  npm-angular:
    <<: *defaults
    steps:
      - restore_cached_workspace
      - run:
          name: Build
          command: yarn workspace @cypress/angular build
      - run:
          name: Run tests
          command: yarn test-ci
          working_directory: npm/angular
      - store_test_results:
          path: npm/angular/test_results
      - store_artifacts:
          path: npm/angular/test_results
      - store-npm-logs

  npm-react:
    <<: *defaults
    parallelism: 8
    steps:
      - restore_cached_workspace
      - run:
          name: Build
          command: yarn workspace @cypress/react build
      - run:
          name: Run tests
          command: yarn test
          working_directory: npm/react
      - store_test_results:
          path: npm/react/test_results
      - store_artifacts:
          path: npm/react/test_results
      - store-npm-logs

  npm-mount-utils:
    <<: *defaults
    steps:
      - restore_cached_workspace
      - run:
          name: Build
          command: yarn workspace @cypress/mount-utils build
      - store-npm-logs

  npm-create-cypress-tests:
    <<: *defaults
    resource_class: small
    steps:
      - restore_cached_workspace
      - run: yarn workspace create-cypress-tests build

  npm-eslint-plugin-dev:
    <<: *defaults
    steps:
      - restore_cached_workspace
      - run:
          name: Run tests
          command: yarn workspace @cypress/eslint-plugin-dev test

  npm-cypress-schematic:
    <<: *defaults
    resource_class: small
    steps:
      - restore_cached_workspace
      - run:
          name: Build + Install
          command: |
            yarn workspace @cypress/schematic build:all
          working_directory: npm/cypress-schematic
      - run:
          name: Launch
          command: |
            yarn launch:test
          working_directory: npm/cypress-schematic
      - run:
          name: Run unit tests
          command: |
            yarn test
          working_directory: npm/cypress-schematic
      - store-npm-logs

  npm-release:
    <<: *defaults
    resource_class: medium+
    steps:
      - restore_cached_workspace
      - run:
          name: Release packages after all jobs pass
          command: yarn npm-release

  create-build-artifacts:
    <<: *defaults
    parameters:
      <<: *defaultsParameters
      resource_class:
        type: string
        default: medium+
    resource_class: << parameters.resource_class >>
    steps:
      - restore_cached_workspace
      - build-binary
      - build-cypress-npm-package:
          executor: << parameters.executor >>
      - verify_should_persist_artifacts
      - upload-build-artifacts
      - post-install-comment

  test-kitchensink:
    <<: *defaults
    steps:
      - clone-repo-and-checkout-branch:
          repo: cypress-example-kitchensink
      - install-required-node
      - run:
          name: Remove cypress.json
          description: Remove cypress.json in case it exists
          working_directory: /tmp/cypress-example-kitchensink
          environment:
            CYPRESS_INTERNAL_FORCE_SCAFFOLD: "1"
          command: rm -rf cypress.json
      - run:
          name: Install prod dependencies
          command: yarn --production
          working_directory: /tmp/cypress-example-kitchensink
      - run:
          name: Example server
          command: yarn start
          working_directory: /tmp/cypress-example-kitchensink
          background: true
      - run:
          name: Rename support file
          working_directory: /tmp/cypress-example-kitchensink
          command: |
            if [[ -f cypress/support/index.js ]]; then
              mv cypress/support/index.js cypress/support/e2e.js
            fi
      - run:
          name: Run Kitchensink example project
          command: |
            yarn cypress:run --project /tmp/cypress-example-kitchensink
      - store-npm-logs

  test-kitchensink-against-staging:
    <<: *defaults
    steps:
      - clone-repo-and-checkout-branch:
          repo: cypress-example-kitchensink
      - install-required-node
      - run:
          name: Install prod dependencies
          command: yarn --production
          working_directory: /tmp/cypress-example-kitchensink
      - run:
          name: Example server
          command: yarn start
          working_directory: /tmp/cypress-example-kitchensink
          background: true
      - run:
          name: Run Kitchensink example project
          command: |
            CYPRESS_PROJECT_ID=$TEST_KITCHENSINK_PROJECT_ID \
            CYPRESS_RECORD_KEY=$TEST_KITCHENSINK_RECORD_KEY \
            CYPRESS_INTERNAL_ENV=staging \
            CYPRESS_video=false \
            yarn cypress:run --project /tmp/cypress-example-kitchensink --record
      - store-npm-logs

  test-against-staging:
    <<: *defaults
    steps:
      - clone-repo-and-checkout-branch:
          repo: cypress-test-tiny
      - run:
          name: Run test project
          command: |
            CYPRESS_PROJECT_ID=$TEST_TINY_PROJECT_ID \
            CYPRESS_RECORD_KEY=$TEST_TINY_RECORD_KEY \
            CYPRESS_INTERNAL_ENV=staging \
            yarn cypress:run --project /tmp/cypress-test-tiny --record
      - store-npm-logs

  test-npm-module-and-verify-binary:
    <<: *defaults
    steps:
      - restore_cached_workspace
      # make sure we have cypress.zip received
      - run: ls -l
      - run: ls -l cypress.zip cypress.tgz
      - run: mkdir test-binary
      - run:
          name: Create new NPM package
          working_directory: test-binary
          command: npm init -y
      - run:
          # install NPM from built NPM package folder
          name: Install Cypress
          working_directory: test-binary
          # force installing the freshly built binary
          command: CYPRESS_INSTALL_BINARY=/root/cypress/cypress.zip npm i /root/cypress/cypress.tgz
      - run:
          name: Cypress version
          working_directory: test-binary
          command: $(yarn bin cypress) version
      - run:
          name: Verify Cypress binary
          working_directory: test-binary
          command: $(yarn bin cypress) verify
      - run:
          name: Cypress help
          working_directory: test-binary
          command: $(yarn bin cypress) help
      - run:
          name: Cypress info
          working_directory: test-binary
          command: $(yarn bin cypress) info
      - store-npm-logs

  test-npm-module-on-minimum-node-version:
    <<: *defaults
    resource_class: small
    docker:
      - image: cypress/base:12.0.0-libgbm
    steps:
      - restore_workspace_binaries
      - run: mkdir test-binary
      - run:
          name: Create new NPM package
          working_directory: test-binary
          command: npm init -y
      - run:
          name: Install Cypress
          working_directory: test-binary
          command: CYPRESS_INSTALL_BINARY=/root/cypress/cypress.zip npm install /root/cypress/cypress.tgz
      - run:
          name: Verify Cypress binary
          working_directory: test-binary
          command: $(npm bin)/cypress verify
      - run:
          name: Print Cypress version
          working_directory: test-binary
          command: $(npm bin)/cypress version
      - run:
          name: Cypress info
          working_directory: test-binary
          command: $(npm bin)/cypress info

  test-types-cypress-and-jest:
    parameters:
      executor:
        description: Executor name to use
        type: executor
        default: cy-doc
      wd:
        description: Working directory, should be OUTSIDE cypress monorepo folder
        type: string
        default: /root/test-cypress-and-jest
    <<: *defaults
    resource_class: small
    steps:
      - restore_workspace_binaries
      - run: mkdir <<parameters.wd>>
      - run:
          name: Create new NPM package ⚗️
          working_directory: <<parameters.wd>>
          command: npm init -y
      - run:
          name: Install dependencies 📦
          working_directory: <<parameters.wd>>
          environment:
            CYPRESS_INSTALL_BINARY: /root/cypress/cypress.zip
          # let's install Cypress, Jest and any other package that might conflict
          # https://github.com/cypress-io/cypress/issues/6690
          command: |
            npm install /root/cypress/cypress.tgz \
              typescript jest @types/jest enzyme @types/enzyme
      - run:
          name: Test types clash ⚔️
          working_directory: <<parameters.wd>>
          command: |
            echo "console.log('hello world')" > hello.ts
            npx tsc hello.ts --noEmit

  test-full-typescript-project:
    parameters:
      executor:
        description: Executor name to use
        type: executor
        default: cy-doc
      wd:
        description: Working directory, should be OUTSIDE cypress monorepo folder
        type: string
        default: /root/test-full-typescript
    <<: *defaults
    resource_class: small
    steps:
      - restore_workspace_binaries
      - run: mkdir <<parameters.wd>>
      - run:
          name: Create new NPM package ⚗️
          working_directory: <<parameters.wd>>
          command: npm init -y
      - run:
          name: Install dependencies 📦
          working_directory: <<parameters.wd>>
          environment:
            CYPRESS_INSTALL_BINARY: /root/cypress/cypress.zip
          command: |
            npm install /root/cypress/cypress.tgz typescript
      - run:
          name: Scaffold full TypeScript project 🏗
          working_directory: <<parameters.wd>>
          command: npx @bahmutov/cly@1 init --typescript
      # TODO: fork/update @bahmutov/cly@1 to scaffold `cypress/e2e/spec.cy.ts`
      # instead of `cypress/integration/spec.ts` when Cypress v10 is released.
      - run:
          name: Update example spec
          working_directory: <<parameters.wd>>
          command: |
            mkdir cypress/e2e
            mv cypress/integration/spec.ts cypress/e2e/spec.cy.ts
      - run:
          name: Scaffold new config file
          working_directory: <<parameters.wd>>
          environment:
            CYPRESS_INTERNAL_FORCE_SCAFFOLD: "1"
          command: |
            rm -rf cypress.json
            echo "export default {
                    e2e: {
                      setupNodeEvents (on, config) {
                        on('task', {
                          log (x) {
                            console.log(x)

                            return null
                          },
                        })

                        return config
                      },
                    },
                  }" > cypress.config.ts
      - run:
          name: Rename support file
          working_directory: <<parameters.wd>>
          command: mv cypress/support/index.ts cypress/support/e2e.js
      - run:
          name: Run project tests 🗳
          working_directory: <<parameters.wd>>
          command: npx cypress run

  # install NPM + binary zip and run against staging API
  test-binary-against-staging:
    <<: *defaults
    steps:
      - restore_workspace_binaries
      - clone-repo-and-checkout-branch:
          repo: cypress-test-tiny
      - run:
          name: Install Cypress
          working_directory: /tmp/cypress-test-tiny
          # force installing the freshly built binary
          command: CYPRESS_INSTALL_BINARY=~/cypress/cypress.zip npm i --legacy-peer-deps ~/cypress/cypress.tgz
      - run:
          name: Run test project
          working_directory: /tmp/cypress-test-tiny
          command: |
            CYPRESS_PROJECT_ID=$TEST_TINY_PROJECT_ID \
            CYPRESS_RECORD_KEY=$TEST_TINY_RECORD_KEY \
            CYPRESS_INTERNAL_ENV=staging \
            $(yarn bin cypress) run --record
      - store-npm-logs

  test-binary-against-recipes-firefox:
    <<: *defaults
    steps:
      - test-binary-against-repo:
          repo: cypress-example-recipes
          command: npm run test:ci:firefox

  test-binary-against-recipes-chrome:
    <<: *defaults
    steps:
      - test-binary-against-repo:
          repo: cypress-example-recipes
          command: npm run test:ci:chrome

  test-binary-against-recipes:
    <<: *defaults
    steps:
      - test-binary-against-repo:
          repo: cypress-example-recipes
          command: npm run test:ci

  # This is a special job. It allows you to test the current
  # built test runner against a pull request in the repo
  # cypress-example-recipes.
  # Imagine you are working on a feature and want to show / test a recipe
  # You would need to run the built test runner before release
  # against a PR that cannot be merged until the new version
  # of the test runner is released.
  # Use:
  #   specify pull request number
  #   and the recipe folder

  # test-binary-against-recipe-pull-request:
  #   <<: *defaults
  #   steps:
  #     # test a specific pull request by number from cypress-example-recipes
  #     - test-binary-against-repo:
  #         repo: cypress-example-recipes
  #         command: npm run test:ci
  #         pull_request_id: 515
  #         folder: examples/fundamentals__typescript

  test-binary-against-kitchensink:
    <<: *defaults
    steps:
      - test-binary-against-repo:
          repo: cypress-example-kitchensink
          browser: "electron"

  test-binary-against-kitchensink-firefox:
    <<: *defaults
    steps:
      - test-binary-against-repo:
          repo: cypress-example-kitchensink
          browser: firefox

  test-binary-against-kitchensink-chrome:
    <<: *defaults
    steps:
      - test-binary-against-repo:
          repo: cypress-example-kitchensink
          browser: chrome

  test-binary-against-todomvc-firefox:
    <<: *defaults
    steps:
      - test-binary-against-repo:
          repo: cypress-example-todomvc
          browser: firefox

  test-binary-against-conduit-chrome:
    <<: *defaults
    steps:
      - test-binary-against-repo:
          repo: cypress-example-conduit-app
          browser: chrome
          command: "npm run cypress:run"
          wait-on: http://localhost:3000

  test-binary-against-api-testing-firefox:
    <<: *defaults
    steps:
      - test-binary-against-repo:
          repo: cypress-example-api-testing
          browser: firefox
          command: "npm run cy:run"

  test-binary-against-piechopper-firefox:
    <<: *defaults
    steps:
      - test-binary-against-repo:
          repo: cypress-example-piechopper
          browser: firefox
          command: "npm run cypress:run"

  test-binary-against-cypress-realworld-app:
    <<: *defaults
    resource_class: medium+
    steps:
      - test-binary-against-rwa:
          repo: cypress-realworld-app
          browser: chrome
          wait-on: http://localhost:3000

  test-binary-as-specific-user:
    <<: *defaults
    steps:
      - restore_workspace_binaries
      # the user should be "node"
      - run: whoami
      - run: pwd
      # prints the current user's effective user id
      # for root it is 0
      # for other users it is a positive integer
      - run: node -e 'console.log(process.geteuid())'
      # make sure the binary and NPM package files are present
      - run: ls -l
      - run: ls -l cypress.zip cypress.tgz
      - run: mkdir test-binary
      - run:
          name: Create new NPM package
          working_directory: test-binary
          command: npm init -y
      - run:
          # install NPM from built NPM package folder
          name: Install Cypress
          working_directory: test-binary
          # force installing the freshly built binary
          command: CYPRESS_INSTALL_BINARY=~/cypress/cypress.zip npm i ~/cypress/cypress.tgz
      - run:
          name: Cypress help
          working_directory: test-binary
          command: $(yarn bin cypress) help
      - run:
          name: Cypress info
          working_directory: test-binary
          command: $(yarn bin cypress) info
      - run:
          name: Add Cypress demo
          working_directory: test-binary
          command: npx @bahmutov/cly init
      # TODO: fork/update @bahmutov/cly@1 to scaffold `cypress/e2e/spec.cy.ts`
      # instead of `cypress/integration/spec.js` when Cypress v10 is released.
      - run:
          name: Update example spec
          working_directory: test-binary
          command: |
            mkdir cypress/e2e
            mv cypress/integration/spec.js cypress/e2e/spec.cy.js
      - run:
          name: Scaffold new config file
          working_directory: test-binary
          environment:
            CYPRESS_INTERNAL_FORCE_SCAFFOLD: "1"
          command: |
            rm -rf cypress.json
            echo 'module.exports = {}' > cypress.config.js
      - run:
          name: Rename support file
          working_directory: test-binary
          command: mv cypress/support/index.js cypress/support/e2e.js
      - run:
          name: Verify Cypress binary
          working_directory: test-binary
          command: DEBUG=cypress:cli $(yarn bin cypress) verify
      - run:
          name: Run Cypress binary
          working_directory: test-binary
          command: DEBUG=cypress:cli $(yarn bin cypress) run
      - store-npm-logs

linux-workflow: &linux-workflow
  jobs:
    - node_modules_install
    - build:
        context: test-runner:env-canary
        requires:
          - node_modules_install
    - check-ts:
        requires:
          - build
    - lint:
        name: linux-lint
        requires:
          - build
    - percy-finalize:
        context: test-runner:poll-circle-workflow
        required_env_var: PERCY_TOKEN # skips job if not defined (external PR)
        requires:
          - build
    - lint-types:
        requires:
          - build
    # unit, integration and e2e tests
    - cli-visual-tests:
        context: test-runner:percy
        requires:
          - build
    - unit-tests:
        requires:
          - build
    - unit-tests-release:
        context: test-runner:npm-release
        requires:
          - build
    - server-unit-tests:
        requires:
          - build
    - server-integration-tests:
        requires:
          - build
    - server-performance-tests:
        requires:
          - build
    - system-tests-node-modules-install:
        context: test-runner:performance-tracking
        requires:
          - build
    - system-tests-chrome:
        context: test-runner:performance-tracking
        requires:
          - system-tests-node-modules-install
    - system-tests-electron:
        context: test-runner:performance-tracking
        requires:
          - system-tests-node-modules-install
    - system-tests-firefox:
        context: test-runner:performance-tracking
        requires:
          - system-tests-node-modules-install
    - system-tests-non-root:
        context: test-runner:performance-tracking
        executor: non-root-docker-user
        requires:
          - system-tests-node-modules-install
    - driver-integration-tests-chrome:
        context: test-runner:cypress-record-key
        requires:
          - build
    - driver-integration-tests-chrome-beta:
        context: test-runner:cypress-record-key
        requires:
          - build
    - driver-integration-tests-firefox:
        context: test-runner:cypress-record-key
        requires:
          - build
    - driver-integration-tests-electron:
        context: test-runner:cypress-record-key
        requires:
          - build
    - driver-integration-tests-chrome-experimentalSessionAndOrigin:
        context: test-runner:cypress-record-key
        requires:
          - build
    - driver-integration-tests-chrome-beta-experimentalSessionAndOrigin:
        context: test-runner:cypress-record-key
        requires:
          - build
    - driver-integration-tests-firefox-experimentalSessionAndOrigin:
        context: test-runner:cypress-record-key
        requires:
          - build
    - driver-integration-tests-electron-experimentalSessionAndOrigin:
        context: test-runner:cypress-record-key
        requires:
          - build
    - run-frontend-shared-component-tests-chrome:
        context: [test-runner:launchpad-tests, test-runner:percy]
        percy: true
        requires:
          - build
    - run-launchpad-integration-tests-chrome:
        context: [test-runner:launchpad-tests, test-runner:percy]
        percy: true
        requires:
          - build
    - run-launchpad-component-tests-chrome:
        context: [test-runner:launchpad-tests, test-runner:percy]
        percy: true
        requires:
          - build
    - run-app-integration-tests-chrome:
        context: [test-runner:launchpad-tests, test-runner:percy]
        percy: true
        requires:
          - build
    - run-webpack-dev-server-integration-tests:
        context: [test-runner:cypress-record-key, test-runner:percy]
        requires:
          - system-tests-node-modules-install
    - run-vite-dev-server-integration-tests:
        context: [test-runner:cypress-record-key, test-runner:percy]
        requires:
          - system-tests-node-modules-install          
    - run-app-component-tests-chrome:
        context: [test-runner:launchpad-tests, test-runner:percy]
        percy: true
        requires:
          - build
    - reporter-integration-tests:
        context: [test-runner:cypress-record-key, test-runner:percy]
        requires:
          - build
    - ui-components-integration-tests:
        context: test-runner:cypress-record-key
        requires:
          - build
    - npm-webpack-dev-server:
        requires:
          - system-tests-node-modules-install
    - npm-vite-dev-server:
        requires:
          - build
    - npm-webpack-preprocessor:
        requires:
          - build
    - npm-webpack-batteries-included-preprocessor:
        requires:
          - build
    - npm-vue:
        requires:
          - build
    - npm-react:
        requires:
          - build
    - npm-angular:
        requires:
          - build
    - npm-mount-utils:
        requires:
          - build
    - npm-create-cypress-tests:
        requires:
          - build
    - npm-eslint-plugin-dev:
        requires:
          - build
    - npm-cypress-schematic:
        requires:
          - build
    # This release definition must be updated with any new jobs
    # Any attempts to automate this are welcome
    # If CircleCI provided an "after all" hook, then this wouldn't be necessary
    - npm-release:
        context: test-runner:npm-release
        requires:
          - build
          - check-ts
          - npm-angular
          - npm-eslint-plugin-dev
          - npm-create-cypress-tests
          - npm-react
          - npm-mount-utils
          - npm-vue
          - npm-webpack-batteries-included-preprocessor
          - npm-webpack-preprocessor
          - npm-vite-dev-server
          - npm-webpack-dev-server
          - npm-cypress-schematic
          - lint-types
          - linux-lint
          - percy-finalize
          - driver-integration-tests-firefox
          - driver-integration-tests-chrome
          - driver-integration-tests-chrome-beta
          - driver-integration-tests-electron
          - driver-integration-tests-firefox-experimentalSessionAndOrigin
          - driver-integration-tests-chrome-experimentalSessionAndOrigin
          - driver-integration-tests-chrome-beta-experimentalSessionAndOrigin
          - driver-integration-tests-electron-experimentalSessionAndOrigin
          - system-tests-non-root
          - system-tests-firefox
          - system-tests-electron
          - system-tests-chrome
          - server-performance-tests
          - server-integration-tests
          - server-unit-tests
          - test-kitchensink
          - ui-components-integration-tests
          - unit-tests
          - unit-tests-release
          - cli-visual-tests
          - reporter-integration-tests
          - run-app-component-tests-chrome
          - run-app-integration-tests-chrome
          - run-frontend-shared-component-tests-chrome
          - run-launchpad-component-tests-chrome
          - run-launchpad-integration-tests-chrome

    # various testing scenarios, like building full binary
    # and testing it on a real project
    - test-against-staging:
        context: test-runner:record-tests
        <<: *mainBuildFilters
        requires:
          - build
    - test-kitchensink:
        requires:
          - build
    - test-kitchensink-against-staging:
        context: test-runner:record-tests
        <<: *mainBuildFilters
        requires:
          - build
    - create-build-artifacts:
        context:
          - test-runner:upload
          - test-runner:commit-status-checks
        requires:
          - build
    - test-npm-module-on-minimum-node-version:
        requires:
          - create-build-artifacts
    - test-types-cypress-and-jest:
        requires:
          - create-build-artifacts
    - test-full-typescript-project:
        requires:
          - create-build-artifacts
    - test-binary-against-kitchensink:
        requires:
          - create-build-artifacts
    - test-npm-module-and-verify-binary:
        <<: *mainBuildFilters
        requires:
          - create-build-artifacts
    - test-binary-against-staging:
        context: test-runner:record-tests
        <<: *mainBuildFilters
        requires:
          - create-build-artifacts
    - test-binary-against-kitchensink-chrome:
        <<: *mainBuildFilters
        requires:
          - create-build-artifacts
    - test-binary-against-recipes-firefox:
        <<: *mainBuildFilters
        requires:
          - create-build-artifacts
    - test-binary-against-recipes-chrome:
        <<: *mainBuildFilters
        requires:
          - create-build-artifacts
    - test-binary-against-recipes:
        <<: *mainBuildFilters
        requires:
          - create-build-artifacts
    - test-binary-against-kitchensink-firefox:
        <<: *mainBuildFilters
        requires:
          - create-build-artifacts
    - test-binary-against-todomvc-firefox:
        <<: *mainBuildFilters
        requires:
          - create-build-artifacts
    - test-binary-against-cypress-realworld-app:
        <<: *mainBuildFilters
        requires:
          - create-build-artifacts
    - test-binary-as-specific-user:
        name: "test binary as a non-root user"
        executor: non-root-docker-user
        requires:
          - create-build-artifacts
    - test-binary-as-specific-user:
        name: "test binary as a root user"
        requires:
          - create-build-artifacts
    - binary-system-tests:
        requires:
          - create-build-artifacts
          - system-tests-node-modules-install

mac-workflow: &mac-workflow
  jobs:
    - node_modules_install:
        name: darwin-node-modules-install
        executor: mac
        resource_class: macos.x86.medium.gen2
        only-cache-for-root-user: true

    - build:
        name: darwin-build
        context: test-runner:env-canary
        executor: mac
        resource_class: macos.x86.medium.gen2
        requires:
          - darwin-node-modules-install

    - lint:
        name: darwin-lint
        executor: mac
        requires:
          - darwin-build

    - create-build-artifacts:
        name: darwin-create-build-artifacts
        context:
          - test-runner:sign-mac-binary
          - test-runner:upload
          - test-runner:commit-status-checks
        executor: mac
        resource_class: macos.x86.medium.gen2
        requires:
          - darwin-build

    - test-kitchensink:
        name: darwin-test-kitchensink
        executor: mac
        requires:
          - darwin-build

windows-workflow: &windows-workflow
  jobs:
    - node_modules_install:
        name: windows-node-modules-install
        executor: windows
        resource_class: windows.medium
        only-cache-for-root-user: true

    - build:
        name: windows-build
        context: test-runner:env-canary
        executor: windows
        resource_class: windows.medium
        requires:
          - windows-node-modules-install

    - run-app-integration-tests-chrome:
        name: windows-run-app-integration-tests-chrome
        executor: windows
        resource_class: windows.medium
        context: test-runner:launchpad-tests
        requires:
          - windows-build

    - run-launchpad-integration-tests-chrome:
        name: windows-run-launchpad-integration-tests-chrome
        executor: windows
        resource_class: windows.medium
        context: test-runner:launchpad-tests
        requires:
          - windows-build

    - lint:
        name: windows-lint
        executor: windows
        requires:
          - windows-build

    - unit-tests:
        name: windows-unit-tests
        executor: windows
        resource_class: windows.medium
        requires:
          - windows-build

    - create-build-artifacts:
        name: windows-create-build-artifacts
        executor: windows
        resource_class: windows.medium
        context:
          - test-runner:sign-windows-binary
          - test-runner:upload
          - test-runner:commit-status-checks
        requires:
          - windows-build
    - test-binary-against-kitchensink-chrome:
        name: windows-test-binary-against-kitchensink-chrome
        executor: windows
        requires:
          - windows-create-build-artifacts

workflows:
  linux:
    <<: *linux-workflow
    <<: *linux-workflow-exclude-filters
  mac:
    <<: *mac-workflow
    <<: *mac-workflow-filters
  windows:
    <<: *windows-workflow
    <<: *windows-workflow-filters<|MERGE_RESOLUTION|>--- conflicted
+++ resolved
@@ -29,11 +29,7 @@
       only:
         - develop
         - 10.0-release
-<<<<<<< HEAD
-        - unify-1636-unify-spec-base-path
-=======
         - ryanm/chore/fix-tests-in-10.0-part-2
->>>>>>> 06a02831
 
 # uncomment & add to the branch conditions below to disable the main linux
 # flow if we don't want to test it for a certain branch
@@ -51,11 +47,7 @@
     or:
     - equal: [ develop, << pipeline.git.branch >> ]
     - equal: [ '10.0-release', << pipeline.git.branch >> ]
-<<<<<<< HEAD
-    - equal: [ unify-1636-unify-spec-base-path, << pipeline.git.branch >> ]
-=======
     - equal: [ ryanm/chore/fix-tests-in-10.0-part-2, << pipeline.git.branch >> ]
->>>>>>> 06a02831
     - matches:
           pattern: "-release$"
           value: << pipeline.git.branch >>
@@ -65,11 +57,7 @@
     or:
     - equal: [ develop, << pipeline.git.branch >> ]
     - equal: [ '10.0-release', << pipeline.git.branch >> ]
-<<<<<<< HEAD
-    - equal: [ unify-1636-unify-spec-base-path, << pipeline.git.branch >> ]
-=======
     - equal: [ ryanm/chore/fix-tests-in-10.0-part-2, << pipeline.git.branch >> ]
->>>>>>> 06a02831
     - matches:
           pattern: "-release$"
           value: << pipeline.git.branch >>
@@ -124,11 +112,7 @@
       - run:
           name: Check current branch to persist artifacts
           command: |
-<<<<<<< HEAD
-            if [[ "$CIRCLE_BRANCH" != "develop" && "$CIRCLE_BRANCH" != "unify-1636-unify-spec-base-path" && "$CIRCLE_BRANCH" != "10.0-release" ]]; then
-=======
             if [[ "$CIRCLE_BRANCH" != "develop" && "$CIRCLE_BRANCH" != "ryanm/chore/fix-tests-in-10.0-part-2" && "$CIRCLE_BRANCH" != "10.0-release" ]]; then
->>>>>>> 06a02831
               echo "Not uploading artifacts or posting install comment for this branch."
               circleci-agent step halt
             fi
