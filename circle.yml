version: 2.1

defaults: &defaults
  parallelism: 1
  working_directory: ~/cypress
  parameters: &defaultsParameters
    executor:
      type: executor
      default: cy-doc
    only-cache-for-root-user:
      type: boolean
      default: false
  executor: <<parameters.executor>>
  environment:
    ## set specific timezone
    TZ: "/usr/share/zoneinfo/America/New_York"

    ## store artifacts here
    CIRCLE_ARTIFACTS: /tmp/artifacts

    ## set so that e2e tests are consistent
    COLUMNS: 100
    LINES: 24

# filters and requires for testing binary with Firefox
mainBuildFilters: &mainBuildFilters
  filters:
    branches:
      only:
        - develop
        - 10.0-release
        - test-binary-downstream-windows

# usually we don't build Mac app - it takes a long time
# but sometimes we want to really confirm we are doing the right thing
# so just add your branch to the list here to build and test on Mac
macWorkflowFilters: &mac-workflow-filters
  when:
    or:
    - equal: [ develop, << pipeline.git.branch >> ]
    - equal: [ '10.0-release', << pipeline.git.branch >> ]
    - equal: [ renovate/cypress-request-2.x, << pipeline.git.branch >> ]
    - matches:
          pattern: "-release$"
          value: << pipeline.git.branch >>

windowsWorkflowFilters: &windows-workflow-filters
  when:
    or:
    - equal: [ develop, << pipeline.git.branch >> ]
    - equal: [ '10.0-release', << pipeline.git.branch >> ]
<<<<<<< HEAD
    - equal: [ 'issue-3672-remove-deprecated-wmic', << pipeline.git.branch >> ]
=======
    - equal: [ test-binary-downstream-windows, << pipeline.git.branch >> ]
>>>>>>> 427b1679
    - matches:
          pattern: "-release$"
          value: << pipeline.git.branch >>
    - matches:
          pattern: "win*"
          value: << pipeline.git.branch >>

executors:
  # the Docker image with Cypress dependencies and Chrome browser
  cy-doc:
    docker:
      - image: cypress/browsers:node16.5.0-chrome94-ff93
    # by default, we use "small" to save on CI costs. bump on a per-job basis if needed.
    resource_class: small
    environment:
      PLATFORM: linux

  # Docker image with non-root "node" user
  non-root-docker-user:
    docker:
      - image: cypress/browsers:node16.5.0-chrome94-ff93
        user: node
    environment:
      PLATFORM: linux

  # executor to run on Mac OS
  # https://circleci.com/docs/2.0/executor-types/#using-macos
  # https://circleci.com/docs/2.0/testing-ios/#supported-xcode-versions
  mac:
    macos:
      # Executor should have Node >= required version
      xcode: "13.0.0"
    environment:
      PLATFORM: mac

  # executor to run on Windows - based off of the windows-orb default executor since it is
  # not customizable enough to align with our existing setup.
  # https://github.com/CircleCI-Public/windows-orb/blob/master/src/executors/default.yml
  # https://circleci.com/docs/2.0/hello-world-windows/#software-pre-installed-in-the-windows-image
  windows: &windows-executor
    machine:
      image: windows-server-2019-vs2019:stable
      shell: bash.exe -eo pipefail
    resource_class: windows.medium
    environment:
      PLATFORM: windows

commands:
  restore_workspace_binaries:
    steps:
      - attach_workspace:
          at: ~/
      # make sure we have cypress.zip received
      - run: ls -l
      - run: ls -l cypress.zip cypress.tgz
      - run: node --version
      - run: npm --version

  restore_cached_workspace:
    steps:
      - attach_workspace:
          at: ~/
      - install-required-node
      - unpack-dependencies

  restore_cached_binary:
    steps:
      - attach_workspace:
          at: ~/

  prepare-modules-cache:
    parameters:
      dont-move:
        type: boolean
        default: false
    steps:
      - run: node scripts/circle-cache.js --action prepare
      - unless:
          condition: << parameters.dont-move >>
          steps:
            - run:
                name: Move to /tmp dir for consistent caching across root/non-root users
                command: |
                  mkdir -p /tmp/node_modules_cache
                  mv ~/cypress/node_modules /tmp/node_modules_cache/root_node_modules
                  mv ~/cypress/cli/node_modules /tmp/node_modules_cache/cli_node_modules
                  mv ~/cypress/system-tests/node_modules /tmp/node_modules_cache/system-tests_node_modules
                  mv ~/cypress/globbed_node_modules /tmp/node_modules_cache/globbed_node_modules

  build-and-persist:
    description: Save entire folder as artifact for other jobs to run without reinstalling
    steps:
      - run:
          name: Build all codegen
          command: yarn gulp buildProd
      - run:
          name: Build packages
          command: yarn build
      - prepare-modules-cache # So we don't throw these in the workspace cache
      - persist_to_workspace:
          root: ~/
          paths:
            - cypress
            - .ssh
            - node_modules # contains the npm i -g modules

  install_cache_helpers_dependencies:
    steps:
      - run:
          # Dependencies needed by circle-cache.js, before we "yarn" or unpack cached node_modules
          name: Cache Helper Dependencies
          working_directory: ~/
          command: npm i glob@7.1.6 fs-extra@10.0.0 minimist@1.2.5 fast-json-stable-stringify@2.1.0

  unpack-dependencies:
    description: 'Unpacks dependencies associated with the current workflow'
    steps:
      - install_cache_helpers_dependencies
      - run:
          name: Generate Circle Cache Key
          command: node scripts/circle-cache.js --action cacheKey > circle_cache_key
      - restore_cache:
          name: Restore cache state, to check for known modules cache existence
          key: v{{ .Environment.CACHE_VERSION }}-{{ arch }}-test2-node-modules-cache-{{ checksum "circle_cache_key" }}
      - run:
          name: Move node_modules back from /tmp
          command: |
            if [[ -d "/tmp/node_modules_cache" ]]; then
              mv /tmp/node_modules_cache/root_node_modules ~/cypress/node_modules
              mv /tmp/node_modules_cache/cli_node_modules ~/cypress/cli/node_modules
              mv /tmp/node_modules_cache/system-tests_node_modules ~/cypress/system-tests/node_modules
              mv /tmp/node_modules_cache/globbed_node_modules ~/cypress/globbed_node_modules
              rm -rf /tmp/node_modules_cache
            fi
      - run:
          name: Restore all node_modules to proper workspace folders
          command: node scripts/circle-cache.js --action unpack

  restore_cached_system_tests_deps:
    description: 'Restore the cached node_modules for projects in "system-tests/projects/**"'
    steps:
      - run:
          name: Generate Circle Cache key for system tests
          command: ./system-tests/scripts/cache-key.sh > system_tests_cache_key
      - restore_cache:
          name: Restore system tests node_modules cache
          keys:
            - v{{ .Environment.CACHE_VERSION }}-{{ arch }}-system-tests-projects-node-modules-cache-{{ checksum "system_tests_cache_key" }}
            - v{{ .Environment.CACHE_VERSION }}-{{ arch }}-system-tests-projects-node-modules-cache-

  update_cached_system_tests_deps:
    description: 'Update the cached node_modules for projects in "system-tests/projects/**"'
    steps:
      - run:
          name: Generate Circle Cache key for system tests
          command: ./system-tests/scripts/cache-key.sh > system_tests_cache_key
      - restore_cache:
          name: Restore cache state, to check for known modules cache existence
          keys:
            - v{{ .Environment.CACHE_VERSION }}-{{ arch }}-system-tests-projects-node-modules-cache-state-{{ checksum "system_tests_cache_key" }}
      - run:
          name: Bail if specific cache exists
          command: |
            if [[ -f "system_tests_node_modules_installed" ]]; then
              echo "No updates to system tests node modules, exiting"
              circleci-agent step halt
            fi
      - restore_cache:
          name: Restore system tests node_modules cache
          keys:
            - v{{ .Environment.CACHE_VERSION }}-{{ arch }}-system-tests-projects-node-modules-cache-{{ checksum "system_tests_cache_key" }}
            - v{{ .Environment.CACHE_VERSION }}-{{ arch }}-system-tests-projects-node-modules-cache-
      - run:
          name: Update system-tests node_modules cache
          command: yarn workspace @tooling/system-tests projects:yarn:install
      - save_cache:
          name: Save system tests node_modules cache
          key: v{{ .Environment.CACHE_VERSION }}-{{ arch }}-system-tests-projects-node-modules-cache-{{ checksum "system_tests_cache_key" }}
          paths:
            - ~/.cache/cy-system-tests-node-modules
      - run: touch system_tests_node_modules_installed
      - save_cache:
          name: Save system tests node_modules cache state key
          key: v{{ .Environment.CACHE_VERSION }}-{{ arch }}-system-tests-projects-node-modules-cache-state-{{ checksum "system_tests_cache_key" }}
          paths:
            - system_tests_node_modules_installed

  caching-dependency-installer:
    description: 'Installs & caches the dependencies based on yarn lock & package json dependencies'
    parameters:
      only-cache-for-root-user:
        type: boolean
        default: false
    steps:
      - install_cache_helpers_dependencies
      - run:
          name: Generate Circle Cache Key
          command: node scripts/circle-cache.js --action cacheKey > circle_cache_key
      - restore_cache:
          name: Restore cache state, to check for known modules cache existence
          key: v{{ .Environment.CACHE_VERSION }}-{{ arch }}-test2-node-modules-cache-state-{{ checksum "circle_cache_key" }}
      - run:
          name: Bail if cache exists
          command: |
            if [[ -f "node_modules_installed" ]]; then
              echo "Node modules already cached for dependencies, exiting"
              circleci-agent step halt
            fi
      - run: date +%Y-%U > cache_date
      - restore_cache:
          name: Restore weekly yarn cache
          keys:
            - v{{ .Environment.CACHE_VERSION }}-{{ arch }}-test2-deps-root-weekly-{{ checksum "cache_date" }}
      - run:
          name: Install Node Modules
          command: |
            yarn --prefer-offline --frozen-lockfile --cache-folder ~/.yarn
          no_output_timeout: 20m
      - prepare-modules-cache:
          dont-move: <<parameters.only-cache-for-root-user>> # we don't move, so we don't hit any issues unpacking symlinks
      - when:
          condition: <<parameters.only-cache-for-root-user>> # we don't move to /tmp since we don't need to worry about different users
          steps:
            - save_cache:
                name: Saving node modules for root, cli, and all globbed workspace packages
                key: v{{ .Environment.CACHE_VERSION }}-{{ arch }}-test2-node-modules-cache-{{ checksum "circle_cache_key" }}
                paths:
                  - node_modules
                  - cli/node_modules
                  - system-tests/node_modules
                  - globbed_node_modules
      - unless:
          condition: <<parameters.only-cache-for-root-user>>
          steps:
            - save_cache:
                name: Saving node modules for root, cli, and all globbed workspace packages
                key: v{{ .Environment.CACHE_VERSION }}-{{ arch }}-test2-node-modules-cache-{{ checksum "circle_cache_key" }}
                paths:
                  - /tmp/node_modules_cache
      - run: touch node_modules_installed
      - save_cache:
          name: Saving node-modules cache state key
          key: v{{ .Environment.CACHE_VERSION }}-{{ arch }}-test2-node-modules-cache-state-{{ checksum "circle_cache_key" }}
          paths:
            - node_modules_installed
      - save_cache:
          name: Save weekly yarn cache
          key: v{{ .Environment.CACHE_VERSION }}-{{ arch }}-test2-deps-root-weekly-{{ checksum "cache_date" }}
          paths:
            - ~/.yarn

  verify-build-setup:
    description: Common commands run when setting up for build or yarn install
    parameters:
      executor:
        type: executor
        default: cy-doc
    steps:
      - run: pwd
      - run:
          name: print global yarn cache path
          command: echo $(yarn global bin)
      - run:
          name: print yarn version
          command: yarn versions
      - unless:
          condition:
            # stop-only does not correctly match on windows: https://github.com/bahmutov/stop-only/issues/78
            equal: [ *windows-executor, << parameters.executor >> ]
          steps:
            - run:
                name: Stop .only
                 # this will catch ".only"s in js/coffee as well
                command: yarn stop-only-all
      - run:
          name: Check terminal variables
          ## make sure the TERM is set to 'xterm' in node (Linux only)
          ## else colors (and tests) will fail
          ## See the following information
          ##   * http://andykdocs.de/development/Docker/Fixing+the+Docker+TERM+variable+issue
          ##   * https://unix.stackexchange.com/questions/43945/whats-the-difference-between-various-term-variables
          command: yarn check-terminal

  install-required-node:
    # https://discuss.circleci.com/t/switch-nodejs-version-on-machine-executor-solved/26675/2
    description: Install Node version matching .node-version
    steps:
      - run:
          name: Install Node
          command: |
            node_version=$(cat .node-version)
            [ -s "${HOME}/.nvm/nvm.sh" ] && \. "${HOME}/.nvm/nvm.sh" # This loads nvm
            if ! type nvm > /dev/null; then
              echo "Installing NVM"
              curl -o- https://raw.githubusercontent.com/creationix/nvm/v0.30.0/install.sh | bash
              [ -s "${HOME}/.nvm/nvm.sh" ] && \. "${HOME}/.nvm/nvm.sh" # This loads nvm
            fi
            echo "Installing Node $node_version"
            nvm install ${node_version}
            echo "Using Node $node_version"
            nvm use ${node_version}
            [[ $PLATFORM != 'windows' ]] && nvm alias default ${node_version} || sleep 2s
            echo "Installing Yarn"
            npm install yarn -g # ensure yarn is installed with the correct node engine
            yarn check-node-version
      - run:
          name: Check  Node
          command: yarn check-node-version

  install-chrome:
    description: Install Google Chrome
    parameters:
      channel:
        description: browser channel to install
        type: string
      version:
        description: browser version to install
        type: string
    steps:
      - run:
          name: Install Google Chrome (<<parameters.channel>>)
          command: |
            echo "Installing Chrome (<<parameters.channel>>) v<<parameters.version>>"
            wget -O /usr/src/google-chrome-<<parameters.channel>>_<<parameters.version>>_amd64.deb "http://dl.google.com/linux/chrome/deb/pool/main/g/google-chrome-<<parameters.channel>>/google-chrome-<<parameters.channel>>_<<parameters.version>>-1_amd64.deb" && \
            dpkg -i /usr/src/google-chrome-<<parameters.channel>>_<<parameters.version>>_amd64.deb ; \
            apt-get install -f -y && \
            rm -f /usr/src/google-chrome-<<parameters.channel>>_<<parameters.version>>_amd64.deb
            which google-chrome-<<parameters.channel>> || (printf "\n\033[0;31mChrome was not successfully downloaded - bailing\033[0m\n\n" && exit 1)
            echo "Location of Google Chrome Installation: `which google-chrome-<<parameters.channel>>`"
            echo "Google Chrome Version: `google-chrome-<<parameters.channel>> --version`"

  run-driver-integration-tests:
    parameters:
      browser:
        description: browser shortname to target
        type: string
      install-chrome-channel:
        description: chrome channel to install
        type: string
        default: ''
    steps:
      - restore_cached_workspace
      - when:
          condition: <<parameters.install-chrome-channel>>
          steps:
            - install-chrome:
                channel: <<parameters.install-chrome-channel>>
                version: $(node ./scripts/get-browser-version.js chrome:<<parameters.install-chrome-channel>>)
      - run:
          environment:
            CYPRESS_KONFIG_ENV: production
          command: |
            echo Current working directory is $PWD
            echo Total containers $CIRCLE_NODE_TOTAL

            if [[ -v PACKAGES_RECORD_KEY ]]; then
              # internal PR
              CYPRESS_RECORD_KEY=$PACKAGES_RECORD_KEY \
              yarn cypress:run --record --parallel --group 5x-driver-<<parameters.browser>> --browser <<parameters.browser>>
            else
              # external PR
              TESTFILES=$(circleci tests glob "cypress/integration/**/*_spec.*" | circleci tests split --total=$CIRCLE_NODE_TOTAL)
              echo "Test files for this machine are $TESTFILES"

              if [[ -z "$TESTFILES" ]]; then
                echo "Empty list of test files"
              fi
              yarn cypress:run --browser <<parameters.browser>> --spec $TESTFILES
            fi
          working_directory: packages/driver
      - verify-mocha-results
      - store_test_results:
          path: /tmp/cypress
      - store_artifacts:
          path: /tmp/artifacts
      - store-npm-logs

  run-runner-integration-tests:
    parameters:
      browser:
        description: browser shortname to target
        type: string
      percy:
        description: enable percy
        type: boolean
        default: false
    steps:
      - restore_cached_workspace
      - run:
          command: |
            cmd=$([[ <<parameters.percy>> == 'true' ]] && echo 'yarn percy exec --parallel -- --') || true
            CYPRESS_KONFIG_ENV=production \
            CYPRESS_RECORD_KEY=$PACKAGES_RECORD_KEY \
            PERCY_PARALLEL_NONCE=$CIRCLE_WORKFLOW_ID \
            PERCY_ENABLE=${PERCY_TOKEN:-0} \
            PERCY_PARALLEL_TOTAL=-1 \
            $cmd yarn workspace @packages/runner cypress:run --record --parallel --group runner-integration-<<parameters.browser>> --browser <<parameters.browser>>
      - verify-mocha-results
      - store_test_results:
          path: /tmp/cypress
      - store_artifacts:
          path: /tmp/artifacts
      - store-npm-logs

  run-new-ui-tests:
    parameters:
      package:
        description: package to target
        type: enum
        enum: ['frontend-shared', 'launchpad', 'app']
      browser:
        description: browser shortname to target
        type: string
      percy:
        description: enable percy
        type: boolean
        default: false
      type:
        description: ct or e2e
        type: enum
        enum: ['ct', 'e2e']
      debug:
        description: debug option
        type: string
        default: ''
    steps:
      - restore_cached_workspace
      - run:
          command: |
            cmd=$([[ <<parameters.percy>> == 'true' ]] && echo 'yarn percy exec --parallel -- --') || true
            DEBUG=<<parameters.debug>> \
            CYPRESS_INTERNAL_FORCE_BROWSER_RELAUNCH='true' \
            CYPRESS_KONFIG_ENV=production \
            CYPRESS_RECORD_KEY=$TEST_LAUNCHPAD_RECORD_KEY \
            PERCY_PARALLEL_NONCE=$CIRCLE_WORKFLOW_ID \
            PERCY_ENABLE=${PERCY_TOKEN:-0} \
            PERCY_PARALLEL_TOTAL=-1 \
            $cmd yarn workspace @packages/<<parameters.package>> cypress:run:<<parameters.type>> --browser <<parameters.browser>> --record --parallel --group <<parameters.package>>-<<parameters.type>>
      - store_test_results:
          path: /tmp/cypress
      - store_artifacts:
          path: ./packages/launchpad/cypress/videos
      - store-npm-logs

  run-runner-ct-integration-tests:
    parameters:
      browser:
        description: browser shortname to target
        type: string
      percy:
        description: enable percy
        type: boolean
        default: false
    steps:
      - restore_cached_workspace
      - run:
          command: |
            cmd=$([[ <<parameters.percy>> == 'true' ]] && echo 'yarn percy exec -- --') || true
            PERCY_PARALLEL_NONCE=$CIRCLE_WORKFLOW_ID \
            PERCY_ENABLE=${PERCY_TOKEN:-0} \
            PERCY_PARALLEL_TOTAL=-1 \
            $cmd yarn workspace @packages/runner-ct run cypress:run --browser <<parameters.browser>>
      - run:
          command: |
            if [[ <<parameters.percy>> == 'true' ]]; then
              PERCY_PARALLEL_NONCE=$CIRCLE_WORKFLOW_ID \
              PERCY_ENABLE=${PERCY_TOKEN:-0} \
              PERCY_PARALLEL_TOTAL=-1 \
              yarn percy upload packages/runner-ct/cypress/screenshots/screenshot.spec.tsx/percy
            else
              echo "skipping percy screenshots uploading"
            fi
      - verify-mocha-results
      - store_test_results:
          path: /tmp/cypress
      - store_artifacts:
          path: ./packages/runner-ct/cypress/videos
      - store-npm-logs

  run-system-tests:
    parameters:
      browser:
        description: browser shortname to target
        type: string
    steps:
      - restore_cached_workspace
      - restore_cached_system_tests_deps
      - run:
          name: Run system tests
          command: |
            ALL_SPECS=`circleci tests glob "/root/cypress/system-tests/test/*spec*"`
            SPECS=
            for file in $ALL_SPECS; do
              # filter out non_root tests, they have their own stage
              if [[ "$file" == *"non_root"* ]]; then
                echo "Skipping $file"
                continue
              fi
              SPECS="$SPECS $file"
            done
            SPECS=`echo $SPECS | xargs -n 1 | circleci tests split --split-by=timings`
            echo SPECS=$SPECS
            yarn workspace @tooling/system-tests test:ci $SPECS --browser <<parameters.browser>>
      - verify-mocha-results
      - store_test_results:
          path: /tmp/cypress
      - store_artifacts:
          path: /tmp/artifacts
      - store-npm-logs

  store-npm-logs:
    description: Saves any NPM debug logs as artifacts in case there is a problem
    steps:
      - store_artifacts:
          path: ~/.npm/_logs

  post-install-comment:
    description: Post GitHub comment with a blurb on how to install pre-release version
    steps:
      - run: ls -la
      - run: ls -la binary-url.json npm-package-url.json
      - run: cat binary-url.json
      - run: cat npm-package-url.json
      - run:
          name: Post pre-release install comment
          command: |
            node scripts/add-install-comment.js \
              --npm npm-package-url.json \
              --binary binary-url.json

  verify-mocha-results:
    description: Double-check that Mocha tests ran as expected.
    parameters:
      expectedResultCount:
        description: The number of result files to expect, ie, the number of Mocha test suites that ran.
        type: integer
        ## by default, assert that at least 1 test ran
        default: 0
    steps:
      - run: yarn verify:mocha:results <<parameters.expectedResultCount>>

  clone-repo-and-checkout-branch:
    description: |
      Clones an external repo and then checks out the branch that matches the next version otherwise uses 'master' branch.
    parameters:
      repo:
        description: "Name of the github repo to clone like: cypress-example-kitchensink"
        type: string
      pull_request_id:
        description: Pull request number to check out before installing and testing
        type: integer
        default: 0
    steps:
      - restore_cached_binary
      - run:
          name: "Cloning test project: <<parameters.repo>>"
          command: |
            git clone --depth 1 --no-single-branch https://github.com/cypress-io/<<parameters.repo>>.git /tmp/<<parameters.repo>>
            cd /tmp/<<parameters.repo>> && (git checkout $(node ./scripts/get-next-version.js) || true)
      - when:
            condition: <<parameters.pull_request_id>>
            steps:
              - run:
                  name: Check out PR <<parameters.pull_request_id>>
                  working_directory: /tmp/<<parameters.repo>>
                  command: |
                    git fetch origin pull/<<parameters.pull_request_id>>/head:pr-<<parameters.pull_request_id>>
                    git checkout pr-<<parameters.pull_request_id>>
                    git log -n 2

  test-binary-against-rwa:
    description: |
      Takes the built binary and NPM package, clones the RWA repo
      and runs the new version of Cypress against it.
    parameters:
      repo:
        description: "Name of the github repo to clone like"
        type: string
        default: "cypress-realworld-app"
      browser:
        description: Name of the browser to use, like "electron", "chrome", "firefox"
        type: enum
        enum: ["", "electron", "chrome", "firefox"]
        default: ""
      command:
        description: Test command to run to start Cypress tests
        type: string
        default: "yarn cypress:run"
      # if the repo to clone and test is a monorepo, you can
      # run tests inside a specific subfolder
      folder:
        description: Subfolder to test in
        type: string
        default: ""
      # you can test new features in the test runner against recipes or other repos
      # by opening a pull request in those repos and running this test job
      # against a pull request number in the example repo
      pull_request_id:
        description: Pull request number to check out before installing and testing
        type: integer
        default: 0
      wait-on:
        description: Whether to use wait-on to wait on a server to be booted
        type: string
        default: ""
      server-start-command:
        description: Server start command for repo
        type: string
        default: "CI=true yarn start"
    steps:
      - clone-repo-and-checkout-branch:
          repo: <<parameters.repo>>
      - when:
          condition: <<parameters.pull_request_id>>
          steps:
            - run:
                name: Check out PR <<parameters.pull_request_id>>
                working_directory: /tmp/<<parameters.repo>>
                command: |
                  git fetch origin pull/<<parameters.pull_request_id>>/head:pr-<<parameters.pull_request_id>>
                  git checkout pr-<<parameters.pull_request_id>>
                  git log -n 2
      - run:
          command: yarn
          working_directory: /tmp/<<parameters.repo>>
      - run:
          name: Install Cypress
          working_directory: /tmp/<<parameters.repo>>
          # force installing the freshly built binary
          command: |
            CYPRESS_INSTALL_BINARY=~/cypress/cypress.zip npm i --legacy-peer-deps ~/cypress/cypress.tgz && [[ -f yarn.lock ]] && yarn
      - run:
          name: Print Cypress version
          working_directory: /tmp/<<parameters.repo>>
          command: npx cypress version
      - run:
          name: Types check 🧩 (maybe)
          working_directory: /tmp/<<parameters.repo>>
          command: yarn types
      - run:
          working_directory: /tmp/<<parameters.repo>>
          command: <<parameters.server-start-command>>
          background: true
      - run:
          condition: <<parameters.wait-on>>
          name: "Waiting on server to boot: <<parameters.wait-on>>"
          command: "npx wait-on <<parameters.wait-on>>"
      - when:
          condition: <<parameters.folder>>
          steps:
            - when:
                condition: <<parameters.browser>>
                steps:
                  - run:
                      name: Run tests using browser "<<parameters.browser>>"
                      working_directory: /tmp/<<parameters.repo>>/<<parameters.folder>>
                      command: |
                        <<parameters.command>> -- --browser <<parameters.browser>>
            - unless:
                condition: <<parameters.browser>>
                steps:
                  - run:
                      name: Run tests using command
                      working_directory: /tmp/<<parameters.repo>>/<<parameters.folder>>
                      command: <<parameters.command>>

            - store_artifacts:
                name: screenshots
                path: /tmp/<<parameters.repo>>/<<parameters.folder>>/cypress/screenshots
            - store_artifacts:
                name: videos
                path: /tmp/<<parameters.repo>>/<<parameters.folder>>/cypress/videos
      - unless:
          condition: <<parameters.folder>>
          steps:
            - when:
                condition: <<parameters.browser>>
                steps:
                  - run:
                      name: Run tests using browser "<<parameters.browser>>"
                      working_directory: /tmp/<<parameters.repo>>
                      command: <<parameters.command>> -- --browser <<parameters.browser>>
            - unless:
                condition: <<parameters.browser>>
                steps:
                  - run:
                      name: Run tests using command
                      working_directory: /tmp/<<parameters.repo>>
                      command: <<parameters.command>>
            - store_artifacts:
                name: screenshots
                path: /tmp/<<parameters.repo>>/cypress/screenshots
            - store_artifacts:
                name: videos
                path: /tmp/<<parameters.repo>>/cypress/videos
      - store-npm-logs

  test-binary-against-repo:
    description: |
      Takes the built binary and NPM package, clones given example repo
      and runs the new version of Cypress against it.
    parameters:
      repo:
        description: "Name of the github repo to clone like: cypress-example-kitchensink"
        type: string
      browser:
        description: Name of the browser to use, like "electron", "chrome", "firefox"
        type: enum
        enum: ["", "electron", "chrome", "firefox"]
        default: ""
      command:
        description: Test command to run to start Cypress tests
        type: string
        default: "npm run e2e"
      build-project:
        description: Should the project build script be executed
        type: boolean
        default: true
      # if the repo to clone and test is a monorepo, you can
      # run tests inside a specific subfolder
      folder:
        description: Subfolder to test in
        type: string
        default: ""
      # you can test new features in the test runner against recipes or other repos
      # by opening a pull request in those repos and running this test job
      # against a pull request number in the example repo
      pull_request_id:
        description: Pull request number to check out before installing and testing
        type: integer
        default: 0
      wait-on:
        description: Whether to use wait-on to wait on a server to be booted
        type: string
        default: ""
      server-start-command:
        description: Server start command for repo
        type: string
        default: "npm start --if-present"
    steps:
      - clone-repo-and-checkout-branch:
          repo: <<parameters.repo>>
          pull_request_id: <<parameters.pull_request_id>>
      - run:
          # Install deps + Cypress binary with yarn if yarn.lock present
          command: |
            if [[ -f yarn.lock ]]; then
              yarn --frozen-lockfile
              CYPRESS_INSTALL_BINARY=~/cypress/cypress.zip yarn add -D ~/cypress/cypress.tgz
            else
              npm install
              CYPRESS_INSTALL_BINARY=~/cypress/cypress.zip npm install --legacy-peer-deps ~/cypress/cypress.tgz
            fi
          working_directory: /tmp/<<parameters.repo>>
      - run:
          name: Scaffold new config file
          working_directory: /tmp/<<parameters.repo>>
          environment:
            CYPRESS_INTERNAL_FORCE_SCAFFOLD: "1"
          command: |
            if [[ -f cypress.json ]]; then
              rm -rf cypress.json
              echo 'module.exports = {}' > cypress.config.js
            fi
      - run:
          name: Print Cypress version
          working_directory: /tmp/<<parameters.repo>>
          command: npx cypress version
      - run:
          name: Types check 🧩 (maybe)
          working_directory: /tmp/<<parameters.repo>>
          command: |
            [[ -f yarn.lock ]] && yarn types || npm run types --if-present
      - when:
          condition: <<parameters.build-project>>
          steps:
          - run:
              name: Build 🏗 (maybe)
              working_directory: /tmp/<<parameters.repo>>
              command: |
                [[ -f yarn.lock ]] && yarn build || npm run build --if-present
      - run:
          working_directory: /tmp/<<parameters.repo>>
          command: <<parameters.server-start-command>>
          background: true
      - run:
          condition: <<parameters.wait-on>>
          name: "Waiting on server to boot: <<parameters.wait-on>>"
          command: "npx wait-on <<parameters.wait-on>> --timeout 120000"
      - when:
          condition: <<parameters.folder>>
          steps:
            - when:
                condition: <<parameters.browser>>
                steps:
                  - run:
                      name: Run tests using browser "<<parameters.browser>>"
                      working_directory: /tmp/<<parameters.repo>>/<<parameters.folder>>
                      command: |
                        <<parameters.command>> -- --browser <<parameters.browser>>
            - unless:
                condition: <<parameters.browser>>
                steps:
                  - run:
                      name: Run tests using command
                      working_directory: /tmp/<<parameters.repo>>/<<parameters.folder>>
                      command: <<parameters.command>>

            - store_artifacts:
                name: screenshots
                path: /tmp/<<parameters.repo>>/<<parameters.folder>>/cypress/screenshots
            - store_artifacts:
                name: videos
                path: /tmp/<<parameters.repo>>/<<parameters.folder>>/cypress/videos
      - unless:
          condition: <<parameters.folder>>
          steps:
            - when:
                condition: <<parameters.browser>>
                steps:
                  - run:
                      name: Run tests using browser "<<parameters.browser>>"
                      working_directory: /tmp/<<parameters.repo>>
                      command: <<parameters.command>> -- --browser <<parameters.browser>>
            - unless:
                condition: <<parameters.browser>>
                steps:
                  - run:
                      name: Run tests using command
                      working_directory: /tmp/<<parameters.repo>>
                      command: <<parameters.command>>
            - store_artifacts:
                name: screenshots
                path: /tmp/<<parameters.repo>>/cypress/screenshots
            - store_artifacts:
                name: videos
                path: /tmp/<<parameters.repo>>/cypress/videos
      - store-npm-logs

  build-binary:
    steps:
      - run:
          name: Check environment variables before code sign (if on Mac/Windows)
          # NOTE
          # our code sign works via electron-builder
          # by default, electron-builder will NOT sign app built in a pull request
          # even our internal one (!)
          # Usually this is not a problem, since we only build and test binary
          # built on "develop" and "master" branches
          # but if you need to really build and sign a binary in a PR
          # set variable CSC_FOR_PULL_REQUEST=true
          command: |
            set -e
            NEEDS_CODE_SIGNING=`node -p 'process.platform === "win32" || process.platform === "darwin"'`
            if [[ "$NEEDS_CODE_SIGNING" == "true" ]]; then
              echo "Checking for required environment variables..."
              if [ -z "$CSC_LINK" ]; then
                echo "Need to provide environment variable CSC_LINK"
                echo "with base64 encoded certificate .p12 file"
                exit 1
              fi
              if [ -z "$CSC_KEY_PASSWORD" ]; then
                echo "Need to provide environment variable CSC_KEY_PASSWORD"
                echo "with password for unlocking certificate .p12 file"
                exit 1
              fi
              echo "Succeeded."
            else
              echo "Not code signing for this platform"
            fi
      - run:
          environment:
            DEBUG: electron-builder,electron-osx-sign*
          # notarization on Mac can take a while
          no_output_timeout: "45m"
          command: |
            node --version
            yarn binary-build --platform $PLATFORM --version $(node ./scripts/get-next-version.js)
      - run:
          name: Zip the binary
          command: |
            yarn binary-zip --platform $PLATFORM
      - store-npm-logs
      - persist_to_workspace:
          root: ~/
          paths:
            - cypress/cypress.zip

  upload-binary:
    steps:
      - run:
          name: upload unique binary
          command: |
            node scripts/binary.js upload-unique-binary \
              --file cypress.zip \
              --version $(node -p "require('./package.json').version")
      - run: cat binary-url.json
      - store-npm-logs
      - persist_to_workspace:
          root: ~/
          paths:
            - cypress/binary-url.json

  build-cypress-npm-package:
    parameters:
      executor:
        type: executor
        default: cy-doc
    steps:
      - run:
          name: bump NPM version
          command: yarn get-next-version --npm
      - run:
          name: build NPM package
          command: |
            yarn build --scope cypress
      - run:
          command: ls -la types
          working_directory: cli/build
      - unless:
          condition:
            equal: [ *windows-executor, << parameters.executor >> ]
          steps:
            - run:
                name: list NPM package contents
                command: yarn workspace cypress size
      - run:
          name: pack NPM package
          working_directory: cli/build
          command: yarn pack --filename ../../cypress.tgz
      - run:
          name: list created NPM package
          command: ls -l
      - store-npm-logs
      - run: pwd
      - persist_to_workspace:
          root: ~/
          paths:
            - cypress/cypress.tgz

  upload-npm-package:
    steps:
      - run: ls -l
      - run:
          name: upload NPM package
          command: |
            node scripts/binary.js upload-npm-package \
              --file cypress.tgz \
              --version $(node -p "require('./package.json').version")
      - store-npm-logs
      - run: ls -l
      - run: cat npm-package-url.json
      - persist_to_workspace:
          root: ~/
          paths:
            - cypress/npm-package-url.json

jobs:
  ## Checks if we already have a valid cache for the node_modules_install and if it has,
  ## skips ahead to the build step, otherwise installs and caches the node_modules
  node_modules_install:
    <<: *defaults
    parameters:
      <<: *defaultsParameters
      resource_class:
        type: string
        default: medium
    resource_class: << parameters.resource_class >>
    steps:
      - checkout
      - install-required-node
      - verify-build-setup:
          executor: << parameters.executor >>
      - persist_to_workspace:
          root: ~/
          paths:
            - cypress
            - .nvm # mac / linux
            - ProgramData/nvm # windows
      - caching-dependency-installer:
          only-cache-for-root-user: <<parameters.only-cache-for-root-user>>
      - store-npm-logs

  ## restores node_modules from previous step & builds if first step skipped
  build:
    <<: *defaults
    parameters:
      <<: *defaultsParameters
      resource_class:
        type: string
        default: medium+
    resource_class: << parameters.resource_class >>
    steps:
      - restore_cached_workspace
      - run:
          name: Top level packages
          command: yarn list --depth=0 || true
      - build-and-persist
      - store-npm-logs

  lint:
    <<: *defaults
    steps:
      - restore_cached_workspace
      - run:
          name: Linting 🧹
          command: |
            git clean -df
            yarn lint
      - run:
          name: cypress info (dev)
          command: node cli/bin/cypress info --dev
      - store-npm-logs

  check-ts:
    <<: *defaults
    steps:
      - restore_cached_workspace
      - install-required-node
      - run:
          name: Check TS Types
          command: NODE_OPTIONS=--max_old_space_size=4096 yarn gulp checkTs


  # a special job that keeps polling Circle and when all
  # individual jobs are finished, it closes the Percy build
  percy-finalize:
    <<: *defaults
    parameters:
      <<: *defaultsParameters
      required_env_var:
        type: env_var_name
    steps:
      - restore_cached_workspace
      - run:
          # if this is an external pull request, the environment variables
          # are NOT set for security reasons, thus no need to poll -
          # and no need to finalize Percy, since there will be no visual tests
          name: Check if <<parameters.required_env_var>> is set
          command: |
            if [[ -v <<parameters.required_env_var>> ]]; then
              echo "Internal PR, good to go"
            else
              echo "This is an external PR, cannot access other services"
              circleci-agent step halt
            fi
      - run: yarn percy build:finalize

  cli-visual-tests:
    <<: *defaults
    parallelism: 8
    steps:
      - restore_cached_workspace
      - run: mkdir -p cli/visual-snapshots
      - run:
          command: node cli/bin/cypress info --dev | yarn --silent term-to-html | node scripts/sanitize --type cli-info > cli/visual-snapshots/cypress-info.html
          environment:
            FORCE_COLOR: 2
      - run:
          command: node cli/bin/cypress help | yarn --silent term-to-html > cli/visual-snapshots/cypress-help.html
          environment:
            FORCE_COLOR: 2
      - store_artifacts:
          path: cli/visual-snapshots
      - run:
          name: Upload CLI snapshots for diffing
          command: |
            PERCY_PARALLEL_NONCE=$CIRCLE_WORKFLOW_ID \
            PERCY_ENABLE=${PERCY_TOKEN:-0} \
            PERCY_PARALLEL_TOTAL=-1 \
            yarn percy snapshot ./cli/visual-snapshots

  unit-tests:
    <<: *defaults
    parameters:
      <<: *defaultsParameters
      resource_class:
        type: string
        default: medium
    resource_class: << parameters.resource_class >>
    parallelism: 1
    steps:
      - restore_cached_workspace
      # make sure mocha runs
      - run: yarn test-mocha
      - when:
          condition:
            # several snapshots fails for windows due to paths.
            # until these are fixed, run the tests that are working.
            equal: [ *windows-executor, << parameters.executor >> ]
          steps:
            - run: yarn test-scripts scripts/**/*spec.js
            # make sure our snapshots are compared correctly
            - run: yarn test-mocha-snapshot
      - unless:
          condition:
            equal: [ *windows-executor, << parameters.executor >> ]
          steps:
            - run: yarn test-scripts
            # make sure our snapshots are compared correctly
            - run: yarn test-mocha-snapshot
            # make sure packages with TypeScript can be transpiled to JS
            - run: yarn lerna run build-prod --stream
            # run unit tests from each individual package
            - run: yarn test
            # run type checking for each individual package
            - run: yarn lerna run types
            - verify-mocha-results:
                expectedResultCount: 9
      - store_test_results:
          path: /tmp/cypress
      # CLI tests generate HTML files with sample CLI command output
      - store_artifacts:
          path: cli/test/html
      - store-npm-logs

  unit-tests-release:
    <<: *defaults
    resource_class: medium
    parallelism: 1
    steps:
      - restore_cached_workspace
      - run: yarn test-npm-package-release-script

  lint-types:
    <<: *defaults
    parallelism: 1
    resource_class: medium
    steps:
      - restore_cached_workspace
      - run:
          command: ls -la types
          working_directory: cli
      - run:
          command: ls -la chai
          working_directory: cli/types
      - run:
          name: "Lint types 🧹"
          command: yarn workspace cypress dtslint
  # todo(lachlan): do we need this? yarn check-ts does something very similar
  #     - run:
  #         name: "TypeScript check 🧩"
  #         command: yarn type-check --ignore-progress
      - store-npm-logs

  server-unit-tests:
    <<: *defaults
    parallelism: 1
    steps:
      - restore_cached_workspace
      - run: yarn test-unit --scope @packages/server
      - verify-mocha-results:
          expectedResultCount: 1
      - store_test_results:
          path: /tmp/cypress
      - store-npm-logs

  server-integration-tests:
    <<: *defaults
    resource_class: medium
    parallelism: 1
    steps:
      - restore_cached_workspace
      - run: yarn test-integration --scope @packages/server
      - verify-mocha-results:
          expectedResultCount: 1
      - store_test_results:
          path: /tmp/cypress
      - store-npm-logs

  server-performance-tests:
    <<: *defaults
    steps:
      - restore_cached_workspace
      - run:
          command: yarn workspace @packages/server test-performance
      - verify-mocha-results:
          expectedResultCount: 1
      - store_test_results:
          path: /tmp/cypress
      - store_artifacts:
          path: /tmp/artifacts
      - store-npm-logs

  system-tests-node-modules-install:
    <<: *defaults
    steps:
      - restore_cached_workspace
      - update_cached_system_tests_deps

  system-tests-chrome:
    <<: *defaults
    resource_class: medium
    parallelism: 8
    steps:
      - run-system-tests:
          browser: chrome

  system-tests-electron:
    <<: *defaults
    resource_class: medium
    parallelism: 8
    steps:
      - run-system-tests:
          browser: electron

  system-tests-firefox:
    <<: *defaults
    resource_class: medium
    parallelism: 8
    steps:
      - run-system-tests:
          browser: firefox

  system-tests-non-root:
    <<: *defaults
    resource_class: medium
    steps:
      - restore_cached_workspace
      - run:
          command: yarn workspace @tooling/system-tests test:ci "test/non_root*spec*" --browser electron
      - verify-mocha-results
      - store_test_results:
          path: /tmp/cypress
      - store_artifacts:
          path: /tmp/artifacts
      - store-npm-logs

  runner-integration-tests-chrome:
    <<: *defaults
    resource_class: medium
    parallelism: 2
    steps:
      - run-runner-integration-tests:
          browser: chrome
          percy: true

  runner-integration-tests-firefox:
    <<: *defaults
    resource_class: medium
    parallelism: 2
    steps:
      - run-runner-integration-tests:
          browser: firefox

  runner-integration-tests-electron:
    <<: *defaults
    resource_class: medium
    parallelism: 2
    steps:
      - run-runner-integration-tests:
          browser: electron

  runner-ct-integration-tests-chrome:
    <<: *defaults
    parallelism: 1
    steps:
      - run-runner-ct-integration-tests:
          browser: chrome
          percy: true

  run-frontend-shared-component-tests-chrome:
    <<: *defaults
    parallelism: 1
    steps:
      - run-new-ui-tests:
          browser: chrome
          percy: true
          package: frontend-shared
          type: ct

  run-launchpad-component-tests-chrome:
    <<: *defaults
    parallelism: 7
    steps:
      - run-new-ui-tests:
          browser: chrome
          percy: true
          package: launchpad
          type: ct
          # debug: cypress:*,engine:socket

  run-launchpad-integration-tests-chrome:
    <<: *defaults
    parallelism: 1
    steps:
      - run-new-ui-tests:
          browser: chrome
          percy: true
          package: launchpad
          type: e2e

  run-app-component-tests-chrome:
    <<: *defaults
    parallelism: 1
    steps:
      - run-new-ui-tests:
          browser: chrome
          percy: true
          package: app
          type: ct

  run-app-integration-tests-chrome:
    <<: *defaults
    parallelism: 1
    steps:
      - run-new-ui-tests:
          browser: chrome
          percy: true
          package: app
          type: e2e

  driver-integration-tests-chrome:
    <<: *defaults
    resource_class: medium
    parallelism: 5
    steps:
      - run-driver-integration-tests:
          browser: chrome
          install-chrome-channel: stable

  driver-integration-tests-chrome-beta:
    <<: *defaults
    resource_class: medium
    parallelism: 5
    steps:
      - run-driver-integration-tests:
          browser: chrome:beta
          install-chrome-channel: beta

  driver-integration-tests-firefox:
    <<: *defaults
    resource_class: medium
    parallelism: 5
    steps:
      - run-driver-integration-tests:
          browser: firefox

  driver-integration-tests-electron:
    <<: *defaults
    resource_class: medium
    parallelism: 5
    steps:
      - run-driver-integration-tests:
          browser: electron

  reporter-integration-tests:
    <<: *defaults
    resource_class: medium
    steps:
      - restore_cached_workspace
      - run:
          command: yarn build-for-tests
          working_directory: packages/reporter
      - run:
          command: |
            CYPRESS_KONFIG_ENV=production \
            CYPRESS_RECORD_KEY=$PACKAGES_RECORD_KEY \
            PERCY_PARALLEL_NONCE=$CIRCLE_WORKFLOW_ID \
            PERCY_ENABLE=${PERCY_TOKEN:-0} \
            PERCY_PARALLEL_TOTAL=-1 \
            yarn percy exec --parallel -- -- \
            yarn cypress:run --record --parallel --group reporter
          working_directory: packages/reporter
      - verify-mocha-results
      - store_test_results:
          path: /tmp/cypress
      - store_artifacts:
          path: /tmp/artifacts
      - store-npm-logs

  ui-components-integration-tests:
    <<: *defaults
    steps:
      - restore_cached_workspace
      - run:
          command: yarn build-for-tests
          working_directory: packages/ui-components
      - run:
          command: |
            CYPRESS_KONFIG_ENV=production \
            CYPRESS_RECORD_KEY=$PACKAGES_RECORD_KEY \
            yarn cypress:run --record --parallel --group ui-components
          working_directory: packages/ui-components
      - verify-mocha-results
      - store_test_results:
          path: /tmp/cypress
      - store_artifacts:
          path: /tmp/artifacts
      - store-npm-logs

  npm-webpack-preprocessor:
    <<: *defaults
    resource_class: medium
    steps:
      - restore_cached_workspace
      - run:
          name: Build
          command: yarn workspace @cypress/webpack-preprocessor build
      - run:
          name: Test babelrc
          command: yarn test
          working_directory: npm/webpack-preprocessor/examples/use-babelrc
      - run:
          name: Build ts-loader
          command: yarn install
          working_directory: npm/webpack-preprocessor/examples/use-ts-loader
      - run:
          name: Types ts-loader
          command: yarn types
          working_directory: npm/webpack-preprocessor/examples/use-ts-loader
      - run:
          name: Test ts-loader
          command: yarn test
          working_directory: npm/webpack-preprocessor/examples/use-ts-loader
      - run:
          name: Start React app
          command: yarn start
          background: true
          working_directory: npm/webpack-preprocessor/examples/react-app
      - run:
          name: Test React app
          command: yarn test
          working_directory: npm/webpack-preprocessor/examples/react-app
      - run:
          name: Run tests
          command: yarn workspace @cypress/webpack-preprocessor test
      - store-npm-logs

  npm-webpack-dev-server:
    <<: *defaults
    resource_class: medium
    steps:
      - restore_cached_workspace
      - run:
          name: Run tests
          command: yarn workspace @cypress/webpack-dev-server test

  npm-vite-dev-server:
    <<: *defaults
    steps:
      - restore_cached_workspace
      - run:
          name: Run tests
          command: yarn test --reporter mocha-multi-reporters --reporter-options configFile=../../mocha-reporter-config.json
          working_directory: npm/vite-dev-server
      - store_test_results:
          path: npm/vite-dev-server/test_results
      - store_artifacts:
          path: npm/vite-dev-server/cypress/videos
      - store-npm-logs

  npm-webpack-batteries-included-preprocessor:
    <<: *defaults
    steps:
      - restore_cached_workspace
      - run:
          name: Run tests
          command: yarn workspace @cypress/webpack-batteries-included-preprocessor test

  npm-vue:
    <<: *defaults
    resource_class: medium
    parallelism: 3
    steps:
      - restore_cached_workspace
      - run:
          name: Build
          command: yarn workspace @cypress/vue build
      - run:
          name: Type Check
          command: yarn typecheck
          working_directory: npm/vue
      - run:
          name: Run component tests
          command: yarn test:ci:ct
          working_directory: npm/vue
      - run:
          name: Run e2e tests
          command: yarn test:ci:e2e
          working_directory: npm/vue
      - store_test_results:
          path: npm/vue/test_results
      - store_artifacts:
          path: npm/vue/test_results
      - store-npm-logs

  npm-design-system:
    <<: *defaults
    resource_class: medium
    steps:
      - restore_cached_workspace
      - run:
          name: Build
          command: yarn workspace @cypress/design-system build
      - run:
          name: Run tests
          # will use PERCY_TOKEN environment variable if available
          command: |
            CYPRESS_KONFIG_ENV=production \
            PERCY_PARALLEL_NONCE=$CIRCLE_WORKFLOW_ID \
            PERCY_ENABLE=${PERCY_TOKEN:-0} \
            PERCY_PARALLEL_TOTAL=-1 \
            yarn percy exec --parallel -- -- \
            yarn test --reporter mocha-multi-reporters --reporter-options configFile=../../mocha-reporter-config.json
          working_directory: npm/design-system
      - store_test_results:
          path: npm/design-system/test_results
      - store-npm-logs

  npm-angular:
    <<: *defaults
    steps:
      - restore_cached_workspace
      - run:
          name: Build
          command: yarn workspace @cypress/angular build
      - run:
          name: Run tests
          command: yarn test-ci
          working_directory: npm/angular
      - store_test_results:
          path: npm/angular/test_results
      - store_artifacts:
          path: npm/angular/test_results
      - store-npm-logs

  npm-react:
    <<: *defaults
    parallelism: 8
    resource_class: medium
    steps:
      - restore_cached_workspace
      - run:
          name: Build
          command: yarn workspace @cypress/react build
      - run:
          name: Run tests
          command: yarn test-ci
          working_directory: npm/react
      - store_test_results:
          path: npm/react/test_results
      - store_artifacts:
          path: npm/react/test_results
      - store-npm-logs

  npm-mount-utils:
    <<: *defaults
    steps:
      - restore_cached_workspace
      - run:
          name: Build
          command: yarn workspace @cypress/mount-utils build
      - store-npm-logs

  npm-create-cypress-tests:
    <<: *defaults
    steps:
      - restore_cached_workspace
      - run: yarn workspace create-cypress-tests build
      - run:
          name: Run unit test
          command: yarn workspace create-cypress-tests test

  npm-eslint-plugin-dev:
    <<: *defaults
    steps:
      - restore_cached_workspace
      - run:
          name: Run tests
          command: yarn workspace @cypress/eslint-plugin-dev test

  npm-cypress-schematic:
      <<: *defaults
      steps:
        - restore_cached_workspace
        - run:
            name: Build + Install
            command: |
              yarn workspace @cypress/schematic build:all
            working_directory: npm/cypress-schematic
        - run:
            name: Launch
            command: |
              yarn launch:test
            working_directory: npm/cypress-schematic
        - run:
            name: Run unit tests
            command: |
              yarn test
            working_directory: npm/cypress-schematic
        - store-npm-logs

  npm-release:
    <<: *defaults
    resource_class: medium+
    steps:
      - restore_cached_workspace
      - run:
          name: Release packages after all jobs pass
          command: yarn npm-release

  create-build-artifacts:
    <<: *defaults
    parameters:
      <<: *defaultsParameters
      resource_class:
        type: string
        default: medium+
    resource_class: << parameters.resource_class >>
    steps:
      - restore_cached_workspace
      - build-binary
      - build-cypress-npm-package:
          executor: << parameters.executor >>
      - run:
          name: Check current branch to persist artifacts
          command: |
            if [[ "$CIRCLE_BRANCH" != "develop" &&  "$CIRCLE_BRANCH" != "test-binary-downstream-windows" && "$CIRCLE_BRANCH" != "10.0-release" && "$CIRCLE_BRANCH" != "renovate/cypress-request-2.x" && "$CIRCLE_BRANCH" != "tgriesser/fix/patch-resolutions" ]]; then
              echo "Not uploading artifacts or posting install comment for this branch."
              circleci-agent step halt
            fi
      - upload-binary
      - upload-npm-package
      - post-install-comment

  test-kitchensink:
    <<: *defaults
    resource_class: medium
    steps:
      - clone-repo-and-checkout-branch:
          repo: cypress-example-kitchensink
          pull_request_id: 510
      - install-required-node
      - run:
          name: Remove cypress.json
          description: Remove cypress.json in case it exists
          working_directory: /tmp/cypress-example-kitchensink
          environment:
            CYPRESS_INTERNAL_FORCE_SCAFFOLD: "1"
          command: rm -rf cypress.json
      - run:
          name: Install prod dependencies
          command: yarn --production
          working_directory: /tmp/cypress-example-kitchensink
      - run:
          name: Example server
          command: yarn start
          working_directory: /tmp/cypress-example-kitchensink
          background: true
      - run:
          name: Run Kitchensink example project
          command: |
            yarn cypress:run --project /tmp/cypress-example-kitchensink
      - store_artifacts:
          path: /tmp/cypress-example-kitchensink/cypress/screenshots
      - store_artifacts:
          path: /tmp/cypress-example-kitchensink/cypress/videos
      - store-npm-logs

  test-kitchensink-against-staging:
    <<: *defaults
    resource_class: medium
    steps:
      - clone-repo-and-checkout-branch:
          repo: cypress-example-kitchensink
      - install-required-node
      - run:
          name: Install prod dependencies
          command: yarn --production
          working_directory: /tmp/cypress-example-kitchensink
      - run:
          name: Example server
          command: yarn start
          working_directory: /tmp/cypress-example-kitchensink
          background: true
      - run:
          name: Run Kitchensink example project
          command: |
            CYPRESS_PROJECT_ID=$TEST_KITCHENSINK_PROJECT_ID \
            CYPRESS_RECORD_KEY=$TEST_KITCHENSINK_RECORD_KEY \
            CYPRESS_INTERNAL_ENV=staging \
            CYPRESS_video=false \
            yarn cypress:run --project /tmp/cypress-example-kitchensink --record
      - store-npm-logs

  test-against-staging:
    <<: *defaults
    resource_class: medium
    steps:
      - clone-repo-and-checkout-branch:
          repo: cypress-test-tiny
      - run:
          name: Run test project
          command: |
            CYPRESS_PROJECT_ID=$TEST_TINY_PROJECT_ID \
            CYPRESS_RECORD_KEY=$TEST_TINY_RECORD_KEY \
            CYPRESS_INTERNAL_ENV=staging \
            yarn cypress:run --project /tmp/cypress-test-tiny --record
      - store-npm-logs

  test-binary-and-npm-against-other-projects:
    <<: *defaults
    parameters:
      <<: *defaultsParameters
      resource_class:
        type: string
        default: medium
    resource_class: << parameters.resource_class >>
    steps:
      # needs uploaded NPM and test binary
      - restore_cached_workspace
      - run: ls -la
      # make sure JSON files with uploaded urls are present
      - run: ls -la binary-url.json npm-package-url.json
      - run: cat binary-url.json
      - run: cat npm-package-url.json
      - run:
          # install NPM from unique urls
          name: Install Cypress Binary in Dummy Package
          command: |
            node scripts/test-unique-npm-and-binary.js \
              --npm npm-package-url.json \
              --binary binary-url.json \
              --cwd /tmp/testing
      - run:
          name: Running other test projects with new NPM package and binary
          command: |
            node scripts/test-other-projects.js \
              --npm npm-package-url.json \
              --binary binary-url.json \
              --provider circle
      - store-npm-logs

  test-npm-module-and-verify-binary:
    <<: *defaults
    steps:
      - restore_cached_workspace
      # make sure we have cypress.zip received
      - run: ls -l
      - run: ls -l cypress.zip cypress.tgz
      - run: mkdir test-binary
      - run:
          name: Create new NPM package
          working_directory: test-binary
          command: npm init -y
      - run:
          # install NPM from built NPM package folder
          name: Install Cypress
          working_directory: test-binary
          # force installing the freshly built binary
          command: CYPRESS_INSTALL_BINARY=/root/cypress/cypress.zip npm i /root/cypress/cypress.tgz
      - run:
          name: Cypress version
          working_directory: test-binary
          command: $(yarn bin cypress) version
      - run:
          name: Verify Cypress binary
          working_directory: test-binary
          command: $(yarn bin cypress) verify
      - run:
          name: Cypress help
          working_directory: test-binary
          command: $(yarn bin cypress) help
      - run:
          name: Cypress info
          working_directory: test-binary
          command: $(yarn bin cypress) info
      - store-npm-logs

  test-npm-module-on-minimum-node-version:
    <<: *defaults
    docker:
      - image: cypress/base:12.0.0-libgbm
    steps:
      - restore_workspace_binaries
      - run: mkdir test-binary
      - run:
          name: Create new NPM package
          working_directory: test-binary
          command: npm init -y
      - run:
          name: Install Cypress
          working_directory: test-binary
          command: CYPRESS_INSTALL_BINARY=/root/cypress/cypress.zip npm install /root/cypress/cypress.tgz
      - run:
          name: Verify Cypress binary
          working_directory: test-binary
          command: $(npm bin)/cypress verify
      - run:
          name: Print Cypress version
          working_directory: test-binary
          command: $(npm bin)/cypress version
      - run:
          name: Cypress info
          working_directory: test-binary
          command: $(npm bin)/cypress info

  test-types-cypress-and-jest:
    parameters:
      executor:
        description: Executor name to use
        type: executor
        default: cy-doc
      wd:
        description: Working directory, should be OUTSIDE cypress monorepo folder
        type: string
        default: /root/test-cypress-and-jest
    <<: *defaults
    steps:
      - restore_workspace_binaries
      - run: mkdir <<parameters.wd>>
      - run:
          name: Create new NPM package ⚗️
          working_directory: <<parameters.wd>>
          command: npm init -y
      - run:
          name: Install dependencies 📦
          working_directory: <<parameters.wd>>
          environment:
            CYPRESS_INSTALL_BINARY: /root/cypress/cypress.zip
          # let's install Cypress, Jest and any other package that might conflict
          # https://github.com/cypress-io/cypress/issues/6690
          command: |
            npm install /root/cypress/cypress.tgz \
              typescript jest @types/jest enzyme @types/enzyme
      - run:
          name: Test types clash ⚔️
          working_directory: <<parameters.wd>>
          command: |
            echo "console.log('hello world')" > hello.ts
            npx tsc hello.ts --noEmit

  # testing scaffolding examples and running them
  # against example.cypress.io
  test-cypress-scaffold:
    resource_class: medium
    parameters:
      executor:
        description: Executor name to use
        type: executor
        default: cy-doc
      wd:
        description: Working directory, should be OUTSIDE cypress monorepo folder
        type: string
        default: /root/test-scaffold
    <<: *defaults
    steps:
      - restore_workspace_binaries
      - run: mkdir <<parameters.wd>>
      - run:
          name: Create new NPM package ⚗️
          working_directory: <<parameters.wd>>
          command: npm init -y
      - run:
          name: Install dependencies 📦
          working_directory: <<parameters.wd>>
          environment:
            CYPRESS_INSTALL_BINARY: /root/cypress/cypress.zip
          # let's install Cypress, Jest and any other package that might conflict
          # https://github.com/cypress-io/cypress/issues/6690
          command: |
            npm install /root/cypress/cypress.tgz \
              typescript jest @types/jest enzyme @types/enzyme
      - run:
          name: Scaffold and test examples 🏗
          working_directory: <<parameters.wd>>
          environment:
            CYPRESS_INTERNAL_FORCE_SCAFFOLD: "1"
          command: |
            echo 'module.exports = {}' > cypress.config.js
            npx cypress run

  test-full-typescript-project:
    parameters:
      executor:
        description: Executor name to use
        type: executor
        default: cy-doc
      wd:
        description: Working directory, should be OUTSIDE cypress monorepo folder
        type: string
        default: /root/test-full-typescript
    <<: *defaults
    steps:
      - restore_workspace_binaries
      - run: mkdir <<parameters.wd>>
      - run:
          name: Create new NPM package ⚗️
          working_directory: <<parameters.wd>>
          command: npm init -y
      - run:
          name: Install dependencies 📦
          working_directory: <<parameters.wd>>
          environment:
            CYPRESS_INSTALL_BINARY: /root/cypress/cypress.zip
          command: |
            npm install /root/cypress/cypress.tgz typescript
      - run:
          name: Scaffold full TypeScript project 🏗
          working_directory: <<parameters.wd>>
          command: npx @bahmutov/cly@1 init --typescript
      - run:
          name: Scaffold new config file
          working_directory: <<parameters.wd>>
          environment:
            CYPRESS_INTERNAL_FORCE_SCAFFOLD: "1"
          command: |
            rm -rf cypress.json
            echo "export default {
                    e2e: {
                      setupNodeEvents (on, config) {
                        on('task', {
                          log (x) {
                            console.log(x)

                            return null
                          },
                        })

                        return config
                      },
                    },
                  }" > cypress.config.ts
      - run:
          name: Run project tests 🗳
          working_directory: <<parameters.wd>>
          command: npx cypress run

  # install NPM + binary zip and run against staging API
  test-binary-against-staging:
    <<: *defaults
    steps:
      - restore_workspace_binaries
      - clone-repo-and-checkout-branch:
          repo: cypress-test-tiny
      - run:
          name: Install Cypress
          working_directory: /tmp/cypress-test-tiny
          # force installing the freshly built binary
          command: CYPRESS_INSTALL_BINARY=~/cypress/cypress.zip npm i --legacy-peer-deps ~/cypress/cypress.tgz
      - run:
          name: Run test project
          working_directory: /tmp/cypress-test-tiny
          command: |
            CYPRESS_PROJECT_ID=$TEST_TINY_PROJECT_ID \
            CYPRESS_RECORD_KEY=$TEST_TINY_RECORD_KEY \
            CYPRESS_INTERNAL_ENV=staging \
            $(yarn bin cypress) run --record
      - store-npm-logs

  test-binary-against-recipes-firefox:
    <<: *defaults
    steps:
      - test-binary-against-repo:
          repo: cypress-example-recipes
          command: npm run test:ci:firefox

  "test-binary-against-recipes-chrome":
    <<: *defaults
    steps:
      - test-binary-against-repo:
          repo: cypress-example-recipes
          browser: chrome
          command: npm run test:ci:chrome

  # This is a special job. It allows you to test the current
  # built test runner against a pull request in the repo
  # cypress-example-recipes.
  # Imagine you are working on a feature and want to show / test a recipe
  # You would need to run the built test runner before release
  # against a PR that cannot be merged until the new version
  # of the test runner is released.
  # Use:
  #   specify pull request number
  #   and the recipe folder

  # test-binary-against-recipe-pull-request:
  #   <<: *defaults
  #   steps:
  #     # test a specific pull request by number from cypress-example-recipes
  #     - test-binary-against-repo:
  #         repo: cypress-example-recipes
  #         command: npm run test:ci
  #         pull_request_id: 515
  #         folder: examples/fundamentals__typescript

  test-binary-against-kitchensink:
    <<: *defaults
    resource_class: medium
    steps:
      - test-binary-against-repo:
          repo: cypress-example-kitchensink
          browser: "electron"
          pull_request_id: 510

  test-binary-against-awesome-typescript-loader:
    <<: *defaults
    steps:
      - test-binary-against-repo:
          repo: cypress-test-awesome-typescript-loader
          browser: "electron"

  test-binary-against-kitchensink-firefox:
    <<: *defaults
    resource_class: medium
    steps:
      - test-binary-against-repo:
          repo: cypress-example-kitchensink
          browser: firefox
          pull_request_id: 510

  test-binary-against-kitchensink-chrome:
    <<: *defaults
    resource_class: medium
    steps:
      - test-binary-against-repo:
          repo: cypress-example-kitchensink
          browser: chrome
          pull_request_id: 510

  test-binary-against-todomvc-firefox:
    <<: *defaults
    resource_class: medium
    steps:
      - test-binary-against-repo:
          repo: cypress-example-todomvc
          browser: firefox

  test-binary-against-conduit-chrome:
    <<: *defaults
    resource_class: medium
    steps:
      - test-binary-against-repo:
          repo: cypress-example-conduit-app
          browser: chrome
          command: "npm run cypress:run"
          wait-on: http://localhost:3000

  test-binary-against-api-testing-firefox:
    <<: *defaults
    steps:
      - test-binary-against-repo:
          repo: cypress-example-api-testing
          browser: firefox
          command: "npm run cy:run"

  test-binary-against-piechopper-firefox:
    <<: *defaults
    resource_class: medium
    steps:
      - test-binary-against-repo:
          repo: cypress-example-piechopper
          browser: firefox
          command: "npm run cypress:run"

  test-binary-against-cypress-realworld-app:
    <<: *defaults
    resource_class: medium+
    steps:
      - test-binary-against-rwa:
          repo: cypress-realworld-app
          browser: chrome
          wait-on: http://localhost:3000

  test-binary-as-specific-user:
    <<: *defaults
    resource_class: medium
    steps:
      - restore_workspace_binaries
      # the user should be "node"
      - run: whoami
      - run: pwd
      # prints the current user's effective user id
      # for root it is 0
      # for other users it is a positive integer
      - run: node -e 'console.log(process.geteuid())'
      # make sure the binary and NPM package files are present
      - run: ls -l
      - run: ls -l cypress.zip cypress.tgz
      - run: mkdir test-binary
      - run:
          name: Create new NPM package
          working_directory: test-binary
          command: npm init -y
      - run:
          # install NPM from built NPM package folder
          name: Install Cypress
          working_directory: test-binary
          # force installing the freshly built binary
          command: CYPRESS_INSTALL_BINARY=~/cypress/cypress.zip npm i ~/cypress/cypress.tgz
      - run:
          name: Cypress help
          working_directory: test-binary
          command: $(yarn bin cypress) help
      - run:
          name: Cypress info
          working_directory: test-binary
          command: $(yarn bin cypress) info
      - run:
          name: Add Cypress demo
          working_directory: test-binary
          command: npx @bahmutov/cly init
      - run:
          name: Scaffold new config file
          working_directory: test-binary
          environment:
            CYPRESS_INTERNAL_FORCE_SCAFFOLD: "1"
          command: |
            rm -rf cypress.json
            echo 'module.exports = {}' > cypress.config.js
      - run:
          name: Verify Cypress binary
          working_directory: test-binary
          command: DEBUG=cypress:cli $(yarn bin cypress) verify
      - run:
          name: Run Cypress binary
          working_directory: test-binary
          command: DEBUG=cypress:cli $(yarn bin cypress) run
      - store-npm-logs

linux-workflow: &linux-workflow
  jobs:
    - node_modules_install
    - build:
        requires:
          - node_modules_install
    - check-ts:
        requires:
          - build
    - lint:
        name: linux-lint
        requires:
          - build
    - percy-finalize:
        context: test-runner:poll-circle-workflow
        required_env_var: PERCY_TOKEN # skips job if not defined (external PR)
        requires:
          - cli-visual-tests
          - reporter-integration-tests
          - run-app-component-tests-chrome
          - run-app-integration-tests-chrome
          - run-frontend-shared-component-tests-chrome
          - run-launchpad-component-tests-chrome
          - run-launchpad-integration-tests-chrome
          - runner-integration-tests-chrome
          - runner-ct-integration-tests-chrome
    - lint-types:
        requires:
          - build
    # unit, integration and e2e tests
    - cli-visual-tests:
        requires:
          - build
    - unit-tests:
        requires:
          - build
    - unit-tests-release:
        context: test-runner:npm-release
        requires:
          - build
    - server-unit-tests:
        requires:
          - build
    - server-integration-tests:
        requires:
          - build
    - server-performance-tests:
        requires:
          - build
    - system-tests-node-modules-install:
        requires:
          - build
    - system-tests-chrome:
        requires:
          - system-tests-node-modules-install
    - system-tests-electron:
        requires:
          - system-tests-node-modules-install
    - system-tests-firefox:
        requires:
          - system-tests-node-modules-install
    - system-tests-non-root:
        executor: non-root-docker-user
        requires:
          - system-tests-node-modules-install
    - driver-integration-tests-chrome:
        requires:
          - build
    - driver-integration-tests-chrome-beta:
        requires:
          - build
    - driver-integration-tests-firefox:
        requires:
          - build
    - driver-integration-tests-electron:
        requires:
          - build
    - runner-integration-tests-chrome:
        requires:
          - build
    - runner-integration-tests-firefox:
        requires:
          - build
    - runner-integration-tests-electron:
        requires:
          - build
    - runner-ct-integration-tests-chrome:
        requires:
          - build
    - run-frontend-shared-component-tests-chrome:
        context: test-runner:launchpad-tests
        requires:
          - build
    - run-launchpad-integration-tests-chrome:
        context: test-runner:launchpad-tests
        requires:
          - build
    - run-launchpad-component-tests-chrome:
        context: test-runner:launchpad-tests
        requires:
          - build
    - run-app-integration-tests-chrome:
        context: test-runner:launchpad-tests
        requires:
          - build
    - run-app-component-tests-chrome:
        context: test-runner:launchpad-tests
        requires:
          - build
    - reporter-integration-tests:
        requires:
          - build
    - ui-components-integration-tests:
        requires:
          - build
    - npm-webpack-dev-server:
        requires:
          - build
    - npm-vite-dev-server:
        requires:
          - build
    - npm-webpack-preprocessor:
        requires:
          - build
    - npm-webpack-batteries-included-preprocessor:
        requires:
          - build
    - npm-design-system:
        requires:
          - build
    - npm-vue:
        requires:
          - build
    - npm-react:
        requires:
          - build
    - npm-angular:
        requires:
          - build
    - npm-mount-utils:
        requires:
          - build
    - npm-create-cypress-tests:
        requires:
          - build
    - npm-eslint-plugin-dev:
        requires:
          - build
    - npm-cypress-schematic:
        requires:
          - build
    # This release definition must be updated with any new jobs
    # Any attempts to automate this are welcome
    # If CircleCI provided an "after all" hook, then this wouldn't be necessary
    - npm-release:
        context: test-runner:npm-release
        requires:
          - build
          - check-ts
          - npm-angular
          - npm-eslint-plugin-dev
          - npm-create-cypress-tests
          - npm-react
          - npm-mount-utils
          - npm-vue
          - npm-design-system
          - npm-webpack-batteries-included-preprocessor
          - npm-webpack-preprocessor
          - npm-vite-dev-server
          - npm-webpack-dev-server
          - npm-cypress-schematic
          - lint-types
          - linux-lint
          - percy-finalize
          - runner-ct-integration-tests-chrome
          - runner-integration-tests-firefox
          - runner-integration-tests-electron
          - driver-integration-tests-firefox
          - driver-integration-tests-chrome
          - driver-integration-tests-chrome-beta
          - driver-integration-tests-electron
          - system-tests-non-root
          - system-tests-firefox
          - system-tests-electron
          - system-tests-chrome
          - server-performance-tests
          - server-integration-tests
          - server-unit-tests
          - test-kitchensink
          - ui-components-integration-tests
          - unit-tests
          - unit-tests-release

    # various testing scenarios, like building full binary
    # and testing it on a real project
    - test-against-staging:
        context: test-runner:record-tests
        <<: *mainBuildFilters
        requires:
          - build
    - test-kitchensink:
        requires:
          - build
    - test-kitchensink-against-staging:
        context: test-runner:record-tests
        <<: *mainBuildFilters
        requires:
          - build
    - create-build-artifacts:
        context:
          - test-runner:upload
          - test-runner:commit-status-checks
        requires:
          - build
    - test-npm-module-on-minimum-node-version:
        requires:
          - create-build-artifacts
    - test-types-cypress-and-jest:
        requires:
          - create-build-artifacts
    - test-cypress-scaffold:
        requires:
          - create-build-artifacts
    - test-full-typescript-project:
        requires:
          - create-build-artifacts
    - test-binary-against-kitchensink:
        requires:
          - create-build-artifacts
    # when working on a feature or a fix,
    # you are probably working in a branch
    # and you want to run a specific PR in the cypress-example-recipes
    # against this branch. This workflow job includes
    # the job but only when it runs on specific branch
    # DO NOT DELETE THIS JOB BEFORE MERGING TO DEVELOP
    # on "develop" this branch will be ignored anyway
    # and someone else might use this job definition for another
    # feature branch and would just update the branch filter
    # - test-binary-against-recipe-pull-request:
    #     name: Test cypress run parsing
    #     filters:
    #       branches:
    #         only:
    #           - cli-to-module-api-7760
        # requires:
        #   - create-build-artifacts
    - test-binary-against-awesome-typescript-loader:
        requires:
          - create-build-artifacts
    - test-binary-and-npm-against-other-projects:
        context: test-runner:trigger-test-jobs
        <<: *mainBuildFilters
        requires:
          - create-build-artifacts
    - test-npm-module-and-verify-binary:
        <<: *mainBuildFilters
        requires:
          - create-build-artifacts
    - test-binary-against-staging:
        context: test-runner:record-tests
        <<: *mainBuildFilters
        requires:
          - create-build-artifacts

    - test-binary-against-kitchensink-chrome:
        <<: *mainBuildFilters
        requires:
          - create-build-artifacts
    # Re-enable when the cypress-example-conduit-app project is fixed.
    # https://github.com/cypress-io/cypress-example-conduit-app/issues/346
    # - test-binary-against-conduit-chrome:
    #     <<: *mainBuildFilters
    #     requires:
    #       - create-build-artifacts
    - test-binary-against-recipes-firefox:
        <<: *mainBuildFilters
        requires:
          - create-build-artifacts
    - test-binary-against-recipes-chrome:
        <<: *mainBuildFilters
        requires:
          - create-build-artifacts
    - test-binary-against-kitchensink-firefox:
        <<: *mainBuildFilters
        requires:
          - create-build-artifacts
    - test-binary-against-todomvc-firefox:
        <<: *mainBuildFilters
        requires:
          - create-build-artifacts
    - test-binary-against-api-testing-firefox:
        <<: *mainBuildFilters
        requires:
          - create-build-artifacts
    - test-binary-against-piechopper-firefox:
        <<: *mainBuildFilters
        requires:
          - create-build-artifacts
    - test-binary-against-cypress-realworld-app:
        <<: *mainBuildFilters
        requires:
          - create-build-artifacts

    - test-binary-as-specific-user:
        name: "test binary as a non-root user"
        executor: non-root-docker-user
        requires:
          - create-build-artifacts

    - test-binary-as-specific-user:
        name: "test binary as a root user"
        requires:
          - create-build-artifacts

mac-workflow: &mac-workflow
  jobs:
    - node_modules_install:
        name: darwin-node-modules-install
        executor: mac
        only-cache-for-root-user: true

    - build:
        name: darwin-build
        executor: mac
        resource_class: medium
        requires:
          - darwin-node-modules-install

    - lint:
        name: darwin-lint
        executor: mac
        requires:
          - darwin-build

    # maybe run all unit tests?

    - create-build-artifacts:
        name: darwin-create-build-artifacts
        context:
          - test-runner:sign-mac-binary
          - test-runner:upload
          - test-runner:commit-status-checks
        executor: mac
        resource_class: medium
        requires:
          - darwin-build

    - test-kitchensink:
        name: darwin-test-kitchensink
        executor: mac
        requires:
          - darwin-build

    - test-binary-against-kitchensink:
        name: darwin-test-binary-against-kitchensink
        executor: mac
        requires:
          - darwin-create-build-artifacts

    - test-binary-against-staging:
        context: test-runner:record-tests
        name: darwin-test-binary-against-staging
        executor: mac
        requires:
          - darwin-create-build-artifacts

    - test-binary-and-npm-against-other-projects:
        context: test-runner:trigger-test-jobs
        name: darwin-test-binary-and-npm-against-other-projects
        executor: mac
        requires:
          - darwin-create-build-artifacts

windows-workflow: &windows-workflow
  jobs:
    - node_modules_install:
        name: windows-node-modules-install
        executor: windows
        resource_class: windows.medium
        only-cache-for-root-user: true

    - build:
        name: windows-build
        executor: windows
        resource_class: windows.medium
        requires:
          - windows-node-modules-install

    - lint:
        name: windows-lint
        executor: windows
        requires:
          - windows-build

    - unit-tests:
        name: windows-unit-tests
        executor: windows
        resource_class: windows.medium
        requires:
          - windows-build

    - create-build-artifacts:
        name: windows-create-build-artifacts
        executor: windows
        resource_class: windows.medium
        context:
          - test-runner:sign-windows-binary
          - test-runner:upload
          - test-runner:commit-status-checks
        requires:
          - windows-build

    - test-binary-and-npm-against-other-projects:
        context: test-runner:trigger-test-jobs
        name: windows-test-binary-and-npm-against-other-projects
        executor: windows
        resource_class: windows.medium
        requires:
          - windows-create-build-artifacts

workflows:
  linux:
    <<: *linux-workflow
  mac:
    <<: *mac-workflow
    <<: *mac-workflow-filters
  windows:
    <<: *windows-workflow
    <<: *windows-workflow-filters<|MERGE_RESOLUTION|>--- conflicted
+++ resolved
@@ -49,11 +49,7 @@
     or:
     - equal: [ develop, << pipeline.git.branch >> ]
     - equal: [ '10.0-release', << pipeline.git.branch >> ]
-<<<<<<< HEAD
-    - equal: [ 'issue-3672-remove-deprecated-wmic', << pipeline.git.branch >> ]
-=======
     - equal: [ test-binary-downstream-windows, << pipeline.git.branch >> ]
->>>>>>> 427b1679
     - matches:
           pattern: "-release$"
           value: << pipeline.git.branch >>
