--- conflicted
+++ resolved
@@ -36,12 +36,7 @@
   when:
     or:
     - equal: [ develop, << pipeline.git.branch >> ]
-<<<<<<< HEAD
     - equal: [ 'feature/v8-snapshots', << pipeline.git.branch >> ]
-=======
-    - equal: [ 'tbiethman/22272-globbing-working-dir', << pipeline.git.branch >> ]
-    - equal: [ 'skip-or-fix-flaky-tests-2', << pipeline.git.branch >> ]
->>>>>>> e80e7781
     - matches:
           pattern: "-release$"
           value: << pipeline.git.branch >>
@@ -50,12 +45,7 @@
   when:
     or:
     - equal: [ develop, << pipeline.git.branch >> ]
-<<<<<<< HEAD
     - equal: [ 'feature/v8-snapshots', << pipeline.git.branch >> ]
-=======
-    - equal: [ "lmiller/experimental-single-tab-component-testing", << pipeline.git.branch >> ]
-    - equal: [ 'skip-or-fix-flaky-tests-2', << pipeline.git.branch >> ]
->>>>>>> e80e7781
     - matches:
           pattern: "-release$"
           value: << pipeline.git.branch >>
@@ -74,18 +64,7 @@
   when:
     or:
     - equal: [ develop, << pipeline.git.branch >> ]
-<<<<<<< HEAD
     - equal: [ 'feature/v8-snapshots', << pipeline.git.branch >> ]
-=======
-    - equal: [ linux-arm64, << pipeline.git.branch >> ]
-    - equal: [ 'marktnoonan/windows-path-fix', << pipeline.git.branch >> ]
-    - equal: [ 'skip-or-fix-flaky-tests-2', << pipeline.git.branch >> ]
->>>>>>> e80e7781
-    - matches:
-          pattern: "-release$"
-          value: << pipeline.git.branch >>
-
-executors:
   # the Docker image with Cypress dependencies and Chrome browser
   cy-doc:
     docker:
