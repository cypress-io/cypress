--- conflicted
+++ resolved
@@ -1773,12 +1773,9 @@
     - npm-vite-dev-server:
         requires:
           - build
-<<<<<<< HEAD
-=======
     - npm-rollup-dev-server:
         requires:
           - build
->>>>>>> 4542e40b
     - npm-webpack-preprocessor:
         requires:
           - build
