version: 2.1

# usually we don't build Mac app - it takes a long time
# but sometimes we want to really confirm we are doing the right thing
# so just add your branch to the list here to build and test on Mac
macBuildFilters: &macBuildFilters
  filters:
    branches:
      only:
        - develop
        - optimize-ci-resource-classes

defaults: &defaults
  parallelism: 1
  working_directory: ~/cypress
  parameters: &defaultsParameters
    executor:
      type: executor
      default: cy-doc
    is-mac:
      type: boolean
      default: false
    arch:
      type: enum
      default: 'linux'
      enum: ['linux', 'darwin']
  executor: <<parameters.executor>>
  environment:
    ## set specific timezone
    TZ: "/usr/share/zoneinfo/America/New_York"

    ## store artifacts here
    CIRCLE_ARTIFACTS: /tmp/artifacts

    ## set so that e2e tests are consistent
    COLUMNS: 100
    LINES: 24

# filters and requires for testing binary with Firefox
onlyMainBranches: &onlyMainBranches
  filters:
    branches:
      only:
        - develop
        - optimize-ci-resource-classes
  requires:
    - create-build-artifacts

executors:
  # the Docker image with Cypress dependencies and Chrome browser
  cy-doc:
    docker:
      - image: cypress/browsers:node14.16.0-chrome89-ff77
    # by default, we use "small" to save on CI costs. bump on a per-job basis if needed.
    resource_class: small
    environment:
      PLATFORM: linux

  # Docker image with non-root "node" user
  non-root-docker-user:
    docker:
      - image: cypress/browsers:node14.16.0-chrome89-ff77
        user: node
    environment:
      PLATFORM: linux

  # executor to run on Mac OS
  # https://circleci.com/docs/2.0/executor-types/#using-macos
  # https://circleci.com/docs/2.0/testing-ios/#supported-xcode-versions
  mac:
    macos:
      # Executor should have Node >= required version
      xcode: "12.2.0"
    environment:
      PLATFORM: mac

commands:
  restore_workspace_binaries:
    steps:
      - attach_workspace:
          at: ~/
      # make sure we have cypress.zip received
      - run: ls -l
      - run: ls -l cypress.zip cypress.tgz
      - run: node --version
      - run: npm --version

  restore_cached_workspace:
    steps:
      - attach_workspace:
          at: ~/
      - unpack-dependencies

  prepare-modules-cache:
    parameters:
      dont-move:
        type: boolean
        default: false
    steps:
      - run: node scripts/circle-cache.js --action prepare
      - unless:
          condition: << parameters.dont-move >>
          steps:
            - run:
                name: Move to /tmp dir for consistent caching across root/non-root users
                command: |
                  mkdir -p /tmp/node_modules_cache
                  mv ~/cypress/node_modules /tmp/node_modules_cache/root_node_modules
                  mv ~/cypress/cli/node_modules /tmp/node_modules_cache/cli_node_modules
                  mv ~/cypress/globbed_node_modules /tmp/node_modules_cache/globbed_node_modules

  build-and-persist:
    description: Save entire folder as artifact for other jobs to run without reinstalling
    steps:
      - run:
          name: Build packages
          command: yarn build
      - prepare-modules-cache # So we don't throw these in the workspace cache
      - persist_to_workspace:
          root: ~/
          paths:
            - cypress
            - .ssh
            - node_modules # contains the npm i -g modules

  unpack-dependencies:
    description: 'Unpacks dependencies associated with the current workflow'
    steps:
      - run:
          name: Generate Circle Cache Key
          command: node scripts/circle-cache.js --action cacheKey > circle_cache_key
      - restore_cache:
          key: v{{ .Environment.CACHE_VERSION }}-{{ arch }}-test2-node-modules-cache-{{ checksum "circle_cache_key" }}
      - run:
          name: Move node_modules back from /tmp
          command: |
            if [[ -d "/tmp/node_modules_cache" ]]; then
              mv /tmp/node_modules_cache/root_node_modules ~/cypress/node_modules
              mv /tmp/node_modules_cache/cli_node_modules ~/cypress/cli/node_modules
              mv /tmp/node_modules_cache/globbed_node_modules ~/cypress/globbed_node_modules
              rm -rf /tmp/node_modules_cache
            fi
      - run:
          name: Restore all node_modules to proper workspace folders
          command: node scripts/circle-cache.js --action unpack

  caching-dependency-installer:
    description: 'Installs & caches the dependencies based on yarn lock & package json dependencies'
    parameters:
      is-mac:
        type: boolean
        default: false
      arch:
        type: enum
        enum: ['linux', 'darwin']
    steps:
      - run:
          name: Generate Circle Cache Key
          command: node scripts/circle-cache.js --action cacheKey > circle_cache_key
      - restore_cache:
          name: Restore cache state, to check for known modules cache existence
          key: v{{ .Environment.CACHE_VERSION }}-{{ arch }}-test2-node-modules-cache-state-{{ checksum "circle_cache_key" }}
      - run:
          name: Bail if cache exists
          command: |
            if [[ -f "node_modules_installed" ]]; then
              echo "Node modules already cached for dependencies, exiting"
              circleci-agent step halt
            fi
      - run: date +%Y-%U > cache_date
      - restore_cache:
          name: Restore weekly yarn cache
          keys:
            - v{{ .Environment.CACHE_VERSION }}-{{ arch }}-test2-deps-root-weekly-{{ checksum "cache_date" }}
      - run:
          name: Install Node Modules
          command: |
            . ./scripts/load-nvm.sh
            yarn --prefer-offline --frozen-lockfile --cache-folder ~/.yarn-<< parameters.arch >>
          no_output_timeout: 20m
      - prepare-modules-cache:
          dont-move: <<parameters.is-mac>> # we don't move, so we don't hit any issues unpacking symlinks
      - when:
          condition: <<parameters.is-mac>> # on mac, we don't move to /tmp since we don't need to worry about different users
          steps:
            - save_cache:
                name: Saving node modules for root, cli, and all globbed workspace packages
                key: v{{ .Environment.CACHE_VERSION }}-{{ arch }}-test2-node-modules-cache-{{ checksum "circle_cache_key" }}
                paths:
                  - node_modules
                  - cli/node_modules
                  - globbed_node_modules
      - unless:
          condition: <<parameters.is-mac>>
          steps:
            - save_cache:
                name: Saving node modules for root, cli, and all globbed workspace packages
                key: v{{ .Environment.CACHE_VERSION }}-{{ arch }}-test2-node-modules-cache-{{ checksum "circle_cache_key" }}
                paths:
                  - /tmp/node_modules_cache
      - run: touch node_modules_installed
      - save_cache:
          name: Saving node-modules cache state key
          key: v{{ .Environment.CACHE_VERSION }}-{{ arch }}-test2-node-modules-cache-state-{{ checksum "circle_cache_key" }}
          paths:
            - node_modules_installed
      - save_cache:
          name: Save weekly yarn cache
          key: v{{ .Environment.CACHE_VERSION }}-{{ arch }}-test2-deps-root-weekly-{{ checksum "cache_date" }}
          paths:
            - ~/.yarn-<< parameters.arch >>

  install-build-setup:
    description: Common commands run when setting up for build or yarn install
    steps:
      - run:
          name: Print working folder
          command: echo $PWD
      - run:
          name: print global yarn cache path
          command: echo $(yarn global bin)
      - run:
          name: print Node version
          command: |
            . ./scripts/load-nvm.sh
            echo "nvm use default"
            nvm use default
            node -v
      - run:
          name: print yarn version
          command: yarn -v
      - run:
          name: check Node version
          command: |
            . ./scripts/load-nvm.sh
            yarn check-node-version

      ## make sure the TERM is set to 'xterm' in node (Linux only)
      ## else colors (and tests) will fail
      ## See the following information
      ##   * http://andykdocs.de/development/Docker/Fixing+the+Docker+TERM+variable+issue
      ##   * https://unix.stackexchange.com/questions/43945/whats-the-difference-between-various-term-variables
      - run:
          name: Check terminal
          command: |
            . ./scripts/load-nvm.sh
            yarn check-terminal
      - run:
          name: Stop .only
          command: |
            . ./scripts/load-nvm.sh
            yarn stop-only-all
      - run:
          # Deps needed by circle-cache.js, before we "yarn" or unpack cached node_modules
          name: Cache Helper Deps
          working_directory: ~/
          command: npm i globby fs-extra minimist fast-json-stable-stringify

  install-required-node:
    # https://discuss.circleci.com/t/switch-nodejs-version-on-machine-executor-solved/26675/2
    description: Install Node version matching .node-version
    steps:
      - run:
          name: Install NVM
          # TODO: determine why we get the missing .nvmrc file error
          command: |
            export NODE_VERSION=$(cat .node-version)
            echo "Installing Node $NODE_VERSION"
            cp .node-version .nvmrc
            curl -o- https://raw.githubusercontent.com/creationix/nvm/v0.35.3/install.sh | bash
      - run:
          # https://github.com/nvm-sh/nvm#nvmrc
          name: Install Node
          command: |
            . ./scripts/load-nvm.sh
            echo "before nvm install"
            nvm install
            echo "before nvm use"
            nvm use
            echo "before nvm alias default"
            nvm alias default
            node --version

  install-chrome:
    description: Install Google Chrome
    parameters:
      channel:
        description: browser channel to install
        type: string
      version:
        description: browser version to install
        type: string
    steps:
      - run:
          name: Install Google Chrome (<<parameters.channel>>)
          command: |
            echo "Installing Chrome (<<parameters.channel>>) v<<parameters.version>>"
            wget -O /usr/src/google-chrome-<<parameters.channel>>_<<parameters.version>>_amd64.deb "http://dl.google.com/linux/chrome/deb/pool/main/g/google-chrome-<<parameters.channel>>/google-chrome-<<parameters.channel>>_<<parameters.version>>-1_amd64.deb" && \
            dpkg -i /usr/src/google-chrome-<<parameters.channel>>_<<parameters.version>>_amd64.deb ; \
            apt-get install -f -y && \
            rm -f /usr/src/google-chrome-<<parameters.channel>>_<<parameters.version>>_amd64.deb
            echo "Location of Google Chrome Installation: `which google-chrome-<<parameters.channel>>`"
            echo "Google Chrome Version: `google-chrome-<<parameters.channel>> --version`"

  run-driver-integration-tests:
    parameters:
      browser:
        description: browser shortname to target
        type: string
      install-chrome-channel:
        description: chrome channel to install
        type: string
        default: ''
    steps:
      - restore_cached_workspace
      - when:
          condition: <<parameters.install-chrome-channel>>
          steps:
            - install-chrome:
                channel: <<parameters.install-chrome-channel>>
                version: $(node ./scripts/get-browser-version.js chrome:<<parameters.install-chrome-channel>>)
      - run:
          environment:
            CYPRESS_KONFIG_ENV: production
          command: |
            echo Current working directory is $PWD
            echo Total containers $CIRCLE_NODE_TOTAL

            if [[ -v PACKAGES_RECORD_KEY ]]; then
              # internal PR
              CYPRESS_RECORD_KEY=$PACKAGES_RECORD_KEY \
              yarn cypress:run --record --parallel --group 5x-driver-<<parameters.browser>> --browser <<parameters.browser>>
            else
              # external PR
              TESTFILES=$(circleci tests glob "cypress/integration/**/*_spec.*" | circleci tests split --total=$CIRCLE_NODE_TOTAL)
              echo "Test files for this machine are $TESTFILES"

              if [[ -z "$TESTFILES" ]]; then
                echo "Empty list of test files"
              fi
              yarn cypress:run --browser <<parameters.browser>> --spec $TESTFILES
            fi
          working_directory: packages/driver
      - verify-mocha-results
      - store_test_results:
          path: /tmp/cypress
      - store_artifacts:
          path: /tmp/artifacts
      - store-npm-logs

  run-runner-integration-tests:
    parameters:
      browser:
        description: browser shortname to target
        type: string
      percy:
        description: enable percy
        type: boolean
        default: false
    steps:
      - restore_cached_workspace
      - run:
          command: |
            cmd=$([[ <<parameters.percy>> == 'true' ]] && echo 'yarn percy exec --parallel -- --') || true

            CYPRESS_KONFIG_ENV=production \
            CYPRESS_RECORD_KEY=$PACKAGES_RECORD_KEY \
            PERCY_PARALLEL_NONCE=$CIRCLE_WORKFLOW_ID \
            PERCY_ENABLE=${PERCY_TOKEN:-0} \
            PERCY_PARALLEL_TOTAL=-1 \
            $cmd yarn workspace @packages/runner cypress:run --record --parallel --group runner-integration-<<parameters.browser>> --browser <<parameters.browser>>
      - store_test_results:
          path: /tmp/cypress
      - store_artifacts:
          path: /tmp/artifacts
      - store-npm-logs

  run-runner-ct-integration-tests:
    parameters:
      browser:
        description: browser shortname to target
        type: string
      percy:
        description: enable percy
        type: boolean
        default: false
    steps:
      - restore_cached_workspace
      - run:
          command: |
            cmd=$([[ <<parameters.percy>> == 'true' ]] && echo 'yarn percy exec -- --') || true
            PERCY_PARALLEL_NONCE=$CIRCLE_WORKFLOW_ID \
            PERCY_ENABLE=${PERCY_TOKEN:-0} \
            PERCY_PARALLEL_TOTAL=-1 \
            $cmd yarn workspace @packages/runner-ct run cypress:run --browser <<parameters.browser>>
      - run:
          command: |
            if [[ <<parameters.percy>> == 'true' ]]; then
              PERCY_PARALLEL_NONCE=$CIRCLE_WORKFLOW_ID \
              PERCY_ENABLE=${PERCY_TOKEN:-0} \
              PERCY_PARALLEL_TOTAL=-1 \
              yarn percy upload packages/runner-ct/cypress/screenshots/screenshot.spec.tsx/percy
            else
              echo "skipping percy screenshots uploading"
            fi
      - store_test_results:
          path: /tmp/cypress
      - store_artifacts:
          path: ./packages/runner-ct/cypress/videos
      - store-npm-logs

  run-e2e-tests:
    parameters:
      browser:
        description: browser shortname to target
        type: string
    steps:
      - restore_cached_workspace
      - run:
          command: yarn workspace @packages/server test ./test/e2e/$(( $CIRCLE_NODE_INDEX ))_*spec* --browser <<parameters.browser>>
      - verify-mocha-results
      - store_test_results:
          path: /tmp/cypress
      - store_artifacts:
          path: /tmp/artifacts
      - store-npm-logs

  store-npm-logs:
    description: Saves any NPM debug logs as artifacts in case there is a problem
    steps:
      - store_artifacts:
          path: ~/.npm/_logs

  post-install-comment:
    description: Post GitHub comment with a blurb on how to install pre-release version
    steps:
      - run: ls -la
      - run: ls -la binary-url.json npm-package-url.json
      - run: cat binary-url.json
      - run: cat npm-package-url.json
      - run:
          name: Post pre-release install comment
          command: |
            node scripts/add-install-comment.js \
              --npm npm-package-url.json \
              --binary binary-url.json

  verify-mocha-results:
    description: Double-check that Mocha tests ran as expected.
    parameters:
      expectedResultCount:
        description: The number of result files to expect, ie, the number of Mocha test suites that ran.
        type: integer
        ## by default, assert that at least 1 test ran
        default: 0
    steps:
      - run: yarn verify:mocha:results <<parameters.expectedResultCount>>

  clone-repo-and-checkout-release-branch:
    description: |
      Clones an external repo and then checks out the branch that matches the next version otherwise uses 'master' branch.
    parameters:
      repo:
        description: "Name of the github repo to clone like: cypress-example-kitchensink"
        type: string
    steps:
      - restore_cached_workspace
      - run:
          name: "Cloning test project: <<parameters.repo>>"
          command: |
            git clone --depth 1 --no-single-branch https://github.com/cypress-io/<<parameters.repo>>.git /tmp/<<parameters.repo>>
            cd /tmp/<<parameters.repo>> && (git checkout $(node ./scripts/get-next-version) || true)

  test-binary-against-rwa:
    description: |
      Takes the built binary and NPM package, clones the RWA repo
      and runs the new version of Cypress against it.
    parameters:
      repo:
        description: "Name of the github repo to clone like"
        type: string
        default: "cypress-realworld-app"
      browser:
        description: Name of the browser to use, like "electron", "chrome", "firefox"
        type: enum
        enum: ["", "electron", "chrome", "firefox"]
        default: ""
      command:
        description: Test command to run to start Cypress tests
        type: string
        default: "yarn cypress:run"
      # if the repo to clone and test is a monorepo, you can
      # run tests inside a specific subfolder
      folder:
        description: Subfolder to test in
        type: string
        default: ""
      # you can test new features in the test runner against recipes or other repos
      # by opening a pull request in those repos and running this test job
      # against a pull request number in the example repo
      pull_request_id:
        description: Pull request number to check out before installing and testing
        type: integer
        default: 0
      wait-on:
        description: Whether to use wait-on to wait on a server to be booted
        type: string
        default: ""
      server-start-command:
        description: Server start command for repo
        type: string
        default: "CI=true yarn start"
    steps:
      - clone-repo-and-checkout-release-branch:
          repo: <<parameters.repo>>
      - when:
          condition: <<parameters.pull_request_id>>
          steps:
            - run:
                name: Check out PR <<parameters.pull_request_id>>
                working_directory: /tmp/<<parameters.repo>>
                command: |
                  git fetch origin pull/<<parameters.pull_request_id>>/head:pr-<<parameters.pull_request_id>>
                  git checkout pr-<<parameters.pull_request_id>>
                  git log -n 2
      - run:
          command: yarn
          working_directory: /tmp/<<parameters.repo>>
      - run:
          name: Install Cypress
          working_directory: /tmp/<<parameters.repo>>
          # force installing the freshly built binary
          command: |
            CYPRESS_INSTALL_BINARY=~/cypress/cypress.zip npm i ~/cypress/cypress.tgz && [[ -f yarn.lock ]] && yarn
      - run:
          name: Print Cypress version
          working_directory: /tmp/<<parameters.repo>>
          command: npx cypress version
      - run:
          name: Types check 🧩 (maybe)
          working_directory: /tmp/<<parameters.repo>>
          command: yarn types
      - run:
          working_directory: /tmp/<<parameters.repo>>
          command: <<parameters.server-start-command>>
          background: true
      - run:
          condition: <<parameters.wait-on>>
          name: "Waiting on server to boot: <<parameters.wait-on>>"
          command: "npx wait-on <<parameters.wait-on>>"
      - when:
          condition: <<parameters.folder>>
          steps:
            - when:
                condition: <<parameters.browser>>
                steps:
                  - run:
                      name: Run tests using browser "<<parameters.browser>>"
                      working_directory: /tmp/<<parameters.repo>>/<<parameters.folder>>
                      command: |
                        <<parameters.command>> -- --browser <<parameters.browser>>
            - unless:
                condition: <<parameters.browser>>
                steps:
                  - run:
                      name: Run tests using command
                      working_directory: /tmp/<<parameters.repo>>/<<parameters.folder>>
                      command: <<parameters.command>>

            - store_artifacts:
                name: screenshots
                path: /tmp/<<parameters.repo>>/<<parameters.folder>>/cypress/screenshots
            - store_artifacts:
                name: videos
                path: /tmp/<<parameters.repo>>/<<parameters.folder>>/cypress/videos
      - unless:
          condition: <<parameters.folder>>
          steps:
            - when:
                condition: <<parameters.browser>>
                steps:
                  - run:
                      name: Run tests using browser "<<parameters.browser>>"
                      working_directory: /tmp/<<parameters.repo>>
                      command: <<parameters.command>> -- --browser <<parameters.browser>>
            - unless:
                condition: <<parameters.browser>>
                steps:
                  - run:
                      name: Run tests using command
                      working_directory: /tmp/<<parameters.repo>>
                      command: <<parameters.command>>
            - store_artifacts:
                name: screenshots
                path: /tmp/<<parameters.repo>>/cypress/screenshots
            - store_artifacts:
                name: videos
                path: /tmp/<<parameters.repo>>/cypress/videos
      - store-npm-logs

  test-binary-against-repo:
    description: |
      Takes the built binary and NPM package, clones given example repo
      and runs the new version of Cypress against it.
    parameters:
      repo:
        description: "Name of the github repo to clone like: cypress-example-kitchensink"
        type: string
      browser:
        description: Name of the browser to use, like "electron", "chrome", "firefox"
        type: enum
        enum: ["", "electron", "chrome", "firefox"]
        default: ""
      command:
        description: Test command to run to start Cypress tests
        type: string
        default: "npm run e2e"
      build-project:
        description: Should the project build script be executed
        type: boolean
        default: true
      # if the repo to clone and test is a monorepo, you can
      # run tests inside a specific subfolder
      folder:
        description: Subfolder to test in
        type: string
        default: ""
      # you can test new features in the test runner against recipes or other repos
      # by opening a pull request in those repos and running this test job
      # against a pull request number in the example repo
      pull_request_id:
        description: Pull request number to check out before installing and testing
        type: integer
        default: 0
      wait-on:
        description: Whether to use wait-on to wait on a server to be booted
        type: string
        default: ""
      server-start-command:
        description: Server start command for repo
        type: string
        default: "npm start --if-present"
    steps:
      - clone-repo-and-checkout-release-branch:
          repo: <<parameters.repo>>
      - when:
          condition: <<parameters.pull_request_id>>
          steps:
            - run:
                name: Check out PR <<parameters.pull_request_id>>
                working_directory: /tmp/<<parameters.repo>>
                command: |
                  git fetch origin pull/<<parameters.pull_request_id>>/head:pr-<<parameters.pull_request_id>>
                  git checkout pr-<<parameters.pull_request_id>>
                  git log -n 2
      - run:
          # Install deps + Cypress binary with yarn if yarn.lock present
          command: |
            if [[ -f yarn.lock ]]; then
              yarn --frozen-lockfile
              CYPRESS_INSTALL_BINARY=~/cypress/cypress.zip yarn add -D ~/cypress/cypress.tgz
            else
              npm install
              CYPRESS_INSTALL_BINARY=~/cypress/cypress.zip npm install ~/cypress/cypress.tgz
            fi
          working_directory: /tmp/<<parameters.repo>>
      - run:
          name: Print Cypress version
          working_directory: /tmp/<<parameters.repo>>
          command: npx cypress version
      - run:
          name: Types check 🧩 (maybe)
          working_directory: /tmp/<<parameters.repo>>
          command: |
            [[ -f yarn.lock ]] && yarn types || npm run types --if-present
      - when:
          condition: <<parameters.build-project>>
          steps:
          - run:
              name: Build 🏗 (maybe)
              working_directory: /tmp/<<parameters.repo>>
              command: |
                [[ -f yarn.lock ]] && yarn build || npm run build --if-present
      - run:
          working_directory: /tmp/<<parameters.repo>>
          command: <<parameters.server-start-command>>
          background: true
      - run:
          condition: <<parameters.wait-on>>
          name: "Waiting on server to boot: <<parameters.wait-on>>"
          command: "npx wait-on <<parameters.wait-on>> --timeout 120000"
      - when:
          condition: <<parameters.folder>>
          steps:
            - when:
                condition: <<parameters.browser>>
                steps:
                  - run:
                      name: Run tests using browser "<<parameters.browser>>"
                      working_directory: /tmp/<<parameters.repo>>/<<parameters.folder>>
                      command: |
                        <<parameters.command>> -- --browser <<parameters.browser>>
            - unless:
                condition: <<parameters.browser>>
                steps:
                  - run:
                      name: Run tests using command
                      working_directory: /tmp/<<parameters.repo>>/<<parameters.folder>>
                      command: <<parameters.command>>

            - store_artifacts:
                name: screenshots
                path: /tmp/<<parameters.repo>>/<<parameters.folder>>/cypress/screenshots
            - store_artifacts:
                name: videos
                path: /tmp/<<parameters.repo>>/<<parameters.folder>>/cypress/videos
      - unless:
          condition: <<parameters.folder>>
          steps:
            - when:
                condition: <<parameters.browser>>
                steps:
                  - run:
                      name: Run tests using browser "<<parameters.browser>>"
                      working_directory: /tmp/<<parameters.repo>>
                      command: <<parameters.command>> -- --browser <<parameters.browser>>
            - unless:
                condition: <<parameters.browser>>
                steps:
                  - run:
                      name: Run tests using command
                      working_directory: /tmp/<<parameters.repo>>
                      command: <<parameters.command>>
            - store_artifacts:
                name: screenshots
                path: /tmp/<<parameters.repo>>/cypress/screenshots
            - store_artifacts:
                name: videos
                path: /tmp/<<parameters.repo>>/cypress/videos
      - store-npm-logs

  wait-on-circle-jobs:
    description: Polls certain Circle CI jobs until they finish
    parameters:
      job-names:
        description: comma separated list of circle ci job names to wait for
        type: string
    steps:
      - run:
          name: "Waiting on Circle CI jobs: <<parameters.job-names>>"
          command: node ./scripts/wait-on-circle-jobs.js --job-names="<<parameters.job-names>>"
  build-binary:
    steps:
      - run:
          name: Check environment variables before code sign (if on Mac)
          # NOTE
          # our Mac code sign works via electron-builder
          # by default, electron-builder will NOT sign app built in a pull request
          # even our internal one (!)
          # Usually this is not a problem, since we only build and test binary
          # built on "develop" and "master" branches
          # but if you need to really build and sign a Mac binary in a PR
          # set variable CSC_FOR_PULL_REQUEST=true
          command: |
            set -e
            if [[ "$OSTYPE" == "darwin"* ]]; then
              if [ -z "$CSC_LINK" ]; then
                echo "Need to provide environment variable CSC_LINK"
                  echo "with base64 encoded certificate .p12 file"
                exit 1
              fi
              if [ -z "$CSC_KEY_PASSWORD" ]; then
                echo "Need to provide environment variable CSC_KEY_PASSWORD"
                  echo "with password for unlocking certificate .p12 file"
                exit 1
              fi
            else
              echo "Not Mac platform, skipping code sign setup"
            fi
      - install-required-node
      - run:
          environment:
            DEBUG: electron-builder,electron-osx-sign*
          # notarization on Mac can take a while
          no_output_timeout: "45m"
          command: |
            . ./scripts/load-nvm.sh
            node --version
            yarn binary-build --platform $PLATFORM --version $(node ./scripts/get-next-version.js)
      - run:
          name: Zip the binary
          command: |
            . ./scripts/load-nvm.sh
            yarn binary-zip --platform $PLATFORM
      - store-npm-logs
      - persist_to_workspace:
          root: ~/
          paths:
            - cypress/cypress.zip

  upload-binary:
    steps:
      - run:
          name: upload unique binary
          command: |
            node scripts/binary.js upload-unique-binary \
              --file cypress.zip \
              --version $(node -p "require('./package.json').version")
      - run: cat binary-url.json
      - store-npm-logs
      - persist_to_workspace:
          root: ~/
          paths:
            - cypress/binary-url.json

  build-npm-package:
    steps:
      - run:
          name: bump NPM version
          command: yarn get-next-version --npm
      - run:
          name: build NPM package
          command: |
            . ./scripts/load-nvm.sh
            yarn build --scope cypress
      - run:
          command: ls -la types
          working_directory: cli/build
      - run:
          name: list NPM package contents
          command: yarn workspace cypress size
      - run:
          name: pack NPM package
          working_directory: cli/build
          command: yarn pack
      - run:
          name: list created NPM package
          working_directory: cli/build
          command: ls -l
      # created file should have filename cypress-<version>.tgz
      - run: cp cli/build/cypress-v*.tgz cypress.tgz
      - store-npm-logs
      - run: pwd
      - run: ls -l
      - persist_to_workspace:
          root: ~/
          paths:
            - cypress/cypress.tgz

  upload-npm-package:
    steps:
      - run: ls -l
      - run:
          name: upload NPM package
          command: |
            node scripts/binary.js upload-npm-package \
              --file cypress.tgz \
              --version $(node -p "require('./package.json').version")
      - store-npm-logs
      - run: ls -l
      - run: cat npm-package-url.json
      - persist_to_workspace:
          root: ~/
          paths:
            - cypress/npm-package-url.json

jobs:
  ## Checks if we already have a valid cache for the node_modules_install and if it has,
  ## skips ahead to the build step, otherwise installs and caches the node_modules
  node_modules_install:
    <<: *defaults
    resource_class: medium+
    steps:
      - checkout
      - install-required-node
      - install-build-setup
      - caching-dependency-installer:
          arch: << parameters.arch >>
          is-mac: <<parameters.is-mac>>
      - store-npm-logs

  ## restores node_modules from previous step & builds if first step skipped
  build:
    <<: *defaults
    resource_class: medium+
    steps:
      - checkout
      - install-required-node
      - install-build-setup
      - unpack-dependencies
      - run:
          name: Top level packages
          command: yarn list --depth=0 || true
      - build-and-persist
      - store-npm-logs

  lint:
    <<: *defaults
    steps:
      - restore_cached_workspace
      - install-required-node
      ## this will catch ".only"s in js/coffee as well
      - run:
          name: Linting 🧹
          command: |
            . ./scripts/load-nvm.sh
            git clean -df
            yarn lint
      - run:
          name: cypress info (dev)
          command: node cli/bin/cypress info --dev
      - store-npm-logs

  # a special job that keeps polling Circle and when all
  # individual jobs are finished, it closes the Percy build
  percy-finalize:
    <<: *defaults
    resource_class: medium
    parameters:
      <<: *defaultsParameters
      required_env_var:
        type: env_var_name
    steps:
      - restore_cached_workspace
      - run:
          # if this is an external pull request, the environment variables
          # are NOT set for security reasons, thus no need to poll -
          # and no need to finalize Percy, since there will be no visual tests
          name: Check if <<parameters.required_env_var>> is set
          command: |
            if [[ -v <<parameters.required_env_var>> ]]; then
              echo "Internal PR, good to go"
            else
              echo "This is an external PR, cannot access other services"
              circleci-agent step halt
            fi
      - wait-on-circle-jobs:
          job-names: >
            desktop-gui-integration-tests-2x,
            desktop-gui-component-tests,
            cli-visual-tests,
            runner-integration-tests-chrome,
            runner-ct-integration-tests-chrome
            reporter-integration-tests,
      - run: yarn percy build:finalize

  cli-visual-tests:
    <<: *defaults
    parallelism: 8
    steps:
      - restore_cached_workspace
      - run: mkdir -p cli/visual-snapshots
      - run:
          command: node cli/bin/cypress info --dev | yarn --silent term-to-html | node scripts/sanitize --type cli-info > cli/visual-snapshots/cypress-info.html
          environment:
            FORCE_COLOR: 2
      - run:
          command: node cli/bin/cypress help | yarn --silent term-to-html > cli/visual-snapshots/cypress-help.html
          environment:
            FORCE_COLOR: 2
      - store_artifacts:
          path: cli/visual-snapshots
      - run:
          name: Upload CLI snapshots for diffing
          command: |
            PERCY_PARALLEL_NONCE=$CIRCLE_WORKFLOW_ID \
            PERCY_ENABLE=${PERCY_TOKEN:-0} \
            PERCY_PARALLEL_TOTAL=-1 \
            yarn percy snapshot ./cli/visual-snapshots

  unit-tests:
    <<: *defaults
    resource_class: medium
    parallelism: 1
    steps:
      - restore_cached_workspace
      # make sure mocha runs
      - run: yarn test-mocha
      # test binary build code
      - run: yarn test-scripts
      # check for compile errors with the releaserc scripts
      - run: yarn test-npm-package-release-script
      # make sure our snapshots are compared correctly
      - run: yarn test-mocha-snapshot
      # make sure packages with TypeScript can be transpiled to JS
      - run: yarn lerna run build-prod --stream
      # run unit tests from each individual package
      - run: yarn test
      - verify-mocha-results:
          expectedResultCount: 9
      - store_test_results:
          path: /tmp/cypress
      # CLI tests generate HTML files with sample CLI command output
      - store_artifacts:
          path: cli/test/html
      - store-npm-logs

  lint-types:
    <<: *defaults
    parallelism: 1
    resource_class: medium
    steps:
      - restore_cached_workspace
      - run:
          command: ls -la types
          working_directory: cli
      - run:
          command: ls -la chai
          working_directory: cli/types
      - run:
          name: "Lint types 🧹"
          command: yarn workspace cypress dtslint
      - run:
          name: "TypeScript check 🧩"
          command: yarn type-check --ignore-progress
      - store-npm-logs

  server-unit-tests:
    <<: *defaults
    parallelism: 1
    steps:
      - restore_cached_workspace
      - run: yarn test-unit --scope @packages/server
      - verify-mocha-results:
          expectedResultCount: 1
      - store_test_results:
          path: /tmp/cypress
      - store-npm-logs

  server-ct-unit-tests:
    <<: *defaults
    parallelism: 1
    steps:
      - restore_cached_workspace
      - run: yarn test-unit --scope @packages/server-ct
      - verify-mocha-results:
          expectedResultCount: 1
      - store_test_results:
          path: /tmp/cypress
      - store-npm-logs

  server-integration-tests:
    <<: *defaults
    resource_class: medium
    parallelism: 1
    steps:
      - restore_cached_workspace
      - run: yarn test-integration --scope @packages/server
      - verify-mocha-results:
          expectedResultCount: 1
      - store_test_results:
          path: /tmp/cypress
      - store-npm-logs

  server-performance-tests:
    <<: *defaults
    steps:
      - restore_cached_workspace
      - run:
          command: yarn workspace @packages/server test-performance
      - verify-mocha-results:
          expectedResultCount: 1
      - store_test_results:
          path: /tmp/cypress
      - store_artifacts:
          path: /tmp/artifacts
      - store-npm-logs

  server-e2e-tests-chrome:
    <<: *defaults
    resource_class: medium
    parallelism: 8
    steps:
      - run-e2e-tests:
          browser: chrome

  server-e2e-tests-electron:
    <<: *defaults
    resource_class: medium
    parallelism: 8
    steps:
      - run-e2e-tests:
          browser: electron

  server-e2e-tests-firefox:
    <<: *defaults
    resource_class: medium
    parallelism: 8
    steps:
      - run-e2e-tests:
          browser: firefox

  server-e2e-tests-non-root:
    <<: *defaults
    resource_class: medium
    steps:
      - restore_cached_workspace
      - run:
          command: yarn workspace @packages/server test ./test/e2e/non_root*spec* --browser electron
      - verify-mocha-results
      - store_test_results:
          path: /tmp/cypress
      - store_artifacts:
          path: /tmp/artifacts
      - store-npm-logs

  runner-integration-tests-chrome:
    <<: *defaults
    resource_class: medium
    parallelism: 2
    steps:
      - run-runner-integration-tests:
          browser: chrome
          percy: true

  runner-integration-tests-firefox:
    <<: *defaults
    parallelism: 2
    steps:
      - run-runner-integration-tests:
          browser: firefox

  runner-integration-tests-electron:
    <<: *defaults
    parallelism: 2
    steps:
      - run-runner-integration-tests:
          browser: electron

  runner-ct-integration-tests-chrome:
    <<: *defaults
    parallelism: 1
    steps:
      - run-runner-ct-integration-tests:
          browser: chrome
          percy: true

  driver-integration-tests-chrome:
    <<: *defaults
    resource_class: medium
    parallelism: 5
    steps:
      - run-driver-integration-tests:
          browser: chrome
          install-chrome-channel: stable

  driver-integration-tests-chrome-beta:
    <<: *defaults
    parallelism: 5
    steps:
      - run-driver-integration-tests:
          browser: chrome:beta
          install-chrome-channel: beta

  driver-integration-tests-firefox:
    <<: *defaults
    resource_class: medium
    parallelism: 5
    steps:
      - run-driver-integration-tests:
          browser: firefox

  driver-integration-tests-electron:
    <<: *defaults
    resource_class: medium
    parallelism: 5
    steps:
      - run-driver-integration-tests:
          browser: electron

  desktop-gui-integration-tests-2x:
    <<: *defaults
    parallelism: 2
    steps:
      - restore_cached_workspace
      - run:
          command: yarn build-prod
          working_directory: packages/desktop-gui
      - run:
          command: |
            CYPRESS_KONFIG_ENV=production \
            CYPRESS_RECORD_KEY=$PACKAGES_RECORD_KEY \
            PERCY_PARALLEL_NONCE=$CIRCLE_WORKFLOW_ID \
            PERCY_ENABLE=${PERCY_TOKEN:-0} \
            PERCY_PARALLEL_TOTAL=-1 \
            yarn percy exec --parallel -- -- \
            yarn cypress:run --record --parallel --group 2x-desktop-gui
          working_directory: packages/desktop-gui
      - verify-mocha-results
      - store_test_results:
          path: /tmp/cypress
      - store_artifacts:
          path: /tmp/artifacts
      - store-npm-logs


  desktop-gui-component-tests:
    <<: *defaults
    parallelism: 1
    steps:
      - restore_cached_workspace
      - run:
          # will use PERCY_TOKEN environment variable if available
          command: |
            CYPRESS_KONFIG_ENV=production \
            PERCY_PARALLEL_NONCE=$CIRCLE_WORKFLOW_ID \
            PERCY_ENABLE=${PERCY_TOKEN:-0} \
            PERCY_PARALLEL_TOTAL=-1 \
            yarn percy exec --parallel -- -- \
            yarn cypress:run:ct
          working_directory: packages/desktop-gui
      - verify-mocha-results
      # we don't really need any artifacts - we are only interested in visual screenshots
      - store-npm-logs

  reporter-integration-tests:
    <<: *defaults
    resource_class: medium
    steps:
      - restore_cached_workspace
      - run:
          command: yarn build-for-tests
          working_directory: packages/reporter
      - run:
          command: |
            CYPRESS_KONFIG_ENV=production \
            CYPRESS_RECORD_KEY=$PACKAGES_RECORD_KEY \
            PERCY_PARALLEL_NONCE=$CIRCLE_WORKFLOW_ID \
            PERCY_ENABLE=${PERCY_TOKEN:-0} \
            PERCY_PARALLEL_TOTAL=-1 \
            yarn percy exec --parallel -- -- \
            yarn cypress:run --record --parallel --group reporter
          working_directory: packages/reporter
      - verify-mocha-results
      - store_test_results:
          path: /tmp/cypress
      - store_artifacts:
          path: /tmp/artifacts
      - store-npm-logs

  ui-components-integration-tests:
    <<: *defaults
    steps:
      - restore_cached_workspace
      - run:
          command: yarn build-for-tests
          working_directory: packages/ui-components
      - run:
          command: |
            CYPRESS_KONFIG_ENV=production \
            CYPRESS_RECORD_KEY=$PACKAGES_RECORD_KEY \
            yarn cypress:run --record --parallel --group ui-components
          working_directory: packages/ui-components
      - verify-mocha-results
      - store_test_results:
          path: /tmp/cypress
      - store_artifacts:
          path: /tmp/artifacts
      - store-npm-logs

  npm-webpack-preprocessor:
    <<: *defaults
    steps:
      - restore_cached_workspace
      - run:
          name: Build
          command: yarn workspace @cypress/webpack-preprocessor build
      - run:
          name: Run tests
          command: yarn workspace @cypress/webpack-preprocessor test
      - run:
          name: Test babelrc
          command: yarn test
          working_directory: npm/webpack-preprocessor/examples/use-babelrc
      - run:
          name: Build ts-loader
          command: yarn install
          working_directory: npm/webpack-preprocessor/examples/use-ts-loader
      - run:
          name: Types ts-loader
          command: yarn types
          working_directory: npm/webpack-preprocessor/examples/use-ts-loader
      - run:
          name: Test ts-loader
          command: yarn test
          working_directory: npm/webpack-preprocessor/examples/use-ts-loader
      - run:
          name: Start React app
          command: yarn start
          background: true
          working_directory: npm/webpack-preprocessor/examples/react-app
      - run:
          name: Test React app
          command: yarn test
          working_directory: npm/webpack-preprocessor/examples/react-app
      - store-npm-logs

  npm-webpack-dev-server:
    <<: *defaults
    steps:
      - restore_cached_workspace
      - run:
          name: Run tests
          command: yarn workspace @cypress/webpack-dev-server test
  npm-vite-dev-server:
    <<: *defaults
    steps:
      - restore_cached_workspace
      - run:
          name: Run tests
          command: yarn test --reporter cypress-circleci-reporter --reporter-options resultsDir=./test_results
          working_directory: npm/vite-dev-server
      - store_test_results:
          path: npm/vite-dev-server/test_results
      - store_artifacts:
          path: npm/vite-dev-server/cypress/videos
      - store-npm-logs

  npm-webpack-batteries-included-preprocessor:
    <<: *defaults
    steps:
      - restore_cached_workspace
      - run:
          name: Run tests
          command: yarn workspace @cypress/webpack-batteries-included-preprocessor test

  npm-vue:
    <<: *defaults
    resource_class: medium
    parallelism: 4
    steps:
      - restore_cached_workspace
      - run:
          name: Build
          command: yarn workspace @cypress/vue build
      - run:
          name: Run tests
          command: yarn test-ci
          working_directory: npm/vue
      - store_test_results:
          path: npm/vue/test_results
      - store_artifacts:
          path: npm/vue/test_results
      - store-npm-logs

  npm-design-system:
    <<: *defaults
    resource_class: medium
    steps:
      - restore_cached_workspace
      - run:
          name: Build
          command: yarn workspace @cypress/design-system build
      - run:
          name: Run tests
          command: yarn test
          working_directory: npm/design-system
      - store-npm-logs

<<<<<<< HEAD
  npm-angular:
    <<: *defaults
    steps:
      - restore_cached_workspace
      - restore_cache:
          name: Restore yarn cache
          key: v{{ .Environment.CACHE_VERSION }}-{{ arch }}-npm-angular-babel-cache
      - run:
          name: Build
          command: yarn workspace @cypress/angular build
      - run:
          name: Run tests
          command: yarn test-ci
          working_directory: npm/angular
      - store_test_results:
          path: npm/angular/test_results
      - store_artifacts:
          path: npm/angular/test_results
      - store-npm-logs

=======
>>>>>>> d4f81e8e
  npm-react:
    <<: *defaults
    parallelism: 8
    resource_class: medium
    steps:
      - restore_cached_workspace
      - restore_cache:
          name: Restore yarn cache
          key: v{{ .Environment.CACHE_VERSION }}-{{ arch }}-npm-react-babel-cache
      - run:
          name: Build
          command: yarn workspace @cypress/react build
      - run:
          name: Run tests
          command: yarn test-ci
          working_directory: npm/react
      - store_test_results:
          path: npm/react/test_results
      - store_artifacts:
          path: npm/react/test_results
      - store-npm-logs

  npm-mount-utils:
    <<: *defaults
    steps:
      - restore_cached_workspace
      - run:
          name: Build
          command: yarn workspace @cypress/mount-utils build
      - store-npm-logs

  npm-create-cypress-tests:
    <<: *defaults
    steps:
      - restore_cached_workspace
      - run: yarn workspace create-cypress-tests build
      - run:
          name: Run unit test
          command: yarn workspace create-cypress-tests test

  npm-eslint-plugin-dev:
    <<: *defaults
    steps:
      - restore_cached_workspace
      - run:
          name: Run tests
          command: yarn workspace @cypress/eslint-plugin-dev test

  npm-cypress-schematic:
      <<: *defaults
      steps:
        - restore_cached_workspace
        - run:
            name: Build
            command: yarn workspace @cypress/schematic build:all
        - run:
            name: Install @angular/cli
            command: yarn policies set-version 1.19.0 && yarn add --dev @angular/cli
            working_directory: npm/cypress-schematic
        - run:
            name: Launch
            command: yarn launch:test
            working_directory: npm/cypress-schematic
        - run:
            name: Test Schematics
            command: yarn test:schematics
            working_directory: npm/cypress-schematic
        - store-npm-logs

  npm-release:
    <<: *defaults
    resource_class: medium+
    steps:
      - restore_cached_workspace
      - run:
          name: Release packages after all jobs pass
          command: yarn npm-release

  create-build-artifacts:
    <<: *defaults
    resource_class: medium+
    shell: /bin/bash --login
    steps:
      - restore_cached_workspace
      - build-binary
      - build-npm-package
      - run:
          name: Check current branch to persist artifacts
          command: |
            if [[ "$CIRCLE_BRANCH" != "develop" && "$CIRCLE_BRANCH" != "optimize-ci-resource-classes" ]]; then
              echo "Not uploading artifacts or posting install comment for this branch."
              circleci-agent step halt
            fi
      - upload-binary
      - upload-npm-package
      - post-install-comment

  test-kitchensink:
    <<: *defaults
    steps:
      - clone-repo-and-checkout-release-branch:
          repo: cypress-example-kitchensink
      - install-required-node
      - run:
          name: Install prod dependencies
          command: yarn --production
          working_directory: /tmp/cypress-example-kitchensink
      - run:
          name: Example server
          command: yarn start
          working_directory: /tmp/cypress-example-kitchensink
          background: true
      - run:
          name: Run Kitchensink example project
          command: |
            . ./scripts/load-nvm.sh
            yarn cypress:run --project /tmp/cypress-example-kitchensink
      - store_artifacts:
          path: /tmp/cypress-example-kitchensink/cypress/screenshots
      - store_artifacts:
          path: /tmp/cypress-example-kitchensink/cypress/videos
      - store-npm-logs

  "test-kitchensink-against-staging":
    <<: *defaults
    resource_class: medium
    steps:
      - clone-repo-and-checkout-release-branch:
          repo: cypress-example-kitchensink
      - run:
          name: Install prod dependencies
          command: yarn --production
          working_directory: /tmp/cypress-example-kitchensink
      - run:
          name: Example server
          command: yarn start
          working_directory: /tmp/cypress-example-kitchensink
          background: true
      - run:
          name: Run Kitchensink example project
          command: |
            CYPRESS_PROJECT_ID=$TEST_KITCHENSINK_PROJECT_ID \
            CYPRESS_RECORD_KEY=$TEST_KITCHENSINK_RECORD_KEY \
            CYPRESS_INTERNAL_ENV=staging \
            CYPRESS_video=false \
            yarn cypress:run --project /tmp/cypress-example-kitchensink --record
      - store-npm-logs

  "test-against-staging":
    <<: *defaults
    resource_class: medium
    steps:
      - clone-repo-and-checkout-release-branch:
          repo: cypress-test-tiny
      - run:
          name: Run test project
          command: |
            CYPRESS_PROJECT_ID=$TEST_TINY_PROJECT_ID \
            CYPRESS_RECORD_KEY=$TEST_TINY_RECORD_KEY \
            CYPRESS_INTERNAL_ENV=staging \
            yarn cypress:run --project /tmp/cypress-test-tiny --record
      - store-npm-logs

  "test-binary-and-npm-against-other-projects":
    <<: *defaults
    resource_class: medium
    steps:
      # needs uploaded NPM and test binary
      - restore_cached_workspace
      - run: ls -la
      # make sure JSON files with uploaded urls are present
      - run: ls -la binary-url.json npm-package-url.json
      - run: cat binary-url.json
      - run: cat npm-package-url.json
      - run: mkdir /tmp/testing
      - run:
          name: create dummy package
          working_directory: /tmp/testing
          command: npm init -y
      - run:
          # install NPM from unique urls
          name: Install Cypress
          command: |
            node scripts/test-unique-npm-and-binary.js \
              --npm npm-package-url.json \
              --binary binary-url.json \
              --cwd /tmp/testing
      - run:
          name: Verify Cypress binary
          working_directory: /tmp/testing
          command: $(yarn bin)/cypress verify
      - run:
          name: Running other test projects with new NPM package and binary
          command: |
            node scripts/test-other-projects.js \
              --npm npm-package-url.json \
              --binary binary-url.json \
              --provider circle
      - store-npm-logs

  "test-npm-module-and-verify-binary":
    <<: *defaults
    steps:
      - restore_cached_workspace
      # make sure we have cypress.zip received
      - run: ls -l
      - run: ls -l cypress.zip cypress.tgz
      - run: mkdir test-binary
      - run:
          name: Create new NPM package
          working_directory: test-binary
          command: npm init -y
      - run:
          # install NPM from built NPM package folder
          name: Install Cypress
          working_directory: test-binary
          # force installing the freshly built binary
          command: CYPRESS_INSTALL_BINARY=/root/cypress/cypress.zip npm i /root/cypress/cypress.tgz
      - run:
          name: Cypress version
          working_directory: test-binary
          command: $(yarn bin)/cypress version
      - run:
          name: Verify Cypress binary
          working_directory: test-binary
          command: $(yarn bin)/cypress verify
      - run:
          name: Cypress help
          working_directory: test-binary
          command: $(yarn bin)/cypress help
      - run:
          name: Cypress info
          working_directory: test-binary
          command: $(yarn bin)/cypress info
      - store-npm-logs

  test-npm-module-on-minimum-node-version:
    <<: *defaults
    docker:
      - image: cypress/base:12.0.0-libgbm
    steps:
      - restore_workspace_binaries
      - run: mkdir test-binary
      - run:
          name: Create new NPM package
          working_directory: test-binary
          command: npm init -y
      - run:
          name: Install Cypress
          working_directory: test-binary
          command: CYPRESS_INSTALL_BINARY=/root/cypress/cypress.zip npm install /root/cypress/cypress.tgz
      - run:
          name: Verify Cypress binary
          working_directory: test-binary
          command: $(npm bin)/cypress verify
      - run:
          name: Print Cypress version
          working_directory: test-binary
          command: $(npm bin)/cypress version
      - run:
          name: Cypress info
          working_directory: test-binary
          command: $(npm bin)/cypress info

  test-types-cypress-and-jest:
    parameters:
      executor:
        description: Executor name to use
        type: executor
        default: cy-doc
      wd:
        description: Working directory, should be OUTSIDE cypress monorepo folder
        type: string
        default: /root/test-cypress-and-jest
    <<: *defaults
    steps:
      - restore_workspace_binaries
      - run: mkdir <<parameters.wd>>
      - run:
          name: Create new NPM package ⚗️
          working_directory: <<parameters.wd>>
          command: npm init -y
      - run:
          name: Install dependencies 📦
          working_directory: <<parameters.wd>>
          environment:
            CYPRESS_INSTALL_BINARY: /root/cypress/cypress.zip
          # let's install Cypress, Jest and any other package that might conflict
          # https://github.com/cypress-io/cypress/issues/6690
          command: |
            npm install /root/cypress/cypress.tgz \
              typescript jest @types/jest enzyme @types/enzyme
      - run:
          name: Test types clash ⚔️
          working_directory: <<parameters.wd>>
          command: |
            echo "console.log('hello world')" > hello.ts
            npx tsc hello.ts --noEmit

  # testing scaffolding examples and running them
  # against example.cypress.io
  test-cypress-scaffold:
    resource_class: medium
    parameters:
      executor:
        description: Executor name to use
        type: executor
        default: cy-doc
      wd:
        description: Working directory, should be OUTSIDE cypress monorepo folder
        type: string
        default: /root/test-scaffold
    <<: *defaults
    steps:
      - restore_workspace_binaries
      - run: mkdir <<parameters.wd>>
      - run:
          name: Create new NPM package ⚗️
          working_directory: <<parameters.wd>>
          command: npm init -y
      - run:
          name: Install dependencies 📦
          working_directory: <<parameters.wd>>
          environment:
            CYPRESS_INSTALL_BINARY: /root/cypress/cypress.zip
          # let's install Cypress, Jest and any other package that might conflict
          # https://github.com/cypress-io/cypress/issues/6690
          command: |
            npm install /root/cypress/cypress.tgz \
              typescript jest @types/jest enzyme @types/enzyme
      - run:
          name: Scaffold and test examples 🏗
          working_directory: <<parameters.wd>>
          environment:
            CYPRESS_INTERNAL_FORCE_SCAFFOLD: "1"
          command: |
            echo '{}' > cypress.json
            npx cypress run

  test-full-typescript-project:
    parameters:
      executor:
        description: Executor name to use
        type: executor
        default: cy-doc
      wd:
        description: Working directory, should be OUTSIDE cypress monorepo folder
        type: string
        default: /root/test-full-typescript
    <<: *defaults
    steps:
      - restore_workspace_binaries
      - run: mkdir <<parameters.wd>>
      - run:
          name: Create new NPM package ⚗️
          working_directory: <<parameters.wd>>
          command: npm init -y
      - run:
          name: Install dependencies 📦
          working_directory: <<parameters.wd>>
          environment:
            CYPRESS_INSTALL_BINARY: /root/cypress/cypress.zip
          command: |
            npm install /root/cypress/cypress.tgz typescript
      - run:
          name: Scaffold full TypeScript project 🏗
          working_directory: <<parameters.wd>>
          command: npx @bahmutov/cly@1 init --typescript
      - run:
          name: Run project tests 🗳
          working_directory: <<parameters.wd>>
          command: npx cypress run

  # install NPM + binary zip and run against staging API
  "test-binary-against-staging":
    <<: *defaults
    steps:
      - restore_workspace_binaries
      - clone-repo-and-checkout-release-branch:
          repo: cypress-test-tiny
      - run:
          name: Install Cypress
          working_directory: /tmp/cypress-test-tiny
          # force installing the freshly built binary
          command: CYPRESS_INSTALL_BINARY=~/cypress/cypress.zip npm i ~/cypress/cypress.tgz
      - run:
          name: Run test project
          working_directory: /tmp/cypress-test-tiny
          command: |
            CYPRESS_PROJECT_ID=$TEST_TINY_PROJECT_ID \
            CYPRESS_RECORD_KEY=$TEST_TINY_RECORD_KEY \
            CYPRESS_INTERNAL_ENV=staging \
            $(yarn bin)/cypress run --record
      - store-npm-logs

  "test-binary-against-recipes-firefox":
    <<: *defaults
    steps:
      - test-binary-against-repo:
          repo: cypress-example-recipes
          command: npm run test:ci:firefox

  # This is a special job. It allows you to test the current
  # built test runner against a pull request in the repo
  # cypress-example-recipes.
  # Imagine you are working on a feature and want to show / test a recipe
  # You would need to run the built test runner before release
  # against a PR that cannot be merged until the new version
  # of the test runner is released.
  # Use:
  #   specify pull request number
  #   and the recipe folder

  # test-binary-against-recipe-pull-request:
  #   <<: *defaults
  #   steps:
  #     # test a specific pull request by number from cypress-example-recipes
  #     - test-binary-against-repo:
  #         repo: cypress-example-recipes
  #         command: npm run test:ci
  #         pull_request_id: 515
  #         folder: examples/fundamentals__typescript

  "test-binary-against-kitchensink":
    <<: *defaults
    resource_class: medium
    steps:
      - test-binary-against-repo:
          repo: cypress-example-kitchensink
          browser: "electron"

  test-binary-against-awesome-typescript-loader:
    <<: *defaults
    steps:
      - test-binary-against-repo:
          repo: cypress-test-awesome-typescript-loader
          browser: "electron"

  "test-binary-against-kitchensink-firefox":
    <<: *defaults
    resource_class: medium
    steps:
      - test-binary-against-repo:
          repo: cypress-example-kitchensink
          browser: firefox

  "test-binary-against-kitchensink-chrome":
    <<: *defaults
    resource_class: medium
    steps:
      - test-binary-against-repo:
          repo: cypress-example-kitchensink
          browser: chrome

  "test-binary-against-todomvc-firefox":
    <<: *defaults
    resource_class: medium
    steps:
      - test-binary-against-repo:
          repo: cypress-example-todomvc
          browser: firefox

  "test-binary-against-documentation-firefox":
    <<: *defaults
    resource_class: medium
    steps:
      - test-binary-against-repo:
          repo: cypress-documentation
          browser: firefox
          command: "yarn cypress run"
          wait-on: http://localhost:3000
          server-start-command: yarn serve:dist

  "test-binary-against-conduit-chrome":
    <<: *defaults
    resource_class: medium
    steps:
      - test-binary-against-repo:
          repo: cypress-example-conduit-app
          browser: chrome
          command: "npm run cypress:run"

  "test-binary-against-api-testing-firefox":
    <<: *defaults
    steps:
      - test-binary-against-repo:
          repo: cypress-example-api-testing
          browser: firefox
          command: "npm run cy:run"

  "test-binary-against-piechopper-firefox":
    <<: *defaults
    resource_class: medium
    steps:
      - test-binary-against-repo:
          repo: cypress-example-piechopper
          browser: firefox
          command: "npm run cypress:run"

  "test-binary-against-cypress-realworld-app":
    <<: *defaults
    resource_class: medium+
    steps:
      - test-binary-against-rwa:
          repo: cypress-realworld-app
          browser: chrome
          wait-on: http://localhost:3000

  test-binary-as-specific-user:
    <<: *defaults
    resource_class: medium
    steps:
      - restore_workspace_binaries
      # the user should be "node"
      - run: whoami
      - run: pwd
      # prints the current user's effective user id
      # for root it is 0
      # for other users it is a positive integer
      - run: node -e 'console.log(process.geteuid())'
      # make sure the binary and NPM package files are present
      - run: ls -l
      - run: ls -l cypress.zip cypress.tgz
      - run: mkdir test-binary
      - run:
          name: Create new NPM package
          working_directory: test-binary
          command: npm init -y
      - run:
          # install NPM from built NPM package folder
          name: Install Cypress
          working_directory: test-binary
          # force installing the freshly built binary
          command: CYPRESS_INSTALL_BINARY=~/cypress/cypress.zip npm i ~/cypress/cypress.tgz
      - run:
          name: Cypress help
          working_directory: test-binary
          command: $(yarn bin)/cypress help
      - run:
          name: Cypress info
          working_directory: test-binary
          command: $(yarn bin)/cypress info
      - run:
          name: Add Cypress demo
          working_directory: test-binary
          command: npx @bahmutov/cly init
      - run:
          name: Verify Cypress binary
          working_directory: test-binary
          command: DEBUG=cypress:cli $(yarn bin)/cypress verify
      - run:
          name: Run Cypress binary
          working_directory: test-binary
          command: DEBUG=cypress:cli $(yarn bin)/cypress run
      - store-npm-logs

linux-workflow: &linux-workflow
  jobs:
    - node_modules_install:
        arch: 'linux'
    - build:
        requires:
          - node_modules_install
    - lint:
        name: Linux lint
        requires:
          - build
    - percy-finalize:
        context: test-runner:poll-circle-workflow
        required_env_var: PERCY_TOKEN # skips job if not defined (external PR)
        requires:
          - build
    - lint-types:
        requires:
          - build
    # unit, integration and e2e tests
    - cli-visual-tests:
        requires:
          - build
    - unit-tests:
        requires:
          - build
    - server-unit-tests:
        requires:
          - build
    - server-integration-tests:
        requires:
          - build
    - server-performance-tests:
        requires:
          - build
    - server-e2e-tests-chrome:
        requires:
          - build
    - server-e2e-tests-electron:
        requires:
          - build
    - server-e2e-tests-firefox:
        requires:
          - build
    - server-e2e-tests-non-root:
        executor: non-root-docker-user
        requires:
          - build
    - driver-integration-tests-chrome:
        requires:
          - build
    - driver-integration-tests-chrome-beta:
        requires:
          - build
    - driver-integration-tests-firefox:
        requires:
          - build
    - driver-integration-tests-electron:
        requires:
          - build
    - runner-integration-tests-chrome:
        requires:
          - build
    - runner-integration-tests-firefox:
        requires:
          - build
    - runner-integration-tests-electron:
        requires:
          - build
    - runner-ct-integration-tests-chrome:
        requires:
          - build

    - desktop-gui-integration-tests-2x:
        requires:
          - build
    - desktop-gui-component-tests:
        requires:
          - build
    - reporter-integration-tests:
        requires:
          - build
    - ui-components-integration-tests:
        requires:
          - build
    - npm-webpack-dev-server:
        requires:
          - build
    - npm-vite-dev-server:
        requires:
          - build
    - npm-webpack-preprocessor:
        requires:
          - build
    - npm-webpack-batteries-included-preprocessor:
        requires:
          - build
    - npm-design-system:
        requires:
          - build
    - npm-vue:
        requires:
          - build
    - npm-react:
        requires:
          - build
    - npm-angular:
        requires:
          - build
    - npm-mount-utils:
        requires:
          - build
    - npm-create-cypress-tests:
        requires:
          - build
    - npm-eslint-plugin-dev:
        requires:
          - build
    - npm-cypress-schematic:
        requires:
          - build
    # This release definition must be updated with any new jobs
    # Any attempts to automate this are welcome
    # If CircleCI provided an "after all" hook, then this wouldn't be necessary
    - npm-release:
        requires:
          - build
          - npm-eslint-plugin-dev
          - npm-create-cypress-tests
          - npm-react
          - npm-mount-utils
          - npm-vue
          - npm-design-system
          - npm-webpack-batteries-included-preprocessor
          - npm-webpack-preprocessor
          # - npm-vite-dev-server
          - npm-webpack-dev-server
          - npm-cypress-schematic
          - ui-components-integration-tests
          - reporter-integration-tests
          - Linux lint
          - desktop-gui-component-tests
          - desktop-gui-integration-tests-2x
          - runner-ct-integration-tests-chrome
          - runner-integration-tests-firefox
          - runner-integration-tests-chrome
          - runner-integration-tests-electron
          - driver-integration-tests-firefox
          - driver-integration-tests-chrome
          - driver-integration-tests-electron
          - server-e2e-tests-non-root
          - server-e2e-tests-firefox
          - server-e2e-tests-electron
          - server-e2e-tests-chrome
          - server-performance-tests
          - server-integration-tests
          - server-unit-tests
          - unit-tests
          - cli-visual-tests

    # various testing scenarios, like building full binary
    # and testing it on a real project
    - test-against-staging:
        context: test-runner:record-tests
        filters:
          branches:
            only:
              - develop
              - optimize-ci-resource-classes
        requires:
          - build
    - test-kitchensink:
        requires:
          - build
    - test-kitchensink-against-staging:
        context: test-runner:record-tests
        filters:
          branches:
            only:
              - develop
              - optimize-ci-resource-classes
        requires:
          - build
    - create-build-artifacts:
        context:
          - test-runner:upload
          - test-runner:commit-status-checks
        requires:
          - build
    - test-npm-module-on-minimum-node-version:
        requires:
          - create-build-artifacts
    - test-types-cypress-and-jest:
        requires:
          - create-build-artifacts
    - test-cypress-scaffold:
        requires:
          - create-build-artifacts
    - test-full-typescript-project:
        requires:
          - create-build-artifacts
    - test-binary-against-kitchensink:
        requires:
          - create-build-artifacts
    # when working on a feature or a fix,
    # you are probably working in a branch
    # and you want to run a specific PR in the cypress-example-recipes
    # against this branch. This workflow job includes
    # the job but only when it runs on specific branch
    # DO NOT DELETE THIS JOB BEFORE MERGING TO DEVELOP
    # on "develop" this branch will be ignored anyway
    # and someone else might use this job definition for another
    # feature branch and would just update the branch filter
    # - test-binary-against-recipe-pull-request:
    #     name: Test cypress run parsing
    #     filters:
    #       branches:
    #         only:
    #           - cli-to-module-api-7760
        # requires:
        #   - create-build-artifacts
    - test-binary-against-awesome-typescript-loader:
        requires:
          - create-build-artifacts
    - test-binary-and-npm-against-other-projects:
        context: test-runner:trigger-test-jobs
        filters:
          branches:
            only:
              - develop
              - optimize-ci-resource-classes
        requires:
          - create-build-artifacts
    - test-npm-module-and-verify-binary:
        filters:
          branches:
            only:
              - develop
              - optimize-ci-resource-classes
        requires:
          - create-build-artifacts
    - test-binary-against-staging:
        context: test-runner:record-tests
        filters:
          branches:
            only:
              - develop
              - optimize-ci-resource-classes
        requires:
          - create-build-artifacts

    - test-binary-against-kitchensink-chrome:
        <<: *onlyMainBranches
    - test-binary-against-conduit-chrome:
        <<: *onlyMainBranches
    - test-binary-against-recipes-firefox:
        <<: *onlyMainBranches
    - test-binary-against-kitchensink-firefox:
        <<: *onlyMainBranches
    - test-binary-against-todomvc-firefox:
        <<: *onlyMainBranches
    - test-binary-against-documentation-firefox:
        <<: *onlyMainBranches
    - test-binary-against-api-testing-firefox:
        <<: *onlyMainBranches
    - test-binary-against-piechopper-firefox:
        <<: *onlyMainBranches
    - test-binary-against-cypress-realworld-app:
        filters:
          branches:
            only:
              - develop
              - optimize-ci-resource-classes
        requires:
          - create-build-artifacts

    - test-binary-as-specific-user:
        name: "test binary as a non-root user"
        executor: non-root-docker-user
        requires:
          - create-build-artifacts
    - test-binary-as-specific-user:
        name: "test binary as a root user"
        requires:
          - create-build-artifacts

mac-workflow: &mac-workflow
  jobs:
    - node_modules_install:
        name: darwin-node-modules-install
        executor: mac
        arch: darwin
        is-mac: true
        <<: *macBuildFilters

    - build:
        name: darwin-build
        executor: mac
        requires:
          - darwin-node-modules-install
        <<: *macBuildFilters

    - lint:
        name: darwin-lint
        executor: mac
        <<: *macBuildFilters
        requires:
          - darwin-build

    # maybe run all unit tests?

    - create-build-artifacts:
        name: darwin-create-build-artifacts
        context:
          - test-runner:sign-mac-binary
          - test-runner:upload
          - test-runner:commit-status-checks
        executor: mac
        <<: *macBuildFilters
        requires:
          - darwin-build

    - test-kitchensink:
        name: darwin-test-kitchensink
        executor: mac
        <<: *macBuildFilters
        requires:
          - darwin-build

    - test-binary-against-kitchensink:
        name: darwin-test-binary-against-kitchensink
        executor: mac
        <<: *macBuildFilters
        requires:
          - darwin-create-build-artifacts

    - test-binary-against-staging:
        context: test-runner:record-tests
        name: darwin-test-binary-against-staging
        executor: mac
        filters:
          branches:
            only:
              - develop
              - optimize-ci-resource-classes
        requires:
          - darwin-create-build-artifacts

    - test-binary-and-npm-against-other-projects:
        context: test-runner:trigger-test-jobs
        name: darwin-test-binary-and-npm-against-other-projects
        executor: mac
        filters:
          branches:
            only:
              - develop
              - optimize-ci-resource-classes
        requires:
          - darwin-create-build-artifacts

workflows:
  linux:
    <<: *linux-workflow
  mac:
    <<: *mac-workflow<|MERGE_RESOLUTION|>--- conflicted
+++ resolved
@@ -1357,7 +1357,6 @@
           working_directory: npm/design-system
       - store-npm-logs
 
-<<<<<<< HEAD
   npm-angular:
     <<: *defaults
     steps:
@@ -1378,8 +1377,6 @@
           path: npm/angular/test_results
       - store-npm-logs
 
-=======
->>>>>>> d4f81e8e
   npm-react:
     <<: *defaults
     parallelism: 8
