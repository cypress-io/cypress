--- conflicted
+++ resolved
@@ -1889,49 +1889,6 @@
             echo "console.log('hello world')" > hello.ts
             npx tsc hello.ts --noEmit
 
-<<<<<<< HEAD
-  # testing scaffolding examples and running them
-  # against example.cypress.io
-  test-cypress-scaffold:
-    resource_class: medium
-    parameters:
-      executor:
-        description: Executor name to use
-        type: executor
-        default: cy-doc
-      wd:
-        description: Working directory, should be OUTSIDE cypress monorepo folder
-        type: string
-        default: /root/test-scaffold
-    <<: *defaults
-    steps:
-      - restore_workspace_binaries
-      - run: mkdir <<parameters.wd>>
-      - run:
-          name: Create new NPM package ⚗️
-          working_directory: <<parameters.wd>>
-          command: npm init -y
-      - run:
-          name: Install dependencies 📦
-          working_directory: <<parameters.wd>>
-          environment:
-            CYPRESS_INSTALL_BINARY: /root/cypress/cypress.zip
-          # let's install Cypress, Jest and any other package that might conflict
-          # https://github.com/cypress-io/cypress/issues/6690
-          command: |
-            npm install /root/cypress/cypress.tgz \
-              typescript jest @types/jest enzyme @types/enzyme
-      - run:
-          name: Scaffold and test examples 🏗
-          working_directory: <<parameters.wd>>
-          environment:
-            CYPRESS_INTERNAL_FORCE_SCAFFOLD: "1"
-          command: |
-            echo 'module.exports = { e2e: { supportFile: false } }' > cypress.config.js
-            npx cypress run
-
-=======
->>>>>>> 0d51a925
   test-full-typescript-project:
     parameters:
       executor:
