version: 2.1

defaults: &defaults
  parallelism: 1
  working_directory: ~/cypress
  parameters: &defaultsParameters
    executor:
      type: executor
      default: cy-doc
    only-cache-for-root-user:
      type: boolean
      default: false
  executor: <<parameters.executor>>
  environment: &defaultsEnvironment
    ## set specific timezone
    TZ: "/usr/share/zoneinfo/America/New_York"

    ## store artifacts here
    CIRCLE_ARTIFACTS: /tmp/artifacts

    ## set so that e2e tests are consistent
    COLUMNS: 100
    LINES: 24

# filters and requires for testing binary with Firefox
mainBuildFilters: &mainBuildFilters
  filters:
    branches:
      only:
        - develop
        - 10.0-release

# uncomment & add to the branch conditions below to disable the main linux
# flow if we don't want to test it for a certain branch
linuxWorkflowExcludeFilters: &linux-workflow-exclude-filters
  unless:
    or:
    - false
    # - equal: [ 'tgriesser/chore/fix-windows-build', << pipeline.git.branch >> ]

# usually we don't build Mac app - it takes a long time
# but sometimes we want to really confirm we are doing the right thing
# so just add your branch to the list here to build and test on Mac
macWorkflowFilters: &mac-workflow-filters
  when:
    or:
    - equal: [ develop, << pipeline.git.branch >> ]
    - equal: [ '10.0-release', << pipeline.git.branch >> ]
    - matches:
          pattern: "-release$"
          value: << pipeline.git.branch >>

windowsWorkflowFilters: &windows-workflow-filters
<<<<<<< HEAD
  filters:
    branches:
      only:
      - develop
      - '10.0-release'
      - '*-release'
      - 'win*'
=======
  when:
    or:
    - equal: [ develop, << pipeline.git.branch >> ]
    - equal: [ '10.0-release', << pipeline.git.branch >> ]
    - equal: [ 'tbiethman/UNIFY-1787-spec-names-with-ext', << pipeline.git.branch >> ]
    - matches:
          pattern: "-release$"
          value: << pipeline.git.branch >>
    - matches:
          pattern: "win*"
          value: << pipeline.git.branch >>
>>>>>>> 015e948d

executors:
  # the Docker image with Cypress dependencies and Chrome browser
  cy-doc:
    docker:
      - image: cypress/browsers:node16.13.2-chrome100-ff98
    # by default, we use "medium" to balance performance + CI costs. bump or reduce on a per-job basis if needed.
    resource_class: medium
    environment:
      PLATFORM: linux

  # Docker image with non-root "node" user
  non-root-docker-user:
    docker:
      - image: cypress/browsers:node16.13.2-chrome100-ff98
        user: node
    environment:
      PLATFORM: linux

  # executor to run on Mac OS
  # https://circleci.com/docs/2.0/executor-types/#using-macos
  # https://circleci.com/docs/2.0/testing-ios/#supported-xcode-versions
  mac:
    macos:
      # Executor should have Node >= required version
      xcode: "13.0.0"
    resource_class: macos.x86.medium.gen2
    environment:
      PLATFORM: mac

  # executor to run on Windows - based off of the windows-orb default executor since it is
  # not customizable enough to align with our existing setup.
  # https://github.com/CircleCI-Public/windows-orb/blob/master/src/executors/default.yml
  # https://circleci.com/docs/2.0/hello-world-windows/#software-pre-installed-in-the-windows-image
  windows: &windows-executor
    machine:
      image: windows-server-2019-vs2019:stable
      shell: bash.exe -eo pipefail
    resource_class: windows.medium
    environment:
      PLATFORM: windows

commands:
  verify_should_persist_artifacts:
    steps:
      - run:
          name: Check current branch to persist artifacts
          command: |
            if [[ "$CIRCLE_BRANCH" != "develop" && "$CIRCLE_BRANCH" != "tbiethman/issue-21236" && "$CIRCLE_BRANCH" != "10.0-release" ]]; then
              echo "Not uploading artifacts or posting install comment for this branch."
              circleci-agent step halt
            fi

  restore_workspace_binaries:
    steps:
      - attach_workspace:
          at: ~/
      # make sure we have cypress.zip received
      - run: ls -l
      - run: ls -l cypress.zip cypress.tgz
      - run: node --version
      - run: npm --version

  restore_cached_workspace:
    steps:
      - attach_workspace:
          at: ~/
      - install-required-node
      - unpack-dependencies

  restore_cached_binary:
    steps:
      - attach_workspace:
          at: ~/

  prepare-modules-cache:
    parameters:
      dont-move:
        type: boolean
        default: false
    steps:
      - run: node scripts/circle-cache.js --action prepare
      - unless:
          condition: << parameters.dont-move >>
          steps:
            - run:
                name: Move to /tmp dir for consistent caching across root/non-root users
                command: |
                  mkdir -p /tmp/node_modules_cache
                  mv ~/cypress/node_modules /tmp/node_modules_cache/root_node_modules
                  mv ~/cypress/cli/node_modules /tmp/node_modules_cache/cli_node_modules
                  mv ~/cypress/system-tests/node_modules /tmp/node_modules_cache/system-tests_node_modules
                  mv ~/cypress/globbed_node_modules /tmp/node_modules_cache/globbed_node_modules

  build-and-persist:
    description: Save entire folder as artifact for other jobs to run without reinstalling
    steps:
      - run:
          name: Build all codegen
          command: yarn gulp buildProd
      - run:
          name: Build packages
          command: yarn build
      - prepare-modules-cache # So we don't throw these in the workspace cache
      - persist_to_workspace:
          root: ~/
          paths:
            - cypress
            - .ssh
            - node_modules # contains the npm i -g modules

  install_cache_helpers_dependencies:
    steps:
      - run:
          # Dependencies needed by circle-cache.js, before we "yarn" or unpack cached node_modules
          name: Cache Helper Dependencies
          working_directory: ~/
          command: npm i glob@7.1.6 fs-extra@10.0.0 minimist@1.2.5 fast-json-stable-stringify@2.1.0

  unpack-dependencies:
    description: 'Unpacks dependencies associated with the current workflow'
    steps:
      - install_cache_helpers_dependencies
      - run:
          name: Generate Circle Cache Key
          command: node scripts/circle-cache.js --action cacheKey > circle_cache_key
      - run:
          name: Generate platform key
          command: echo $PLATFORM > platform_key
      - restore_cache:
          name: Restore cache state, to check for known modules cache existence
          key: v{{ .Environment.CACHE_VERSION }}-{{ checksum "platform_key" }}-node-modules-cache-{{ checksum "circle_cache_key" }}
      - run:
          name: Move node_modules back from /tmp
          command: |
            if [[ -d "/tmp/node_modules_cache" ]]; then
              mv /tmp/node_modules_cache/root_node_modules ~/cypress/node_modules
              mv /tmp/node_modules_cache/cli_node_modules ~/cypress/cli/node_modules
              mv /tmp/node_modules_cache/system-tests_node_modules ~/cypress/system-tests/node_modules
              mv /tmp/node_modules_cache/globbed_node_modules ~/cypress/globbed_node_modules
              rm -rf /tmp/node_modules_cache
            fi
      - run:
          name: Restore all node_modules to proper workspace folders
          command: node scripts/circle-cache.js --action unpack

  restore_cached_system_tests_deps:
    description: 'Restore the cached node_modules for projects in "system-tests/projects/**"'
    steps:
      - run:
          name: Generate Circle Cache key for system tests
          command: ./system-tests/scripts/cache-key.sh > system_tests_cache_key
      - run:
          name: Generate platform key
          command: echo $PLATFORM > platform_key
      - restore_cache:
          name: Restore system tests node_modules cache
          keys:
            - v{{ .Environment.CACHE_VERSION }}-{{ checksum "platform_key" }}-system-tests-projects-node-modules-cache-{{ checksum "system_tests_cache_key" }}

  update_cached_system_tests_deps:
    description: 'Update the cached node_modules for projects in "system-tests/projects/**"'
    steps:
      - run:
          name: Generate Circle Cache key for system tests
          command: ./system-tests/scripts/cache-key.sh > system_tests_cache_key
      - run:
          name: Generate platform key
          command: echo $PLATFORM > platform_key
      - restore_cache:
          name: Restore cache state, to check for known modules cache existence
          keys:
            - v{{ .Environment.CACHE_VERSION }}-{{ checksum "platform_key" }}-state-of-system-tests-projects-node-modules-cache-{{ checksum "system_tests_cache_key" }}
      - run:
          name: Send root honeycomb event for this CI build
          command: cd system-tests/scripts && node ./send-root-honeycomb-event.js
      - run:
          name: Bail if specific cache exists
          command: |
            if [[ -f "/tmp/system_tests_node_modules_installed" ]]; then
              echo "No updates to system tests node modules, exiting"
              circleci-agent step halt
            fi
      - restore_cache:
          name: Restore system tests node_modules cache
          keys:
            - v{{ .Environment.CACHE_VERSION }}-{{ checksum "platform_key" }}-system-tests-projects-node-modules-cache-{{ checksum "system_tests_cache_key" }}
            - v{{ .Environment.CACHE_VERSION }}-{{ checksum "platform_key" }}-system-tests-projects-node-modules-cache-
      - run:
          name: Update system-tests node_modules cache
          command: yarn workspace @tooling/system-tests projects:yarn:install
      - save_cache:
          name: Save system tests node_modules cache
          key: v{{ .Environment.CACHE_VERSION }}-{{ checksum "platform_key" }}-system-tests-projects-node-modules-cache-{{ checksum "system_tests_cache_key" }}
          paths:
            - /tmp/cy-system-tests-node-modules
      - run: touch /tmp/system_tests_node_modules_installed
      - save_cache:
          name: Save system tests node_modules cache state key
          key: v{{ .Environment.CACHE_VERSION }}-{{ checksum "platform_key" }}-state-of-system-tests-projects-node-modules-cache-{{ checksum "system_tests_cache_key" }}
          paths:
            - /tmp/system_tests_node_modules_installed

  caching-dependency-installer:
    description: 'Installs & caches the dependencies based on yarn lock & package json dependencies'
    parameters:
      only-cache-for-root-user:
        type: boolean
        default: false
    steps:
      - install_cache_helpers_dependencies
      - run:
          name: Generate Circle Cache Key
          command: node scripts/circle-cache.js --action cacheKey > circle_cache_key
      - run:
          name: Generate platform key
          command: echo $PLATFORM > platform_key
      - restore_cache:
          name: Restore cache state, to check for known modules cache existence
          key: v{{ .Environment.CACHE_VERSION }}-{{ checksum "platform_key" }}-state-of-node-modules-cache-{{ checksum "circle_cache_key" }}
      - run:
          name: Bail if cache exists
          command: |
            if [[ -f "node_modules_installed" ]]; then
              echo "Node modules already cached for dependencies, exiting"
              circleci-agent step halt
            fi
      - run: date +%Y-%U > cache_date
      - restore_cache:
          name: Restore weekly yarn cache
          keys:
            - v{{ .Environment.CACHE_VERSION }}-{{ checksum "platform_key" }}-deps-root-weekly-{{ checksum "cache_date" }}
      - run:
          name: Install Node Modules
          command: |
            # avoid installing Percy's Chromium every time we use @percy/cli
            # https://docs.percy.io/docs/caching-asset-discovery-browser-in-ci
            PERCY_POSTINSTALL_BROWSER=true \
            yarn --prefer-offline --frozen-lockfile --cache-folder ~/.yarn
          no_output_timeout: 20m
      - prepare-modules-cache:
          dont-move: <<parameters.only-cache-for-root-user>> # we don't move, so we don't hit any issues unpacking symlinks
      - when:
          condition: <<parameters.only-cache-for-root-user>> # we don't move to /tmp since we don't need to worry about different users
          steps:
            - save_cache:
                name: Saving node modules for root, cli, and all globbed workspace packages
                key: v{{ .Environment.CACHE_VERSION }}-{{ checksum "platform_key" }}-node-modules-cache-{{ checksum "circle_cache_key" }}
                paths:
                  - node_modules
                  - cli/node_modules
                  - system-tests/node_modules
                  - globbed_node_modules
      - unless:
          condition: <<parameters.only-cache-for-root-user>>
          steps:
            - save_cache:
                name: Saving node modules for root, cli, and all globbed workspace packages
                key: v{{ .Environment.CACHE_VERSION }}-{{ checksum "platform_key" }}-node-modules-cache-{{ checksum "circle_cache_key" }}
                paths:
                  - /tmp/node_modules_cache
      - run: touch node_modules_installed
      - save_cache:
          name: Saving node-modules cache state key
          key: v{{ .Environment.CACHE_VERSION }}-{{ checksum "platform_key" }}-state-of-node-modules-cache-{{ checksum "circle_cache_key" }}
          paths:
            - node_modules_installed
      - save_cache:
          name: Save weekly yarn cache
          key: v{{ .Environment.CACHE_VERSION }}-{{ checksum "platform_key" }}-deps-root-weekly-{{ checksum "cache_date" }}
          paths:
            - ~/.yarn
            - ~/.cy-npm-cache

  verify-build-setup:
    description: Common commands run when setting up for build or yarn install
    parameters:
      executor:
        type: executor
        default: cy-doc
    steps:
      - run: pwd
      - run:
          name: print global yarn cache path
          command: echo $(yarn global bin)
      - run:
          name: print yarn version
          command: yarn versions
      - unless:
          condition:
            # stop-only does not correctly match on windows: https://github.com/bahmutov/stop-only/issues/78
            equal: [ *windows-executor, << parameters.executor >> ]
          steps:
            - run:
                name: Stop .only
                 # this will catch ".only"s in js/coffee as well
                command: yarn stop-only-all
      - run:
          name: Check terminal variables
          ## make sure the TERM is set to 'xterm' in node (Linux only)
          ## else colors (and tests) will fail
          ## See the following information
          ##   * http://andykdocs.de/development/Docker/Fixing+the+Docker+TERM+variable+issue
          ##   * https://unix.stackexchange.com/questions/43945/whats-the-difference-between-various-term-variables
          command: yarn check-terminal

  install-required-node:
    # https://discuss.circleci.com/t/switch-nodejs-version-on-machine-executor-solved/26675/2
    description: Install Node version matching .node-version
    steps:
      - run:
          name: Install Node
          command: |
            node_version=$(cat .node-version)
            [ -s "${HOME}/.nvm/nvm.sh" ] && \. "${HOME}/.nvm/nvm.sh" # This loads nvm
            if ! type nvm > /dev/null; then
              echo "Installing NVM"
              curl -o- https://raw.githubusercontent.com/creationix/nvm/v0.30.0/install.sh | bash
              [ -s "${HOME}/.nvm/nvm.sh" ] && \. "${HOME}/.nvm/nvm.sh" # This loads nvm
            fi
            echo "Installing Node $node_version"
            nvm install ${node_version}
            echo "Using Node $node_version"
            nvm use ${node_version}
            [[ $PLATFORM != 'windows' ]] && nvm alias default ${node_version} || sleep 2s
            echo "Installing Yarn"
            npm install yarn -g # ensure yarn is installed with the correct node engine
            yarn check-node-version
      - run:
          name: Check Node
          command: |
            [ -s "${HOME}/.nvm/nvm.sh" ] && \. "${HOME}/.nvm/nvm.sh"
            yarn check-node-version

  install-chrome:
    description: Install Google Chrome
    parameters:
      channel:
        description: browser channel to install
        type: string
      version:
        description: browser version to install
        type: string
    steps:
      - run:
          name: Install Google Chrome (<<parameters.channel>>)
          command: |
            echo "Installing Chrome (<<parameters.channel>>) v<<parameters.version>>"
            wget -O /usr/src/google-chrome-<<parameters.channel>>_<<parameters.version>>_amd64.deb "http://dl.google.com/linux/chrome/deb/pool/main/g/google-chrome-<<parameters.channel>>/google-chrome-<<parameters.channel>>_<<parameters.version>>-1_amd64.deb" && \
            dpkg -i /usr/src/google-chrome-<<parameters.channel>>_<<parameters.version>>_amd64.deb ; \
            apt-get install -f -y && \
            rm -f /usr/src/google-chrome-<<parameters.channel>>_<<parameters.version>>_amd64.deb
            which google-chrome-<<parameters.channel>> || (printf "\n\033[0;31mChrome was not successfully downloaded - bailing\033[0m\n\n" && exit 1)
            echo "Location of Google Chrome Installation: `which google-chrome-<<parameters.channel>>`"
            echo "Google Chrome Version: `google-chrome-<<parameters.channel>> --version`"

  run-driver-integration-tests:
    parameters:
      browser:
        description: browser shortname to target
        type: string
      install-chrome-channel:
        description: chrome channel to install
        type: string
        default: ''
      experimentalSessionAndOrigin:
        description: experimental flag to apply
        type: boolean
        default: false
    steps:
      - restore_cached_workspace
      - when:
          condition: <<parameters.install-chrome-channel>>
          steps:
            - install-chrome:
                channel: <<parameters.install-chrome-channel>>
                version: $(node ./scripts/get-browser-version.js chrome:<<parameters.install-chrome-channel>>)
      - run:
          environment:
            CYPRESS_KONFIG_ENV: production
          command: |
            echo Current working directory is $PWD
            echo Total containers $CIRCLE_NODE_TOTAL

            if [[ -v MAIN_RECORD_KEY ]]; then
              # internal PR
              if <<parameters.experimentalSessionAndOrigin>>; then
                CYPRESS_RECORD_KEY=$MAIN_RECORD_KEY \
                yarn cypress:run-experimentalSessionAndOrigin --record --parallel --group 5x-driver-<<parameters.browser>>-experimentalSessionAndOrigin --browser <<parameters.browser>>
              else
                CYPRESS_RECORD_KEY=$MAIN_RECORD_KEY \
                yarn cypress:run --record --parallel --group 5x-driver-<<parameters.browser>> --browser <<parameters.browser>>
              fi
            else
              # external PR
              TESTFILES=$(circleci tests glob "cypress/e2e/**/*.cy.*" | circleci tests split --total=$CIRCLE_NODE_TOTAL)
              echo "Test files for this machine are $TESTFILES"

              if [[ -z "$TESTFILES" ]]; then
                echo "Empty list of test files"
              fi
              if <<parameters.experimentalSessionAndOrigin>>; then
                yarn cypress:run-experimentalSessionAndOrigin --browser <<parameters.browser>> --spec $TESTFILES
              else
                yarn cypress:run --browser <<parameters.browser>> --spec $TESTFILES
              fi
            fi
          working_directory: packages/driver
      - verify-mocha-results
      - store_test_results:
          path: /tmp/cypress
      - store_artifacts:
          path: /tmp/artifacts
      - store-npm-logs

  windows-install-chrome:
    parameters:
      browser:
        description: browser shortname to target
        type: string
    steps:
      - run:
          # TODO: How can we have preinstalled browsers on CircleCI?
          name: 'Install Chrome on Windows'
          command: |
            # install with `--ignore-checksums` to avoid checksum error
            # https://www.gep13.co.uk/blog/chocolatey-error-hashes-do-not-match
            [[ $PLATFORM == 'windows' && '<<parameters.browser>>' == 'chrome' ]] && choco install googlechrome --ignore-checksums || [[ $PLATFORM != 'windows' ]]

  run-new-ui-tests:
    parameters:
      package:
        description: package to target
        type: enum
        enum: ['frontend-shared', 'launchpad', 'app']
      browser:
        description: browser shortname to target
        type: string
      percy:
        description: enable percy
        type: boolean
        default: false
      type:
        description: ct or e2e
        type: enum
        enum: ['ct', 'e2e']
      debug:
        description: debug option
        type: string
        default: ''
    steps:
      - restore_cached_workspace
      - windows-install-chrome:
          browser: <<parameters.browser>>
      - run:
          command: |
            cmd=$([[ <<parameters.percy>> == 'true' ]] && echo 'yarn percy exec --parallel -- --') || true
            DEBUG=<<parameters.debug>> \
            CYPRESS_KONFIG_ENV=production \
            CYPRESS_RECORD_KEY=$TEST_LAUNCHPAD_RECORD_KEY \
            PERCY_PARALLEL_NONCE=$CIRCLE_SHA1 \
            PERCY_ENABLE=${PERCY_TOKEN:-0} \
            PERCY_PARALLEL_TOTAL=-1 \
            $cmd yarn workspace @packages/<<parameters.package>> cypress:run:<<parameters.type>> --browser <<parameters.browser>> --record --parallel --group <<parameters.package>>-<<parameters.type>>
      - store_test_results:
          path: /tmp/cypress
      - store_artifacts:
          path: ./packages/<<parameters.package>>/cypress/videos
      - store-npm-logs

  run-system-tests:
    parameters:
      browser:
        description: browser shortname to target
        type: string
    steps:
      - restore_cached_workspace
      - restore_cached_system_tests_deps
      - run:
          name: Run system tests
          command: |
            ALL_SPECS=`circleci tests glob "/root/cypress/system-tests/test/*spec*"`
            SPECS=
            for file in $ALL_SPECS; do
              # filter out non_root tests, they have their own stage
              if [[ "$file" == *"non_root"* ]]; then
                echo "Skipping $file"
                continue
              fi
              SPECS="$SPECS $file"
            done
            SPECS=`echo $SPECS | xargs -n 1 | circleci tests split --split-by=timings`
            echo SPECS=$SPECS
            yarn workspace @tooling/system-tests test:ci $SPECS --browser <<parameters.browser>>
      - verify-mocha-results
      - store_test_results:
          path: /tmp/cypress
      - store_artifacts:
          path: /tmp/artifacts
      - store-npm-logs

  run-binary-system-tests:
    steps:
      - restore_cached_workspace
      - restore_cached_system_tests_deps
      - run:
          name: Run system tests
          command: |
            ALL_SPECS=`circleci tests glob "$HOME/cypress/system-tests/test-binary/*spec*"`
            SPECS=`echo $ALL_SPECS | xargs -n 1 | circleci tests split --split-by=timings`
            echo SPECS=$SPECS
            yarn workspace @tooling/system-tests test:ci $SPECS
      - verify-mocha-results
      - store_test_results:
          path: /tmp/cypress
      - store_artifacts:
          path: /tmp/artifacts
      - store-npm-logs

  store-npm-logs:
    description: Saves any NPM debug logs as artifacts in case there is a problem
    steps:
      - store_artifacts:
          path: ~/.npm/_logs

  post-install-comment:
    description: Post GitHub comment with a blurb on how to install pre-release version
    steps:
      - run:
          name: Post pre-release install comment
          command: |
            node scripts/add-install-comment.js \
              --npm npm-package-url.json \
              --binary binary-url.json

  verify-mocha-results:
    description: Double-check that Mocha tests ran as expected.
    parameters:
      expectedResultCount:
        description: The number of result files to expect, ie, the number of Mocha test suites that ran.
        type: integer
        ## by default, assert that at least 1 test ran
        default: 0
    steps:
      - run: 
          name: 'Verify Mocha Results'
          command: |
            [ -s "${HOME}/.nvm/nvm.sh" ] && \. "${HOME}/.nvm/nvm.sh"
            yarn verify:mocha:results <<parameters.expectedResultCount>>

  clone-repo-and-checkout-branch:
    description: |
      Clones an external repo and then checks out the branch that matches the next version otherwise uses 'master' branch.
    parameters:
      repo:
        description: "Name of the github repo to clone like: cypress-example-kitchensink"
        type: string
      pull_request_id:
        description: Pull request number to check out before installing and testing
        type: integer
        default: 0
    steps:
      - restore_cached_binary
      - run:
          name: "Cloning test project and checking out release branch: <<parameters.repo>>"
          working_directory: /tmp/<<parameters.repo>>
          command: |
            git clone --depth 1 --no-single-branch https://github.com/cypress-io/<<parameters.repo>>.git .

            cd ~/cypress/..
            # install some deps for get-next-version
            npm i semver@7.3.2 conventional-recommended-bump@6.1.0 conventional-changelog-angular@5.0.12
            NEXT_VERSION=$(node ./cypress/scripts/get-next-version.js)
            cd -

            git checkout $NEXT_VERSION || true
      - when:
          condition: <<parameters.pull_request_id>>
          steps:
            - run:
                name: Check out PR <<parameters.pull_request_id>>
                working_directory: /tmp/<<parameters.repo>>
                command: |
                  git fetch origin pull/<<parameters.pull_request_id>>/head:pr-<<parameters.pull_request_id>>
                  git checkout pr-<<parameters.pull_request_id>>

  test-binary-against-rwa:
    description: |
      Takes the built binary and NPM package, clones the RWA repo
      and runs the new version of Cypress against it.
    parameters:
      repo:
        description: "Name of the github repo to clone like"
        type: string
        default: "cypress-realworld-app"
      browser:
        description: Name of the browser to use, like "electron", "chrome", "firefox"
        type: enum
        enum: ["", "electron", "chrome", "firefox"]
        default: ""
      command:
        description: Test command to run to start Cypress tests
        type: string
        default: "yarn cypress:run"
      # if the repo to clone and test is a monorepo, you can
      # run tests inside a specific subfolder
      folder:
        description: Subfolder to test in
        type: string
        default: ""
      # you can test new features in the test runner against recipes or other repos
      # by opening a pull request in those repos and running this test job
      # against a pull request number in the example repo
      pull_request_id:
        description: Pull request number to check out before installing and testing
        type: integer
        default: 0
      wait-on:
        description: Whether to use wait-on to wait on a server to be booted
        type: string
        default: ""
      server-start-command:
        description: Server start command for repo
        type: string
        default: "CI=true yarn start"
    steps:
      - clone-repo-and-checkout-branch:
          repo: <<parameters.repo>>
      - when:
          condition: <<parameters.pull_request_id>>
          steps:
            - run:
                name: Check out PR <<parameters.pull_request_id>>
                working_directory: /tmp/<<parameters.repo>>
                command: |
                  git fetch origin pull/<<parameters.pull_request_id>>/head:pr-<<parameters.pull_request_id>>
                  git checkout pr-<<parameters.pull_request_id>>
                  git log -n 2
      - run:
          command: yarn
          working_directory: /tmp/<<parameters.repo>>
      - run:
          name: Install Cypress
          working_directory: /tmp/<<parameters.repo>>
          # force installing the freshly built binary
          command: |
            CYPRESS_INSTALL_BINARY=~/cypress/cypress.zip npm i --legacy-peer-deps ~/cypress/cypress.tgz && [[ -f yarn.lock ]] && yarn
      - run:
          name: Print Cypress version
          working_directory: /tmp/<<parameters.repo>>
          command: npx cypress version
      - run:
          name: Types check 🧩 (maybe)
          working_directory: /tmp/<<parameters.repo>>
          command: yarn types
      - run:
          working_directory: /tmp/<<parameters.repo>>
          command: <<parameters.server-start-command>>
          background: true
      - run:
          condition: <<parameters.wait-on>>
          name: "Waiting on server to boot: <<parameters.wait-on>>"
          command: "npx wait-on <<parameters.wait-on>>"
      - when:
          condition: <<parameters.folder>>
          steps:
            - when:
                condition: <<parameters.browser>>
                steps:
                  - run:
                      name: Run tests using browser "<<parameters.browser>>"
                      working_directory: /tmp/<<parameters.repo>>/<<parameters.folder>>
                      command: |
                        <<parameters.command>> -- --browser <<parameters.browser>>
            - unless:
                condition: <<parameters.browser>>
                steps:
                  - run:
                      name: Run tests using command
                      working_directory: /tmp/<<parameters.repo>>/<<parameters.folder>>
                      command: <<parameters.command>>
      - unless:
          condition: <<parameters.folder>>
          steps:
            - when:
                condition: <<parameters.browser>>
                steps:
                  - run:
                      name: Run tests using browser "<<parameters.browser>>"
                      working_directory: /tmp/<<parameters.repo>>
                      command: <<parameters.command>> -- --browser <<parameters.browser>>
            - unless:
                condition: <<parameters.browser>>
                steps:
                  - run:
                      name: Run tests using command
                      working_directory: /tmp/<<parameters.repo>>
                      command: <<parameters.command>>
      - store-npm-logs

  test-binary-against-repo:
    description: |
      Takes the built binary and NPM package, clones given example repo
      and runs the new version of Cypress against it.
    parameters:
      repo:
        description: "Name of the github repo to clone like: cypress-example-kitchensink"
        type: string
      browser:
        description: Name of the browser to use, like "electron", "chrome", "firefox"
        type: enum
        enum: ["", "electron", "chrome", "firefox"]
        default: ""
      command:
        description: Test command to run to start Cypress tests
        type: string
        default: "npm run e2e"
      build-project:
        description: Should the project build script be executed
        type: boolean
        default: true
      # if the repo to clone and test is a monorepo, you can
      # run tests inside a specific subfolder
      folder:
        description: Subfolder to test in
        type: string
        default: ""
      # you can test new features in the test runner against recipes or other repos
      # by opening a pull request in those repos and running this test job
      # against a pull request number in the example repo
      pull_request_id:
        description: Pull request number to check out before installing and testing
        type: integer
        default: 0
      wait-on:
        description: Whether to use wait-on to wait on a server to be booted
        type: string
        default: ""
      server-start-command:
        description: Server start command for repo
        type: string
        default: "npm start --if-present"
    steps:
      - clone-repo-and-checkout-branch:
          repo: <<parameters.repo>>
          pull_request_id: <<parameters.pull_request_id>>
      - run:
          # Install deps + Cypress binary with yarn if yarn.lock present
          command: |
            if [[ -f yarn.lock ]]; then
              yarn --frozen-lockfile
              CYPRESS_INSTALL_BINARY=~/cypress/cypress.zip yarn add -D ~/cypress/cypress.tgz
            else
              npm install
              CYPRESS_INSTALL_BINARY=~/cypress/cypress.zip npm install --legacy-peer-deps ~/cypress/cypress.tgz
            fi
          working_directory: /tmp/<<parameters.repo>>
      - run:
          name: Scaffold new config file
          working_directory: /tmp/<<parameters.repo>>
          environment:
            CYPRESS_INTERNAL_FORCE_SCAFFOLD: "1"
          command: |
            if [[ -f cypress.json ]]; then
              rm -rf cypress.json
              echo 'module.exports = {}' > cypress.config.js
            fi
      - run:
          name: Rename support file
          working_directory: /tmp/<<parameters.repo>>
          command: |
            if [[ -f cypress/support/index.js ]]; then
              mv cypress/support/index.js cypress/support/e2e.js
            fi
      - run:
          name: Print Cypress version
          working_directory: /tmp/<<parameters.repo>>
          command: npx cypress version
      - run:
          name: Types check 🧩 (maybe)
          working_directory: /tmp/<<parameters.repo>>
          command: |
            [[ -f yarn.lock ]] && yarn types || npm run types --if-present
      - when:
          condition: <<parameters.build-project>>
          steps:
          - run:
              name: Build 🏗 (maybe)
              working_directory: /tmp/<<parameters.repo>>
              command: |
                [[ -f yarn.lock ]] && yarn build || npm run build --if-present
      - run:
          working_directory: /tmp/<<parameters.repo>>
          command: <<parameters.server-start-command>>
          background: true
      - run:
          condition: <<parameters.wait-on>>
          name: "Waiting on server to boot: <<parameters.wait-on>>"
          command: "npx wait-on <<parameters.wait-on>> --timeout 120000"
      - windows-install-chrome:
          browser: <<parameters.browser>>
      - when:
          condition: <<parameters.folder>>
          steps:
            - when:
                condition: <<parameters.browser>>
                steps:
                  - run:
                      name: Run tests using browser "<<parameters.browser>>"
                      working_directory: /tmp/<<parameters.repo>>/<<parameters.folder>>
                      command: |
                        <<parameters.command>> -- --browser <<parameters.browser>>
            - unless:
                condition: <<parameters.browser>>
                steps:
                  - run:
                      name: Run tests using command
                      working_directory: /tmp/<<parameters.repo>>/<<parameters.folder>>
                      command: <<parameters.command>>
      - unless:
          condition: <<parameters.folder>>
          steps:
            - when:
                condition: <<parameters.browser>>
                steps:
                  - run:
                      name: Run tests using browser "<<parameters.browser>>"
                      working_directory: /tmp/<<parameters.repo>>
                      command: <<parameters.command>> -- --browser <<parameters.browser>>
            - unless:
                condition: <<parameters.browser>>
                steps:
                  - run:
                      name: Run tests using command
                      working_directory: /tmp/<<parameters.repo>>
                      command: <<parameters.command>>
      - store-npm-logs

  wait-on-circle-jobs:
    description: Polls certain Circle CI jobs until they finish
    parameters:
      job-names:
        description: comma separated list of circle ci job names to wait for
        type: string
    steps:
      - run:
          name: "Waiting on Circle CI jobs: <<parameters.job-names>>"
          command: node ./scripts/wait-on-circle-jobs.js --job-names="<<parameters.job-names>>"

  build-binary:
    steps:
      - run:
          name: Check environment variables before code sign (if on Mac/Windows)
          # NOTE
          # our code sign works via electron-builder
          # by default, electron-builder will NOT sign app built in a pull request
          # even our internal one (!)
          # Usually this is not a problem, since we only build and test binary
          # built on "develop" and "master" branches
          # but if you need to really build and sign a binary in a PR
          # set variable CSC_FOR_PULL_REQUEST=true
          command: |
            set -e
            NEEDS_CODE_SIGNING=`node -p 'process.platform === "win32" || process.platform === "darwin"'`
            if [[ "$NEEDS_CODE_SIGNING" == "true" ]]; then
              echo "Checking for required environment variables..."
              if [ -z "$CSC_LINK" ]; then
                echo "Need to provide environment variable CSC_LINK"
                echo "with base64 encoded certificate .p12 file"
                exit 1
              fi
              if [ -z "$CSC_KEY_PASSWORD" ]; then
                echo "Need to provide environment variable CSC_KEY_PASSWORD"
                echo "with password for unlocking certificate .p12 file"
                exit 1
              fi
              echo "Succeeded."
            else
              echo "Not code signing for this platform"
            fi
      - run:
          name: Build the Cypress binary
          environment:
            DEBUG: electron-builder,electron-osx-sign*
          # notarization on Mac can take a while
          no_output_timeout: "45m"
          command: |
            node --version
            yarn binary-build --platform $PLATFORM --version $(node ./scripts/get-next-version.js)
      - run:
          name: Zip the binary
          command: |
            [[ $PLATFORM == 'linux' ]] && apt-get update && apt-get install -y zip || [[ $PLATFORM != 'linux' ]]
            yarn binary-zip --platform $PLATFORM
      - store-npm-logs
      - persist_to_workspace:
          root: ~/
          paths:
            - cypress/cypress.zip

  build-cypress-npm-package:
    parameters:
      executor:
        type: executor
        default: cy-doc
    steps:
      - run:
          name: Bump NPM version
          command: yarn get-next-version --npm
      - run:
          name: Build NPM package
          command: yarn build --scope cypress
      - run:
          name: Copy Re-exported NPM Packages
          command: node ./scripts/post-build.js
          working_directory: cli
      - run:
          command: ls -la types
          working_directory: cli/build
      - run:
          command: ls -la vue vue2 mount-utils react
          working_directory: cli/build
      - unless:
          condition:
            equal: [ *windows-executor, << parameters.executor >> ]
          steps:
            - run:
                name: list NPM package contents
                command: yarn workspace cypress size
      - run:
          name: pack NPM package
          working_directory: cli/build
          command: yarn pack --filename ../../cypress.tgz
      - run:
          name: list created NPM package
          command: ls -l
      - store-npm-logs
      - persist_to_workspace:
          root: ~/
          paths:
            - cypress/cypress.tgz

  upload-build-artifacts:
    steps:
      - run: ls -l
      - run:
          name: Upload unique binary to S3
          command: |
            node scripts/binary.js upload-build-artifact \
              --type binary \
              --file cypress.zip \
              --version $(node -p "require('./package.json').version")
      - run:
          name: Upload NPM package to S3
          command: |
            node scripts/binary.js upload-build-artifact \
              --type npm-package \
              --file cypress.tgz \
              --version $(node -p "require('./package.json').version")
      - store-npm-logs
      - run: ls -l
      - run: cat binary-url.json
      - run: cat npm-package-url.json
      - persist_to_workspace:
          root: ~/
          paths:
            - cypress/binary-url.json
            - cypress/npm-package-url.json

jobs:
  ## Checks if we already have a valid cache for the node_modules_install and if it has,
  ## skips ahead to the build step, otherwise installs and caches the node_modules
  node_modules_install:
    <<: *defaults
    parameters:
      <<: *defaultsParameters
      resource_class:
        type: string
        default: medium
    resource_class: << parameters.resource_class >>
    steps:
      - checkout
      - install-required-node
      - verify-build-setup:
          executor: << parameters.executor >>
      - persist_to_workspace:
          root: ~/
          paths:
            - cypress
            - .nvm # mac / linux
            - ProgramData/nvm # windows
      - caching-dependency-installer:
          only-cache-for-root-user: <<parameters.only-cache-for-root-user>>
      - store-npm-logs

  ## restores node_modules from previous step & builds if first step skipped
  build:
    <<: *defaults
    parameters:
      <<: *defaultsParameters
      resource_class:
        type: string
        default: medium+
    resource_class: << parameters.resource_class >>
    steps:
      - restore_cached_workspace
      - run:
          name: Top level packages
          command: yarn list --depth=0 || true
      - run:
          name: Check env canaries
          command: node ./scripts/circle-env.js --check-canaries
      - build-and-persist
      - store-npm-logs

  lint:
    <<: *defaults
    steps:
      - restore_cached_workspace
      - run:
          name: Linting 🧹
          command: |
            yarn clean
            git clean -df
            yarn lint
      - run:
          name: cypress info (dev)
          command: node cli/bin/cypress info --dev
      - store-npm-logs

  check-ts:
    <<: *defaults
    steps:
      - restore_cached_workspace
      - install-required-node
      - run:
          name: Check TS Types
          command: NODE_OPTIONS=--max_old_space_size=4096 yarn gulp checkTs


  # a special job that keeps polling Circle and when all
  # individual jobs are finished, it closes the Percy build
  percy-finalize:
    <<: *defaults
    resource_class: small
    parameters:
      <<: *defaultsParameters
      required_env_var:
        type: env_var_name
    steps:
      - restore_cached_workspace
      - run:
          # if this is an external pull request, the environment variables
          # are NOT set for security reasons, thus no need to poll -
          # and no need to finalize Percy, since there will be no visual tests
          name: Check if <<parameters.required_env_var>> is set
          command: |
            if [[ -v <<parameters.required_env_var>> ]]; then
              echo "Internal PR, good to go"
            else
              echo "This is an external PR, cannot access other services"
              circleci-agent step halt
            fi
      - wait-on-circle-jobs:
          job-names: >
            cli-visual-tests,
            reporter-integration-tests,
            run-app-component-tests-chrome,
            run-app-integration-tests-chrome,
            run-frontend-shared-component-tests-chrome,
            run-launchpad-component-tests-chrome,
            run-launchpad-integration-tests-chrome,
            run-webpack-dev-server-integration-tests,
            run-vite-dev-server-integration-tests
      - run:
          command: |
            PERCY_PARALLEL_NONCE=$CIRCLE_SHA1 \
            yarn percy build:finalize

  cli-visual-tests:
    <<: *defaults
    resource_class: small
    steps:
      - restore_cached_workspace
      - run: mkdir -p cli/visual-snapshots
      - run:
          command: node cli/bin/cypress info --dev | yarn --silent term-to-html | node scripts/sanitize --type cli-info > cli/visual-snapshots/cypress-info.html
          environment:
            FORCE_COLOR: 2
      - run:
          command: node cli/bin/cypress help | yarn --silent term-to-html > cli/visual-snapshots/cypress-help.html
          environment:
            FORCE_COLOR: 2
      - store_artifacts:
          path: cli/visual-snapshots
      - run:
          name: Upload CLI snapshots for diffing
          command: |
            PERCY_PARALLEL_NONCE=$CIRCLE_SHA1 \
            PERCY_ENABLE=${PERCY_TOKEN:-0} \
            PERCY_PARALLEL_TOTAL=-1 \
            yarn percy snapshot ./cli/visual-snapshots

  unit-tests:
    <<: *defaults
    parameters:
      <<: *defaultsParameters
      resource_class:
        type: string
        default: medium
    resource_class: << parameters.resource_class >>
    parallelism: 1
    steps:
      - restore_cached_workspace
      - when:
          condition:
            # several snapshots fails for windows due to paths.
            # until these are fixed, run the tests that are working.
            equal: [ *windows-executor, << parameters.executor >> ]
          steps:
            - run: yarn test-scripts scripts/**/*spec.js
      - unless:
          condition:
            equal: [ *windows-executor, << parameters.executor >> ]
          steps:
            - run: yarn test-scripts
            # make sure packages with TypeScript can be transpiled to JS
            - run: yarn lerna run build-prod --stream
            # run unit tests from each individual package
            - run: yarn test
            # run type checking for each individual package
            - run: yarn lerna run types
            - verify-mocha-results:
                expectedResultCount: 10
      - store_test_results:
          path: /tmp/cypress
      # CLI tests generate HTML files with sample CLI command output
      - store_artifacts:
          path: cli/test/html
      - store_artifacts:
          path: packages/errors/__snapshot-images__
      - store-npm-logs

  unit-tests-release:
    <<: *defaults
    resource_class: small
    parallelism: 1
    steps:
      - restore_cached_workspace
      - run: yarn test-npm-package-release-script

  lint-types:
    <<: *defaults
    parallelism: 1
    steps:
      - restore_cached_workspace
      - run:
          command: ls -la types
          working_directory: cli
      - run:
          command: ls -la chai
          working_directory: cli/types
      - run:
          name: "Lint types 🧹"
          command: yarn workspace cypress dtslint
  # todo(lachlan): do we need this? yarn check-ts does something very similar
  #     - run:
  #         name: "TypeScript check 🧩"
  #         command: yarn type-check --ignore-progress
      - store-npm-logs

  server-unit-tests:
    <<: *defaults
    parallelism: 1
    steps:
      - restore_cached_workspace
      - run: yarn test-unit --scope @packages/server
      - verify-mocha-results:
          expectedResultCount: 1
      - store_test_results:
          path: /tmp/cypress
      - store-npm-logs

  server-integration-tests:
    <<: *defaults
    parallelism: 1
    steps:
      - restore_cached_workspace
      - run: yarn test-integration --scope @packages/server
      - verify-mocha-results:
          expectedResultCount: 1
      - store_test_results:
          path: /tmp/cypress
      - store-npm-logs

  server-performance-tests:
    <<: *defaults
    steps:
      - restore_cached_workspace
      - run:
          command: yarn workspace @packages/server test-performance
      - verify-mocha-results:
          expectedResultCount: 1
      - store_test_results:
          path: /tmp/cypress
      - store_artifacts:
          path: /tmp/artifacts
      - store-npm-logs

  system-tests-node-modules-install:
    <<: *defaults
    steps:
      - restore_cached_workspace
      - update_cached_system_tests_deps

  binary-system-tests:
    parallelism: 2
    working_directory: ~/cypress
    environment:
      <<: *defaultsEnvironment
      PLATFORM: linux
    machine:
      # using `machine` gives us a Linux VM that can run Docker
      image: ubuntu-2004:202111-02
      docker_layer_caching: true
    resource_class: medium
    steps:
      - run-binary-system-tests

  system-tests-chrome:
    <<: *defaults
    parallelism: 8
    steps:
      - run-system-tests:
          browser: chrome

  system-tests-electron:
    <<: *defaults
    parallelism: 8
    steps:
      - run-system-tests:
          browser: electron

  system-tests-firefox:
    <<: *defaults
    parallelism: 8
    steps:
      - run-system-tests:
          browser: firefox

  system-tests-non-root:
    <<: *defaults
    steps:
      - restore_cached_workspace
      - run:
          command: yarn workspace @tooling/system-tests test:ci "test/non_root*spec*" --browser electron
      - verify-mocha-results
      - store_test_results:
          path: /tmp/cypress
      - store_artifacts:
          path: /tmp/artifacts
      - store-npm-logs

  run-frontend-shared-component-tests-chrome:
    <<: *defaults
    parameters:
      <<: *defaultsParameters
      percy:
        type: boolean
        default: false
    parallelism: 3
    steps:
      - run-new-ui-tests:
          browser: chrome
          percy: << parameters.percy >>
          package: frontend-shared
          type: ct

  run-launchpad-component-tests-chrome:
    <<: *defaults
    parameters:
      <<: *defaultsParameters
      percy:
        type: boolean
        default: false
    parallelism: 7
    steps:
      - run-new-ui-tests:
          browser: chrome
          percy: << parameters.percy >>
          package: launchpad
          type: ct
          # debug: cypress:*,engine:socket

  run-launchpad-integration-tests-chrome:
    <<: *defaults
    parameters:
      <<: *defaultsParameters
      resource_class:
        type: string
        default: medium
      percy:
        type: boolean
        default: false
    resource_class: << parameters.resource_class >>
    parallelism: 3
    steps:
      - run-new-ui-tests:
          browser: chrome
          percy: << parameters.percy >>
          package: launchpad
          type: e2e

  run-app-component-tests-chrome:
    <<: *defaults
    parameters:
      <<: *defaultsParameters
      percy:
        type: boolean
        default: false
    parallelism: 7
    steps:
      - run-new-ui-tests:
          browser: chrome
          percy: << parameters.percy >>
          package: app
          type: ct

  run-app-integration-tests-chrome:
    <<: *defaults
    parameters:
      <<: *defaultsParameters
      resource_class:
        type: string
        default: medium
      percy:
        type: boolean
        default: false
    resource_class: << parameters.resource_class >>
    parallelism: 8
    steps:
      - run-new-ui-tests:
          browser: chrome
          percy: << parameters.percy >>
          package: app
          type: e2e

  driver-integration-tests-chrome:
    <<: *defaults
    parallelism: 5
    steps:
      - run-driver-integration-tests:
          browser: chrome
          install-chrome-channel: stable

  driver-integration-tests-chrome-beta:
    <<: *defaults
    parallelism: 5
    steps:
      - run-driver-integration-tests:
          browser: chrome:beta
          install-chrome-channel: beta

  driver-integration-tests-firefox:
    <<: *defaults
    parallelism: 5
    steps:
      - run-driver-integration-tests:
          browser: firefox

  driver-integration-tests-electron:
    <<: *defaults
    parallelism: 5
    steps:
      - run-driver-integration-tests:
          browser: electron

  driver-integration-tests-chrome-experimentalSessionAndOrigin:
    <<: *defaults
    resource_class: medium
    parallelism: 5
    steps:
      - run-driver-integration-tests:
          browser: chrome
          install-chrome-channel: stable
          experimentalSessionAndOrigin: true

  driver-integration-tests-chrome-beta-experimentalSessionAndOrigin:
    <<: *defaults
    resource_class: medium
    parallelism: 5
    steps:
      - run-driver-integration-tests:
          browser: chrome:beta
          install-chrome-channel: beta
          experimentalSessionAndOrigin: true

  driver-integration-tests-firefox-experimentalSessionAndOrigin:
    <<: *defaults
    resource_class: medium
    parallelism: 5
    steps:
      - run-driver-integration-tests:
          browser: firefox
          experimentalSessionAndOrigin: true

  driver-integration-tests-electron-experimentalSessionAndOrigin:
    <<: *defaults
    resource_class: medium
    parallelism: 5
    steps:
      - run-driver-integration-tests:
          browser: electron
          experimentalSessionAndOrigin: true

  reporter-integration-tests:
    <<: *defaults
    parallelism: 3
    steps:
      - restore_cached_workspace
      - run:
          command: yarn build-for-tests
          working_directory: packages/reporter
      - run:
          command: |
            CYPRESS_KONFIG_ENV=production \
            CYPRESS_RECORD_KEY=$MAIN_RECORD_KEY \
            PERCY_PARALLEL_NONCE=$CIRCLE_SHA1 \
            PERCY_ENABLE=${PERCY_TOKEN:-0} \
            PERCY_PARALLEL_TOTAL=-1 \
            yarn percy exec --parallel -- -- \
            yarn cypress:run --record --parallel --group reporter
          working_directory: packages/reporter
      - verify-mocha-results
      - store_test_results:
          path: /tmp/cypress
      - store_artifacts:
          path: /tmp/artifacts
      - store-npm-logs

  run-webpack-dev-server-integration-tests:
    <<: *defaults
    # parallelism: 3 TODO: Add parallelism once we have more specs
    steps:
      - restore_cached_workspace
      - restore_cached_system_tests_deps
      - run:
          command: |
            CYPRESS_KONFIG_ENV=production \
            CYPRESS_RECORD_KEY=$MAIN_RECORD_KEY \
            PERCY_PARALLEL_NONCE=$CIRCLE_SHA1 \
            PERCY_ENABLE=${PERCY_TOKEN:-0} \
            PERCY_PARALLEL_TOTAL=-1 \
            yarn percy exec --parallel -- -- \
            yarn cypress:run --record --parallel --group webpack-dev-server
          working_directory: npm/webpack-dev-server
      - store_test_results:
          path: /tmp/cypress
      - store_artifacts:
          path: /tmp/artifacts
      - store-npm-logs      

  run-vite-dev-server-integration-tests:
    <<: *defaults
    # parallelism: 3 TODO: Add parallelism once we have more specs
    steps:
      - restore_cached_workspace
      - restore_cached_system_tests_deps
      - run:
          command: |
            CYPRESS_KONFIG_ENV=production \
            CYPRESS_RECORD_KEY=$MAIN_RECORD_KEY \
            PERCY_PARALLEL_NONCE=$CIRCLE_SHA1 \
            PERCY_ENABLE=${PERCY_TOKEN:-0} \
            PERCY_PARALLEL_TOTAL=-1 \
            yarn percy exec --parallel -- -- \
            yarn cypress:run --record --parallel --group vite-dev-server
          working_directory: npm/vite-dev-server
      - store_test_results:
          path: /tmp/cypress
      - store_artifacts:
          path: /tmp/artifacts
      - store-npm-logs            

  ui-components-integration-tests:
    <<: *defaults
    steps:
      - restore_cached_workspace
      - run:
          command: yarn build-for-tests
          working_directory: packages/ui-components
      - run:
          command: |
            CYPRESS_KONFIG_ENV=production \
            CYPRESS_RECORD_KEY=$MAIN_RECORD_KEY \
            yarn cypress:run --record --parallel --group ui-components
          working_directory: packages/ui-components
      - verify-mocha-results
      - store_test_results:
          path: /tmp/cypress
      - store_artifacts:
          path: /tmp/artifacts
      - store-npm-logs

  npm-webpack-preprocessor:
    <<: *defaults
    steps:
      - restore_cached_workspace
      - run:
          name: Build
          command: yarn workspace @cypress/webpack-preprocessor build
      - run:
          name: Test babelrc
          command: yarn test
          working_directory: npm/webpack-preprocessor/examples/use-babelrc
      - run:
          name: Build ts-loader
          command: yarn install
          working_directory: npm/webpack-preprocessor/examples/use-ts-loader
      - run:
          name: Types ts-loader
          command: yarn types
          working_directory: npm/webpack-preprocessor/examples/use-ts-loader
      - run:
          name: Test ts-loader
          command: yarn test
          working_directory: npm/webpack-preprocessor/examples/use-ts-loader
      - run:
          name: Start React app
          command: yarn start
          background: true
          working_directory: npm/webpack-preprocessor/examples/react-app
      - run:
          name: Test React app
          command: yarn test
          working_directory: npm/webpack-preprocessor/examples/react-app
      - run:
          name: Run tests
          command: yarn workspace @cypress/webpack-preprocessor test
      - store-npm-logs

  npm-webpack-dev-server:
    <<: *defaults
    steps:
      - restore_cached_workspace
      - restore_cached_system_tests_deps
      - run:
          name: Run tests
          command: yarn workspace @cypress/webpack-dev-server test
      - run:
          name: Run tests
          command: yarn workspace @cypress/webpack-dev-server test

  npm-vite-dev-server:
    <<: *defaults
    steps:
      - restore_cached_workspace
      - run:
          name: Run tests
          command: yarn test
          working_directory: npm/vite-dev-server
      - store_test_results:
          path: npm/vite-dev-server/test_results
      - store-npm-logs

  npm-webpack-batteries-included-preprocessor:
    <<: *defaults
    resource_class: small
    steps:
      - restore_cached_workspace
      - run:
          name: Run tests
          command: yarn workspace @cypress/webpack-batteries-included-preprocessor test

  npm-vue:
    <<: *defaults
    steps:
      - restore_cached_workspace
      - run:
          name: Build
          command: yarn workspace @cypress/vue build
      - run:
          name: Type Check
          command: yarn typecheck
          working_directory: npm/vue
      - store_test_results:
          path: npm/vue/test_results
      - store_artifacts:
          path: npm/vue/test_results
      - store-npm-logs

  npm-angular:
    <<: *defaults
    steps:
      - restore_cached_workspace
      - run:
          name: Build
          command: yarn workspace @cypress/angular build
      - run:
          name: Run tests
          command: yarn test-ci
          working_directory: npm/angular
      - store_test_results:
          path: npm/angular/test_results
      - store_artifacts:
          path: npm/angular/test_results
      - store-npm-logs

  npm-react:
    <<: *defaults
    parallelism: 8
    steps:
      - restore_cached_workspace
      - run:
          name: Build
          command: yarn workspace @cypress/react build
      - run:
          name: Run tests
          command: yarn test
          working_directory: npm/react
      - store_test_results:
          path: npm/react/test_results
      - store_artifacts:
          path: npm/react/test_results
      - store-npm-logs

  npm-mount-utils:
    <<: *defaults
    steps:
      - restore_cached_workspace
      - run:
          name: Build
          command: yarn workspace @cypress/mount-utils build
      - store-npm-logs

  npm-create-cypress-tests:
    <<: *defaults
    resource_class: small
    steps:
      - restore_cached_workspace
      - run: yarn workspace create-cypress-tests build

  npm-eslint-plugin-dev:
    <<: *defaults
    steps:
      - restore_cached_workspace
      - run:
          name: Run tests
          command: yarn workspace @cypress/eslint-plugin-dev test

  npm-cypress-schematic:
    <<: *defaults
    resource_class: small
    steps:
      - restore_cached_workspace
      - run:
          name: Build + Install
          command: |
            yarn workspace @cypress/schematic build:all
          working_directory: npm/cypress-schematic
      - run:
          name: Run unit tests
          command: |
            yarn test
          working_directory: npm/cypress-schematic
      - run:
          name: Launch Sandbox and Install Schematic
          command: |
            yarn launch:test12
          working_directory: npm/cypress-schematic
      - store-npm-logs

  npm-release:
    <<: *defaults
    resource_class: medium+
    steps:
      - restore_cached_workspace
      - run:
          name: Release packages after all jobs pass
          command: yarn npm-release

  create-build-artifacts:
    <<: *defaults
    parameters:
      <<: *defaultsParameters
      resource_class:
        type: string
        default: medium+
    resource_class: << parameters.resource_class >>
    steps:
      - restore_cached_workspace
      - build-binary
      - build-cypress-npm-package:
          executor: << parameters.executor >>
      - verify_should_persist_artifacts
      - upload-build-artifacts
      - post-install-comment

  test-kitchensink:
    <<: *defaults
    steps:
      - clone-repo-and-checkout-branch:
          repo: cypress-example-kitchensink
      - install-required-node
      - run:
          name: Remove cypress.json
          description: Remove cypress.json in case it exists
          working_directory: /tmp/cypress-example-kitchensink
          environment:
            CYPRESS_INTERNAL_FORCE_SCAFFOLD: "1"
          command: rm -rf cypress.json
      - run:
          name: Install prod dependencies
          command: yarn --production
          working_directory: /tmp/cypress-example-kitchensink
      - run:
          name: Example server
          command: yarn start
          working_directory: /tmp/cypress-example-kitchensink
          background: true
      - run:
          name: Rename support file
          working_directory: /tmp/cypress-example-kitchensink
          command: |
            if [[ -f cypress/support/index.js ]]; then
              mv cypress/support/index.js cypress/support/e2e.js
            fi
      - run:
          name: Run Kitchensink example project
          command: |
            yarn cypress:run --project /tmp/cypress-example-kitchensink
      - store-npm-logs

  test-kitchensink-against-staging:
    <<: *defaults
    steps:
      - clone-repo-and-checkout-branch:
          repo: cypress-example-kitchensink
      - install-required-node
      - run:
          name: Install prod dependencies
          command: yarn --production
          working_directory: /tmp/cypress-example-kitchensink
      - run:
          name: Example server
          command: yarn start
          working_directory: /tmp/cypress-example-kitchensink
          background: true
      - run:
          name: Run Kitchensink example project
          command: |
            CYPRESS_PROJECT_ID=$TEST_KITCHENSINK_PROJECT_ID \
            CYPRESS_RECORD_KEY=$TEST_KITCHENSINK_RECORD_KEY \
            CYPRESS_INTERNAL_ENV=staging \
            CYPRESS_video=false \
            yarn cypress:run --project /tmp/cypress-example-kitchensink --record
      - store-npm-logs

  test-against-staging:
    <<: *defaults
    steps:
      - clone-repo-and-checkout-branch:
          repo: cypress-test-tiny
      - run:
          name: Run test project
          command: |
            CYPRESS_PROJECT_ID=$TEST_TINY_PROJECT_ID \
            CYPRESS_RECORD_KEY=$TEST_TINY_RECORD_KEY \
            CYPRESS_INTERNAL_ENV=staging \
            yarn cypress:run --project /tmp/cypress-test-tiny --record
      - store-npm-logs

  test-npm-module-and-verify-binary:
    <<: *defaults
    steps:
      - restore_cached_workspace
      # make sure we have cypress.zip received
      - run: ls -l
      - run: ls -l cypress.zip cypress.tgz
      - run: mkdir test-binary
      - run:
          name: Create new NPM package
          working_directory: test-binary
          command: npm init -y
      - run:
          # install NPM from built NPM package folder
          name: Install Cypress
          working_directory: test-binary
          # force installing the freshly built binary
          command: CYPRESS_INSTALL_BINARY=/root/cypress/cypress.zip npm i /root/cypress/cypress.tgz
      - run:
          name: Cypress version
          working_directory: test-binary
          command: $(yarn bin cypress) version
      - run:
          name: Verify Cypress binary
          working_directory: test-binary
          command: $(yarn bin cypress) verify
      - run:
          name: Cypress help
          working_directory: test-binary
          command: $(yarn bin cypress) help
      - run:
          name: Cypress info
          working_directory: test-binary
          command: $(yarn bin cypress) info
      - store-npm-logs

  test-npm-module-on-minimum-node-version:
    <<: *defaults
    resource_class: small
    docker:
      - image: cypress/base:12.0.0-libgbm
    steps:
      - restore_workspace_binaries
      - run: mkdir test-binary
      - run:
          name: Create new NPM package
          working_directory: test-binary
          command: npm init -y
      - run:
          name: Install Cypress
          working_directory: test-binary
          command: CYPRESS_INSTALL_BINARY=/root/cypress/cypress.zip npm install /root/cypress/cypress.tgz
      - run:
          name: Verify Cypress binary
          working_directory: test-binary
          command: $(npm bin)/cypress verify
      - run:
          name: Print Cypress version
          working_directory: test-binary
          command: $(npm bin)/cypress version
      - run:
          name: Cypress info
          working_directory: test-binary
          command: $(npm bin)/cypress info

  test-types-cypress-and-jest:
    parameters:
      executor:
        description: Executor name to use
        type: executor
        default: cy-doc
      wd:
        description: Working directory, should be OUTSIDE cypress monorepo folder
        type: string
        default: /root/test-cypress-and-jest
    <<: *defaults
    resource_class: small
    steps:
      - restore_workspace_binaries
      - run: mkdir <<parameters.wd>>
      - run:
          name: Create new NPM package ⚗️
          working_directory: <<parameters.wd>>
          command: npm init -y
      - run:
          name: Install dependencies 📦
          working_directory: <<parameters.wd>>
          environment:
            CYPRESS_INSTALL_BINARY: /root/cypress/cypress.zip
          # let's install Cypress, Jest and any other package that might conflict
          # https://github.com/cypress-io/cypress/issues/6690
          command: |
            npm install /root/cypress/cypress.tgz \
              typescript jest @types/jest enzyme @types/enzyme
      - run:
          name: Test types clash ⚔️
          working_directory: <<parameters.wd>>
          command: |
            echo "console.log('hello world')" > hello.ts
            npx tsc hello.ts --noEmit

  test-full-typescript-project:
    parameters:
      executor:
        description: Executor name to use
        type: executor
        default: cy-doc
      wd:
        description: Working directory, should be OUTSIDE cypress monorepo folder
        type: string
        default: /root/test-full-typescript
    <<: *defaults
    resource_class: small
    steps:
      - restore_workspace_binaries
      - run: mkdir <<parameters.wd>>
      - run:
          name: Create new NPM package ⚗️
          working_directory: <<parameters.wd>>
          command: npm init -y
      - run:
          name: Install dependencies 📦
          working_directory: <<parameters.wd>>
          environment:
            CYPRESS_INSTALL_BINARY: /root/cypress/cypress.zip
          command: |
            npm install /root/cypress/cypress.tgz typescript
      - run:
          name: Scaffold full TypeScript project 🏗
          working_directory: <<parameters.wd>>
          command: npx @bahmutov/cly@1 init --typescript
      # TODO: fork/update @bahmutov/cly@1 to scaffold `cypress/e2e/spec.cy.ts`
      # instead of `cypress/integration/spec.ts` when Cypress v10 is released.
      - run:
          name: Update example spec
          working_directory: <<parameters.wd>>
          command: |
            mkdir cypress/e2e
            mv cypress/integration/spec.ts cypress/e2e/spec.cy.ts
      - run:
          name: Scaffold new config file
          working_directory: <<parameters.wd>>
          environment:
            CYPRESS_INTERNAL_FORCE_SCAFFOLD: "1"
          command: |
            rm -rf cypress.json
            echo "export default {
                    e2e: {
                      setupNodeEvents (on, config) {
                        on('task', {
                          log (x) {
                            console.log(x)

                            return null
                          },
                        })

                        return config
                      },
                    },
                  }" > cypress.config.ts
      - run:
          name: Rename support file
          working_directory: <<parameters.wd>>
          command: mv cypress/support/index.ts cypress/support/e2e.js
      - run:
          name: Run project tests 🗳
          working_directory: <<parameters.wd>>
          command: npx cypress run

  # install NPM + binary zip and run against staging API
  test-binary-against-staging:
    <<: *defaults
    steps:
      - restore_workspace_binaries
      - clone-repo-and-checkout-branch:
          repo: cypress-test-tiny
      - run:
          name: Install Cypress
          working_directory: /tmp/cypress-test-tiny
          # force installing the freshly built binary
          command: CYPRESS_INSTALL_BINARY=~/cypress/cypress.zip npm i --legacy-peer-deps ~/cypress/cypress.tgz
      - run:
          name: Run test project
          working_directory: /tmp/cypress-test-tiny
          command: |
            CYPRESS_PROJECT_ID=$TEST_TINY_PROJECT_ID \
            CYPRESS_RECORD_KEY=$TEST_TINY_RECORD_KEY \
            CYPRESS_INTERNAL_ENV=staging \
            $(yarn bin cypress) run --record
      - store-npm-logs

  test-binary-against-recipes-firefox:
    <<: *defaults
    steps:
      - test-binary-against-repo:
          repo: cypress-example-recipes
          command: npm run test:ci:firefox

  test-binary-against-recipes-chrome:
    <<: *defaults
    steps:
      - test-binary-against-repo:
          repo: cypress-example-recipes
          command: npm run test:ci:chrome

  test-binary-against-recipes:
    <<: *defaults
    steps:
      - test-binary-against-repo:
          repo: cypress-example-recipes
          command: npm run test:ci

  # This is a special job. It allows you to test the current
  # built test runner against a pull request in the repo
  # cypress-example-recipes.
  # Imagine you are working on a feature and want to show / test a recipe
  # You would need to run the built test runner before release
  # against a PR that cannot be merged until the new version
  # of the test runner is released.
  # Use:
  #   specify pull request number
  #   and the recipe folder

  # test-binary-against-recipe-pull-request:
  #   <<: *defaults
  #   steps:
  #     # test a specific pull request by number from cypress-example-recipes
  #     - test-binary-against-repo:
  #         repo: cypress-example-recipes
  #         command: npm run test:ci
  #         pull_request_id: 515
  #         folder: examples/fundamentals__typescript

  test-binary-against-kitchensink:
    <<: *defaults
    steps:
      - test-binary-against-repo:
          repo: cypress-example-kitchensink
          browser: "electron"

  test-binary-against-kitchensink-firefox:
    <<: *defaults
    steps:
      - test-binary-against-repo:
          repo: cypress-example-kitchensink
          browser: firefox

  test-binary-against-kitchensink-chrome:
    <<: *defaults
    steps:
      - test-binary-against-repo:
          repo: cypress-example-kitchensink
          browser: chrome

  test-binary-against-todomvc-firefox:
    <<: *defaults
    steps:
      - test-binary-against-repo:
          repo: cypress-example-todomvc
          browser: firefox

  test-binary-against-conduit-chrome:
    <<: *defaults
    steps:
      - test-binary-against-repo:
          repo: cypress-example-conduit-app
          browser: chrome
          command: "npm run cypress:run"
          wait-on: http://localhost:3000

  test-binary-against-api-testing-firefox:
    <<: *defaults
    steps:
      - test-binary-against-repo:
          repo: cypress-example-api-testing
          browser: firefox
          command: "npm run cy:run"

  test-binary-against-piechopper-firefox:
    <<: *defaults
    steps:
      - test-binary-against-repo:
          repo: cypress-example-piechopper
          browser: firefox
          command: "npm run cypress:run"

  test-binary-against-cypress-realworld-app:
    <<: *defaults
    resource_class: medium+
    steps:
      - test-binary-against-rwa:
          repo: cypress-realworld-app
          browser: chrome
          wait-on: http://localhost:3000

  test-binary-as-specific-user:
    <<: *defaults
    steps:
      - restore_workspace_binaries
      # the user should be "node"
      - run: whoami
      - run: pwd
      # prints the current user's effective user id
      # for root it is 0
      # for other users it is a positive integer
      - run: node -e 'console.log(process.geteuid())'
      # make sure the binary and NPM package files are present
      - run: ls -l
      - run: ls -l cypress.zip cypress.tgz
      - run: mkdir test-binary
      - run:
          name: Create new NPM package
          working_directory: test-binary
          command: npm init -y
      - run:
          # install NPM from built NPM package folder
          name: Install Cypress
          working_directory: test-binary
          # force installing the freshly built binary
          command: CYPRESS_INSTALL_BINARY=~/cypress/cypress.zip npm i ~/cypress/cypress.tgz
      - run:
          name: Cypress help
          working_directory: test-binary
          command: $(yarn bin cypress) help
      - run:
          name: Cypress info
          working_directory: test-binary
          command: $(yarn bin cypress) info
      - run:
          name: Add Cypress demo
          working_directory: test-binary
          command: npx @bahmutov/cly init
      # TODO: fork/update @bahmutov/cly@1 to scaffold `cypress/e2e/spec.cy.ts`
      # instead of `cypress/integration/spec.js` when Cypress v10 is released.
      - run:
          name: Update example spec
          working_directory: test-binary
          command: |
            mkdir cypress/e2e
            mv cypress/integration/spec.js cypress/e2e/spec.cy.js
      - run:
          name: Scaffold new config file
          working_directory: test-binary
          environment:
            CYPRESS_INTERNAL_FORCE_SCAFFOLD: "1"
          command: |
            rm -rf cypress.json
            echo 'module.exports = {}' > cypress.config.js
      - run:
          name: Rename support file
          working_directory: test-binary
          command: mv cypress/support/index.js cypress/support/e2e.js
      - run:
          name: Verify Cypress binary
          working_directory: test-binary
          command: DEBUG=cypress:cli $(yarn bin cypress) verify
      - run:
          name: Run Cypress binary
          working_directory: test-binary
          command: DEBUG=cypress:cli $(yarn bin cypress) run
      - store-npm-logs

linux-workflow: &linux-workflow
  jobs:
    - node_modules_install
    - build:
        context: test-runner:env-canary
        requires:
          - node_modules_install
    - check-ts:
        requires:
          - build
    - lint:
        name: linux-lint
        requires:
          - build
    - percy-finalize:
        context: test-runner:poll-circle-workflow
        required_env_var: PERCY_TOKEN # skips job if not defined (external PR)
        requires:
          - build
    - lint-types:
        requires:
          - build
    # unit, integration and e2e tests
    - cli-visual-tests:
        context: test-runner:percy
        requires:
          - build
    - unit-tests:
        requires:
          - build
    - unit-tests-release:
        context: test-runner:npm-release
        requires:
          - build
    - server-unit-tests:
        requires:
          - build
    - server-integration-tests:
        requires:
          - build
    - server-performance-tests:
        requires:
          - build
    - system-tests-node-modules-install:
        context: test-runner:performance-tracking
        requires:
          - build
    - system-tests-chrome:
        context: test-runner:performance-tracking
        requires:
          - system-tests-node-modules-install
    - system-tests-electron:
        context: test-runner:performance-tracking
        requires:
          - system-tests-node-modules-install
    - system-tests-firefox:
        context: test-runner:performance-tracking
        requires:
          - system-tests-node-modules-install
    - system-tests-non-root:
        context: test-runner:performance-tracking
        executor: non-root-docker-user
        requires:
          - system-tests-node-modules-install
    - driver-integration-tests-chrome:
        context: test-runner:cypress-record-key
        requires:
          - build
    - driver-integration-tests-chrome-beta:
        context: test-runner:cypress-record-key
        requires:
          - build
    - driver-integration-tests-firefox:
        context: test-runner:cypress-record-key
        requires:
          - build
    - driver-integration-tests-electron:
        context: test-runner:cypress-record-key
        requires:
          - build
    - driver-integration-tests-chrome-experimentalSessionAndOrigin:
        context: test-runner:cypress-record-key
        requires:
          - build
    - driver-integration-tests-chrome-beta-experimentalSessionAndOrigin:
        context: test-runner:cypress-record-key
        requires:
          - build
    - driver-integration-tests-firefox-experimentalSessionAndOrigin:
        context: test-runner:cypress-record-key
        requires:
          - build
    - driver-integration-tests-electron-experimentalSessionAndOrigin:
        context: test-runner:cypress-record-key
        requires:
          - build
    - run-frontend-shared-component-tests-chrome:
        context: [test-runner:launchpad-tests, test-runner:percy]
        percy: true
        requires:
          - build
    - run-launchpad-integration-tests-chrome:
        context: [test-runner:launchpad-tests, test-runner:percy]
        percy: true
        requires:
          - build
    - run-launchpad-component-tests-chrome:
        context: [test-runner:launchpad-tests, test-runner:percy]
        percy: true
        requires:
          - build
    - run-app-integration-tests-chrome:
        context: [test-runner:launchpad-tests, test-runner:percy]
        percy: true
        requires:
          - build
    - run-webpack-dev-server-integration-tests:
        context: [test-runner:cypress-record-key, test-runner:percy]
        requires:
          - system-tests-node-modules-install
    - run-vite-dev-server-integration-tests:
        context: [test-runner:cypress-record-key, test-runner:percy]
        requires:
          - system-tests-node-modules-install          
    - run-app-component-tests-chrome:
        context: [test-runner:launchpad-tests, test-runner:percy]
        percy: true
        requires:
          - build
    - reporter-integration-tests:
        context: [test-runner:cypress-record-key, test-runner:percy]
        requires:
          - build
    - ui-components-integration-tests:
        context: test-runner:cypress-record-key
        requires:
          - build
    - npm-webpack-dev-server:
        requires:
          - system-tests-node-modules-install
    - npm-vite-dev-server:
        requires:
          - build
    - npm-webpack-preprocessor:
        requires:
          - build
    - npm-webpack-batteries-included-preprocessor:
        requires:
          - build
    - npm-vue:
        requires:
          - build
    - npm-react:
        requires:
          - build
    - npm-angular:
        requires:
          - build
    - npm-mount-utils:
        requires:
          - build
    - npm-create-cypress-tests:
        requires:
          - build
    - npm-eslint-plugin-dev:
        requires:
          - build
    - npm-cypress-schematic:
        requires:
          - build
    # This release definition must be updated with any new jobs
    # Any attempts to automate this are welcome
    # If CircleCI provided an "after all" hook, then this wouldn't be necessary
    - npm-release:
        context: test-runner:npm-release
        requires:
          - build
          - check-ts
          - npm-angular
          - npm-eslint-plugin-dev
          - npm-create-cypress-tests
          - npm-react
          - npm-mount-utils
          - npm-vue
          - npm-webpack-batteries-included-preprocessor
          - npm-webpack-preprocessor
          - npm-vite-dev-server
          - npm-webpack-dev-server
          - npm-cypress-schematic
          - lint-types
          - linux-lint
          - percy-finalize
          - driver-integration-tests-firefox
          - driver-integration-tests-chrome
          - driver-integration-tests-chrome-beta
          - driver-integration-tests-electron
          - driver-integration-tests-firefox-experimentalSessionAndOrigin
          - driver-integration-tests-chrome-experimentalSessionAndOrigin
          - driver-integration-tests-chrome-beta-experimentalSessionAndOrigin
          - driver-integration-tests-electron-experimentalSessionAndOrigin
          - system-tests-non-root
          - system-tests-firefox
          - system-tests-electron
          - system-tests-chrome
          - server-performance-tests
          - server-integration-tests
          - server-unit-tests
          - test-kitchensink
          - ui-components-integration-tests
          - unit-tests
          - unit-tests-release
          - cli-visual-tests
          - reporter-integration-tests
          - run-app-component-tests-chrome
          - run-app-integration-tests-chrome
          - run-frontend-shared-component-tests-chrome
          - run-launchpad-component-tests-chrome
          - run-launchpad-integration-tests-chrome

    # various testing scenarios, like building full binary
    # and testing it on a real project
    - test-against-staging:
        context: test-runner:record-tests
        <<: *mainBuildFilters
        requires:
          - build
    - test-kitchensink:
        requires:
          - build
    - test-kitchensink-against-staging:
        context: test-runner:record-tests
        <<: *mainBuildFilters
        requires:
          - build
    - create-build-artifacts:
        context:
          - test-runner:upload
          - test-runner:commit-status-checks
        requires:
          - build
    - test-npm-module-on-minimum-node-version:
        requires:
          - create-build-artifacts
    - test-types-cypress-and-jest:
        requires:
          - create-build-artifacts
    - test-full-typescript-project:
        requires:
          - create-build-artifacts
    - test-binary-against-kitchensink:
        requires:
          - create-build-artifacts
    - test-npm-module-and-verify-binary:
        <<: *mainBuildFilters
        requires:
          - create-build-artifacts
    - test-binary-against-staging:
        context: test-runner:record-tests
        <<: *mainBuildFilters
        requires:
          - create-build-artifacts
    - test-binary-against-kitchensink-chrome:
        <<: *mainBuildFilters
        requires:
          - create-build-artifacts
    - test-binary-against-recipes-firefox:
        <<: *mainBuildFilters
        requires:
          - create-build-artifacts
    - test-binary-against-recipes-chrome:
        <<: *mainBuildFilters
        requires:
          - create-build-artifacts
    - test-binary-against-recipes:
        <<: *mainBuildFilters
        requires:
          - create-build-artifacts
    - test-binary-against-kitchensink-firefox:
        <<: *mainBuildFilters
        requires:
          - create-build-artifacts
    - test-binary-against-todomvc-firefox:
        <<: *mainBuildFilters
        requires:
          - create-build-artifacts
    - test-binary-against-cypress-realworld-app:
        <<: *mainBuildFilters
        requires:
          - create-build-artifacts
    - test-binary-as-specific-user:
        name: "test binary as a non-root user"
        executor: non-root-docker-user
        requires:
          - create-build-artifacts
    - test-binary-as-specific-user:
        name: "test binary as a root user"
        requires:
          - create-build-artifacts
    - binary-system-tests:
        requires:
          - create-build-artifacts
          - system-tests-node-modules-install

mac-workflow: &mac-workflow
  jobs:
    - node_modules_install:
        name: darwin-node-modules-install
        executor: mac
        resource_class: macos.x86.medium.gen2
        only-cache-for-root-user: true

    - build:
        name: darwin-build
        context: test-runner:env-canary
        executor: mac
        resource_class: macos.x86.medium.gen2
        requires:
          - darwin-node-modules-install

    - lint:
        name: darwin-lint
        executor: mac
        requires:
          - darwin-build

    - create-build-artifacts:
        name: darwin-create-build-artifacts
        context:
          - test-runner:sign-mac-binary
          - test-runner:upload
          - test-runner:commit-status-checks
        executor: mac
        resource_class: macos.x86.medium.gen2
        requires:
          - darwin-build

    - test-kitchensink:
        name: darwin-test-kitchensink
        executor: mac
        requires:
          - darwin-build

windows-workflow: &windows-workflow
  jobs:
    - node_modules_install:
        name: windows-node-modules-install
        executor: windows
        resource_class: windows.medium
        only-cache-for-root-user: true

    - build:
        name: windows-build
        context: test-runner:env-canary
        executor: windows
        resource_class: windows.medium
        requires:
          - windows-node-modules-install


    - run-app-integration-tests-chrome:
        name: windows-run-app-integration-tests-chrome
        executor: windows
        resource_class: windows.medium
        context: test-runner:launchpad-tests
        requires:
          - windows-build

    - run-launchpad-integration-tests-chrome:
        name: windows-run-launchpad-integration-tests-chrome
        executor: windows
        resource_class: windows.medium
        context: test-runner:launchpad-tests
        requires:
          - windows-build

    - lint:
        <<: *windows-workflow-filters
        name: windows-lint
        executor: windows
        requires:
          - windows-build

    - unit-tests:
        <<: *windows-workflow-filters
        name: windows-unit-tests
        executor: windows
        resource_class: windows.medium
        requires:
          - windows-build

    - create-build-artifacts:
        <<: *windows-workflow-filters
        name: windows-create-build-artifacts
        executor: windows
        resource_class: windows.medium
        context:
          - test-runner:sign-windows-binary
          - test-runner:upload
          - test-runner:commit-status-checks
        requires:
          - windows-build
    - test-binary-against-kitchensink-chrome:
        name: windows-test-binary-against-kitchensink-chrome
        executor: windows
        requires:
          - windows-create-build-artifacts

workflows:
  linux:
    <<: *linux-workflow
    <<: *linux-workflow-exclude-filters
  mac:
    <<: *mac-workflow
    <<: *mac-workflow-filters
  windows:
    <<: *windows-workflow<|MERGE_RESOLUTION|>--- conflicted
+++ resolved
@@ -50,8 +50,7 @@
           pattern: "-release$"
           value: << pipeline.git.branch >>
 
-windowsWorkflowFilters: &windows-workflow-filters
-<<<<<<< HEAD
+windowsWorkflowExcludeFilters: &windows-workflow-exclude-filters
   filters:
     branches:
       only:
@@ -59,19 +58,6 @@
       - '10.0-release'
       - '*-release'
       - 'win*'
-=======
-  when:
-    or:
-    - equal: [ develop, << pipeline.git.branch >> ]
-    - equal: [ '10.0-release', << pipeline.git.branch >> ]
-    - equal: [ 'tbiethman/UNIFY-1787-spec-names-with-ext', << pipeline.git.branch >> ]
-    - matches:
-          pattern: "-release$"
-          value: << pipeline.git.branch >>
-    - matches:
-          pattern: "win*"
-          value: << pipeline.git.branch >>
->>>>>>> 015e948d
 
 executors:
   # the Docker image with Cypress dependencies and Chrome browser
@@ -2583,14 +2569,14 @@
           - windows-build
 
     - lint:
-        <<: *windows-workflow-filters
+        <<: *windows-workflow-exclude-filters
         name: windows-lint
         executor: windows
         requires:
           - windows-build
 
     - unit-tests:
-        <<: *windows-workflow-filters
+        <<: *windows-workflow-exclude-filters
         name: windows-unit-tests
         executor: windows
         resource_class: windows.medium
@@ -2598,7 +2584,7 @@
           - windows-build
 
     - create-build-artifacts:
-        <<: *windows-workflow-filters
+        <<: *windows-workflow-exclude-filters
         name: windows-create-build-artifacts
         executor: windows
         resource_class: windows.medium
