version: 2.1

defaults: &defaults
  parallelism: 1
  working_directory: ~/cypress
  parameters: &defaultsParameters
    executor:
      type: executor
      default: cy-doc
    only-cache-for-root-user:
      type: boolean
      default: false
  executor: <<parameters.executor>>
  environment: &defaultsEnvironment
    ## set specific timezone
    TZ: "/usr/share/zoneinfo/America/New_York"

    ## store artifacts here
    CIRCLE_ARTIFACTS: /tmp/artifacts

    ## set so that e2e tests are consistent
    COLUMNS: 100
    LINES: 24

mainBuildFilters: &mainBuildFilters
  filters:
    branches:
      only:
        - develop
        - 'feature/v8-snapshots'
        - 'ryanm/feat/add-packherd-to-monorepo'

# usually we don't build Mac app - it takes a long time
# but sometimes we want to really confirm we are doing the right thing
# so just add your branch to the list here to build and test on Mac
macWorkflowFilters: &darwin-workflow-filters
  when:
    or:
    - equal: [ develop, << pipeline.git.branch >> ]
    - equal: [ 'feature/v8-snapshots', << pipeline.git.branch >> ]
    - equal: [ 'ryanm/feat/add-packherd-to-monorepo', << pipeline.git.branch >> ]
    - matches:
          pattern: "-release$"
          value: << pipeline.git.branch >>

linuxArm64WorkflowFilters: &linux-arm64-workflow-filters
  when:
    or:
    - equal: [ develop, << pipeline.git.branch >> ]
    - equal: [ 'feature/v8-snapshots', << pipeline.git.branch >> ]
    - equal: [ 'ryanm/feat/add-packherd-to-monorepo', << pipeline.git.branch >> ]
    - matches:
          pattern: "-release$"
          value: << pipeline.git.branch >>

# uncomment & add to the branch conditions below to disable the main linux
# flow if we don't want to test it for a certain branch
linuxWorkflowExcludeFilters: &linux-x64-workflow-exclude-filters
  unless:
    or:
    - false
    # - equal: [ 'tgriesser/chore/fix-windows-build', << pipeline.git.branch >> ]

# windows is slow and expensive in CI, so it normally only runs on main branches
# add your branch to this list to run the full Windows build on your PR
windowsWorkflowFilters: &windows-workflow-filters
  when:
    or:
    - equal: [ develop, << pipeline.git.branch >> ]
    - equal: [ 'feature/v8-snapshots', << pipeline.git.branch >> ]
    - equal: [ 'ryanm/feat/add-packherd-to-monorepo', << pipeline.git.branch >> ]
    - matches:
          pattern: "-release$"
          value: << pipeline.git.branch >>

executors:
  # the Docker image with Cypress dependencies and Chrome browser
  cy-doc:
    docker:
      - image: cypress/browsers:node16.14.2-slim-chrome100-ff99-edge
    # by default, we use "medium" to balance performance + CI costs. bump or reduce on a per-job basis if needed.
    resource_class: medium
    environment:
      PLATFORM: linux

  # Docker image with non-root "node" user
  non-root-docker-user:
    docker:
      - image: cypress/browsers:node16.14.2-slim-chrome100-ff99-edge
        user: node
    environment:
      PLATFORM: linux

  # executor to run on Mac OS
  # https://circleci.com/docs/2.0/executor-types/#using-macos
  # https://circleci.com/docs/2.0/testing-ios/#supported-xcode-versions
  mac:
    macos:
      # Executor should have Node >= required version
      xcode: "13.0.0"
    resource_class: macos.x86.medium.gen2
    environment:
      PLATFORM: darwin

  # executor to run on Windows - based off of the windows-orb default executor since it is
  # not customizable enough to align with our existing setup.
  # https://github.com/CircleCI-Public/windows-orb/blob/master/src/executors/default.yml
  # https://circleci.com/docs/2.0/hello-world-windows/#software-pre-installed-in-the-windows-image
  windows: &windows-executor
    machine:
      image: windows-server-2019-vs2019:stable
      shell: bash.exe -eo pipefail
    resource_class: windows.large
    environment:
      PLATFORM: windows

  darwin-arm64: &darwin-arm64-executor
    machine: true
    environment:
      PLATFORM: darwin

  linux-arm64: &linux-arm64-executor
    machine:
      image: ubuntu-2004:2022.04.1
    resource_class: arm.medium
    environment:
      PLATFORM: linux

commands:
  verify_should_persist_artifacts:
    steps:
      - run:
          name: Check current branch to persist artifacts
          command: |
            if [[ "$CIRCLE_BRANCH" != "develop" ]]; then
              echo "Not uploading artifacts or posting install comment for this branch."
              circleci-agent step halt
            fi

  restore_workspace_binaries:
    steps:
      - attach_workspace:
          at: ~/
      # make sure we have cypress.zip received
      - run: ls -l
      - run: ls -l cypress.zip cypress.tgz
      - run: node --version
      - run: npm --version

  restore_cached_workspace:
    steps:
      - attach_workspace:
          at: ~/
      - install-required-node
      - unpack-dependencies

  restore_cached_binary:
    steps:
      - attach_workspace:
          at: ~/

  prepare-modules-cache:
    parameters:
      dont-move:
        type: boolean
        default: false
    steps:
      - run: node scripts/circle-cache.js --action prepare
      - unless:
          condition: << parameters.dont-move >>
          steps:
            - run:
                name: Move to /tmp dir for consistent caching across root/non-root users
                command: |
                  mkdir -p /tmp/node_modules_cache
                  mv ~/cypress/node_modules /tmp/node_modules_cache/root_node_modules
                  mv ~/cypress/cli/node_modules /tmp/node_modules_cache/cli_node_modules
                  mv ~/cypress/system-tests/node_modules /tmp/node_modules_cache/system-tests_node_modules
                  mv ~/cypress/globbed_node_modules /tmp/node_modules_cache/globbed_node_modules

  build-and-persist:
    description: Save entire folder as artifact for other jobs to run without reinstalling
    steps:
      - run:
          name: Build all codegen
          command: |
            source ./scripts/ensure-node.sh
            yarn gulp buildProd
      - run:
          name: Build packages
          command: |
            source ./scripts/ensure-node.sh
            yarn build
      - prepare-modules-cache # So we don't throw these in the workspace cache
      - persist_to_workspace:
          root: ~/
          paths:
            - cypress
            - .ssh
            - node_modules # contains the npm i -g modules

  install_cache_helpers_dependencies:
    steps:
      - run:
          # Dependencies needed by circle-cache.js, before we "yarn" or unpack cached node_modules
          name: Cache Helper Dependencies
          working_directory: ~/
          command: npm i glob@7.1.6 fs-extra@10.0.0 minimist@1.2.5 fast-json-stable-stringify@2.1.0

  unpack-dependencies:
    description: 'Unpacks dependencies associated with the current workflow'
    steps:
      - install_cache_helpers_dependencies
      - run:
          name: Generate Circle Cache Key
          command: node scripts/circle-cache.js --action cacheKey > circle_cache_key
      - run:
          name: Generate platform key
          command: node ./scripts/get-platform-key.js > platform_key
      - restore_cache:
          name: Restore cache state, to check for known modules cache existence
          key: v{{ .Environment.CACHE_VERSION }}-{{ checksum "platform_key" }}-node-modules-cache-{{ checksum "circle_cache_key" }}
      - run:
          name: Move node_modules back from /tmp
          command: |
            if [[ -d "/tmp/node_modules_cache" ]]; then
              mv /tmp/node_modules_cache/root_node_modules ~/cypress/node_modules
              mv /tmp/node_modules_cache/cli_node_modules ~/cypress/cli/node_modules
              mv /tmp/node_modules_cache/system-tests_node_modules ~/cypress/system-tests/node_modules
              mv /tmp/node_modules_cache/globbed_node_modules ~/cypress/globbed_node_modules
              rm -rf /tmp/node_modules_cache
            fi
      - run:
          name: Restore all node_modules to proper workspace folders
          command: node scripts/circle-cache.js --action unpack

  restore_cached_system_tests_deps:
    description: 'Restore the cached node_modules for projects in "system-tests/projects/**"'
    steps:
      - run:
          name: Generate Circle Cache key for system tests
          command: ./system-tests/scripts/cache-key.sh > system_tests_cache_key
      - run:
          name: Generate platform key
          command: node ./scripts/get-platform-key.js > platform_key
      - restore_cache:
          name: Restore system tests node_modules cache
          keys:
            - v{{ .Environment.CACHE_VERSION }}-{{ checksum "platform_key" }}-system-tests-projects-node-modules-cache-{{ checksum "system_tests_cache_key" }}

  update_cached_system_tests_deps:
    description: 'Update the cached node_modules for projects in "system-tests/projects/**"'
    steps:
      - run:
          name: Generate Circle Cache key for system tests
          command: ./system-tests/scripts/cache-key.sh > system_tests_cache_key
      - run:
          name: Generate platform key
          command: node ./scripts/get-platform-key.js > platform_key
      - restore_cache:
          name: Restore cache state, to check for known modules cache existence
          keys:
            - v{{ .Environment.CACHE_VERSION }}-{{ checksum "platform_key" }}-state-of-system-tests-projects-node-modules-cache-{{ checksum "system_tests_cache_key" }}
      - run:
          name: Send root honeycomb event for this CI build
          command: cd system-tests/scripts && node ./send-root-honeycomb-event.js
      - run:
          name: Bail if specific cache exists
          command: |
            if [[ -f "/tmp/system_tests_node_modules_installed" ]]; then
              echo "No updates to system tests node modules, exiting"
              circleci-agent step halt
            fi
      - restore_cache:
          name: Restore system tests node_modules cache
          keys:
            - v{{ .Environment.CACHE_VERSION }}-{{ checksum "platform_key" }}-system-tests-projects-node-modules-cache-{{ checksum "system_tests_cache_key" }}
            - v{{ .Environment.CACHE_VERSION }}-{{ checksum "platform_key" }}-system-tests-projects-node-modules-cache-
      - run:
          name: Update system-tests node_modules cache
          command: yarn workspace @tooling/system-tests projects:yarn:install
      - save_cache:
          name: Save system tests node_modules cache
          key: v{{ .Environment.CACHE_VERSION }}-{{ checksum "platform_key" }}-system-tests-projects-node-modules-cache-{{ checksum "system_tests_cache_key" }}
          paths:
            - /tmp/cy-system-tests-node-modules
      - run: touch /tmp/system_tests_node_modules_installed
      - save_cache:
          name: Save system tests node_modules cache state key
          key: v{{ .Environment.CACHE_VERSION }}-{{ checksum "platform_key" }}-state-of-system-tests-projects-node-modules-cache-{{ checksum "system_tests_cache_key" }}
          paths:
            - /tmp/system_tests_node_modules_installed

  caching-dependency-installer:
    description: 'Installs & caches the dependencies based on yarn lock & package json dependencies'
    parameters:
      only-cache-for-root-user:
        type: boolean
        default: false
    steps:
      - install_cache_helpers_dependencies
      - run:
          name: Generate Circle Cache Key
          command: node scripts/circle-cache.js --action cacheKey > circle_cache_key
      - run:
          name: Generate platform key
          command: node ./scripts/get-platform-key.js > platform_key
      - restore_cache:
          name: Restore cache state, to check for known modules cache existence
          key: v{{ .Environment.CACHE_VERSION }}-{{ checksum "platform_key" }}-state-of-node-modules-cache-{{ checksum "circle_cache_key" }}
      - run:
          name: Bail if cache exists
          command: |
            if [[ -f "node_modules_installed" ]]; then
              echo "Node modules already cached for dependencies, exiting"
              circleci-agent step halt
            fi
      - run: date +%Y-%U > cache_date
      - restore_cache:
          name: Restore weekly yarn cache
          keys:
            - v{{ .Environment.CACHE_VERSION }}-{{ checksum "platform_key" }}-deps-root-weekly-{{ checksum "cache_date" }}
      - run:
          name: Install Node Modules
          command: |
            source ./scripts/ensure-node.sh
            # avoid installing Percy's Chromium every time we use @percy/cli
            # https://docs.percy.io/docs/caching-asset-discovery-browser-in-ci
            PERCY_POSTINSTALL_BROWSER=true \
            yarn --prefer-offline --frozen-lockfile --cache-folder ~/.yarn
          no_output_timeout: 20m
      - prepare-modules-cache:
          dont-move: <<parameters.only-cache-for-root-user>> # we don't move, so we don't hit any issues unpacking symlinks
      - when:
          condition: <<parameters.only-cache-for-root-user>> # we don't move to /tmp since we don't need to worry about different users
          steps:
            - save_cache:
                name: Saving node modules for root, cli, and all globbed workspace packages
                key: v{{ .Environment.CACHE_VERSION }}-{{ checksum "platform_key" }}-node-modules-cache-{{ checksum "circle_cache_key" }}
                paths:
                  - node_modules
                  - cli/node_modules
                  - system-tests/node_modules
                  - globbed_node_modules
      - unless:
          condition: <<parameters.only-cache-for-root-user>>
          steps:
            - save_cache:
                name: Saving node modules for root, cli, and all globbed workspace packages
                key: v{{ .Environment.CACHE_VERSION }}-{{ checksum "platform_key" }}-node-modules-cache-{{ checksum "circle_cache_key" }}
                paths:
                  - /tmp/node_modules_cache
      - run: touch node_modules_installed
      - save_cache:
          name: Saving node-modules cache state key
          key: v{{ .Environment.CACHE_VERSION }}-{{ checksum "platform_key" }}-state-of-node-modules-cache-{{ checksum "circle_cache_key" }}
          paths:
            - node_modules_installed
      - save_cache:
          name: Save weekly yarn cache
          key: v{{ .Environment.CACHE_VERSION }}-{{ checksum "platform_key" }}-deps-root-weekly-{{ checksum "cache_date" }}
          paths:
            - ~/.yarn
            - ~/.cy-npm-cache

  verify-build-setup:
    description: Common commands run when setting up for build or yarn install
    parameters:
      executor:
        type: executor
        default: cy-doc
    steps:
      - run: pwd
      - run:
          name: print global yarn cache path
          command: echo $(yarn global bin)
      - run:
          name: print yarn version
          command: yarn versions
      - unless:
          condition:
            # stop-only does not correctly match on windows: https://github.com/bahmutov/stop-only/issues/78
            equal: [ *windows-executor, << parameters.executor >> ]
          steps:
            - run:
                name: Stop .only
                 # this will catch ".only"s in js/coffee as well
                command: |
                  source ./scripts/ensure-node.sh
                  yarn stop-only-all
      - run:
          name: Check terminal variables
          ## make sure the TERM is set to 'xterm' in node (Linux only)
          ## else colors (and tests) will fail
          ## See the following information
          ##   * http://andykdocs.de/development/Docker/Fixing+the+Docker+TERM+variable+issue
          ##   * https://unix.stackexchange.com/questions/43945/whats-the-difference-between-various-term-variables
          command: |
            source ./scripts/ensure-node.sh
            yarn check-terminal

  install-required-node:
    # https://discuss.circleci.com/t/switch-nodejs-version-on-machine-executor-solved/26675/2
    description: Install Node version matching .node-version
    steps:
      # installing NVM will use git+ssh, so update known_hosts
      - update_known_hosts
      - run:
          name: Install Node
          command: |
            node_version=$(cat .node-version)
            source ./scripts/ensure-node.sh
            echo "Installing Yarn"
            npm install yarn -g # ensure yarn is installed with the correct node engine
            yarn check-node-version
      - run:
          name: Check Node
          command: |
            source ./scripts/ensure-node.sh
            yarn check-node-version

  install-chrome:
    description: Install Google Chrome
    parameters:
      channel:
        description: browser channel to install
        type: string
      version:
        description: browser version to install
        type: string
    steps:
      - run:
          name: Install Google Chrome (<<parameters.channel>>)
          command: |
            echo "Installing Chrome (<<parameters.channel>>) v<<parameters.version>>"
            wget -O /usr/src/google-chrome-<<parameters.channel>>_<<parameters.version>>_amd64.deb "http://dl.google.com/linux/chrome/deb/pool/main/g/google-chrome-<<parameters.channel>>/google-chrome-<<parameters.channel>>_<<parameters.version>>-1_amd64.deb" && \
            dpkg -i /usr/src/google-chrome-<<parameters.channel>>_<<parameters.version>>_amd64.deb ; \
            apt-get install -f -y && \
            rm -f /usr/src/google-chrome-<<parameters.channel>>_<<parameters.version>>_amd64.deb
            which google-chrome-<<parameters.channel>> || (printf "\n\033[0;31mChrome was not successfully downloaded - bailing\033[0m\n\n" && exit 1)
            echo "Location of Google Chrome Installation: `which google-chrome-<<parameters.channel>>`"
            echo "Google Chrome Version: `google-chrome-<<parameters.channel>> --version`"

  run-driver-integration-tests:
    parameters:
      browser:
        description: browser shortname to target
        type: string
      install-chrome-channel:
        description: chrome channel to install
        type: string
        default: ''
      experimentalSessionAndOrigin:
        description: experimental flag to apply
        type: boolean
        default: false
    steps:
      - restore_cached_workspace
      - when:
          condition: <<parameters.install-chrome-channel>>
          steps:
            - install-chrome:
                channel: <<parameters.install-chrome-channel>>
                version: $(node ./scripts/get-browser-version.js chrome:<<parameters.install-chrome-channel>>)
      - run:
          environment:
            CYPRESS_KONFIG_ENV: production
          command: |
            echo Current working directory is $PWD
            echo Total containers $CIRCLE_NODE_TOTAL

            if [[ -v MAIN_RECORD_KEY ]]; then
              # internal PR
              if <<parameters.experimentalSessionAndOrigin>>; then
                CYPRESS_RECORD_KEY=$MAIN_RECORD_KEY \
                yarn cypress:run-experimentalSessionAndOrigin --record --parallel --group 5x-driver-<<parameters.browser>>-experimentalSessionAndOrigin --browser <<parameters.browser>>
              else
                CYPRESS_RECORD_KEY=$MAIN_RECORD_KEY \
                yarn cypress:run --record --parallel --group 5x-driver-<<parameters.browser>> --browser <<parameters.browser>>
              fi
            else
              # external PR
              TESTFILES=$(circleci tests glob "cypress/e2e/**/*.cy.*" | circleci tests split --total=$CIRCLE_NODE_TOTAL)
              echo "Test files for this machine are $TESTFILES"

              if [[ -z "$TESTFILES" ]]; then
                echo "Empty list of test files"
              fi
              if <<parameters.experimentalSessionAndOrigin>>; then
                yarn cypress:run-experimentalSessionAndOrigin --browser <<parameters.browser>> --spec $TESTFILES
              else
                yarn cypress:run --browser <<parameters.browser>> --spec $TESTFILES
              fi
            fi
          working_directory: packages/driver
      - verify-mocha-results
      - store_test_results:
          path: /tmp/cypress
      - store_artifacts:
          path: /tmp/artifacts
      - store-npm-logs

  windows-install-chrome:
    parameters:
      browser:
        description: browser shortname to target
        type: string
    steps:
      - run:
          # TODO: How can we have preinstalled browsers on CircleCI?
          name: 'Install Chrome on Windows'
          command: |
            # install with `--ignore-checksums` to avoid checksum error
            # https://www.gep13.co.uk/blog/chocolatey-error-hashes-do-not-match
            [[ $PLATFORM == 'windows' && '<<parameters.browser>>' == 'chrome' ]] && choco install googlechrome --ignore-checksums || [[ $PLATFORM != 'windows' ]]

  run-new-ui-tests:
    parameters:
      package:
        description: package to target
        type: enum
        enum: ['frontend-shared', 'launchpad', 'app', 'reporter']
      browser:
        description: browser shortname to target
        type: string
      percy:
        description: enable percy
        type: boolean
        default: false
      type:
        description: ct or e2e
        type: enum
        enum: ['ct', 'e2e']
      debug:
        description: debug option
        type: string
        default: ''
    steps:
      - restore_cached_workspace
      - windows-install-chrome:
          browser: <<parameters.browser>>
      - run:
          command: |
            echo Current working directory is $PWD
            echo Total containers $CIRCLE_NODE_TOTAL

            if [[ -v MAIN_RECORD_KEY ]]; then
              # internal PR
              cmd=$([[ <<parameters.percy>> == 'true' ]] && echo 'yarn percy exec --parallel -- --') || true
              DEBUG=<<parameters.debug>> \
              CYPRESS_KONFIG_ENV=production \
              CYPRESS_RECORD_KEY=${TEST_LAUNCHPAD_RECORD_KEY:-$MAIN_RECORD_KEY} \
              PERCY_PARALLEL_NONCE=$CIRCLE_WORKFLOW_WORKSPACE_ID \
              PERCY_ENABLE=${PERCY_TOKEN:-0} \
              PERCY_PARALLEL_TOTAL=-1 \
              $cmd yarn workspace @packages/<<parameters.package>> cypress:run:<<parameters.type>> --browser <<parameters.browser>> --record --parallel --group <<parameters.package>>-<<parameters.type>>
            else
              # external PR

              # To make `circleci tests` work correctly, we need to step into the package folder.
              cd packages/<<parameters.package>>

              GLOB="cypress/e2e/**/*cy.*"

              if [[ <<parameters.type>> == 'ct' ]]; then
                # component tests are located side by side with the source codes.
                GLOB="src/**/*cy.*"
              fi

              TESTFILES=$(circleci tests glob "$GLOB" | circleci tests split --total=$CIRCLE_NODE_TOTAL)
              echo "Test files for this machine are $TESTFILES"

              # To run the `yarn` command, we need to walk out of the package folder.
              cd ../..

              DEBUG=<<parameters.debug>> \
              CYPRESS_KONFIG_ENV=production \
              PERCY_PARALLEL_NONCE=$CIRCLE_WORKFLOW_WORKSPACE_ID \
              PERCY_ENABLE=${PERCY_TOKEN:-0} \
              PERCY_PARALLEL_TOTAL=-1 \
              yarn workspace @packages/<<parameters.package>> cypress:run:<<parameters.type>> --browser <<parameters.browser>> --spec $TESTFILES
            fi
      - run:
          command: |
            if [[ <<parameters.package>> == 'app' && <<parameters.percy>> == 'true' && -d "packages/app/cypress/screenshots/runner/screenshot/screenshot.cy.tsx/percy" ]]; then
              PERCY_PARALLEL_NONCE=$CIRCLE_WORKFLOW_WORKSPACE_ID \
              PERCY_ENABLE=${PERCY_TOKEN:-0} \
              PERCY_PARALLEL_TOTAL=-1 \
              yarn percy upload packages/app/cypress/screenshots/runner/screenshot/screenshot.cy.tsx/percy
            else
              echo "skipping percy screenshots uploading"
            fi
      - store_test_results:
          path: /tmp/cypress
      - store_artifacts:
          path: ./packages/<<parameters.package>>/cypress/videos
      - store-npm-logs

  run-system-tests:
    parameters:
      browser:
        description: browser shortname to target
        type: string
    steps:
      - restore_cached_workspace
      - restore_cached_system_tests_deps
      - run:
          name: Run system tests
          command: |
            ALL_SPECS=`circleci tests glob "/root/cypress/system-tests/test/*spec*"`
            SPECS=
            for file in $ALL_SPECS; do
              # filter out non_root tests, they have their own stage
              if [[ "$file" == *"non_root"* ]]; then
                echo "Skipping $file"
                continue
              fi
              SPECS="$SPECS $file"
            done
            SPECS=`echo $SPECS | xargs -n 1 | circleci tests split --split-by=timings`
            echo SPECS=$SPECS
            yarn workspace @tooling/system-tests test:ci $SPECS --browser <<parameters.browser>>
      - verify-mocha-results
      - store_test_results:
          path: /tmp/cypress
      - store_artifacts:
          path: /tmp/artifacts
      - store-npm-logs

  run-binary-system-tests:
    steps:
      - restore_cached_workspace
      - restore_cached_system_tests_deps
      - run:
          name: Run system tests
          command: |
            ALL_SPECS=`circleci tests glob "$HOME/cypress/system-tests/test-binary/*spec*"`
            SPECS=`echo $ALL_SPECS | xargs -n 1 | circleci tests split --split-by=timings`
            echo SPECS=$SPECS
            yarn workspace @tooling/system-tests test:ci $SPECS
      - verify-mocha-results
      - store_test_results:
          path: /tmp/cypress
      - store_artifacts:
          path: /tmp/artifacts
      - store-npm-logs

  store-npm-logs:
    description: Saves any NPM debug logs as artifacts in case there is a problem
    steps:
      - store_artifacts:
          path: ~/.npm/_logs

  post-install-comment:
    description: Post GitHub comment with a blurb on how to install pre-release version
    steps:
      - run:
          name: Post pre-release install comment
          command: |
            node scripts/add-install-comment.js \
              --npm npm-package-url.json \
              --binary binary-url.json

  verify-mocha-results:
    description: Double-check that Mocha tests ran as expected.
    parameters:
      expectedResultCount:
        description: The number of result files to expect, ie, the number of Mocha test suites that ran.
        type: integer
        ## by default, assert that at least 1 test ran
        default: 0
    steps:
      - run:
          name: 'Verify Mocha Results'
          command: |
            source ./scripts/ensure-node.sh
            yarn verify:mocha:results <<parameters.expectedResultCount>>

  clone-repo-and-checkout-branch:
    description: |
      Clones an external repo and then checks out the branch that matches the next version otherwise uses 'master' branch.
    parameters:
      repo:
        description: "Name of the github repo to clone like: cypress-example-kitchensink"
        type: string
      pull_request_id:
        description: Pull request number to check out before installing and testing
        type: integer
        default: 0
    steps:
      - restore_cached_binary
      - run:
          name: "Cloning test project and checking out release branch: <<parameters.repo>>"
          working_directory: /tmp/<<parameters.repo>>
          command: |
            git clone --depth 1 --no-single-branch https://github.com/cypress-io/<<parameters.repo>>.git .

            cd ~/cypress/..
            # install some deps for get-next-version
            npm i semver@7.3.2 conventional-recommended-bump@6.1.0 conventional-changelog-angular@5.0.12
            NEXT_VERSION=$(node ./cypress/scripts/get-next-version.js)
            cd -

            git checkout $NEXT_VERSION || true
      - when:
          condition: <<parameters.pull_request_id>>
          steps:
            - run:
                name: Check out PR <<parameters.pull_request_id>>
                working_directory: /tmp/<<parameters.repo>>
                command: |
                  git fetch origin pull/<<parameters.pull_request_id>>/head:pr-<<parameters.pull_request_id>>
                  git checkout pr-<<parameters.pull_request_id>>

  test-binary-against-rwa:
    description: |
      Takes the built binary and NPM package, clones the RWA repo
      and runs the new version of Cypress against it.
    parameters:
      repo:
        description: "Name of the github repo to clone like"
        type: string
        default: "cypress-realworld-app"
      browser:
        description: Name of the browser to use, like "electron", "chrome", "firefox"
        type: enum
        enum: ["", "electron", "chrome", "firefox"]
        default: ""
      command:
        description: Test command to run to start Cypress tests
        type: string
        default: "yarn cypress:run"
      # if the repo to clone and test is a monorepo, you can
      # run tests inside a specific subfolder
      folder:
        description: Subfolder to test in
        type: string
        default: ""
      # you can test new features in the test runner against recipes or other repos
      # by opening a pull request in those repos and running this test job
      # against a pull request number in the example repo
      pull_request_id:
        description: Pull request number to check out before installing and testing
        type: integer
        default: 0
      wait-on:
        description: Whether to use wait-on to wait on a server to be booted
        type: string
        default: ""
      server-start-command:
        description: Server start command for repo
        type: string
        default: "CI=true yarn start"
    steps:
      - clone-repo-and-checkout-branch:
          repo: <<parameters.repo>>
      - when:
          condition: <<parameters.pull_request_id>>
          steps:
            - run:
                name: Check out PR <<parameters.pull_request_id>>
                working_directory: /tmp/<<parameters.repo>>
                command: |
                  git fetch origin pull/<<parameters.pull_request_id>>/head:pr-<<parameters.pull_request_id>>
                  git checkout pr-<<parameters.pull_request_id>>
                  git log -n 2
      - run:
          command: yarn
          working_directory: /tmp/<<parameters.repo>>
      - run:
          name: Install Cypress
          working_directory: /tmp/<<parameters.repo>>
          # force installing the freshly built binary
          command: |
            CYPRESS_INSTALL_BINARY=~/cypress/cypress.zip npm i --legacy-peer-deps ~/cypress/cypress.tgz && [[ -f yarn.lock ]] && yarn
      - run:
          name: Print Cypress version
          working_directory: /tmp/<<parameters.repo>>
          command: npx cypress version
      - run:
          name: Types check 🧩 (maybe)
          working_directory: /tmp/<<parameters.repo>>
          command: yarn types
      - run:
          working_directory: /tmp/<<parameters.repo>>
          command: <<parameters.server-start-command>>
          background: true
      - run:
          condition: <<parameters.wait-on>>
          name: "Waiting on server to boot: <<parameters.wait-on>>"
          command: "npx wait-on <<parameters.wait-on>>"
      - when:
          condition: <<parameters.folder>>
          steps:
            - when:
                condition: <<parameters.browser>>
                steps:
                  - run:
                      name: Run tests using browser "<<parameters.browser>>"
                      working_directory: /tmp/<<parameters.repo>>/<<parameters.folder>>
                      command: |
                        <<parameters.command>> -- --browser <<parameters.browser>>
            - unless:
                condition: <<parameters.browser>>
                steps:
                  - run:
                      name: Run tests using command
                      working_directory: /tmp/<<parameters.repo>>/<<parameters.folder>>
                      command: <<parameters.command>>
      - unless:
          condition: <<parameters.folder>>
          steps:
            - when:
                condition: <<parameters.browser>>
                steps:
                  - run:
                      name: Run tests using browser "<<parameters.browser>>"
                      working_directory: /tmp/<<parameters.repo>>
                      command: <<parameters.command>> -- --browser <<parameters.browser>>
            - unless:
                condition: <<parameters.browser>>
                steps:
                  - run:
                      name: Run tests using command
                      working_directory: /tmp/<<parameters.repo>>
                      command: <<parameters.command>>
      - store-npm-logs

  test-binary-against-repo:
    description: |
      Takes the built binary and NPM package, clones given example repo
      and runs the new version of Cypress against it.
    parameters:
      repo:
        description: "Name of the github repo to clone like: cypress-example-kitchensink"
        type: string
      browser:
        description: Name of the browser to use, like "electron", "chrome", "firefox"
        type: enum
        enum: ["", "electron", "chrome", "firefox"]
        default: ""
      command:
        description: Test command to run to start Cypress tests
        type: string
        default: "npm run e2e"
      build-project:
        description: Should the project build script be executed
        type: boolean
        default: true
      # if the repo to clone and test is a monorepo, you can
      # run tests inside a specific subfolder
      folder:
        description: Subfolder to test in
        type: string
        default: ""
      # you can test new features in the test runner against recipes or other repos
      # by opening a pull request in those repos and running this test job
      # against a pull request number in the example repo
      pull_request_id:
        description: Pull request number to check out before installing and testing
        type: integer
        default: 0
      wait-on:
        description: Whether to use wait-on to wait on a server to be booted
        type: string
        default: ""
      server-start-command:
        description: Server start command for repo
        type: string
        default: "npm start --if-present"
    steps:
      - clone-repo-and-checkout-branch:
          repo: <<parameters.repo>>
          pull_request_id: <<parameters.pull_request_id>>
      - run:
          # Ensure we're installing the node-version for the cloned repo
          command: |
            if [[ -f .node-version ]]; then
              branch="<< pipeline.git.branch >>"

              externalBranchPattern='^pull\/[0-9]+'
              if [[ $branch =~ $externalBranchPattern ]]; then
                # We are unable to curl from the external PR branch location
                # so we fall back to develop
                branch="develop"
              fi

              curl -L https://raw.githubusercontent.com/cypress-io/cypress/$branch/scripts/ensure-node.sh --output ci-ensure-node.sh
            else 
              # if no .node-version file exists, we no-op the node script and use the global yarn
              echo '' > ci-ensure-node.sh
            fi
          working_directory: /tmp/<<parameters.repo>>
      - run:
          # Install deps + Cypress binary with yarn if yarn.lock present
          command: |
            source ./ci-ensure-node.sh
            if [[ -f yarn.lock ]]; then
              yarn --frozen-lockfile
              CYPRESS_INSTALL_BINARY=~/cypress/cypress.zip yarn add -D ~/cypress/cypress.tgz
            else
              npm install
              CYPRESS_INSTALL_BINARY=~/cypress/cypress.zip npm install --legacy-peer-deps ~/cypress/cypress.tgz
            fi
          working_directory: /tmp/<<parameters.repo>>
      - run:
          name: Scaffold new config file
          working_directory: /tmp/<<parameters.repo>>
          environment:
            CYPRESS_INTERNAL_FORCE_SCAFFOLD: "1"
          command: |
            if [[ -f cypress.json ]]; then
              rm -rf cypress.json
              echo 'module.exports = { e2e: {} }' > cypress.config.js
            fi
      - run:
          name: Rename support file
          working_directory: /tmp/<<parameters.repo>>
          command: |
            if [[ -f cypress/support/index.js ]]; then
              mv cypress/support/index.js cypress/support/e2e.js
            fi
      - run:
          name: Print Cypress version
          working_directory: /tmp/<<parameters.repo>>
          command: |
            source ./ci-ensure-node.sh
            npx cypress version
      - run:
          name: Types check 🧩 (maybe)
          working_directory: /tmp/<<parameters.repo>>
          command: |
            source ./ci-ensure-node.sh
            [[ -f yarn.lock ]] && yarn types || npm run types --if-present
      - when:
          condition: <<parameters.build-project>>
          steps:
          - run:
              name: Build 🏗 (maybe)
              working_directory: /tmp/<<parameters.repo>>
              command: |
                source ./ci-ensure-node.sh
                [[ -f yarn.lock ]] && yarn build || npm run build --if-present
      - run:
          working_directory: /tmp/<<parameters.repo>>
          command: |
            source ./ci-ensure-node.sh
            <<parameters.server-start-command>>
          background: true
      - run:
          condition: <<parameters.wait-on>>
          name: "Waiting on server to boot: <<parameters.wait-on>>"
          command: |
            npx wait-on <<parameters.wait-on>> --timeout 120000
      - windows-install-chrome:
          browser: <<parameters.browser>>
      - when:
          condition: <<parameters.folder>>
          steps:
            - when:
                condition: <<parameters.browser>>
                steps:
                  - run:
                      name: Run tests using browser "<<parameters.browser>>"
                      working_directory: /tmp/<<parameters.repo>>/<<parameters.folder>>
                      command: |
                        <<parameters.command>> -- --browser <<parameters.browser>>
            - unless:
                condition: <<parameters.browser>>
                steps:
                  - run:
                      name: Run tests using command
                      working_directory: /tmp/<<parameters.repo>>/<<parameters.folder>>
                      command: <<parameters.command>>
      - unless:
          condition: <<parameters.folder>>
          steps:
            - when:
                condition: <<parameters.browser>>
                steps:
                  - run:
                      name: Run tests using browser "<<parameters.browser>>"
                      working_directory: /tmp/<<parameters.repo>>
                      command: |
                        source ./ci-ensure-node.sh
                        <<parameters.command>> -- --browser <<parameters.browser>>
            - unless:
                condition: <<parameters.browser>>
                steps:
                  - run:
                      name: Run tests using command
                      working_directory: /tmp/<<parameters.repo>>
                      command: |
                        source ./ci-ensure-node.sh
                        <<parameters.command>>
      - store-npm-logs

  wait-on-circle-jobs:
    description: Polls certain Circle CI jobs until they finish
    parameters:
      job-names:
        description: comma separated list of circle ci job names to wait for
        type: string
    steps:
      - run:
          name: "Waiting on Circle CI jobs: <<parameters.job-names>>"
          command: node ./scripts/wait-on-circle-jobs.js --job-names="<<parameters.job-names>>"

  build-binary:
    steps:
      - run:
          name: Check environment variables before code sign (if on Mac/Windows)
          # NOTE
          # our code sign works via electron-builder
          # by default, electron-builder will NOT sign app built in a pull request
          # even our internal one (!)
          # Usually this is not a problem, since we only build and test binary
          # built on "develop" and "master" branches
          # but if you need to really build and sign a binary in a PR
          # set variable CSC_FOR_PULL_REQUEST=true
          command: |
            set -e
            NEEDS_CODE_SIGNING=`node -p 'process.platform === "win32" || process.platform === "darwin"'`
            if [[ "$NEEDS_CODE_SIGNING" == "true" ]]; then
              echo "Checking for required environment variables..."
              if [ -z "$CSC_LINK" ]; then
                echo "Need to provide environment variable CSC_LINK"
                echo "with base64 encoded certificate .p12 file"
                exit 1
              fi
              if [ -z "$CSC_KEY_PASSWORD" ]; then
                echo "Need to provide environment variable CSC_KEY_PASSWORD"
                echo "with password for unlocking certificate .p12 file"
                exit 1
              fi
              echo "Succeeded."
            else
              echo "Not code signing for this platform"
            fi
      - run:
          name: Build the Cypress binary
          environment:
            DEBUG: electron-builder,electron-osx-sign*
          # notarization on Mac can take a while
          no_output_timeout: "45m"
          command: |
            if [[ `node ./scripts/get-platform-key.js` == 'linux-arm64' ]]; then
              # these are missing on Circle and there is no way to pre-install them on Arm
              sudo apt-get update
              sudo apt-get install -y libgtk2.0-0 libgtk-3-0 libgbm-dev libnotify-dev libgconf-2-4 libnss3 libxss1 libasound2 libxtst6 xauth xvfb
            fi
            source ./scripts/ensure-node.sh
            node --version
            yarn binary-build --version $(node ./scripts/get-next-version.js)
      - run:
          name: Zip the binary
          command: |
            if [[ $PLATFORM == 'linux' ]]; then
              # on Arm, CI runs as non-root, on x64 CI runs as root but there is no sudo binary
              if [[ `whoami` == 'root' ]]; then
                apt-get update && apt-get install -y zip
              else
                sudo apt-get update && sudo apt-get install -y zip
              fi
            fi
            source ./scripts/ensure-node.sh
            yarn binary-zip
      - store-npm-logs
      - persist_to_workspace:
          root: ~/
          paths:
            - cypress/cypress.zip

  build-cypress-npm-package:
    parameters:
      executor:
        type: executor
        default: cy-doc
    steps:
      - run:
          name: Bump NPM version
          command: |
            source ./scripts/ensure-node.sh
            yarn get-next-version --npm
      - run:
          name: Build NPM package
          command: |
            source ./scripts/ensure-node.sh
            yarn build --scope cypress
      - run:
          name: Copy Re-exported NPM Packages
          command: node ./scripts/post-build.js
          working_directory: cli
      - run:
          command: ls -la types
          working_directory: cli/build
      - run:
          command: ls -la vue vue2 mount-utils react
          working_directory: cli/build
      - unless:
          condition:
            equal: [ *windows-executor, << parameters.executor >> ]
          steps:
            - run:
                name: list NPM package contents
                command: |
                  source ./scripts/ensure-node.sh
                  yarn workspace cypress size
      - run:
          name: pack NPM package
          working_directory: cli/build
          command: yarn pack --filename ../../cypress.tgz
      - run:
          name: list created NPM package
          command: ls -l
      - store-npm-logs
      - persist_to_workspace:
          root: ~/
          paths:
            - cypress/cypress.tgz

  upload-build-artifacts:
    steps:
      - run: ls -l
      - run:
          name: Upload unique binary to S3
          command: |
            node scripts/binary.js upload-build-artifact \
              --type binary \
              --file cypress.zip \
              --version $(node -p "require('./package.json').version")
      - run:
          name: Upload NPM package to S3
          command: |
            node scripts/binary.js upload-build-artifact \
              --type npm-package \
              --file cypress.tgz \
              --version $(node -p "require('./package.json').version")
      - store-npm-logs
      - run: ls -l
      - run: cat binary-url.json
      - run: cat npm-package-url.json
      - persist_to_workspace:
          root: ~/
          paths:
            - cypress/binary-url.json
            - cypress/npm-package-url.json

  update_known_hosts:
    description: Ensures that we have the latest Git public keys to prevent git+ssh from failing.
    steps:
    - run:
        name: Update known_hosts with github.com keys
        command: |
          mkdir -p ~/.ssh
          ssh-keyscan github.com >> ~/.ssh/known_hosts

jobs:
  ## Checks if we already have a valid cache for the node_modules_install and if it has,
  ## skips ahead to the build step, otherwise installs and caches the node_modules
  node_modules_install:
    <<: *defaults
    parameters:
      <<: *defaultsParameters
      resource_class:
        type: string
        default: medium
    resource_class: << parameters.resource_class >>
    steps:
      - checkout
      - install-required-node
      - verify-build-setup:
          executor: << parameters.executor >>
      - persist_to_workspace:
          root: ~/
          paths:
            - cypress
            - .nvm # mac / linux
            - ProgramData/nvm # windows
      - caching-dependency-installer:
          only-cache-for-root-user: <<parameters.only-cache-for-root-user>>
      - store-npm-logs

  ## restores node_modules from previous step & builds if first step skipped
  build:
    <<: *defaults
    parameters:
      <<: *defaultsParameters
      resource_class:
        type: string
        default: medium+
    resource_class: << parameters.resource_class >>
    steps:
      - restore_cached_workspace
      - run:
          name: Top level packages
          command: yarn list --depth=0 || true
      - run:
          name: Check env canaries on Linux
          command: |
            # Windows/Mac M1 CircleCI does not have a way to pull per-job env
            [[ $PLATFORM == 'linux' ]] && node ./scripts/circle-env.js --check-canaries || true
      - build-and-persist
      - store-npm-logs

  lint:
    <<: *defaults
    steps:
      - restore_cached_workspace
      - run:
          name: Linting 🧹
          command: |
            yarn clean
            git clean -df
            yarn lint
      - run:
          name: cypress info (dev)
          command: node cli/bin/cypress info --dev
      - store-npm-logs

  check-ts:
    <<: *defaults
    steps:
      - restore_cached_workspace
      - install-required-node
      - run:
          name: Check TS Types
          command: NODE_OPTIONS=--max_old_space_size=4096 yarn gulp checkTs


  # a special job that keeps polling Circle and when all
  # individual jobs are finished, it closes the Percy build
  percy-finalize:
    <<: *defaults
    resource_class: small
    parameters:
      <<: *defaultsParameters
      required_env_var:
        type: env_var_name
    steps:
      - restore_cached_workspace
      - run:
          # if this is an external pull request, the environment variables
          # are NOT set for security reasons, thus no need to poll -
          # and no need to finalize Percy, since there will be no visual tests
          name: Check if <<parameters.required_env_var>> is set
          command: |
            if [[ -v <<parameters.required_env_var>> ]]; then
              echo "Internal PR, good to go"
            else
              echo "This is an external PR, cannot access other services"
              circleci-agent step halt
            fi
      - wait-on-circle-jobs:
          job-names: >
            cli-visual-tests,
            reporter-integration-tests,
            run-app-component-tests-chrome,
            run-app-integration-tests-chrome,
            run-frontend-shared-component-tests-chrome,
            run-launchpad-component-tests-chrome,
            run-launchpad-integration-tests-chrome,
            run-reporter-component-tests-chrome,
            run-webpack-dev-server-integration-tests,
            run-vite-dev-server-integration-tests
      - run:
          command: |
            PERCY_PARALLEL_NONCE=$CIRCLE_WORKFLOW_WORKSPACE_ID \
            yarn percy build:finalize

  cli-visual-tests:
    <<: *defaults
    resource_class: small
    steps:
      - restore_cached_workspace
      - run: mkdir -p cli/visual-snapshots
      - run:
          command: node cli/bin/cypress info --dev | yarn --silent term-to-html | node scripts/sanitize --type cli-info > cli/visual-snapshots/cypress-info.html
          environment:
            FORCE_COLOR: 2
      - run:
          command: node cli/bin/cypress help | yarn --silent term-to-html > cli/visual-snapshots/cypress-help.html
          environment:
            FORCE_COLOR: 2
      - store_artifacts:
          path: cli/visual-snapshots
      - run:
          name: Upload CLI snapshots for diffing
          command: |
            PERCY_PARALLEL_NONCE=$CIRCLE_WORKFLOW_WORKSPACE_ID \
            PERCY_ENABLE=${PERCY_TOKEN:-0} \
            PERCY_PARALLEL_TOTAL=-1 \
            yarn percy snapshot ./cli/visual-snapshots

  v8-integration-tests:
    <<: *defaults
    parameters:
      <<: *defaultsParameters
      resource_class:
        type: string
        default: medium
    resource_class: << parameters.resource_class >>
    parallelism: 1
    steps:
      - restore_cached_workspace
      - restore_cached_system_tests_deps
      - run:
          name: Run v8 integration tests
          command: |
            source ./scripts/ensure-node.sh
            yarn test-integration --scope @tooling/packherd
      - unless:
          condition:
            or:
              - equal: [ *windows-executor, << parameters.executor >> ]
              - equal: [ *darwin-arm64-executor, << parameters.executor >> ]
              - equal: [ *linux-arm64-executor, << parameters.executor >> ]
          steps:
            - verify-mocha-results:
                expectedResultCount: 1
      - store_test_results:
          path: /tmp/cypress
      - store-npm-logs

  unit-tests:
    <<: *defaults
    parameters:
      <<: *defaultsParameters
      resource_class:
        type: string
        default: medium
    resource_class: << parameters.resource_class >>
    parallelism: 1
    steps:
      - restore_cached_workspace
      - when:
          condition:
            # several snapshots fails for windows due to paths.
            # until these are fixed, run the tests that are working.
            equal: [ *windows-executor, << parameters.executor >> ]
          steps:
            - run: yarn test-scripts scripts/**/*spec.js
      - unless:
          condition:
            equal: [ *windows-executor, << parameters.executor >> ]
          steps:
            - run: yarn test-scripts
            # make sure packages with TypeScript can be transpiled to JS
            - run: yarn lerna run build-prod --stream
            # run unit tests from each individual package
            - run: yarn test
            # run type checking for each individual package
            - run: yarn lerna run types
            - verify-mocha-results:
<<<<<<< HEAD
                expectedResultCount: 11
=======
                expectedResultCount: 14
>>>>>>> abee754f
      - store_test_results:
          path: /tmp/cypress
      # CLI tests generate HTML files with sample CLI command output
      - store_artifacts:
          path: cli/test/html
      - store_artifacts:
          path: packages/errors/__snapshot-images__
      - store-npm-logs

  unit-tests-release:
    <<: *defaults
    resource_class: small
    parallelism: 1
    steps:
      - restore_cached_workspace
      - update_known_hosts
      - run: yarn test-npm-package-release-script

  lint-types:
    <<: *defaults
    parallelism: 1
    steps:
      - restore_cached_workspace
      - run:
          command: ls -la types
          working_directory: cli
      - run:
          command: ls -la chai
          working_directory: cli/types
      - run:
          name: "Lint types 🧹"
          command: yarn workspace cypress dtslint
  # todo(lachlan): do we need this? yarn check-ts does something very similar
  #     - run:
  #         name: "TypeScript check 🧩"
  #         command: yarn type-check --ignore-progress
      - store-npm-logs

  server-unit-tests:
    <<: *defaults
    parallelism: 1
    steps:
      - restore_cached_workspace
      - run: yarn test-unit --scope @packages/server
      - verify-mocha-results:
          expectedResultCount: 1
      - store_test_results:
          path: /tmp/cypress
      - store-npm-logs

  server-integration-tests:
    <<: *defaults
    parallelism: 1
    steps:
      - restore_cached_workspace
      - run: yarn test-integration --scope @packages/server
      - verify-mocha-results:
          expectedResultCount: 1
      - store_test_results:
          path: /tmp/cypress
      - store-npm-logs

  server-performance-tests:
    <<: *defaults
    steps:
      - restore_cached_workspace
      - run:
          command: yarn workspace @packages/server test-performance
      - verify-mocha-results:
          expectedResultCount: 1
      - store_test_results:
          path: /tmp/cypress
      - store_artifacts:
          path: /tmp/artifacts
      - store-npm-logs

  system-tests-node-modules-install:
    <<: *defaults
    steps:
      - restore_cached_workspace
      - update_cached_system_tests_deps

  binary-system-tests:
    parallelism: 2
    working_directory: ~/cypress
    environment:
      <<: *defaultsEnvironment
      PLATFORM: linux
    machine:
      # using `machine` gives us a Linux VM that can run Docker
      image: ubuntu-2004:202111-02
      docker_layer_caching: true
    resource_class: medium
    steps:
      - run-binary-system-tests

  system-tests-chrome:
    <<: *defaults
    parallelism: 8
    steps:
      - run-system-tests:
          browser: chrome

  system-tests-electron:
    <<: *defaults
    parallelism: 8
    steps:
      - run-system-tests:
          browser: electron

  system-tests-firefox:
    <<: *defaults
    parallelism: 8
    steps:
      - run-system-tests:
          browser: firefox

  system-tests-non-root:
    <<: *defaults
    steps:
      - restore_cached_workspace
      - run:
          command: yarn workspace @tooling/system-tests test:ci "test/non_root*spec*" --browser electron
      - verify-mocha-results
      - store_test_results:
          path: /tmp/cypress
      - store_artifacts:
          path: /tmp/artifacts
      - store-npm-logs

  run-frontend-shared-component-tests-chrome:
    <<: *defaults
    parameters:
      <<: *defaultsParameters
      percy:
        type: boolean
        default: false
    parallelism: 3
    steps:
      - run-new-ui-tests:
          browser: chrome
          percy: << parameters.percy >>
          package: frontend-shared
          type: ct

  run-launchpad-component-tests-chrome:
    <<: *defaults
    parameters:
      <<: *defaultsParameters
      percy:
        type: boolean
        default: false
    parallelism: 7
    steps:
      - run-new-ui-tests:
          browser: chrome
          percy: << parameters.percy >>
          package: launchpad
          type: ct
          # debug: cypress:*,engine:socket

  run-launchpad-integration-tests-chrome:
    <<: *defaults
    parameters:
      <<: *defaultsParameters
      resource_class:
        type: string
        default: medium
      percy:
        type: boolean
        default: false
    resource_class: << parameters.resource_class >>
    parallelism: 3
    steps:
      - run-new-ui-tests:
          browser: chrome
          percy: << parameters.percy >>
          package: launchpad
          type: e2e

  run-app-component-tests-chrome:
    <<: *defaults
    parameters:
      <<: *defaultsParameters
      percy:
        type: boolean
        default: false
    parallelism: 7
    steps:
      - run-new-ui-tests:
          browser: chrome
          percy: << parameters.percy >>
          package: app
          type: ct

  run-app-integration-tests-chrome:
    <<: *defaults
    parameters:
      <<: *defaultsParameters
      resource_class:
        type: string
        default: medium
      percy:
        type: boolean
        default: false
    resource_class: << parameters.resource_class >>
    parallelism: 8
    steps:
      - run-new-ui-tests:
          browser: chrome
          percy: << parameters.percy >>
          package: app
          type: e2e

  driver-integration-tests-chrome:
    <<: *defaults
    parallelism: 5
    steps:
      - run-driver-integration-tests:
          browser: chrome
          install-chrome-channel: stable

  driver-integration-tests-chrome-beta:
    <<: *defaults
    parallelism: 5
    steps:
      - run-driver-integration-tests:
          browser: chrome:beta
          install-chrome-channel: beta

  driver-integration-tests-firefox:
    <<: *defaults
    parallelism: 5
    steps:
      - run-driver-integration-tests:
          browser: firefox

  driver-integration-tests-electron:
    <<: *defaults
    parallelism: 5
    steps:
      - run-driver-integration-tests:
          browser: electron

  driver-integration-tests-chrome-experimentalSessionAndOrigin:
    <<: *defaults
    resource_class: medium
    parallelism: 5
    steps:
      - run-driver-integration-tests:
          browser: chrome
          install-chrome-channel: stable
          experimentalSessionAndOrigin: true

  driver-integration-tests-chrome-beta-experimentalSessionAndOrigin:
    <<: *defaults
    resource_class: medium
    parallelism: 5
    steps:
      - run-driver-integration-tests:
          browser: chrome:beta
          install-chrome-channel: beta
          experimentalSessionAndOrigin: true

  driver-integration-tests-firefox-experimentalSessionAndOrigin:
    <<: *defaults
    resource_class: medium
    parallelism: 5
    steps:
      - run-driver-integration-tests:
          browser: firefox
          experimentalSessionAndOrigin: true

  driver-integration-tests-electron-experimentalSessionAndOrigin:
    <<: *defaults
    resource_class: medium
    parallelism: 5
    steps:
      - run-driver-integration-tests:
          browser: electron
          experimentalSessionAndOrigin: true

  run-reporter-component-tests-chrome:
    <<: *defaults
    parameters:
      <<: *defaultsParameters
      percy:
        type: boolean
        default: false
    parallelism: 7
    steps:
      - run-new-ui-tests:
          browser: chrome
          percy: << parameters.percy >>
          package: reporter
          type: ct

  reporter-integration-tests:
    <<: *defaults
    parallelism: 3
    steps:
      - restore_cached_workspace
      - run:
          command: yarn build-for-tests
          working_directory: packages/reporter
      - run:
          command: |
            CYPRESS_KONFIG_ENV=production \
            CYPRESS_RECORD_KEY=$MAIN_RECORD_KEY \
            PERCY_PARALLEL_NONCE=$CIRCLE_WORKFLOW_WORKSPACE_ID \
            PERCY_ENABLE=${PERCY_TOKEN:-0} \
            PERCY_PARALLEL_TOTAL=-1 \
            yarn percy exec --parallel -- -- \
            yarn cypress:run --record --parallel --group reporter
          working_directory: packages/reporter
      - verify-mocha-results
      - store_test_results:
          path: /tmp/cypress
      - store_artifacts:
          path: /tmp/artifacts
      - store-npm-logs

  run-webpack-dev-server-integration-tests:
    <<: *defaults
    # parallelism: 3 TODO: Add parallelism once we have more specs
    steps:
      - restore_cached_workspace
      - restore_cached_system_tests_deps
      - run:
          command: |
            CYPRESS_KONFIG_ENV=production \
            CYPRESS_RECORD_KEY=$MAIN_RECORD_KEY \
            PERCY_PARALLEL_NONCE=$CIRCLE_WORKFLOW_WORKSPACE_ID \
            PERCY_ENABLE=${PERCY_TOKEN:-0} \
            PERCY_PARALLEL_TOTAL=-1 \
            yarn percy exec --parallel -- -- \
            yarn cypress:run --record --parallel --group webpack-dev-server
          working_directory: npm/webpack-dev-server
      - store_test_results:
          path: /tmp/cypress
      - store_artifacts:
          path: /tmp/artifacts
      - store-npm-logs

  run-vite-dev-server-integration-tests:
    <<: *defaults
    # parallelism: 3 TODO: Add parallelism once we have more specs
    steps:
      - restore_cached_workspace
      - restore_cached_system_tests_deps
      - run:
          command: |
            CYPRESS_KONFIG_ENV=production \
            CYPRESS_RECORD_KEY=$MAIN_RECORD_KEY \
            PERCY_PARALLEL_NONCE=$CIRCLE_WORKFLOW_WORKSPACE_ID \
            PERCY_ENABLE=${PERCY_TOKEN:-0} \
            PERCY_PARALLEL_TOTAL=-1 \
            yarn percy exec --parallel -- -- \
            yarn cypress:run --record --parallel --group vite-dev-server
          working_directory: npm/vite-dev-server
      - store_test_results:
          path: /tmp/cypress
      - store_artifacts:
          path: /tmp/artifacts
      - store-npm-logs

  ui-components-integration-tests:
    <<: *defaults
    steps:
      - restore_cached_workspace
      - run:
          command: yarn build-for-tests
          working_directory: packages/ui-components
      - run:
          command: |
            CYPRESS_KONFIG_ENV=production \
            CYPRESS_RECORD_KEY=$MAIN_RECORD_KEY \
            yarn cypress:run --record --parallel --group ui-components
          working_directory: packages/ui-components
      - verify-mocha-results
      - store_test_results:
          path: /tmp/cypress
      - store_artifacts:
          path: /tmp/artifacts
      - store-npm-logs

  npm-webpack-preprocessor:
    <<: *defaults
    steps:
      - restore_cached_workspace
      - run:
          name: Build
          command: yarn workspace @cypress/webpack-preprocessor build
      - run:
          name: Test babelrc
          command: yarn test
          working_directory: npm/webpack-preprocessor/examples/use-babelrc
      - run:
          name: Build ts-loader
          command: yarn install
          working_directory: npm/webpack-preprocessor/examples/use-ts-loader
      - run:
          name: Types ts-loader
          command: yarn types
          working_directory: npm/webpack-preprocessor/examples/use-ts-loader
      - run:
          name: Test ts-loader
          command: yarn test
          working_directory: npm/webpack-preprocessor/examples/use-ts-loader
      - run:
          name: Start React app
          command: yarn start
          background: true
          working_directory: npm/webpack-preprocessor/examples/react-app
      - run:
          name: Test React app
          command: yarn test
          working_directory: npm/webpack-preprocessor/examples/react-app
      - run:
          name: Run tests
          command: yarn workspace @cypress/webpack-preprocessor test
      - store-npm-logs

  npm-webpack-dev-server:
    <<: *defaults
    steps:
      - restore_cached_workspace
      - restore_cached_system_tests_deps
      - run:
          name: Run tests
          command: yarn workspace @cypress/webpack-dev-server test
      - run:
          name: Run tests
          command: yarn workspace @cypress/webpack-dev-server test

  npm-vite-dev-server:
    <<: *defaults
    steps:
      - restore_cached_workspace
      - run:
          name: Run tests
          command: yarn test
          working_directory: npm/vite-dev-server
      - store_test_results:
          path: npm/vite-dev-server/test_results
      - store-npm-logs

  npm-webpack-batteries-included-preprocessor:
    <<: *defaults
    resource_class: small
    steps:
      - restore_cached_workspace
      - run:
          name: Run tests
          command: yarn workspace @cypress/webpack-batteries-included-preprocessor test

  npm-vue:
    <<: *defaults
    steps:
      - restore_cached_workspace
      - run:
          name: Build
          command: yarn workspace @cypress/vue build
      - run:
          name: Type Check
          command: yarn typecheck
          working_directory: npm/vue
      - store_test_results:
          path: npm/vue/test_results
      - store_artifacts:
          path: npm/vue/test_results
      - store-npm-logs

  npm-angular:
    <<: *defaults
    steps:
      - restore_cached_workspace
      - run:
          name: Build
          command: yarn workspace @cypress/angular build
      - store-npm-logs

  npm-react:
    <<: *defaults
    parallelism: 8
    steps:
      - restore_cached_workspace
      - run:
          name: Build
          command: yarn workspace @cypress/react build
      - run:
          name: Run tests
          command: yarn test
          working_directory: npm/react
      - store_test_results:
          path: npm/react/test_results
      - store_artifacts:
          path: npm/react/test_results
      - store-npm-logs

  npm-mount-utils:
    <<: *defaults
    steps:
      - restore_cached_workspace
      - run:
          name: Build
          command: yarn workspace @cypress/mount-utils build
      - store-npm-logs

  npm-create-cypress-tests:
    <<: *defaults
    resource_class: small
    steps:
      - restore_cached_workspace
      - run: yarn workspace create-cypress-tests build

  npm-eslint-plugin-dev:
    <<: *defaults
    steps:
      - restore_cached_workspace
      - run:
          name: Run tests
          command: yarn workspace @cypress/eslint-plugin-dev test

  npm-cypress-schematic:
    <<: *defaults
    resource_class: small
    steps:
      - restore_cached_workspace
      - run:
          name: Build + Install
          command: |
            yarn workspace @cypress/schematic build:all
          working_directory: npm/cypress-schematic
      - run:
          name: Run unit tests
          command: |
            yarn test
          working_directory: npm/cypress-schematic
      - run:
          name: Launch Sandbox and Install Schematic
          command: |
            yarn launch:test12
          working_directory: npm/cypress-schematic
      - store-npm-logs

  npm-release:
    <<: *defaults
    resource_class: medium+
    steps:
      - restore_cached_workspace
      - run:
          name: Release packages after all jobs pass
          command: yarn npm-release

  create-build-artifacts:
    <<: *defaults
    parameters:
      <<: *defaultsParameters
      resource_class:
        type: string
        default: medium+
    resource_class: << parameters.resource_class >>
    steps:
      - restore_cached_workspace
      - build-binary
      - build-cypress-npm-package:
          executor: << parameters.executor >>
      - verify_should_persist_artifacts
      - upload-build-artifacts
      - post-install-comment

  test-kitchensink:
    <<: *defaults
    parameters:
      <<: *defaultsParameters
      resource_class:
        type: string
        default: medium+
    steps:
      - clone-repo-and-checkout-branch:
          repo: cypress-example-kitchensink
      - install-required-node
      - run:
          name: Remove cypress.json
          description: Remove cypress.json in case it exists
          working_directory: /tmp/cypress-example-kitchensink
          environment:
            CYPRESS_INTERNAL_FORCE_SCAFFOLD: "1"
          command: rm -rf cypress.json
      - run:
          name: Install prod dependencies
          command: yarn --production
          working_directory: /tmp/cypress-example-kitchensink
      - run:
          name: Example server
          command: yarn start
          working_directory: /tmp/cypress-example-kitchensink
          background: true
      - run:
          name: Rename support file
          working_directory: /tmp/cypress-example-kitchensink
          command: |
            if [[ -f cypress/support/index.js ]]; then
              mv cypress/support/index.js cypress/support/e2e.js
            fi
      - run:
          name: Run Kitchensink example project
          command: |
            yarn cypress:run --project /tmp/cypress-example-kitchensink
      - store-npm-logs

  test-kitchensink-against-staging:
    <<: *defaults
    steps:
      - clone-repo-and-checkout-branch:
          repo: cypress-example-kitchensink
      - install-required-node
      - run:
          name: Install prod dependencies
          command: yarn --production
          working_directory: /tmp/cypress-example-kitchensink
      - run:
          name: Example server
          command: yarn start
          working_directory: /tmp/cypress-example-kitchensink
          background: true
      - run:
          name: Run Kitchensink example project
          command: |
            CYPRESS_PROJECT_ID=$TEST_KITCHENSINK_PROJECT_ID \
            CYPRESS_RECORD_KEY=$TEST_KITCHENSINK_RECORD_KEY \
            CYPRESS_INTERNAL_ENV=staging \
            CYPRESS_video=false \
            yarn cypress:run --project /tmp/cypress-example-kitchensink --record
      - store-npm-logs

  test-against-staging:
    <<: *defaults
    steps:
      - clone-repo-and-checkout-branch:
          repo: cypress-test-tiny
      - run:
          name: Run test project
          command: |
            CYPRESS_PROJECT_ID=$TEST_TINY_PROJECT_ID \
            CYPRESS_RECORD_KEY=$TEST_TINY_RECORD_KEY \
            CYPRESS_INTERNAL_ENV=staging \
            yarn cypress:run --project /tmp/cypress-test-tiny --record
      - store-npm-logs

  test-npm-module-and-verify-binary:
    <<: *defaults
    steps:
      - restore_cached_workspace
      # make sure we have cypress.zip received
      - run: ls -l
      - run: ls -l cypress.zip cypress.tgz
      - run: mkdir test-binary
      - run:
          name: Create new NPM package
          working_directory: test-binary
          command: npm init -y
      - run:
          # install NPM from built NPM package folder
          name: Install Cypress
          working_directory: test-binary
          # force installing the freshly built binary
          command: CYPRESS_INSTALL_BINARY=/root/cypress/cypress.zip npm i /root/cypress/cypress.tgz
      - run:
          name: Cypress version
          working_directory: test-binary
          command: $(yarn bin cypress) version
      - run:
          name: Verify Cypress binary
          working_directory: test-binary
          command: $(yarn bin cypress) verify
      - run:
          name: Cypress help
          working_directory: test-binary
          command: $(yarn bin cypress) help
      - run:
          name: Cypress info
          working_directory: test-binary
          command: $(yarn bin cypress) info
      - store-npm-logs

  test-npm-module-on-minimum-node-version:
    <<: *defaults
    resource_class: small
    docker:
      - image: cypress/base:12.0.0-libgbm
    steps:
      - restore_workspace_binaries
      - run: mkdir test-binary
      - run:
          name: Create new NPM package
          working_directory: test-binary
          command: npm init -y
      - run:
          name: Install Cypress
          working_directory: test-binary
          command: CYPRESS_INSTALL_BINARY=/root/cypress/cypress.zip npm install /root/cypress/cypress.tgz
      - run:
          name: Verify Cypress binary
          working_directory: test-binary
          command: $(npm bin)/cypress verify
      - run:
          name: Print Cypress version
          working_directory: test-binary
          command: $(npm bin)/cypress version
      - run:
          name: Cypress info
          working_directory: test-binary
          command: $(npm bin)/cypress info

  test-types-cypress-and-jest:
    parameters:
      executor:
        description: Executor name to use
        type: executor
        default: cy-doc
      wd:
        description: Working directory, should be OUTSIDE cypress monorepo folder
        type: string
        default: /root/test-cypress-and-jest
    <<: *defaults
    resource_class: small
    steps:
      - restore_workspace_binaries
      - run: mkdir <<parameters.wd>>
      - run:
          name: Create new NPM package ⚗️
          working_directory: <<parameters.wd>>
          command: npm init -y
      - run:
          name: Install dependencies 📦
          working_directory: <<parameters.wd>>
          environment:
            CYPRESS_INSTALL_BINARY: /root/cypress/cypress.zip
          # let's install Cypress, Jest and any other package that might conflict
          # https://github.com/cypress-io/cypress/issues/6690

          # Todo: Add `jest` back into the list once https://github.com/yargs/yargs-parser/issues/452
          # is resolved.
          command: |
            npm install /root/cypress/cypress.tgz \
              typescript @types/jest enzyme @types/enzyme
      - run:
          name: Test types clash ⚔️
          working_directory: <<parameters.wd>>
          command: |
            echo "console.log('hello world')" > hello.ts
            npx tsc hello.ts --noEmit

  test-full-typescript-project:
    parameters:
      executor:
        description: Executor name to use
        type: executor
        default: cy-doc
      wd:
        description: Working directory, should be OUTSIDE cypress monorepo folder
        type: string
        default: /root/test-full-typescript
    <<: *defaults
    resource_class: small
    steps:
      - restore_workspace_binaries
      - run: mkdir <<parameters.wd>>
      - run:
          name: Create new NPM package ⚗️
          working_directory: <<parameters.wd>>
          command: npm init -y
      - run:
          name: Install dependencies 📦
          working_directory: <<parameters.wd>>
          environment:
            CYPRESS_INSTALL_BINARY: /root/cypress/cypress.zip
          command: |
            npm install /root/cypress/cypress.tgz typescript
      - run:
          name: Scaffold full TypeScript project 🏗
          working_directory: <<parameters.wd>>
          command: npx @bahmutov/cly@1.9.0 init --typescript
      - run:
          name: Run project tests 🗳
          working_directory: <<parameters.wd>>
          command: npx cypress run

  # install NPM + binary zip and run against staging API
  test-binary-against-staging:
    <<: *defaults
    steps:
      - restore_workspace_binaries
      - clone-repo-and-checkout-branch:
          repo: cypress-test-tiny
      - run:
          name: Install Cypress
          working_directory: /tmp/cypress-test-tiny
          # force installing the freshly built binary
          command: CYPRESS_INSTALL_BINARY=~/cypress/cypress.zip npm i --legacy-peer-deps ~/cypress/cypress.tgz
      - run:
          name: Run test project
          working_directory: /tmp/cypress-test-tiny
          command: |
            CYPRESS_PROJECT_ID=$TEST_TINY_PROJECT_ID \
            CYPRESS_RECORD_KEY=$TEST_TINY_RECORD_KEY \
            CYPRESS_INTERNAL_ENV=staging \
            $(yarn bin cypress) run --record
      - store-npm-logs

  test-binary-against-recipes-firefox:
    <<: *defaults
    steps:
      - test-binary-against-repo:
          repo: cypress-example-recipes
          command: npm run test:ci:firefox

  test-binary-against-recipes-chrome:
    <<: *defaults
    steps:
      - test-binary-against-repo:
          repo: cypress-example-recipes
          command: npm run test:ci:chrome

  test-binary-against-recipes:
    <<: *defaults
    steps:
      - test-binary-against-repo:
          repo: cypress-example-recipes
          command: npm run test:ci

  # This is a special job. It allows you to test the current
  # built test runner against a pull request in the repo
  # cypress-example-recipes.
  # Imagine you are working on a feature and want to show / test a recipe
  # You would need to run the built test runner before release
  # against a PR that cannot be merged until the new version
  # of the test runner is released.
  # Use:
  #   specify pull request number
  #   and the recipe folder

  # test-binary-against-recipe-pull-request:
  #   <<: *defaults
  #   steps:
  #     # test a specific pull request by number from cypress-example-recipes
  #     - test-binary-against-repo:
  #         repo: cypress-example-recipes
  #         command: npm run test:ci
  #         pull_request_id: 515
  #         folder: examples/fundamentals__typescript

  test-binary-against-kitchensink:
    <<: *defaults
    steps:
      - test-binary-against-repo:
          repo: cypress-example-kitchensink
          browser: "electron"

  test-binary-against-kitchensink-firefox:
    <<: *defaults
    steps:
      - test-binary-against-repo:
          repo: cypress-example-kitchensink
          browser: firefox

  test-binary-against-kitchensink-chrome:
    <<: *defaults
    steps:
      - test-binary-against-repo:
          repo: cypress-example-kitchensink
          browser: chrome

  test-binary-against-todomvc-firefox:
    <<: *defaults
    steps:
      - test-binary-against-repo:
          repo: cypress-example-todomvc
          browser: firefox

  test-binary-against-conduit-chrome:
    <<: *defaults
    steps:
      - test-binary-against-repo:
          repo: cypress-example-conduit-app
          browser: chrome
          command: "npm run cypress:run"
          wait-on: http://localhost:3000

  test-binary-against-api-testing-firefox:
    <<: *defaults
    steps:
      - test-binary-against-repo:
          repo: cypress-example-api-testing
          browser: firefox
          command: "npm run cy:run"

  test-binary-against-piechopper-firefox:
    <<: *defaults
    steps:
      - test-binary-against-repo:
          repo: cypress-example-piechopper
          browser: firefox
          command: "npm run cypress:run"

  test-binary-against-cypress-realworld-app:
    <<: *defaults
    resource_class: medium+
    steps:
      - test-binary-against-rwa:
          repo: cypress-realworld-app
          browser: chrome
          wait-on: http://localhost:3000

  test-binary-as-specific-user:
    <<: *defaults
    steps:
      - restore_workspace_binaries
      # the user should be "node"
      - run: whoami
      - run: pwd
      # prints the current user's effective user id
      # for root it is 0
      # for other users it is a positive integer
      - run: node -e 'console.log(process.geteuid())'
      # make sure the binary and NPM package files are present
      - run: ls -l
      - run: ls -l cypress.zip cypress.tgz
      - run: mkdir test-binary
      - run:
          name: Create new NPM package
          working_directory: test-binary
          command: npm init -y
      - run:
          # install NPM from built NPM package folder
          name: Install Cypress
          working_directory: test-binary
          # force installing the freshly built binary
          command: CYPRESS_INSTALL_BINARY=~/cypress/cypress.zip npm i ~/cypress/cypress.tgz
      - run:
          name: Cypress help
          working_directory: test-binary
          command: $(yarn bin cypress) help
      - run:
          name: Cypress info
          working_directory: test-binary
          command: $(yarn bin cypress) info
      - run:
          name: Add Cypress demo
          working_directory: test-binary
          command: npx @bahmutov/cly@1.9.0 init
      - run:
          name: Verify Cypress binary
          working_directory: test-binary
          command: DEBUG=cypress:cli $(yarn bin cypress) verify
      - run:
          name: Run Cypress binary
          working_directory: test-binary
          command: DEBUG=cypress:cli $(yarn bin cypress) run
      - store-npm-logs

linux-x64-workflow: &linux-x64-workflow
  jobs:
    - node_modules_install
    - build:
        context: test-runner:env-canary
        requires:
          - node_modules_install
    - check-ts:
        requires:
          - build
    - lint:
        name: linux-lint
        requires:
          - build
    - percy-finalize:
        context: test-runner:poll-circle-workflow
        required_env_var: PERCY_TOKEN # skips job if not defined (external PR)
        requires:
          - build
    - lint-types:
        requires:
          - build
    # unit, integration and e2e tests
    - cli-visual-tests:
        context: test-runner:percy
        requires:
          - build
    - unit-tests:
        requires:
          - build
    - unit-tests-release:
        context: test-runner:npm-release
        requires:
          - build
    - server-unit-tests:
        requires:
          - build
    - server-integration-tests:
        requires:
          - build
    - server-performance-tests:
        requires:
          - build
    - system-tests-node-modules-install:
        context: test-runner:performance-tracking
        requires:
          - build
    - system-tests-chrome:
        context: test-runner:performance-tracking
        requires:
          - system-tests-node-modules-install
    - system-tests-electron:
        context: test-runner:performance-tracking
        requires:
          - system-tests-node-modules-install
    - system-tests-firefox:
        context: test-runner:performance-tracking
        requires:
          - system-tests-node-modules-install
    - system-tests-non-root:
        context: test-runner:performance-tracking
        executor: non-root-docker-user
        requires:
          - system-tests-node-modules-install
    - driver-integration-tests-chrome:
        context: test-runner:cypress-record-key
        requires:
          - build
    - driver-integration-tests-chrome-beta:
        context: test-runner:cypress-record-key
        requires:
          - build
    - driver-integration-tests-firefox:
        context: test-runner:cypress-record-key
        requires:
          - build
    - driver-integration-tests-electron:
        context: test-runner:cypress-record-key
        requires:
          - build
    - driver-integration-tests-chrome-experimentalSessionAndOrigin:
        context: test-runner:cypress-record-key
        requires:
          - build
    - driver-integration-tests-chrome-beta-experimentalSessionAndOrigin:
        context: test-runner:cypress-record-key
        requires:
          - build
    - driver-integration-tests-firefox-experimentalSessionAndOrigin:
        context: test-runner:cypress-record-key
        requires:
          - build
    - driver-integration-tests-electron-experimentalSessionAndOrigin:
        context: test-runner:cypress-record-key
        requires:
          - build
    - run-frontend-shared-component-tests-chrome:
        context: [test-runner:cypress-record-key, test-runner:launchpad-tests, test-runner:percy]
        percy: true
        requires:
          - build
    - run-launchpad-integration-tests-chrome:
        context: [test-runner:cypress-record-key, test-runner:launchpad-tests, test-runner:percy]
        percy: true
        requires:
          - build
    - run-launchpad-component-tests-chrome:
        context: [test-runner:cypress-record-key, test-runner:launchpad-tests, test-runner:percy]
        percy: true
        requires:
          - build
    - run-app-integration-tests-chrome:
        context: [test-runner:cypress-record-key, test-runner:launchpad-tests, test-runner:percy]
        percy: true
        requires:
          - build
    - run-webpack-dev-server-integration-tests:
        context: [test-runner:cypress-record-key, test-runner:percy]
        requires:
          - system-tests-node-modules-install
    - run-vite-dev-server-integration-tests:
        context: [test-runner:cypress-record-key, test-runner:percy]
        requires:
          - system-tests-node-modules-install
    - run-app-component-tests-chrome:
        context: [test-runner:cypress-record-key, test-runner:launchpad-tests, test-runner:percy]
        percy: true
        requires:
          - build
    - run-reporter-component-tests-chrome:
        context: [test-runner:cypress-record-key, test-runner:percy]
        percy: true
        requires:
          - build
    - reporter-integration-tests:
        context: [test-runner:cypress-record-key, test-runner:percy]
        requires:
          - build
    - ui-components-integration-tests:
        context: test-runner:cypress-record-key
        requires:
          - build
    - npm-webpack-dev-server:
        requires:
          - system-tests-node-modules-install
    - npm-vite-dev-server:
        requires:
          - build
    - npm-webpack-preprocessor:
        requires:
          - build
    - npm-webpack-batteries-included-preprocessor:
        requires:
          - build
    - npm-vue:
        requires:
          - build
    - npm-react:
        requires:
          - build
    - npm-angular:
        requires:
          - build
    - npm-mount-utils:
        requires:
          - build
    - npm-create-cypress-tests:
        requires:
          - build
    - npm-eslint-plugin-dev:
        requires:
          - build
    - npm-cypress-schematic:
        requires:
          - build
    - v8-integration-tests:
        requires:
          - system-tests-node-modules-install
    # This release definition must be updated with any new jobs
    # Any attempts to automate this are welcome
    # If CircleCI provided an "after all" hook, then this wouldn't be necessary
    - npm-release:
        context: test-runner:npm-release
        requires:
          - build
          - check-ts
          - npm-angular
          - npm-eslint-plugin-dev
          - npm-create-cypress-tests
          - npm-react
          - npm-mount-utils
          - npm-vue
          - npm-webpack-batteries-included-preprocessor
          - npm-webpack-preprocessor
          - npm-vite-dev-server
          - npm-webpack-dev-server
          - npm-cypress-schematic
          - lint-types
          - linux-lint
          - percy-finalize
          - driver-integration-tests-firefox
          - driver-integration-tests-chrome
          - driver-integration-tests-chrome-beta
          - driver-integration-tests-electron
          - driver-integration-tests-firefox-experimentalSessionAndOrigin
          - driver-integration-tests-chrome-experimentalSessionAndOrigin
          - driver-integration-tests-chrome-beta-experimentalSessionAndOrigin
          - driver-integration-tests-electron-experimentalSessionAndOrigin
          - system-tests-non-root
          - system-tests-firefox
          - system-tests-electron
          - system-tests-chrome
          - server-performance-tests
          - server-integration-tests
          - server-unit-tests
          - test-kitchensink
          - ui-components-integration-tests
          - unit-tests
          - unit-tests-release
          - cli-visual-tests
          - reporter-integration-tests
          - run-app-component-tests-chrome
          - run-app-integration-tests-chrome
          - run-frontend-shared-component-tests-chrome
          - run-launchpad-component-tests-chrome
          - run-launchpad-integration-tests-chrome
          - run-reporter-component-tests-chrome
          - v8-integration-tests

    # various testing scenarios, like building full binary
    # and testing it on a real project
    - test-against-staging:
        context: test-runner:record-tests
        <<: *mainBuildFilters
        requires:
          - build
    - test-kitchensink:
        requires:
          - build
    - test-kitchensink-against-staging:
        context: test-runner:record-tests
        <<: *mainBuildFilters
        requires:
          - build
    - create-build-artifacts:
        context:
          - test-runner:upload
          - test-runner:commit-status-checks
        requires:
          - build
    - test-npm-module-on-minimum-node-version:
        requires:
          - create-build-artifacts
    - test-types-cypress-and-jest:
        requires:
          - create-build-artifacts
    - test-full-typescript-project:
        requires:
          - create-build-artifacts
    - test-binary-against-kitchensink:
        requires:
          - create-build-artifacts
    - test-npm-module-and-verify-binary:
        <<: *mainBuildFilters
        requires:
          - create-build-artifacts
    - test-binary-against-staging:
        context: test-runner:record-tests
        <<: *mainBuildFilters
        requires:
          - create-build-artifacts
    - test-binary-against-kitchensink-chrome:
        <<: *mainBuildFilters
        requires:
          - create-build-artifacts
    - test-binary-against-recipes-firefox:
        <<: *mainBuildFilters
        requires:
          - create-build-artifacts
    - test-binary-against-recipes-chrome:
        <<: *mainBuildFilters
        requires:
          - create-build-artifacts
    - test-binary-against-recipes:
        <<: *mainBuildFilters
        requires:
          - create-build-artifacts
    - test-binary-against-kitchensink-firefox:
        <<: *mainBuildFilters
        requires:
          - create-build-artifacts
    - test-binary-against-todomvc-firefox:
        <<: *mainBuildFilters
        requires:
          - create-build-artifacts
    - test-binary-against-cypress-realworld-app:
        <<: *mainBuildFilters
        requires:
          - create-build-artifacts
    - test-binary-as-specific-user:
        name: "test binary as a non-root user"
        executor: non-root-docker-user
        requires:
          - create-build-artifacts
    - test-binary-as-specific-user:
        name: "test binary as a root user"
        requires:
          - create-build-artifacts
    - binary-system-tests:
        requires:
          - create-build-artifacts
          - system-tests-node-modules-install

linux-arm64-workflow: &linux-arm64-workflow
  jobs:
    - node_modules_install:
        name: linux-arm64-node-modules-install
        executor: linux-arm64
        resource_class: arm.medium
        only-cache-for-root-user: true

    - build:
        name: linux-arm64-build
        executor: linux-arm64
        resource_class: arm.medium
        requires:
          - linux-arm64-node-modules-install

    - create-build-artifacts:
        name: linux-arm64-create-build-artifacts
        context:
          - test-runner:upload
          - test-runner:commit-status-checks
        executor: linux-arm64
        resource_class: arm.medium
        requires:
          - linux-arm64-build

    - v8-integration-tests:
        name: linux-arm64-v8-integration-tests
        executor: linux-arm64
        resource_class: arm.medium
        requires:
          - linux-arm64-build

darwin-x64-workflow: &darwin-x64-workflow
  jobs:
    - node_modules_install:
        name: darwin-x64-node-modules-install
        executor: mac
        resource_class: macos.x86.medium.gen2
        only-cache-for-root-user: true

    - build:
        name: darwin-x64-build
        context: test-runner:env-canary
        executor: mac
        resource_class: macos.x86.medium.gen2
        requires:
          - darwin-x64-node-modules-install

    - lint:
        name: darwin-x64-lint
        executor: mac
        requires:
          - darwin-x64-build

    - create-build-artifacts:
        name: darwin-x64-create-build-artifacts
        context:
          - test-runner:sign-mac-binary
          - test-runner:upload
          - test-runner:commit-status-checks
        executor: mac
        resource_class: macos.x86.medium.gen2
        requires:
          - darwin-x64-build

    - test-kitchensink:
        name: darwin-x64-test-kitchensink
        executor: mac
        requires:
          - darwin-x64-build

    - v8-integration-tests:
        name: darwin-x64-v8-integration-tests
        executor: mac
        resource_class: macos.x86.medium.gen2
        requires:
          - darwin-x64-build

darwin-arm64-workflow: &darwin-arm64-workflow
  jobs:
    - node_modules_install:
        name: darwin-arm64-node-modules-install
        executor: darwin-arm64
        resource_class: cypress-io/latest_m1
        only-cache-for-root-user: true

    - build:
        name: darwin-arm64-build
        executor: darwin-arm64
        resource_class: cypress-io/latest_m1
        requires:
          - darwin-arm64-node-modules-install

    - create-build-artifacts:
        name: darwin-arm64-create-build-artifacts
        context:
          - test-runner:sign-mac-binary
          - test-runner:upload
          - test-runner:commit-status-checks
        executor: darwin-arm64
        resource_class: cypress-io/latest_m1
        requires:
          - darwin-arm64-build

    - v8-integration-tests:
        name: darwin-arm64-v8-integration-tests
        executor: darwin-arm64
        resource_class: cypress-io/latest_m1
        requires:
          - darwin-arm64-build

windows-workflow: &windows-workflow
  jobs:
    - node_modules_install:
        name: windows-node-modules-install
        executor: windows
        resource_class: windows.large
        only-cache-for-root-user: true

    - build:
        name: windows-build
        context: test-runner:env-canary
        executor: windows
        resource_class: windows.large
        requires:
          - windows-node-modules-install

    - run-app-integration-tests-chrome:
        name: windows-run-app-integration-tests-chrome
        executor: windows
        resource_class: windows.large
        context: [test-runner:cypress-record-key, test-runner:launchpad-tests]
        requires:
          - windows-build

    - run-launchpad-integration-tests-chrome:
        name: windows-run-launchpad-integration-tests-chrome
        executor: windows
        resource_class: windows.large
        context: [test-runner:cypress-record-key, test-runner:launchpad-tests]
        requires:
          - windows-build

    - lint:
        name: windows-lint
        executor: windows
        requires:
          - windows-build

    - unit-tests:
        name: windows-unit-tests
        executor: windows
        resource_class: windows.large
        requires:
          - windows-build

    - create-build-artifacts:
        name: windows-create-build-artifacts
        executor: windows
        resource_class: windows.large
        context:
          - test-runner:sign-windows-binary
          - test-runner:upload
          - test-runner:commit-status-checks
        requires:
          - windows-build
    - test-binary-against-kitchensink-chrome:
        name: windows-test-binary-against-kitchensink-chrome
        executor: windows
        requires:
          - windows-create-build-artifacts

    - v8-integration-tests:
        name: windows-v8-integration-tests
        executor: windows
        resource_class: windows.large
        requires:
          - windows-build

workflows:
  linux-x64:
    <<: *linux-x64-workflow
    <<: *linux-x64-workflow-exclude-filters
  linux-arm64:
    <<: *linux-arm64-workflow
    <<: *linux-arm64-workflow-filters
  darwin-x64:
    <<: *darwin-x64-workflow
    <<: *darwin-workflow-filters
  darwin-arm64:
    <<: *darwin-arm64-workflow
    <<: *darwin-workflow-filters
  windows:
    <<: *windows-workflow
    <<: *windows-workflow-filters<|MERGE_RESOLUTION|>--- conflicted
+++ resolved
@@ -1352,11 +1352,7 @@
             # run type checking for each individual package
             - run: yarn lerna run types
             - verify-mocha-results:
-<<<<<<< HEAD
-                expectedResultCount: 11
-=======
-                expectedResultCount: 14
->>>>>>> abee754f
+                expectedResultCount: 15
       - store_test_results:
           path: /tmp/cypress
       # CLI tests generate HTML files with sample CLI command output
