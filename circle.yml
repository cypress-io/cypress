--- conflicted
+++ resolved
@@ -28,11 +28,7 @@
       only:
         - develop
         - reapply-state-refactor
-<<<<<<< HEAD
-        - "lmiller/experimental-single-tab-component-testing"
-=======
         - fix-or-skip-flaky-tests
->>>>>>> 45803307
 
 # usually we don't build Mac app - it takes a long time
 # but sometimes we want to really confirm we are doing the right thing
@@ -41,11 +37,7 @@
   when:
     or:
     - equal: [ develop, << pipeline.git.branch >> ]
-<<<<<<< HEAD
-    - equal: [ "lmiller/experimental-single-tab-component-testing", << pipeline.git.branch >> ]
-=======
     - equal: [ 'tbiethman/22272-globbing-working-dir', << pipeline.git.branch >> ]
->>>>>>> 45803307
     - matches:
           pattern: "-release$"
           value: << pipeline.git.branch >>
@@ -139,11 +131,7 @@
       - run:
           name: Check current branch to persist artifacts
           command: |
-<<<<<<< HEAD
-            if [[ "$CIRCLE_BRANCH" != "develop" && "$CIRCLE_BRANCH" != "lmiller/experimental-single-tab-component-testing" ]]; then
-=======
             if [[ "$CIRCLE_BRANCH" != "develop" && "$CIRCLE_BRANCH" != "tbiethman/22272-globbing-working-dir" ]]; then
->>>>>>> 45803307
               echo "Not uploading artifacts or posting install comment for this branch."
               circleci-agent step halt
             fi
