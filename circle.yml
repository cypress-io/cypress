version: 2.1

defaults: &defaults
  parallelism: 1
  working_directory: ~/cypress
  parameters: &defaultsParameters
    executor:
      type: executor
      default: cy-doc
    only-cache-for-root-user:
      type: boolean
      default: false
  executor: <<parameters.executor>>
  environment: &defaultsEnvironment
    ## set specific timezone
    TZ: "/usr/share/zoneinfo/America/New_York"

    ## store artifacts here
    CIRCLE_ARTIFACTS: /tmp/artifacts

    ## set so that e2e tests are consistent
    COLUMNS: 100
    LINES: 24

# filters and requires for testing binary with Firefox
mainBuildFilters: &mainBuildFilters
  filters:
    branches:
      only:
        - develop
        - 10.0-release
        - merge-develop-2-28-22

# usually we don't build Mac app - it takes a long time
# but sometimes we want to really confirm we are doing the right thing
# so just add your branch to the list here to build and test on Mac
macWorkflowFilters: &mac-workflow-filters
  when:
    or:
    - equal: [ develop, << pipeline.git.branch >> ]
    - equal: [ '10.0-release', << pipeline.git.branch >> ]
    - equal: [ merge-develop-2-28-22, << pipeline.git.branch >> ]
    - matches:
          pattern: "-release$"
          value: << pipeline.git.branch >>

windowsWorkflowFilters: &windows-workflow-filters
  when:
    or:
    - equal: [ develop, << pipeline.git.branch >> ]
    - equal: [ '10.0-release', << pipeline.git.branch >> ]
    - equal: [ UNIFY-1214-percy-updates, << pipeline.git.branch >> ]
    - matches:
          pattern: "-release$"
          value: << pipeline.git.branch >>
    - matches:
          pattern: "win*"
          value: << pipeline.git.branch >>

executors:
  # the Docker image with Cypress dependencies and Chrome browser
  cy-doc:
    docker:
      - image: cypress/browsers:node16.5.0-chrome94-ff93
    # by default, we use "medium" to balance performance + CI costs. bump or reduce on a per-job basis if needed.
    resource_class: medium
    environment:
      PLATFORM: linux

  # Docker image with non-root "node" user
  non-root-docker-user:
    docker:
      - image: cypress/browsers:node16.5.0-chrome94-ff93
        user: node
    environment:
      PLATFORM: linux

  # executor to run on Mac OS
  # https://circleci.com/docs/2.0/executor-types/#using-macos
  # https://circleci.com/docs/2.0/testing-ios/#supported-xcode-versions
  mac:
    macos:
      # Executor should have Node >= required version
      xcode: "13.0.0"
    environment:
      PLATFORM: mac

  # executor to run on Windows - based off of the windows-orb default executor since it is
  # not customizable enough to align with our existing setup.
  # https://github.com/CircleCI-Public/windows-orb/blob/master/src/executors/default.yml
  # https://circleci.com/docs/2.0/hello-world-windows/#software-pre-installed-in-the-windows-image
  windows: &windows-executor
    machine:
      image: windows-server-2019-vs2019:stable
      shell: bash.exe -eo pipefail
    resource_class: windows.medium
    environment:
      PLATFORM: windows

commands:
  restore_workspace_binaries:
    steps:
      - attach_workspace:
          at: ~/
      # make sure we have cypress.zip received
      - run: ls -l
      - run: ls -l cypress.zip cypress.tgz
      - run: node --version
      - run: npm --version

  restore_cached_workspace:
    steps:
      - attach_workspace:
          at: ~/
      - install-required-node
      - unpack-dependencies

  restore_cached_binary:
    steps:
      - attach_workspace:
          at: ~/

  prepare-modules-cache:
    parameters:
      dont-move:
        type: boolean
        default: false
    steps:
      - run: node scripts/circle-cache.js --action prepare
      - unless:
          condition: << parameters.dont-move >>
          steps:
            - run:
                name: Move to /tmp dir for consistent caching across root/non-root users
                command: |
                  mkdir -p /tmp/node_modules_cache
                  mv ~/cypress/node_modules /tmp/node_modules_cache/root_node_modules
                  mv ~/cypress/cli/node_modules /tmp/node_modules_cache/cli_node_modules
                  mv ~/cypress/system-tests/node_modules /tmp/node_modules_cache/system-tests_node_modules
                  mv ~/cypress/globbed_node_modules /tmp/node_modules_cache/globbed_node_modules

  build-and-persist:
    description: Save entire folder as artifact for other jobs to run without reinstalling
    steps:
      - run:
          name: Build all codegen
          command: yarn gulp buildProd
      - run:
          name: Build packages
          command: yarn build
      - prepare-modules-cache # So we don't throw these in the workspace cache
      - persist_to_workspace:
          root: ~/
          paths:
            - cypress
            - .ssh
            - node_modules # contains the npm i -g modules

  install_cache_helpers_dependencies:
    steps:
      - run:
          # Dependencies needed by circle-cache.js, before we "yarn" or unpack cached node_modules
          name: Cache Helper Dependencies
          working_directory: ~/
          command: npm i glob@7.1.6 fs-extra@10.0.0 minimist@1.2.5 fast-json-stable-stringify@2.1.0

  unpack-dependencies:
    description: 'Unpacks dependencies associated with the current workflow'
    steps:
      - install_cache_helpers_dependencies
      - run:
          name: Generate Circle Cache Key
          command: node scripts/circle-cache.js --action cacheKey > circle_cache_key
      - run:
          name: Generate platform key
          command: echo $PLATFORM > platform_key
      - restore_cache:
          name: Restore cache state, to check for known modules cache existence
          key: v{{ .Environment.CACHE_VERSION }}-{{ checksum "platform_key" }}-node-modules-cache-{{ checksum "circle_cache_key" }}
      - run:
          name: Move node_modules back from /tmp
          command: |
            if [[ -d "/tmp/node_modules_cache" ]]; then
              mv /tmp/node_modules_cache/root_node_modules ~/cypress/node_modules
              mv /tmp/node_modules_cache/cli_node_modules ~/cypress/cli/node_modules
              mv /tmp/node_modules_cache/system-tests_node_modules ~/cypress/system-tests/node_modules
              mv /tmp/node_modules_cache/globbed_node_modules ~/cypress/globbed_node_modules
              rm -rf /tmp/node_modules_cache
            fi
      - run:
          name: Restore all node_modules to proper workspace folders
          command: node scripts/circle-cache.js --action unpack

  restore_cached_system_tests_deps:
    description: 'Restore the cached node_modules for projects in "system-tests/projects/**"'
    steps:
      - run:
          name: Generate Circle Cache key for system tests
          command: ./system-tests/scripts/cache-key.sh > system_tests_cache_key
      - run:
          name: Generate platform key
          command: echo $PLATFORM > platform_key
      - restore_cache:
          name: Restore system tests node_modules cache
          keys:
            - v{{ .Environment.CACHE_VERSION }}-{{ checksum "platform_key" }}-system-tests-projects-node-modules-cache-{{ checksum "system_tests_cache_key" }}
            - v{{ .Environment.CACHE_VERSION }}-{{ checksum "platform_key" }}-system-tests-projects-node-modules-cache-

  update_cached_system_tests_deps:
    description: 'Update the cached node_modules for projects in "system-tests/projects/**"'
    steps:
      - run:
          name: Generate Circle Cache key for system tests
          command: ./system-tests/scripts/cache-key.sh > system_tests_cache_key
      - run:
          name: Generate platform key
          command: echo $PLATFORM > platform_key
      - restore_cache:
          name: Restore cache state, to check for known modules cache existence
          keys:
            - v{{ .Environment.CACHE_VERSION }}-{{ checksum "platform_key" }}-system-tests-projects-node-modules-cache-state-{{ checksum "system_tests_cache_key" }}
      - run:
          name: Send root honeycomb event for this CI build
          command: cd system-tests/scripts && node ./send-root-honecomb-event.js
      - run:
          name: Bail if specific cache exists
          command: |
            if [[ -f "/tmp/system_tests_node_modules_installed" ]]; then
              echo "No updates to system tests node modules, exiting"
              circleci-agent step halt
            fi
      - restore_cache:
          name: Restore system tests node_modules cache
          keys:
            - v{{ .Environment.CACHE_VERSION }}-{{ checksum "platform_key" }}-system-tests-projects-node-modules-cache-{{ checksum "system_tests_cache_key" }}
            - v{{ .Environment.CACHE_VERSION }}-{{ checksum "platform_key" }}-system-tests-projects-node-modules-cache-
      - run:
          name: Update system-tests node_modules cache
          command: yarn workspace @tooling/system-tests projects:yarn:install
      - save_cache:
          name: Save system tests node_modules cache
          key: v{{ .Environment.CACHE_VERSION }}-{{ checksum "platform_key" }}-system-tests-projects-node-modules-cache-{{ checksum "system_tests_cache_key" }}
          paths:
            - ~/.cache/cy-system-tests-node-modules
      - run: touch /tmp/system_tests_node_modules_installed
      - save_cache:
          name: Save system tests node_modules cache state key
          key: v{{ .Environment.CACHE_VERSION }}-{{ checksum "platform_key" }}-system-tests-projects-node-modules-cache-state-{{ checksum "system_tests_cache_key" }}
          paths:
            - /tmp/system_tests_node_modules_installed

  caching-dependency-installer:
    description: 'Installs & caches the dependencies based on yarn lock & package json dependencies'
    parameters:
      only-cache-for-root-user:
        type: boolean
        default: false
    steps:
      - install_cache_helpers_dependencies
      - run:
          name: Generate Circle Cache Key
          command: node scripts/circle-cache.js --action cacheKey > circle_cache_key
      - run:
          name: Generate platform key
          command: echo $PLATFORM > platform_key
      - restore_cache:
          name: Restore cache state, to check for known modules cache existence
          key: v{{ .Environment.CACHE_VERSION }}-{{ checksum "platform_key" }}-node-modules-cache-state-{{ checksum "circle_cache_key" }}
      - run:
          name: Bail if cache exists
          command: |
            if [[ -f "node_modules_installed" ]]; then
              echo "Node modules already cached for dependencies, exiting"
              circleci-agent step halt
            fi
      - run: date +%Y-%U > cache_date
      - restore_cache:
          name: Restore weekly yarn cache
          keys:
            - v{{ .Environment.CACHE_VERSION }}-{{ checksum "platform_key" }}-deps-root-weekly-{{ checksum "cache_date" }}
      - run:
          name: Install Node Modules
          command: |
            yarn --prefer-offline --frozen-lockfile --cache-folder ~/.yarn
          no_output_timeout: 20m
      - prepare-modules-cache:
          dont-move: <<parameters.only-cache-for-root-user>> # we don't move, so we don't hit any issues unpacking symlinks
      - when:
          condition: <<parameters.only-cache-for-root-user>> # we don't move to /tmp since we don't need to worry about different users
          steps:
            - save_cache:
                name: Saving node modules for root, cli, and all globbed workspace packages
                key: v{{ .Environment.CACHE_VERSION }}-{{ checksum "platform_key" }}-node-modules-cache-{{ checksum "circle_cache_key" }}
                paths:
                  - node_modules
                  - cli/node_modules
                  - system-tests/node_modules
                  - globbed_node_modules
      - unless:
          condition: <<parameters.only-cache-for-root-user>>
          steps:
            - save_cache:
                name: Saving node modules for root, cli, and all globbed workspace packages
                key: v{{ .Environment.CACHE_VERSION }}-{{ checksum "platform_key" }}-node-modules-cache-{{ checksum "circle_cache_key" }}
                paths:
                  - /tmp/node_modules_cache
      - run: touch node_modules_installed
      - save_cache:
          name: Saving node-modules cache state key
          key: v{{ .Environment.CACHE_VERSION }}-{{ checksum "platform_key" }}-node-modules-cache-state-{{ checksum "circle_cache_key" }}
          paths:
            - node_modules_installed
      - save_cache:
          name: Save weekly yarn cache
          key: v{{ .Environment.CACHE_VERSION }}-{{ checksum "platform_key" }}-deps-root-weekly-{{ checksum "cache_date" }}
          paths:
            - ~/.yarn

  verify-build-setup:
    description: Common commands run when setting up for build or yarn install
    parameters:
      executor:
        type: executor
        default: cy-doc
    steps:
      - run: pwd
      - run:
          name: print global yarn cache path
          command: echo $(yarn global bin)
      - run:
          name: print yarn version
          command: yarn versions
      - unless:
          condition:
            # stop-only does not correctly match on windows: https://github.com/bahmutov/stop-only/issues/78
            equal: [ *windows-executor, << parameters.executor >> ]
          steps:
            - run:
                name: Stop .only
                 # this will catch ".only"s in js/coffee as well
                command: yarn stop-only-all
      - run:
          name: Check terminal variables
          ## make sure the TERM is set to 'xterm' in node (Linux only)
          ## else colors (and tests) will fail
          ## See the following information
          ##   * http://andykdocs.de/development/Docker/Fixing+the+Docker+TERM+variable+issue
          ##   * https://unix.stackexchange.com/questions/43945/whats-the-difference-between-various-term-variables
          command: yarn check-terminal

  install-required-node:
    # https://discuss.circleci.com/t/switch-nodejs-version-on-machine-executor-solved/26675/2
    description: Install Node version matching .node-version
    steps:
      - run:
          name: Install Node
          command: |
            node_version=$(cat .node-version)
            [ -s "${HOME}/.nvm/nvm.sh" ] && \. "${HOME}/.nvm/nvm.sh" # This loads nvm
            if ! type nvm > /dev/null; then
              echo "Installing NVM"
              curl -o- https://raw.githubusercontent.com/creationix/nvm/v0.30.0/install.sh | bash
              [ -s "${HOME}/.nvm/nvm.sh" ] && \. "${HOME}/.nvm/nvm.sh" # This loads nvm
            fi
            echo "Installing Node $node_version"
            nvm install ${node_version}
            echo "Using Node $node_version"
            nvm use ${node_version}
            [[ $PLATFORM != 'windows' ]] && nvm alias default ${node_version} || sleep 2s
            echo "Installing Yarn"
            npm install yarn -g # ensure yarn is installed with the correct node engine
            yarn check-node-version
      - run:
          name: Check  Node
          command: yarn check-node-version

  install-chrome:
    description: Install Google Chrome
    parameters:
      channel:
        description: browser channel to install
        type: string
      version:
        description: browser version to install
        type: string
    steps:
      - run:
          name: Install Google Chrome (<<parameters.channel>>)
          command: |
            echo "Installing Chrome (<<parameters.channel>>) v<<parameters.version>>"
            wget -O /usr/src/google-chrome-<<parameters.channel>>_<<parameters.version>>_amd64.deb "http://dl.google.com/linux/chrome/deb/pool/main/g/google-chrome-<<parameters.channel>>/google-chrome-<<parameters.channel>>_<<parameters.version>>-1_amd64.deb" && \
            dpkg -i /usr/src/google-chrome-<<parameters.channel>>_<<parameters.version>>_amd64.deb ; \
            apt-get install -f -y && \
            rm -f /usr/src/google-chrome-<<parameters.channel>>_<<parameters.version>>_amd64.deb
            which google-chrome-<<parameters.channel>> || (printf "\n\033[0;31mChrome was not successfully downloaded - bailing\033[0m\n\n" && exit 1)
            echo "Location of Google Chrome Installation: `which google-chrome-<<parameters.channel>>`"
            echo "Google Chrome Version: `google-chrome-<<parameters.channel>> --version`"

  run-driver-integration-tests:
    parameters:
      browser:
        description: browser shortname to target
        type: string
      install-chrome-channel:
        description: chrome channel to install
        type: string
        default: ''
    steps:
      - restore_cached_workspace
      - when:
          condition: <<parameters.install-chrome-channel>>
          steps:
            - install-chrome:
                channel: <<parameters.install-chrome-channel>>
                version: $(node ./scripts/get-browser-version.js chrome:<<parameters.install-chrome-channel>>)
      - run:
          environment:
            CYPRESS_KONFIG_ENV: production
          command: |
            echo Current working directory is $PWD
            echo Total containers $CIRCLE_NODE_TOTAL

            if [[ -v PACKAGES_RECORD_KEY ]]; then
              # internal PR
              CYPRESS_RECORD_KEY=$PACKAGES_RECORD_KEY \
              yarn cypress:run --record --parallel --group 5x-driver-<<parameters.browser>> --browser <<parameters.browser>>
            else
              # external PR
              TESTFILES=$(circleci tests glob "cypress/e2e/**/*.cy.*" | circleci tests split --total=$CIRCLE_NODE_TOTAL)
              echo "Test files for this machine are $TESTFILES"

              if [[ -z "$TESTFILES" ]]; then
                echo "Empty list of test files"
              fi
              yarn cypress:run --browser <<parameters.browser>> --spec $TESTFILES
            fi
          working_directory: packages/driver
      - verify-mocha-results
      - store_test_results:
          path: /tmp/cypress
      - store_artifacts:
          path: /tmp/artifacts
      - store-npm-logs

  run-new-ui-tests:
    parameters:
      package:
        description: package to target
        type: enum
        enum: ['frontend-shared', 'launchpad', 'app']
      browser:
        description: browser shortname to target
        type: string
      percy:
        description: enable percy
        type: boolean
        default: false
      type:
        description: ct or e2e
        type: enum
        enum: ['ct', 'e2e']
      debug:
        description: debug option
        type: string
        default: ''
    steps:
      - restore_cached_workspace
      - run:
          # TODO: How can we have preinstalled browsers on CircleCI?
          name: 'Install Chrome on Windows'
          command: |
            # install with `--ignore-checksums` to avoid checksum error
            # https://www.gep13.co.uk/blog/chocolatey-error-hashes-do-not-match
            [[ $PLATFORM == 'windows' && '<<parameters.browser>>' == 'chrome' ]] && choco install googlechrome --ignore-checksums || [[ $PLATFORM != 'windows' ]]
      - run:
          command: |
            cmd=$([[ <<parameters.percy>> == 'true' ]] && echo 'yarn percy exec --parallel -- --') || true
            DEBUG=<<parameters.debug>> \
            CYPRESS_KONFIG_ENV=production \
            CYPRESS_RECORD_KEY=$TEST_LAUNCHPAD_RECORD_KEY \
            PERCY_PARALLEL_NONCE=$CIRCLE_SHA1 \
            PERCY_ENABLE=${PERCY_TOKEN:-0} \
            PERCY_PARALLEL_TOTAL=-1 \
            $cmd yarn workspace @packages/<<parameters.package>> cypress:run:<<parameters.type>> --browser <<parameters.browser>> --record --parallel --group <<parameters.package>>-<<parameters.type>>
      - store_test_results:
          path: /tmp/cypress
      - store_artifacts:
          path: ./packages/<<parameters.package>>/cypress/videos
      - store-npm-logs

  run-system-tests:
    parameters:
      browser:
        description: browser shortname to target
        type: string
    steps:
      - restore_cached_workspace
      - restore_cached_system_tests_deps
      - run:
          name: Run system tests
          command: |
            ALL_SPECS=`circleci tests glob "/root/cypress/system-tests/test/*spec*"`
            SPECS=
            for file in $ALL_SPECS; do
              # filter out non_root tests, they have their own stage
              if [[ "$file" == *"non_root"* ]]; then
                echo "Skipping $file"
                continue
              fi
              SPECS="$SPECS $file"
            done
            SPECS=`echo $SPECS | xargs -n 1 | circleci tests split --split-by=timings`
            echo SPECS=$SPECS
            yarn workspace @tooling/system-tests test:ci $SPECS --browser <<parameters.browser>>
      - verify-mocha-results
      - store_test_results:
          path: /tmp/cypress
      - store_artifacts:
          path: /tmp/artifacts
      - store-npm-logs

  run-binary-system-tests:
    steps:
      - restore_cached_workspace
      - restore_cached_system_tests_deps
      - run:
          name: Run system tests
          command: |
            ALL_SPECS=`circleci tests glob "$HOME/cypress/system-tests/test-binary/*spec*"`
            SPECS=`echo $ALL_SPECS | xargs -n 1 | circleci tests split --split-by=timings`
            echo SPECS=$SPECS
            yarn workspace @tooling/system-tests test:ci $SPECS
      - verify-mocha-results
      - store_test_results:
          path: /tmp/cypress
      - store_artifacts:
          path: /tmp/artifacts
      - store-npm-logs

  store-npm-logs:
    description: Saves any NPM debug logs as artifacts in case there is a problem
    steps:
      - store_artifacts:
          path: ~/.npm/_logs

  post-install-comment:
    description: Post GitHub comment with a blurb on how to install pre-release version
    steps:
      - run:
          name: Post pre-release install comment
          command: |
            node scripts/add-install-comment.js \
              --npm npm-package-url.json \
              --binary binary-url.json

  verify-mocha-results:
    description: Double-check that Mocha tests ran as expected.
    parameters:
      expectedResultCount:
        description: The number of result files to expect, ie, the number of Mocha test suites that ran.
        type: integer
        ## by default, assert that at least 1 test ran
        default: 0
    steps:
      - run: yarn verify:mocha:results <<parameters.expectedResultCount>>

  clone-repo-and-checkout-branch:
    description: |
      Clones an external repo and then checks out the branch that matches the next version otherwise uses 'master' branch.
    parameters:
      repo:
        description: "Name of the github repo to clone like: cypress-example-kitchensink"
        type: string
      pull_request_id:
        description: Pull request number to check out before installing and testing
        type: integer
        default: 0
    steps:
      - restore_cached_binary
      - run:
          name: "Cloning test project and checking out release branch: <<parameters.repo>>"
          working_directory: ~/
          command: |
            git clone --depth 1 --no-single-branch https://github.com/cypress-io/<<parameters.repo>>.git /tmp/<<parameters.repo>>

            # install some deps for get-next-version
            npm i semver@7.3.2 conventional-recommended-bump@6.1.0 conventional-changelog-angular@5.0.12
            NEXT_VERSION=$(node ./cypress/scripts/get-next-version.js)

            cd /tmp/<<parameters.repo>> && (git checkout $NEXT_VERSION || true)
      - when:
            condition: <<parameters.pull_request_id>>
            steps:
              - run:
                  name: Check out PR <<parameters.pull_request_id>>
                  working_directory: /tmp/<<parameters.repo>>
                  command: |
                    git fetch origin pull/<<parameters.pull_request_id>>/head:pr-<<parameters.pull_request_id>>
                    git checkout pr-<<parameters.pull_request_id>>

  test-binary-against-rwa:
    description: |
      Takes the built binary and NPM package, clones the RWA repo
      and runs the new version of Cypress against it.
    parameters:
      repo:
        description: "Name of the github repo to clone like"
        type: string
        default: "cypress-realworld-app"
      browser:
        description: Name of the browser to use, like "electron", "chrome", "firefox"
        type: enum
        enum: ["", "electron", "chrome", "firefox"]
        default: ""
      command:
        description: Test command to run to start Cypress tests
        type: string
        default: "yarn cypress:run"
      # if the repo to clone and test is a monorepo, you can
      # run tests inside a specific subfolder
      folder:
        description: Subfolder to test in
        type: string
        default: ""
      # you can test new features in the test runner against recipes or other repos
      # by opening a pull request in those repos and running this test job
      # against a pull request number in the example repo
      pull_request_id:
        description: Pull request number to check out before installing and testing
        type: integer
        default: 0
      wait-on:
        description: Whether to use wait-on to wait on a server to be booted
        type: string
        default: ""
      server-start-command:
        description: Server start command for repo
        type: string
        default: "CI=true yarn start"
    steps:
      - clone-repo-and-checkout-branch:
          repo: <<parameters.repo>>
      - when:
          condition: <<parameters.pull_request_id>>
          steps:
            - run:
                name: Check out PR <<parameters.pull_request_id>>
                working_directory: /tmp/<<parameters.repo>>
                command: |
                  git fetch origin pull/<<parameters.pull_request_id>>/head:pr-<<parameters.pull_request_id>>
                  git checkout pr-<<parameters.pull_request_id>>
                  git log -n 2
      - run:
          command: yarn
          working_directory: /tmp/<<parameters.repo>>
      - run:
          name: Install Cypress
          working_directory: /tmp/<<parameters.repo>>
          # force installing the freshly built binary
          command: |
            CYPRESS_INSTALL_BINARY=~/cypress/cypress.zip npm i --legacy-peer-deps ~/cypress/cypress.tgz && [[ -f yarn.lock ]] && yarn
      - run:
          name: Print Cypress version
          working_directory: /tmp/<<parameters.repo>>
          command: npx cypress version
      - run:
          name: Types check 🧩 (maybe)
          working_directory: /tmp/<<parameters.repo>>
          command: yarn types
      - run:
          working_directory: /tmp/<<parameters.repo>>
          command: <<parameters.server-start-command>>
          background: true
      - run:
          condition: <<parameters.wait-on>>
          name: "Waiting on server to boot: <<parameters.wait-on>>"
          command: "npx wait-on <<parameters.wait-on>>"
      - when:
          condition: <<parameters.folder>>
          steps:
            - when:
                condition: <<parameters.browser>>
                steps:
                  - run:
                      name: Run tests using browser "<<parameters.browser>>"
                      working_directory: /tmp/<<parameters.repo>>/<<parameters.folder>>
                      command: |
                        <<parameters.command>> -- --browser <<parameters.browser>>
            - unless:
                condition: <<parameters.browser>>
                steps:
                  - run:
                      name: Run tests using command
                      working_directory: /tmp/<<parameters.repo>>/<<parameters.folder>>
                      command: <<parameters.command>>

            - store_artifacts:
                name: screenshots
                path: /tmp/<<parameters.repo>>/<<parameters.folder>>/cypress/screenshots
            - store_artifacts:
                name: videos
                path: /tmp/<<parameters.repo>>/<<parameters.folder>>/cypress/videos
      - unless:
          condition: <<parameters.folder>>
          steps:
            - when:
                condition: <<parameters.browser>>
                steps:
                  - run:
                      name: Run tests using browser "<<parameters.browser>>"
                      working_directory: /tmp/<<parameters.repo>>
                      command: <<parameters.command>> -- --browser <<parameters.browser>>
            - unless:
                condition: <<parameters.browser>>
                steps:
                  - run:
                      name: Run tests using command
                      working_directory: /tmp/<<parameters.repo>>
                      command: <<parameters.command>>
            - store_artifacts:
                name: screenshots
                path: /tmp/<<parameters.repo>>/cypress/screenshots
            - store_artifacts:
                name: videos
                path: /tmp/<<parameters.repo>>/cypress/videos
      - store-npm-logs

  test-binary-against-repo:
    description: |
      Takes the built binary and NPM package, clones given example repo
      and runs the new version of Cypress against it.
    parameters:
      repo:
        description: "Name of the github repo to clone like: cypress-example-kitchensink"
        type: string
      browser:
        description: Name of the browser to use, like "electron", "chrome", "firefox"
        type: enum
        enum: ["", "electron", "chrome", "firefox"]
        default: ""
      command:
        description: Test command to run to start Cypress tests
        type: string
        default: "npm run e2e"
      build-project:
        description: Should the project build script be executed
        type: boolean
        default: true
      # if the repo to clone and test is a monorepo, you can
      # run tests inside a specific subfolder
      folder:
        description: Subfolder to test in
        type: string
        default: ""
      # you can test new features in the test runner against recipes or other repos
      # by opening a pull request in those repos and running this test job
      # against a pull request number in the example repo
      pull_request_id:
        description: Pull request number to check out before installing and testing
        type: integer
        default: 0
      wait-on:
        description: Whether to use wait-on to wait on a server to be booted
        type: string
        default: ""
      server-start-command:
        description: Server start command for repo
        type: string
        default: "npm start --if-present"
    steps:
      - clone-repo-and-checkout-branch:
          repo: <<parameters.repo>>
          pull_request_id: <<parameters.pull_request_id>>
      - run:
          # Install deps + Cypress binary with yarn if yarn.lock present
          command: |
            if [[ -f yarn.lock ]]; then
              yarn --frozen-lockfile
              CYPRESS_INSTALL_BINARY=~/cypress/cypress.zip yarn add -D ~/cypress/cypress.tgz
            else
              npm install
              CYPRESS_INSTALL_BINARY=~/cypress/cypress.zip npm install --legacy-peer-deps ~/cypress/cypress.tgz
            fi
          working_directory: /tmp/<<parameters.repo>>
      - run:
          name: Scaffold new config file
          working_directory: /tmp/<<parameters.repo>>
          environment:
            CYPRESS_INTERNAL_FORCE_SCAFFOLD: "1"
          command: |
            if [[ -f cypress.json ]]; then
              rm -rf cypress.json
              echo 'module.exports = {}' > cypress.config.js
            fi
      - run:
          name: Rename support file
          working_directory: /tmp/<<parameters.repo>>
          command: |
            if [[ -f cypress/support/index.js ]]; then
              mv cypress/support/index.js cypress/support/e2e.js
            fi
      - run:
          name: Print Cypress version
          working_directory: /tmp/<<parameters.repo>>
          command: npx cypress version
      - run:
          name: Types check 🧩 (maybe)
          working_directory: /tmp/<<parameters.repo>>
          command: |
            [[ -f yarn.lock ]] && yarn types || npm run types --if-present
      - when:
          condition: <<parameters.build-project>>
          steps:
          - run:
              name: Build 🏗 (maybe)
              working_directory: /tmp/<<parameters.repo>>
              command: |
                [[ -f yarn.lock ]] && yarn build || npm run build --if-present
      - run:
          working_directory: /tmp/<<parameters.repo>>
          command: <<parameters.server-start-command>>
          background: true
      - run:
          condition: <<parameters.wait-on>>
          name: "Waiting on server to boot: <<parameters.wait-on>>"
          command: "npx wait-on <<parameters.wait-on>> --timeout 120000"
      - when:
          condition: <<parameters.folder>>
          steps:
            - when:
                condition: <<parameters.browser>>
                steps:
                  - run:
                      name: Run tests using browser "<<parameters.browser>>"
                      working_directory: /tmp/<<parameters.repo>>/<<parameters.folder>>
                      command: |
                        <<parameters.command>> -- --browser <<parameters.browser>>
            - unless:
                condition: <<parameters.browser>>
                steps:
                  - run:
                      name: Run tests using command
                      working_directory: /tmp/<<parameters.repo>>/<<parameters.folder>>
                      command: <<parameters.command>>

            - store_artifacts:
                name: screenshots
                path: /tmp/<<parameters.repo>>/<<parameters.folder>>/cypress/screenshots
            - store_artifacts:
                name: videos
                path: /tmp/<<parameters.repo>>/<<parameters.folder>>/cypress/videos
      - unless:
          condition: <<parameters.folder>>
          steps:
            - when:
                condition: <<parameters.browser>>
                steps:
                  - run:
                      name: Run tests using browser "<<parameters.browser>>"
                      working_directory: /tmp/<<parameters.repo>>
                      command: <<parameters.command>> -- --browser <<parameters.browser>>
            - unless:
                condition: <<parameters.browser>>
                steps:
                  - run:
                      name: Run tests using command
                      working_directory: /tmp/<<parameters.repo>>
                      command: <<parameters.command>>
            - store_artifacts:
                name: screenshots
                path: /tmp/<<parameters.repo>>/cypress/screenshots
            - store_artifacts:
                name: videos
                path: /tmp/<<parameters.repo>>/cypress/videos
      - store-npm-logs

  wait-on-circle-jobs:
    description: Polls certain Circle CI jobs until they finish
    parameters:
      job-names:
        description: comma separated list of circle ci job names to wait for
        type: string
    steps:
      - run:
          name: "Waiting on Circle CI jobs: <<parameters.job-names>>"
          command: node ./scripts/wait-on-circle-jobs.js --job-names="<<parameters.job-names>>"

  build-binary:
    steps:
      - run:
          name: Check environment variables before code sign (if on Mac/Windows)
          # NOTE
          # our code sign works via electron-builder
          # by default, electron-builder will NOT sign app built in a pull request
          # even our internal one (!)
          # Usually this is not a problem, since we only build and test binary
          # built on "develop" and "master" branches
          # but if you need to really build and sign a binary in a PR
          # set variable CSC_FOR_PULL_REQUEST=true
          command: |
            set -e
            NEEDS_CODE_SIGNING=`node -p 'process.platform === "win32" || process.platform === "darwin"'`
            if [[ "$NEEDS_CODE_SIGNING" == "true" ]]; then
              echo "Checking for required environment variables..."
              if [ -z "$CSC_LINK" ]; then
                echo "Need to provide environment variable CSC_LINK"
                echo "with base64 encoded certificate .p12 file"
                exit 1
              fi
              if [ -z "$CSC_KEY_PASSWORD" ]; then
                echo "Need to provide environment variable CSC_KEY_PASSWORD"
                echo "with password for unlocking certificate .p12 file"
                exit 1
              fi
              echo "Succeeded."
            else
              echo "Not code signing for this platform"
            fi
      - run:
          name: Build the Cypress binary
          environment:
            DEBUG: electron-builder,electron-osx-sign*
          # notarization on Mac can take a while
          no_output_timeout: "45m"
          command: |
            node --version
            yarn binary-build --platform $PLATFORM --version $(node ./scripts/get-next-version.js)
      - run:
          name: Zip the binary
          command: yarn binary-zip --platform $PLATFORM
      - store-npm-logs
      - persist_to_workspace:
          root: ~/
          paths:
            - cypress/cypress.zip

  build-cypress-npm-package:
    parameters:
      executor:
        type: executor
        default: cy-doc
    steps:
      - run:
          name: Bump NPM version
          command: yarn get-next-version --npm
      - run:
          name: Build NPM package
          command: yarn build --scope cypress
      - run:
          command: ls -la types
          working_directory: cli/build
      - unless:
          condition:
            equal: [ *windows-executor, << parameters.executor >> ]
          steps:
            - run:
                name: list NPM package contents
                command: yarn workspace cypress size
      - run:
          name: pack NPM package
          working_directory: cli/build
          command: yarn pack --filename ../../cypress.tgz
      - run:
          name: list created NPM package
          command: ls -l
      - store-npm-logs
      - persist_to_workspace:
          root: ~/
          paths:
            - cypress/cypress.tgz

  upload-build-artifacts:
    steps:
      - run: ls -l
      - run:
          name: Upload unique binary to S3
          command: |
            node scripts/binary.js upload-build-artifact \
              --type binary \
              --file cypress.zip \
              --version $(node -p "require('./package.json').version")
      - run:
          name: Upload NPM package to S3
          command: |
            node scripts/binary.js upload-build-artifact \
              --type npm-package \
              --file cypress.tgz \
              --version $(node -p "require('./package.json').version")
      - store-npm-logs
      - run: ls -l
      - run: cat binary-url.json
      - run: cat npm-package-url.json
      - persist_to_workspace:
          root: ~/
          paths:
            - cypress/binary-url.json
            - cypress/npm-package-url.json

jobs:
  ## Checks if we already have a valid cache for the node_modules_install and if it has,
  ## skips ahead to the build step, otherwise installs and caches the node_modules
  node_modules_install:
    <<: *defaults
    parameters:
      <<: *defaultsParameters
      resource_class:
        type: string
        default: medium
    resource_class: << parameters.resource_class >>
    steps:
      - checkout
      - install-required-node
      - verify-build-setup:
          executor: << parameters.executor >>
      - persist_to_workspace:
          root: ~/
          paths:
            - cypress
            - .nvm # mac / linux
            - ProgramData/nvm # windows
      - caching-dependency-installer:
          only-cache-for-root-user: <<parameters.only-cache-for-root-user>>
      - store-npm-logs

  ## restores node_modules from previous step & builds if first step skipped
  build:
    <<: *defaults
    parameters:
      <<: *defaultsParameters
      resource_class:
        type: string
        default: medium+
    resource_class: << parameters.resource_class >>
    steps:
      - restore_cached_workspace
      - run:
          name: Top level packages
          command: yarn list --depth=0 || true
      - build-and-persist
      - store-npm-logs

  lint:
    <<: *defaults
    steps:
      - restore_cached_workspace
      - run:
          name: Linting 🧹
          command: |
            yarn clean
            git clean -df
            yarn lint
      - run:
          name: cypress info (dev)
          command: node cli/bin/cypress info --dev
      - store-npm-logs

  check-ts:
    <<: *defaults
    steps:
      - restore_cached_workspace
      - install-required-node
      - run:
          name: Check TS Types
          command: NODE_OPTIONS=--max_old_space_size=4096 yarn gulp checkTs


  # a special job that keeps polling Circle and when all
  # individual jobs are finished, it closes the Percy build
  percy-finalize:
    <<: *defaults
    resource_class: small
    parameters:
      <<: *defaultsParameters
      required_env_var:
        type: env_var_name
    steps:
      - restore_cached_workspace
      - run:
          # if this is an external pull request, the environment variables
          # are NOT set for security reasons, thus no need to poll -
          # and no need to finalize Percy, since there will be no visual tests
          name: Check if <<parameters.required_env_var>> is set
          command: |
            if [[ -v <<parameters.required_env_var>> ]]; then
              echo "Internal PR, good to go"
            else
              echo "This is an external PR, cannot access other services"
              circleci-agent step halt
            fi
      - wait-on-circle-jobs:
          job-names: >
            cli-visual-tests,
            reporter-integration-tests,
            npm-design-system,
            run-app-component-tests-chrome,
            run-app-integration-tests-chrome,
            run-frontend-shared-component-tests-chrome,
            run-launchpad-component-tests-chrome,
            run-launchpad-integration-tests-chrome
      - run:
          command: |
<<<<<<< HEAD
            PERCY_PARALLEL_NONCE=$PLATFORM-$CIRCLE_SHA1 \
=======
            PERCY_PARALLEL_NONCE=$CIRCLE_SHA1 \
            PERCY_TARGET_BRANCH="10.0-release" \
            PERCY_TARGET_COMMIT=$(git log -n 1 origin/10.0-release --pretty="%H") \
>>>>>>> 1c987c88
            yarn percy build:finalize

  cli-visual-tests:
    <<: *defaults
    resource_class: small
    steps:
      - restore_cached_workspace
      - run: mkdir -p cli/visual-snapshots
      - run:
          command: node cli/bin/cypress info --dev | yarn --silent term-to-html | node scripts/sanitize --type cli-info > cli/visual-snapshots/cypress-info.html
          environment:
            FORCE_COLOR: 2
      - run:
          command: node cli/bin/cypress help | yarn --silent term-to-html > cli/visual-snapshots/cypress-help.html
          environment:
            FORCE_COLOR: 2
      - store_artifacts:
          path: cli/visual-snapshots
      - run:
          name: Upload CLI snapshots for diffing
          command: |
            PERCY_PARALLEL_NONCE=$CIRCLE_SHA1 \
            PERCY_ENABLE=${PERCY_TOKEN:-0} \
            PERCY_PARALLEL_TOTAL=-1 \
            yarn percy snapshot ./cli/visual-snapshots

  unit-tests:
    <<: *defaults
    parameters:
      <<: *defaultsParameters
      resource_class:
        type: string
        default: medium
    resource_class: << parameters.resource_class >>
    parallelism: 1
    steps:
      - restore_cached_workspace
      # make sure mocha runs
      - run: yarn test-mocha
      - when:
          condition:
            # several snapshots fails for windows due to paths.
            # until these are fixed, run the tests that are working.
            equal: [ *windows-executor, << parameters.executor >> ]
          steps:
            - run: yarn test-scripts scripts/**/*spec.js
            # make sure our snapshots are compared correctly
            - run: yarn test-mocha-snapshot
      - unless:
          condition:
            equal: [ *windows-executor, << parameters.executor >> ]
          steps:
            - run: yarn test-scripts
            # make sure our snapshots are compared correctly
            - run: yarn test-mocha-snapshot
            # make sure packages with TypeScript can be transpiled to JS
            - run: yarn lerna run build-prod --stream
            # run unit tests from each individual package
            - run: yarn test
            # run type checking for each individual package
            - run: yarn lerna run types
            - verify-mocha-results:
                expectedResultCount: 10
      - store_test_results:
          path: /tmp/cypress
      # CLI tests generate HTML files with sample CLI command output
      - store_artifacts:
          path: cli/test/html
      - store_artifacts:
          path: packages/errors/__snapshot-images__
      - store-npm-logs

  unit-tests-release:
    <<: *defaults
    resource_class: small
    parallelism: 1
    steps:
      - restore_cached_workspace
      - run: yarn test-npm-package-release-script

  lint-types:
    <<: *defaults
    parallelism: 1
    steps:
      - restore_cached_workspace
      - run:
          command: ls -la types
          working_directory: cli
      - run:
          command: ls -la chai
          working_directory: cli/types
      - run:
          name: "Lint types 🧹"
          command: yarn workspace cypress dtslint
  # todo(lachlan): do we need this? yarn check-ts does something very similar
  #     - run:
  #         name: "TypeScript check 🧩"
  #         command: yarn type-check --ignore-progress
      - store-npm-logs

  server-unit-tests:
    <<: *defaults
    parallelism: 1
    steps:
      - restore_cached_workspace
      - run: yarn test-unit --scope @packages/server
      - verify-mocha-results:
          expectedResultCount: 1
      - store_test_results:
          path: /tmp/cypress
      - store-npm-logs

  server-integration-tests:
    <<: *defaults
    parallelism: 1
    steps:
      - restore_cached_workspace
      - run: yarn test-integration --scope @packages/server
      - verify-mocha-results:
          expectedResultCount: 1
      - store_test_results:
          path: /tmp/cypress
      - store-npm-logs

  server-performance-tests:
    <<: *defaults
    steps:
      - restore_cached_workspace
      - run:
          command: yarn workspace @packages/server test-performance
      - verify-mocha-results:
          expectedResultCount: 1
      - store_test_results:
          path: /tmp/cypress
      - store_artifacts:
          path: /tmp/artifacts
      - store-npm-logs

  system-tests-node-modules-install:
    <<: *defaults
    steps:
      - restore_cached_workspace
      - update_cached_system_tests_deps

  binary-system-tests:
    parallelism: 2
    working_directory: ~/cypress
    environment:
      <<: *defaultsEnvironment
      PLATFORM: linux
    machine:
      # using `machine` gives us a Linux VM that can run Docker
      image: ubuntu-2004:202111-02
      docker_layer_caching: true
    resource_class: medium
    steps:
      - run-binary-system-tests

  system-tests-chrome:
    <<: *defaults
    parallelism: 8
    steps:
      - run-system-tests:
          browser: chrome

  system-tests-electron:
    <<: *defaults
    parallelism: 8
    steps:
      - run-system-tests:
          browser: electron

  system-tests-firefox:
    <<: *defaults
    parallelism: 8
    steps:
      - run-system-tests:
          browser: firefox

  system-tests-non-root:
    <<: *defaults
    steps:
      - restore_cached_workspace
      - run:
          command: yarn workspace @tooling/system-tests test:ci "test/non_root*spec*" --browser electron
      - verify-mocha-results
      - store_test_results:
          path: /tmp/cypress
      - store_artifacts:
          path: /tmp/artifacts
      - store-npm-logs

  run-frontend-shared-component-tests-chrome:
    <<: *defaults
    parameters:
      <<: *defaultsParameters
      percy:
        type: boolean
        default: false
    parallelism: 3
    steps:
      - run-new-ui-tests:
          browser: chrome
          percy: << parameters.percy >>
          package: frontend-shared
          type: ct

  run-launchpad-component-tests-chrome:
    <<: *defaults
    parameters:
      <<: *defaultsParameters
      percy:
        type: boolean
        default: false
    parallelism: 7
    steps:
      - run-new-ui-tests:
          browser: chrome
          percy: << parameters.percy >>
          package: launchpad
          type: ct
          # debug: cypress:*,engine:socket

  run-launchpad-integration-tests-chrome:
    <<: *defaults
    parameters:
      <<: *defaultsParameters
      resource_class:
        type: string
        default: medium
      percy:
        type: boolean
        default: false
    resource_class: << parameters.resource_class >>
    parallelism: 3
    steps:
      - run-new-ui-tests:
          browser: chrome
          percy: << parameters.percy >>
          package: launchpad
          type: e2e

  run-app-component-tests-chrome:
    <<: *defaults
    parameters:
      <<: *defaultsParameters
      percy:
        type: boolean
        default: false
    parallelism: 7
    steps:
      - run-new-ui-tests:
          browser: chrome
          percy: << parameters.percy >>
          package: app
          type: ct

  run-app-integration-tests-chrome:
    <<: *defaults
    parameters:
      <<: *defaultsParameters
      percy:
        type: boolean
        default: false
      resource_class:
        type: string
        default: medium
      percy:
        type: boolean
        default: false
    resource_class: << parameters.resource_class >>
    parallelism: 8
    steps:
      - run-new-ui-tests:
          browser: chrome
          percy: << parameters.percy >>
          package: app
          type: e2e

  driver-integration-tests-chrome:
    <<: *defaults
    parallelism: 5
    steps:
      - run-driver-integration-tests:
          browser: chrome
          install-chrome-channel: stable

  driver-integration-tests-chrome-beta:
    <<: *defaults
    parallelism: 5
    steps:
      - run-driver-integration-tests:
          browser: chrome:beta
          install-chrome-channel: beta

  driver-integration-tests-firefox:
    <<: *defaults
    parallelism: 5
    steps:
      - run-driver-integration-tests:
          browser: firefox

  driver-integration-tests-electron:
    <<: *defaults
    parallelism: 5
    steps:
      - run-driver-integration-tests:
          browser: electron

  reporter-integration-tests:
    <<: *defaults
    parallelism: 3
    steps:
      - restore_cached_workspace
      - run:
          command: yarn build-for-tests
          working_directory: packages/reporter
      - run:
          command: |
            CYPRESS_KONFIG_ENV=production \
            CYPRESS_RECORD_KEY=$PACKAGES_RECORD_KEY \
            PERCY_PARALLEL_NONCE=$CIRCLE_SHA1 \
            PERCY_ENABLE=${PERCY_TOKEN:-0} \
            PERCY_PARALLEL_TOTAL=-1 \
            yarn percy exec --parallel -- -- \
            yarn cypress:run --record --parallel --group reporter
          working_directory: packages/reporter
      - verify-mocha-results
      - store_test_results:
          path: /tmp/cypress
      - store_artifacts:
          path: /tmp/artifacts
      - store-npm-logs

  ui-components-integration-tests:
    <<: *defaults
    steps:
      - restore_cached_workspace
      - run:
          command: yarn build-for-tests
          working_directory: packages/ui-components
      - run:
          command: |
            CYPRESS_KONFIG_ENV=production \
            CYPRESS_RECORD_KEY=$PACKAGES_RECORD_KEY \
            yarn cypress:run --record --parallel --group ui-components
          working_directory: packages/ui-components
      - verify-mocha-results
      - store_test_results:
          path: /tmp/cypress
      - store_artifacts:
          path: /tmp/artifacts
      - store-npm-logs

  npm-webpack-preprocessor:
    <<: *defaults
    steps:
      - restore_cached_workspace
      - run:
          name: Build
          command: yarn workspace @cypress/webpack-preprocessor build
      - run:
          name: Test babelrc
          command: yarn test
          working_directory: npm/webpack-preprocessor/examples/use-babelrc
      - run:
          name: Build ts-loader
          command: yarn install
          working_directory: npm/webpack-preprocessor/examples/use-ts-loader
      - run:
          name: Types ts-loader
          command: yarn types
          working_directory: npm/webpack-preprocessor/examples/use-ts-loader
      - run:
          name: Test ts-loader
          command: yarn test
          working_directory: npm/webpack-preprocessor/examples/use-ts-loader
      - run:
          name: Start React app
          command: yarn start
          background: true
          working_directory: npm/webpack-preprocessor/examples/react-app
      - run:
          name: Test React app
          command: yarn test
          working_directory: npm/webpack-preprocessor/examples/react-app
      - run:
          name: Run tests
          command: yarn workspace @cypress/webpack-preprocessor test
      - store-npm-logs

  npm-webpack-dev-server:
    <<: *defaults
    steps:
      - restore_cached_workspace
      - run:
          name: Run tests
          command: yarn workspace @cypress/webpack-dev-server test

  npm-vite-dev-server:
    <<: *defaults
    steps:
      - restore_cached_workspace
      - run:
          name: Run tests
          command: yarn test --reporter mocha-multi-reporters --reporter-options configFile=../../mocha-reporter-config.json
          working_directory: npm/vite-dev-server
      - store_test_results:
          path: npm/vite-dev-server/test_results
      - store_artifacts:
          path: npm/vite-dev-server/cypress/videos
      - store-npm-logs

  npm-webpack-batteries-included-preprocessor:
    <<: *defaults
    resource_class: small
    steps:
      - restore_cached_workspace
      - run:
          name: Run tests
          command: yarn workspace @cypress/webpack-batteries-included-preprocessor test

  npm-vue:
    <<: *defaults
    steps:
      - restore_cached_workspace
      - run:
          name: Build
          command: yarn workspace @cypress/vue build
      - run:
          name: Type Check
          command: yarn typecheck
          working_directory: npm/vue
      - run:
          name: Run component tests
          command: yarn test:ci:ct
          working_directory: npm/vue
      - run:
          name: Run e2e tests
          command: yarn test:ci:e2e
          working_directory: npm/vue
      - store_test_results:
          path: npm/vue/test_results
      - store_artifacts:
          path: npm/vue/test_results
      - store-npm-logs

  npm-design-system:
    <<: *defaults
    steps:
      - restore_cached_workspace
      - run:
          name: Build
          command: yarn workspace @cypress/design-system build
      - run:
          name: Run tests
          # will use PERCY_TOKEN environment variable if available
          #
          command: |
            CYPRESS_KONFIG_ENV=production \
            PERCY_PARALLEL_NONCE=$CIRCLE_SHA1 \
            PERCY_ENABLE=${PERCY_TOKEN:-0} \
            PERCY_PARALLEL_TOTAL=-1 \
            yarn percy exec --parallel -- -- \
            yarn test --reporter mocha-multi-reporters --reporter-options configFile=../../mocha-reporter-config.json
          working_directory: npm/design-system
      - store_test_results:
          path: npm/design-system/test_results
      - store-npm-logs

  npm-angular:
    <<: *defaults
    steps:
      - restore_cached_workspace
      - run:
          name: Build
          command: yarn workspace @cypress/angular build
      - run:
          name: Run tests
          command: yarn test-ci
          working_directory: npm/angular
      - store_test_results:
          path: npm/angular/test_results
      - store_artifacts:
          path: npm/angular/test_results
      - store-npm-logs

  npm-react:
    <<: *defaults
    parallelism: 8
    steps:
      - restore_cached_workspace
      - run:
          name: Build
          command: yarn workspace @cypress/react build
      - run:
          name: Run tests
          command: yarn test-ci
          working_directory: npm/react
      - store_test_results:
          path: npm/react/test_results
      - store_artifacts:
          path: npm/react/test_results
      - store-npm-logs

  npm-mount-utils:
    <<: *defaults
    steps:
      - restore_cached_workspace
      - run:
          name: Build
          command: yarn workspace @cypress/mount-utils build
      - store-npm-logs

  npm-create-cypress-tests:
    <<: *defaults
    resource_class: small
    steps:
      - restore_cached_workspace
      - run: yarn workspace create-cypress-tests build
      - run:
          name: Run unit test
          command: yarn workspace create-cypress-tests test

  npm-eslint-plugin-dev:
    <<: *defaults
    steps:
      - restore_cached_workspace
      - run:
          name: Run tests
          command: yarn workspace @cypress/eslint-plugin-dev test

  npm-cypress-schematic:
      <<: *defaults
      resource_class: small
      steps:
        - restore_cached_workspace
        - run:
            name: Build + Install
            command: |
              yarn workspace @cypress/schematic build:all
            working_directory: npm/cypress-schematic
        - run:
            name: Launch
            command: |
              yarn launch:test
            working_directory: npm/cypress-schematic
        - run:
            name: Run unit tests
            command: |
              yarn test
            working_directory: npm/cypress-schematic
        - store-npm-logs

  npm-release:
    <<: *defaults
    resource_class: medium+
    steps:
      - restore_cached_workspace
      - run:
          name: Release packages after all jobs pass
          command: yarn npm-release

  create-build-artifacts:
    <<: *defaults
    parameters:
      <<: *defaultsParameters
      resource_class:
        type: string
        default: medium+
    resource_class: << parameters.resource_class >>
    steps:
      - restore_cached_workspace
      - build-binary
      - build-cypress-npm-package:
          executor: << parameters.executor >>
      - run:
          name: Check current branch to persist artifacts
          command: |
            if [[ "$CIRCLE_BRANCH" != "develop" && "$CIRCLE_BRANCH" != "merge-develop-2-28-22" && "$CIRCLE_BRANCH" != "10.0-release" ]]; then
              echo "Not uploading artifacts or posting install comment for this branch."
              circleci-agent step halt
            fi
      - upload-build-artifacts
      - post-install-comment

  test-kitchensink:
    <<: *defaults
    steps:
      - clone-repo-and-checkout-branch:
          repo: cypress-example-kitchensink
          pull_request_id: 524
      - install-required-node
      - run:
          name: Remove cypress.json
          description: Remove cypress.json in case it exists
          working_directory: /tmp/cypress-example-kitchensink
          environment:
            CYPRESS_INTERNAL_FORCE_SCAFFOLD: "1"
          command: rm -rf cypress.json
      - run:
          name: Install prod dependencies
          command: yarn --production
          working_directory: /tmp/cypress-example-kitchensink
      - run:
          name: Example server
          command: yarn start
          working_directory: /tmp/cypress-example-kitchensink
          background: true
      - run:
          name: Rename support file
          working_directory: /tmp/cypress-example-kitchensink
          command: |
            if [[ -f cypress/support/index.js ]]; then
              mv cypress/support/index.js cypress/support/e2e.js
            fi
      - run:
          name: Run Kitchensink example project
          command: |
            yarn cypress:run --project /tmp/cypress-example-kitchensink
      - store_artifacts:
          path: /tmp/cypress-example-kitchensink/cypress/screenshots
      - store_artifacts:
          path: /tmp/cypress-example-kitchensink/cypress/videos
      - store-npm-logs

  test-kitchensink-against-staging:
    <<: *defaults
    steps:
      - clone-repo-and-checkout-branch:
          repo: cypress-example-kitchensink
      - install-required-node
      - run:
          name: Install prod dependencies
          command: yarn --production
          working_directory: /tmp/cypress-example-kitchensink
      - run:
          name: Example server
          command: yarn start
          working_directory: /tmp/cypress-example-kitchensink
          background: true
      - run:
          name: Run Kitchensink example project
          command: |
            CYPRESS_PROJECT_ID=$TEST_KITCHENSINK_PROJECT_ID \
            CYPRESS_RECORD_KEY=$TEST_KITCHENSINK_RECORD_KEY \
            CYPRESS_INTERNAL_ENV=staging \
            CYPRESS_video=false \
            yarn cypress:run --project /tmp/cypress-example-kitchensink --record
      - store-npm-logs

  test-against-staging:
    <<: *defaults
    steps:
      - clone-repo-and-checkout-branch:
          repo: cypress-test-tiny
      - run:
          name: Run test project
          command: |
            CYPRESS_PROJECT_ID=$TEST_TINY_PROJECT_ID \
            CYPRESS_RECORD_KEY=$TEST_TINY_RECORD_KEY \
            CYPRESS_INTERNAL_ENV=staging \
            yarn cypress:run --project /tmp/cypress-test-tiny --record
      - store-npm-logs

  test-npm-module-and-verify-binary:
    <<: *defaults
    steps:
      - restore_cached_workspace
      # make sure we have cypress.zip received
      - run: ls -l
      - run: ls -l cypress.zip cypress.tgz
      - run: mkdir test-binary
      - run:
          name: Create new NPM package
          working_directory: test-binary
          command: npm init -y
      - run:
          # install NPM from built NPM package folder
          name: Install Cypress
          working_directory: test-binary
          # force installing the freshly built binary
          command: CYPRESS_INSTALL_BINARY=/root/cypress/cypress.zip npm i /root/cypress/cypress.tgz
      - run:
          name: Cypress version
          working_directory: test-binary
          command: $(yarn bin cypress) version
      - run:
          name: Verify Cypress binary
          working_directory: test-binary
          command: $(yarn bin cypress) verify
      - run:
          name: Cypress help
          working_directory: test-binary
          command: $(yarn bin cypress) help
      - run:
          name: Cypress info
          working_directory: test-binary
          command: $(yarn bin cypress) info
      - store-npm-logs

  test-npm-module-on-minimum-node-version:
    <<: *defaults
    resource_class: small
    docker:
      - image: cypress/base:12.0.0-libgbm
    steps:
      - restore_workspace_binaries
      - run: mkdir test-binary
      - run:
          name: Create new NPM package
          working_directory: test-binary
          command: npm init -y
      - run:
          name: Install Cypress
          working_directory: test-binary
          command: CYPRESS_INSTALL_BINARY=/root/cypress/cypress.zip npm install /root/cypress/cypress.tgz
      - run:
          name: Verify Cypress binary
          working_directory: test-binary
          command: $(npm bin)/cypress verify
      - run:
          name: Print Cypress version
          working_directory: test-binary
          command: $(npm bin)/cypress version
      - run:
          name: Cypress info
          working_directory: test-binary
          command: $(npm bin)/cypress info

  test-types-cypress-and-jest:
    parameters:
      executor:
        description: Executor name to use
        type: executor
        default: cy-doc
      wd:
        description: Working directory, should be OUTSIDE cypress monorepo folder
        type: string
        default: /root/test-cypress-and-jest
    <<: *defaults
    resource_class: small
    steps:
      - restore_workspace_binaries
      - run: mkdir <<parameters.wd>>
      - run:
          name: Create new NPM package ⚗️
          working_directory: <<parameters.wd>>
          command: npm init -y
      - run:
          name: Install dependencies 📦
          working_directory: <<parameters.wd>>
          environment:
            CYPRESS_INSTALL_BINARY: /root/cypress/cypress.zip
          # let's install Cypress, Jest and any other package that might conflict
          # https://github.com/cypress-io/cypress/issues/6690
          command: |
            npm install /root/cypress/cypress.tgz \
              typescript jest @types/jest enzyme @types/enzyme
      - run:
          name: Test types clash ⚔️
          working_directory: <<parameters.wd>>
          command: |
            echo "console.log('hello world')" > hello.ts
            npx tsc hello.ts --noEmit

  test-full-typescript-project:
    parameters:
      executor:
        description: Executor name to use
        type: executor
        default: cy-doc
      wd:
        description: Working directory, should be OUTSIDE cypress monorepo folder
        type: string
        default: /root/test-full-typescript
    <<: *defaults
    resource_class: small
    steps:
      - restore_workspace_binaries
      - run: mkdir <<parameters.wd>>
      - run:
          name: Create new NPM package ⚗️
          working_directory: <<parameters.wd>>
          command: npm init -y
      - run:
          name: Install dependencies 📦
          working_directory: <<parameters.wd>>
          environment:
            CYPRESS_INSTALL_BINARY: /root/cypress/cypress.zip
          command: |
            npm install /root/cypress/cypress.tgz typescript
      - run:
          name: Scaffold full TypeScript project 🏗
          working_directory: <<parameters.wd>>
          command: npx @bahmutov/cly@1 init --typescript
      # TODO: fork/update @bahmutov/cly@1 to scaffold `cypress/e2e/spec.cy.ts`
      # instead of `cypress/integration/spec.ts` when Cypress v10 is released.
      - run:
          name: Update example spec
          working_directory: <<parameters.wd>>
          command: |
            mkdir cypress/e2e
            mv cypress/integration/spec.ts cypress/e2e/spec.cy.ts
      - run:
          name: Scaffold new config file
          working_directory: <<parameters.wd>>
          environment:
            CYPRESS_INTERNAL_FORCE_SCAFFOLD: "1"
          command: |
            rm -rf cypress.json
            echo "export default {
                    e2e: {
                      setupNodeEvents (on, config) {
                        on('task', {
                          log (x) {
                            console.log(x)

                            return null
                          },
                        })

                        return config
                      },
                    },
                  }" > cypress.config.ts
      - run:
          name: Rename support file
          working_directory: <<parameters.wd>>
          command: mv cypress/support/index.ts cypress/support/e2e.js
      - run:
          name: Run project tests 🗳
          working_directory: <<parameters.wd>>
          command: npx cypress run

  # install NPM + binary zip and run against staging API
  test-binary-against-staging:
    <<: *defaults
    steps:
      - restore_workspace_binaries
      - clone-repo-and-checkout-branch:
          repo: cypress-test-tiny
      - run:
          name: Install Cypress
          working_directory: /tmp/cypress-test-tiny
          # force installing the freshly built binary
          command: CYPRESS_INSTALL_BINARY=~/cypress/cypress.zip npm i --legacy-peer-deps ~/cypress/cypress.tgz
      - run:
          name: Run test project
          working_directory: /tmp/cypress-test-tiny
          command: |
            CYPRESS_PROJECT_ID=$TEST_TINY_PROJECT_ID \
            CYPRESS_RECORD_KEY=$TEST_TINY_RECORD_KEY \
            CYPRESS_INTERNAL_ENV=staging \
            $(yarn bin cypress) run --record
      - store-npm-logs

  test-binary-against-recipes-firefox:
    <<: *defaults
    steps:
      - test-binary-against-repo:
          repo: cypress-example-recipes
          command: npm run test:ci:firefox

  test-binary-against-recipes-chrome:
    <<: *defaults
    parallelism: 3
    steps:
      - test-binary-against-repo:
          repo: cypress-example-recipes
          command: npm run test:ci:chrome

  test-binary-against-recipes:
    <<: *defaults
    parallelism: 3
    steps:
      - test-binary-against-repo:
          repo: cypress-example-recipes
          command: npm run test:ci

  # This is a special job. It allows you to test the current
  # built test runner against a pull request in the repo
  # cypress-example-recipes.
  # Imagine you are working on a feature and want to show / test a recipe
  # You would need to run the built test runner before release
  # against a PR that cannot be merged until the new version
  # of the test runner is released.
  # Use:
  #   specify pull request number
  #   and the recipe folder

  # test-binary-against-recipe-pull-request:
  #   <<: *defaults
  #   steps:
  #     # test a specific pull request by number from cypress-example-recipes
  #     - test-binary-against-repo:
  #         repo: cypress-example-recipes
  #         command: npm run test:ci
  #         pull_request_id: 515
  #         folder: examples/fundamentals__typescript

  test-binary-against-kitchensink:
    <<: *defaults
    steps:
      - test-binary-against-repo:
          repo: cypress-example-kitchensink
          browser: "electron"
          pull_request_id: 524

  test-binary-against-kitchensink-firefox:
    <<: *defaults
    steps:
      - test-binary-against-repo:
          repo: cypress-example-kitchensink
          browser: firefox
          pull_request_id: 524

  test-binary-against-kitchensink-chrome:
    <<: *defaults
    steps:
      - test-binary-against-repo:
          repo: cypress-example-kitchensink
          browser: chrome
          pull_request_id: 524

  test-binary-against-todomvc-firefox:
    <<: *defaults
    steps:
      - test-binary-against-repo:
          repo: cypress-example-todomvc
          browser: firefox

  test-binary-against-conduit-chrome:
    <<: *defaults
    steps:
      - test-binary-against-repo:
          repo: cypress-example-conduit-app
          browser: chrome
          command: "npm run cypress:run"
          wait-on: http://localhost:3000

  test-binary-against-api-testing-firefox:
    <<: *defaults
    steps:
      - test-binary-against-repo:
          repo: cypress-example-api-testing
          browser: firefox
          command: "npm run cy:run"

  test-binary-against-piechopper-firefox:
    <<: *defaults
    steps:
      - test-binary-against-repo:
          repo: cypress-example-piechopper
          browser: firefox
          command: "npm run cypress:run"

  test-binary-against-cypress-realworld-app:
    <<: *defaults
    resource_class: medium+
    steps:
      - test-binary-against-rwa:
          repo: cypress-realworld-app
          browser: chrome
          wait-on: http://localhost:3000

  test-binary-as-specific-user:
    <<: *defaults
    steps:
      - restore_workspace_binaries
      # the user should be "node"
      - run: whoami
      - run: pwd
      # prints the current user's effective user id
      # for root it is 0
      # for other users it is a positive integer
      - run: node -e 'console.log(process.geteuid())'
      # make sure the binary and NPM package files are present
      - run: ls -l
      - run: ls -l cypress.zip cypress.tgz
      - run: mkdir test-binary
      - run:
          name: Create new NPM package
          working_directory: test-binary
          command: npm init -y
      - run:
          # install NPM from built NPM package folder
          name: Install Cypress
          working_directory: test-binary
          # force installing the freshly built binary
          command: CYPRESS_INSTALL_BINARY=~/cypress/cypress.zip npm i ~/cypress/cypress.tgz
      - run:
          name: Cypress help
          working_directory: test-binary
          command: $(yarn bin cypress) help
      - run:
          name: Cypress info
          working_directory: test-binary
          command: $(yarn bin cypress) info
      - run:
          name: Add Cypress demo
          working_directory: test-binary
          command: npx @bahmutov/cly init
      # TODO: fork/update @bahmutov/cly@1 to scaffold `cypress/e2e/spec.cy.ts`
      # instead of `cypress/integration/spec.js` when Cypress v10 is released.
      - run:
          name: Update example spec
          working_directory: test-binary
          command: |
            mkdir cypress/e2e
            mv cypress/integration/spec.js cypress/e2e/spec.cy.js
      - run:
          name: Scaffold new config file
          working_directory: test-binary
          environment:
            CYPRESS_INTERNAL_FORCE_SCAFFOLD: "1"
          command: |
            rm -rf cypress.json
            echo 'module.exports = {}' > cypress.config.js
      - run:
          name: Rename support file
          working_directory: test-binary
          command: mv cypress/support/index.js cypress/support/e2e.js
      - run:
          name: Verify Cypress binary
          working_directory: test-binary
          command: DEBUG=cypress:cli $(yarn bin cypress) verify
      - run:
          name: Run Cypress binary
          working_directory: test-binary
          command: DEBUG=cypress:cli $(yarn bin cypress) run
      - store-npm-logs

linux-workflow: &linux-workflow
  jobs:
    - node_modules_install
    - build:
        requires:
          - node_modules_install
    - check-ts:
        requires:
          - build
    - lint:
        name: linux-lint
        requires:
          - build
    - percy-finalize:
        context: test-runner:poll-circle-workflow
        required_env_var: PERCY_TOKEN # skips job if not defined (external PR)
        requires:
          - build
    - lint-types:
        requires:
          - build
    # unit, integration and e2e tests
    - cli-visual-tests:
        requires:
          - build
    - unit-tests:
        requires:
          - build
    - unit-tests-release:
        context: test-runner:npm-release
        requires:
          - build
    - server-unit-tests:
        requires:
          - build
    - server-integration-tests:
        requires:
          - build
    - server-performance-tests:
        requires:
          - build
    - system-tests-node-modules-install:
        context: test-runner:performance-tracking
        requires:
          - build
    - system-tests-chrome:
        context: test-runner:performance-tracking
        requires:
          - system-tests-node-modules-install
    - system-tests-electron:
        context: test-runner:performance-tracking
        requires:
          - system-tests-node-modules-install
    - system-tests-firefox:
        context: test-runner:performance-tracking
        requires:
          - system-tests-node-modules-install
    - system-tests-non-root:
        context: test-runner:performance-tracking
        executor: non-root-docker-user
        requires:
          - system-tests-node-modules-install
    - driver-integration-tests-chrome:
        requires:
          - build
    - driver-integration-tests-chrome-beta:
        requires:
          - build
    - driver-integration-tests-firefox:
        requires:
          - build
    - driver-integration-tests-electron:
        requires:
          - build
    - run-frontend-shared-component-tests-chrome:
        context: test-runner:launchpad-tests
        percy: true
        requires:
          - build
    - run-launchpad-integration-tests-chrome:
        context: test-runner:launchpad-tests
        percy: true
        requires:
          - build
    - run-launchpad-component-tests-chrome:
        percy: true
        context: test-runner:launchpad-tests
        percy: true
        requires:
          - build
    - run-app-integration-tests-chrome:
        percy: true
        context: test-runner:launchpad-tests
        percy: true
        requires:
          - build
    - run-app-component-tests-chrome:
        percy: true
        context: test-runner:launchpad-tests
        percy: true
        requires:
          - build
    - reporter-integration-tests:
        requires:
          - build
    - ui-components-integration-tests:
        requires:
          - build
    - npm-webpack-dev-server:
        requires:
          - build
    - npm-vite-dev-server:
        requires:
          - build
    - npm-webpack-preprocessor:
        requires:
          - build
    - npm-webpack-batteries-included-preprocessor:
        requires:
          - build
    - npm-design-system:
        requires:
          - build
    - npm-vue:
        requires:
          - build
    - npm-react:
        requires:
          - build
    - npm-angular:
        requires:
          - build
    - npm-mount-utils:
        requires:
          - build
    - npm-create-cypress-tests:
        requires:
          - build
    - npm-eslint-plugin-dev:
        requires:
          - build
    - npm-cypress-schematic:
        requires:
          - build
    # This release definition must be updated with any new jobs
    # Any attempts to automate this are welcome
    # If CircleCI provided an "after all" hook, then this wouldn't be necessary
    - npm-release:
        context: test-runner:npm-release
        requires:
          - build
          - check-ts
          - npm-angular
          - npm-eslint-plugin-dev
          - npm-create-cypress-tests
          - npm-react
          - npm-mount-utils
          - npm-vue
          - npm-webpack-batteries-included-preprocessor
          - npm-webpack-preprocessor
          - npm-vite-dev-server
          - npm-webpack-dev-server
          - npm-cypress-schematic
          - lint-types
          - linux-lint
          - percy-finalize
          - driver-integration-tests-firefox
          - driver-integration-tests-chrome
          - driver-integration-tests-chrome-beta
          - driver-integration-tests-electron
          - system-tests-non-root
          - system-tests-firefox
          - system-tests-electron
          - system-tests-chrome
          - server-performance-tests
          - server-integration-tests
          - server-unit-tests
          - test-kitchensink
          - ui-components-integration-tests
          - unit-tests
          - unit-tests-release
          - cli-visual-tests
          - reporter-integration-tests
          - npm-design-system
          - run-app-component-tests-chrome
          - run-app-integration-tests-chrome
          - run-frontend-shared-component-tests-chrome
          - run-launchpad-component-tests-chrome
          - run-launchpad-integration-tests-chrome

    # various testing scenarios, like building full binary
    # and testing it on a real project
    - test-against-staging:
        context: test-runner:record-tests
        <<: *mainBuildFilters
        requires:
          - build
    - test-kitchensink:
        requires:
          - build
    - test-kitchensink-against-staging:
        context: test-runner:record-tests
        <<: *mainBuildFilters
        requires:
          - build
    - create-build-artifacts:
        context:
          - test-runner:upload
          - test-runner:commit-status-checks
        requires:
          - build
    - test-npm-module-on-minimum-node-version:
        requires:
          - create-build-artifacts
    - test-types-cypress-and-jest:
        requires:
          - create-build-artifacts
    - test-full-typescript-project:
        requires:
          - create-build-artifacts
    - test-binary-against-kitchensink:
        requires:
          - create-build-artifacts
    - test-npm-module-and-verify-binary:
        <<: *mainBuildFilters
        requires:
          - create-build-artifacts
    - test-binary-against-staging:
        context: test-runner:record-tests
        <<: *mainBuildFilters
        requires:
          - create-build-artifacts
    - test-binary-against-kitchensink-chrome:
        <<: *mainBuildFilters
        requires:
          - create-build-artifacts
    - test-binary-against-recipes-firefox:
        <<: *mainBuildFilters
        requires:
          - create-build-artifacts
    - test-binary-against-recipes-chrome:
        <<: *mainBuildFilters
        requires:
          - create-build-artifacts
    - test-binary-against-recipes:
        <<: *mainBuildFilters
        requires:
          - create-build-artifacts
    - test-binary-against-kitchensink-firefox:
        <<: *mainBuildFilters
        requires:
          - create-build-artifacts
    - test-binary-against-todomvc-firefox:
        <<: *mainBuildFilters
        requires:
          - create-build-artifacts
    - test-binary-against-cypress-realworld-app:
        <<: *mainBuildFilters
        requires:
          - create-build-artifacts
    - test-binary-as-specific-user:
        name: "test binary as a non-root user"
        executor: non-root-docker-user
        requires:
          - create-build-artifacts
    - test-binary-as-specific-user:
        name: "test binary as a root user"
        requires:
          - create-build-artifacts
    - binary-system-tests:
        requires:
          - create-build-artifacts
          - system-tests-node-modules-install

mac-workflow: &mac-workflow
  jobs:
    - node_modules_install:
        name: darwin-node-modules-install
        executor: mac
        only-cache-for-root-user: true

    - build:
        name: darwin-build
        executor: mac
        resource_class: medium
        requires:
          - darwin-node-modules-install

    - lint:
        name: darwin-lint
        executor: mac
        requires:
          - darwin-build

    # maybe run all unit tests?

    - create-build-artifacts:
        name: darwin-create-build-artifacts
        context:
          - test-runner:sign-mac-binary
          - test-runner:upload
          - test-runner:commit-status-checks
        executor: mac
        resource_class: medium
        requires:
          - darwin-build

    - test-kitchensink:
        name: darwin-test-kitchensink
        executor: mac
        requires:
          - darwin-build

windows-workflow: &windows-workflow
  jobs:
    - node_modules_install:
        name: windows-node-modules-install
        executor: windows
        resource_class: windows.medium
        only-cache-for-root-user: true

    - build:
        name: windows-build
        executor: windows
        resource_class: windows.medium
        requires:
          - windows-node-modules-install

    - run-app-integration-tests-chrome:
        name: windows-run-app-integration-tests-chrome
        executor: windows
        resource_class: windows.medium
        context: test-runner:launchpad-tests
        requires:
          - windows-build

    - run-launchpad-integration-tests-chrome:
        name: windows-run-launchpad-integration-tests-chrome
        executor: windows
        resource_class: windows.medium
        context: test-runner:launchpad-tests
        requires:
          - windows-build

    - lint:
        name: windows-lint
        executor: windows
        requires:
          - windows-build

    - unit-tests:
        name: windows-unit-tests
        executor: windows
        resource_class: windows.medium
        requires:
          - windows-build

    - create-build-artifacts:
        name: windows-create-build-artifacts
        executor: windows
        resource_class: windows.medium
        context:
          - test-runner:sign-windows-binary
          - test-runner:upload
          - test-runner:commit-status-checks
        requires:
          - windows-build

workflows:
  linux:
    <<: *linux-workflow
  mac:
    <<: *mac-workflow
    <<: *mac-workflow-filters
  windows:
    <<: *windows-workflow
    <<: *windows-workflow-filters<|MERGE_RESOLUTION|>--- conflicted
+++ resolved
@@ -1099,13 +1099,7 @@
             run-launchpad-integration-tests-chrome
       - run:
           command: |
-<<<<<<< HEAD
             PERCY_PARALLEL_NONCE=$PLATFORM-$CIRCLE_SHA1 \
-=======
-            PERCY_PARALLEL_NONCE=$CIRCLE_SHA1 \
-            PERCY_TARGET_BRANCH="10.0-release" \
-            PERCY_TARGET_COMMIT=$(git log -n 1 origin/10.0-release --pretty="%H") \
->>>>>>> 1c987c88
             yarn percy build:finalize
 
   cli-visual-tests:
