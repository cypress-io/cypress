--- conflicted
+++ resolved
@@ -348,16 +348,9 @@
           command: ls -la types
           working_directory: cli
       - run:
-<<<<<<< HEAD
-          command: ls -la chai
-          working_directory: cli/types
-      - run:
           command: yarn lint-types
-=======
-          command: yarn lerna exec  --scope cypress "yarn dtslint"
       - run:
           command: yarn type-check --ignore-progress
->>>>>>> c80e4820
       - store-npm-logs
 
   build-system-unit-tests:
