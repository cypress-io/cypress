--- conflicted
+++ resolved
@@ -68,15 +68,12 @@
     or:
     - equal: [ develop, << pipeline.git.branch >> ]
     - equal: [ 'feature/v8-snapshots', << pipeline.git.branch >> ]
-<<<<<<< HEAD
     - equal: [ 'ryanm/feat/add-v8-snapshot-to-monorepo', << pipeline.git.branch >> ]
     - matches:
           pattern: "-release$"
           value: << pipeline.git.branch >>
 
 executors:
-=======
->>>>>>> b8d0178d
   # the Docker image with Cypress dependencies and Chrome browser
   cy-doc:
     docker:
