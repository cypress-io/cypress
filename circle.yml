--- conflicted
+++ resolved
@@ -921,12 +921,6 @@
           name: Build
           command: yarn workspace @cypress/react build
       - run:
-<<<<<<< HEAD
-=======
-          name: Run unit test
-          command: yarn workspace @cypress/react test:unit
-      - run:
->>>>>>> 3ce20bee
           name: Run tests
           command: yarn workspace @cypress/react test
       - store-npm-logs
