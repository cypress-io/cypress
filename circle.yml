version: 2.1

defaults: &defaults
  parallelism: 1
  working_directory: ~/cypress
  parameters: &defaultsParameters
    executor:
      type: executor
      default: cy-doc
    only-cache-for-root-user:
      type: boolean
      default: false
  executor: <<parameters.executor>>
  environment: &defaultsEnvironment
    ## set specific timezone
    TZ: "/usr/share/zoneinfo/America/New_York"

    ## store artifacts here
    CIRCLE_ARTIFACTS: /tmp/artifacts

    ## set so that e2e tests are consistent
    COLUMNS: 100
    LINES: 24

# filters and requires for testing binary with Firefox
mainBuildFilters: &mainBuildFilters
  filters:
    branches:
      only:
        - develop
        - 10.0-release
<<<<<<< HEAD
        - fix-beta-build-caching
=======
        - fix-release-scripts
>>>>>>> ef3be709

# usually we don't build Mac app - it takes a long time
# but sometimes we want to really confirm we are doing the right thing
# so just add your branch to the list here to build and test on Mac
macWorkflowFilters: &mac-workflow-filters
  when:
    or:
    - equal: [ develop, << pipeline.git.branch >> ]
<<<<<<< HEAD
    - equal: [ fix-beta-build-caching, << pipeline.git.branch >> ]
=======
    - equal: [ faster-mac-builds, << pipeline.git.branch >> ]
>>>>>>> ef3be709
    - matches:
          pattern: "-release$"
          value: << pipeline.git.branch >>

windowsWorkflowFilters: &windows-workflow-filters
  when:
    or:
    - equal: [ master, << pipeline.git.branch >> ]
    - equal: [ develop, << pipeline.git.branch >> ]
    - equal: [ fix-beta-build-caching, << pipeline.git.branch >> ]
    - matches:
          pattern: "-release$"
          value: << pipeline.git.branch >>
    - matches:
          pattern: "win*"
          value: << pipeline.git.branch >>

executors:
  # the Docker image with Cypress dependencies and Chrome browser
  cy-doc:
    docker:
      - image: cypress/browsers:node16.5.0-chrome94-ff93
    # by default, we use "small" to save on CI costs. bump on a per-job basis if needed.
    resource_class: small
    environment:
      PLATFORM: linux

  # Docker image with non-root "node" user
  non-root-docker-user:
    docker:
      - image: cypress/browsers:node16.5.0-chrome94-ff93
        user: node
    environment:
      PLATFORM: linux

  # executor to run on Mac OS
  # https://circleci.com/docs/2.0/executor-types/#using-macos
  # https://circleci.com/docs/2.0/testing-ios/#supported-xcode-versions
  mac:
    macos:
      # Executor should have Node >= required version
      xcode: "13.0.0"
    resource_class: macos.x86.medium.gen2
    environment:
      PLATFORM: mac

  # executor to run on Windows - based off of the windows-orb default executor since it is
  # not customizable enough to align with our existing setup.
  # https://github.com/CircleCI-Public/windows-orb/blob/master/src/executors/default.yml
  # https://circleci.com/docs/2.0/hello-world-windows/#software-pre-installed-in-the-windows-image
  windows: &windows-executor
    machine:
      image: windows-server-2019-vs2019:stable
      shell: bash.exe -eo pipefail
    resource_class: windows.medium
    environment:
      PLATFORM: windows

commands:
  restore_workspace_binaries:
    steps:
      - attach_workspace:
          at: ~/
      # make sure we have cypress.zip received
      - run: ls -l
      - run: ls -l cypress.zip cypress.tgz
      - run: node --version
      - run: npm --version

  restore_cached_workspace:
    steps:
      - attach_workspace:
          at: ~/
      - install-required-node
      - unpack-dependencies

  restore_cached_binary:
    steps:
      - attach_workspace:
          at: ~/

  prepare-modules-cache:
    parameters:
      dont-move:
        type: boolean
        default: false
    steps:
      - run: node scripts/circle-cache.js --action prepare
      - unless:
          condition: << parameters.dont-move >>
          steps:
            - run:
                name: Move to /tmp dir for consistent caching across root/non-root users
                command: |
                  mkdir -p /tmp/node_modules_cache
                  mv ~/cypress/node_modules /tmp/node_modules_cache/root_node_modules
                  mv ~/cypress/cli/node_modules /tmp/node_modules_cache/cli_node_modules
                  mv ~/cypress/system-tests/node_modules /tmp/node_modules_cache/system-tests_node_modules
                  mv ~/cypress/globbed_node_modules /tmp/node_modules_cache/globbed_node_modules

  build-and-persist:
    description: Save entire folder as artifact for other jobs to run without reinstalling
    steps:
      - run:
          name: Build packages
          command: yarn build
      - prepare-modules-cache # So we don't throw these in the workspace cache
      - persist_to_workspace:
          root: ~/
          paths:
            - cypress
            - .ssh
            - node_modules # contains the npm i -g modules

  install_cache_helpers_dependencies:
    steps:
      - run:
          # Dependencies needed by circle-cache.js, before we "yarn" or unpack cached node_modules
          name: Cache Helper Dependencies
          working_directory: ~/
          command: npm i glob@7.1.6 fs-extra@10.0.0 minimist@1.2.5 fast-json-stable-stringify@2.1.0

  unpack-dependencies:
    description: 'Unpacks dependencies associated with the current workflow'
    steps:
      - install_cache_helpers_dependencies
      - run:
          name: Generate Circle Cache Key
          command: node scripts/circle-cache.js --action cacheKey > circle_cache_key
      - run:
          name: Generate platform key
          command: echo $PLATFORM > platform_key
      - restore_cache:
          name: Restore cache state, to check for known modules cache existence
          key: v{{ .Environment.CACHE_VERSION }}-{{ checksum "platform_key" }}-node-modules-cache-{{ checksum "circle_cache_key" }}
      - run:
          name: Move node_modules back from /tmp
          command: |
            if [[ -d "/tmp/node_modules_cache" ]]; then
              mv /tmp/node_modules_cache/root_node_modules ~/cypress/node_modules
              mv /tmp/node_modules_cache/cli_node_modules ~/cypress/cli/node_modules
              mv /tmp/node_modules_cache/system-tests_node_modules ~/cypress/system-tests/node_modules
              mv /tmp/node_modules_cache/globbed_node_modules ~/cypress/globbed_node_modules
              rm -rf /tmp/node_modules_cache
            fi
      - run:
          name: Restore all node_modules to proper workspace folders
          command: node scripts/circle-cache.js --action unpack

  restore_cached_system_tests_deps:
    description: 'Restore the cached node_modules for projects in "system-tests/projects/**"'
    steps:
      - run:
          name: Generate Circle Cache key for system tests
          command: ./system-tests/scripts/cache-key.sh > system_tests_cache_key
      - run:
          name: Generate platform key
          command: echo $PLATFORM > platform_key
      - restore_cache:
          name: Restore system tests node_modules cache
          keys:
            - v{{ .Environment.CACHE_VERSION }}-{{ checksum "platform_key" }}-system-tests-projects-node-modules-cache-{{ checksum "system_tests_cache_key" }}
            - v{{ .Environment.CACHE_VERSION }}-{{ checksum "platform_key" }}-system-tests-projects-node-modules-cache-

  update_cached_system_tests_deps:
    description: 'Update the cached node_modules for projects in "system-tests/projects/**"'
    steps:
      - run:
          name: Generate Circle Cache key for system tests
          command: ./system-tests/scripts/cache-key.sh > system_tests_cache_key
      - run:
          name: Generate platform key
          command: echo $PLATFORM > platform_key
      - restore_cache:
          name: Restore cache state, to check for known modules cache existence
          keys:
            - v{{ .Environment.CACHE_VERSION }}-{{ checksum "platform_key" }}-system-tests-projects-node-modules-cache-state-{{ checksum "system_tests_cache_key" }}
      - run:
          name: Send root honeycomb event for this CI build
          command: cd system-tests/scripts && node ./send-root-honecomb-event.js
      - run:
          name: Bail if specific cache exists
          command: |
            if [[ -f "/tmp/system_tests_node_modules_installed" ]]; then
              echo "No updates to system tests node modules, exiting"
              circleci-agent step halt
            fi
      - restore_cache:
          name: Restore system tests node_modules cache
          keys:
            - v{{ .Environment.CACHE_VERSION }}-{{ checksum "platform_key" }}-system-tests-projects-node-modules-cache-{{ checksum "system_tests_cache_key" }}
            - v{{ .Environment.CACHE_VERSION }}-{{ checksum "platform_key" }}-system-tests-projects-node-modules-cache-
      - run:
          name: Update system-tests node_modules cache
          command: yarn workspace @tooling/system-tests projects:yarn:install
      - save_cache:
          name: Save system tests node_modules cache
          key: v{{ .Environment.CACHE_VERSION }}-{{ checksum "platform_key" }}-system-tests-projects-node-modules-cache-{{ checksum "system_tests_cache_key" }}
          paths:
            - ~/.cache/cy-system-tests-node-modules
      - run: touch /tmp/system_tests_node_modules_installed
      - save_cache:
          name: Save system tests node_modules cache state key
          key: v{{ .Environment.CACHE_VERSION }}-{{ checksum "platform_key" }}-system-tests-projects-node-modules-cache-state-{{ checksum "system_tests_cache_key" }}
          paths:
            - /tmp/system_tests_node_modules_installed

  caching-dependency-installer:
    description: 'Installs & caches the dependencies based on yarn lock & package json dependencies'
    parameters:
      only-cache-for-root-user:
        type: boolean
        default: false
    steps:
      - install_cache_helpers_dependencies
      - run:
          name: Generate Circle Cache Key
          command: node scripts/circle-cache.js --action cacheKey > circle_cache_key
      - run:
          name: Generate platform key
          command: echo $PLATFORM > platform_key
      - restore_cache:
          name: Restore cache state, to check for known modules cache existence
          key: v{{ .Environment.CACHE_VERSION }}-{{ checksum "platform_key" }}-node-modules-cache-state-{{ checksum "circle_cache_key" }}
      - run:
          name: Bail if cache exists
          command: |
            if [[ -f "node_modules_installed" ]]; then
              echo "Node modules already cached for dependencies, exiting"
              circleci-agent step halt
            fi
      - run: date +%Y-%U > cache_date
      - restore_cache:
          name: Restore weekly yarn cache
          keys:
            - v{{ .Environment.CACHE_VERSION }}-{{ checksum "platform_key" }}-deps-root-weekly-{{ checksum "cache_date" }}
      - run:
          name: Install Node Modules
          command: |
            yarn --prefer-offline --frozen-lockfile --cache-folder ~/.yarn
          no_output_timeout: 20m
      - prepare-modules-cache:
          dont-move: <<parameters.only-cache-for-root-user>> # we don't move, so we don't hit any issues unpacking symlinks
      - when:
          condition: <<parameters.only-cache-for-root-user>> # we don't move to /tmp since we don't need to worry about different users
          steps:
            - save_cache:
                name: Saving node modules for root, cli, and all globbed workspace packages
                key: v{{ .Environment.CACHE_VERSION }}-{{ checksum "platform_key" }}-node-modules-cache-{{ checksum "circle_cache_key" }}
                paths:
                  - node_modules
                  - cli/node_modules
                  - system-tests/node_modules
                  - globbed_node_modules
      - unless:
          condition: <<parameters.only-cache-for-root-user>>
          steps:
            - save_cache:
                name: Saving node modules for root, cli, and all globbed workspace packages
                key: v{{ .Environment.CACHE_VERSION }}-{{ checksum "platform_key" }}-node-modules-cache-{{ checksum "circle_cache_key" }}
                paths:
                  - /tmp/node_modules_cache
      - run: touch node_modules_installed
      - save_cache:
          name: Saving node-modules cache state key
          key: v{{ .Environment.CACHE_VERSION }}-{{ checksum "platform_key" }}-node-modules-cache-state-{{ checksum "circle_cache_key" }}
          paths:
            - node_modules_installed
      - save_cache:
          name: Save weekly yarn cache
          key: v{{ .Environment.CACHE_VERSION }}-{{ checksum "platform_key" }}-deps-root-weekly-{{ checksum "cache_date" }}
          paths:
            - ~/.yarn

  verify-build-setup:
    description: Common commands run when setting up for build or yarn install
    parameters:
      executor:
        type: executor
        default: cy-doc
    steps:
      - run: pwd
      - run:
          name: print global yarn cache path
          command: echo $(yarn global bin)
      - run:
          name: print yarn version
          command: yarn versions
      - unless:
          condition:
            # stop-only does not correctly match on windows: https://github.com/bahmutov/stop-only/issues/78
            equal: [ *windows-executor, << parameters.executor >> ]
          steps:
            - run:
                name: Stop .only
                 # this will catch ".only"s in js/coffee as well
                command: yarn stop-only-all
      - run:
          name: Check terminal variables
          ## make sure the TERM is set to 'xterm' in node (Linux only)
          ## else colors (and tests) will fail
          ## See the following information
          ##   * http://andykdocs.de/development/Docker/Fixing+the+Docker+TERM+variable+issue
          ##   * https://unix.stackexchange.com/questions/43945/whats-the-difference-between-various-term-variables
          command: yarn check-terminal

  install-required-node:
    # https://discuss.circleci.com/t/switch-nodejs-version-on-machine-executor-solved/26675/2
    description: Install Node version matching .node-version
    steps:
      - run:
          name: Install Node
          command: |
            node_version=$(cat .node-version)
            [ -s "${HOME}/.nvm/nvm.sh" ] && \. "${HOME}/.nvm/nvm.sh" # This loads nvm
            if ! type nvm > /dev/null; then
              echo "Installing NVM"
              curl -o- https://raw.githubusercontent.com/creationix/nvm/v0.30.0/install.sh | bash
              [ -s "${HOME}/.nvm/nvm.sh" ] && \. "${HOME}/.nvm/nvm.sh" # This loads nvm
            fi
            echo "Installing Node $node_version"
            nvm install ${node_version}
            echo "Using Node $node_version"
            nvm use ${node_version}
            [[ $PLATFORM != 'windows' ]] && nvm alias default ${node_version} || sleep 2s
            echo "Installing Yarn"
            npm install yarn -g # ensure yarn is installed with the correct node engine
            yarn check-node-version
      - run:
          name: Check  Node
          command: yarn check-node-version

  install-chrome:
    description: Install Google Chrome
    parameters:
      channel:
        description: browser channel to install
        type: string
      version:
        description: browser version to install
        type: string
    steps:
      - run:
          name: Install Google Chrome (<<parameters.channel>>)
          command: |
            echo "Installing Chrome (<<parameters.channel>>) v<<parameters.version>>"
            wget -O /usr/src/google-chrome-<<parameters.channel>>_<<parameters.version>>_amd64.deb "http://dl.google.com/linux/chrome/deb/pool/main/g/google-chrome-<<parameters.channel>>/google-chrome-<<parameters.channel>>_<<parameters.version>>-1_amd64.deb" && \
            dpkg -i /usr/src/google-chrome-<<parameters.channel>>_<<parameters.version>>_amd64.deb ; \
            apt-get install -f -y && \
            rm -f /usr/src/google-chrome-<<parameters.channel>>_<<parameters.version>>_amd64.deb
            which google-chrome-<<parameters.channel>> || (printf "\n\033[0;31mChrome was not successfully downloaded - bailing\033[0m\n\n" && exit 1)
            echo "Location of Google Chrome Installation: `which google-chrome-<<parameters.channel>>`"
            echo "Google Chrome Version: `google-chrome-<<parameters.channel>> --version`"

  run-driver-integration-tests:
    parameters:
      browser:
        description: browser shortname to target
        type: string
      install-chrome-channel:
        description: chrome channel to install
        type: string
        default: ''
    steps:
      - restore_cached_workspace
      - when:
          condition: <<parameters.install-chrome-channel>>
          steps:
            - install-chrome:
                channel: <<parameters.install-chrome-channel>>
                version: $(node ./scripts/get-browser-version.js chrome:<<parameters.install-chrome-channel>>)
      - run:
          environment:
            CYPRESS_KONFIG_ENV: production
          command: |
            echo Current working directory is $PWD
            echo Total containers $CIRCLE_NODE_TOTAL

            if [[ -v PACKAGES_RECORD_KEY ]]; then
              # internal PR
              CYPRESS_RECORD_KEY=$PACKAGES_RECORD_KEY \
              yarn cypress:run --record --parallel --group 5x-driver-<<parameters.browser>> --browser <<parameters.browser>>
            else
              # external PR
              TESTFILES=$(circleci tests glob "cypress/integration/**/*spec.*" | circleci tests split --total=$CIRCLE_NODE_TOTAL)
              echo "Test files for this machine are $TESTFILES"

              if [[ -z "$TESTFILES" ]]; then
                echo "Empty list of test files"
              fi
              yarn cypress:run --browser <<parameters.browser>> --spec $TESTFILES
            fi
          working_directory: packages/driver
      - verify-mocha-results
      - store_test_results:
          path: /tmp/cypress
      - store_artifacts:
          path: /tmp/artifacts
      - store-npm-logs

  run-runner-integration-tests:
    parameters:
      browser:
        description: browser shortname to target
        type: string
      percy:
        description: enable percy
        type: boolean
        default: false
    steps:
      - restore_cached_workspace
      - run:
          command: |
            cmd=$([[ <<parameters.percy>> == 'true' ]] && echo 'yarn percy exec --parallel -- --') || true
            CYPRESS_KONFIG_ENV=production \
            CYPRESS_RECORD_KEY=$PACKAGES_RECORD_KEY \
            PERCY_PARALLEL_NONCE=$CIRCLE_SHA1 \
            PERCY_ENABLE=${PERCY_TOKEN:-0} \
            PERCY_PARALLEL_TOTAL=-1 \
            $cmd yarn workspace @packages/runner cypress:run --record --parallel --group runner-integration-<<parameters.browser>> --browser <<parameters.browser>>
      - verify-mocha-results
      - store_test_results:
          path: /tmp/cypress
      - store_artifacts:
          path: /tmp/artifacts
      - store-npm-logs

  run-runner-ct-integration-tests:
    parameters:
      browser:
        description: browser shortname to target
        type: string
      percy:
        description: enable percy
        type: boolean
        default: false
    steps:
      - restore_cached_workspace
      - run:
          command: |
            cmd=$([[ <<parameters.percy>> == 'true' ]] && echo 'yarn percy exec -- --') || true
            PERCY_PARALLEL_NONCE=$CIRCLE_SHA1 \
            PERCY_ENABLE=${PERCY_TOKEN:-0} \
            PERCY_PARALLEL_TOTAL=-1 \
            $cmd yarn workspace @packages/runner-ct run cypress:run --browser <<parameters.browser>>
      - run:
          command: |
            if [[ <<parameters.percy>> == 'true' ]]; then
              PERCY_PARALLEL_NONCE=$CIRCLE_SHA1 \
              PERCY_ENABLE=${PERCY_TOKEN:-0} \
              PERCY_PARALLEL_TOTAL=-1 \
              yarn percy upload packages/runner-ct/cypress/screenshots/screenshot.spec.tsx/percy
            else
              echo "skipping percy screenshots uploading"
            fi
      - verify-mocha-results
      - store_test_results:
          path: /tmp/cypress
      - store_artifacts:
          path: ./packages/runner-ct/cypress/videos
      - store-npm-logs

  run-system-tests:
    parameters:
      browser:
        description: browser shortname to target
        type: string
    steps:
      - restore_cached_workspace
      - restore_cached_system_tests_deps
      - run:
          name: Run system tests
          command: |
            ALL_SPECS=`circleci tests glob "/root/cypress/system-tests/test/*spec*"`
            SPECS=
            for file in $ALL_SPECS; do
              # filter out non_root tests, they have their own stage
              if [[ "$file" == *"non_root"* ]]; then
                echo "Skipping $file"
                continue
              fi
              SPECS="$SPECS $file"
            done
            SPECS=`echo $SPECS | xargs -n 1 | circleci tests split --split-by=timings`
            echo SPECS=$SPECS
            yarn workspace @tooling/system-tests test:ci $SPECS --browser <<parameters.browser>>
      - verify-mocha-results
      - store_test_results:
          path: /tmp/cypress
      - store_artifacts:
          path: /tmp/artifacts
      - store-npm-logs

  run-binary-system-tests:
    steps:
      - restore_cached_workspace
      - restore_cached_system_tests_deps
      - run:
          name: Run system tests
          command: |
            ALL_SPECS=`circleci tests glob "$HOME/cypress/system-tests/test-binary/*spec*"`
            SPECS=`echo $ALL_SPECS | xargs -n 1 | circleci tests split --split-by=timings`
            echo SPECS=$SPECS
            yarn workspace @tooling/system-tests test:ci $SPECS
      - verify-mocha-results
      - store_test_results:
          path: /tmp/cypress
      - store_artifacts:
          path: /tmp/artifacts
      - store-npm-logs

  store-npm-logs:
    description: Saves any NPM debug logs as artifacts in case there is a problem
    steps:
      - store_artifacts:
          path: ~/.npm/_logs

  post-install-comment:
    description: Post GitHub comment with a blurb on how to install pre-release version
    steps:
      - run:
          name: Post pre-release install comment
          command: |
            node scripts/add-install-comment.js \
              --npm npm-package-url.json \
              --binary binary-url.json

  verify-mocha-results:
    description: Double-check that Mocha tests ran as expected.
    parameters:
      expectedResultCount:
        description: The number of result files to expect, ie, the number of Mocha test suites that ran.
        type: integer
        ## by default, assert that at least 1 test ran
        default: 0
    steps:
      - run: yarn verify:mocha:results <<parameters.expectedResultCount>>

  clone-repo-and-checkout-release-branch:
    description: |
      Clones an external repo and then checks out the branch that matches the next version otherwise uses 'master' branch.
    parameters:
      repo:
        description: "Name of the github repo to clone like: cypress-example-kitchensink"
        type: string
    steps:
      - restore_cached_binary
      - run:
          name: "Cloning test project and checking out release branch: <<parameters.repo>>"
          working_directory: ~/
          command: |
            git clone --depth 1 --no-single-branch https://github.com/cypress-io/<<parameters.repo>>.git /tmp/<<parameters.repo>>

            # install some deps for get-next-version
            npm i semver@7.3.2 conventional-recommended-bump@6.1.0 conventional-changelog-angular@5.0.12
            NEXT_VERSION=$(node ./cypress/scripts/get-next-version.js)

            cd /tmp/<<parameters.repo>> && (git checkout $NEXT_VERSION || true)

  test-binary-against-rwa:
    description: |
      Takes the built binary and NPM package, clones the RWA repo
      and runs the new version of Cypress against it.
    parameters:
      repo:
        description: "Name of the github repo to clone like"
        type: string
        default: "cypress-realworld-app"
      browser:
        description: Name of the browser to use, like "electron", "chrome", "firefox"
        type: enum
        enum: ["", "electron", "chrome", "firefox"]
        default: ""
      command:
        description: Test command to run to start Cypress tests
        type: string
        default: "yarn cypress:run"
      # if the repo to clone and test is a monorepo, you can
      # run tests inside a specific subfolder
      folder:
        description: Subfolder to test in
        type: string
        default: ""
      # you can test new features in the test runner against recipes or other repos
      # by opening a pull request in those repos and running this test job
      # against a pull request number in the example repo
      pull_request_id:
        description: Pull request number to check out before installing and testing
        type: integer
        default: 0
      wait-on:
        description: Whether to use wait-on to wait on a server to be booted
        type: string
        default: ""
      server-start-command:
        description: Server start command for repo
        type: string
        default: "CI=true yarn start"
    steps:
      - clone-repo-and-checkout-release-branch:
          repo: <<parameters.repo>>
      - when:
          condition: <<parameters.pull_request_id>>
          steps:
            - run:
                name: Check out PR <<parameters.pull_request_id>>
                working_directory: /tmp/<<parameters.repo>>
                command: |
                  git fetch origin pull/<<parameters.pull_request_id>>/head:pr-<<parameters.pull_request_id>>
                  git checkout pr-<<parameters.pull_request_id>>
                  git log -n 2
      - run:
          command: yarn
          working_directory: /tmp/<<parameters.repo>>
      - run:
          name: Install Cypress
          working_directory: /tmp/<<parameters.repo>>
          # force installing the freshly built binary
          command: |
            CYPRESS_INSTALL_BINARY=~/cypress/cypress.zip npm i --legacy-peer-deps ~/cypress/cypress.tgz && [[ -f yarn.lock ]] && yarn
      - run:
          name: Print Cypress version
          working_directory: /tmp/<<parameters.repo>>
          command: npx cypress version
      - run:
          name: Types check 🧩 (maybe)
          working_directory: /tmp/<<parameters.repo>>
          command: yarn types
      - run:
          working_directory: /tmp/<<parameters.repo>>
          command: <<parameters.server-start-command>>
          background: true
      - run:
          condition: <<parameters.wait-on>>
          name: "Waiting on server to boot: <<parameters.wait-on>>"
          command: "npx wait-on <<parameters.wait-on>>"
      - when:
          condition: <<parameters.folder>>
          steps:
            - when:
                condition: <<parameters.browser>>
                steps:
                  - run:
                      name: Run tests using browser "<<parameters.browser>>"
                      working_directory: /tmp/<<parameters.repo>>/<<parameters.folder>>
                      command: |
                        <<parameters.command>> -- --browser <<parameters.browser>>
            - unless:
                condition: <<parameters.browser>>
                steps:
                  - run:
                      name: Run tests using command
                      working_directory: /tmp/<<parameters.repo>>/<<parameters.folder>>
                      command: <<parameters.command>>

            - store_artifacts:
                name: screenshots
                path: /tmp/<<parameters.repo>>/<<parameters.folder>>/cypress/screenshots
            - store_artifacts:
                name: videos
                path: /tmp/<<parameters.repo>>/<<parameters.folder>>/cypress/videos
      - unless:
          condition: <<parameters.folder>>
          steps:
            - when:
                condition: <<parameters.browser>>
                steps:
                  - run:
                      name: Run tests using browser "<<parameters.browser>>"
                      working_directory: /tmp/<<parameters.repo>>
                      command: <<parameters.command>> -- --browser <<parameters.browser>>
            - unless:
                condition: <<parameters.browser>>
                steps:
                  - run:
                      name: Run tests using command
                      working_directory: /tmp/<<parameters.repo>>
                      command: <<parameters.command>>
            - store_artifacts:
                name: screenshots
                path: /tmp/<<parameters.repo>>/cypress/screenshots
            - store_artifacts:
                name: videos
                path: /tmp/<<parameters.repo>>/cypress/videos
      - store-npm-logs

  test-binary-against-repo:
    description: |
      Takes the built binary and NPM package, clones given example repo
      and runs the new version of Cypress against it.
    parameters:
      repo:
        description: "Name of the github repo to clone like: cypress-example-kitchensink"
        type: string
      browser:
        description: Name of the browser to use, like "electron", "chrome", "firefox"
        type: enum
        enum: ["", "electron", "chrome", "firefox"]
        default: ""
      command:
        description: Test command to run to start Cypress tests
        type: string
        default: "npm run e2e"
      build-project:
        description: Should the project build script be executed
        type: boolean
        default: true
      # if the repo to clone and test is a monorepo, you can
      # run tests inside a specific subfolder
      folder:
        description: Subfolder to test in
        type: string
        default: ""
      # you can test new features in the test runner against recipes or other repos
      # by opening a pull request in those repos and running this test job
      # against a pull request number in the example repo
      pull_request_id:
        description: Pull request number to check out before installing and testing
        type: integer
        default: 0
      wait-on:
        description: Whether to use wait-on to wait on a server to be booted
        type: string
        default: ""
      server-start-command:
        description: Server start command for repo
        type: string
        default: "npm start --if-present"
    steps:
      - clone-repo-and-checkout-release-branch:
          repo: <<parameters.repo>>
      - when:
          condition: <<parameters.pull_request_id>>
          steps:
            - run:
                name: Check out PR <<parameters.pull_request_id>>
                working_directory: /tmp/<<parameters.repo>>
                command: |
                  git fetch origin pull/<<parameters.pull_request_id>>/head:pr-<<parameters.pull_request_id>>
                  git checkout pr-<<parameters.pull_request_id>>
                  git log -n 2
      - run:
          # Install deps + Cypress binary with yarn if yarn.lock present
          command: |
            if [[ -f yarn.lock ]]; then
              yarn --frozen-lockfile
              CYPRESS_INSTALL_BINARY=~/cypress/cypress.zip yarn add -D ~/cypress/cypress.tgz
            else
              npm install
              CYPRESS_INSTALL_BINARY=~/cypress/cypress.zip npm install --legacy-peer-deps ~/cypress/cypress.tgz
            fi
          working_directory: /tmp/<<parameters.repo>>
      - run:
          name: Print Cypress version
          working_directory: /tmp/<<parameters.repo>>
          command: npx cypress version
      - run:
          name: Types check 🧩 (maybe)
          working_directory: /tmp/<<parameters.repo>>
          command: |
            [[ -f yarn.lock ]] && yarn types || npm run types --if-present
      - when:
          condition: <<parameters.build-project>>
          steps:
          - run:
              name: Build 🏗 (maybe)
              working_directory: /tmp/<<parameters.repo>>
              command: |
                [[ -f yarn.lock ]] && yarn build || npm run build --if-present
      - run:
          working_directory: /tmp/<<parameters.repo>>
          command: <<parameters.server-start-command>>
          background: true
      - run:
          condition: <<parameters.wait-on>>
          name: "Waiting on server to boot: <<parameters.wait-on>>"
          command: "npx wait-on <<parameters.wait-on>> --timeout 120000"
      - when:
          condition: <<parameters.folder>>
          steps:
            - when:
                condition: <<parameters.browser>>
                steps:
                  - run:
                      name: Run tests using browser "<<parameters.browser>>"
                      working_directory: /tmp/<<parameters.repo>>/<<parameters.folder>>
                      command: |
                        <<parameters.command>> -- --browser <<parameters.browser>>
            - unless:
                condition: <<parameters.browser>>
                steps:
                  - run:
                      name: Run tests using command
                      working_directory: /tmp/<<parameters.repo>>/<<parameters.folder>>
                      command: <<parameters.command>>

            - store_artifacts:
                name: screenshots
                path: /tmp/<<parameters.repo>>/<<parameters.folder>>/cypress/screenshots
            - store_artifacts:
                name: videos
                path: /tmp/<<parameters.repo>>/<<parameters.folder>>/cypress/videos
      - unless:
          condition: <<parameters.folder>>
          steps:
            - when:
                condition: <<parameters.browser>>
                steps:
                  - run:
                      name: Run tests using browser "<<parameters.browser>>"
                      working_directory: /tmp/<<parameters.repo>>
                      command: <<parameters.command>> -- --browser <<parameters.browser>>
            - unless:
                condition: <<parameters.browser>>
                steps:
                  - run:
                      name: Run tests using command
                      working_directory: /tmp/<<parameters.repo>>
                      command: <<parameters.command>>
            - store_artifacts:
                name: screenshots
                path: /tmp/<<parameters.repo>>/cypress/screenshots
            - store_artifacts:
                name: videos
                path: /tmp/<<parameters.repo>>/cypress/videos
      - store-npm-logs

  build-binary:
    steps:
      - run:
          name: Check environment variables before code sign (if on Mac/Windows)
          # NOTE
          # our code sign works via electron-builder
          # by default, electron-builder will NOT sign app built in a pull request
          # even our internal one (!)
          # Usually this is not a problem, since we only build and test binary
          # built on "develop" and "master" branches
          # but if you need to really build and sign a binary in a PR
          # set variable CSC_FOR_PULL_REQUEST=true
          command: |
            set -e
            NEEDS_CODE_SIGNING=`node -p 'process.platform === "win32" || process.platform === "darwin"'`
            if [[ "$NEEDS_CODE_SIGNING" == "true" ]]; then
              echo "Checking for required environment variables..."
              if [ -z "$CSC_LINK" ]; then
                echo "Need to provide environment variable CSC_LINK"
                echo "with base64 encoded certificate .p12 file"
                exit 1
              fi
              if [ -z "$CSC_KEY_PASSWORD" ]; then
                echo "Need to provide environment variable CSC_KEY_PASSWORD"
                echo "with password for unlocking certificate .p12 file"
                exit 1
              fi
              echo "Succeeded."
            else
              echo "Not code signing for this platform"
            fi
      - run:
          name: Build the Cypress binary
          environment:
            DEBUG: electron-builder,electron-osx-sign*
          # notarization on Mac can take a while
          no_output_timeout: "45m"
          command: |
            node --version
            yarn binary-build --platform $PLATFORM --version $(node ./scripts/get-next-version.js)
      - run:
          name: Zip the binary
          command: yarn binary-zip --platform $PLATFORM
      - store-npm-logs
      - persist_to_workspace:
          root: ~/
          paths:
            - cypress/cypress.zip

  build-cypress-npm-package:
    parameters:
      executor:
        type: executor
        default: cy-doc
    steps:
      - run:
          name: Bump NPM version
          command: yarn get-next-version --npm
      - run:
          name: Build NPM package
          command: yarn build --scope cypress
      - run:
          command: ls -la types
          working_directory: cli/build
      - unless:
          condition:
            equal: [ *windows-executor, << parameters.executor >> ]
          steps:
            - run:
                name: list NPM package contents
                command: yarn workspace cypress size
      - run:
          name: pack NPM package
          working_directory: cli/build
          command: yarn pack --filename ../../cypress.tgz
      - run:
          name: list created NPM package
          command: ls -l
      - store-npm-logs
      - persist_to_workspace:
          root: ~/
          paths:
            - cypress/cypress.tgz

  upload-build-artifacts:
    steps:
      - run: ls -l
      - run:
          name: Upload unique binary to S3
          command: |
            node scripts/binary.js upload-build-artifact \
              --type binary \
              --file cypress.zip \
              --version $(node -p "require('./package.json').version")
      - run:
          name: Upload NPM package to S3
          command: |
            node scripts/binary.js upload-build-artifact \
              --type npm-package \
              --file cypress.tgz \
              --version $(node -p "require('./package.json').version")
      - store-npm-logs
      - run: ls -l
      - run: cat binary-url.json
      - run: cat npm-package-url.json
      - persist_to_workspace:
          root: ~/
          paths:
            - cypress/binary-url.json
            - cypress/npm-package-url.json

jobs:
  ## Checks if we already have a valid cache for the node_modules_install and if it has,
  ## skips ahead to the build step, otherwise installs and caches the node_modules
  node_modules_install:
    <<: *defaults
    parameters:
      <<: *defaultsParameters
      resource_class:
        type: string
        default: medium
    resource_class: << parameters.resource_class >>
    steps:
      - checkout
      - install-required-node
      - verify-build-setup:
          executor: << parameters.executor >>
      - persist_to_workspace:
          root: ~/
          paths:
            - cypress
            - .nvm # mac / linux
            - ProgramData/nvm # windows
      - caching-dependency-installer:
          only-cache-for-root-user: <<parameters.only-cache-for-root-user>>
      - store-npm-logs

  ## restores node_modules from previous step & builds if first step skipped
  build:
    <<: *defaults
    parameters:
      <<: *defaultsParameters
      resource_class:
        type: string
        default: medium+
    resource_class: << parameters.resource_class >>
    steps:
      - restore_cached_workspace
      - run:
          name: Top level packages
          command: yarn list --depth=0 || true
      - build-and-persist
      - store-npm-logs

  lint:
    <<: *defaults
    steps:
      - restore_cached_workspace
      - run:
          name: Linting 🧹
          command: |
            yarn clean
            git clean -df
            yarn lint
      - run:
          name: cypress info (dev)
          command: node cli/bin/cypress info --dev
      - store-npm-logs

  # closes the Percy build when required jobs are passing
  percy-finalize:
    <<: *defaults
    parameters:
      <<: *defaultsParameters
      required_env_var:
        type: env_var_name
    steps:
      - restore_cached_workspace
      - run:
          # if this is an external pull request, the environment variables
          # are NOT set for security reasons, thus no need to poll -
          # and no need to finalize Percy, since there will be no visual tests
          name: Check if <<parameters.required_env_var>> is set
          command: |
            if [[ -v <<parameters.required_env_var>> ]]; then
              echo "Internal PR, good to go"
            else
              echo "This is an external PR, cannot access other services"
              circleci-agent step halt
            fi
      - run: PERCY_PARALLEL_NONCE=$CIRCLE_SHA1 yarn percy build:finalize

  cli-visual-tests:
    <<: *defaults
    parallelism: 8
    steps:
      - restore_cached_workspace
      - run: mkdir -p cli/visual-snapshots
      - run:
          command: node cli/bin/cypress info --dev | yarn --silent term-to-html | node scripts/sanitize --type cli-info > cli/visual-snapshots/cypress-info.html
          environment:
            FORCE_COLOR: 2
      - run:
          command: node cli/bin/cypress help | yarn --silent term-to-html > cli/visual-snapshots/cypress-help.html
          environment:
            FORCE_COLOR: 2
      - store_artifacts:
          path: cli/visual-snapshots
      - run:
          name: Upload CLI snapshots for diffing
          command: |
            PERCY_PARALLEL_NONCE=$CIRCLE_SHA1 \
            PERCY_ENABLE=${PERCY_TOKEN:-0} \
            PERCY_PARALLEL_TOTAL=-1 \
            yarn percy snapshot ./cli/visual-snapshots

  unit-tests:
    <<: *defaults
    parameters:
      <<: *defaultsParameters
      resource_class:
        type: string
        default: medium
    resource_class: << parameters.resource_class >>
    parallelism: 1
    steps:
      - restore_cached_workspace
      # make sure mocha runs
      - run: yarn test-mocha
      - when:
          condition:
            # several snapshots fails for windows due to paths.
            # until these are fixed, run the tests that are working.
            equal: [ *windows-executor, << parameters.executor >> ]
          steps:
            - run: yarn test-scripts scripts/**/*spec.js
            # make sure our snapshots are compared correctly
            - run: yarn test-mocha-snapshot
      - unless:
          condition:
            equal: [ *windows-executor, << parameters.executor >> ]
          steps:
            - run: yarn test-scripts
            # make sure our snapshots are compared correctly
            - run: yarn test-mocha-snapshot
            # make sure packages with TypeScript can be transpiled to JS
            - run: yarn lerna run build-prod --stream
            # run unit tests from each individual package
            - run: yarn test
            - verify-mocha-results:
                expectedResultCount: 10
      - store_test_results:
          path: /tmp/cypress
      # CLI tests generate HTML files with sample CLI command output
      - store_artifacts:
          path: cli/test/html
      - store_artifacts:
          path: packages/errors/__snapshot-images__
      - store-npm-logs

  unit-tests-release:
    <<: *defaults
    resource_class: medium
    parallelism: 1
    steps:
      - restore_cached_workspace
      - run: yarn test-npm-package-release-script

  lint-types:
    <<: *defaults
    parallelism: 1
    resource_class: medium
    steps:
      - restore_cached_workspace
      - run:
          command: ls -la types
          working_directory: cli
      - run:
          command: ls -la chai
          working_directory: cli/types
      - run:
          name: "Lint types 🧹"
          command: yarn workspace cypress dtslint
      - run:
          name: "TypeScript check 🧩"
          command: yarn type-check --ignore-progress
      - store-npm-logs

  server-unit-tests:
    <<: *defaults
    parallelism: 1
    steps:
      - restore_cached_workspace
      - run: yarn test-unit --scope @packages/server
      - verify-mocha-results:
          expectedResultCount: 1
      - store_test_results:
          path: /tmp/cypress
      - store-npm-logs

  server-integration-tests:
    <<: *defaults
    resource_class: medium
    parallelism: 1
    steps:
      - restore_cached_workspace
      - run: yarn test-integration --scope @packages/server
      - verify-mocha-results:
          expectedResultCount: 1
      - store_test_results:
          path: /tmp/cypress
      - store-npm-logs

  server-performance-tests:
    <<: *defaults
    steps:
      - restore_cached_workspace
      - run:
          command: yarn workspace @packages/server test-performance
      - verify-mocha-results:
          expectedResultCount: 1
      - store_test_results:
          path: /tmp/cypress
      - store_artifacts:
          path: /tmp/artifacts
      - store-npm-logs

  system-tests-node-modules-install:
    <<: *defaults
    steps:
      - restore_cached_workspace
      - update_cached_system_tests_deps

  binary-system-tests:
    parallelism: 2
    working_directory: ~/cypress
    environment:
      <<: *defaultsEnvironment
      PLATFORM: linux
    machine:
      # using `machine` gives us a Linux VM that can run Docker
      image: ubuntu-2004:202111-02
      docker_layer_caching: true
    resource_class: medium
    steps:
      - run-binary-system-tests

  system-tests-chrome:
    <<: *defaults
    resource_class: medium
    parallelism: 8
    steps:
      - run-system-tests:
          browser: chrome

  system-tests-electron:
    <<: *defaults
    resource_class: medium
    parallelism: 8
    steps:
      - run-system-tests:
          browser: electron

  system-tests-firefox:
    <<: *defaults
    resource_class: medium
    parallelism: 8
    steps:
      - run-system-tests:
          browser: firefox

  system-tests-non-root:
    <<: *defaults
    resource_class: medium
    steps:
      - restore_cached_workspace
      - run:
          command: yarn workspace @tooling/system-tests test:ci "test/non_root*spec*" --browser electron
      - verify-mocha-results
      - store_test_results:
          path: /tmp/cypress
      - store_artifacts:
          path: /tmp/artifacts
      - store-npm-logs

  runner-integration-tests-chrome:
    <<: *defaults
    resource_class: medium
    parallelism: 2
    steps:
      - run-runner-integration-tests:
          browser: chrome
          percy: true

  runner-integration-tests-firefox:
    <<: *defaults
    resource_class: medium
    parallelism: 2
    steps:
      - run-runner-integration-tests:
          browser: firefox

  runner-integration-tests-electron:
    <<: *defaults
    resource_class: medium
    parallelism: 2
    steps:
      - run-runner-integration-tests:
          browser: electron

  runner-ct-integration-tests-chrome:
    <<: *defaults
    parallelism: 1
    steps:
      - run-runner-ct-integration-tests:
          browser: chrome
          percy: true

  driver-integration-tests-chrome:
    <<: *defaults
    resource_class: medium
    parallelism: 5
    steps:
      - run-driver-integration-tests:
          browser: chrome
          install-chrome-channel: stable

  driver-integration-tests-chrome-beta:
    <<: *defaults
    resource_class: medium
    parallelism: 5
    steps:
      - run-driver-integration-tests:
          browser: chrome:beta
          install-chrome-channel: beta

  driver-integration-tests-firefox:
    <<: *defaults
    resource_class: medium
    parallelism: 5
    steps:
      - run-driver-integration-tests:
          browser: firefox

  driver-integration-tests-electron:
    <<: *defaults
    resource_class: medium
    parallelism: 5
    steps:
      - run-driver-integration-tests:
          browser: electron

  desktop-gui-integration-tests-7x:
    <<: *defaults
    parallelism: 7
    steps:
      - restore_cached_workspace
      - run:
          command: yarn build-prod
          working_directory: packages/desktop-gui
      - run:
          command: |
            CYPRESS_KONFIG_ENV=production \
            CYPRESS_RECORD_KEY=$PACKAGES_RECORD_KEY \
            PERCY_PARALLEL_NONCE=$CIRCLE_SHA1 \
            PERCY_ENABLE=${PERCY_TOKEN:-0} \
            PERCY_PARALLEL_TOTAL=-1 \
            yarn percy exec --parallel -- -- \
            yarn cypress:run --record --parallel --group 2x-desktop-gui
          working_directory: packages/desktop-gui
      - verify-mocha-results
      - store_test_results:
          path: /tmp/cypress
      - store_artifacts:
          path: /tmp/artifacts
      - store-npm-logs

  desktop-gui-component-tests:
    <<: *defaults
    resource_class: medium
    parallelism: 1
    steps:
      - restore_cached_workspace
      - run:
          # will use PERCY_TOKEN environment variable if available
          command: |
            CYPRESS_KONFIG_ENV=production \
            PERCY_PARALLEL_NONCE=$CIRCLE_SHA1 \
            PERCY_ENABLE=${PERCY_TOKEN:-0} \
            PERCY_PARALLEL_TOTAL=-1 \
            yarn percy exec --parallel -- -- \
            yarn cypress:run:ct
          working_directory: packages/desktop-gui
      - verify-mocha-results
      # we don't really need any artifacts - we are only interested in visual screenshots
      - store-npm-logs

  reporter-integration-tests:
    <<: *defaults
    resource_class: medium
    steps:
      - restore_cached_workspace
      - run:
          command: yarn build-for-tests
          working_directory: packages/reporter
      - run:
          command: |
            CYPRESS_KONFIG_ENV=production \
            CYPRESS_RECORD_KEY=$PACKAGES_RECORD_KEY \
            PERCY_PARALLEL_NONCE=$CIRCLE_SHA1 \
            PERCY_ENABLE=${PERCY_TOKEN:-0} \
            PERCY_PARALLEL_TOTAL=-1 \
            yarn percy exec --parallel -- -- \
            yarn cypress:run --record --parallel --group reporter
          working_directory: packages/reporter
      - verify-mocha-results
      - store_test_results:
          path: /tmp/cypress
      - store_artifacts:
          path: /tmp/artifacts
      - store-npm-logs

  ui-components-integration-tests:
    <<: *defaults
    steps:
      - restore_cached_workspace
      - run:
          command: yarn build-for-tests
          working_directory: packages/ui-components
      - run:
          command: |
            CYPRESS_KONFIG_ENV=production \
            CYPRESS_RECORD_KEY=$PACKAGES_RECORD_KEY \
            yarn cypress:run --record --parallel --group ui-components
          working_directory: packages/ui-components
      - verify-mocha-results
      - store_test_results:
          path: /tmp/cypress
      - store_artifacts:
          path: /tmp/artifacts
      - store-npm-logs

  npm-webpack-preprocessor:
    <<: *defaults
    steps:
      - restore_cached_workspace
      - run:
          name: Build
          command: yarn workspace @cypress/webpack-preprocessor build
      - run:
          name: Test babelrc
          command: yarn test
          working_directory: npm/webpack-preprocessor/examples/use-babelrc
      - run:
          name: Build ts-loader
          command: yarn install
          working_directory: npm/webpack-preprocessor/examples/use-ts-loader
      - run:
          name: Types ts-loader
          command: yarn types
          working_directory: npm/webpack-preprocessor/examples/use-ts-loader
      - run:
          name: Test ts-loader
          command: yarn test
          working_directory: npm/webpack-preprocessor/examples/use-ts-loader
      - run:
          name: Start React app
          command: yarn start
          background: true
          working_directory: npm/webpack-preprocessor/examples/react-app
      - run:
          name: Test React app
          command: yarn test
          working_directory: npm/webpack-preprocessor/examples/react-app
      - run:
          name: Run tests
          command: yarn workspace @cypress/webpack-preprocessor test
      - store-npm-logs

  npm-webpack-dev-server:
    <<: *defaults
    steps:
      - restore_cached_workspace
      - run:
          name: Run tests
          command: yarn workspace @cypress/webpack-dev-server test

  npm-vite-dev-server:
    <<: *defaults
    steps:
      - restore_cached_workspace
      - run:
          name: Run tests
          command: yarn test --reporter mocha-multi-reporters --reporter-options configFile=../../mocha-reporter-config.json
          working_directory: npm/vite-dev-server
      - store_test_results:
          path: npm/vite-dev-server/test_results
      - store_artifacts:
          path: npm/vite-dev-server/cypress/videos
      - store-npm-logs

  npm-webpack-batteries-included-preprocessor:
    <<: *defaults
    steps:
      - restore_cached_workspace
      - run:
          name: Run tests
          command: yarn workspace @cypress/webpack-batteries-included-preprocessor test

  npm-vue:
    <<: *defaults
    resource_class: medium
    parallelism: 3
    steps:
      - restore_cached_workspace
      - run:
          name: Build
          command: yarn workspace @cypress/vue build
      - run:
          name: Type Check
          command: yarn typecheck
          working_directory: npm/vue
      - run:
          name: Run component tests
          command: yarn test:ci:ct
          working_directory: npm/vue
      - run:
          name: Run e2e tests
          command: yarn test:ci:e2e
          working_directory: npm/vue
      - store_test_results:
          path: npm/vue/test_results
      - store_artifacts:
          path: npm/vue/test_results
      - store-npm-logs

  npm-design-system:
    <<: *defaults
    resource_class: medium
    steps:
      - restore_cached_workspace
      - run:
          name: Build
          command: yarn workspace @cypress/design-system build
      - run:
          name: Run tests
          # will use PERCY_TOKEN environment variable if available
          command: |
            CYPRESS_KONFIG_ENV=production \
            PERCY_PARALLEL_NONCE=$CIRCLE_SHA1 \
            PERCY_ENABLE=${PERCY_TOKEN:-0} \
            PERCY_PARALLEL_TOTAL=-1 \
            yarn percy exec --parallel -- -- \
            yarn test --reporter mocha-multi-reporters --reporter-options configFile=../../mocha-reporter-config.json
          working_directory: npm/design-system
      - store_test_results:
          path: npm/design-system/test_results
      - store-npm-logs

  npm-angular:
    <<: *defaults
    steps:
      - restore_cached_workspace
      - run:
          name: Build
          command: yarn workspace @cypress/angular build
      - run:
          name: Run tests
          command: yarn test-ci
          working_directory: npm/angular
      - store_test_results:
          path: npm/angular/test_results
      - store_artifacts:
          path: npm/angular/test_results
      - store-npm-logs

  npm-react:
    <<: *defaults
    parallelism: 8
    resource_class: medium
    steps:
      - restore_cached_workspace
      - run:
          name: Build
          command: yarn workspace @cypress/react build
      - run:
          name: Run tests
          command: yarn test-ci
          working_directory: npm/react
      - store_test_results:
          path: npm/react/test_results
      - store_artifacts:
          path: npm/react/test_results
      - store-npm-logs

  npm-mount-utils:
    <<: *defaults
    steps:
      - restore_cached_workspace
      - run:
          name: Build
          command: yarn workspace @cypress/mount-utils build
      - store-npm-logs

  npm-create-cypress-tests:
    <<: *defaults
    steps:
      - restore_cached_workspace
      - run: yarn workspace create-cypress-tests build
      - run:
          name: Run unit test
          command: yarn workspace create-cypress-tests test

  npm-eslint-plugin-dev:
    <<: *defaults
    steps:
      - restore_cached_workspace
      - run:
          name: Run tests
          command: yarn workspace @cypress/eslint-plugin-dev test

  npm-cypress-schematic:
      <<: *defaults
      steps:
        - restore_cached_workspace
        - run:
            name: Build + Install
            command: |
              yarn workspace @cypress/schematic build:all
            working_directory: npm/cypress-schematic
        - run:
            name: Launch
            command: |
              yarn launch:test
            working_directory: npm/cypress-schematic
        - run:
            name: Run unit tests
            command: |
              yarn test
            working_directory: npm/cypress-schematic
        - store-npm-logs

  npm-release:
    <<: *defaults
    resource_class: medium+
    steps:
      - restore_cached_workspace
      - run:
          name: Release packages after all jobs pass
          command: yarn npm-release

  create-build-artifacts:
    <<: *defaults
    parameters:
      <<: *defaultsParameters
      resource_class:
        type: string
        default: medium+
    resource_class: << parameters.resource_class >>
    steps:
      - restore_cached_workspace
      - build-binary
      - build-cypress-npm-package:
          executor: << parameters.executor >>
      - run:
          name: Check current branch to persist artifacts
          command: |
<<<<<<< HEAD
            if [[ "$CIRCLE_BRANCH" != "develop" && "$CIRCLE_BRANCH" != "fix-beta-build-caching" ]]; then
=======
            if [[ "$CIRCLE_BRANCH" != "develop" && "$CIRCLE_BRANCH" != "fix-release-scripts" ]]; then
>>>>>>> ef3be709
              echo "Not uploading artifacts or posting install comment for this branch."
              circleci-agent step halt
            fi
      - upload-build-artifacts
      - post-install-comment

  test-kitchensink:
    <<: *defaults
    steps:
      - clone-repo-and-checkout-release-branch:
          repo: cypress-example-kitchensink
      - install-required-node
      - run:
          name: Install prod dependencies
          command: yarn --production
          working_directory: /tmp/cypress-example-kitchensink
      - run:
          name: Example server
          command: yarn start
          working_directory: /tmp/cypress-example-kitchensink
          background: true
      - run:
          name: Run Kitchensink example project
          command: |
            yarn cypress:run --project /tmp/cypress-example-kitchensink
      - store_artifacts:
          path: /tmp/cypress-example-kitchensink/cypress/screenshots
      - store_artifacts:
          path: /tmp/cypress-example-kitchensink/cypress/videos
      - store-npm-logs

  test-kitchensink-against-staging:
    <<: *defaults
    resource_class: medium
    steps:
      - clone-repo-and-checkout-release-branch:
          repo: cypress-example-kitchensink
      - install-required-node
      - run:
          name: Install prod dependencies
          command: yarn --production
          working_directory: /tmp/cypress-example-kitchensink
      - run:
          name: Example server
          command: yarn start
          working_directory: /tmp/cypress-example-kitchensink
          background: true
      - run:
          name: Run Kitchensink example project
          command: |
            CYPRESS_PROJECT_ID=$TEST_KITCHENSINK_PROJECT_ID \
            CYPRESS_RECORD_KEY=$TEST_KITCHENSINK_RECORD_KEY \
            CYPRESS_INTERNAL_ENV=staging \
            CYPRESS_video=false \
            yarn cypress:run --project /tmp/cypress-example-kitchensink --record
      - store-npm-logs

  test-against-staging:
    <<: *defaults
    resource_class: medium
    steps:
      - clone-repo-and-checkout-release-branch:
          repo: cypress-test-tiny
      - run:
          name: Run test project
          command: |
            CYPRESS_PROJECT_ID=$TEST_TINY_PROJECT_ID \
            CYPRESS_RECORD_KEY=$TEST_TINY_RECORD_KEY \
            CYPRESS_INTERNAL_ENV=staging \
            yarn cypress:run --project /tmp/cypress-test-tiny --record
      - store-npm-logs

  test-npm-module-and-verify-binary:
    <<: *defaults
    steps:
      - restore_cached_workspace
      # make sure we have cypress.zip received
      - run: ls -l
      - run: ls -l cypress.zip cypress.tgz
      - run: mkdir test-binary
      - run:
          name: Create new NPM package
          working_directory: test-binary
          command: npm init -y
      - run:
          # install NPM from built NPM package folder
          name: Install Cypress
          working_directory: test-binary
          # force installing the freshly built binary
          command: CYPRESS_INSTALL_BINARY=/root/cypress/cypress.zip npm i /root/cypress/cypress.tgz
      - run:
          name: Cypress version
          working_directory: test-binary
          command: $(yarn bin cypress) version
      - run:
          name: Verify Cypress binary
          working_directory: test-binary
          command: $(yarn bin cypress) verify
      - run:
          name: Cypress help
          working_directory: test-binary
          command: $(yarn bin cypress) help
      - run:
          name: Cypress info
          working_directory: test-binary
          command: $(yarn bin cypress) info
      - store-npm-logs

  test-npm-module-on-minimum-node-version:
    <<: *defaults
    docker:
      - image: cypress/base:12.0.0-libgbm
    steps:
      - restore_workspace_binaries
      - run: mkdir test-binary
      - run:
          name: Create new NPM package
          working_directory: test-binary
          command: npm init -y
      - run:
          name: Install Cypress
          working_directory: test-binary
          command: CYPRESS_INSTALL_BINARY=/root/cypress/cypress.zip npm install /root/cypress/cypress.tgz
      - run:
          name: Verify Cypress binary
          working_directory: test-binary
          command: $(npm bin)/cypress verify
      - run:
          name: Print Cypress version
          working_directory: test-binary
          command: $(npm bin)/cypress version
      - run:
          name: Cypress info
          working_directory: test-binary
          command: $(npm bin)/cypress info

  test-types-cypress-and-jest:
    parameters:
      executor:
        description: Executor name to use
        type: executor
        default: cy-doc
      wd:
        description: Working directory, should be OUTSIDE cypress monorepo folder
        type: string
        default: /root/test-cypress-and-jest
    <<: *defaults
    steps:
      - restore_workspace_binaries
      - run: mkdir <<parameters.wd>>
      - run:
          name: Create new NPM package ⚗️
          working_directory: <<parameters.wd>>
          command: npm init -y
      - run:
          name: Install dependencies 📦
          working_directory: <<parameters.wd>>
          environment:
            CYPRESS_INSTALL_BINARY: /root/cypress/cypress.zip
          # let's install Cypress, Jest and any other package that might conflict
          # https://github.com/cypress-io/cypress/issues/6690
          command: |
            npm install /root/cypress/cypress.tgz \
              typescript jest @types/jest enzyme @types/enzyme
      - run:
          name: Test types clash ⚔️
          working_directory: <<parameters.wd>>
          command: |
            echo "console.log('hello world')" > hello.ts
            npx tsc hello.ts --noEmit

  # testing scaffolding examples and running them
  # against example.cypress.io
  test-cypress-scaffold:
    resource_class: medium
    parameters:
      executor:
        description: Executor name to use
        type: executor
        default: cy-doc
      wd:
        description: Working directory, should be OUTSIDE cypress monorepo folder
        type: string
        default: /root/test-scaffold
    <<: *defaults
    steps:
      - restore_workspace_binaries
      - run: mkdir <<parameters.wd>>
      - run:
          name: Create new NPM package ⚗️
          working_directory: <<parameters.wd>>
          command: npm init -y
      - run:
          name: Install dependencies 📦
          working_directory: <<parameters.wd>>
          environment:
            CYPRESS_INSTALL_BINARY: /root/cypress/cypress.zip
          # let's install Cypress, Jest and any other package that might conflict
          # https://github.com/cypress-io/cypress/issues/6690
          command: |
            npm install /root/cypress/cypress.tgz \
              typescript jest @types/jest enzyme @types/enzyme
      - run:
          name: Scaffold and test examples 🏗
          working_directory: <<parameters.wd>>
          environment:
            CYPRESS_INTERNAL_FORCE_SCAFFOLD: "1"
          command: |
            echo '{}' > cypress.json
            npx cypress run

  test-full-typescript-project:
    parameters:
      executor:
        description: Executor name to use
        type: executor
        default: cy-doc
      wd:
        description: Working directory, should be OUTSIDE cypress monorepo folder
        type: string
        default: /root/test-full-typescript
    <<: *defaults
    steps:
      - restore_workspace_binaries
      - run: mkdir <<parameters.wd>>
      - run:
          name: Create new NPM package ⚗️
          working_directory: <<parameters.wd>>
          command: npm init -y
      - run:
          name: Install dependencies 📦
          working_directory: <<parameters.wd>>
          environment:
            CYPRESS_INSTALL_BINARY: /root/cypress/cypress.zip
          command: |
            npm install /root/cypress/cypress.tgz typescript
      - run:
          name: Scaffold full TypeScript project 🏗
          working_directory: <<parameters.wd>>
          command: npx @bahmutov/cly@1 init --typescript
      - run:
          name: Run project tests 🗳
          working_directory: <<parameters.wd>>
          command: npx cypress run

  # install NPM + binary zip and run against staging API
  test-binary-against-staging:
    <<: *defaults
    steps:
      - restore_workspace_binaries
      - clone-repo-and-checkout-release-branch:
          repo: cypress-test-tiny
      - run:
          name: Install Cypress
          working_directory: /tmp/cypress-test-tiny
          # force installing the freshly built binary
          command: CYPRESS_INSTALL_BINARY=~/cypress/cypress.zip npm i --legacy-peer-deps ~/cypress/cypress.tgz
      - run:
          name: Run test project
          working_directory: /tmp/cypress-test-tiny
          command: |
            CYPRESS_PROJECT_ID=$TEST_TINY_PROJECT_ID \
            CYPRESS_RECORD_KEY=$TEST_TINY_RECORD_KEY \
            CYPRESS_INTERNAL_ENV=staging \
            $(yarn bin cypress) run --record
      - store-npm-logs

  test-binary-against-recipes-firefox:
    <<: *defaults
    steps:
      - test-binary-against-repo:
          repo: cypress-example-recipes
          command: npm run test:ci:firefox

  test-binary-against-recipes-chrome:
    <<: *defaults
    parallelism: 3
    steps:
      - test-binary-against-repo:
          repo: cypress-example-recipes
          command: npm run test:ci:chrome

  test-binary-against-recipes:
    <<: *defaults
    parallelism: 3
    steps:
      - test-binary-against-repo:
          repo: cypress-example-recipes
          command: npm run test:ci

  # This is a special job. It allows you to test the current
  # built test runner against a pull request in the repo
  # cypress-example-recipes.
  # Imagine you are working on a feature and want to show / test a recipe
  # You would need to run the built test runner before release
  # against a PR that cannot be merged until the new version
  # of the test runner is released.
  # Use:
  #   specify pull request number
  #   and the recipe folder

  # test-binary-against-recipe-pull-request:
  #   <<: *defaults
  #   steps:
  #     # test a specific pull request by number from cypress-example-recipes
  #     - test-binary-against-repo:
  #         repo: cypress-example-recipes
  #         command: npm run test:ci
  #         pull_request_id: 515
  #         folder: examples/fundamentals__typescript

  test-binary-against-kitchensink:
    <<: *defaults
    resource_class: medium
    steps:
      - test-binary-against-repo:
          repo: cypress-example-kitchensink
          browser: "electron"

  test-binary-against-kitchensink-firefox:
    <<: *defaults
    resource_class: medium
    steps:
      - test-binary-against-repo:
          repo: cypress-example-kitchensink
          browser: firefox

  test-binary-against-kitchensink-chrome:
    <<: *defaults
    resource_class: medium
    steps:
      - test-binary-against-repo:
          repo: cypress-example-kitchensink
          browser: chrome

  test-binary-against-todomvc-firefox:
    <<: *defaults
    resource_class: medium
    steps:
      - test-binary-against-repo:
          repo: cypress-example-todomvc
          browser: firefox

  test-binary-against-cypress-realworld-app:
    <<: *defaults
    resource_class: medium+
    steps:
      - test-binary-against-rwa:
          repo: cypress-realworld-app
          browser: chrome
          wait-on: http://localhost:3000

  test-binary-as-specific-user:
    <<: *defaults
    resource_class: medium
    steps:
      - restore_workspace_binaries
      # the user should be "node"
      - run: whoami
      - run: pwd
      # prints the current user's effective user id
      # for root it is 0
      # for other users it is a positive integer
      - run: node -e 'console.log(process.geteuid())'
      # make sure the binary and NPM package files are present
      - run: ls -l
      - run: ls -l cypress.zip cypress.tgz
      - run: mkdir test-binary
      - run:
          name: Create new NPM package
          working_directory: test-binary
          command: npm init -y
      - run:
          # install NPM from built NPM package folder
          name: Install Cypress
          working_directory: test-binary
          # force installing the freshly built binary
          command: CYPRESS_INSTALL_BINARY=~/cypress/cypress.zip npm i ~/cypress/cypress.tgz
      - run:
          name: Cypress help
          working_directory: test-binary
          command: $(yarn bin cypress) help
      - run:
          name: Cypress info
          working_directory: test-binary
          command: $(yarn bin cypress) info
      - run:
          name: Add Cypress demo
          working_directory: test-binary
          command: npx @bahmutov/cly init
      - run:
          name: Verify Cypress binary
          working_directory: test-binary
          command: DEBUG=cypress:cli $(yarn bin cypress) verify
      - run:
          name: Run Cypress binary
          working_directory: test-binary
          command: DEBUG=cypress:cli $(yarn bin cypress) run
      - store-npm-logs

linux-workflow: &linux-workflow
  jobs:
    - node_modules_install
    - build:
        requires:
          - node_modules_install
    - lint:
        name: linux-lint
        requires:
          - build
    - percy-finalize:
        context: test-runner:poll-circle-workflow
        required_env_var: PERCY_TOKEN # skips job if not defined (external PR)
        requires:
          - desktop-gui-integration-tests-7x
          - desktop-gui-component-tests
          - cli-visual-tests
          - runner-integration-tests-chrome
          - runner-ct-integration-tests-chrome
          - reporter-integration-tests
          - npm-design-system
    - lint-types:
        requires:
          - build
    # unit, integration and e2e tests
    - cli-visual-tests:
        requires:
          - build
    - unit-tests:
        requires:
          - build
    - unit-tests-release:
        context: test-runner:npm-release
        requires:
          - build
    - server-unit-tests:
        requires:
          - build
    - server-integration-tests:
        requires:
          - build
    - server-performance-tests:
        requires:
          - build
    - system-tests-node-modules-install:
        context: test-runner:performance-tracking
        requires:
          - build
    - system-tests-chrome:
        context: test-runner:performance-tracking
        requires:
          - system-tests-node-modules-install
    - system-tests-electron:
        context: test-runner:performance-tracking
        requires:
          - system-tests-node-modules-install
    - system-tests-firefox:
        context: test-runner:performance-tracking
        requires:
          - system-tests-node-modules-install
    - system-tests-non-root:
        context: test-runner:performance-tracking
        executor: non-root-docker-user
        requires:
          - system-tests-node-modules-install
    - driver-integration-tests-chrome:
        requires:
          - build
    - driver-integration-tests-chrome-beta:
        requires:
          - build
    - driver-integration-tests-firefox:
        requires:
          - build
    - driver-integration-tests-electron:
        requires:
          - build
    - runner-integration-tests-chrome:
        requires:
          - build
    - runner-integration-tests-firefox:
        requires:
          - build
    - runner-integration-tests-electron:
        requires:
          - build
    - runner-ct-integration-tests-chrome:
        requires:
          - build
    - desktop-gui-integration-tests-7x:
        requires:
          - build
    - desktop-gui-component-tests:
        requires:
          - build
    - reporter-integration-tests:
        requires:
          - build
    - ui-components-integration-tests:
        requires:
          - build
    - npm-webpack-dev-server:
        requires:
          - build
    - npm-vite-dev-server:
        requires:
          - build
    - npm-webpack-preprocessor:
        requires:
          - build
    - npm-webpack-batteries-included-preprocessor:
        requires:
          - build
    - npm-design-system:
        requires:
          - build
    - npm-vue:
        requires:
          - build
    - npm-react:
        requires:
          - build
    - npm-angular:
        requires:
          - build
    - npm-mount-utils:
        requires:
          - build
    - npm-create-cypress-tests:
        requires:
          - build
    - npm-eslint-plugin-dev:
        requires:
          - build
    - npm-cypress-schematic:
        requires:
          - build
    # This release definition must be updated with any new jobs
    # Any attempts to automate this are welcome
    # If CircleCI provided an "after all" hook, then this wouldn't be necessary
    - npm-release:
        context: test-runner:npm-release
        requires:
          - build
          - npm-angular
          - npm-eslint-plugin-dev
          - npm-create-cypress-tests
          - npm-react
          - npm-mount-utils
          - npm-vue
          - npm-webpack-batteries-included-preprocessor
          - npm-webpack-preprocessor
          - npm-vite-dev-server
          - npm-webpack-dev-server
          - npm-cypress-schematic
          - lint-types
          - linux-lint
          - percy-finalize
          - runner-integration-tests-firefox
          - runner-integration-tests-electron
          - driver-integration-tests-firefox
          - driver-integration-tests-chrome
          - driver-integration-tests-chrome-beta
          - driver-integration-tests-electron
          - system-tests-non-root
          - system-tests-firefox
          - system-tests-electron
          - system-tests-chrome
          - server-performance-tests
          - server-integration-tests
          - server-unit-tests
          - test-kitchensink
          - ui-components-integration-tests
          - unit-tests
          - unit-tests-release

    # various testing scenarios, like building full binary
    # and testing it on a real project
    - test-against-staging:
        context: test-runner:record-tests
        <<: *mainBuildFilters
        requires:
          - build
    - test-kitchensink:
        requires:
          - build
    - test-kitchensink-against-staging:
        context: test-runner:record-tests
        <<: *mainBuildFilters
        requires:
          - build
    - create-build-artifacts:
        context:
          - test-runner:upload
          - test-runner:commit-status-checks
        requires:
          - build
    - test-npm-module-on-minimum-node-version:
        requires:
          - create-build-artifacts
    - test-types-cypress-and-jest:
        requires:
          - create-build-artifacts
    - test-cypress-scaffold:
        requires:
          - create-build-artifacts
    - test-full-typescript-project:
        requires:
          - create-build-artifacts
    - test-binary-against-kitchensink:
        requires:
          - create-build-artifacts
    - test-npm-module-and-verify-binary:
        <<: *mainBuildFilters
        requires:
          - create-build-artifacts
    - test-binary-against-staging:
        context: test-runner:record-tests
        <<: *mainBuildFilters
        requires:
          - create-build-artifacts
    - test-binary-against-kitchensink-chrome:
        <<: *mainBuildFilters
        requires:
          - create-build-artifacts
    - test-binary-against-recipes-firefox:
        <<: *mainBuildFilters
        requires:
          - create-build-artifacts
    - test-binary-against-recipes-chrome:
        <<: *mainBuildFilters
        requires:
          - create-build-artifacts
    - test-binary-against-recipes:
        <<: *mainBuildFilters
        requires:
          - create-build-artifacts
    - test-binary-against-kitchensink-firefox:
        <<: *mainBuildFilters
        requires:
          - create-build-artifacts
    - test-binary-against-todomvc-firefox:
        <<: *mainBuildFilters
        requires:
          - create-build-artifacts
    - test-binary-against-cypress-realworld-app:
        <<: *mainBuildFilters
        requires:
          - create-build-artifacts
    - test-binary-as-specific-user:
        name: "test binary as a non-root user"
        executor: non-root-docker-user
        requires:
          - create-build-artifacts
    - test-binary-as-specific-user:
        name: "test binary as a root user"
        requires:
          - create-build-artifacts
    - binary-system-tests:
        requires:
          - create-build-artifacts
          - system-tests-node-modules-install

mac-workflow: &mac-workflow
  jobs:
    - node_modules_install:
        name: darwin-node-modules-install
        executor: mac
        resource_class: macos.x86.medium.gen2
        only-cache-for-root-user: true

    - build:
        name: darwin-build
        executor: mac
        resource_class: macos.x86.medium.gen2
        requires:
          - darwin-node-modules-install

    - lint:
        name: darwin-lint
        executor: mac
        requires:
          - darwin-build

    # maybe run all unit tests?

    - create-build-artifacts:
        name: darwin-create-build-artifacts
        context:
          - test-runner:sign-mac-binary
          - test-runner:upload
          - test-runner:commit-status-checks
        executor: mac
        resource_class: macos.x86.medium.gen2
        requires:
          - darwin-build

    - test-kitchensink:
        name: darwin-test-kitchensink
        executor: mac
        requires:
          - darwin-build

windows-workflow: &windows-workflow
  jobs:
    - node_modules_install:
        name: windows-node-modules-install
        executor: windows
        resource_class: windows.medium
        only-cache-for-root-user: true

    - build:
        name: windows-build
        executor: windows
        resource_class: windows.medium
        requires:
          - windows-node-modules-install

    - lint:
        name: windows-lint
        executor: windows
        requires:
          - windows-build

    - unit-tests:
        name: windows-unit-tests
        executor: windows
        resource_class: windows.medium
        requires:
          - windows-build

    - create-build-artifacts:
        name: windows-create-build-artifacts
        executor: windows
        resource_class: windows.medium
        context:
          - test-runner:sign-windows-binary
          - test-runner:upload
          - test-runner:commit-status-checks
        requires:
          - windows-build

workflows:
  linux:
    <<: *linux-workflow
  mac:
    <<: *mac-workflow
    <<: *mac-workflow-filters
  windows:
    <<: *windows-workflow
    <<: *windows-workflow-filters<|MERGE_RESOLUTION|>--- conflicted
+++ resolved
@@ -29,11 +29,7 @@
       only:
         - develop
         - 10.0-release
-<<<<<<< HEAD
         - fix-beta-build-caching
-=======
-        - fix-release-scripts
->>>>>>> ef3be709
 
 # usually we don't build Mac app - it takes a long time
 # but sometimes we want to really confirm we are doing the right thing
@@ -42,11 +38,7 @@
   when:
     or:
     - equal: [ develop, << pipeline.git.branch >> ]
-<<<<<<< HEAD
     - equal: [ fix-beta-build-caching, << pipeline.git.branch >> ]
-=======
-    - equal: [ faster-mac-builds, << pipeline.git.branch >> ]
->>>>>>> ef3be709
     - matches:
           pattern: "-release$"
           value: << pipeline.git.branch >>
@@ -1641,11 +1633,7 @@
       - run:
           name: Check current branch to persist artifacts
           command: |
-<<<<<<< HEAD
             if [[ "$CIRCLE_BRANCH" != "develop" && "$CIRCLE_BRANCH" != "fix-beta-build-caching" ]]; then
-=======
-            if [[ "$CIRCLE_BRANCH" != "develop" && "$CIRCLE_BRANCH" != "fix-release-scripts" ]]; then
->>>>>>> ef3be709
               echo "Not uploading artifacts or posting install comment for this branch."
               circleci-agent step halt
             fi
