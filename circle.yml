--- conflicted
+++ resolved
@@ -129,11 +129,7 @@
       - run:
           name: Check current branch to persist artifacts
           command: |
-<<<<<<< HEAD
             if [[ "$CIRCLE_BRANCH" != "develop" && "$CIRCLE_BRANCH" != "lmiller/21381-react-18-with-ignore" ]]; then
-=======
-            if [[ "$CIRCLE_BRANCH" != "develop" && "$CIRCLE_BRANCH" != "tbiethman/UNIFY-1816-prototype" ]]; then
->>>>>>> 1b688694
               echo "Not uploading artifacts or posting install comment for this branch."
               circleci-agent step halt
             fi
