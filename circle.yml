version: 2.1

defaults: &defaults
  parallelism: 1
  working_directory: ~/cypress
  parameters: &defaultsParameters
    executor:
      type: executor
      default: cy-doc
    only-cache-for-root-user:
      type: boolean
      default: false
  executor: <<parameters.executor>>
  environment: &defaultsEnvironment
    ## set specific timezone
    TZ: "/usr/share/zoneinfo/America/New_York"

    ## store artifacts here
    CIRCLE_ARTIFACTS: /tmp/artifacts

    ## set so that e2e tests are consistent
    COLUMNS: 100
    LINES: 24

# filters and requires for testing binary with Firefox
mainBuildFilters: &mainBuildFilters
  filters:
    branches:
      only:
        - develop
        - 10.0-release
<<<<<<< HEAD
        - fix-beta-build-caching
=======
        - fix-next-version-in-test-repos
>>>>>>> ffd3627e

# usually we don't build Mac app - it takes a long time
# but sometimes we want to really confirm we are doing the right thing
# so just add your branch to the list here to build and test on Mac
macWorkflowFilters: &mac-workflow-filters
  when:
    or:
    - equal: [ develop, << pipeline.git.branch >> ]
<<<<<<< HEAD
    - equal: [ fix-beta-build-caching, << pipeline.git.branch >> ]
=======
    - equal: [ fix-next-version-in-test-repos, << pipeline.git.branch >> ]
>>>>>>> ffd3627e
    - matches:
          pattern: "-release$"
          value: << pipeline.git.branch >>

windowsWorkflowFilters: &windows-workflow-filters
  when:
    or:
    - equal: [ master, << pipeline.git.branch >> ]
    - equal: [ develop, << pipeline.git.branch >> ]
<<<<<<< HEAD
    - equal: [ fix-beta-build-caching, << pipeline.git.branch >> ]
=======
    - equal: [ fix-next-version-in-test-repos, << pipeline.git.branch >> ]
>>>>>>> ffd3627e
    - matches:
          pattern: "-release$"
          value: << pipeline.git.branch >>
    - matches:
          pattern: "win*"
          value: << pipeline.git.branch >>

executors:
  # the Docker image with Cypress dependencies and Chrome browser
  cy-doc:
    docker:
      - image: cypress/browsers:node16.5.0-chrome94-ff93
    # by default, we use "small" to save on CI costs. bump on a per-job basis if needed.
    resource_class: small
    environment:
      PLATFORM: linux

  # Docker image with non-root "node" user
  non-root-docker-user:
    docker:
      - image: cypress/browsers:node16.5.0-chrome94-ff93
        user: node
    environment:
      PLATFORM: linux

  # executor to run on Mac OS
  # https://circleci.com/docs/2.0/executor-types/#using-macos
  # https://circleci.com/docs/2.0/testing-ios/#supported-xcode-versions
  mac:
    macos:
      # Executor should have Node >= required version
      xcode: "13.0.0"
    environment:
      PLATFORM: mac

  # executor to run on Windows - based off of the windows-orb default executor since it is
  # not customizable enough to align with our existing setup.
  # https://github.com/CircleCI-Public/windows-orb/blob/master/src/executors/default.yml
  # https://circleci.com/docs/2.0/hello-world-windows/#software-pre-installed-in-the-windows-image
  windows: &windows-executor
    machine:
      image: windows-server-2019-vs2019:stable
      shell: bash.exe -eo pipefail
    resource_class: windows.medium
    environment:
      PLATFORM: windows

commands:
  restore_workspace_binaries:
    steps:
      - attach_workspace:
          at: ~/
      # make sure we have cypress.zip received
      - run: ls -l
      - run: ls -l cypress.zip cypress.tgz
      - run: node --version
      - run: npm --version

  restore_cached_workspace:
    steps:
      - attach_workspace:
          at: ~/
      - install-required-node
      - unpack-dependencies

  restore_cached_binary:
    steps:
      - attach_workspace:
          at: ~/

  prepare-modules-cache:
    parameters:
      dont-move:
        type: boolean
        default: false
    steps:
      - run: node scripts/circle-cache.js --action prepare
      - unless:
          condition: << parameters.dont-move >>
          steps:
            - run:
                name: Move to /tmp dir for consistent caching across root/non-root users
                command: |
                  mkdir -p /tmp/node_modules_cache
                  mv ~/cypress/node_modules /tmp/node_modules_cache/root_node_modules
                  mv ~/cypress/cli/node_modules /tmp/node_modules_cache/cli_node_modules
                  mv ~/cypress/system-tests/node_modules /tmp/node_modules_cache/system-tests_node_modules
                  mv ~/cypress/globbed_node_modules /tmp/node_modules_cache/globbed_node_modules

  build-and-persist:
    description: Save entire folder as artifact for other jobs to run without reinstalling
    steps:
      - run:
          name: Build packages
          command: yarn build
      - prepare-modules-cache # So we don't throw these in the workspace cache
      - persist_to_workspace:
          root: ~/
          paths:
            - cypress
            - .ssh
            - node_modules # contains the npm i -g modules

  install_cache_helpers_dependencies:
    steps:
      - run:
          # Dependencies needed by circle-cache.js, before we "yarn" or unpack cached node_modules
          name: Cache Helper Dependencies
          working_directory: ~/
          command: npm i glob@7.1.6 fs-extra@10.0.0 minimist@1.2.5 fast-json-stable-stringify@2.1.0

  unpack-dependencies:
    description: 'Unpacks dependencies associated with the current workflow'
    steps:
      - install_cache_helpers_dependencies
      - run:
          name: Generate Circle Cache Key
          command: node scripts/circle-cache.js --action cacheKey > circle_cache_key
      - run:
          name: Generate platform key
          command: echo $PLATFORM > platform_key
      - restore_cache:
          name: Restore cache state, to check for known modules cache existence
          key: v{{ .Environment.CACHE_VERSION }}-{{ checksum "platform_key" }}-node-modules-cache-{{ checksum "circle_cache_key" }}
      - run:
          name: Move node_modules back from /tmp
          command: |
            if [[ -d "/tmp/node_modules_cache" ]]; then
              mv /tmp/node_modules_cache/root_node_modules ~/cypress/node_modules
              mv /tmp/node_modules_cache/cli_node_modules ~/cypress/cli/node_modules
              mv /tmp/node_modules_cache/system-tests_node_modules ~/cypress/system-tests/node_modules
              mv /tmp/node_modules_cache/globbed_node_modules ~/cypress/globbed_node_modules
              rm -rf /tmp/node_modules_cache
            fi
      - run:
          name: Restore all node_modules to proper workspace folders
          command: node scripts/circle-cache.js --action unpack

  restore_cached_system_tests_deps:
    description: 'Restore the cached node_modules for projects in "system-tests/projects/**"'
    steps:
      - run:
          name: Generate Circle Cache key for system tests
          command: ./system-tests/scripts/cache-key.sh > system_tests_cache_key
      - run:
          name: Generate platform key
          command: echo $PLATFORM > platform_key
      - restore_cache:
          name: Restore system tests node_modules cache
          keys:
            - v{{ .Environment.CACHE_VERSION }}-{{ checksum "platform_key" }}-system-tests-projects-node-modules-cache-{{ checksum "system_tests_cache_key" }}
            - v{{ .Environment.CACHE_VERSION }}-{{ checksum "platform_key" }}-system-tests-projects-node-modules-cache-

  update_cached_system_tests_deps:
    description: 'Update the cached node_modules for projects in "system-tests/projects/**"'
    steps:
      - run:
          name: Generate Circle Cache key for system tests
          command: ./system-tests/scripts/cache-key.sh > system_tests_cache_key
      - run:
          name: Generate platform key
          command: echo $PLATFORM > platform_key
      - restore_cache:
          name: Restore cache state, to check for known modules cache existence
          keys:
            - v{{ .Environment.CACHE_VERSION }}-{{ checksum "platform_key" }}-system-tests-projects-node-modules-cache-state-{{ checksum "system_tests_cache_key" }}
      - run:
          name: Send root honeycomb event for this CI build
          command: cd system-tests/scripts && node ./send-root-honecomb-event.js
      - run:
          name: Bail if specific cache exists
          command: |
            if [[ -f "/tmp/system_tests_node_modules_installed" ]]; then
              echo "No updates to system tests node modules, exiting"
              circleci-agent step halt
            fi
      - restore_cache:
          name: Restore system tests node_modules cache
          keys:
            - v{{ .Environment.CACHE_VERSION }}-{{ checksum "platform_key" }}-system-tests-projects-node-modules-cache-{{ checksum "system_tests_cache_key" }}
            - v{{ .Environment.CACHE_VERSION }}-{{ checksum "platform_key" }}-system-tests-projects-node-modules-cache-
      - run:
          name: Update system-tests node_modules cache
          command: yarn workspace @tooling/system-tests projects:yarn:install
      - save_cache:
          name: Save system tests node_modules cache
          key: v{{ .Environment.CACHE_VERSION }}-{{ checksum "platform_key" }}-system-tests-projects-node-modules-cache-{{ checksum "system_tests_cache_key" }}
          paths:
            - ~/.cache/cy-system-tests-node-modules
      - run: touch /tmp/system_tests_node_modules_installed
      - save_cache:
          name: Save system tests node_modules cache state key
          key: v{{ .Environment.CACHE_VERSION }}-{{ checksum "platform_key" }}-system-tests-projects-node-modules-cache-state-{{ checksum "system_tests_cache_key" }}
          paths:
            - /tmp/system_tests_node_modules_installed

  caching-dependency-installer:
    description: 'Installs & caches the dependencies based on yarn lock & package json dependencies'
    parameters:
      only-cache-for-root-user:
        type: boolean
        default: false
    steps:
      - install_cache_helpers_dependencies
      - run:
          name: Generate Circle Cache Key
          command: node scripts/circle-cache.js --action cacheKey > circle_cache_key
      - run:
          name: Generate platform key
          command: echo $PLATFORM > platform_key
      - restore_cache:
          name: Restore cache state, to check for known modules cache existence
          key: v{{ .Environment.CACHE_VERSION }}-{{ checksum "platform_key" }}-node-modules-cache-state-{{ checksum "circle_cache_key" }}
      - run:
          name: Bail if cache exists
          command: |
            if [[ -f "node_modules_installed" ]]; then
              echo "Node modules already cached for dependencies, exiting"
              circleci-agent step halt
            fi
      - run: date +%Y-%U > cache_date
      - restore_cache:
          name: Restore weekly yarn cache
          keys:
            - v{{ .Environment.CACHE_VERSION }}-{{ checksum "platform_key" }}-deps-root-weekly-{{ checksum "cache_date" }}
      - run:
          name: Install Node Modules
          command: |
            yarn --prefer-offline --frozen-lockfile --cache-folder ~/.yarn
          no_output_timeout: 20m
      - prepare-modules-cache:
          dont-move: <<parameters.only-cache-for-root-user>> # we don't move, so we don't hit any issues unpacking symlinks
      - when:
          condition: <<parameters.only-cache-for-root-user>> # we don't move to /tmp since we don't need to worry about different users
          steps:
            - save_cache:
                name: Saving node modules for root, cli, and all globbed workspace packages
                key: v{{ .Environment.CACHE_VERSION }}-{{ checksum "platform_key" }}-node-modules-cache-{{ checksum "circle_cache_key" }}
                paths:
                  - node_modules
                  - cli/node_modules
                  - system-tests/node_modules
                  - globbed_node_modules
      - unless:
          condition: <<parameters.only-cache-for-root-user>>
          steps:
            - save_cache:
                name: Saving node modules for root, cli, and all globbed workspace packages
                key: v{{ .Environment.CACHE_VERSION }}-{{ checksum "platform_key" }}-node-modules-cache-{{ checksum "circle_cache_key" }}
                paths:
                  - /tmp/node_modules_cache
      - run: touch node_modules_installed
      - save_cache:
          name: Saving node-modules cache state key
          key: v{{ .Environment.CACHE_VERSION }}-{{ checksum "platform_key" }}-node-modules-cache-state-{{ checksum "circle_cache_key" }}
          paths:
            - node_modules_installed
      - save_cache:
          name: Save weekly yarn cache
          key: v{{ .Environment.CACHE_VERSION }}-{{ checksum "platform_key" }}-deps-root-weekly-{{ checksum "cache_date" }}
          paths:
            - ~/.yarn

  verify-build-setup:
    description: Common commands run when setting up for build or yarn install
    parameters:
      executor:
        type: executor
        default: cy-doc
    steps:
      - run: pwd
      - run:
          name: print global yarn cache path
          command: echo $(yarn global bin)
      - run:
          name: print yarn version
          command: yarn versions
      - unless:
          condition:
            # stop-only does not correctly match on windows: https://github.com/bahmutov/stop-only/issues/78
            equal: [ *windows-executor, << parameters.executor >> ]
          steps:
            - run:
                name: Stop .only
                 # this will catch ".only"s in js/coffee as well
                command: yarn stop-only-all
      - run:
          name: Check terminal variables
          ## make sure the TERM is set to 'xterm' in node (Linux only)
          ## else colors (and tests) will fail
          ## See the following information
          ##   * http://andykdocs.de/development/Docker/Fixing+the+Docker+TERM+variable+issue
          ##   * https://unix.stackexchange.com/questions/43945/whats-the-difference-between-various-term-variables
          command: yarn check-terminal

  install-required-node:
    # https://discuss.circleci.com/t/switch-nodejs-version-on-machine-executor-solved/26675/2
    description: Install Node version matching .node-version
    steps:
      - run:
          name: Install Node
          command: |
            node_version=$(cat .node-version)
            [ -s "${HOME}/.nvm/nvm.sh" ] && \. "${HOME}/.nvm/nvm.sh" # This loads nvm
            if ! type nvm > /dev/null; then
              echo "Installing NVM"
              curl -o- https://raw.githubusercontent.com/creationix/nvm/v0.30.0/install.sh | bash
              [ -s "${HOME}/.nvm/nvm.sh" ] && \. "${HOME}/.nvm/nvm.sh" # This loads nvm
            fi
            echo "Installing Node $node_version"
            nvm install ${node_version}
            echo "Using Node $node_version"
            nvm use ${node_version}
            [[ $PLATFORM != 'windows' ]] && nvm alias default ${node_version} || sleep 2s
            echo "Installing Yarn"
            npm install yarn -g # ensure yarn is installed with the correct node engine
            yarn check-node-version
      - run:
          name: Check  Node
          command: yarn check-node-version

  install-chrome:
    description: Install Google Chrome
    parameters:
      channel:
        description: browser channel to install
        type: string
      version:
        description: browser version to install
        type: string
    steps:
      - run:
          name: Install Google Chrome (<<parameters.channel>>)
          command: |
            echo "Installing Chrome (<<parameters.channel>>) v<<parameters.version>>"
            wget -O /usr/src/google-chrome-<<parameters.channel>>_<<parameters.version>>_amd64.deb "http://dl.google.com/linux/chrome/deb/pool/main/g/google-chrome-<<parameters.channel>>/google-chrome-<<parameters.channel>>_<<parameters.version>>-1_amd64.deb" && \
            dpkg -i /usr/src/google-chrome-<<parameters.channel>>_<<parameters.version>>_amd64.deb ; \
            apt-get install -f -y && \
            rm -f /usr/src/google-chrome-<<parameters.channel>>_<<parameters.version>>_amd64.deb
            which google-chrome-<<parameters.channel>> || (printf "\n\033[0;31mChrome was not successfully downloaded - bailing\033[0m\n\n" && exit 1)
            echo "Location of Google Chrome Installation: `which google-chrome-<<parameters.channel>>`"
            echo "Google Chrome Version: `google-chrome-<<parameters.channel>> --version`"

  run-driver-integration-tests:
    parameters:
      browser:
        description: browser shortname to target
        type: string
      install-chrome-channel:
        description: chrome channel to install
        type: string
        default: ''
    steps:
      - restore_cached_workspace
      - when:
          condition: <<parameters.install-chrome-channel>>
          steps:
            - install-chrome:
                channel: <<parameters.install-chrome-channel>>
                version: $(node ./scripts/get-browser-version.js chrome:<<parameters.install-chrome-channel>>)
      - run:
          environment:
            CYPRESS_KONFIG_ENV: production
          command: |
            echo Current working directory is $PWD
            echo Total containers $CIRCLE_NODE_TOTAL

            if [[ -v PACKAGES_RECORD_KEY ]]; then
              # internal PR
              CYPRESS_RECORD_KEY=$PACKAGES_RECORD_KEY \
              yarn cypress:run --record --parallel --group 5x-driver-<<parameters.browser>> --browser <<parameters.browser>>
            else
              # external PR
              TESTFILES=$(circleci tests glob "cypress/integration/**/*spec.*" | circleci tests split --total=$CIRCLE_NODE_TOTAL)
              echo "Test files for this machine are $TESTFILES"

              if [[ -z "$TESTFILES" ]]; then
                echo "Empty list of test files"
              fi
              yarn cypress:run --browser <<parameters.browser>> --spec $TESTFILES
            fi
          working_directory: packages/driver
      - verify-mocha-results
      - store_test_results:
          path: /tmp/cypress
      - store_artifacts:
          path: /tmp/artifacts
      - store-npm-logs

  run-runner-integration-tests:
    parameters:
      browser:
        description: browser shortname to target
        type: string
      percy:
        description: enable percy
        type: boolean
        default: false
    steps:
      - restore_cached_workspace
      - run:
          command: |
            cmd=$([[ <<parameters.percy>> == 'true' ]] && echo 'yarn percy exec --parallel -- --') || true
            CYPRESS_KONFIG_ENV=production \
            CYPRESS_RECORD_KEY=$PACKAGES_RECORD_KEY \
            PERCY_PARALLEL_NONCE=$CIRCLE_SHA1 \
            PERCY_ENABLE=${PERCY_TOKEN:-0} \
            PERCY_PARALLEL_TOTAL=-1 \
            $cmd yarn workspace @packages/runner cypress:run --record --parallel --group runner-integration-<<parameters.browser>> --browser <<parameters.browser>>
      - verify-mocha-results
      - store_test_results:
          path: /tmp/cypress
      - store_artifacts:
          path: /tmp/artifacts
      - store-npm-logs

  run-runner-ct-integration-tests:
    parameters:
      browser:
        description: browser shortname to target
        type: string
      percy:
        description: enable percy
        type: boolean
        default: false
    steps:
      - restore_cached_workspace
      - run:
          command: |
            cmd=$([[ <<parameters.percy>> == 'true' ]] && echo 'yarn percy exec -- --') || true
            PERCY_PARALLEL_NONCE=$CIRCLE_SHA1 \
            PERCY_ENABLE=${PERCY_TOKEN:-0} \
            PERCY_PARALLEL_TOTAL=-1 \
            $cmd yarn workspace @packages/runner-ct run cypress:run --browser <<parameters.browser>>
      - run:
          command: |
            if [[ <<parameters.percy>> == 'true' ]]; then
              PERCY_PARALLEL_NONCE=$CIRCLE_SHA1 \
              PERCY_ENABLE=${PERCY_TOKEN:-0} \
              PERCY_PARALLEL_TOTAL=-1 \
              yarn percy upload packages/runner-ct/cypress/screenshots/screenshot.spec.tsx/percy
            else
              echo "skipping percy screenshots uploading"
            fi
      - verify-mocha-results
      - store_test_results:
          path: /tmp/cypress
      - store_artifacts:
          path: ./packages/runner-ct/cypress/videos
      - store-npm-logs

  run-system-tests:
    parameters:
      browser:
        description: browser shortname to target
        type: string
    steps:
      - restore_cached_workspace
      - restore_cached_system_tests_deps
      - run:
          name: Run system tests
          command: |
            ALL_SPECS=`circleci tests glob "/root/cypress/system-tests/test/*spec*"`
            SPECS=
            for file in $ALL_SPECS; do
              # filter out non_root tests, they have their own stage
              if [[ "$file" == *"non_root"* ]]; then
                echo "Skipping $file"
                continue
              fi
              SPECS="$SPECS $file"
            done
            SPECS=`echo $SPECS | xargs -n 1 | circleci tests split --split-by=timings`
            echo SPECS=$SPECS
            yarn workspace @tooling/system-tests test:ci $SPECS --browser <<parameters.browser>>
      - verify-mocha-results
      - store_test_results:
          path: /tmp/cypress
      - store_artifacts:
          path: /tmp/artifacts
      - store-npm-logs

  run-binary-system-tests:
    steps:
      - restore_cached_workspace
      - restore_cached_system_tests_deps
      - run:
          name: Run system tests
          command: |
            ALL_SPECS=`circleci tests glob "$HOME/cypress/system-tests/test-binary/*spec*"`
            SPECS=`echo $ALL_SPECS | xargs -n 1 | circleci tests split --split-by=timings`
            echo SPECS=$SPECS
            yarn workspace @tooling/system-tests test:ci $SPECS
      - verify-mocha-results
      - store_test_results:
          path: /tmp/cypress
      - store_artifacts:
          path: /tmp/artifacts
      - store-npm-logs

  store-npm-logs:
    description: Saves any NPM debug logs as artifacts in case there is a problem
    steps:
      - store_artifacts:
          path: ~/.npm/_logs

  post-install-comment:
    description: Post GitHub comment with a blurb on how to install pre-release version
    steps:
      - run:
          name: Post pre-release install comment
          command: |
            node scripts/add-install-comment.js \
              --npm npm-package-url.json \
              --binary binary-url.json

  verify-mocha-results:
    description: Double-check that Mocha tests ran as expected.
    parameters:
      expectedResultCount:
        description: The number of result files to expect, ie, the number of Mocha test suites that ran.
        type: integer
        ## by default, assert that at least 1 test ran
        default: 0
    steps:
      - run: yarn verify:mocha:results <<parameters.expectedResultCount>>

  clone-repo-and-checkout-release-branch:
    description: |
      Clones an external repo and then checks out the branch that matches the next version otherwise uses 'master' branch.
    parameters:
      repo:
        description: "Name of the github repo to clone like: cypress-example-kitchensink"
        type: string
    steps:
      - restore_cached_binary
      - run:
          name: "Cloning test project and checking out release branch: <<parameters.repo>>"
          working_directory: ~/
          command: |
            git clone --depth 1 --no-single-branch https://github.com/cypress-io/<<parameters.repo>>.git /tmp/<<parameters.repo>>

            # install some deps for get-next-version
            npm i semver@7.3.2 conventional-recommended-bump@6.1.0 conventional-changelog-angular@5.0.12
            NEXT_VERSION=$(node ./cypress/scripts/get-next-version.js)

            cd /tmp/<<parameters.repo>> && (git checkout $NEXT_VERSION || true)

  test-binary-against-rwa:
    description: |
      Takes the built binary and NPM package, clones the RWA repo
      and runs the new version of Cypress against it.
    parameters:
      repo:
        description: "Name of the github repo to clone like"
        type: string
        default: "cypress-realworld-app"
      browser:
        description: Name of the browser to use, like "electron", "chrome", "firefox"
        type: enum
        enum: ["", "electron", "chrome", "firefox"]
        default: ""
      command:
        description: Test command to run to start Cypress tests
        type: string
        default: "yarn cypress:run"
      # if the repo to clone and test is a monorepo, you can
      # run tests inside a specific subfolder
      folder:
        description: Subfolder to test in
        type: string
        default: ""
      # you can test new features in the test runner against recipes or other repos
      # by opening a pull request in those repos and running this test job
      # against a pull request number in the example repo
      pull_request_id:
        description: Pull request number to check out before installing and testing
        type: integer
        default: 0
      wait-on:
        description: Whether to use wait-on to wait on a server to be booted
        type: string
        default: ""
      server-start-command:
        description: Server start command for repo
        type: string
        default: "CI=true yarn start"
    steps:
      - clone-repo-and-checkout-release-branch:
          repo: <<parameters.repo>>
      - when:
          condition: <<parameters.pull_request_id>>
          steps:
            - run:
                name: Check out PR <<parameters.pull_request_id>>
                working_directory: /tmp/<<parameters.repo>>
                command: |
                  git fetch origin pull/<<parameters.pull_request_id>>/head:pr-<<parameters.pull_request_id>>
                  git checkout pr-<<parameters.pull_request_id>>
                  git log -n 2
      - run:
          command: yarn
          working_directory: /tmp/<<parameters.repo>>
      - run:
          name: Install Cypress
          working_directory: /tmp/<<parameters.repo>>
          # force installing the freshly built binary
          command: |
            CYPRESS_INSTALL_BINARY=~/cypress/cypress.zip npm i --legacy-peer-deps ~/cypress/cypress.tgz && [[ -f yarn.lock ]] && yarn
      - run:
          name: Print Cypress version
          working_directory: /tmp/<<parameters.repo>>
          command: npx cypress version
      - run:
          name: Types check 🧩 (maybe)
          working_directory: /tmp/<<parameters.repo>>
          command: yarn types
      - run:
          working_directory: /tmp/<<parameters.repo>>
          command: <<parameters.server-start-command>>
          background: true
      - run:
          condition: <<parameters.wait-on>>
          name: "Waiting on server to boot: <<parameters.wait-on>>"
          command: "npx wait-on <<parameters.wait-on>>"
      - when:
          condition: <<parameters.folder>>
          steps:
            - when:
                condition: <<parameters.browser>>
                steps:
                  - run:
                      name: Run tests using browser "<<parameters.browser>>"
                      working_directory: /tmp/<<parameters.repo>>/<<parameters.folder>>
                      command: |
                        <<parameters.command>> -- --browser <<parameters.browser>>
            - unless:
                condition: <<parameters.browser>>
                steps:
                  - run:
                      name: Run tests using command
                      working_directory: /tmp/<<parameters.repo>>/<<parameters.folder>>
                      command: <<parameters.command>>

            - store_artifacts:
                name: screenshots
                path: /tmp/<<parameters.repo>>/<<parameters.folder>>/cypress/screenshots
            - store_artifacts:
                name: videos
                path: /tmp/<<parameters.repo>>/<<parameters.folder>>/cypress/videos
      - unless:
          condition: <<parameters.folder>>
          steps:
            - when:
                condition: <<parameters.browser>>
                steps:
                  - run:
                      name: Run tests using browser "<<parameters.browser>>"
                      working_directory: /tmp/<<parameters.repo>>
                      command: <<parameters.command>> -- --browser <<parameters.browser>>
            - unless:
                condition: <<parameters.browser>>
                steps:
                  - run:
                      name: Run tests using command
                      working_directory: /tmp/<<parameters.repo>>
                      command: <<parameters.command>>
            - store_artifacts:
                name: screenshots
                path: /tmp/<<parameters.repo>>/cypress/screenshots
            - store_artifacts:
                name: videos
                path: /tmp/<<parameters.repo>>/cypress/videos
      - store-npm-logs

  test-binary-against-repo:
    description: |
      Takes the built binary and NPM package, clones given example repo
      and runs the new version of Cypress against it.
    parameters:
      repo:
        description: "Name of the github repo to clone like: cypress-example-kitchensink"
        type: string
      browser:
        description: Name of the browser to use, like "electron", "chrome", "firefox"
        type: enum
        enum: ["", "electron", "chrome", "firefox"]
        default: ""
      command:
        description: Test command to run to start Cypress tests
        type: string
        default: "npm run e2e"
      build-project:
        description: Should the project build script be executed
        type: boolean
        default: true
      # if the repo to clone and test is a monorepo, you can
      # run tests inside a specific subfolder
      folder:
        description: Subfolder to test in
        type: string
        default: ""
      # you can test new features in the test runner against recipes or other repos
      # by opening a pull request in those repos and running this test job
      # against a pull request number in the example repo
      pull_request_id:
        description: Pull request number to check out before installing and testing
        type: integer
        default: 0
      wait-on:
        description: Whether to use wait-on to wait on a server to be booted
        type: string
        default: ""
      server-start-command:
        description: Server start command for repo
        type: string
        default: "npm start --if-present"
    steps:
      - clone-repo-and-checkout-release-branch:
          repo: <<parameters.repo>>
      - when:
          condition: <<parameters.pull_request_id>>
          steps:
            - run:
                name: Check out PR <<parameters.pull_request_id>>
                working_directory: /tmp/<<parameters.repo>>
                command: |
                  git fetch origin pull/<<parameters.pull_request_id>>/head:pr-<<parameters.pull_request_id>>
                  git checkout pr-<<parameters.pull_request_id>>
                  git log -n 2
      - run:
          # Install deps + Cypress binary with yarn if yarn.lock present
          command: |
            if [[ -f yarn.lock ]]; then
              yarn --frozen-lockfile
              CYPRESS_INSTALL_BINARY=~/cypress/cypress.zip yarn add -D ~/cypress/cypress.tgz
            else
              npm install
              CYPRESS_INSTALL_BINARY=~/cypress/cypress.zip npm install --legacy-peer-deps ~/cypress/cypress.tgz
            fi
          working_directory: /tmp/<<parameters.repo>>
      - run:
          name: Print Cypress version
          working_directory: /tmp/<<parameters.repo>>
          command: npx cypress version
      - run:
          name: Types check 🧩 (maybe)
          working_directory: /tmp/<<parameters.repo>>
          command: |
            [[ -f yarn.lock ]] && yarn types || npm run types --if-present
      - when:
          condition: <<parameters.build-project>>
          steps:
          - run:
              name: Build 🏗 (maybe)
              working_directory: /tmp/<<parameters.repo>>
              command: |
                [[ -f yarn.lock ]] && yarn build || npm run build --if-present
      - run:
          working_directory: /tmp/<<parameters.repo>>
          command: <<parameters.server-start-command>>
          background: true
      - run:
          condition: <<parameters.wait-on>>
          name: "Waiting on server to boot: <<parameters.wait-on>>"
          command: "npx wait-on <<parameters.wait-on>> --timeout 120000"
      - when:
          condition: <<parameters.folder>>
          steps:
            - when:
                condition: <<parameters.browser>>
                steps:
                  - run:
                      name: Run tests using browser "<<parameters.browser>>"
                      working_directory: /tmp/<<parameters.repo>>/<<parameters.folder>>
                      command: |
                        <<parameters.command>> -- --browser <<parameters.browser>>
            - unless:
                condition: <<parameters.browser>>
                steps:
                  - run:
                      name: Run tests using command
                      working_directory: /tmp/<<parameters.repo>>/<<parameters.folder>>
                      command: <<parameters.command>>

            - store_artifacts:
                name: screenshots
                path: /tmp/<<parameters.repo>>/<<parameters.folder>>/cypress/screenshots
            - store_artifacts:
                name: videos
                path: /tmp/<<parameters.repo>>/<<parameters.folder>>/cypress/videos
      - unless:
          condition: <<parameters.folder>>
          steps:
            - when:
                condition: <<parameters.browser>>
                steps:
                  - run:
                      name: Run tests using browser "<<parameters.browser>>"
                      working_directory: /tmp/<<parameters.repo>>
                      command: <<parameters.command>> -- --browser <<parameters.browser>>
            - unless:
                condition: <<parameters.browser>>
                steps:
                  - run:
                      name: Run tests using command
                      working_directory: /tmp/<<parameters.repo>>
                      command: <<parameters.command>>
            - store_artifacts:
                name: screenshots
                path: /tmp/<<parameters.repo>>/cypress/screenshots
            - store_artifacts:
                name: videos
                path: /tmp/<<parameters.repo>>/cypress/videos
      - store-npm-logs

  build-binary:
    steps:
      - run:
          name: Check environment variables before code sign (if on Mac/Windows)
          # NOTE
          # our code sign works via electron-builder
          # by default, electron-builder will NOT sign app built in a pull request
          # even our internal one (!)
          # Usually this is not a problem, since we only build and test binary
          # built on "develop" and "master" branches
          # but if you need to really build and sign a binary in a PR
          # set variable CSC_FOR_PULL_REQUEST=true
          command: |
            set -e
            NEEDS_CODE_SIGNING=`node -p 'process.platform === "win32" || process.platform === "darwin"'`
            if [[ "$NEEDS_CODE_SIGNING" == "true" ]]; then
              echo "Checking for required environment variables..."
              if [ -z "$CSC_LINK" ]; then
                echo "Need to provide environment variable CSC_LINK"
                echo "with base64 encoded certificate .p12 file"
                exit 1
              fi
              if [ -z "$CSC_KEY_PASSWORD" ]; then
                echo "Need to provide environment variable CSC_KEY_PASSWORD"
                echo "with password for unlocking certificate .p12 file"
                exit 1
              fi
              echo "Succeeded."
            else
              echo "Not code signing for this platform"
            fi
      - run:
          name: Build the Cypress binary
          environment:
            DEBUG: electron-builder,electron-osx-sign*
          # notarization on Mac can take a while
          no_output_timeout: "45m"
          command: |
            node --version
            yarn binary-build --platform $PLATFORM --version $(node ./scripts/get-next-version.js)
      - run:
          name: Zip the binary
          command: yarn binary-zip --platform $PLATFORM
      - store-npm-logs
      - persist_to_workspace:
          root: ~/
          paths:
            - cypress/cypress.zip

  build-cypress-npm-package:
    parameters:
      executor:
        type: executor
        default: cy-doc
    steps:
      - run:
          name: Bump NPM version
          command: yarn get-next-version --npm
      - run:
          name: Build NPM package
          command: yarn build --scope cypress
      - run:
          command: ls -la types
          working_directory: cli/build
      - unless:
          condition:
            equal: [ *windows-executor, << parameters.executor >> ]
          steps:
            - run:
                name: list NPM package contents
                command: yarn workspace cypress size
      - run:
          name: pack NPM package
          working_directory: cli/build
          command: yarn pack --filename ../../cypress.tgz
      - run:
          name: list created NPM package
          command: ls -l
      - store-npm-logs
      - persist_to_workspace:
          root: ~/
          paths:
            - cypress/cypress.tgz

  upload-build-artifacts:
    steps:
      - run: ls -l
      - run:
          name: Upload unique binary to S3
          command: |
            node scripts/binary.js upload-build-artifact \
              --type binary \
              --file cypress.zip \
              --version $(node -p "require('./package.json').version")
      - run:
          name: Upload NPM package to S3
          command: |
            node scripts/binary.js upload-build-artifact \
              --type npm-package \
              --file cypress.tgz \
              --version $(node -p "require('./package.json').version")
      - store-npm-logs
      - run: ls -l
      - run: cat binary-url.json
      - run: cat npm-package-url.json
      - persist_to_workspace:
          root: ~/
          paths:
            - cypress/binary-url.json
            - cypress/npm-package-url.json

jobs:
  ## Checks if we already have a valid cache for the node_modules_install and if it has,
  ## skips ahead to the build step, otherwise installs and caches the node_modules
  node_modules_install:
    <<: *defaults
    parameters:
      <<: *defaultsParameters
      resource_class:
        type: string
        default: medium
    resource_class: << parameters.resource_class >>
    steps:
      - checkout
      - install-required-node
      - verify-build-setup:
          executor: << parameters.executor >>
      - persist_to_workspace:
          root: ~/
          paths:
            - cypress
            - .nvm # mac / linux
            - ProgramData/nvm # windows
      - caching-dependency-installer:
          only-cache-for-root-user: <<parameters.only-cache-for-root-user>>
      - store-npm-logs

  ## restores node_modules from previous step & builds if first step skipped
  build:
    <<: *defaults
    parameters:
      <<: *defaultsParameters
      resource_class:
        type: string
        default: medium+
    resource_class: << parameters.resource_class >>
    steps:
      - restore_cached_workspace
      - run:
          name: Top level packages
          command: yarn list --depth=0 || true
      - build-and-persist
      - store-npm-logs

  lint:
    <<: *defaults
    steps:
      - restore_cached_workspace
      - run:
          name: Linting 🧹
          command: |
            yarn clean
            git clean -df
            yarn lint
      - run:
          name: cypress info (dev)
          command: node cli/bin/cypress info --dev
      - store-npm-logs

  # closes the Percy build when required jobs are passing
  percy-finalize:
    <<: *defaults
    parameters:
      <<: *defaultsParameters
      required_env_var:
        type: env_var_name
    steps:
      - restore_cached_workspace
      - run:
          # if this is an external pull request, the environment variables
          # are NOT set for security reasons, thus no need to poll -
          # and no need to finalize Percy, since there will be no visual tests
          name: Check if <<parameters.required_env_var>> is set
          command: |
            if [[ -v <<parameters.required_env_var>> ]]; then
              echo "Internal PR, good to go"
            else
              echo "This is an external PR, cannot access other services"
              circleci-agent step halt
            fi
      - run: PERCY_PARALLEL_NONCE=$CIRCLE_SHA1 yarn percy build:finalize

  cli-visual-tests:
    <<: *defaults
    parallelism: 8
    steps:
      - restore_cached_workspace
      - run: mkdir -p cli/visual-snapshots
      - run:
          command: node cli/bin/cypress info --dev | yarn --silent term-to-html | node scripts/sanitize --type cli-info > cli/visual-snapshots/cypress-info.html
          environment:
            FORCE_COLOR: 2
      - run:
          command: node cli/bin/cypress help | yarn --silent term-to-html > cli/visual-snapshots/cypress-help.html
          environment:
            FORCE_COLOR: 2
      - store_artifacts:
          path: cli/visual-snapshots
      - run:
          name: Upload CLI snapshots for diffing
          command: |
            PERCY_PARALLEL_NONCE=$CIRCLE_SHA1 \
            PERCY_ENABLE=${PERCY_TOKEN:-0} \
            PERCY_PARALLEL_TOTAL=-1 \
            yarn percy snapshot ./cli/visual-snapshots

  unit-tests:
    <<: *defaults
    parameters:
      <<: *defaultsParameters
      resource_class:
        type: string
        default: medium
    resource_class: << parameters.resource_class >>
    parallelism: 1
    steps:
      - restore_cached_workspace
      # make sure mocha runs
      - run: yarn test-mocha
      - when:
          condition:
            # several snapshots fails for windows due to paths.
            # until these are fixed, run the tests that are working.
            equal: [ *windows-executor, << parameters.executor >> ]
          steps:
            - run: yarn test-scripts scripts/**/*spec.js
            # make sure our snapshots are compared correctly
            - run: yarn test-mocha-snapshot
      - unless:
          condition:
            equal: [ *windows-executor, << parameters.executor >> ]
          steps:
            - run: yarn test-scripts
            # make sure our snapshots are compared correctly
            - run: yarn test-mocha-snapshot
            # make sure packages with TypeScript can be transpiled to JS
            - run: yarn lerna run build-prod --stream
            # run unit tests from each individual package
            - run: yarn test
            - verify-mocha-results:
                expectedResultCount: 10
      - store_test_results:
          path: /tmp/cypress
      # CLI tests generate HTML files with sample CLI command output
      - store_artifacts:
          path: cli/test/html
      - store_artifacts:
          path: packages/errors/__snapshot-images__
      - store-npm-logs

  unit-tests-release:
    <<: *defaults
    resource_class: medium
    parallelism: 1
    steps:
      - restore_cached_workspace
      - run: yarn test-npm-package-release-script

  lint-types:
    <<: *defaults
    parallelism: 1
    resource_class: medium
    steps:
      - restore_cached_workspace
      - run:
          command: ls -la types
          working_directory: cli
      - run:
          command: ls -la chai
          working_directory: cli/types
      - run:
          name: "Lint types 🧹"
          command: yarn workspace cypress dtslint
      - run:
          name: "TypeScript check 🧩"
          command: yarn type-check --ignore-progress
      - store-npm-logs

  server-unit-tests:
    <<: *defaults
    parallelism: 1
    steps:
      - restore_cached_workspace
      - run: yarn test-unit --scope @packages/server
      - verify-mocha-results:
          expectedResultCount: 1
      - store_test_results:
          path: /tmp/cypress
      - store-npm-logs

  server-integration-tests:
    <<: *defaults
    resource_class: medium
    parallelism: 1
    steps:
      - restore_cached_workspace
      - run: yarn test-integration --scope @packages/server
      - verify-mocha-results:
          expectedResultCount: 1
      - store_test_results:
          path: /tmp/cypress
      - store-npm-logs

  server-performance-tests:
    <<: *defaults
    steps:
      - restore_cached_workspace
      - run:
          command: yarn workspace @packages/server test-performance
      - verify-mocha-results:
          expectedResultCount: 1
      - store_test_results:
          path: /tmp/cypress
      - store_artifacts:
          path: /tmp/artifacts
      - store-npm-logs

  system-tests-node-modules-install:
    <<: *defaults
    steps:
      - restore_cached_workspace
      - update_cached_system_tests_deps

  binary-system-tests:
    parallelism: 2
    working_directory: ~/cypress
    environment:
      <<: *defaultsEnvironment
      PLATFORM: linux
    machine:
      # using `machine` gives us a Linux VM that can run Docker
      image: ubuntu-2004:202111-02
      docker_layer_caching: true
    resource_class: medium
    steps:
      - run-binary-system-tests

  system-tests-chrome:
    <<: *defaults
    resource_class: medium
    parallelism: 8
    steps:
      - run-system-tests:
          browser: chrome

  system-tests-electron:
    <<: *defaults
    resource_class: medium
    parallelism: 8
    steps:
      - run-system-tests:
          browser: electron

  system-tests-firefox:
    <<: *defaults
    resource_class: medium
    parallelism: 8
    steps:
      - run-system-tests:
          browser: firefox

  system-tests-non-root:
    <<: *defaults
    resource_class: medium
    steps:
      - restore_cached_workspace
      - run:
          command: yarn workspace @tooling/system-tests test:ci "test/non_root*spec*" --browser electron
      - verify-mocha-results
      - store_test_results:
          path: /tmp/cypress
      - store_artifacts:
          path: /tmp/artifacts
      - store-npm-logs

  runner-integration-tests-chrome:
    <<: *defaults
    resource_class: medium
    parallelism: 2
    steps:
      - run-runner-integration-tests:
          browser: chrome
          percy: true

  runner-integration-tests-firefox:
    <<: *defaults
    resource_class: medium
    parallelism: 2
    steps:
      - run-runner-integration-tests:
          browser: firefox

  runner-integration-tests-electron:
    <<: *defaults
    resource_class: medium
    parallelism: 2
    steps:
      - run-runner-integration-tests:
          browser: electron

  runner-ct-integration-tests-chrome:
    <<: *defaults
    parallelism: 1
    steps:
      - run-runner-ct-integration-tests:
          browser: chrome
          percy: true

  driver-integration-tests-chrome:
    <<: *defaults
    resource_class: medium
    parallelism: 5
    steps:
      - run-driver-integration-tests:
          browser: chrome
          install-chrome-channel: stable

  driver-integration-tests-chrome-beta:
    <<: *defaults
    resource_class: medium
    parallelism: 5
    steps:
      - run-driver-integration-tests:
          browser: chrome:beta
          install-chrome-channel: beta

  driver-integration-tests-firefox:
    <<: *defaults
    resource_class: medium
    parallelism: 5
    steps:
      - run-driver-integration-tests:
          browser: firefox

  driver-integration-tests-electron:
    <<: *defaults
    resource_class: medium
    parallelism: 5
    steps:
      - run-driver-integration-tests:
          browser: electron

  desktop-gui-integration-tests-7x:
    <<: *defaults
    parallelism: 7
    steps:
      - restore_cached_workspace
      - run:
          command: yarn build-prod
          working_directory: packages/desktop-gui
      - run:
          command: |
            CYPRESS_KONFIG_ENV=production \
            CYPRESS_RECORD_KEY=$PACKAGES_RECORD_KEY \
            PERCY_PARALLEL_NONCE=$CIRCLE_SHA1 \
            PERCY_ENABLE=${PERCY_TOKEN:-0} \
            PERCY_PARALLEL_TOTAL=-1 \
            yarn percy exec --parallel -- -- \
            yarn cypress:run --record --parallel --group 2x-desktop-gui
          working_directory: packages/desktop-gui
      - verify-mocha-results
      - store_test_results:
          path: /tmp/cypress
      - store_artifacts:
          path: /tmp/artifacts
      - store-npm-logs

  desktop-gui-component-tests:
    <<: *defaults
    resource_class: medium
    parallelism: 1
    steps:
      - restore_cached_workspace
      - run:
          # will use PERCY_TOKEN environment variable if available
          command: |
            CYPRESS_KONFIG_ENV=production \
            PERCY_PARALLEL_NONCE=$CIRCLE_SHA1 \
            PERCY_ENABLE=${PERCY_TOKEN:-0} \
            PERCY_PARALLEL_TOTAL=-1 \
            yarn percy exec --parallel -- -- \
            yarn cypress:run:ct
          working_directory: packages/desktop-gui
      - verify-mocha-results
      # we don't really need any artifacts - we are only interested in visual screenshots
      - store-npm-logs

  reporter-integration-tests:
    <<: *defaults
    resource_class: medium
    steps:
      - restore_cached_workspace
      - run:
          command: yarn build-for-tests
          working_directory: packages/reporter
      - run:
          command: |
            CYPRESS_KONFIG_ENV=production \
            CYPRESS_RECORD_KEY=$PACKAGES_RECORD_KEY \
            PERCY_PARALLEL_NONCE=$CIRCLE_SHA1 \
            PERCY_ENABLE=${PERCY_TOKEN:-0} \
            PERCY_PARALLEL_TOTAL=-1 \
            yarn percy exec --parallel -- -- \
            yarn cypress:run --record --parallel --group reporter
          working_directory: packages/reporter
      - verify-mocha-results
      - store_test_results:
          path: /tmp/cypress
      - store_artifacts:
          path: /tmp/artifacts
      - store-npm-logs

  ui-components-integration-tests:
    <<: *defaults
    steps:
      - restore_cached_workspace
      - run:
          command: yarn build-for-tests
          working_directory: packages/ui-components
      - run:
          command: |
            CYPRESS_KONFIG_ENV=production \
            CYPRESS_RECORD_KEY=$PACKAGES_RECORD_KEY \
            yarn cypress:run --record --parallel --group ui-components
          working_directory: packages/ui-components
      - verify-mocha-results
      - store_test_results:
          path: /tmp/cypress
      - store_artifacts:
          path: /tmp/artifacts
      - store-npm-logs

  npm-webpack-preprocessor:
    <<: *defaults
    steps:
      - restore_cached_workspace
      - run:
          name: Build
          command: yarn workspace @cypress/webpack-preprocessor build
      - run:
          name: Test babelrc
          command: yarn test
          working_directory: npm/webpack-preprocessor/examples/use-babelrc
      - run:
          name: Build ts-loader
          command: yarn install
          working_directory: npm/webpack-preprocessor/examples/use-ts-loader
      - run:
          name: Types ts-loader
          command: yarn types
          working_directory: npm/webpack-preprocessor/examples/use-ts-loader
      - run:
          name: Test ts-loader
          command: yarn test
          working_directory: npm/webpack-preprocessor/examples/use-ts-loader
      - run:
          name: Start React app
          command: yarn start
          background: true
          working_directory: npm/webpack-preprocessor/examples/react-app
      - run:
          name: Test React app
          command: yarn test
          working_directory: npm/webpack-preprocessor/examples/react-app
      - run:
          name: Run tests
          command: yarn workspace @cypress/webpack-preprocessor test
      - store-npm-logs

  npm-webpack-dev-server:
    <<: *defaults
    steps:
      - restore_cached_workspace
      - run:
          name: Run tests
          command: yarn workspace @cypress/webpack-dev-server test

  npm-vite-dev-server:
    <<: *defaults
    steps:
      - restore_cached_workspace
      - run:
          name: Run tests
          command: yarn test --reporter mocha-multi-reporters --reporter-options configFile=../../mocha-reporter-config.json
          working_directory: npm/vite-dev-server
      - store_test_results:
          path: npm/vite-dev-server/test_results
      - store_artifacts:
          path: npm/vite-dev-server/cypress/videos
      - store-npm-logs

  npm-webpack-batteries-included-preprocessor:
    <<: *defaults
    steps:
      - restore_cached_workspace
      - run:
          name: Run tests
          command: yarn workspace @cypress/webpack-batteries-included-preprocessor test

  npm-vue:
    <<: *defaults
    resource_class: medium
    parallelism: 3
    steps:
      - restore_cached_workspace
      - run:
          name: Build
          command: yarn workspace @cypress/vue build
      - run:
          name: Type Check
          command: yarn typecheck
          working_directory: npm/vue
      - run:
          name: Run component tests
          command: yarn test:ci:ct
          working_directory: npm/vue
      - run:
          name: Run e2e tests
          command: yarn test:ci:e2e
          working_directory: npm/vue
      - store_test_results:
          path: npm/vue/test_results
      - store_artifacts:
          path: npm/vue/test_results
      - store-npm-logs

  npm-design-system:
    <<: *defaults
    resource_class: medium
    steps:
      - restore_cached_workspace
      - run:
          name: Build
          command: yarn workspace @cypress/design-system build
      - run:
          name: Run tests
          # will use PERCY_TOKEN environment variable if available
          command: |
            CYPRESS_KONFIG_ENV=production \
            PERCY_PARALLEL_NONCE=$CIRCLE_SHA1 \
            PERCY_ENABLE=${PERCY_TOKEN:-0} \
            PERCY_PARALLEL_TOTAL=-1 \
            yarn percy exec --parallel -- -- \
            yarn test --reporter mocha-multi-reporters --reporter-options configFile=../../mocha-reporter-config.json
          working_directory: npm/design-system
      - store_test_results:
          path: npm/design-system/test_results
      - store-npm-logs

  npm-angular:
    <<: *defaults
    steps:
      - restore_cached_workspace
      - run:
          name: Build
          command: yarn workspace @cypress/angular build
      - run:
          name: Run tests
          command: yarn test-ci
          working_directory: npm/angular
      - store_test_results:
          path: npm/angular/test_results
      - store_artifacts:
          path: npm/angular/test_results
      - store-npm-logs

  npm-react:
    <<: *defaults
    parallelism: 8
    resource_class: medium
    steps:
      - restore_cached_workspace
      - run:
          name: Build
          command: yarn workspace @cypress/react build
      - run:
          name: Run tests
          command: yarn test-ci
          working_directory: npm/react
      - store_test_results:
          path: npm/react/test_results
      - store_artifacts:
          path: npm/react/test_results
      - store-npm-logs

  npm-mount-utils:
    <<: *defaults
    steps:
      - restore_cached_workspace
      - run:
          name: Build
          command: yarn workspace @cypress/mount-utils build
      - store-npm-logs

  npm-create-cypress-tests:
    <<: *defaults
    steps:
      - restore_cached_workspace
      - run: yarn workspace create-cypress-tests build
      - run:
          name: Run unit test
          command: yarn workspace create-cypress-tests test

  npm-eslint-plugin-dev:
    <<: *defaults
    steps:
      - restore_cached_workspace
      - run:
          name: Run tests
          command: yarn workspace @cypress/eslint-plugin-dev test

  npm-cypress-schematic:
      <<: *defaults
      steps:
        - restore_cached_workspace
        - run:
            name: Build + Install
            command: |
              yarn workspace @cypress/schematic build:all
            working_directory: npm/cypress-schematic
        - run:
            name: Launch
            command: |
              yarn launch:test
            working_directory: npm/cypress-schematic
        - run:
            name: Run unit tests
            command: |
              yarn test
            working_directory: npm/cypress-schematic
        - store-npm-logs

  npm-release:
    <<: *defaults
    resource_class: medium+
    steps:
      - restore_cached_workspace
      - run:
          name: Release packages after all jobs pass
          command: yarn npm-release

  create-build-artifacts:
    <<: *defaults
    parameters:
      <<: *defaultsParameters
      resource_class:
        type: string
        default: medium+
    resource_class: << parameters.resource_class >>
    steps:
      - restore_cached_workspace
      - build-binary
      - build-cypress-npm-package:
          executor: << parameters.executor >>
      - run:
          name: Check current branch to persist artifacts
          command: |
<<<<<<< HEAD
            if [[ "$CIRCLE_BRANCH" != "develop" && "$CIRCLE_BRANCH" != "fix-beta-build-caching" ]]; then
=======
            if [[ "$CIRCLE_BRANCH" != "develop" && "$CIRCLE_BRANCH" != "fix-next-version-in-test-repos" ]]; then
>>>>>>> ffd3627e
              echo "Not uploading artifacts or posting install comment for this branch."
              circleci-agent step halt
            fi
      - upload-build-artifacts
      - post-install-comment

  test-kitchensink:
    <<: *defaults
    steps:
      - clone-repo-and-checkout-release-branch:
          repo: cypress-example-kitchensink
      - install-required-node
      - run:
          name: Install prod dependencies
          command: yarn --production
          working_directory: /tmp/cypress-example-kitchensink
      - run:
          name: Example server
          command: yarn start
          working_directory: /tmp/cypress-example-kitchensink
          background: true
      - run:
          name: Run Kitchensink example project
          command: |
            yarn cypress:run --project /tmp/cypress-example-kitchensink
      - store_artifacts:
          path: /tmp/cypress-example-kitchensink/cypress/screenshots
      - store_artifacts:
          path: /tmp/cypress-example-kitchensink/cypress/videos
      - store-npm-logs

  test-kitchensink-against-staging:
    <<: *defaults
    resource_class: medium
    steps:
      - clone-repo-and-checkout-release-branch:
          repo: cypress-example-kitchensink
      - install-required-node
      - run:
          name: Install prod dependencies
          command: yarn --production
          working_directory: /tmp/cypress-example-kitchensink
      - run:
          name: Example server
          command: yarn start
          working_directory: /tmp/cypress-example-kitchensink
          background: true
      - run:
          name: Run Kitchensink example project
          command: |
            CYPRESS_PROJECT_ID=$TEST_KITCHENSINK_PROJECT_ID \
            CYPRESS_RECORD_KEY=$TEST_KITCHENSINK_RECORD_KEY \
            CYPRESS_INTERNAL_ENV=staging \
            CYPRESS_video=false \
            yarn cypress:run --project /tmp/cypress-example-kitchensink --record
      - store-npm-logs

  test-against-staging:
    <<: *defaults
    resource_class: medium
    steps:
      - clone-repo-and-checkout-release-branch:
          repo: cypress-test-tiny
      - run:
          name: Run test project
          command: |
            CYPRESS_PROJECT_ID=$TEST_TINY_PROJECT_ID \
            CYPRESS_RECORD_KEY=$TEST_TINY_RECORD_KEY \
            CYPRESS_INTERNAL_ENV=staging \
            yarn cypress:run --project /tmp/cypress-test-tiny --record
      - store-npm-logs

  test-npm-module-and-verify-binary:
    <<: *defaults
    steps:
      - restore_cached_workspace
      # make sure we have cypress.zip received
      - run: ls -l
      - run: ls -l cypress.zip cypress.tgz
      - run: mkdir test-binary
      - run:
          name: Create new NPM package
          working_directory: test-binary
          command: npm init -y
      - run:
          # install NPM from built NPM package folder
          name: Install Cypress
          working_directory: test-binary
          # force installing the freshly built binary
          command: CYPRESS_INSTALL_BINARY=/root/cypress/cypress.zip npm i /root/cypress/cypress.tgz
      - run:
          name: Cypress version
          working_directory: test-binary
          command: $(yarn bin cypress) version
      - run:
          name: Verify Cypress binary
          working_directory: test-binary
          command: $(yarn bin cypress) verify
      - run:
          name: Cypress help
          working_directory: test-binary
          command: $(yarn bin cypress) help
      - run:
          name: Cypress info
          working_directory: test-binary
          command: $(yarn bin cypress) info
      - store-npm-logs

  test-npm-module-on-minimum-node-version:
    <<: *defaults
    docker:
      - image: cypress/base:12.0.0-libgbm
    steps:
      - restore_workspace_binaries
      - run: mkdir test-binary
      - run:
          name: Create new NPM package
          working_directory: test-binary
          command: npm init -y
      - run:
          name: Install Cypress
          working_directory: test-binary
          command: CYPRESS_INSTALL_BINARY=/root/cypress/cypress.zip npm install /root/cypress/cypress.tgz
      - run:
          name: Verify Cypress binary
          working_directory: test-binary
          command: $(npm bin)/cypress verify
      - run:
          name: Print Cypress version
          working_directory: test-binary
          command: $(npm bin)/cypress version
      - run:
          name: Cypress info
          working_directory: test-binary
          command: $(npm bin)/cypress info

  test-types-cypress-and-jest:
    parameters:
      executor:
        description: Executor name to use
        type: executor
        default: cy-doc
      wd:
        description: Working directory, should be OUTSIDE cypress monorepo folder
        type: string
        default: /root/test-cypress-and-jest
    <<: *defaults
    steps:
      - restore_workspace_binaries
      - run: mkdir <<parameters.wd>>
      - run:
          name: Create new NPM package ⚗️
          working_directory: <<parameters.wd>>
          command: npm init -y
      - run:
          name: Install dependencies 📦
          working_directory: <<parameters.wd>>
          environment:
            CYPRESS_INSTALL_BINARY: /root/cypress/cypress.zip
          # let's install Cypress, Jest and any other package that might conflict
          # https://github.com/cypress-io/cypress/issues/6690
          command: |
            npm install /root/cypress/cypress.tgz \
              typescript jest @types/jest enzyme @types/enzyme
      - run:
          name: Test types clash ⚔️
          working_directory: <<parameters.wd>>
          command: |
            echo "console.log('hello world')" > hello.ts
            npx tsc hello.ts --noEmit

  # testing scaffolding examples and running them
  # against example.cypress.io
  test-cypress-scaffold:
    resource_class: medium
    parameters:
      executor:
        description: Executor name to use
        type: executor
        default: cy-doc
      wd:
        description: Working directory, should be OUTSIDE cypress monorepo folder
        type: string
        default: /root/test-scaffold
    <<: *defaults
    steps:
      - restore_workspace_binaries
      - run: mkdir <<parameters.wd>>
      - run:
          name: Create new NPM package ⚗️
          working_directory: <<parameters.wd>>
          command: npm init -y
      - run:
          name: Install dependencies 📦
          working_directory: <<parameters.wd>>
          environment:
            CYPRESS_INSTALL_BINARY: /root/cypress/cypress.zip
          # let's install Cypress, Jest and any other package that might conflict
          # https://github.com/cypress-io/cypress/issues/6690
          command: |
            npm install /root/cypress/cypress.tgz \
              typescript jest @types/jest enzyme @types/enzyme
      - run:
          name: Scaffold and test examples 🏗
          working_directory: <<parameters.wd>>
          environment:
            CYPRESS_INTERNAL_FORCE_SCAFFOLD: "1"
          command: |
            echo '{}' > cypress.json
            npx cypress run

  test-full-typescript-project:
    parameters:
      executor:
        description: Executor name to use
        type: executor
        default: cy-doc
      wd:
        description: Working directory, should be OUTSIDE cypress monorepo folder
        type: string
        default: /root/test-full-typescript
    <<: *defaults
    steps:
      - restore_workspace_binaries
      - run: mkdir <<parameters.wd>>
      - run:
          name: Create new NPM package ⚗️
          working_directory: <<parameters.wd>>
          command: npm init -y
      - run:
          name: Install dependencies 📦
          working_directory: <<parameters.wd>>
          environment:
            CYPRESS_INSTALL_BINARY: /root/cypress/cypress.zip
          command: |
            npm install /root/cypress/cypress.tgz typescript
      - run:
          name: Scaffold full TypeScript project 🏗
          working_directory: <<parameters.wd>>
          command: npx @bahmutov/cly@1 init --typescript
      - run:
          name: Run project tests 🗳
          working_directory: <<parameters.wd>>
          command: npx cypress run

  # install NPM + binary zip and run against staging API
  test-binary-against-staging:
    <<: *defaults
    steps:
      - restore_workspace_binaries
      - clone-repo-and-checkout-release-branch:
          repo: cypress-test-tiny
      - run:
          name: Install Cypress
          working_directory: /tmp/cypress-test-tiny
          # force installing the freshly built binary
          command: CYPRESS_INSTALL_BINARY=~/cypress/cypress.zip npm i --legacy-peer-deps ~/cypress/cypress.tgz
      - run:
          name: Run test project
          working_directory: /tmp/cypress-test-tiny
          command: |
            CYPRESS_PROJECT_ID=$TEST_TINY_PROJECT_ID \
            CYPRESS_RECORD_KEY=$TEST_TINY_RECORD_KEY \
            CYPRESS_INTERNAL_ENV=staging \
            $(yarn bin cypress) run --record
      - store-npm-logs

  test-binary-against-recipes-firefox:
    <<: *defaults
    steps:
      - test-binary-against-repo:
          repo: cypress-example-recipes
          command: npm run test:ci:firefox

  test-binary-against-recipes-chrome:
    <<: *defaults
    parallelism: 3
    steps:
      - test-binary-against-repo:
          repo: cypress-example-recipes
          command: npm run test:ci:chrome

  test-binary-against-recipes:
    <<: *defaults
    parallelism: 3
    steps:
      - test-binary-against-repo:
          repo: cypress-example-recipes
          command: npm run test:ci

  # This is a special job. It allows you to test the current
  # built test runner against a pull request in the repo
  # cypress-example-recipes.
  # Imagine you are working on a feature and want to show / test a recipe
  # You would need to run the built test runner before release
  # against a PR that cannot be merged until the new version
  # of the test runner is released.
  # Use:
  #   specify pull request number
  #   and the recipe folder

  # test-binary-against-recipe-pull-request:
  #   <<: *defaults
  #   steps:
  #     # test a specific pull request by number from cypress-example-recipes
  #     - test-binary-against-repo:
  #         repo: cypress-example-recipes
  #         command: npm run test:ci
  #         pull_request_id: 515
  #         folder: examples/fundamentals__typescript

  test-binary-against-kitchensink:
    <<: *defaults
    resource_class: medium
    steps:
      - test-binary-against-repo:
          repo: cypress-example-kitchensink
          browser: "electron"

  test-binary-against-kitchensink-firefox:
    <<: *defaults
    resource_class: medium
    steps:
      - test-binary-against-repo:
          repo: cypress-example-kitchensink
          browser: firefox

  test-binary-against-kitchensink-chrome:
    <<: *defaults
    resource_class: medium
    steps:
      - test-binary-against-repo:
          repo: cypress-example-kitchensink
          browser: chrome

  test-binary-against-todomvc-firefox:
    <<: *defaults
    resource_class: medium
    steps:
      - test-binary-against-repo:
          repo: cypress-example-todomvc
          browser: firefox

  test-binary-against-cypress-realworld-app:
    <<: *defaults
    resource_class: medium+
    steps:
      - test-binary-against-rwa:
          repo: cypress-realworld-app
          browser: chrome
          wait-on: http://localhost:3000

  test-binary-as-specific-user:
    <<: *defaults
    resource_class: medium
    steps:
      - restore_workspace_binaries
      # the user should be "node"
      - run: whoami
      - run: pwd
      # prints the current user's effective user id
      # for root it is 0
      # for other users it is a positive integer
      - run: node -e 'console.log(process.geteuid())'
      # make sure the binary and NPM package files are present
      - run: ls -l
      - run: ls -l cypress.zip cypress.tgz
      - run: mkdir test-binary
      - run:
          name: Create new NPM package
          working_directory: test-binary
          command: npm init -y
      - run:
          # install NPM from built NPM package folder
          name: Install Cypress
          working_directory: test-binary
          # force installing the freshly built binary
          command: CYPRESS_INSTALL_BINARY=~/cypress/cypress.zip npm i ~/cypress/cypress.tgz
      - run:
          name: Cypress help
          working_directory: test-binary
          command: $(yarn bin cypress) help
      - run:
          name: Cypress info
          working_directory: test-binary
          command: $(yarn bin cypress) info
      - run:
          name: Add Cypress demo
          working_directory: test-binary
          command: npx @bahmutov/cly init
      - run:
          name: Verify Cypress binary
          working_directory: test-binary
          command: DEBUG=cypress:cli $(yarn bin cypress) verify
      - run:
          name: Run Cypress binary
          working_directory: test-binary
          command: DEBUG=cypress:cli $(yarn bin cypress) run
      - store-npm-logs

linux-workflow: &linux-workflow
  jobs:
    - node_modules_install
    - build:
        requires:
          - node_modules_install
    - lint:
        name: linux-lint
        requires:
          - build
    - percy-finalize:
        context: test-runner:poll-circle-workflow
        required_env_var: PERCY_TOKEN # skips job if not defined (external PR)
        requires:
          - desktop-gui-integration-tests-7x
          - desktop-gui-component-tests
          - cli-visual-tests
          - runner-integration-tests-chrome
          - runner-ct-integration-tests-chrome
          - reporter-integration-tests
          - npm-design-system
    - lint-types:
        requires:
          - build
    # unit, integration and e2e tests
    - cli-visual-tests:
        requires:
          - build
    - unit-tests:
        requires:
          - build
    - unit-tests-release:
        context: test-runner:npm-release
        requires:
          - build
    - server-unit-tests:
        requires:
          - build
    - server-integration-tests:
        requires:
          - build
    - server-performance-tests:
        requires:
          - build
    - system-tests-node-modules-install:
        context: test-runner:performance-tracking
        requires:
          - build
    - system-tests-chrome:
        context: test-runner:performance-tracking
        requires:
          - system-tests-node-modules-install
    - system-tests-electron:
        context: test-runner:performance-tracking
        requires:
          - system-tests-node-modules-install
    - system-tests-firefox:
        context: test-runner:performance-tracking
        requires:
          - system-tests-node-modules-install
    - system-tests-non-root:
        context: test-runner:performance-tracking
        executor: non-root-docker-user
        requires:
          - system-tests-node-modules-install
    - driver-integration-tests-chrome:
        requires:
          - build
    - driver-integration-tests-chrome-beta:
        requires:
          - build
    - driver-integration-tests-firefox:
        requires:
          - build
    - driver-integration-tests-electron:
        requires:
          - build
    - runner-integration-tests-chrome:
        requires:
          - build
    - runner-integration-tests-firefox:
        requires:
          - build
    - runner-integration-tests-electron:
        requires:
          - build
    - runner-ct-integration-tests-chrome:
        requires:
          - build
    - desktop-gui-integration-tests-7x:
        requires:
          - build
    - desktop-gui-component-tests:
        requires:
          - build
    - reporter-integration-tests:
        requires:
          - build
    - ui-components-integration-tests:
        requires:
          - build
    - npm-webpack-dev-server:
        requires:
          - build
    - npm-vite-dev-server:
        requires:
          - build
    - npm-webpack-preprocessor:
        requires:
          - build
    - npm-webpack-batteries-included-preprocessor:
        requires:
          - build
    - npm-design-system:
        requires:
          - build
    - npm-vue:
        requires:
          - build
    - npm-react:
        requires:
          - build
    - npm-angular:
        requires:
          - build
    - npm-mount-utils:
        requires:
          - build
    - npm-create-cypress-tests:
        requires:
          - build
    - npm-eslint-plugin-dev:
        requires:
          - build
    - npm-cypress-schematic:
        requires:
          - build
    # This release definition must be updated with any new jobs
    # Any attempts to automate this are welcome
    # If CircleCI provided an "after all" hook, then this wouldn't be necessary
    - npm-release:
        context: test-runner:npm-release
        requires:
          - build
          - npm-angular
          - npm-eslint-plugin-dev
          - npm-create-cypress-tests
          - npm-react
          - npm-mount-utils
          - npm-vue
          - npm-webpack-batteries-included-preprocessor
          - npm-webpack-preprocessor
          - npm-vite-dev-server
          - npm-webpack-dev-server
          - npm-cypress-schematic
          - lint-types
          - linux-lint
          - percy-finalize
          - runner-integration-tests-firefox
          - runner-integration-tests-electron
          - driver-integration-tests-firefox
          - driver-integration-tests-chrome
          - driver-integration-tests-chrome-beta
          - driver-integration-tests-electron
          - system-tests-non-root
          - system-tests-firefox
          - system-tests-electron
          - system-tests-chrome
          - server-performance-tests
          - server-integration-tests
          - server-unit-tests
          - test-kitchensink
          - ui-components-integration-tests
          - unit-tests
          - unit-tests-release

    # various testing scenarios, like building full binary
    # and testing it on a real project
    - test-against-staging:
        context: test-runner:record-tests
        <<: *mainBuildFilters
        requires:
          - build
    - test-kitchensink:
        requires:
          - build
    - test-kitchensink-against-staging:
        context: test-runner:record-tests
        <<: *mainBuildFilters
        requires:
          - build
    - create-build-artifacts:
        context:
          - test-runner:upload
          - test-runner:commit-status-checks
        requires:
          - build
    - test-npm-module-on-minimum-node-version:
        requires:
          - create-build-artifacts
    - test-types-cypress-and-jest:
        requires:
          - create-build-artifacts
    - test-cypress-scaffold:
        requires:
          - create-build-artifacts
    - test-full-typescript-project:
        requires:
          - create-build-artifacts
    - test-binary-against-kitchensink:
        requires:
          - create-build-artifacts
    - test-npm-module-and-verify-binary:
        <<: *mainBuildFilters
        requires:
          - create-build-artifacts
    - test-binary-against-staging:
        context: test-runner:record-tests
        <<: *mainBuildFilters
        requires:
          - create-build-artifacts
    - test-binary-against-kitchensink-chrome:
        <<: *mainBuildFilters
        requires:
          - create-build-artifacts
    - test-binary-against-recipes-firefox:
        <<: *mainBuildFilters
        requires:
          - create-build-artifacts
    - test-binary-against-recipes-chrome:
        <<: *mainBuildFilters
        requires:
          - create-build-artifacts
    - test-binary-against-recipes:
        <<: *mainBuildFilters
        requires:
          - create-build-artifacts
    - test-binary-against-kitchensink-firefox:
        <<: *mainBuildFilters
        requires:
          - create-build-artifacts
    - test-binary-against-todomvc-firefox:
        <<: *mainBuildFilters
        requires:
          - create-build-artifacts
    - test-binary-against-cypress-realworld-app:
        <<: *mainBuildFilters
        requires:
          - create-build-artifacts
    - test-binary-as-specific-user:
        name: "test binary as a non-root user"
        executor: non-root-docker-user
        requires:
          - create-build-artifacts
    - test-binary-as-specific-user:
        name: "test binary as a root user"
        requires:
          - create-build-artifacts
    - binary-system-tests:
        requires:
          - create-build-artifacts
          - system-tests-node-modules-install

mac-workflow: &mac-workflow
  jobs:
    - node_modules_install:
        name: darwin-node-modules-install
        executor: mac
        only-cache-for-root-user: true

    - build:
        name: darwin-build
        executor: mac
        resource_class: medium
        requires:
          - darwin-node-modules-install

    - lint:
        name: darwin-lint
        executor: mac
        requires:
          - darwin-build

    # maybe run all unit tests?

    - create-build-artifacts:
        name: darwin-create-build-artifacts
        context:
          - test-runner:sign-mac-binary
          - test-runner:upload
          - test-runner:commit-status-checks
        executor: mac
        resource_class: medium
        requires:
          - darwin-build

    - test-kitchensink:
        name: darwin-test-kitchensink
        executor: mac
        requires:
          - darwin-build

windows-workflow: &windows-workflow
  jobs:
    - node_modules_install:
        name: windows-node-modules-install
        executor: windows
        resource_class: windows.medium
        only-cache-for-root-user: true

    - build:
        name: windows-build
        executor: windows
        resource_class: windows.medium
        requires:
          - windows-node-modules-install

    - lint:
        name: windows-lint
        executor: windows
        requires:
          - windows-build

    - unit-tests:
        name: windows-unit-tests
        executor: windows
        resource_class: windows.medium
        requires:
          - windows-build

    - create-build-artifacts:
        name: windows-create-build-artifacts
        executor: windows
        resource_class: windows.medium
        context:
          - test-runner:sign-windows-binary
          - test-runner:upload
          - test-runner:commit-status-checks
        requires:
          - windows-build

workflows:
  linux:
    <<: *linux-workflow
  mac:
    <<: *mac-workflow
    <<: *mac-workflow-filters
  windows:
    <<: *windows-workflow
    <<: *windows-workflow-filters<|MERGE_RESOLUTION|>--- conflicted
+++ resolved
@@ -29,11 +29,7 @@
       only:
         - develop
         - 10.0-release
-<<<<<<< HEAD
         - fix-beta-build-caching
-=======
-        - fix-next-version-in-test-repos
->>>>>>> ffd3627e
 
 # usually we don't build Mac app - it takes a long time
 # but sometimes we want to really confirm we are doing the right thing
@@ -42,11 +38,7 @@
   when:
     or:
     - equal: [ develop, << pipeline.git.branch >> ]
-<<<<<<< HEAD
     - equal: [ fix-beta-build-caching, << pipeline.git.branch >> ]
-=======
-    - equal: [ fix-next-version-in-test-repos, << pipeline.git.branch >> ]
->>>>>>> ffd3627e
     - matches:
           pattern: "-release$"
           value: << pipeline.git.branch >>
@@ -56,11 +48,7 @@
     or:
     - equal: [ master, << pipeline.git.branch >> ]
     - equal: [ develop, << pipeline.git.branch >> ]
-<<<<<<< HEAD
     - equal: [ fix-beta-build-caching, << pipeline.git.branch >> ]
-=======
-    - equal: [ fix-next-version-in-test-repos, << pipeline.git.branch >> ]
->>>>>>> ffd3627e
     - matches:
           pattern: "-release$"
           value: << pipeline.git.branch >>
@@ -1644,11 +1632,7 @@
       - run:
           name: Check current branch to persist artifacts
           command: |
-<<<<<<< HEAD
             if [[ "$CIRCLE_BRANCH" != "develop" && "$CIRCLE_BRANCH" != "fix-beta-build-caching" ]]; then
-=======
-            if [[ "$CIRCLE_BRANCH" != "develop" && "$CIRCLE_BRANCH" != "fix-next-version-in-test-repos" ]]; then
->>>>>>> ffd3627e
               echo "Not uploading artifacts or posting install comment for this branch."
               circleci-agent step halt
             fi
