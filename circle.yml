--- conflicted
+++ resolved
@@ -1,18 +1,5 @@
 version: 2.1
 
-<<<<<<< HEAD
-=======
-# usually we don't build Mac app - it takes a long time
-# but sometimes we want to really confirm we are doing the right thing
-# so just add your branch to the list here to build and test on Mac
-macBuildFilters: &macBuildFilters
-  filters:
-    branches:
-      only:
-        - develop
-        - renovate/cypress-request-2.x
-
->>>>>>> 2c9cb684
 defaults: &defaults
   parallelism: 1
   working_directory: ~/cypress
@@ -51,6 +38,7 @@
   when:
     or:
     - equal: [ develop, << pipeline.git.branch >> ]
+    - equal: [ renovate/cypress-request-2.x, << pipeline.git.branch >> ]
     - matches:
           pattern: "-release$"
           value: << pipeline.git.branch >>
@@ -1597,11 +1585,7 @@
       - run:
           name: Check current branch to persist artifacts
           command: |
-<<<<<<< HEAD
-            if [[ "$CIRCLE_BRANCH" != "develop" && "$CIRCLE_BRANCH" != "10.0-release" && "$CIRCLE_BRANCH" != "rm-appveyor" ]]; then
-=======
-            if [[ "$CIRCLE_BRANCH" != "develop" && "$CIRCLE_BRANCH" != "renovate/cypress-request-2.x" ]]; then
->>>>>>> 2c9cb684
+            if [[ "$CIRCLE_BRANCH" != "develop" && "$CIRCLE_BRANCH" != "rm-appveyor" ]]; then
               echo "Not uploading artifacts or posting install comment for this branch."
               circleci-agent step halt
             fi
