--- conflicted
+++ resolved
@@ -275,17 +275,9 @@
           command: ls -la types
           working_directory: cli
       - run:
-<<<<<<< HEAD
-          command: npm run dtslint
-          working_directory: cli
-      - run:
-          command: npm run type-check -- --ignore-progress
-=======
-          command: ls -la chai
-          working_directory: cli/types
-      - run:
           command: yarn lerna exec  --scope cypress "yarn dtslint"
->>>>>>> 0a6a2abc
+      - run:
+          command: yarn type-check --ignore-progress
       - store-npm-logs
 
   "server-unit-tests":
