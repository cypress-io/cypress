version: 2.1

defaults: &defaults
  parallelism: 1
  working_directory: ~/cypress
  parameters: &defaultsParameters
    executor:
      type: executor
      default: cy-doc
    only-cache-for-root-user:
      type: boolean
      default: false
  executor: <<parameters.executor>>
  environment: &defaultsEnvironment
    ## set specific timezone
    TZ: "/usr/share/zoneinfo/America/New_York"

    ## store artifacts here
    CIRCLE_ARTIFACTS: /tmp/artifacts

    ## set so that e2e tests are consistent
    COLUMNS: 100
    LINES: 24

# filters and requires for testing binary with Firefox
mainBuildFilters: &mainBuildFilters
  filters:
    branches:
      only:
        - develop
        - 10.0-release
<<<<<<< HEAD
        - new-cmd-log-styles
=======
        - unify-1449-check-path-length-in-build
>>>>>>> a6f19d04

# usually we don't build Mac app - it takes a long time
# but sometimes we want to really confirm we are doing the right thing
# so just add your branch to the list here to build and test on Mac
macWorkflowFilters: &mac-workflow-filters
  when:
    or:
    - equal: [ develop, << pipeline.git.branch >> ]
    - equal: [ '10.0-release', << pipeline.git.branch >> ]
<<<<<<< HEAD
    - equal: [ new-cmd-log-styles, << pipeline.git.branch >> ]
=======
    - equal: [ unify-1449-check-path-length-in-build, << pipeline.git.branch >> ]
>>>>>>> a6f19d04
    - matches:
          pattern: "-release$"
          value: << pipeline.git.branch >>

windowsWorkflowFilters: &windows-workflow-filters
  when:
    or:
    - equal: [ develop, << pipeline.git.branch >> ]
    - equal: [ '10.0-release', << pipeline.git.branch >> ]
    - equal: [ unify-1449-check-path-length-in-build, << pipeline.git.branch >> ]
    - matches:
          pattern: "-release$"
          value: << pipeline.git.branch >>
    - matches:
          pattern: "win*"
          value: << pipeline.git.branch >>

executors:
  # the Docker image with Cypress dependencies and Chrome browser
  cy-doc:
    docker:
      - image: cypress/browsers:node16.5.0-chrome94-ff93
    # by default, we use "medium" to balance performance + CI costs. bump or reduce on a per-job basis if needed.
    resource_class: medium
    environment:
      PLATFORM: linux

  # Docker image with non-root "node" user
  non-root-docker-user:
    docker:
      - image: cypress/browsers:node16.5.0-chrome94-ff93
        user: node
    environment:
      PLATFORM: linux

  # executor to run on Mac OS
  # https://circleci.com/docs/2.0/executor-types/#using-macos
  # https://circleci.com/docs/2.0/testing-ios/#supported-xcode-versions
  mac:
    macos:
      # Executor should have Node >= required version
      xcode: "13.0.0"
    resource_class: macos.x86.medium.gen2
    environment:
      PLATFORM: mac

  # executor to run on Windows - based off of the windows-orb default executor since it is
  # not customizable enough to align with our existing setup.
  # https://github.com/CircleCI-Public/windows-orb/blob/master/src/executors/default.yml
  # https://circleci.com/docs/2.0/hello-world-windows/#software-pre-installed-in-the-windows-image
  windows: &windows-executor
    machine:
      image: windows-server-2019-vs2019:stable
      shell: bash.exe -eo pipefail
    resource_class: windows.medium
    environment:
      PLATFORM: windows

commands:
  verify_should_persist_artifacts:
    steps:
      - run:
          name: Check current branch to persist artifacts
          command: |
            if [[ "$CIRCLE_BRANCH" != "develop" && "$CIRCLE_BRANCH" != "new-cmd-log-styles" && "$CIRCLE_BRANCH" != "10.0-release" ]]; then
              echo "Not uploading artifacts or posting install comment for this branch."
              circleci-agent step halt
            fi

  restore_workspace_binaries:
    steps:
      - attach_workspace:
          at: ~/
      # make sure we have cypress.zip received
      - run: ls -l
      - run: ls -l cypress.zip cypress.tgz
      - run: node --version
      - run: npm --version

  restore_cached_workspace:
    steps:
      - attach_workspace:
          at: ~/
      - install-required-node
      - unpack-dependencies

  restore_cached_binary:
    steps:
      - attach_workspace:
          at: ~/

  prepare-modules-cache:
    parameters:
      dont-move:
        type: boolean
        default: false
    steps:
      - run: node scripts/circle-cache.js --action prepare
      - unless:
          condition: << parameters.dont-move >>
          steps:
            - run:
                name: Move to /tmp dir for consistent caching across root/non-root users
                command: |
                  mkdir -p /tmp/node_modules_cache
                  mv ~/cypress/node_modules /tmp/node_modules_cache/root_node_modules
                  mv ~/cypress/cli/node_modules /tmp/node_modules_cache/cli_node_modules
                  mv ~/cypress/system-tests/node_modules /tmp/node_modules_cache/system-tests_node_modules
                  mv ~/cypress/globbed_node_modules /tmp/node_modules_cache/globbed_node_modules

  build-and-persist:
    description: Save entire folder as artifact for other jobs to run without reinstalling
    steps:
      - run:
          name: Build all codegen
          command: yarn gulp buildProd
      - run:
          name: Build packages
          command: yarn build
      - prepare-modules-cache # So we don't throw these in the workspace cache
      - persist_to_workspace:
          root: ~/
          paths:
            - cypress
            - .ssh
            - node_modules # contains the npm i -g modules

  install_cache_helpers_dependencies:
    steps:
      - run:
          # Dependencies needed by circle-cache.js, before we "yarn" or unpack cached node_modules
          name: Cache Helper Dependencies
          working_directory: ~/
          command: npm i glob@7.1.6 fs-extra@10.0.0 minimist@1.2.5 fast-json-stable-stringify@2.1.0

  unpack-dependencies:
    description: 'Unpacks dependencies associated with the current workflow'
    steps:
      - install_cache_helpers_dependencies
      - run:
          name: Generate Circle Cache Key
          command: node scripts/circle-cache.js --action cacheKey > circle_cache_key
      - run:
          name: Generate platform key
          command: echo $PLATFORM > platform_key
      - restore_cache:
          name: Restore cache state, to check for known modules cache existence
          key: v{{ .Environment.CACHE_VERSION }}-{{ checksum "platform_key" }}-node-modules-cache-{{ checksum "circle_cache_key" }}
      - run:
          name: Move node_modules back from /tmp
          command: |
            if [[ -d "/tmp/node_modules_cache" ]]; then
              mv /tmp/node_modules_cache/root_node_modules ~/cypress/node_modules
              mv /tmp/node_modules_cache/cli_node_modules ~/cypress/cli/node_modules
              mv /tmp/node_modules_cache/system-tests_node_modules ~/cypress/system-tests/node_modules
              mv /tmp/node_modules_cache/globbed_node_modules ~/cypress/globbed_node_modules
              rm -rf /tmp/node_modules_cache
            fi
      - run:
          name: Restore all node_modules to proper workspace folders
          command: node scripts/circle-cache.js --action unpack

  restore_cached_system_tests_deps:
    description: 'Restore the cached node_modules for projects in "system-tests/projects/**"'
    steps:
      - run:
          name: Generate Circle Cache key for system tests
          command: ./system-tests/scripts/cache-key.sh > system_tests_cache_key
      - run:
          name: Generate platform key
          command: echo $PLATFORM > platform_key
      - restore_cache:
          name: Restore system tests node_modules cache
          keys:
            - v{{ .Environment.CACHE_VERSION }}-{{ checksum "platform_key" }}-system-tests-projects-node-modules-cache-{{ checksum "system_tests_cache_key" }}
            - v{{ .Environment.CACHE_VERSION }}-{{ checksum "platform_key" }}-system-tests-projects-node-modules-cache-

  update_cached_system_tests_deps:
    description: 'Update the cached node_modules for projects in "system-tests/projects/**"'
    steps:
      - run:
          name: Generate Circle Cache key for system tests
          command: ./system-tests/scripts/cache-key.sh > system_tests_cache_key
      - run:
          name: Generate platform key
          command: echo $PLATFORM > platform_key
      - restore_cache:
          name: Restore cache state, to check for known modules cache existence
          keys:
            - v{{ .Environment.CACHE_VERSION }}-{{ checksum "platform_key" }}-system-tests-projects-node-modules-cache-state-{{ checksum "system_tests_cache_key" }}
      - run:
          name: Send root honeycomb event for this CI build
          command: cd system-tests/scripts && node ./send-root-honecomb-event.js
      - run:
          name: Bail if specific cache exists
          command: |
            if [[ -f "/tmp/system_tests_node_modules_installed" ]]; then
              echo "No updates to system tests node modules, exiting"
              circleci-agent step halt
            fi
      - restore_cache:
          name: Restore system tests node_modules cache
          keys:
            - v{{ .Environment.CACHE_VERSION }}-{{ checksum "platform_key" }}-system-tests-projects-node-modules-cache-{{ checksum "system_tests_cache_key" }}
            - v{{ .Environment.CACHE_VERSION }}-{{ checksum "platform_key" }}-system-tests-projects-node-modules-cache-
      - run:
          name: Update system-tests node_modules cache
          command: yarn workspace @tooling/system-tests projects:yarn:install
      - save_cache:
          name: Save system tests node_modules cache
          key: v{{ .Environment.CACHE_VERSION }}-{{ checksum "platform_key" }}-system-tests-projects-node-modules-cache-{{ checksum "system_tests_cache_key" }}
          paths:
            - ~/.cache/cy-system-tests-node-modules
      - run: touch /tmp/system_tests_node_modules_installed
      - save_cache:
          name: Save system tests node_modules cache state key
          key: v{{ .Environment.CACHE_VERSION }}-{{ checksum "platform_key" }}-system-tests-projects-node-modules-cache-state-{{ checksum "system_tests_cache_key" }}
          paths:
            - /tmp/system_tests_node_modules_installed

  caching-dependency-installer:
    description: 'Installs & caches the dependencies based on yarn lock & package json dependencies'
    parameters:
      only-cache-for-root-user:
        type: boolean
        default: false
    steps:
      - install_cache_helpers_dependencies
      - run:
          name: Generate Circle Cache Key
          command: node scripts/circle-cache.js --action cacheKey > circle_cache_key
      - run:
          name: Generate platform key
          command: echo $PLATFORM > platform_key
      - restore_cache:
          name: Restore cache state, to check for known modules cache existence
          key: v{{ .Environment.CACHE_VERSION }}-{{ checksum "platform_key" }}-node-modules-cache-state-{{ checksum "circle_cache_key" }}
      - run:
          name: Bail if cache exists
          command: |
            if [[ -f "node_modules_installed" ]]; then
              echo "Node modules already cached for dependencies, exiting"
              circleci-agent step halt
            fi
      - run: date +%Y-%U > cache_date
      - restore_cache:
          name: Restore weekly yarn cache
          keys:
            - v{{ .Environment.CACHE_VERSION }}-{{ checksum "platform_key" }}-deps-root-weekly-{{ checksum "cache_date" }}
      - run:
          name: Install Node Modules
          command: |
            yarn --prefer-offline --frozen-lockfile --cache-folder ~/.yarn
          no_output_timeout: 20m
      - prepare-modules-cache:
          dont-move: <<parameters.only-cache-for-root-user>> # we don't move, so we don't hit any issues unpacking symlinks
      - when:
          condition: <<parameters.only-cache-for-root-user>> # we don't move to /tmp since we don't need to worry about different users
          steps:
            - save_cache:
                name: Saving node modules for root, cli, and all globbed workspace packages
                key: v{{ .Environment.CACHE_VERSION }}-{{ checksum "platform_key" }}-node-modules-cache-{{ checksum "circle_cache_key" }}
                paths:
                  - node_modules
                  - cli/node_modules
                  - system-tests/node_modules
                  - globbed_node_modules
      - unless:
          condition: <<parameters.only-cache-for-root-user>>
          steps:
            - save_cache:
                name: Saving node modules for root, cli, and all globbed workspace packages
                key: v{{ .Environment.CACHE_VERSION }}-{{ checksum "platform_key" }}-node-modules-cache-{{ checksum "circle_cache_key" }}
                paths:
                  - /tmp/node_modules_cache
      - run: touch node_modules_installed
      - save_cache:
          name: Saving node-modules cache state key
          key: v{{ .Environment.CACHE_VERSION }}-{{ checksum "platform_key" }}-node-modules-cache-state-{{ checksum "circle_cache_key" }}
          paths:
            - node_modules_installed
      - save_cache:
          name: Save weekly yarn cache
          key: v{{ .Environment.CACHE_VERSION }}-{{ checksum "platform_key" }}-deps-root-weekly-{{ checksum "cache_date" }}
          paths:
            - ~/.yarn
            - ~/.cy-npm-cache

  verify-build-setup:
    description: Common commands run when setting up for build or yarn install
    parameters:
      executor:
        type: executor
        default: cy-doc
    steps:
      - run: pwd
      - run:
          name: print global yarn cache path
          command: echo $(yarn global bin)
      - run:
          name: print yarn version
          command: yarn versions
      - unless:
          condition:
            # stop-only does not correctly match on windows: https://github.com/bahmutov/stop-only/issues/78
            equal: [ *windows-executor, << parameters.executor >> ]
          steps:
            - run:
                name: Stop .only
                 # this will catch ".only"s in js/coffee as well
                command: yarn stop-only-all
      - run:
          name: Check terminal variables
          ## make sure the TERM is set to 'xterm' in node (Linux only)
          ## else colors (and tests) will fail
          ## See the following information
          ##   * http://andykdocs.de/development/Docker/Fixing+the+Docker+TERM+variable+issue
          ##   * https://unix.stackexchange.com/questions/43945/whats-the-difference-between-various-term-variables
          command: yarn check-terminal

  install-required-node:
    # https://discuss.circleci.com/t/switch-nodejs-version-on-machine-executor-solved/26675/2
    description: Install Node version matching .node-version
    steps:
      - run:
          name: Install Node
          command: |
            node_version=$(cat .node-version)
            [ -s "${HOME}/.nvm/nvm.sh" ] && \. "${HOME}/.nvm/nvm.sh" # This loads nvm
            if ! type nvm > /dev/null; then
              echo "Installing NVM"
              curl -o- https://raw.githubusercontent.com/creationix/nvm/v0.30.0/install.sh | bash
              [ -s "${HOME}/.nvm/nvm.sh" ] && \. "${HOME}/.nvm/nvm.sh" # This loads nvm
            fi
            echo "Installing Node $node_version"
            nvm install ${node_version}
            echo "Using Node $node_version"
            nvm use ${node_version}
            [[ $PLATFORM != 'windows' ]] && nvm alias default ${node_version} || sleep 2s
            echo "Installing Yarn"
            npm install yarn -g # ensure yarn is installed with the correct node engine
            yarn check-node-version
      - run:
          name: Check  Node
          command: yarn check-node-version

  install-chrome:
    description: Install Google Chrome
    parameters:
      channel:
        description: browser channel to install
        type: string
      version:
        description: browser version to install
        type: string
    steps:
      - run:
          name: Install Google Chrome (<<parameters.channel>>)
          command: |
            echo "Installing Chrome (<<parameters.channel>>) v<<parameters.version>>"
            wget -O /usr/src/google-chrome-<<parameters.channel>>_<<parameters.version>>_amd64.deb "http://dl.google.com/linux/chrome/deb/pool/main/g/google-chrome-<<parameters.channel>>/google-chrome-<<parameters.channel>>_<<parameters.version>>-1_amd64.deb" && \
            dpkg -i /usr/src/google-chrome-<<parameters.channel>>_<<parameters.version>>_amd64.deb ; \
            apt-get install -f -y && \
            rm -f /usr/src/google-chrome-<<parameters.channel>>_<<parameters.version>>_amd64.deb
            which google-chrome-<<parameters.channel>> || (printf "\n\033[0;31mChrome was not successfully downloaded - bailing\033[0m\n\n" && exit 1)
            echo "Location of Google Chrome Installation: `which google-chrome-<<parameters.channel>>`"
            echo "Google Chrome Version: `google-chrome-<<parameters.channel>> --version`"

  run-driver-integration-tests:
    parameters:
      browser:
        description: browser shortname to target
        type: string
      install-chrome-channel:
        description: chrome channel to install
        type: string
        default: ''
    steps:
      - restore_cached_workspace
      - when:
          condition: <<parameters.install-chrome-channel>>
          steps:
            - install-chrome:
                channel: <<parameters.install-chrome-channel>>
                version: $(node ./scripts/get-browser-version.js chrome:<<parameters.install-chrome-channel>>)
      - run:
          environment:
            CYPRESS_KONFIG_ENV: production
          command: |
            echo Current working directory is $PWD
            echo Total containers $CIRCLE_NODE_TOTAL

            if [[ -v MAIN_RECORD_KEY ]]; then
              # internal PR
              CYPRESS_RECORD_KEY=$MAIN_RECORD_KEY \
              yarn cypress:run --record --parallel --group 5x-driver-<<parameters.browser>> --browser <<parameters.browser>>
            else
              # external PR
              TESTFILES=$(circleci tests glob "cypress/e2e/**/*.cy.*" | circleci tests split --total=$CIRCLE_NODE_TOTAL)
              echo "Test files for this machine are $TESTFILES"

              if [[ -z "$TESTFILES" ]]; then
                echo "Empty list of test files"
              fi
              yarn cypress:run --browser <<parameters.browser>> --spec $TESTFILES
            fi
          working_directory: packages/driver
      - verify-mocha-results
      - store_test_results:
          path: /tmp/cypress
      - store_artifacts:
          path: /tmp/artifacts
      - store-npm-logs

  run-new-ui-tests:
    parameters:
      package:
        description: package to target
        type: enum
        enum: ['frontend-shared', 'launchpad', 'app']
      browser:
        description: browser shortname to target
        type: string
      percy:
        description: enable percy
        type: boolean
        default: false
      type:
        description: ct or e2e
        type: enum
        enum: ['ct', 'e2e']
      debug:
        description: debug option
        type: string
        default: ''
    steps:
      - restore_cached_workspace
      - run:
          # TODO: How can we have preinstalled browsers on CircleCI?
          name: 'Install Chrome on Windows'
          command: |
            # install with `--ignore-checksums` to avoid checksum error
            # https://www.gep13.co.uk/blog/chocolatey-error-hashes-do-not-match
            [[ $PLATFORM == 'windows' && '<<parameters.browser>>' == 'chrome' ]] && choco install googlechrome --ignore-checksums || [[ $PLATFORM != 'windows' ]]
      - run:
          command: |
            cmd=$([[ <<parameters.percy>> == 'true' ]] && echo 'yarn percy exec --parallel -- --') || true
            DEBUG=<<parameters.debug>> \
            CYPRESS_KONFIG_ENV=production \
            CYPRESS_RECORD_KEY=$TEST_LAUNCHPAD_RECORD_KEY \
            PERCY_PARALLEL_NONCE=$CIRCLE_SHA1 \
            PERCY_ENABLE=${PERCY_TOKEN:-0} \
            PERCY_PARALLEL_TOTAL=-1 \
            $cmd yarn workspace @packages/<<parameters.package>> cypress:run:<<parameters.type>> --browser <<parameters.browser>> --record --parallel --group <<parameters.package>>-<<parameters.type>>
      - store_test_results:
          path: /tmp/cypress
      - store_artifacts:
          path: ./packages/<<parameters.package>>/cypress/videos
      - store-npm-logs

  run-system-tests:
    parameters:
      browser:
        description: browser shortname to target
        type: string
    steps:
      - restore_cached_workspace
      - restore_cached_system_tests_deps
      - run:
          name: Run system tests
          command: |
            ALL_SPECS=`circleci tests glob "/root/cypress/system-tests/test/*spec*"`
            SPECS=
            for file in $ALL_SPECS; do
              # filter out non_root tests, they have their own stage
              if [[ "$file" == *"non_root"* ]]; then
                echo "Skipping $file"
                continue
              fi
              SPECS="$SPECS $file"
            done
            SPECS=`echo $SPECS | xargs -n 1 | circleci tests split --split-by=timings`
            echo SPECS=$SPECS
            yarn workspace @tooling/system-tests test:ci $SPECS --browser <<parameters.browser>>
      - verify-mocha-results
      - store_test_results:
          path: /tmp/cypress
      - store_artifacts:
          path: /tmp/artifacts
      - store-npm-logs

  run-binary-system-tests:
    steps:
      - restore_cached_workspace
      - restore_cached_system_tests_deps
      - run:
          name: Run system tests
          command: |
            ALL_SPECS=`circleci tests glob "$HOME/cypress/system-tests/test-binary/*spec*"`
            SPECS=`echo $ALL_SPECS | xargs -n 1 | circleci tests split --split-by=timings`
            echo SPECS=$SPECS
            yarn workspace @tooling/system-tests test:ci $SPECS
      - verify-mocha-results
      - store_test_results:
          path: /tmp/cypress
      - store_artifacts:
          path: /tmp/artifacts
      - store-npm-logs

  store-npm-logs:
    description: Saves any NPM debug logs as artifacts in case there is a problem
    steps:
      - store_artifacts:
          path: ~/.npm/_logs

  post-install-comment:
    description: Post GitHub comment with a blurb on how to install pre-release version
    steps:
      - run:
          name: Post pre-release install comment
          command: |
            node scripts/add-install-comment.js \
              --npm npm-package-url.json \
              --binary binary-url.json

  verify-mocha-results:
    description: Double-check that Mocha tests ran as expected.
    parameters:
      expectedResultCount:
        description: The number of result files to expect, ie, the number of Mocha test suites that ran.
        type: integer
        ## by default, assert that at least 1 test ran
        default: 0
    steps:
      - run: yarn verify:mocha:results <<parameters.expectedResultCount>>

  clone-repo-and-checkout-branch:
    description: |
      Clones an external repo and then checks out the branch that matches the next version otherwise uses 'master' branch.
    parameters:
      repo:
        description: "Name of the github repo to clone like: cypress-example-kitchensink"
        type: string
      pull_request_id:
        description: Pull request number to check out before installing and testing
        type: integer
        default: 0
    steps:
      - restore_cached_binary
      - run:
          name: "Cloning test project and checking out release branch: <<parameters.repo>>"
          working_directory: ~/
          command: |
            git clone --depth 1 --no-single-branch https://github.com/cypress-io/<<parameters.repo>>.git /tmp/<<parameters.repo>>

            # install some deps for get-next-version
            npm i semver@7.3.2 conventional-recommended-bump@6.1.0 conventional-changelog-angular@5.0.12
            NEXT_VERSION=$(node ./cypress/scripts/get-next-version.js)

            cd /tmp/<<parameters.repo>> && (git checkout $NEXT_VERSION || true)
      - when:
            condition: <<parameters.pull_request_id>>
            steps:
              - run:
                  name: Check out PR <<parameters.pull_request_id>>
                  working_directory: /tmp/<<parameters.repo>>
                  command: |
                    git fetch origin pull/<<parameters.pull_request_id>>/head:pr-<<parameters.pull_request_id>>
                    git checkout pr-<<parameters.pull_request_id>>

  test-binary-against-rwa:
    description: |
      Takes the built binary and NPM package, clones the RWA repo
      and runs the new version of Cypress against it.
    parameters:
      repo:
        description: "Name of the github repo to clone like"
        type: string
        default: "cypress-realworld-app"
      browser:
        description: Name of the browser to use, like "electron", "chrome", "firefox"
        type: enum
        enum: ["", "electron", "chrome", "firefox"]
        default: ""
      command:
        description: Test command to run to start Cypress tests
        type: string
        default: "yarn cypress:run"
      # if the repo to clone and test is a monorepo, you can
      # run tests inside a specific subfolder
      folder:
        description: Subfolder to test in
        type: string
        default: ""
      # you can test new features in the test runner against recipes or other repos
      # by opening a pull request in those repos and running this test job
      # against a pull request number in the example repo
      pull_request_id:
        description: Pull request number to check out before installing and testing
        type: integer
        default: 0
      wait-on:
        description: Whether to use wait-on to wait on a server to be booted
        type: string
        default: ""
      server-start-command:
        description: Server start command for repo
        type: string
        default: "CI=true yarn start"
    steps:
      - clone-repo-and-checkout-branch:
          repo: <<parameters.repo>>
      - when:
          condition: <<parameters.pull_request_id>>
          steps:
            - run:
                name: Check out PR <<parameters.pull_request_id>>
                working_directory: /tmp/<<parameters.repo>>
                command: |
                  git fetch origin pull/<<parameters.pull_request_id>>/head:pr-<<parameters.pull_request_id>>
                  git checkout pr-<<parameters.pull_request_id>>
                  git log -n 2
      - run:
          command: yarn
          working_directory: /tmp/<<parameters.repo>>
      - run:
          name: Install Cypress
          working_directory: /tmp/<<parameters.repo>>
          # force installing the freshly built binary
          command: |
            CYPRESS_INSTALL_BINARY=~/cypress/cypress.zip npm i --legacy-peer-deps ~/cypress/cypress.tgz && [[ -f yarn.lock ]] && yarn
      - run:
          name: Print Cypress version
          working_directory: /tmp/<<parameters.repo>>
          command: npx cypress version
      - run:
          name: Types check 🧩 (maybe)
          working_directory: /tmp/<<parameters.repo>>
          command: yarn types
      - run:
          working_directory: /tmp/<<parameters.repo>>
          command: <<parameters.server-start-command>>
          background: true
      - run:
          condition: <<parameters.wait-on>>
          name: "Waiting on server to boot: <<parameters.wait-on>>"
          command: "npx wait-on <<parameters.wait-on>>"
      - when:
          condition: <<parameters.folder>>
          steps:
            - when:
                condition: <<parameters.browser>>
                steps:
                  - run:
                      name: Run tests using browser "<<parameters.browser>>"
                      working_directory: /tmp/<<parameters.repo>>/<<parameters.folder>>
                      command: |
                        <<parameters.command>> -- --browser <<parameters.browser>>
            - unless:
                condition: <<parameters.browser>>
                steps:
                  - run:
                      name: Run tests using command
                      working_directory: /tmp/<<parameters.repo>>/<<parameters.folder>>
                      command: <<parameters.command>>

            - store_artifacts:
                name: screenshots
                path: /tmp/<<parameters.repo>>/<<parameters.folder>>/cypress/screenshots
            - store_artifacts:
                name: videos
                path: /tmp/<<parameters.repo>>/<<parameters.folder>>/cypress/videos
      - unless:
          condition: <<parameters.folder>>
          steps:
            - when:
                condition: <<parameters.browser>>
                steps:
                  - run:
                      name: Run tests using browser "<<parameters.browser>>"
                      working_directory: /tmp/<<parameters.repo>>
                      command: <<parameters.command>> -- --browser <<parameters.browser>>
            - unless:
                condition: <<parameters.browser>>
                steps:
                  - run:
                      name: Run tests using command
                      working_directory: /tmp/<<parameters.repo>>
                      command: <<parameters.command>>
            - store_artifacts:
                name: screenshots
                path: /tmp/<<parameters.repo>>/cypress/screenshots
            - store_artifacts:
                name: videos
                path: /tmp/<<parameters.repo>>/cypress/videos
      - store-npm-logs

  test-binary-against-repo:
    description: |
      Takes the built binary and NPM package, clones given example repo
      and runs the new version of Cypress against it.
    parameters:
      repo:
        description: "Name of the github repo to clone like: cypress-example-kitchensink"
        type: string
      browser:
        description: Name of the browser to use, like "electron", "chrome", "firefox"
        type: enum
        enum: ["", "electron", "chrome", "firefox"]
        default: ""
      command:
        description: Test command to run to start Cypress tests
        type: string
        default: "npm run e2e"
      build-project:
        description: Should the project build script be executed
        type: boolean
        default: true
      # if the repo to clone and test is a monorepo, you can
      # run tests inside a specific subfolder
      folder:
        description: Subfolder to test in
        type: string
        default: ""
      # you can test new features in the test runner against recipes or other repos
      # by opening a pull request in those repos and running this test job
      # against a pull request number in the example repo
      pull_request_id:
        description: Pull request number to check out before installing and testing
        type: integer
        default: 0
      wait-on:
        description: Whether to use wait-on to wait on a server to be booted
        type: string
        default: ""
      server-start-command:
        description: Server start command for repo
        type: string
        default: "npm start --if-present"
    steps:
      - clone-repo-and-checkout-branch:
          repo: <<parameters.repo>>
          pull_request_id: <<parameters.pull_request_id>>
      - run:
          # Install deps + Cypress binary with yarn if yarn.lock present
          command: |
            if [[ -f yarn.lock ]]; then
              yarn --frozen-lockfile
              CYPRESS_INSTALL_BINARY=~/cypress/cypress.zip yarn add -D ~/cypress/cypress.tgz
            else
              npm install
              CYPRESS_INSTALL_BINARY=~/cypress/cypress.zip npm install --legacy-peer-deps ~/cypress/cypress.tgz
            fi
          working_directory: /tmp/<<parameters.repo>>
      - run:
          name: Scaffold new config file
          working_directory: /tmp/<<parameters.repo>>
          environment:
            CYPRESS_INTERNAL_FORCE_SCAFFOLD: "1"
          command: |
            if [[ -f cypress.json ]]; then
              rm -rf cypress.json
              echo 'module.exports = {}' > cypress.config.js
            fi
      - run:
          name: Rename support file
          working_directory: /tmp/<<parameters.repo>>
          command: |
            if [[ -f cypress/support/index.js ]]; then
              mv cypress/support/index.js cypress/support/e2e.js
            fi
      - run:
          name: Print Cypress version
          working_directory: /tmp/<<parameters.repo>>
          command: npx cypress version
      - run:
          name: Types check 🧩 (maybe)
          working_directory: /tmp/<<parameters.repo>>
          command: |
            [[ -f yarn.lock ]] && yarn types || npm run types --if-present
      - when:
          condition: <<parameters.build-project>>
          steps:
          - run:
              name: Build 🏗 (maybe)
              working_directory: /tmp/<<parameters.repo>>
              command: |
                [[ -f yarn.lock ]] && yarn build || npm run build --if-present
      - run:
          working_directory: /tmp/<<parameters.repo>>
          command: <<parameters.server-start-command>>
          background: true
      - run:
          condition: <<parameters.wait-on>>
          name: "Waiting on server to boot: <<parameters.wait-on>>"
          command: "npx wait-on <<parameters.wait-on>> --timeout 120000"
      - when:
          condition: <<parameters.folder>>
          steps:
            - when:
                condition: <<parameters.browser>>
                steps:
                  - run:
                      name: Run tests using browser "<<parameters.browser>>"
                      working_directory: /tmp/<<parameters.repo>>/<<parameters.folder>>
                      command: |
                        <<parameters.command>> -- --browser <<parameters.browser>>
            - unless:
                condition: <<parameters.browser>>
                steps:
                  - run:
                      name: Run tests using command
                      working_directory: /tmp/<<parameters.repo>>/<<parameters.folder>>
                      command: <<parameters.command>>

            - store_artifacts:
                name: screenshots
                path: /tmp/<<parameters.repo>>/<<parameters.folder>>/cypress/screenshots
            - store_artifacts:
                name: videos
                path: /tmp/<<parameters.repo>>/<<parameters.folder>>/cypress/videos
      - unless:
          condition: <<parameters.folder>>
          steps:
            - when:
                condition: <<parameters.browser>>
                steps:
                  - run:
                      name: Run tests using browser "<<parameters.browser>>"
                      working_directory: /tmp/<<parameters.repo>>
                      command: <<parameters.command>> -- --browser <<parameters.browser>>
            - unless:
                condition: <<parameters.browser>>
                steps:
                  - run:
                      name: Run tests using command
                      working_directory: /tmp/<<parameters.repo>>
                      command: <<parameters.command>>
            - store_artifacts:
                name: screenshots
                path: /tmp/<<parameters.repo>>/cypress/screenshots
            - store_artifacts:
                name: videos
                path: /tmp/<<parameters.repo>>/cypress/videos
      - store-npm-logs

  wait-on-circle-jobs:
    description: Polls certain Circle CI jobs until they finish
    parameters:
      job-names:
        description: comma separated list of circle ci job names to wait for
        type: string
    steps:
      - run:
          name: "Waiting on Circle CI jobs: <<parameters.job-names>>"
          command: node ./scripts/wait-on-circle-jobs.js --job-names="<<parameters.job-names>>"

  build-binary:
    steps:
      - run:
          name: Check environment variables before code sign (if on Mac/Windows)
          # NOTE
          # our code sign works via electron-builder
          # by default, electron-builder will NOT sign app built in a pull request
          # even our internal one (!)
          # Usually this is not a problem, since we only build and test binary
          # built on "develop" and "master" branches
          # but if you need to really build and sign a binary in a PR
          # set variable CSC_FOR_PULL_REQUEST=true
          command: |
            set -e
            NEEDS_CODE_SIGNING=`node -p 'process.platform === "win32" || process.platform === "darwin"'`
            if [[ "$NEEDS_CODE_SIGNING" == "true" ]]; then
              echo "Checking for required environment variables..."
              if [ -z "$CSC_LINK" ]; then
                echo "Need to provide environment variable CSC_LINK"
                echo "with base64 encoded certificate .p12 file"
                exit 1
              fi
              if [ -z "$CSC_KEY_PASSWORD" ]; then
                echo "Need to provide environment variable CSC_KEY_PASSWORD"
                echo "with password for unlocking certificate .p12 file"
                exit 1
              fi
              echo "Succeeded."
            else
              echo "Not code signing for this platform"
            fi
      - run:
          name: Build the Cypress binary
          environment:
            DEBUG: electron-builder,electron-osx-sign*
          # notarization on Mac can take a while
          no_output_timeout: "45m"
          command: |
            node --version
            yarn binary-build --platform $PLATFORM --version $(node ./scripts/get-next-version.js)
      - run:
          name: Zip the binary
          command: yarn binary-zip --platform $PLATFORM
      - store-npm-logs
      - persist_to_workspace:
          root: ~/
          paths:
            - cypress/cypress.zip

  build-cypress-npm-package:
    parameters:
      executor:
        type: executor
        default: cy-doc
    steps:
      - run:
          name: Bump NPM version
          command: yarn get-next-version --npm
      - run:
          name: Build NPM package
          command: yarn build --scope cypress
      - run:
          name: Copy Re-exported NPM Packages
          command: node ./scripts/post-build.js
          working_directory: cli
      - run:
          command: ls -la types
          working_directory: cli/build
      - run:
          command: ls -la vue mount-utils react
          working_directory: cli/build
      - unless:
          condition:
            equal: [ *windows-executor, << parameters.executor >> ]
          steps:
            - run:
                name: list NPM package contents
                command: yarn workspace cypress size
      - run:
          name: pack NPM package
          working_directory: cli/build
          command: yarn pack --filename ../../cypress.tgz
      - run:
          name: list created NPM package
          command: ls -l
      - store-npm-logs
      - persist_to_workspace:
          root: ~/
          paths:
            - cypress/cypress.tgz

  upload-build-artifacts:
    steps:
      - run: ls -l
      - run:
          name: Upload unique binary to S3
          command: |
            node scripts/binary.js upload-build-artifact \
              --type binary \
              --file cypress.zip \
              --version $(node -p "require('./package.json').version")
      - run:
          name: Upload NPM package to S3
          command: |
            node scripts/binary.js upload-build-artifact \
              --type npm-package \
              --file cypress.tgz \
              --version $(node -p "require('./package.json').version")
      - store-npm-logs
      - run: ls -l
      - run: cat binary-url.json
      - run: cat npm-package-url.json
      - persist_to_workspace:
          root: ~/
          paths:
            - cypress/binary-url.json
            - cypress/npm-package-url.json

jobs:
  ## Checks if we already have a valid cache for the node_modules_install and if it has,
  ## skips ahead to the build step, otherwise installs and caches the node_modules
  node_modules_install:
    <<: *defaults
    parameters:
      <<: *defaultsParameters
      resource_class:
        type: string
        default: medium
    resource_class: << parameters.resource_class >>
    steps:
      - checkout
      - install-required-node
      - verify-build-setup:
          executor: << parameters.executor >>
      - persist_to_workspace:
          root: ~/
          paths:
            - cypress
            - .nvm # mac / linux
            - ProgramData/nvm # windows
      - caching-dependency-installer:
          only-cache-for-root-user: <<parameters.only-cache-for-root-user>>
      - store-npm-logs

  ## restores node_modules from previous step & builds if first step skipped
  build:
    <<: *defaults
    parameters:
      <<: *defaultsParameters
      resource_class:
        type: string
        default: medium+
    resource_class: << parameters.resource_class >>
    steps:
      - restore_cached_workspace
      - run:
          name: Top level packages
          command: yarn list --depth=0 || true
      - build-and-persist
      - store-npm-logs

  lint:
    <<: *defaults
    steps:
      - restore_cached_workspace
      - run:
          name: Linting 🧹
          command: |
            yarn clean
            git clean -df
            yarn lint
      - run:
          name: cypress info (dev)
          command: node cli/bin/cypress info --dev
      - store-npm-logs

  check-ts:
    <<: *defaults
    steps:
      - restore_cached_workspace
      - install-required-node
      - run:
          name: Check TS Types
          command: NODE_OPTIONS=--max_old_space_size=4096 yarn gulp checkTs


  # a special job that keeps polling Circle and when all
  # individual jobs are finished, it closes the Percy build
  percy-finalize:
    <<: *defaults
    resource_class: small
    parameters:
      <<: *defaultsParameters
      required_env_var:
        type: env_var_name
    steps:
      - restore_cached_workspace
      - run:
          # if this is an external pull request, the environment variables
          # are NOT set for security reasons, thus no need to poll -
          # and no need to finalize Percy, since there will be no visual tests
          name: Check if <<parameters.required_env_var>> is set
          command: |
            if [[ -v <<parameters.required_env_var>> ]]; then
              echo "Internal PR, good to go"
            else
              echo "This is an external PR, cannot access other services"
              circleci-agent step halt
            fi
      - wait-on-circle-jobs:
          job-names: >
            cli-visual-tests,
            reporter-integration-tests,
            npm-design-system,
            run-app-component-tests-chrome,
            run-app-integration-tests-chrome,
            run-frontend-shared-component-tests-chrome,
            run-launchpad-component-tests-chrome,
            run-launchpad-integration-tests-chrome,
            run-webpack-dev-server-fresh-integration-tests,
            run-vite-dev-server-fresh-integration-tests
      - run:
          command: |
            PERCY_PARALLEL_NONCE=$CIRCLE_SHA1 \
            yarn percy build:finalize

  cli-visual-tests:
    <<: *defaults
    resource_class: small
    steps:
      - restore_cached_workspace
      - run: mkdir -p cli/visual-snapshots
      - run:
          command: node cli/bin/cypress info --dev | yarn --silent term-to-html | node scripts/sanitize --type cli-info > cli/visual-snapshots/cypress-info.html
          environment:
            FORCE_COLOR: 2
      - run:
          command: node cli/bin/cypress help | yarn --silent term-to-html > cli/visual-snapshots/cypress-help.html
          environment:
            FORCE_COLOR: 2
      - store_artifacts:
          path: cli/visual-snapshots
      - run:
          name: Upload CLI snapshots for diffing
          command: |
            PERCY_PARALLEL_NONCE=$CIRCLE_SHA1 \
            PERCY_ENABLE=${PERCY_TOKEN:-0} \
            PERCY_PARALLEL_TOTAL=-1 \
            yarn percy snapshot ./cli/visual-snapshots

  unit-tests:
    <<: *defaults
    parameters:
      <<: *defaultsParameters
      resource_class:
        type: string
        default: medium
    resource_class: << parameters.resource_class >>
    parallelism: 1
    steps:
      - restore_cached_workspace
      # make sure mocha runs
      - run: yarn test-mocha
      - when:
          condition:
            # several snapshots fails for windows due to paths.
            # until these are fixed, run the tests that are working.
            equal: [ *windows-executor, << parameters.executor >> ]
          steps:
            - run: yarn test-scripts scripts/**/*spec.js
            # make sure our snapshots are compared correctly
            - run: yarn test-mocha-snapshot
      - unless:
          condition:
            equal: [ *windows-executor, << parameters.executor >> ]
          steps:
            - run: yarn test-scripts
            # make sure our snapshots are compared correctly
            - run: yarn test-mocha-snapshot
            # make sure packages with TypeScript can be transpiled to JS
            - run: yarn lerna run build-prod --stream
            # run unit tests from each individual package
            - run: yarn test
            # run type checking for each individual package
            - run: yarn lerna run types
            - verify-mocha-results:
                expectedResultCount: 10
      - store_test_results:
          path: /tmp/cypress
      # CLI tests generate HTML files with sample CLI command output
      - store_artifacts:
          path: cli/test/html
      - store_artifacts:
          path: packages/errors/__snapshot-images__
      - store-npm-logs

  unit-tests-release:
    <<: *defaults
    resource_class: small
    parallelism: 1
    steps:
      - restore_cached_workspace
      - run: yarn test-npm-package-release-script

  lint-types:
    <<: *defaults
    parallelism: 1
    steps:
      - restore_cached_workspace
      - run:
          command: ls -la types
          working_directory: cli
      - run:
          command: ls -la chai
          working_directory: cli/types
      - run:
          name: "Lint types 🧹"
          command: yarn workspace cypress dtslint
  # todo(lachlan): do we need this? yarn check-ts does something very similar
  #     - run:
  #         name: "TypeScript check 🧩"
  #         command: yarn type-check --ignore-progress
      - store-npm-logs

  server-unit-tests:
    <<: *defaults
    parallelism: 1
    steps:
      - restore_cached_workspace
      - run: yarn test-unit --scope @packages/server
      - verify-mocha-results:
          expectedResultCount: 1
      - store_test_results:
          path: /tmp/cypress
      - store-npm-logs

  server-integration-tests:
    <<: *defaults
    parallelism: 1
    steps:
      - restore_cached_workspace
      - run: yarn test-integration --scope @packages/server
      - verify-mocha-results:
          expectedResultCount: 1
      - store_test_results:
          path: /tmp/cypress
      - store-npm-logs

  server-performance-tests:
    <<: *defaults
    steps:
      - restore_cached_workspace
      - run:
          command: yarn workspace @packages/server test-performance
      - verify-mocha-results:
          expectedResultCount: 1
      - store_test_results:
          path: /tmp/cypress
      - store_artifacts:
          path: /tmp/artifacts
      - store-npm-logs

  system-tests-node-modules-install:
    <<: *defaults
    steps:
      - restore_cached_workspace
      - update_cached_system_tests_deps

  binary-system-tests:
    parallelism: 2
    working_directory: ~/cypress
    environment:
      <<: *defaultsEnvironment
      PLATFORM: linux
    machine:
      # using `machine` gives us a Linux VM that can run Docker
      image: ubuntu-2004:202111-02
      docker_layer_caching: true
    resource_class: medium
    steps:
      - run-binary-system-tests

  system-tests-chrome:
    <<: *defaults
    parallelism: 8
    steps:
      - run-system-tests:
          browser: chrome

  system-tests-electron:
    <<: *defaults
    parallelism: 8
    steps:
      - run-system-tests:
          browser: electron

  system-tests-firefox:
    <<: *defaults
    parallelism: 8
    steps:
      - run-system-tests:
          browser: firefox

  system-tests-non-root:
    <<: *defaults
    steps:
      - restore_cached_workspace
      - run:
          command: yarn workspace @tooling/system-tests test:ci "test/non_root*spec*" --browser electron
      - verify-mocha-results
      - store_test_results:
          path: /tmp/cypress
      - store_artifacts:
          path: /tmp/artifacts
      - store-npm-logs

  run-frontend-shared-component-tests-chrome:
    <<: *defaults
    parameters:
      <<: *defaultsParameters
      percy:
        type: boolean
        default: false
    parallelism: 3
    steps:
      - run-new-ui-tests:
          browser: chrome
          percy: << parameters.percy >>
          package: frontend-shared
          type: ct

  run-launchpad-component-tests-chrome:
    <<: *defaults
    parameters:
      <<: *defaultsParameters
      percy:
        type: boolean
        default: false
    parallelism: 7
    steps:
      - run-new-ui-tests:
          browser: chrome
          percy: << parameters.percy >>
          package: launchpad
          type: ct
          # debug: cypress:*,engine:socket

  run-launchpad-integration-tests-chrome:
    <<: *defaults
    parameters:
      <<: *defaultsParameters
      resource_class:
        type: string
        default: medium
      percy:
        type: boolean
        default: false
    resource_class: << parameters.resource_class >>
    parallelism: 3
    steps:
      - run-new-ui-tests:
          browser: chrome
          percy: << parameters.percy >>
          package: launchpad
          type: e2e

  run-app-component-tests-chrome:
    <<: *defaults
    parameters:
      <<: *defaultsParameters
      percy:
        type: boolean
        default: false
    parallelism: 7
    steps:
      - run-new-ui-tests:
          browser: chrome
          percy: << parameters.percy >>
          package: app
          type: ct

  run-app-integration-tests-chrome:
    <<: *defaults
    parameters:
      <<: *defaultsParameters
      resource_class:
        type: string
        default: medium
      percy:
        type: boolean
        default: false
    resource_class: << parameters.resource_class >>
    parallelism: 8
    steps:
      - run-new-ui-tests:
          browser: chrome
          percy: << parameters.percy >>
          package: app
          type: e2e

  driver-integration-tests-chrome:
    <<: *defaults
    parallelism: 5
    steps:
      - run-driver-integration-tests:
          browser: chrome
          install-chrome-channel: stable

  driver-integration-tests-chrome-beta:
    <<: *defaults
    parallelism: 5
    steps:
      - run-driver-integration-tests:
          browser: chrome:beta
          install-chrome-channel: beta

  driver-integration-tests-firefox:
    <<: *defaults
    parallelism: 5
    steps:
      - run-driver-integration-tests:
          browser: firefox

  driver-integration-tests-electron:
    <<: *defaults
    parallelism: 5
    steps:
      - run-driver-integration-tests:
          browser: electron

  reporter-integration-tests:
    <<: *defaults
    parallelism: 3
    steps:
      - restore_cached_workspace
      - run:
          command: yarn build-for-tests
          working_directory: packages/reporter
      - run:
          command: |
            CYPRESS_KONFIG_ENV=production \
            CYPRESS_RECORD_KEY=$MAIN_RECORD_KEY \
            PERCY_PARALLEL_NONCE=$CIRCLE_SHA1 \
            PERCY_ENABLE=${PERCY_TOKEN:-0} \
            PERCY_PARALLEL_TOTAL=-1 \
            yarn percy exec --parallel -- -- \
            yarn cypress:run --record --parallel --group reporter
          working_directory: packages/reporter
      - verify-mocha-results
      - store_test_results:
          path: /tmp/cypress
      - store_artifacts:
          path: /tmp/artifacts
      - store-npm-logs

  run-webpack-dev-server-fresh-integration-tests:
    <<: *defaults
    # parallelism: 3 TODO: Add parallelism once we have more specs
    steps:
      - restore_cached_workspace
      - restore_cached_system_tests_deps
      - run:
          command: |
            CYPRESS_KONFIG_ENV=production \
            CYPRESS_RECORD_KEY=$MAIN_RECORD_KEY \
            PERCY_PARALLEL_NONCE=$CIRCLE_SHA1 \
            PERCY_ENABLE=${PERCY_TOKEN:-0} \
            PERCY_PARALLEL_TOTAL=-1 \
            yarn percy exec --parallel -- -- \
            yarn cypress:run --record --parallel --group webpack-dev-server-fresh
          working_directory: npm/webpack-dev-server-fresh
      - store_test_results:
          path: /tmp/cypress
      - store_artifacts:
          path: /tmp/artifacts
      - store-npm-logs      

  run-vite-dev-server-fresh-integration-tests:
    <<: *defaults
    # parallelism: 3 TODO: Add parallelism once we have more specs
    steps:
      - restore_cached_workspace
      - restore_cached_system_tests_deps
      - run:
          command: |
            CYPRESS_KONFIG_ENV=production \
            CYPRESS_RECORD_KEY=$MAIN_RECORD_KEY \
            PERCY_PARALLEL_NONCE=$CIRCLE_SHA1 \
            PERCY_ENABLE=${PERCY_TOKEN:-0} \
            PERCY_PARALLEL_TOTAL=-1 \
            yarn percy exec --parallel -- -- \
            yarn cypress:run --record --parallel --group vite-dev-server-fresh
          working_directory: npm/vite-dev-server-fresh
      - store_test_results:
          path: /tmp/cypress
      - store_artifacts:
          path: /tmp/artifacts
      - store-npm-logs            

  ui-components-integration-tests:
    <<: *defaults
    steps:
      - restore_cached_workspace
      - run:
          command: yarn build-for-tests
          working_directory: packages/ui-components
      - run:
          command: |
            CYPRESS_KONFIG_ENV=production \
            CYPRESS_RECORD_KEY=$MAIN_RECORD_KEY \
            yarn cypress:run --record --parallel --group ui-components
          working_directory: packages/ui-components
      - verify-mocha-results
      - store_test_results:
          path: /tmp/cypress
      - store_artifacts:
          path: /tmp/artifacts
      - store-npm-logs

  npm-webpack-preprocessor:
    <<: *defaults
    steps:
      - restore_cached_workspace
      - run:
          name: Build
          command: yarn workspace @cypress/webpack-preprocessor build
      - run:
          name: Test babelrc
          command: yarn test
          working_directory: npm/webpack-preprocessor/examples/use-babelrc
      - run:
          name: Build ts-loader
          command: yarn install
          working_directory: npm/webpack-preprocessor/examples/use-ts-loader
      - run:
          name: Types ts-loader
          command: yarn types
          working_directory: npm/webpack-preprocessor/examples/use-ts-loader
      - run:
          name: Test ts-loader
          command: yarn test
          working_directory: npm/webpack-preprocessor/examples/use-ts-loader
      - run:
          name: Start React app
          command: yarn start
          background: true
          working_directory: npm/webpack-preprocessor/examples/react-app
      - run:
          name: Test React app
          command: yarn test
          working_directory: npm/webpack-preprocessor/examples/react-app
      - run:
          name: Run tests
          command: yarn workspace @cypress/webpack-preprocessor test
      - store-npm-logs

  npm-webpack-dev-server:
    <<: *defaults
    steps:
      - restore_cached_workspace
      - restore_cached_system_tests_deps
      - run:
          name: Run tests
          command: yarn workspace @cypress/webpack-dev-server test
      - run:
          name: Run tests
          command: yarn workspace @cypress/webpack-dev-server-fresh test

  npm-vite-dev-server:
    <<: *defaults
    steps:
      - restore_cached_workspace
      - run:
          name: Run tests
          command: yarn test --reporter mocha-multi-reporters --reporter-options configFile=../../mocha-reporter-config.json
          working_directory: npm/vite-dev-server
      - store_test_results:
          path: npm/vite-dev-server/test_results
      - store_artifacts:
          path: npm/vite-dev-server/cypress/videos
      - store-npm-logs

  npm-webpack-batteries-included-preprocessor:
    <<: *defaults
    resource_class: small
    steps:
      - restore_cached_workspace
      - run:
          name: Run tests
          command: yarn workspace @cypress/webpack-batteries-included-preprocessor test

  npm-vue:
    <<: *defaults
    steps:
      - restore_cached_workspace
      - run:
          name: Build
          command: yarn workspace @cypress/vue build
      - run:
          name: Type Check
          command: yarn typecheck
          working_directory: npm/vue
      - run:
          name: Run component tests
          command: yarn test:ci:ct
          working_directory: npm/vue
      - run:
          name: Run e2e tests
          command: yarn test:ci:e2e
          working_directory: npm/vue
      - store_test_results:
          path: npm/vue/test_results
      - store_artifacts:
          path: npm/vue/test_results
      - store-npm-logs

  npm-design-system:
    <<: *defaults
    steps:
      - restore_cached_workspace
      - run:
          name: Build
          command: yarn workspace @cypress/design-system build
      - run:
          name: Run tests
          # will use PERCY_TOKEN environment variable if available
          command: |
            CYPRESS_KONFIG_ENV=production \
            PERCY_PARALLEL_NONCE=$CIRCLE_SHA1 \
            PERCY_ENABLE=${PERCY_TOKEN:-0} \
            PERCY_PARALLEL_TOTAL=-1 \
            yarn percy exec --parallel -- -- \
            yarn test --reporter mocha-multi-reporters --reporter-options configFile=../../mocha-reporter-config.json
          working_directory: npm/design-system
      - store_test_results:
          path: npm/design-system/test_results
      - store-npm-logs

  npm-angular:
    <<: *defaults
    steps:
      - restore_cached_workspace
      - run:
          name: Build
          command: yarn workspace @cypress/angular build
      - run:
          name: Run tests
          command: yarn test-ci
          working_directory: npm/angular
      - store_test_results:
          path: npm/angular/test_results
      - store_artifacts:
          path: npm/angular/test_results
      - store-npm-logs

  npm-react:
    <<: *defaults
    parallelism: 8
    steps:
      - restore_cached_workspace
      - run:
          name: Build
          command: yarn workspace @cypress/react build
      - run:
          name: Run tests
          command: yarn test-ci
          working_directory: npm/react
      - store_test_results:
          path: npm/react/test_results
      - store_artifacts:
          path: npm/react/test_results
      - store-npm-logs

  npm-mount-utils:
    <<: *defaults
    steps:
      - restore_cached_workspace
      - run:
          name: Build
          command: yarn workspace @cypress/mount-utils build
      - store-npm-logs

  npm-create-cypress-tests:
    <<: *defaults
    resource_class: small
    steps:
      - restore_cached_workspace
      - run: yarn workspace create-cypress-tests build
      - run:
          name: Run unit test
          command: yarn workspace create-cypress-tests test

  npm-eslint-plugin-dev:
    <<: *defaults
    steps:
      - restore_cached_workspace
      - run:
          name: Run tests
          command: yarn workspace @cypress/eslint-plugin-dev test

  npm-cypress-schematic:
    <<: *defaults
    resource_class: small
    steps:
      - restore_cached_workspace
      - run:
          name: Build + Install
          command: |
            yarn workspace @cypress/schematic build:all
          working_directory: npm/cypress-schematic
      - run:
          name: Launch
          command: |
            yarn launch:test
          working_directory: npm/cypress-schematic
      - run:
          name: Run unit tests
          command: |
            yarn test
          working_directory: npm/cypress-schematic
      - store-npm-logs

  npm-release:
    <<: *defaults
    resource_class: medium+
    steps:
      - restore_cached_workspace
      - run:
          name: Release packages after all jobs pass
          command: yarn npm-release

  create-build-artifacts:
    <<: *defaults
    parameters:
      <<: *defaultsParameters
      resource_class:
        type: string
        default: medium+
    resource_class: << parameters.resource_class >>
    steps:
      - restore_cached_workspace
      - build-binary
      - build-cypress-npm-package:
          executor: << parameters.executor >>
<<<<<<< HEAD
      - verify_should_persist_artifacts
=======
      - run:
          name: Check current branch to persist artifacts
          command: |
            if [[ "$CIRCLE_BRANCH" != "develop" && "$CIRCLE_BRANCH" != "unify-1449-check-path-length-in-build" && "$CIRCLE_BRANCH" != "10.0-release" ]]; then
              echo "Not uploading artifacts or posting install comment for this branch."
              circleci-agent step halt
            fi
>>>>>>> a6f19d04
      - upload-build-artifacts
      - post-install-comment

  test-kitchensink:
    <<: *defaults
    steps:
      - clone-repo-and-checkout-branch:
          repo: cypress-example-kitchensink
      - install-required-node
      - run:
          name: Remove cypress.json
          description: Remove cypress.json in case it exists
          working_directory: /tmp/cypress-example-kitchensink
          environment:
            CYPRESS_INTERNAL_FORCE_SCAFFOLD: "1"
          command: rm -rf cypress.json
      - run:
          name: Install prod dependencies
          command: yarn --production
          working_directory: /tmp/cypress-example-kitchensink
      - run:
          name: Example server
          command: yarn start
          working_directory: /tmp/cypress-example-kitchensink
          background: true
      - run:
          name: Rename support file
          working_directory: /tmp/cypress-example-kitchensink
          command: |
            if [[ -f cypress/support/index.js ]]; then
              mv cypress/support/index.js cypress/support/e2e.js
            fi
      - run:
          name: Run Kitchensink example project
          command: |
            yarn cypress:run --project /tmp/cypress-example-kitchensink
      - store_artifacts:
          path: /tmp/cypress-example-kitchensink/cypress/screenshots
      - store_artifacts:
          path: /tmp/cypress-example-kitchensink/cypress/videos
      - store-npm-logs

  test-kitchensink-against-staging:
    <<: *defaults
    steps:
      - clone-repo-and-checkout-branch:
          repo: cypress-example-kitchensink
      - install-required-node
      - run:
          name: Install prod dependencies
          command: yarn --production
          working_directory: /tmp/cypress-example-kitchensink
      - run:
          name: Example server
          command: yarn start
          working_directory: /tmp/cypress-example-kitchensink
          background: true
      - run:
          name: Run Kitchensink example project
          command: |
            CYPRESS_PROJECT_ID=$TEST_KITCHENSINK_PROJECT_ID \
            CYPRESS_RECORD_KEY=$TEST_KITCHENSINK_RECORD_KEY \
            CYPRESS_INTERNAL_ENV=staging \
            CYPRESS_video=false \
            yarn cypress:run --project /tmp/cypress-example-kitchensink --record
      - store-npm-logs

  test-against-staging:
    <<: *defaults
    steps:
      - clone-repo-and-checkout-branch:
          repo: cypress-test-tiny
      - run:
          name: Run test project
          command: |
            CYPRESS_PROJECT_ID=$TEST_TINY_PROJECT_ID \
            CYPRESS_RECORD_KEY=$TEST_TINY_RECORD_KEY \
            CYPRESS_INTERNAL_ENV=staging \
            yarn cypress:run --project /tmp/cypress-test-tiny --record
      - store-npm-logs

  test-npm-module-and-verify-binary:
    <<: *defaults
    steps:
      - restore_cached_workspace
      # make sure we have cypress.zip received
      - run: ls -l
      - run: ls -l cypress.zip cypress.tgz
      - run: mkdir test-binary
      - run:
          name: Create new NPM package
          working_directory: test-binary
          command: npm init -y
      - run:
          # install NPM from built NPM package folder
          name: Install Cypress
          working_directory: test-binary
          # force installing the freshly built binary
          command: CYPRESS_INSTALL_BINARY=/root/cypress/cypress.zip npm i /root/cypress/cypress.tgz
      - run:
          name: Cypress version
          working_directory: test-binary
          command: $(yarn bin cypress) version
      - run:
          name: Verify Cypress binary
          working_directory: test-binary
          command: $(yarn bin cypress) verify
      - run:
          name: Cypress help
          working_directory: test-binary
          command: $(yarn bin cypress) help
      - run:
          name: Cypress info
          working_directory: test-binary
          command: $(yarn bin cypress) info
      - store-npm-logs

  test-npm-module-on-minimum-node-version:
    <<: *defaults
    resource_class: small
    docker:
      - image: cypress/base:12.0.0-libgbm
    steps:
      - restore_workspace_binaries
      - run: mkdir test-binary
      - run:
          name: Create new NPM package
          working_directory: test-binary
          command: npm init -y
      - run:
          name: Install Cypress
          working_directory: test-binary
          command: CYPRESS_INSTALL_BINARY=/root/cypress/cypress.zip npm install /root/cypress/cypress.tgz
      - run:
          name: Verify Cypress binary
          working_directory: test-binary
          command: $(npm bin)/cypress verify
      - run:
          name: Print Cypress version
          working_directory: test-binary
          command: $(npm bin)/cypress version
      - run:
          name: Cypress info
          working_directory: test-binary
          command: $(npm bin)/cypress info

  test-types-cypress-and-jest:
    parameters:
      executor:
        description: Executor name to use
        type: executor
        default: cy-doc
      wd:
        description: Working directory, should be OUTSIDE cypress monorepo folder
        type: string
        default: /root/test-cypress-and-jest
    <<: *defaults
    resource_class: small
    steps:
      - restore_workspace_binaries
      - run: mkdir <<parameters.wd>>
      - run:
          name: Create new NPM package ⚗️
          working_directory: <<parameters.wd>>
          command: npm init -y
      - run:
          name: Install dependencies 📦
          working_directory: <<parameters.wd>>
          environment:
            CYPRESS_INSTALL_BINARY: /root/cypress/cypress.zip
          # let's install Cypress, Jest and any other package that might conflict
          # https://github.com/cypress-io/cypress/issues/6690
          command: |
            npm install /root/cypress/cypress.tgz \
              typescript jest @types/jest enzyme @types/enzyme
      - run:
          name: Test types clash ⚔️
          working_directory: <<parameters.wd>>
          command: |
            echo "console.log('hello world')" > hello.ts
            npx tsc hello.ts --noEmit

  test-full-typescript-project:
    parameters:
      executor:
        description: Executor name to use
        type: executor
        default: cy-doc
      wd:
        description: Working directory, should be OUTSIDE cypress monorepo folder
        type: string
        default: /root/test-full-typescript
    <<: *defaults
    resource_class: small
    steps:
      - restore_workspace_binaries
      - run: mkdir <<parameters.wd>>
      - run:
          name: Create new NPM package ⚗️
          working_directory: <<parameters.wd>>
          command: npm init -y
      - run:
          name: Install dependencies 📦
          working_directory: <<parameters.wd>>
          environment:
            CYPRESS_INSTALL_BINARY: /root/cypress/cypress.zip
          command: |
            npm install /root/cypress/cypress.tgz typescript
      - run:
          name: Scaffold full TypeScript project 🏗
          working_directory: <<parameters.wd>>
          command: npx @bahmutov/cly@1 init --typescript
      # TODO: fork/update @bahmutov/cly@1 to scaffold `cypress/e2e/spec.cy.ts`
      # instead of `cypress/integration/spec.ts` when Cypress v10 is released.
      - run:
          name: Update example spec
          working_directory: <<parameters.wd>>
          command: |
            mkdir cypress/e2e
            mv cypress/integration/spec.ts cypress/e2e/spec.cy.ts
      - run:
          name: Scaffold new config file
          working_directory: <<parameters.wd>>
          environment:
            CYPRESS_INTERNAL_FORCE_SCAFFOLD: "1"
          command: |
            rm -rf cypress.json
            echo "export default {
                    e2e: {
                      setupNodeEvents (on, config) {
                        on('task', {
                          log (x) {
                            console.log(x)

                            return null
                          },
                        })

                        return config
                      },
                    },
                  }" > cypress.config.ts
      - run:
          name: Rename support file
          working_directory: <<parameters.wd>>
          command: mv cypress/support/index.ts cypress/support/e2e.js
      - run:
          name: Run project tests 🗳
          working_directory: <<parameters.wd>>
          command: npx cypress run

  # install NPM + binary zip and run against staging API
  test-binary-against-staging:
    <<: *defaults
    steps:
      - restore_workspace_binaries
      - clone-repo-and-checkout-branch:
          repo: cypress-test-tiny
      - run:
          name: Install Cypress
          working_directory: /tmp/cypress-test-tiny
          # force installing the freshly built binary
          command: CYPRESS_INSTALL_BINARY=~/cypress/cypress.zip npm i --legacy-peer-deps ~/cypress/cypress.tgz
      - run:
          name: Run test project
          working_directory: /tmp/cypress-test-tiny
          command: |
            CYPRESS_PROJECT_ID=$TEST_TINY_PROJECT_ID \
            CYPRESS_RECORD_KEY=$TEST_TINY_RECORD_KEY \
            CYPRESS_INTERNAL_ENV=staging \
            $(yarn bin cypress) run --record
      - store-npm-logs

  test-binary-against-recipes-firefox:
    <<: *defaults
    steps:
      - test-binary-against-repo:
          repo: cypress-example-recipes
          command: npm run test:ci:firefox

  test-binary-against-recipes-chrome:
    <<: *defaults
    parallelism: 3
    steps:
      - test-binary-against-repo:
          repo: cypress-example-recipes
          command: npm run test:ci:chrome

  test-binary-against-recipes:
    <<: *defaults
    parallelism: 3
    steps:
      - test-binary-against-repo:
          repo: cypress-example-recipes
          command: npm run test:ci

  # This is a special job. It allows you to test the current
  # built test runner against a pull request in the repo
  # cypress-example-recipes.
  # Imagine you are working on a feature and want to show / test a recipe
  # You would need to run the built test runner before release
  # against a PR that cannot be merged until the new version
  # of the test runner is released.
  # Use:
  #   specify pull request number
  #   and the recipe folder

  # test-binary-against-recipe-pull-request:
  #   <<: *defaults
  #   steps:
  #     # test a specific pull request by number from cypress-example-recipes
  #     - test-binary-against-repo:
  #         repo: cypress-example-recipes
  #         command: npm run test:ci
  #         pull_request_id: 515
  #         folder: examples/fundamentals__typescript

  test-binary-against-kitchensink:
    <<: *defaults
    steps:
      - test-binary-against-repo:
          repo: cypress-example-kitchensink
          browser: "electron"

  test-binary-against-kitchensink-firefox:
    <<: *defaults
    steps:
      - test-binary-against-repo:
          repo: cypress-example-kitchensink
          browser: firefox

  test-binary-against-kitchensink-chrome:
    <<: *defaults
    steps:
      - test-binary-against-repo:
          repo: cypress-example-kitchensink
          browser: chrome

  test-binary-against-todomvc-firefox:
    <<: *defaults
    steps:
      - test-binary-against-repo:
          repo: cypress-example-todomvc
          browser: firefox

  test-binary-against-conduit-chrome:
    <<: *defaults
    steps:
      - test-binary-against-repo:
          repo: cypress-example-conduit-app
          browser: chrome
          command: "npm run cypress:run"
          wait-on: http://localhost:3000

  test-binary-against-api-testing-firefox:
    <<: *defaults
    steps:
      - test-binary-against-repo:
          repo: cypress-example-api-testing
          browser: firefox
          command: "npm run cy:run"

  test-binary-against-piechopper-firefox:
    <<: *defaults
    steps:
      - test-binary-against-repo:
          repo: cypress-example-piechopper
          browser: firefox
          command: "npm run cypress:run"

  test-binary-against-cypress-realworld-app:
    <<: *defaults
    resource_class: medium+
    steps:
      - test-binary-against-rwa:
          repo: cypress-realworld-app
          browser: chrome
          wait-on: http://localhost:3000

  test-binary-as-specific-user:
    <<: *defaults
    steps:
      - restore_workspace_binaries
      # the user should be "node"
      - run: whoami
      - run: pwd
      # prints the current user's effective user id
      # for root it is 0
      # for other users it is a positive integer
      - run: node -e 'console.log(process.geteuid())'
      # make sure the binary and NPM package files are present
      - run: ls -l
      - run: ls -l cypress.zip cypress.tgz
      - run: mkdir test-binary
      - run:
          name: Create new NPM package
          working_directory: test-binary
          command: npm init -y
      - run:
          # install NPM from built NPM package folder
          name: Install Cypress
          working_directory: test-binary
          # force installing the freshly built binary
          command: CYPRESS_INSTALL_BINARY=~/cypress/cypress.zip npm i ~/cypress/cypress.tgz
      - run:
          name: Cypress help
          working_directory: test-binary
          command: $(yarn bin cypress) help
      - run:
          name: Cypress info
          working_directory: test-binary
          command: $(yarn bin cypress) info
      - run:
          name: Add Cypress demo
          working_directory: test-binary
          command: npx @bahmutov/cly init
      # TODO: fork/update @bahmutov/cly@1 to scaffold `cypress/e2e/spec.cy.ts`
      # instead of `cypress/integration/spec.js` when Cypress v10 is released.
      - run:
          name: Update example spec
          working_directory: test-binary
          command: |
            mkdir cypress/e2e
            mv cypress/integration/spec.js cypress/e2e/spec.cy.js
      - run:
          name: Scaffold new config file
          working_directory: test-binary
          environment:
            CYPRESS_INTERNAL_FORCE_SCAFFOLD: "1"
          command: |
            rm -rf cypress.json
            echo 'module.exports = {}' > cypress.config.js
      - run:
          name: Rename support file
          working_directory: test-binary
          command: mv cypress/support/index.js cypress/support/e2e.js
      - run:
          name: Verify Cypress binary
          working_directory: test-binary
          command: DEBUG=cypress:cli $(yarn bin cypress) verify
      - run:
          name: Run Cypress binary
          working_directory: test-binary
          command: DEBUG=cypress:cli $(yarn bin cypress) run
      - store-npm-logs

linux-workflow: &linux-workflow
  jobs:
    - node_modules_install
    - build:
        requires:
          - node_modules_install
    - check-ts:
        requires:
          - build
    - lint:
        name: linux-lint
        requires:
          - build
    - percy-finalize:
        context: test-runner:poll-circle-workflow
        required_env_var: PERCY_TOKEN # skips job if not defined (external PR)
        requires:
          - build
    - lint-types:
        requires:
          - build
    # unit, integration and e2e tests
    - cli-visual-tests:
        context: test-runner:percy
        requires:
          - build
    - unit-tests:
        requires:
          - build
    - unit-tests-release:
        context: test-runner:npm-release
        requires:
          - build
    - server-unit-tests:
        requires:
          - build
    - server-integration-tests:
        requires:
          - build
    - server-performance-tests:
        requires:
          - build
    - system-tests-node-modules-install:
        context: test-runner:performance-tracking
        requires:
          - build
    - system-tests-chrome:
        context: test-runner:performance-tracking
        requires:
          - system-tests-node-modules-install
    - system-tests-electron:
        context: test-runner:performance-tracking
        requires:
          - system-tests-node-modules-install
    - system-tests-firefox:
        context: test-runner:performance-tracking
        requires:
          - system-tests-node-modules-install
    - system-tests-non-root:
        context: test-runner:performance-tracking
        executor: non-root-docker-user
        requires:
          - system-tests-node-modules-install
    - driver-integration-tests-chrome:
        context: test-runner:cypress-record-key
        requires:
          - build
    - driver-integration-tests-chrome-beta:
        context: test-runner:cypress-record-key
        requires:
          - build
    - driver-integration-tests-firefox:
        context: test-runner:cypress-record-key
        requires:
          - build
    - driver-integration-tests-electron:
        context: test-runner:cypress-record-key
        requires:
          - build
    - run-frontend-shared-component-tests-chrome:
        context: [test-runner:launchpad-tests, test-runner:percy]
        percy: true
        requires:
          - build
    - run-launchpad-integration-tests-chrome:
        context: [test-runner:launchpad-tests, test-runner:percy]
        percy: true
        requires:
          - build
    - run-launchpad-component-tests-chrome:
        context: [test-runner:launchpad-tests, test-runner:percy]
        percy: true
        requires:
          - build
    - run-app-integration-tests-chrome:
        context: [test-runner:launchpad-tests, test-runner:percy]
        percy: true
        requires:
          - build
    - run-webpack-dev-server-fresh-integration-tests:
        context: [test-runner:cypress-record-key, test-runner:percy]
        requires:
          - system-tests-node-modules-install
    - run-vite-dev-server-fresh-integration-tests:
        context: [test-runner:cypress-record-key, test-runner:percy]
        requires:
          - system-tests-node-modules-install          
    - run-app-component-tests-chrome:
        context: [test-runner:launchpad-tests, test-runner:percy]
        percy: true
        requires:
          - build
    - reporter-integration-tests:
        context: [test-runner:cypress-record-key, test-runner:percy]
        requires:
          - build
    - ui-components-integration-tests:
        context: test-runner:cypress-record-key
        requires:
          - build
    - npm-webpack-dev-server:
        requires:
          - system-tests-node-modules-install
    - npm-vite-dev-server:
        requires:
          - build
    - npm-webpack-preprocessor:
        requires:
          - build
    - npm-webpack-batteries-included-preprocessor:
        requires:
          - build
    - npm-design-system:
        context: test-runner:percy
        requires:
          - build
    - npm-vue:
        requires:
          - build
    - npm-react:
        requires:
          - build
    - npm-angular:
        requires:
          - build
    - npm-mount-utils:
        requires:
          - build
    - npm-create-cypress-tests:
        requires:
          - build
    - npm-eslint-plugin-dev:
        requires:
          - build
    - npm-cypress-schematic:
        requires:
          - build
    # This release definition must be updated with any new jobs
    # Any attempts to automate this are welcome
    # If CircleCI provided an "after all" hook, then this wouldn't be necessary
    - npm-release:
        context: test-runner:npm-release
        requires:
          - build
          - check-ts
          - npm-angular
          - npm-eslint-plugin-dev
          - npm-create-cypress-tests
          - npm-react
          - npm-mount-utils
          - npm-vue
          - npm-webpack-batteries-included-preprocessor
          - npm-webpack-preprocessor
          - npm-vite-dev-server
          - npm-webpack-dev-server
          - npm-cypress-schematic
          - lint-types
          - linux-lint
          - percy-finalize
          - driver-integration-tests-firefox
          - driver-integration-tests-chrome
          - driver-integration-tests-chrome-beta
          - driver-integration-tests-electron
          - system-tests-non-root
          - system-tests-firefox
          - system-tests-electron
          - system-tests-chrome
          - server-performance-tests
          - server-integration-tests
          - server-unit-tests
          - test-kitchensink
          - ui-components-integration-tests
          - unit-tests
          - unit-tests-release
          - cli-visual-tests
          - reporter-integration-tests
          - npm-design-system
          - run-app-component-tests-chrome
          - run-app-integration-tests-chrome
          - run-frontend-shared-component-tests-chrome
          - run-launchpad-component-tests-chrome
          - run-launchpad-integration-tests-chrome

    # various testing scenarios, like building full binary
    # and testing it on a real project
    - test-against-staging:
        context: test-runner:record-tests
        <<: *mainBuildFilters
        requires:
          - build
    - test-kitchensink:
        requires:
          - build
    - test-kitchensink-against-staging:
        context: test-runner:record-tests
        <<: *mainBuildFilters
        requires:
          - build
    - create-build-artifacts:
        context:
          - test-runner:upload
          - test-runner:commit-status-checks
        requires:
          - build
    - test-npm-module-on-minimum-node-version:
        requires:
          - create-build-artifacts
    - test-types-cypress-and-jest:
        requires:
          - create-build-artifacts
    - test-full-typescript-project:
        requires:
          - create-build-artifacts
    - test-binary-against-kitchensink:
        requires:
          - create-build-artifacts
    - test-npm-module-and-verify-binary:
        <<: *mainBuildFilters
        requires:
          - create-build-artifacts
    - test-binary-against-staging:
        context: test-runner:record-tests
        <<: *mainBuildFilters
        requires:
          - create-build-artifacts
    - test-binary-against-kitchensink-chrome:
        <<: *mainBuildFilters
        requires:
          - create-build-artifacts
    - test-binary-against-recipes-firefox:
        <<: *mainBuildFilters
        requires:
          - create-build-artifacts
    - test-binary-against-recipes-chrome:
        <<: *mainBuildFilters
        requires:
          - create-build-artifacts
    - test-binary-against-recipes:
        <<: *mainBuildFilters
        requires:
          - create-build-artifacts
    - test-binary-against-kitchensink-firefox:
        <<: *mainBuildFilters
        requires:
          - create-build-artifacts
    - test-binary-against-todomvc-firefox:
        <<: *mainBuildFilters
        requires:
          - create-build-artifacts
    - test-binary-against-cypress-realworld-app:
        <<: *mainBuildFilters
        requires:
          - create-build-artifacts
    - test-binary-as-specific-user:
        name: "test binary as a non-root user"
        executor: non-root-docker-user
        requires:
          - create-build-artifacts
    - test-binary-as-specific-user:
        name: "test binary as a root user"
        requires:
          - create-build-artifacts
    - binary-system-tests:
        requires:
          - create-build-artifacts
          - system-tests-node-modules-install

mac-workflow: &mac-workflow
  jobs:
    - node_modules_install:
        name: darwin-node-modules-install
        executor: mac
        resource_class: macos.x86.medium.gen2
        only-cache-for-root-user: true

    - build:
        name: darwin-build
        executor: mac
        resource_class: macos.x86.medium.gen2
        requires:
          - darwin-node-modules-install

    - lint:
        name: darwin-lint
        executor: mac
        requires:
          - darwin-build

    # maybe run all unit tests?

    - create-build-artifacts:
        name: darwin-create-build-artifacts
        context:
          - test-runner:sign-mac-binary
          - test-runner:upload
          - test-runner:commit-status-checks
        executor: mac
        resource_class: macos.x86.medium.gen2
        requires:
          - darwin-build

    - test-kitchensink:
        name: darwin-test-kitchensink
        executor: mac
        requires:
          - darwin-build

windows-workflow: &windows-workflow
  jobs:
    - node_modules_install:
        name: windows-node-modules-install
        executor: windows
        resource_class: windows.medium
        only-cache-for-root-user: true

    - build:
        name: windows-build
        executor: windows
        resource_class: windows.medium
        requires:
          - windows-node-modules-install

    - run-app-integration-tests-chrome:
        name: windows-run-app-integration-tests-chrome
        executor: windows
        resource_class: windows.medium
        context: test-runner:launchpad-tests
        requires:
          - windows-build

    - run-launchpad-integration-tests-chrome:
        name: windows-run-launchpad-integration-tests-chrome
        executor: windows
        resource_class: windows.medium
        context: test-runner:launchpad-tests
        requires:
          - windows-build

    - lint:
        name: windows-lint
        executor: windows
        requires:
          - windows-build

    - unit-tests:
        name: windows-unit-tests
        executor: windows
        resource_class: windows.medium
        requires:
          - windows-build

    - create-build-artifacts:
        name: windows-create-build-artifacts
        executor: windows
        resource_class: windows.medium
        context:
          - test-runner:sign-windows-binary
          - test-runner:upload
          - test-runner:commit-status-checks
        requires:
          - windows-build

workflows:
  linux:
    <<: *linux-workflow
  mac:
    <<: *mac-workflow
    <<: *mac-workflow-filters
  windows:
    <<: *windows-workflow
    <<: *windows-workflow-filters<|MERGE_RESOLUTION|>--- conflicted
+++ resolved
@@ -29,11 +29,7 @@
       only:
         - develop
         - 10.0-release
-<<<<<<< HEAD
         - new-cmd-log-styles
-=======
-        - unify-1449-check-path-length-in-build
->>>>>>> a6f19d04
 
 # usually we don't build Mac app - it takes a long time
 # but sometimes we want to really confirm we are doing the right thing
@@ -43,11 +39,7 @@
     or:
     - equal: [ develop, << pipeline.git.branch >> ]
     - equal: [ '10.0-release', << pipeline.git.branch >> ]
-<<<<<<< HEAD
     - equal: [ new-cmd-log-styles, << pipeline.git.branch >> ]
-=======
-    - equal: [ unify-1449-check-path-length-in-build, << pipeline.git.branch >> ]
->>>>>>> a6f19d04
     - matches:
           pattern: "-release$"
           value: << pipeline.git.branch >>
@@ -1749,17 +1741,7 @@
       - build-binary
       - build-cypress-npm-package:
           executor: << parameters.executor >>
-<<<<<<< HEAD
       - verify_should_persist_artifacts
-=======
-      - run:
-          name: Check current branch to persist artifacts
-          command: |
-            if [[ "$CIRCLE_BRANCH" != "develop" && "$CIRCLE_BRANCH" != "unify-1449-check-path-length-in-build" && "$CIRCLE_BRANCH" != "10.0-release" ]]; then
-              echo "Not uploading artifacts or posting install comment for this branch."
-              circleci-agent step halt
-            fi
->>>>>>> a6f19d04
       - upload-build-artifacts
       - post-install-comment
 
