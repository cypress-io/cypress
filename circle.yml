version: 2.1

defaults: &defaults
  parallelism: 1
  working_directory: ~/cypress
  parameters: &defaultsParameters
    executor:
      type: executor
      default: cy-doc
    only-cache-for-root-user:
      type: boolean
      default: false
  executor: <<parameters.executor>>
  environment: &defaultsEnvironment
    ## set specific timezone
    TZ: "/usr/share/zoneinfo/America/New_York"

    ## store artifacts here
    CIRCLE_ARTIFACTS: /tmp/artifacts

    ## set so that e2e tests are consistent
    COLUMNS: 100
    LINES: 24

mainBuildFilters: &mainBuildFilters
  filters:
    branches:
      only:
        - develop
        - 'feature/v8-snapshots'
        - 'ryanm/feat/add-v8-snapshot-to-monorepo'

# usually we don't build Mac app - it takes a long time
# but sometimes we want to really confirm we are doing the right thing
# so just add your branch to the list here to build and test on Mac
macWorkflowFilters: &darwin-workflow-filters
  when:
    or:
    - equal: [ develop, << pipeline.git.branch >> ]
<<<<<<< HEAD
    - equal: [ 'feature/v8-snapshots', << pipeline.git.branch >> ]
    - equal: [ 'ryanm/feat/add-v8-snapshot-to-monorepo', << pipeline.git.branch >> ]
=======
    - equal: [ 'correct-dashboard-results', << pipeline.git.branch >> ]
    - equal: [ 'skip-or-fix-flaky-tests-2', << pipeline.git.branch >> ]
>>>>>>> 0f00d4ca
    - matches:
          pattern: "-release$"
          value: << pipeline.git.branch >>

linuxArm64WorkflowFilters: &linux-arm64-workflow-filters
  when:
    or:
    - equal: [ develop, << pipeline.git.branch >> ]
    - equal: [ 'feature/v8-snapshots', << pipeline.git.branch >> ]
    - equal: [ 'ryanm/feat/add-v8-snapshot-to-monorepo', << pipeline.git.branch >> ]
    - matches:
          pattern: "-release$"
          value: << pipeline.git.branch >>

# uncomment & add to the branch conditions below to disable the main linux
# flow if we don't want to test it for a certain branch
linuxWorkflowExcludeFilters: &linux-x64-workflow-exclude-filters
  unless:
    or:
    - false
    # - equal: [ 'tgriesser/chore/fix-windows-build', << pipeline.git.branch >> ]

# windows is slow and expensive in CI, so it normally only runs on main branches
# add your branch to this list to run the full Windows build on your PR
windowsWorkflowFilters: &windows-workflow-filters
  when:
    or:
    - equal: [ develop, << pipeline.git.branch >> ]
<<<<<<< HEAD
    - equal: [ 'feature/v8-snapshots', << pipeline.git.branch >> ]
    - equal: [ 'ryanm/feat/add-v8-snapshot-to-monorepo', << pipeline.git.branch >> ]
=======
    - equal: [ linux-arm64, << pipeline.git.branch >> ]
    - equal: [ 'lmiller/fixing-flake-1', << pipeline.git.branch >> ]
    - equal: [ 'skip-or-fix-flaky-tests-2', << pipeline.git.branch >> ]
>>>>>>> 0f00d4ca
    - matches:
          pattern: "-release$"
          value: << pipeline.git.branch >>

executors:
  # the Docker image with Cypress dependencies and Chrome browser
  cy-doc:
    docker:
      - image: cypress/browsers:node16.14.2-slim-chrome100-ff99-edge
    # by default, we use "medium" to balance performance + CI costs. bump or reduce on a per-job basis if needed.
    resource_class: medium
    environment:
      PLATFORM: linux
      CI_DOCKER: "true"

  # Docker image with non-root "node" user
  non-root-docker-user:
    docker:
      - image: cypress/browsers:node16.14.2-slim-chrome100-ff99-edge
        user: node
    environment:
      PLATFORM: linux

  # executor to run on Mac OS
  # https://circleci.com/docs/2.0/executor-types/#using-macos
  # https://circleci.com/docs/2.0/testing-ios/#supported-xcode-versions
  mac:
    macos:
      # Executor should have Node >= required version
      xcode: "13.0.0"
    resource_class: macos.x86.medium.gen2
    environment:
      PLATFORM: darwin

  # executor to run on Windows - based off of the windows-orb default executor since it is
  # not customizable enough to align with our existing setup.
  # https://github.com/CircleCI-Public/windows-orb/blob/master/src/executors/default.yml
  # https://circleci.com/docs/2.0/hello-world-windows/#software-pre-installed-in-the-windows-image
  windows: &windows-executor
    machine:
      image: windows-server-2019-vs2019:stable
      shell: bash.exe -eo pipefail
    resource_class: windows.large
    environment:
      PLATFORM: windows

  darwin-arm64: &darwin-arm64-executor
    machine: true
    environment:
      PLATFORM: darwin

  linux-arm64: &linux-arm64-executor
    machine:
      image: ubuntu-2004:2022.04.1
    resource_class: arm.medium
    environment:
      PLATFORM: linux

commands:
  verify_should_persist_artifacts:
    steps:
      - run:
          name: Check current branch to persist artifacts
          command: |
            if [[ "$CIRCLE_BRANCH" != "develop" && "$CIRCLE_BRANCH" != "correct-dashboard-results" ]]; then
              echo "Not uploading artifacts or posting install comment for this branch."
              circleci-agent step halt
            fi

  restore_workspace_binaries:
    steps:
      - attach_workspace:
          at: ~/
      # make sure we have cypress.zip received
      - run: ls -l
      - run: ls -l cypress.zip cypress.tgz
      - run: node --version
      - run: npm --version

  restore_cached_workspace:
    steps:
      - attach_workspace:
          at: ~/
      - install-required-node
      - unpack-dependencies

  restore_cached_binary:
    steps:
      - attach_workspace:
          at: ~/

  prepare-modules-cache:
    parameters:
      dont-move:
        type: boolean
        default: false
    steps:
      - run: node scripts/circle-cache.js --action prepare
      - unless:
          condition: << parameters.dont-move >>
          steps:
            - run:
                name: Move to /tmp dir for consistent caching across root/non-root users
                command: |
                  mkdir -p /tmp/node_modules_cache
                  mv ~/cypress/node_modules /tmp/node_modules_cache/root_node_modules
                  mv ~/cypress/cli/node_modules /tmp/node_modules_cache/cli_node_modules
                  mv ~/cypress/system-tests/node_modules /tmp/node_modules_cache/system-tests_node_modules
                  mv ~/cypress/globbed_node_modules /tmp/node_modules_cache/globbed_node_modules

  install-webkit-deps:
    steps:
      - run:
          name: Install WebKit dependencies
          command: |
            npx playwright install webkit
            npx playwright install-deps webkit

  build-and-persist:
    description: Save entire folder as artifact for other jobs to run without reinstalling
    steps:
      - run:
          name: Build all codegen
          command: |
            source ./scripts/ensure-node.sh
            yarn gulp buildProd
      - run:
          name: Build packages
          command: |
            source ./scripts/ensure-node.sh
            yarn build
      - prepare-modules-cache # So we don't throw these in the workspace cache
      - persist_to_workspace:
          root: ~/
          paths:
            - cypress
            - .ssh
            - node_modules # contains the npm i -g modules

  install_cache_helpers_dependencies:
    steps:
      - run:
          # Dependencies needed by circle-cache.js, before we "yarn" or unpack cached node_modules
          name: Cache Helper Dependencies
          working_directory: ~/
          command: npm i glob@7.1.6 fs-extra@10.0.0 minimist@1.2.5 fast-json-stable-stringify@2.1.0

  unpack-dependencies:
    description: 'Unpacks dependencies associated with the current workflow'
    steps:
      - install_cache_helpers_dependencies
      - run:
          name: Generate Circle Cache Key
          command: node scripts/circle-cache.js --action cacheKey > circle_cache_key
      - run:
          name: Generate platform key
          command: node ./scripts/get-platform-key.js > platform_key
      - restore_cache:
          name: Restore cache state, to check for known modules cache existence
          key: v{{ .Environment.CACHE_VERSION }}-{{ checksum "platform_key" }}-node-modules-cache-{{ checksum "circle_cache_key" }}
      - run:
          name: Move node_modules back from /tmp
          command: |
            if [[ -d "/tmp/node_modules_cache" ]]; then
              mv /tmp/node_modules_cache/root_node_modules ~/cypress/node_modules
              mv /tmp/node_modules_cache/cli_node_modules ~/cypress/cli/node_modules
              mv /tmp/node_modules_cache/system-tests_node_modules ~/cypress/system-tests/node_modules
              mv /tmp/node_modules_cache/globbed_node_modules ~/cypress/globbed_node_modules
              rm -rf /tmp/node_modules_cache
            fi
      - run:
          name: Restore all node_modules to proper workspace folders
          command: node scripts/circle-cache.js --action unpack

  restore_cached_system_tests_deps:
    description: 'Restore the cached node_modules for projects in "system-tests/projects/**"'
    steps:
      - run:
          name: Generate Circle Cache key for system tests
          command: ./system-tests/scripts/cache-key.sh > system_tests_cache_key
      - run:
          name: Generate platform key
          command: node ./scripts/get-platform-key.js > platform_key
      - restore_cache:
          name: Restore system tests node_modules cache
          keys:
            - v{{ .Environment.CACHE_VERSION }}-{{ checksum "platform_key" }}-system-tests-projects-node-modules-cache-{{ checksum "system_tests_cache_key" }}

  update_cached_system_tests_deps:
    description: 'Update the cached node_modules for projects in "system-tests/projects/**"'
    steps:
      - run:
          name: Generate Circle Cache key for system tests
          command: ./system-tests/scripts/cache-key.sh > system_tests_cache_key
      - run:
          name: Generate platform key
          command: node ./scripts/get-platform-key.js > platform_key
      - restore_cache:
          name: Restore cache state, to check for known modules cache existence
          keys:
            - v{{ .Environment.CACHE_VERSION }}-{{ checksum "platform_key" }}-state-of-system-tests-projects-node-modules-cache-{{ checksum "system_tests_cache_key" }}
      - run:
          name: Send root honeycomb event for this CI build
          command: cd system-tests/scripts && node ./send-root-honeycomb-event.js
      - run:
          name: Bail if specific cache exists
          command: |
            if [[ -f "/tmp/system_tests_node_modules_installed" ]]; then
              echo "No updates to system tests node modules, exiting"
              circleci-agent step halt
            fi
      - restore_cache:
          name: Restore system tests node_modules cache
          keys:
            - v{{ .Environment.CACHE_VERSION }}-{{ checksum "platform_key" }}-system-tests-projects-node-modules-cache-{{ checksum "system_tests_cache_key" }}
            - v{{ .Environment.CACHE_VERSION }}-{{ checksum "platform_key" }}-system-tests-projects-node-modules-cache-
      - run:
          name: Update system-tests node_modules cache
          command: yarn workspace @tooling/system-tests projects:yarn:install
      - save_cache:
          name: Save system tests node_modules cache
          key: v{{ .Environment.CACHE_VERSION }}-{{ checksum "platform_key" }}-system-tests-projects-node-modules-cache-{{ checksum "system_tests_cache_key" }}
          paths:
            - /tmp/cy-system-tests-node-modules
      - run: touch /tmp/system_tests_node_modules_installed
      - save_cache:
          name: Save system tests node_modules cache state key
          key: v{{ .Environment.CACHE_VERSION }}-{{ checksum "platform_key" }}-state-of-system-tests-projects-node-modules-cache-{{ checksum "system_tests_cache_key" }}
          paths:
            - /tmp/system_tests_node_modules_installed

  caching-dependency-installer:
    description: 'Installs & caches the dependencies based on yarn lock & package json dependencies'
    parameters:
      only-cache-for-root-user:
        type: boolean
        default: false
    steps:
      - install_cache_helpers_dependencies
      - run:
          name: Generate Circle Cache Key
          command: node scripts/circle-cache.js --action cacheKey > circle_cache_key
      - run:
          name: Generate platform key
          command: node ./scripts/get-platform-key.js > platform_key
      - restore_cache:
          name: Restore cache state, to check for known modules cache existence
          key: v{{ .Environment.CACHE_VERSION }}-{{ checksum "platform_key" }}-state-of-node-modules-cache-{{ checksum "circle_cache_key" }}
      - run:
          name: Bail if cache exists
          command: |
            if [[ -f "node_modules_installed" ]]; then
              echo "Node modules already cached for dependencies, exiting"
              circleci-agent step halt
            fi
      - run: date +%Y-%U > cache_date
      - restore_cache:
          name: Restore weekly yarn cache
          keys:
            - v{{ .Environment.CACHE_VERSION }}-{{ checksum "platform_key" }}-deps-root-weekly-{{ checksum "cache_date" }}
      - run:
          name: Install Node Modules
          command: |
            source ./scripts/ensure-node.sh
            # avoid installing Percy's Chromium every time we use @percy/cli
            # https://docs.percy.io/docs/caching-asset-discovery-browser-in-ci
            PERCY_POSTINSTALL_BROWSER=true \
            yarn --prefer-offline --frozen-lockfile --cache-folder ~/.yarn
          no_output_timeout: 20m
      - prepare-modules-cache:
          dont-move: <<parameters.only-cache-for-root-user>> # we don't move, so we don't hit any issues unpacking symlinks
      - when:
          condition: <<parameters.only-cache-for-root-user>> # we don't move to /tmp since we don't need to worry about different users
          steps:
            - save_cache:
                name: Saving node modules for root, cli, and all globbed workspace packages
                key: v{{ .Environment.CACHE_VERSION }}-{{ checksum "platform_key" }}-node-modules-cache-{{ checksum "circle_cache_key" }}
                paths:
                  - node_modules
                  - cli/node_modules
                  - system-tests/node_modules
                  - globbed_node_modules
      - unless:
          condition: <<parameters.only-cache-for-root-user>>
          steps:
            - save_cache:
                name: Saving node modules for root, cli, and all globbed workspace packages
                key: v{{ .Environment.CACHE_VERSION }}-{{ checksum "platform_key" }}-node-modules-cache-{{ checksum "circle_cache_key" }}
                paths:
                  - /tmp/node_modules_cache
      - run: touch node_modules_installed
      - save_cache:
          name: Saving node-modules cache state key
          key: v{{ .Environment.CACHE_VERSION }}-{{ checksum "platform_key" }}-state-of-node-modules-cache-{{ checksum "circle_cache_key" }}
          paths:
            - node_modules_installed
      - save_cache:
          name: Save weekly yarn cache
          key: v{{ .Environment.CACHE_VERSION }}-{{ checksum "platform_key" }}-deps-root-weekly-{{ checksum "cache_date" }}
          paths:
            - ~/.yarn
            - ~/.cy-npm-cache

  verify-build-setup:
    description: Common commands run when setting up for build or yarn install
    parameters:
      executor:
        type: executor
        default: cy-doc
    steps:
      - run: pwd
      - run:
          name: print global yarn cache path
          command: echo $(yarn global bin)
      - run:
          name: print yarn version
          command: yarn versions
      - unless:
          condition:
            # stop-only does not correctly match on windows: https://github.com/bahmutov/stop-only/issues/78
            equal: [ *windows-executor, << parameters.executor >> ]
          steps:
            - run:
                name: Stop .only
                 # this will catch ".only"s in js/coffee as well
                command: |
                  source ./scripts/ensure-node.sh
                  yarn stop-only-all
      - run:
          name: Check terminal variables
          ## make sure the TERM is set to 'xterm' in node (Linux only)
          ## else colors (and tests) will fail
          ## See the following information
          ##   * http://andykdocs.de/development/Docker/Fixing+the+Docker+TERM+variable+issue
          ##   * https://unix.stackexchange.com/questions/43945/whats-the-difference-between-various-term-variables
          command: |
            source ./scripts/ensure-node.sh
            yarn check-terminal

  install-required-node:
    # https://discuss.circleci.com/t/switch-nodejs-version-on-machine-executor-solved/26675/2
    description: Install Node version matching .node-version
    steps:
      # installing NVM will use git+ssh, so update known_hosts
      - update_known_hosts
      - run:
          name: Install Node
          command: |
            node_version=$(cat .node-version)
            source ./scripts/ensure-node.sh
            echo "Installing Yarn"
            npm install yarn -g # ensure yarn is installed with the correct node engine
            yarn check-node-version
      - run:
          name: Check Node
          command: |
            source ./scripts/ensure-node.sh
            yarn check-node-version

  install-chrome:
    description: Install Google Chrome
    parameters:
      channel:
        description: browser channel to install
        type: string
      version:
        description: browser version to install
        type: string
    steps:
      - run:
          name: Install Google Chrome (<<parameters.channel>>)
          command: |
            echo "Installing Chrome (<<parameters.channel>>) v<<parameters.version>>"
            wget -O /usr/src/google-chrome-<<parameters.channel>>_<<parameters.version>>_amd64.deb "http://dl.google.com/linux/chrome/deb/pool/main/g/google-chrome-<<parameters.channel>>/google-chrome-<<parameters.channel>>_<<parameters.version>>-1_amd64.deb" && \
            dpkg -i /usr/src/google-chrome-<<parameters.channel>>_<<parameters.version>>_amd64.deb ; \
            apt-get install -f -y && \
            rm -f /usr/src/google-chrome-<<parameters.channel>>_<<parameters.version>>_amd64.deb
            which google-chrome-<<parameters.channel>> || (printf "\n\033[0;31mChrome was not successfully downloaded - bailing\033[0m\n\n" && exit 1)
            echo "Location of Google Chrome Installation: `which google-chrome-<<parameters.channel>>`"
            echo "Google Chrome Version: `google-chrome-<<parameters.channel>> --version`"

  run-driver-integration-tests:
    parameters:
      browser:
        description: browser shortname to target
        type: string
      install-chrome-channel:
        description: chrome channel to install
        type: string
        default: ''
      experimentalSessionAndOrigin:
        description: experimental flag to apply
        type: boolean
        default: false
    steps:
      - restore_cached_workspace
      - when:
          condition: <<parameters.install-chrome-channel>>
          steps:
            - install-chrome:
                channel: <<parameters.install-chrome-channel>>
                version: $(node ./scripts/get-browser-version.js chrome:<<parameters.install-chrome-channel>>)
      - when:
          condition:
            equal: [ webkit, << parameters.browser >> ]
          steps:
            - install-webkit-deps
      - run:
          name: Run driver tests in Cypress
          environment:
            CYPRESS_KONFIG_ENV: production
          command: |
            echo Current working directory is $PWD
            echo Total containers $CIRCLE_NODE_TOTAL

            if [[ -v MAIN_RECORD_KEY ]]; then
              # internal PR
              if <<parameters.experimentalSessionAndOrigin>>; then
                CYPRESS_RECORD_KEY=$MAIN_RECORD_KEY \
                yarn cypress:run-experimentalSessionAndOrigin --record --parallel --group 5x-driver-<<parameters.browser>>-experimentalSessionAndOrigin --browser <<parameters.browser>>
              else
                CYPRESS_RECORD_KEY=$MAIN_RECORD_KEY \
                yarn cypress:run --record --parallel --group 5x-driver-<<parameters.browser>> --browser <<parameters.browser>>
              fi
            else
              # external PR
              TESTFILES=$(circleci tests glob "cypress/e2e/**/*.cy.*" | circleci tests split --total=$CIRCLE_NODE_TOTAL)
              echo "Test files for this machine are $TESTFILES"

              if [[ -z "$TESTFILES" ]]; then
                echo "Empty list of test files"
              fi
              if <<parameters.experimentalSessionAndOrigin>>; then
                yarn cypress:run-experimentalSessionAndOrigin --browser <<parameters.browser>> --spec $TESTFILES
              else
                yarn cypress:run --browser <<parameters.browser>> --spec $TESTFILES
              fi
            fi
          working_directory: packages/driver
      - verify-mocha-results
      - store_test_results:
          path: /tmp/cypress
      - store_artifacts:
          path: /tmp/artifacts
      - store-npm-logs

  windows-install-chrome:
    parameters:
      browser:
        description: browser shortname to target
        type: string
    steps:
      - run:
          # TODO: How can we have preinstalled browsers on CircleCI?
          name: 'Install Chrome on Windows'
          command: |
            # install with `--ignore-checksums` to avoid checksum error
            # https://www.gep13.co.uk/blog/chocolatey-error-hashes-do-not-match
            [[ $PLATFORM == 'windows' && '<<parameters.browser>>' == 'chrome' ]] && choco install googlechrome --ignore-checksums || [[ $PLATFORM != 'windows' ]]

  run-new-ui-tests:
    parameters:
      package:
        description: package to target
        type: enum
        enum: ['frontend-shared', 'launchpad', 'app', 'reporter']
      browser:
        description: browser shortname to target
        type: string
      percy:
        description: enable percy
        type: boolean
        default: false
      type:
        description: ct or e2e
        type: enum
        enum: ['ct', 'e2e']
      debug:
        description: debug option
        type: string
        default: ''
    steps:
      - restore_cached_workspace
      - windows-install-chrome:
          browser: <<parameters.browser>>
      - run:
          command: |
            echo Current working directory is $PWD
            echo Total containers $CIRCLE_NODE_TOTAL

            if [[ -v MAIN_RECORD_KEY ]]; then
              # internal PR
              cmd=$([[ <<parameters.percy>> == 'true' ]] && echo 'yarn percy exec --parallel -- --') || true
              DEBUG=<<parameters.debug>> \
              CYPRESS_KONFIG_ENV=production \
              CYPRESS_RECORD_KEY=${TEST_LAUNCHPAD_RECORD_KEY:-$MAIN_RECORD_KEY} \
              PERCY_PARALLEL_NONCE=$CIRCLE_WORKFLOW_WORKSPACE_ID \
              PERCY_ENABLE=${PERCY_TOKEN:-0} \
              PERCY_PARALLEL_TOTAL=-1 \
              $cmd yarn workspace @packages/<<parameters.package>> cypress:run:<<parameters.type>> --browser <<parameters.browser>> --record --parallel --group <<parameters.package>>-<<parameters.type>>
            else
              # external PR

              # To make `circleci tests` work correctly, we need to step into the package folder.
              cd packages/<<parameters.package>>

              GLOB="cypress/e2e/**/*cy.*"

              if [[ <<parameters.type>> == 'ct' ]]; then
                # component tests are located side by side with the source codes.
                GLOB="src/**/*cy.*"
              fi

              TESTFILES=$(circleci tests glob "$GLOB" | circleci tests split --total=$CIRCLE_NODE_TOTAL)
              echo "Test files for this machine are $TESTFILES"

              # To run the `yarn` command, we need to walk out of the package folder.
              cd ../..

              DEBUG=<<parameters.debug>> \
              CYPRESS_KONFIG_ENV=production \
              PERCY_PARALLEL_NONCE=$CIRCLE_WORKFLOW_WORKSPACE_ID \
              PERCY_ENABLE=${PERCY_TOKEN:-0} \
              PERCY_PARALLEL_TOTAL=-1 \
              yarn workspace @packages/<<parameters.package>> cypress:run:<<parameters.type>> --browser <<parameters.browser>> --spec $TESTFILES
            fi
      - run:
          command: |
            if [[ <<parameters.package>> == 'app' && <<parameters.percy>> == 'true' && -d "packages/app/cypress/screenshots/runner/screenshot/screenshot.cy.tsx/percy" ]]; then
              PERCY_PARALLEL_NONCE=$CIRCLE_WORKFLOW_WORKSPACE_ID \
              PERCY_ENABLE=${PERCY_TOKEN:-0} \
              PERCY_PARALLEL_TOTAL=-1 \
              yarn percy upload packages/app/cypress/screenshots/runner/screenshot/screenshot.cy.tsx/percy
            else
              echo "skipping percy screenshots uploading"
            fi
      - store_test_results:
          path: /tmp/cypress
      - store_artifacts:
          path: ./packages/<<parameters.package>>/cypress/videos
      - store-npm-logs

  run-system-tests:
    parameters:
      browser:
        description: browser shortname to target
        type: string
    steps:
      - restore_cached_workspace
      - restore_cached_system_tests_deps
      - when:
          condition:
            equal: [ webkit, << parameters.browser >> ]
          steps:
            - install-webkit-deps
      - run:
          name: Run system tests
          command: |
            ALL_SPECS=`circleci tests glob "/root/cypress/system-tests/test/*spec*"`
            SPECS=
            for file in $ALL_SPECS; do
              # filter out non_root tests, they have their own stage
              if [[ "$file" == *"non_root"* ]]; then
                echo "Skipping $file"
                continue
              fi
              SPECS="$SPECS $file"
            done
            SPECS=`echo $SPECS | xargs -n 1 | circleci tests split --split-by=timings`
            echo SPECS=$SPECS
            yarn workspace @tooling/system-tests test:ci $SPECS --browser <<parameters.browser>>
      - verify-mocha-results
      - store_test_results:
          path: /tmp/cypress
      - store_artifacts:
          path: /tmp/artifacts
      - store-npm-logs

  run-binary-system-tests:
    steps:
      - restore_cached_workspace
      - restore_cached_system_tests_deps
      - run:
          name: Run system tests
          command: |
            ALL_SPECS=`circleci tests glob "$HOME/cypress/system-tests/test-binary/*spec*"`
            SPECS=`echo $ALL_SPECS | xargs -n 1 | circleci tests split --split-by=timings`
            echo SPECS=$SPECS
            yarn workspace @tooling/system-tests test:ci $SPECS
      - verify-mocha-results
      - store_test_results:
          path: /tmp/cypress
      - store_artifacts:
          path: /tmp/artifacts
      - store-npm-logs

  store-npm-logs:
    description: Saves any NPM debug logs as artifacts in case there is a problem
    steps:
      - store_artifacts:
          path: ~/.npm/_logs

  post-install-comment:
    description: Post GitHub comment with a blurb on how to install pre-release version
    steps:
      - run:
          name: Post pre-release install comment
          command: |
            node scripts/add-install-comment.js \
              --npm npm-package-url.json \
              --binary binary-url.json

  verify-mocha-results:
    description: Double-check that Mocha tests ran as expected.
    parameters:
      expectedResultCount:
        description: The number of result files to expect, ie, the number of Mocha test suites that ran.
        type: integer
        ## by default, assert that at least 1 test ran
        default: 0
    steps:
      - run:
          name: 'Verify Mocha Results'
          command: |
            source ./scripts/ensure-node.sh
            yarn verify:mocha:results <<parameters.expectedResultCount>>

  clone-repo-and-checkout-branch:
    description: |
      Clones an external repo and then checks out the branch that matches the next version otherwise uses 'master' branch.
    parameters:
      repo:
        description: "Name of the github repo to clone like: cypress-example-kitchensink"
        type: string
      pull_request_id:
        description: Pull request number to check out before installing and testing
        type: integer
        default: 0
    steps:
      - restore_cached_binary
      - run:
          name: "Cloning test project and checking out release branch: <<parameters.repo>>"
          working_directory: /tmp/<<parameters.repo>>
          command: |
            git clone --depth 1 --no-single-branch https://github.com/cypress-io/<<parameters.repo>>.git .

            cd ~/cypress/..
            # install some deps for get-next-version
            npm i semver@7.3.2 conventional-recommended-bump@6.1.0 conventional-changelog-angular@5.0.12
            NEXT_VERSION=$(node ./cypress/scripts/get-next-version.js)
            cd -

            git checkout $NEXT_VERSION || true
      - when:
          condition: <<parameters.pull_request_id>>
          steps:
            - run:
                name: Check out PR <<parameters.pull_request_id>>
                working_directory: /tmp/<<parameters.repo>>
                command: |
                  git fetch origin pull/<<parameters.pull_request_id>>/head:pr-<<parameters.pull_request_id>>
                  git checkout pr-<<parameters.pull_request_id>>

  test-binary-against-rwa:
    description: |
      Takes the built binary and NPM package, clones the RWA repo
      and runs the new version of Cypress against it.
    parameters:
      repo:
        description: "Name of the github repo to clone like"
        type: string
        default: "cypress-realworld-app"
      browser:
        description: Name of the browser to use, like "electron", "chrome", "firefox"
        type: enum
        enum: ["", "electron", "chrome", "firefox"]
        default: ""
      command:
        description: Test command to run to start Cypress tests
        type: string
        default: "yarn cypress:run"
      # if the repo to clone and test is a monorepo, you can
      # run tests inside a specific subfolder
      folder:
        description: Subfolder to test in
        type: string
        default: ""
      # you can test new features in the test runner against recipes or other repos
      # by opening a pull request in those repos and running this test job
      # against a pull request number in the example repo
      pull_request_id:
        description: Pull request number to check out before installing and testing
        type: integer
        default: 0
      wait-on:
        description: Whether to use wait-on to wait on a server to be booted
        type: string
        default: ""
      server-start-command:
        description: Server start command for repo
        type: string
        default: "CI=true yarn start"
    steps:
      - clone-repo-and-checkout-branch:
          repo: <<parameters.repo>>
      - when:
          condition: <<parameters.pull_request_id>>
          steps:
            - run:
                name: Check out PR <<parameters.pull_request_id>>
                working_directory: /tmp/<<parameters.repo>>
                command: |
                  git fetch origin pull/<<parameters.pull_request_id>>/head:pr-<<parameters.pull_request_id>>
                  git checkout pr-<<parameters.pull_request_id>>
                  git log -n 2
      - run:
          command: yarn
          working_directory: /tmp/<<parameters.repo>>
      - run:
          name: Install Cypress
          working_directory: /tmp/<<parameters.repo>>
          # force installing the freshly built binary
          command: |
            CYPRESS_INSTALL_BINARY=~/cypress/cypress.zip npm i --legacy-peer-deps ~/cypress/cypress.tgz && [[ -f yarn.lock ]] && yarn
      - run:
          name: Print Cypress version
          working_directory: /tmp/<<parameters.repo>>
          command: npx cypress version
      - run:
          name: Types check 🧩 (maybe)
          working_directory: /tmp/<<parameters.repo>>
          command: yarn types
      - run:
          working_directory: /tmp/<<parameters.repo>>
          command: <<parameters.server-start-command>>
          background: true
      - run:
          condition: <<parameters.wait-on>>
          name: "Waiting on server to boot: <<parameters.wait-on>>"
          command: "npx wait-on <<parameters.wait-on>>"
      - when:
          condition: <<parameters.folder>>
          steps:
            - when:
                condition: <<parameters.browser>>
                steps:
                  - run:
                      name: Run tests using browser "<<parameters.browser>>"
                      working_directory: /tmp/<<parameters.repo>>/<<parameters.folder>>
                      command: |
                        <<parameters.command>> -- --browser <<parameters.browser>>
            - unless:
                condition: <<parameters.browser>>
                steps:
                  - run:
                      name: Run tests using command
                      working_directory: /tmp/<<parameters.repo>>/<<parameters.folder>>
                      command: <<parameters.command>>
      - unless:
          condition: <<parameters.folder>>
          steps:
            - when:
                condition: <<parameters.browser>>
                steps:
                  - run:
                      name: Run tests using browser "<<parameters.browser>>"
                      working_directory: /tmp/<<parameters.repo>>
                      command: <<parameters.command>> -- --browser <<parameters.browser>>
            - unless:
                condition: <<parameters.browser>>
                steps:
                  - run:
                      name: Run tests using command
                      working_directory: /tmp/<<parameters.repo>>
                      command: <<parameters.command>>
      - store-npm-logs

  test-binary-against-repo:
    description: |
      Takes the built binary and NPM package, clones given example repo
      and runs the new version of Cypress against it.
    parameters:
      repo:
        description: "Name of the github repo to clone like: cypress-example-kitchensink"
        type: string
      browser:
        description: Name of the browser to use, like "electron", "chrome", "firefox"
        type: enum
        enum: ["", "electron", "chrome", "firefox"]
        default: ""
      command:
        description: Test command to run to start Cypress tests
        type: string
        default: "npm run e2e"
      build-project:
        description: Should the project build script be executed
        type: boolean
        default: true
      # if the repo to clone and test is a monorepo, you can
      # run tests inside a specific subfolder
      folder:
        description: Subfolder to test in
        type: string
        default: ""
      # you can test new features in the test runner against recipes or other repos
      # by opening a pull request in those repos and running this test job
      # against a pull request number in the example repo
      pull_request_id:
        description: Pull request number to check out before installing and testing
        type: integer
        default: 0
      wait-on:
        description: Whether to use wait-on to wait on a server to be booted
        type: string
        default: ""
      server-start-command:
        description: Server start command for repo
        type: string
        default: "npm start --if-present"
    steps:
      - clone-repo-and-checkout-branch:
          repo: <<parameters.repo>>
          pull_request_id: <<parameters.pull_request_id>>
      - run:
          # Ensure we're installing the node-version for the cloned repo
          command: |
            if [[ -f .node-version ]]; then
              branch="<< pipeline.git.branch >>"

              externalBranchPattern='^pull\/[0-9]+'
              if [[ $branch =~ $externalBranchPattern ]]; then
                # We are unable to curl from the external PR branch location
                # so we fall back to develop
                branch="develop"
              fi

              curl -L https://raw.githubusercontent.com/cypress-io/cypress/$branch/scripts/ensure-node.sh --output ci-ensure-node.sh
            else 
              # if no .node-version file exists, we no-op the node script and use the global yarn
              echo '' > ci-ensure-node.sh
            fi
          working_directory: /tmp/<<parameters.repo>>
      - run:
          # Install deps + Cypress binary with yarn if yarn.lock present
          command: |
            source ./ci-ensure-node.sh
            if [[ -f yarn.lock ]]; then
              yarn --frozen-lockfile
              CYPRESS_INSTALL_BINARY=~/cypress/cypress.zip yarn add -D ~/cypress/cypress.tgz
            else
              npm install
              CYPRESS_INSTALL_BINARY=~/cypress/cypress.zip npm install --legacy-peer-deps ~/cypress/cypress.tgz
            fi
          working_directory: /tmp/<<parameters.repo>>
      - run:
          name: Scaffold new config file
          working_directory: /tmp/<<parameters.repo>>
          environment:
            CYPRESS_INTERNAL_FORCE_SCAFFOLD: "1"
          command: |
            if [[ -f cypress.json ]]; then
              rm -rf cypress.json
              echo 'module.exports = { e2e: {} }' > cypress.config.js
            fi
      - run:
          name: Rename support file
          working_directory: /tmp/<<parameters.repo>>
          command: |
            if [[ -f cypress/support/index.js ]]; then
              mv cypress/support/index.js cypress/support/e2e.js
            fi
      - run:
          name: Print Cypress version
          working_directory: /tmp/<<parameters.repo>>
          command: |
            source ./ci-ensure-node.sh
            npx cypress version
      - run:
          name: Types check 🧩 (maybe)
          working_directory: /tmp/<<parameters.repo>>
          command: |
            source ./ci-ensure-node.sh
            [[ -f yarn.lock ]] && yarn types || npm run types --if-present
      - when:
          condition: <<parameters.build-project>>
          steps:
          - run:
              name: Build 🏗 (maybe)
              working_directory: /tmp/<<parameters.repo>>
              command: |
                source ./ci-ensure-node.sh
                [[ -f yarn.lock ]] && yarn build || npm run build --if-present
      - run:
          working_directory: /tmp/<<parameters.repo>>
          command: |
            source ./ci-ensure-node.sh
            <<parameters.server-start-command>>
          background: true
      - run:
          condition: <<parameters.wait-on>>
          name: "Waiting on server to boot: <<parameters.wait-on>>"
          command: |
            npx wait-on <<parameters.wait-on>> --timeout 120000
      - windows-install-chrome:
          browser: <<parameters.browser>>
      - when:
          condition: <<parameters.folder>>
          steps:
            - when:
                condition: <<parameters.browser>>
                steps:
                  - run:
                      name: Run tests using browser "<<parameters.browser>>"
                      working_directory: /tmp/<<parameters.repo>>/<<parameters.folder>>
                      command: |
                        <<parameters.command>> -- --browser <<parameters.browser>>
            - unless:
                condition: <<parameters.browser>>
                steps:
                  - run:
                      name: Run tests using command
                      working_directory: /tmp/<<parameters.repo>>/<<parameters.folder>>
                      command: <<parameters.command>>
      - unless:
          condition: <<parameters.folder>>
          steps:
            - when:
                condition: <<parameters.browser>>
                steps:
                  - run:
                      name: Run tests using browser "<<parameters.browser>>"
                      working_directory: /tmp/<<parameters.repo>>
                      command: |
                        source ./ci-ensure-node.sh
                        <<parameters.command>> -- --browser <<parameters.browser>>
            - unless:
                condition: <<parameters.browser>>
                steps:
                  - run:
                      name: Run tests using command
                      working_directory: /tmp/<<parameters.repo>>
                      command: |
                        source ./ci-ensure-node.sh
                        <<parameters.command>>
      - store-npm-logs

  wait-on-circle-jobs:
    description: Polls certain Circle CI jobs until they finish
    parameters:
      job-names:
        description: comma separated list of circle ci job names to wait for
        type: string
    steps:
      - run:
          name: "Waiting on Circle CI jobs: <<parameters.job-names>>"
          command: node ./scripts/wait-on-circle-jobs.js --job-names="<<parameters.job-names>>"

  build-binary:
    steps:
      - run:
          name: Check environment variables before code sign (if on Mac/Windows)
          # NOTE
          # our code sign works via electron-builder
          # by default, electron-builder will NOT sign app built in a pull request
          # even our internal one (!)
          # Usually this is not a problem, since we only build and test binary
          # built on "develop" and "master" branches
          # but if you need to really build and sign a binary in a PR
          # set variable CSC_FOR_PULL_REQUEST=true
          command: |
            set -e
            NEEDS_CODE_SIGNING=`node -p 'process.platform === "win32" || process.platform === "darwin"'`
            if [[ "$NEEDS_CODE_SIGNING" == "true" ]]; then
              echo "Checking for required environment variables..."
              if [ -z "$CSC_LINK" ]; then
                echo "Need to provide environment variable CSC_LINK"
                echo "with base64 encoded certificate .p12 file"
                exit 1
              fi
              if [ -z "$CSC_KEY_PASSWORD" ]; then
                echo "Need to provide environment variable CSC_KEY_PASSWORD"
                echo "with password for unlocking certificate .p12 file"
                exit 1
              fi
              echo "Succeeded."
            else
              echo "Not code signing for this platform"
            fi
      - run:
          name: Build the Cypress binary
          environment:
            DEBUG: electron-builder,electron-osx-sign*
          # notarization on Mac can take a while
          no_output_timeout: "45m"
          command: |
            if [[ `node ./scripts/get-platform-key.js` == 'linux-arm64' ]]; then
              # these are missing on Circle and there is no way to pre-install them on Arm
              sudo apt-get update
              sudo apt-get install -y libgtk2.0-0 libgtk-3-0 libgbm-dev libnotify-dev libgconf-2-4 libnss3 libxss1 libasound2 libxtst6 xauth xvfb
            fi
            source ./scripts/ensure-node.sh
            node --version
            yarn binary-build --version $(node ./scripts/get-next-version.js)
      - run:
          name: Zip the binary
          command: |
            if [[ $PLATFORM == 'linux' ]]; then
              # on Arm, CI runs as non-root, on x64 CI runs as root but there is no sudo binary
              if [[ `whoami` == 'root' ]]; then
                apt-get update && apt-get install -y zip
              else
                sudo apt-get update && sudo apt-get install -y zip
              fi
            fi
            source ./scripts/ensure-node.sh
            yarn binary-zip
      - store-npm-logs
      - persist_to_workspace:
          root: ~/
          paths:
            - cypress/cypress.zip

  build-cypress-npm-package:
    parameters:
      executor:
        type: executor
        default: cy-doc
    steps:
      - run:
          name: Bump NPM version
          command: |
            source ./scripts/ensure-node.sh
            yarn get-next-version --npm
      - run:
          name: Build NPM package
          command: |
            source ./scripts/ensure-node.sh
            yarn build --scope cypress
      - run:
          name: Copy Re-exported NPM Packages
          command: node ./scripts/post-build.js
          working_directory: cli
      - run:
          command: ls -la types
          working_directory: cli/build
      - run:
          command: ls -la vue vue2 mount-utils react
          working_directory: cli/build
      - unless:
          condition:
            equal: [ *windows-executor, << parameters.executor >> ]
          steps:
            - run:
                name: list NPM package contents
                command: |
                  source ./scripts/ensure-node.sh
                  yarn workspace cypress size
      - run:
          name: pack NPM package
          working_directory: cli/build
          command: yarn pack --filename ../../cypress.tgz
      - run:
          name: list created NPM package
          command: ls -l
      - store-npm-logs
      - persist_to_workspace:
          root: ~/
          paths:
            - cypress/cypress.tgz

  upload-build-artifacts:
    steps:
      - run: ls -l
      - run:
          name: Upload unique binary to S3
          command: |
            node scripts/binary.js upload-build-artifact \
              --type binary \
              --file cypress.zip \
              --version $(node -p "require('./package.json').version")
      - run:
          name: Upload NPM package to S3
          command: |
            node scripts/binary.js upload-build-artifact \
              --type npm-package \
              --file cypress.tgz \
              --version $(node -p "require('./package.json').version")
      - store-npm-logs
      - run: ls -l
      - run: cat binary-url.json
      - run: cat npm-package-url.json
      - persist_to_workspace:
          root: ~/
          paths:
            - cypress/binary-url.json
            - cypress/npm-package-url.json

  update_known_hosts:
    description: Ensures that we have the latest Git public keys to prevent git+ssh from failing.
    steps:
    - run:
        name: Update known_hosts with github.com keys
        command: |
          mkdir -p ~/.ssh
          ssh-keyscan github.com >> ~/.ssh/known_hosts

jobs:
  ## Checks if we already have a valid cache for the node_modules_install and if it has,
  ## skips ahead to the build step, otherwise installs and caches the node_modules
  node_modules_install:
    <<: *defaults
    parameters:
      <<: *defaultsParameters
      resource_class:
        type: string
        default: medium
    resource_class: << parameters.resource_class >>
    steps:
      - checkout
      - install-required-node
      - verify-build-setup:
          executor: << parameters.executor >>
      - persist_to_workspace:
          root: ~/
          paths:
            - cypress
            - .nvm # mac / linux
            - ProgramData/nvm # windows
      - caching-dependency-installer:
          only-cache-for-root-user: <<parameters.only-cache-for-root-user>>
      - store-npm-logs

  ## restores node_modules from previous step & builds if first step skipped
  build:
    <<: *defaults
    parameters:
      <<: *defaultsParameters
      resource_class:
        type: string
        default: medium+
    resource_class: << parameters.resource_class >>
    steps:
      - restore_cached_workspace
      - run:
          name: Top level packages
          command: yarn list --depth=0 || true
      - run:
          name: Check env canaries on Linux
          command: |
            # only Docker has the required env data for this
            if [[ $CI_DOCKER == 'true' ]]; then
              node ./scripts/circle-env.js --check-canaries
            fi
      - build-and-persist
      - store-npm-logs

  lint:
    <<: *defaults
    steps:
      - restore_cached_workspace
      - run:
          name: Linting 🧹
          command: |
            yarn clean
            git clean -df
            yarn lint
      - run:
          name: cypress info (dev)
          command: node cli/bin/cypress info --dev
      - store-npm-logs

  check-ts:
    <<: *defaults
    steps:
      - restore_cached_workspace
      - install-required-node
      - run:
          name: Check TS Types
          command: NODE_OPTIONS=--max_old_space_size=4096 yarn gulp checkTs


  # a special job that keeps polling Circle and when all
  # individual jobs are finished, it closes the Percy build
  percy-finalize:
    <<: *defaults
    resource_class: small
    parameters:
      <<: *defaultsParameters
      required_env_var:
        type: env_var_name
    steps:
      - restore_cached_workspace
      - run:
          # if this is an external pull request, the environment variables
          # are NOT set for security reasons, thus no need to poll -
          # and no need to finalize Percy, since there will be no visual tests
          name: Check if <<parameters.required_env_var>> is set
          command: |
            if [[ -v <<parameters.required_env_var>> ]]; then
              echo "Internal PR, good to go"
            else
              echo "This is an external PR, cannot access other services"
              circleci-agent step halt
            fi
      - wait-on-circle-jobs:
          job-names: >
            cli-visual-tests,
            reporter-integration-tests,
            run-app-component-tests-chrome,
            run-app-integration-tests-chrome,
            run-frontend-shared-component-tests-chrome,
            run-launchpad-component-tests-chrome,
            run-launchpad-integration-tests-chrome,
            run-reporter-component-tests-chrome,
            run-webpack-dev-server-integration-tests,
            run-vite-dev-server-integration-tests
      - run:
          command: |
            PERCY_PARALLEL_NONCE=$CIRCLE_WORKFLOW_WORKSPACE_ID \
            yarn percy build:finalize

  cli-visual-tests:
    <<: *defaults
    resource_class: small
    steps:
      - restore_cached_workspace
      - run: mkdir -p cli/visual-snapshots
      - run:
          command: node cli/bin/cypress info --dev | yarn --silent term-to-html | node scripts/sanitize --type cli-info > cli/visual-snapshots/cypress-info.html
          environment:
            FORCE_COLOR: 2
      - run:
          command: node cli/bin/cypress help | yarn --silent term-to-html > cli/visual-snapshots/cypress-help.html
          environment:
            FORCE_COLOR: 2
      - store_artifacts:
          path: cli/visual-snapshots
      - run:
          name: Upload CLI snapshots for diffing
          command: |
            PERCY_PARALLEL_NONCE=$CIRCLE_WORKFLOW_WORKSPACE_ID \
            PERCY_ENABLE=${PERCY_TOKEN:-0} \
            PERCY_PARALLEL_TOTAL=-1 \
            yarn percy snapshot ./cli/visual-snapshots

  v8-integration-tests:
    <<: *defaults
    parameters:
      <<: *defaultsParameters
      resource_class:
        type: string
        default: medium
    resource_class: << parameters.resource_class >>
    parallelism: 1
    steps:
      - restore_cached_workspace
      - restore_cached_system_tests_deps
      # TODO: Remove this once we switch off self-hosted M1 runners
      - when:
          condition:
            equal: [ *darwin-arm64-executor, << parameters.executor >> ]
          steps:
            - run: rm -f /tmp/cypress/junit/* 
      - unless:
          condition:
            or:
              - equal: [ *linux-arm64-executor, << parameters.executor >> ] # TODO: Figure out how to support linux-arm64 when we get to linux arm64 build: https://github.com/cypress-io/cypress/issues/23557 
              - equal: [ *windows-executor, << parameters.executor >> ] # TODO: Figure out how to support windows when we support the windows build: https://github.com/cypress-io/cypress/issues/23122
          steps:
            - run:
                name: Run v8 integration tests
                command: |
                  source ./scripts/ensure-node.sh
                  yarn test-integration --scope "'@tooling/{packherd,v8-snapshot,electron-mksnapshot}'"
            - verify-mocha-results:
                expectedResultCount: 3
      - when:
          condition:
            or:
              - equal: [ *linux-arm64-executor, << parameters.executor >> ]
              - equal: [ *windows-executor, << parameters.executor >> ]
          steps:
            - run:
                name: Run v8 integration tests
                command: |
                  source ./scripts/ensure-node.sh
                  yarn test-integration --scope "'@tooling/packherd'"
            - verify-mocha-results:
                expectedResultCount: 1
      - store_test_results:
          path: /tmp/cypress
      - store-npm-logs

  unit-tests:
    <<: *defaults
    parameters:
      <<: *defaultsParameters
      resource_class:
        type: string
        default: medium
    resource_class: << parameters.resource_class >>
    parallelism: 1
    steps:
      - restore_cached_workspace
      - when:
          condition:
            # several snapshots fails for windows due to paths.
            # until these are fixed, run the tests that are working.
            equal: [ *windows-executor, << parameters.executor >> ]
          steps:
            - run: yarn test-scripts scripts/**/*spec.js
      - unless:
          condition:
            equal: [ *windows-executor, << parameters.executor >> ]
          steps:
            - run: yarn test-scripts
            # make sure packages with TypeScript can be transpiled to JS
            - run: yarn lerna run build-prod --stream
            # run unit tests from each individual package
            - run: yarn test
            # run type checking for each individual package
            - run: yarn lerna run types
            - verify-mocha-results:
                expectedResultCount: 18
      - store_test_results:
          path: /tmp/cypress
      # CLI tests generate HTML files with sample CLI command output
      - store_artifacts:
          path: cli/test/html
      - store_artifacts:
          path: packages/errors/__snapshot-images__
      - store-npm-logs

  unit-tests-release:
    <<: *defaults
    resource_class: small
    parallelism: 1
    steps:
      - restore_cached_workspace
      - update_known_hosts
      - run: yarn test-npm-package-release-script

  lint-types:
    <<: *defaults
    parallelism: 1
    steps:
      - restore_cached_workspace
      - run:
          command: ls -la types
          working_directory: cli
      - run:
          command: ls -la chai
          working_directory: cli/types
      - run:
          name: "Lint types 🧹"
          command: yarn workspace cypress dtslint
  # todo(lachlan): do we need this? yarn check-ts does something very similar
  #     - run:
  #         name: "TypeScript check 🧩"
  #         command: yarn type-check --ignore-progress
      - store-npm-logs

  server-unit-tests:
    <<: *defaults
    parallelism: 1
    steps:
      - restore_cached_workspace
      - run: yarn test-unit --scope @packages/server
      - verify-mocha-results:
          expectedResultCount: 1
      - store_test_results:
          path: /tmp/cypress
      - store-npm-logs

  server-integration-tests:
    <<: *defaults
    parallelism: 1
    steps:
      - restore_cached_workspace
      - run: yarn test-integration --scope @packages/server
      - verify-mocha-results:
          expectedResultCount: 1
      - store_test_results:
          path: /tmp/cypress
      - store-npm-logs

  server-performance-tests:
    <<: *defaults
    steps:
      - restore_cached_workspace
      - run:
          command: yarn workspace @packages/server test-performance
      - verify-mocha-results:
          expectedResultCount: 1
      - store_test_results:
          path: /tmp/cypress
      - store_artifacts:
          path: /tmp/artifacts
      - store-npm-logs

  system-tests-node-modules-install:
    <<: *defaults
    steps:
      - restore_cached_workspace
      - update_cached_system_tests_deps

  binary-system-tests:
    parallelism: 2
    working_directory: ~/cypress
    environment:
      <<: *defaultsEnvironment
      PLATFORM: linux
    machine:
      # using `machine` gives us a Linux VM that can run Docker
      image: ubuntu-2004:202111-02
      docker_layer_caching: true
    resource_class: medium
    steps:
      - run-binary-system-tests

  system-tests-chrome:
    <<: *defaults
    parallelism: 8
    steps:
      - run-system-tests:
          browser: chrome

  system-tests-electron:
    <<: *defaults
    parallelism: 8
    steps:
      - run-system-tests:
          browser: electron

  system-tests-firefox:
    <<: *defaults
    parallelism: 8
    steps:
      - run-system-tests:
          browser: firefox

  system-tests-webkit:
    <<: *defaults
    parallelism: 8
    steps:
      - run-system-tests:
          browser: webkit

  system-tests-non-root:
    <<: *defaults
    steps:
      - restore_cached_workspace
      - run:
          command: yarn workspace @tooling/system-tests test:ci "test/non_root*spec*" --browser electron
      - verify-mocha-results
      - store_test_results:
          path: /tmp/cypress
      - store_artifacts:
          path: /tmp/artifacts
      - store-npm-logs

  run-frontend-shared-component-tests-chrome:
    <<: *defaults
    parameters:
      <<: *defaultsParameters
      percy:
        type: boolean
        default: false
    parallelism: 3
    steps:
      - run-new-ui-tests:
          browser: chrome
          percy: << parameters.percy >>
          package: frontend-shared
          type: ct

  run-launchpad-component-tests-chrome:
    <<: *defaults
    parameters:
      <<: *defaultsParameters
      percy:
        type: boolean
        default: false
    parallelism: 7
    steps:
      - run-new-ui-tests:
          browser: chrome
          percy: << parameters.percy >>
          package: launchpad
          type: ct
          # debug: cypress:*,engine:socket

  run-launchpad-integration-tests-chrome:
    <<: *defaults
    parameters:
      <<: *defaultsParameters
      resource_class:
        type: string
        default: medium
      percy:
        type: boolean
        default: false
    resource_class: << parameters.resource_class >>
    parallelism: 3
    steps:
      - run-new-ui-tests:
          browser: chrome
          percy: << parameters.percy >>
          package: launchpad
          type: e2e

  run-app-component-tests-chrome:
    <<: *defaults
    parameters:
      <<: *defaultsParameters
      percy:
        type: boolean
        default: false
    parallelism: 7
    steps:
      - run-new-ui-tests:
          browser: chrome
          percy: << parameters.percy >>
          package: app
          type: ct

  run-app-integration-tests-chrome:
    <<: *defaults
    parameters:
      <<: *defaultsParameters
      resource_class:
        type: string
        default: medium
      percy:
        type: boolean
        default: false
    resource_class: << parameters.resource_class >>
    parallelism: 8
    steps:
      - run-new-ui-tests:
          browser: chrome
          percy: << parameters.percy >>
          package: app
          type: e2e

  driver-integration-tests-chrome:
    <<: *defaults
    parallelism: 5
    steps:
      - run-driver-integration-tests:
          browser: chrome
          install-chrome-channel: stable

  driver-integration-tests-chrome-beta:
    <<: *defaults
    parallelism: 5
    steps:
      - run-driver-integration-tests:
          browser: chrome:beta
          install-chrome-channel: beta

  driver-integration-tests-firefox:
    <<: *defaults
    parallelism: 5
    steps:
      - run-driver-integration-tests:
          browser: firefox

  driver-integration-tests-electron:
    <<: *defaults
    parallelism: 5
    steps:
      - run-driver-integration-tests:
          browser: electron

  driver-integration-tests-webkit:
    <<: *defaults
    parallelism: 5
    steps:
      - run-driver-integration-tests:
          browser: webkit

  driver-integration-tests-chrome-experimentalSessionAndOrigin:
    <<: *defaults
    resource_class: medium
    parallelism: 5
    steps:
      - run-driver-integration-tests:
          browser: chrome
          install-chrome-channel: stable
          experimentalSessionAndOrigin: true

  driver-integration-tests-chrome-beta-experimentalSessionAndOrigin:
    <<: *defaults
    resource_class: medium
    parallelism: 5
    steps:
      - run-driver-integration-tests:
          browser: chrome:beta
          install-chrome-channel: beta
          experimentalSessionAndOrigin: true

  driver-integration-tests-firefox-experimentalSessionAndOrigin:
    <<: *defaults
    resource_class: medium
    parallelism: 5
    steps:
      - run-driver-integration-tests:
          browser: firefox
          experimentalSessionAndOrigin: true

  driver-integration-tests-electron-experimentalSessionAndOrigin:
    <<: *defaults
    resource_class: medium
    parallelism: 5
    steps:
      - run-driver-integration-tests:
          browser: electron
          experimentalSessionAndOrigin: true

  driver-integration-tests-webkit-experimentalSessionAndOrigin:
    <<: *defaults
    resource_class: medium
    parallelism: 5
    steps:
      - run-driver-integration-tests:
          browser: webkit
          experimentalSessionAndOrigin: true

  run-reporter-component-tests-chrome:
    <<: *defaults
    parameters:
      <<: *defaultsParameters
      percy:
        type: boolean
        default: false
    parallelism: 2
    steps:
      - run-new-ui-tests:
          browser: chrome
          percy: << parameters.percy >>
          package: reporter
          type: ct

  reporter-integration-tests:
    <<: *defaults
    parallelism: 3
    steps:
      - restore_cached_workspace
      - run:
          command: yarn build-for-tests
          working_directory: packages/reporter
      - run:
          command: |
            CYPRESS_KONFIG_ENV=production \
            CYPRESS_RECORD_KEY=$MAIN_RECORD_KEY \
            PERCY_PARALLEL_NONCE=$CIRCLE_WORKFLOW_WORKSPACE_ID \
            PERCY_ENABLE=${PERCY_TOKEN:-0} \
            PERCY_PARALLEL_TOTAL=-1 \
            yarn percy exec --parallel -- -- \
            yarn cypress:run --record --parallel --group reporter
          working_directory: packages/reporter
      - verify-mocha-results
      - store_test_results:
          path: /tmp/cypress
      - store_artifacts:
          path: /tmp/artifacts
      - store-npm-logs

  run-webpack-dev-server-integration-tests:
    <<: *defaults
    parallelism: 2
    steps:
      - restore_cached_workspace
      - restore_cached_system_tests_deps
      - run:
          command: |
            CYPRESS_KONFIG_ENV=production \
            CYPRESS_RECORD_KEY=$MAIN_RECORD_KEY \
            PERCY_PARALLEL_NONCE=$CIRCLE_WORKFLOW_WORKSPACE_ID \
            PERCY_ENABLE=${PERCY_TOKEN:-0} \
            PERCY_PARALLEL_TOTAL=-1 \
            yarn percy exec --parallel -- -- \
            yarn cypress:run --record --parallel --group webpack-dev-server
          working_directory: npm/webpack-dev-server
      - store_test_results:
          path: /tmp/cypress
      - store_artifacts:
          path: /tmp/artifacts
      - store-npm-logs

  run-vite-dev-server-integration-tests:
    <<: *defaults
    # parallelism: 3 TODO: Add parallelism once we have more specs
    steps:
      - restore_cached_workspace
      - restore_cached_system_tests_deps
      - run:
          command: |
            CYPRESS_KONFIG_ENV=production \
            CYPRESS_RECORD_KEY=$MAIN_RECORD_KEY \
            PERCY_PARALLEL_NONCE=$CIRCLE_WORKFLOW_WORKSPACE_ID \
            PERCY_ENABLE=${PERCY_TOKEN:-0} \
            PERCY_PARALLEL_TOTAL=-1 \
            yarn percy exec --parallel -- -- \
            yarn cypress:run --record --parallel --group vite-dev-server
          working_directory: npm/vite-dev-server
      - store_test_results:
          path: /tmp/cypress
      - store_artifacts:
          path: /tmp/artifacts
      - store-npm-logs

  ui-components-integration-tests:
    <<: *defaults
    steps:
      - restore_cached_workspace
      - run:
          command: yarn build-for-tests
          working_directory: packages/ui-components
      - run:
          command: |
            CYPRESS_KONFIG_ENV=production \
            CYPRESS_RECORD_KEY=$MAIN_RECORD_KEY \
            yarn cypress:run --record --parallel --group ui-components
          working_directory: packages/ui-components
      - verify-mocha-results
      - store_test_results:
          path: /tmp/cypress
      - store_artifacts:
          path: /tmp/artifacts
      - store-npm-logs

  npm-webpack-preprocessor:
    <<: *defaults
    steps:
      - restore_cached_workspace
      - run:
          name: Build
          command: yarn workspace @cypress/webpack-preprocessor build
      - run:
          name: Test babelrc
          command: yarn test
          working_directory: npm/webpack-preprocessor/examples/use-babelrc
      - run:
          name: Build ts-loader
          command: yarn install
          working_directory: npm/webpack-preprocessor/examples/use-ts-loader
      - run:
          name: Types ts-loader
          command: yarn types
          working_directory: npm/webpack-preprocessor/examples/use-ts-loader
      - run:
          name: Test ts-loader
          command: yarn test
          working_directory: npm/webpack-preprocessor/examples/use-ts-loader
      - run:
          name: Start React app
          command: yarn start
          background: true
          working_directory: npm/webpack-preprocessor/examples/react-app
      - run:
          name: Test React app
          command: yarn test
          working_directory: npm/webpack-preprocessor/examples/react-app
      - run:
          name: Run tests
          command: yarn workspace @cypress/webpack-preprocessor test
      - store-npm-logs

  npm-webpack-dev-server:
    <<: *defaults
    steps:
      - restore_cached_workspace
      - restore_cached_system_tests_deps
      - run:
          name: Run tests
          command: yarn workspace @cypress/webpack-dev-server test
      - run:
          name: Run tests
          command: yarn workspace @cypress/webpack-dev-server test

  npm-vite-dev-server:
    <<: *defaults
    steps:
      - restore_cached_workspace
      - run:
          name: Run tests
          command: yarn test
          working_directory: npm/vite-dev-server
      - store_test_results:
          path: npm/vite-dev-server/test_results
      - store-npm-logs

  npm-webpack-batteries-included-preprocessor:
    <<: *defaults
    resource_class: small
    steps:
      - restore_cached_workspace
      - run:
          name: Run tests
          command: yarn workspace @cypress/webpack-batteries-included-preprocessor test

  npm-vue:
    <<: *defaults
    steps:
      - restore_cached_workspace
      - run:
          name: Build
          command: yarn workspace @cypress/vue build
      - run:
          name: Type Check
          command: yarn typecheck
          working_directory: npm/vue
      - store_test_results:
          path: npm/vue/test_results
      - store_artifacts:
          path: npm/vue/test_results
      - store-npm-logs

  npm-angular:
    <<: *defaults
    steps:
      - restore_cached_workspace
      - run:
          name: Build
          command: yarn workspace @cypress/angular build
      - store-npm-logs

  npm-react:
    <<: *defaults
    steps:
      - restore_cached_workspace
      - run:
          name: Build
          command: yarn workspace @cypress/react build
      - run:
          name: Run tests
          command: yarn test
          working_directory: npm/react
      - store_test_results:
          path: npm/react/test_results
      - store_artifacts:
          path: npm/react/test_results
      - store-npm-logs

  npm-mount-utils:
    <<: *defaults
    steps:
      - restore_cached_workspace
      - run:
          name: Build
          command: yarn workspace @cypress/mount-utils build
      - store-npm-logs

  npm-create-cypress-tests:
    <<: *defaults
    resource_class: small
    steps:
      - restore_cached_workspace
      - run: yarn workspace create-cypress-tests build

  npm-eslint-plugin-dev:
    <<: *defaults
    steps:
      - restore_cached_workspace
      - run:
          name: Run tests
          command: yarn workspace @cypress/eslint-plugin-dev test

  npm-cypress-schematic:
    <<: *defaults
    resource_class: small
    steps:
      - restore_cached_workspace
      - run:
          name: Build + Install
          command: |
            yarn workspace @cypress/schematic build
          working_directory: npm/cypress-schematic
      - run:
          name: Run unit tests
          command: |
            yarn test
          working_directory: npm/cypress-schematic
      - store-npm-logs

  npm-release:
    <<: *defaults
    resource_class: medium+
    steps:
      - restore_cached_workspace
      - run:
          name: Release packages after all jobs pass
          command: yarn npm-release

  create-build-artifacts:
    <<: *defaults
    parameters:
      <<: *defaultsParameters
      resource_class:
        type: string
        default: medium+
    resource_class: << parameters.resource_class >>
    steps:
      - restore_cached_workspace
      - build-binary
      - build-cypress-npm-package:
          executor: << parameters.executor >>
      - verify_should_persist_artifacts
      - upload-build-artifacts
      - post-install-comment

  test-kitchensink:
    <<: *defaults
    parameters:
      <<: *defaultsParameters
      resource_class:
        type: string
        default: medium+
    steps:
      - clone-repo-and-checkout-branch:
          repo: cypress-example-kitchensink
      - install-required-node
      - run:
          name: Remove cypress.json
          description: Remove cypress.json in case it exists
          working_directory: /tmp/cypress-example-kitchensink
          environment:
            CYPRESS_INTERNAL_FORCE_SCAFFOLD: "1"
          command: rm -rf cypress.json
      - run:
          name: Install prod dependencies
          command: yarn --production
          working_directory: /tmp/cypress-example-kitchensink
      - run:
          name: Example server
          command: yarn start
          working_directory: /tmp/cypress-example-kitchensink
          background: true
      - run:
          name: Rename support file
          working_directory: /tmp/cypress-example-kitchensink
          command: |
            if [[ -f cypress/support/index.js ]]; then
              mv cypress/support/index.js cypress/support/e2e.js
            fi
      - run:
          name: Run Kitchensink example project
          command: |
            yarn cypress:run --project /tmp/cypress-example-kitchensink
      - store-npm-logs

  test-kitchensink-against-staging:
    <<: *defaults
    steps:
      - clone-repo-and-checkout-branch:
          repo: cypress-example-kitchensink
      - install-required-node
      - run:
          name: Install prod dependencies
          command: yarn --production
          working_directory: /tmp/cypress-example-kitchensink
      - run:
          name: Example server
          command: yarn start
          working_directory: /tmp/cypress-example-kitchensink
          background: true
      - run:
          name: Run Kitchensink example project
          command: |
            CYPRESS_PROJECT_ID=$TEST_KITCHENSINK_PROJECT_ID \
            CYPRESS_RECORD_KEY=$TEST_KITCHENSINK_RECORD_KEY \
            CYPRESS_INTERNAL_ENV=staging \
            CYPRESS_video=false \
            yarn cypress:run --project /tmp/cypress-example-kitchensink --record
      - store-npm-logs

  test-against-staging:
    <<: *defaults
    steps:
      - clone-repo-and-checkout-branch:
          repo: cypress-test-tiny
      - run:
          name: Run test project
          command: |
            CYPRESS_PROJECT_ID=$TEST_TINY_PROJECT_ID \
            CYPRESS_RECORD_KEY=$TEST_TINY_RECORD_KEY \
            CYPRESS_INTERNAL_ENV=staging \
            yarn cypress:run --project /tmp/cypress-test-tiny --record
      - store-npm-logs

  test-npm-module-and-verify-binary:
    <<: *defaults
    steps:
      - restore_cached_workspace
      # make sure we have cypress.zip received
      - run: ls -l
      - run: ls -l cypress.zip cypress.tgz
      - run: mkdir test-binary
      - run:
          name: Create new NPM package
          working_directory: test-binary
          command: npm init -y
      - run:
          # install NPM from built NPM package folder
          name: Install Cypress
          working_directory: test-binary
          # force installing the freshly built binary
          command: CYPRESS_INSTALL_BINARY=/root/cypress/cypress.zip npm i /root/cypress/cypress.tgz
      - run:
          name: Cypress version
          working_directory: test-binary
          command: $(yarn bin cypress) version
      - run:
          name: Verify Cypress binary
          working_directory: test-binary
          command: $(yarn bin cypress) verify
      - run:
          name: Cypress help
          working_directory: test-binary
          command: $(yarn bin cypress) help
      - run:
          name: Cypress info
          working_directory: test-binary
          command: $(yarn bin cypress) info
      - store-npm-logs

  test-npm-module-on-minimum-node-version:
    <<: *defaults
    resource_class: small
    docker:
      - image: cypress/base:12.0.0-libgbm
    steps:
      - restore_workspace_binaries
      - run: mkdir test-binary
      - run:
          name: Create new NPM package
          working_directory: test-binary
          command: npm init -y
      - run:
          name: Install Cypress
          working_directory: test-binary
          command: CYPRESS_INSTALL_BINARY=/root/cypress/cypress.zip npm install /root/cypress/cypress.tgz
      - run:
          name: Verify Cypress binary
          working_directory: test-binary
          command: $(npm bin)/cypress verify
      - run:
          name: Print Cypress version
          working_directory: test-binary
          command: $(npm bin)/cypress version
      - run:
          name: Cypress info
          working_directory: test-binary
          command: $(npm bin)/cypress info

  test-types-cypress-and-jest:
    parameters:
      executor:
        description: Executor name to use
        type: executor
        default: cy-doc
      wd:
        description: Working directory, should be OUTSIDE cypress monorepo folder
        type: string
        default: /root/test-cypress-and-jest
    <<: *defaults
    resource_class: small
    steps:
      - restore_workspace_binaries
      - run: mkdir <<parameters.wd>>
      - run:
          name: Create new NPM package ⚗️
          working_directory: <<parameters.wd>>
          command: npm init -y
      - run:
          name: Install dependencies 📦
          working_directory: <<parameters.wd>>
          environment:
            CYPRESS_INSTALL_BINARY: /root/cypress/cypress.zip
          # let's install Cypress, Jest and any other package that might conflict
          # https://github.com/cypress-io/cypress/issues/6690

          # Todo: Add `jest` back into the list once https://github.com/yargs/yargs-parser/issues/452
          # is resolved.
          command: |
            npm install /root/cypress/cypress.tgz \
              typescript @types/jest enzyme @types/enzyme
      - run:
          name: Test types clash ⚔️
          working_directory: <<parameters.wd>>
          command: |
            echo "console.log('hello world')" > hello.ts
            npx tsc hello.ts --noEmit

  test-full-typescript-project:
    parameters:
      executor:
        description: Executor name to use
        type: executor
        default: cy-doc
      wd:
        description: Working directory, should be OUTSIDE cypress monorepo folder
        type: string
        default: /root/test-full-typescript
    <<: *defaults
    resource_class: small
    steps:
      - restore_workspace_binaries
      - run: mkdir <<parameters.wd>>
      - run:
          name: Create new NPM package ⚗️
          working_directory: <<parameters.wd>>
          command: npm init -y
      - run:
          name: Install dependencies 📦
          working_directory: <<parameters.wd>>
          environment:
            CYPRESS_INSTALL_BINARY: /root/cypress/cypress.zip
          command: |
            npm install /root/cypress/cypress.tgz typescript
      - run:
          name: Scaffold full TypeScript project 🏗
          working_directory: <<parameters.wd>>
          command: npx @bahmutov/cly@1.9.0 init --typescript
      - run:
          name: Run project tests 🗳
          working_directory: <<parameters.wd>>
          command: npx cypress run

  # install NPM + binary zip and run against staging API
  test-binary-against-staging:
    <<: *defaults
    steps:
      - restore_workspace_binaries
      - clone-repo-and-checkout-branch:
          repo: cypress-test-tiny
      - run:
          name: Install Cypress
          working_directory: /tmp/cypress-test-tiny
          # force installing the freshly built binary
          command: CYPRESS_INSTALL_BINARY=~/cypress/cypress.zip npm i --legacy-peer-deps ~/cypress/cypress.tgz
      - run:
          name: Run test project
          working_directory: /tmp/cypress-test-tiny
          command: |
            CYPRESS_PROJECT_ID=$TEST_TINY_PROJECT_ID \
            CYPRESS_RECORD_KEY=$TEST_TINY_RECORD_KEY \
            CYPRESS_INTERNAL_ENV=staging \
            $(yarn bin cypress) run --record
      - store-npm-logs

  test-binary-against-recipes-firefox:
    <<: *defaults
    steps:
      - test-binary-against-repo:
          repo: cypress-example-recipes
          command: npm run test:ci:firefox

  test-binary-against-recipes-chrome:
    <<: *defaults
    steps:
      - test-binary-against-repo:
          repo: cypress-example-recipes
          command: npm run test:ci:chrome

  test-binary-against-recipes:
    <<: *defaults
    steps:
      - test-binary-against-repo:
          repo: cypress-example-recipes
          command: npm run test:ci

  # This is a special job. It allows you to test the current
  # built test runner against a pull request in the repo
  # cypress-example-recipes.
  # Imagine you are working on a feature and want to show / test a recipe
  # You would need to run the built test runner before release
  # against a PR that cannot be merged until the new version
  # of the test runner is released.
  # Use:
  #   specify pull request number
  #   and the recipe folder

  # test-binary-against-recipe-pull-request:
  #   <<: *defaults
  #   steps:
  #     # test a specific pull request by number from cypress-example-recipes
  #     - test-binary-against-repo:
  #         repo: cypress-example-recipes
  #         command: npm run test:ci
  #         pull_request_id: 515
  #         folder: examples/fundamentals__typescript

  test-binary-against-kitchensink:
    <<: *defaults
    steps:
      - test-binary-against-repo:
          repo: cypress-example-kitchensink
          browser: "electron"

  test-binary-against-kitchensink-firefox:
    <<: *defaults
    steps:
      - test-binary-against-repo:
          repo: cypress-example-kitchensink
          browser: firefox

  test-binary-against-kitchensink-chrome:
    <<: *defaults
    steps:
      - test-binary-against-repo:
          repo: cypress-example-kitchensink
          browser: chrome

  test-binary-against-todomvc-firefox:
    <<: *defaults
    steps:
      - test-binary-against-repo:
          repo: cypress-example-todomvc
          browser: firefox

  test-binary-against-conduit-chrome:
    <<: *defaults
    steps:
      - test-binary-against-repo:
          repo: cypress-example-conduit-app
          browser: chrome
          command: "npm run cypress:run"
          wait-on: http://localhost:3000

  test-binary-against-api-testing-firefox:
    <<: *defaults
    steps:
      - test-binary-against-repo:
          repo: cypress-example-api-testing
          browser: firefox
          command: "npm run cy:run"

  test-binary-against-piechopper-firefox:
    <<: *defaults
    steps:
      - test-binary-against-repo:
          repo: cypress-example-piechopper
          browser: firefox
          command: "npm run cypress:run"

  test-binary-against-cypress-realworld-app:
    <<: *defaults
    resource_class: medium+
    steps:
      - test-binary-against-rwa:
          repo: cypress-realworld-app
          browser: chrome
          wait-on: http://localhost:3000

  test-binary-as-specific-user:
    <<: *defaults
    steps:
      - restore_workspace_binaries
      # the user should be "node"
      - run: whoami
      - run: pwd
      # prints the current user's effective user id
      # for root it is 0
      # for other users it is a positive integer
      - run: node -e 'console.log(process.geteuid())'
      # make sure the binary and NPM package files are present
      - run: ls -l
      - run: ls -l cypress.zip cypress.tgz
      - run: mkdir test-binary
      - run:
          name: Create new NPM package
          working_directory: test-binary
          command: npm init -y
      - run:
          # install NPM from built NPM package folder
          name: Install Cypress
          working_directory: test-binary
          # force installing the freshly built binary
          command: CYPRESS_INSTALL_BINARY=~/cypress/cypress.zip npm i ~/cypress/cypress.tgz
      - run:
          name: Cypress help
          working_directory: test-binary
          command: $(yarn bin cypress) help
      - run:
          name: Cypress info
          working_directory: test-binary
          command: $(yarn bin cypress) info
      - run:
          name: Add Cypress demo
          working_directory: test-binary
          command: npx @bahmutov/cly@1.9.0 init
      - run:
          name: Verify Cypress binary
          working_directory: test-binary
          command: DEBUG=cypress:cli $(yarn bin cypress) verify
      - run:
          name: Run Cypress binary
          working_directory: test-binary
          command: DEBUG=cypress:cli $(yarn bin cypress) run
      - store-npm-logs

linux-x64-workflow: &linux-x64-workflow
  jobs:
    - node_modules_install
    - build:
        context: test-runner:env-canary
        requires:
          - node_modules_install
    - check-ts:
        requires:
          - build
    - lint:
        name: linux-lint
        requires:
          - build
    - percy-finalize:
        context: [test-runner:poll-circle-workflow, test-runner:percy]
        required_env_var: PERCY_TOKEN # skips job if not defined (external PR)
        requires:
          - build
    - lint-types:
        requires:
          - build
    # unit, integration and e2e tests
    - cli-visual-tests:
        context: test-runner:percy
        requires:
          - build
    - unit-tests:
        requires:
          - build
    - unit-tests-release:
        context: test-runner:npm-release
        requires:
          - build
    - server-unit-tests:
        requires:
          - build
    - server-integration-tests:
        requires:
          - build
    - server-performance-tests:
        requires:
          - build
    - system-tests-node-modules-install:
        context: test-runner:performance-tracking
        requires:
          - build
    - system-tests-chrome:
        context: test-runner:performance-tracking
        requires:
          - system-tests-node-modules-install
    - system-tests-electron:
        context: test-runner:performance-tracking
        requires:
          - system-tests-node-modules-install
    - system-tests-firefox:
        context: test-runner:performance-tracking
        requires:
          - system-tests-node-modules-install
    - system-tests-webkit:
        context: test-runner:performance-tracking
        requires:
          - system-tests-node-modules-install
    - system-tests-non-root:
        context: test-runner:performance-tracking
        executor: non-root-docker-user
        requires:
          - system-tests-node-modules-install
    - driver-integration-tests-chrome:
        context: test-runner:cypress-record-key
        requires:
          - build
    - driver-integration-tests-chrome-beta:
        context: test-runner:cypress-record-key
        requires:
          - build
    - driver-integration-tests-firefox:
        context: test-runner:cypress-record-key
        requires:
          - build
    - driver-integration-tests-electron:
        context: test-runner:cypress-record-key
        requires:
          - build
    - driver-integration-tests-webkit:
        context: test-runner:cypress-record-key
        requires:
          - build
    - driver-integration-tests-chrome-experimentalSessionAndOrigin:
        context: test-runner:cypress-record-key
        requires:
          - build
    - driver-integration-tests-chrome-beta-experimentalSessionAndOrigin:
        context: test-runner:cypress-record-key
        requires:
          - build
    - driver-integration-tests-firefox-experimentalSessionAndOrigin:
        context: test-runner:cypress-record-key
        requires:
          - build
    - driver-integration-tests-electron-experimentalSessionAndOrigin:
        context: test-runner:cypress-record-key
        requires:
          - build
    # TODO: Implement WebKit network automation to fix the majority of these tests before re-enabling
    # - driver-integration-tests-webkit-experimentalSessionAndOrigin:
    #     context: test-runner:cypress-record-key
    #     requires:
    #       - build
    - run-frontend-shared-component-tests-chrome:
        context: [test-runner:cypress-record-key, test-runner:launchpad-tests, test-runner:percy]
        percy: true
        requires:
          - build
    - run-launchpad-integration-tests-chrome:
        context: [test-runner:cypress-record-key, test-runner:launchpad-tests, test-runner:percy]
        percy: true
        requires:
          - build
    - run-launchpad-component-tests-chrome:
        context: [test-runner:cypress-record-key, test-runner:launchpad-tests, test-runner:percy]
        percy: true
        requires:
          - build
    - run-app-integration-tests-chrome:
        context: [test-runner:cypress-record-key, test-runner:launchpad-tests, test-runner:percy]
        percy: true
        requires:
          - build
    - run-webpack-dev-server-integration-tests:
        context: [test-runner:cypress-record-key, test-runner:percy]
        requires:
          - system-tests-node-modules-install
    - run-vite-dev-server-integration-tests:
        context: [test-runner:cypress-record-key, test-runner:percy]
        requires:
          - system-tests-node-modules-install
    - run-app-component-tests-chrome:
        context: [test-runner:cypress-record-key, test-runner:launchpad-tests, test-runner:percy]
        percy: true
        requires:
          - build
    - run-reporter-component-tests-chrome:
        context: [test-runner:cypress-record-key, test-runner:percy]
        percy: true
        requires:
          - build
    - reporter-integration-tests:
        context: [test-runner:cypress-record-key, test-runner:percy]
        requires:
          - build
    - ui-components-integration-tests:
        context: test-runner:cypress-record-key
        requires:
          - build
    - npm-webpack-dev-server:
        requires:
          - system-tests-node-modules-install
    - npm-vite-dev-server:
        requires:
          - build
    - npm-webpack-preprocessor:
        requires:
          - build
    - npm-webpack-batteries-included-preprocessor:
        requires:
          - build
    - npm-vue:
        requires:
          - build
    - npm-react:
        requires:
          - build
    - npm-angular:
        requires:
          - build
    - npm-mount-utils:
        requires:
          - build
    - npm-create-cypress-tests:
        requires:
          - build
    - npm-eslint-plugin-dev:
        requires:
          - build
    - npm-cypress-schematic:
        requires:
          - build
    - v8-integration-tests:
        requires:
          - system-tests-node-modules-install
    # This release definition must be updated with any new jobs
    # Any attempts to automate this are welcome
    # If CircleCI provided an "after all" hook, then this wouldn't be necessary
    - npm-release:
        context: test-runner:npm-release
        requires:
          - build
          - check-ts
          - npm-angular
          - npm-eslint-plugin-dev
          - npm-create-cypress-tests
          - npm-react
          - npm-mount-utils
          - npm-vue
          - npm-webpack-batteries-included-preprocessor
          - npm-webpack-preprocessor
          - npm-vite-dev-server
          - npm-webpack-dev-server
          - npm-cypress-schematic
          - lint-types
          - linux-lint
          - percy-finalize
          - driver-integration-tests-firefox
          - driver-integration-tests-chrome
          - driver-integration-tests-chrome-beta
          - driver-integration-tests-electron
          - driver-integration-tests-firefox-experimentalSessionAndOrigin
          - driver-integration-tests-chrome-experimentalSessionAndOrigin
          - driver-integration-tests-chrome-beta-experimentalSessionAndOrigin
          - driver-integration-tests-electron-experimentalSessionAndOrigin
          - system-tests-non-root
          - system-tests-firefox
          - system-tests-electron
          - system-tests-chrome
          - server-performance-tests
          - server-integration-tests
          - server-unit-tests
          - test-kitchensink
          - ui-components-integration-tests
          - unit-tests
          - unit-tests-release
          - cli-visual-tests
          - reporter-integration-tests
          - run-app-component-tests-chrome
          - run-app-integration-tests-chrome
          - run-frontend-shared-component-tests-chrome
          - run-launchpad-component-tests-chrome
          - run-launchpad-integration-tests-chrome
          - run-reporter-component-tests-chrome
          - run-webpack-dev-server-integration-tests
          - run-vite-dev-server-integration-tests
          - v8-integration-tests

    # various testing scenarios, like building full binary
    # and testing it on a real project
    - test-against-staging:
        context: test-runner:record-tests
        <<: *mainBuildFilters
        requires:
          - build
    - test-kitchensink:
        requires:
          - build
    - test-kitchensink-against-staging:
        context: test-runner:record-tests
        <<: *mainBuildFilters
        requires:
          - build
    - create-build-artifacts:
        context:
          - test-runner:upload
          - test-runner:commit-status-checks
        requires:
          - build
    - test-npm-module-on-minimum-node-version:
        requires:
          - create-build-artifacts
    - test-types-cypress-and-jest:
        requires:
          - create-build-artifacts
    - test-full-typescript-project:
        requires:
          - create-build-artifacts
    - test-binary-against-kitchensink:
        requires:
          - create-build-artifacts
    - test-npm-module-and-verify-binary:
        <<: *mainBuildFilters
        requires:
          - create-build-artifacts
    - test-binary-against-staging:
        context: test-runner:record-tests
        <<: *mainBuildFilters
        requires:
          - create-build-artifacts
    - test-binary-against-kitchensink-chrome:
        <<: *mainBuildFilters
        requires:
          - create-build-artifacts
    - test-binary-against-recipes-firefox:
        <<: *mainBuildFilters
        requires:
          - create-build-artifacts
    - test-binary-against-recipes-chrome:
        <<: *mainBuildFilters
        requires:
          - create-build-artifacts
    - test-binary-against-recipes:
        <<: *mainBuildFilters
        requires:
          - create-build-artifacts
    - test-binary-against-kitchensink-firefox:
        <<: *mainBuildFilters
        requires:
          - create-build-artifacts
    - test-binary-against-todomvc-firefox:
        <<: *mainBuildFilters
        requires:
          - create-build-artifacts
    - test-binary-against-cypress-realworld-app:
        <<: *mainBuildFilters
        requires:
          - create-build-artifacts
    - test-binary-as-specific-user:
        name: "test binary as a non-root user"
        executor: non-root-docker-user
        requires:
          - create-build-artifacts
    - test-binary-as-specific-user:
        name: "test binary as a root user"
        requires:
          - create-build-artifacts
    - binary-system-tests:
        requires:
          - create-build-artifacts
          - system-tests-node-modules-install

linux-arm64-workflow: &linux-arm64-workflow
  jobs:
    - node_modules_install:
        name: linux-arm64-node-modules-install
        executor: linux-arm64
        resource_class: arm.medium
        only-cache-for-root-user: true

    - build:
        name: linux-arm64-build
        executor: linux-arm64
        resource_class: arm.medium
        requires:
          - linux-arm64-node-modules-install

    - create-build-artifacts:
        name: linux-arm64-create-build-artifacts
        context:
          - test-runner:upload
          - test-runner:commit-status-checks
        executor: linux-arm64
        resource_class: arm.medium
        requires:
          - linux-arm64-build

    - v8-integration-tests:
        name: linux-arm64-v8-integration-tests
        executor: linux-arm64
        resource_class: arm.medium
        requires:
          - linux-arm64-build

darwin-x64-workflow: &darwin-x64-workflow
  jobs:
    - node_modules_install:
        name: darwin-x64-node-modules-install
        executor: mac
        resource_class: macos.x86.medium.gen2
        only-cache-for-root-user: true

    - build:
        name: darwin-x64-build
        context: test-runner:env-canary
        executor: mac
        resource_class: macos.x86.medium.gen2
        requires:
          - darwin-x64-node-modules-install

    - lint:
        name: darwin-x64-lint
        executor: mac
        requires:
          - darwin-x64-build

    - create-build-artifacts:
        name: darwin-x64-create-build-artifacts
        context:
          - test-runner:sign-mac-binary
          - test-runner:upload
          - test-runner:commit-status-checks
        executor: mac
        resource_class: macos.x86.medium.gen2
        requires:
          - darwin-x64-build

    - test-kitchensink:
        name: darwin-x64-test-kitchensink
        executor: mac
        requires:
          - darwin-x64-build

    - v8-integration-tests:
        name: darwin-x64-v8-integration-tests
        executor: mac
        resource_class: macos.x86.medium.gen2
        requires:
          - darwin-x64-build

darwin-arm64-workflow: &darwin-arm64-workflow
  jobs:
    - node_modules_install:
        name: darwin-arm64-node-modules-install
        executor: darwin-arm64
        resource_class: cypress-io/latest_m1
        only-cache-for-root-user: true

    - build:
        name: darwin-arm64-build
        executor: darwin-arm64
        resource_class: cypress-io/latest_m1
        requires:
          - darwin-arm64-node-modules-install

    - create-build-artifacts:
        name: darwin-arm64-create-build-artifacts
        context:
          - test-runner:sign-mac-binary
          - test-runner:upload
          - test-runner:commit-status-checks
        executor: darwin-arm64
        resource_class: cypress-io/latest_m1
        requires:
          - darwin-arm64-build

    - v8-integration-tests:
        name: darwin-arm64-v8-integration-tests
        executor: darwin-arm64
        resource_class: cypress-io/latest_m1
        requires:
          - darwin-arm64-build

windows-workflow: &windows-workflow
  jobs:
    - node_modules_install:
        name: windows-node-modules-install
        executor: windows
        resource_class: windows.large
        only-cache-for-root-user: true

    - build:
        name: windows-build
        context: test-runner:env-canary
        executor: windows
        resource_class: windows.large
        requires:
          - windows-node-modules-install

    - run-app-integration-tests-chrome:
        name: windows-run-app-integration-tests-chrome
        executor: windows
        resource_class: windows.large
        context: [test-runner:cypress-record-key, test-runner:launchpad-tests]
        requires:
          - windows-build

    - run-launchpad-integration-tests-chrome:
        name: windows-run-launchpad-integration-tests-chrome
        executor: windows
        resource_class: windows.large
        context: [test-runner:cypress-record-key, test-runner:launchpad-tests]
        requires:
          - windows-build

    - lint:
        name: windows-lint
        executor: windows
        requires:
          - windows-build

    - unit-tests:
        name: windows-unit-tests
        executor: windows
        resource_class: windows.large
        requires:
          - windows-build

    - create-build-artifacts:
        name: windows-create-build-artifacts
        executor: windows
        resource_class: windows.large
        context:
          - test-runner:sign-windows-binary
          - test-runner:upload
          - test-runner:commit-status-checks
        requires:
          - windows-build
    - test-binary-against-kitchensink-chrome:
        name: windows-test-binary-against-kitchensink-chrome
        executor: windows
        requires:
          - windows-create-build-artifacts

    - v8-integration-tests:
        name: windows-v8-integration-tests
        executor: windows
        resource_class: windows.large
        requires:
          - windows-build

workflows:
  linux-x64:
    <<: *linux-x64-workflow
    <<: *linux-x64-workflow-exclude-filters
  linux-arm64:
    <<: *linux-arm64-workflow
    <<: *linux-arm64-workflow-filters
  darwin-x64:
    <<: *darwin-x64-workflow
    <<: *darwin-workflow-filters
  darwin-arm64:
    <<: *darwin-arm64-workflow
    <<: *darwin-workflow-filters
  windows:
    <<: *windows-workflow
    <<: *windows-workflow-filters<|MERGE_RESOLUTION|>--- conflicted
+++ resolved
@@ -37,13 +37,8 @@
   when:
     or:
     - equal: [ develop, << pipeline.git.branch >> ]
-<<<<<<< HEAD
     - equal: [ 'feature/v8-snapshots', << pipeline.git.branch >> ]
     - equal: [ 'ryanm/feat/add-v8-snapshot-to-monorepo', << pipeline.git.branch >> ]
-=======
-    - equal: [ 'correct-dashboard-results', << pipeline.git.branch >> ]
-    - equal: [ 'skip-or-fix-flaky-tests-2', << pipeline.git.branch >> ]
->>>>>>> 0f00d4ca
     - matches:
           pattern: "-release$"
           value: << pipeline.git.branch >>
@@ -72,14 +67,8 @@
   when:
     or:
     - equal: [ develop, << pipeline.git.branch >> ]
-<<<<<<< HEAD
     - equal: [ 'feature/v8-snapshots', << pipeline.git.branch >> ]
     - equal: [ 'ryanm/feat/add-v8-snapshot-to-monorepo', << pipeline.git.branch >> ]
-=======
-    - equal: [ linux-arm64, << pipeline.git.branch >> ]
-    - equal: [ 'lmiller/fixing-flake-1', << pipeline.git.branch >> ]
-    - equal: [ 'skip-or-fix-flaky-tests-2', << pipeline.git.branch >> ]
->>>>>>> 0f00d4ca
     - matches:
           pattern: "-release$"
           value: << pipeline.git.branch >>
