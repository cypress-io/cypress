version: 2.1

defaults: &defaults
  parallelism: 1
  working_directory: ~/cypress
  parameters: &defaultsParameters
    executor:
      type: executor
      default: cy-doc
    only-cache-for-root-user:
      type: boolean
      default: false
  executor: <<parameters.executor>>
  environment: &defaultsEnvironment
    ## set specific timezone
    TZ: "/usr/share/zoneinfo/America/New_York"

    ## store artifacts here
    CIRCLE_ARTIFACTS: /tmp/artifacts

    ## set so that e2e tests are consistent
    COLUMNS: 100
    LINES: 24

# filters and requires for testing binary with Firefox
mainBuildFilters: &mainBuildFilters
  filters:
    branches:
      only:
        - develop
        - 10.0-release
        - elevatebart/test/windows

# usually we don't build Mac app - it takes a long time
# but sometimes we want to really confirm we are doing the right thing
# so just add your branch to the list here to build and test on Mac
macWorkflowFilters: &mac-workflow-filters
  when:
    or:
    - equal: [ develop, << pipeline.git.branch >> ]
    - equal: [ '10.0-release', << pipeline.git.branch >> ]
    - matches:
          pattern: "-release$"
          value: << pipeline.git.branch >>

windowsWorkflowFilters: &windows-workflow-filters
  when:
    or:
    - equal: [ develop, << pipeline.git.branch >> ]
    - equal: [ '10.0-release', << pipeline.git.branch >> ]
    - equal: [ 'elevatebart/test/windows', << pipeline.git.branch >> ]
    - matches:
          pattern: "-release$"
          value: << pipeline.git.branch >>
    - matches:
          pattern: "win*"
          value: << pipeline.git.branch >>

executors:
  # the Docker image with Cypress dependencies and Chrome browser
  cy-doc:
    docker:
      - image: cypress/browsers:node16.5.0-chrome94-ff93
    # by default, we use "medium" to balance performance + CI costs. bump or reduce on a per-job basis if needed.
    resource_class: medium
    environment:
      PLATFORM: linux

  # Docker image with non-root "node" user
  non-root-docker-user:
    docker:
      - image: cypress/browsers:node16.5.0-chrome94-ff93
        user: node
    environment:
      PLATFORM: linux

  # executor to run on Mac OS
  # https://circleci.com/docs/2.0/executor-types/#using-macos
  # https://circleci.com/docs/2.0/testing-ios/#supported-xcode-versions
  mac:
    macos:
      # Executor should have Node >= required version
      xcode: "13.0.0"
    environment:
      PLATFORM: mac

  # executor to run on Windows - based off of the windows-orb default executor since it is
  # not customizable enough to align with our existing setup.
  # https://github.com/CircleCI-Public/windows-orb/blob/master/src/executors/default.yml
  # https://circleci.com/docs/2.0/hello-world-windows/#software-pre-installed-in-the-windows-image
  windows: &windows-executor
    machine:
      image: windows-server-2019-vs2019:stable
      shell: bash.exe -eo pipefail
    resource_class: windows.medium
    environment:
      PLATFORM: windows

commands:
  restore_workspace_binaries:
    steps:
      - attach_workspace:
          at: ~/
      # make sure we have cypress.zip received
      - run: ls -l
      - run: ls -l cypress.zip cypress.tgz
      - run: node --version
      - run: npm --version

  restore_cached_workspace:
    steps:
      - attach_workspace:
          at: ~/
      - install-required-node
      - unpack-dependencies

  restore_cached_binary:
    steps:
      - attach_workspace:
          at: ~/

  prepare-modules-cache:
    parameters:
      dont-move:
        type: boolean
        default: false
    steps:
      - run: node scripts/circle-cache.js --action prepare
      - unless:
          condition: << parameters.dont-move >>
          steps:
            - run:
                name: Move to /tmp dir for consistent caching across root/non-root users
                command: |
                  mkdir -p /tmp/node_modules_cache
                  mv ~/cypress/node_modules /tmp/node_modules_cache/root_node_modules
                  mv ~/cypress/cli/node_modules /tmp/node_modules_cache/cli_node_modules
                  mv ~/cypress/system-tests/node_modules /tmp/node_modules_cache/system-tests_node_modules
                  mv ~/cypress/globbed_node_modules /tmp/node_modules_cache/globbed_node_modules

  build-and-persist:
    description: Save entire folder as artifact for other jobs to run without reinstalling
    steps:
      - run:
          name: Build all codegen
          command: yarn gulp buildProd
      - run:
          name: Build packages
          command: yarn build
      - prepare-modules-cache # So we don't throw these in the workspace cache
      - persist_to_workspace:
          root: ~/
          paths:
            - cypress
            - .ssh
            - node_modules # contains the npm i -g modules

  install_cache_helpers_dependencies:
    steps:
      - run:
          # Dependencies needed by circle-cache.js, before we "yarn" or unpack cached node_modules
          name: Cache Helper Dependencies
          working_directory: ~/
          command: npm i glob@7.1.6 fs-extra@10.0.0 minimist@1.2.5 fast-json-stable-stringify@2.1.0

  unpack-dependencies:
    description: 'Unpacks dependencies associated with the current workflow'
    steps:
      - install_cache_helpers_dependencies
      - run:
          name: Generate Circle Cache Key
          command: node scripts/circle-cache.js --action cacheKey > circle_cache_key
      - run:
          name: Generate platform key
          command: echo $PLATFORM > platform_key
      - restore_cache:
          name: Restore cache state, to check for known modules cache existence
          key: v{{ .Environment.CACHE_VERSION }}-{{ checksum "platform_key" }}-node-modules-cache-{{ checksum "circle_cache_key" }}
      - run:
          name: Move node_modules back from /tmp
          command: |
            if [[ -d "/tmp/node_modules_cache" ]]; then
              mv /tmp/node_modules_cache/root_node_modules ~/cypress/node_modules
              mv /tmp/node_modules_cache/cli_node_modules ~/cypress/cli/node_modules
              mv /tmp/node_modules_cache/system-tests_node_modules ~/cypress/system-tests/node_modules
              mv /tmp/node_modules_cache/globbed_node_modules ~/cypress/globbed_node_modules
              rm -rf /tmp/node_modules_cache
            fi
      - run:
          name: Restore all node_modules to proper workspace folders
          command: node scripts/circle-cache.js --action unpack

  restore_cached_system_tests_deps:
    description: 'Restore the cached node_modules for projects in "system-tests/projects/**"'
    steps:
      - run:
          name: Generate Circle Cache key for system tests
          command: ./system-tests/scripts/cache-key.sh > system_tests_cache_key
      - run:
          name: Generate platform key
          command: echo $PLATFORM > platform_key
      - restore_cache:
          name: Restore system tests node_modules cache
          keys:
            - v{{ .Environment.CACHE_VERSION }}-{{ checksum "platform_key" }}-system-tests-projects-node-modules-cache-{{ checksum "system_tests_cache_key" }}
            - v{{ .Environment.CACHE_VERSION }}-{{ checksum "platform_key" }}-system-tests-projects-node-modules-cache-

  update_cached_system_tests_deps:
    description: 'Update the cached node_modules for projects in "system-tests/projects/**"'
    steps:
      - run:
          name: Generate Circle Cache key for system tests
          command: ./system-tests/scripts/cache-key.sh > system_tests_cache_key
      - run:
          name: Generate platform key
          command: echo $PLATFORM > platform_key
      - restore_cache:
          name: Restore cache state, to check for known modules cache existence
          keys:
            - v{{ .Environment.CACHE_VERSION }}-{{ checksum "platform_key" }}-system-tests-projects-node-modules-cache-state-{{ checksum "system_tests_cache_key" }}
      - run:
          name: Send root honeycomb event for this CI build
          command: cd system-tests/scripts && node ./send-root-honecomb-event.js
      - run:
          name: Bail if specific cache exists
          command: |
            if [[ -f "/tmp/system_tests_node_modules_installed" ]]; then
              echo "No updates to system tests node modules, exiting"
              circleci-agent step halt
            fi
      - restore_cache:
          name: Restore system tests node_modules cache
          keys:
            - v{{ .Environment.CACHE_VERSION }}-{{ checksum "platform_key" }}-system-tests-projects-node-modules-cache-{{ checksum "system_tests_cache_key" }}
            - v{{ .Environment.CACHE_VERSION }}-{{ checksum "platform_key" }}-system-tests-projects-node-modules-cache-
      - run:
          name: Update system-tests node_modules cache
          command: yarn workspace @tooling/system-tests projects:yarn:install
      - save_cache:
          name: Save system tests node_modules cache
          key: v{{ .Environment.CACHE_VERSION }}-{{ checksum "platform_key" }}-system-tests-projects-node-modules-cache-{{ checksum "system_tests_cache_key" }}
          paths:
            - ~/.cache/cy-system-tests-node-modules
      - run: touch /tmp/system_tests_node_modules_installed
      - save_cache:
          name: Save system tests node_modules cache state key
          key: v{{ .Environment.CACHE_VERSION }}-{{ checksum "platform_key" }}-system-tests-projects-node-modules-cache-state-{{ checksum "system_tests_cache_key" }}
          paths:
            - /tmp/system_tests_node_modules_installed

  caching-dependency-installer:
    description: 'Installs & caches the dependencies based on yarn lock & package json dependencies'
    parameters:
      only-cache-for-root-user:
        type: boolean
        default: false
    steps:
      - install_cache_helpers_dependencies
      - run:
          name: Generate Circle Cache Key
          command: node scripts/circle-cache.js --action cacheKey > circle_cache_key
      - run:
          name: Generate platform key
          command: echo $PLATFORM > platform_key
      - restore_cache:
          name: Restore cache state, to check for known modules cache existence
          key: v{{ .Environment.CACHE_VERSION }}-{{ checksum "platform_key" }}-node-modules-cache-state-{{ checksum "circle_cache_key" }}
      - run:
          name: Bail if cache exists
          command: |
            if [[ -f "/tmp/node_modules_installed" ]]; then
              echo "Node modules already cached for dependencies, exiting"
              circleci-agent step halt
            fi
      - run: date +%Y-%U > cache_date
      - restore_cache:
          name: Restore weekly yarn cache
          keys:
            - v{{ .Environment.CACHE_VERSION }}-{{ checksum "platform_key" }}-deps-root-weekly-{{ checksum "cache_date" }}
      - run:
          name: Install Node Modules
          command: |
            yarn --prefer-offline --frozen-lockfile --cache-folder ~/.yarn
          no_output_timeout: 20m
      - prepare-modules-cache:
          dont-move: <<parameters.only-cache-for-root-user>> # we don't move, so we don't hit any issues unpacking symlinks
      - when:
          condition: <<parameters.only-cache-for-root-user>> # we don't move to /tmp since we don't need to worry about different users
          steps:
            - save_cache:
                name: Saving node modules for root, cli, and all globbed workspace packages
                key: v{{ .Environment.CACHE_VERSION }}-{{ checksum "platform_key" }}-node-modules-cache-{{ checksum "circle_cache_key" }}
                paths:
                  - node_modules
                  - cli/node_modules
                  - system-tests/node_modules
                  - globbed_node_modules
      - unless:
          condition: <<parameters.only-cache-for-root-user>>
          steps:
            - save_cache:
                name: Saving node modules for root, cli, and all globbed workspace packages
                key: v{{ .Environment.CACHE_VERSION }}-{{ checksum "platform_key" }}-node-modules-cache-{{ checksum "circle_cache_key" }}
                paths:
                  - /tmp/node_modules_cache
      - run: touch /tmp/node_modules_installed
      - save_cache:
          name: Saving node-modules cache state key
          key: v{{ .Environment.CACHE_VERSION }}-{{ checksum "platform_key" }}-node-modules-cache-state-{{ checksum "circle_cache_key" }}
          paths:
            - /tmp/node_modules_installed
      - save_cache:
          name: Save weekly yarn cache
          key: v{{ .Environment.CACHE_VERSION }}-{{ checksum "platform_key" }}-deps-root-weekly-{{ checksum "cache_date" }}
          paths:
            - ~/.yarn

  verify-build-setup:
    description: Common commands run when setting up for build or yarn install
    parameters:
      executor:
        type: executor
        default: cy-doc
    steps:
      - run: pwd
      - run:
          name: print global yarn cache path
          command: echo $(yarn global bin)
      - run:
          name: print yarn version
          command: yarn versions
      - unless:
          condition:
            # stop-only does not correctly match on windows: https://github.com/bahmutov/stop-only/issues/78
            equal: [ *windows-executor, << parameters.executor >> ]
          steps:
            - run:
                name: Stop .only
                 # this will catch ".only"s in js/coffee as well
                command: yarn stop-only-all
      - run:
          name: Check terminal variables
          ## make sure the TERM is set to 'xterm' in node (Linux only)
          ## else colors (and tests) will fail
          ## See the following information
          ##   * http://andykdocs.de/development/Docker/Fixing+the+Docker+TERM+variable+issue
          ##   * https://unix.stackexchange.com/questions/43945/whats-the-difference-between-various-term-variables
          command: yarn check-terminal

  install-required-node:
    # https://discuss.circleci.com/t/switch-nodejs-version-on-machine-executor-solved/26675/2
    description: Install Node version matching .node-version
    steps:
      - run:
          name: Install Node
          command: |
            node_version=$(cat .node-version)
            [ -s "${HOME}/.nvm/nvm.sh" ] && \. "${HOME}/.nvm/nvm.sh" # This loads nvm
            if ! type nvm > /dev/null; then
              echo "Installing NVM"
              curl -o- https://raw.githubusercontent.com/creationix/nvm/v0.30.0/install.sh | bash
              [ -s "${HOME}/.nvm/nvm.sh" ] && \. "${HOME}/.nvm/nvm.sh" # This loads nvm
            fi
            echo "Installing Node $node_version"
            nvm install ${node_version}
            echo "Using Node $node_version"
            nvm use ${node_version}
            [[ $PLATFORM != 'windows' ]] && nvm alias default ${node_version} || sleep 2s
            echo "Installing Yarn"
            npm install yarn -g # ensure yarn is installed with the correct node engine
            yarn check-node-version
      - run:
          name: Check  Node
          command: yarn check-node-version

  install-chrome:
    description: Install Google Chrome
    parameters:
      channel:
        description: browser channel to install
        type: string
      version:
        description: browser version to install
        type: string
    steps:
      - run:
          name: Install Google Chrome (<<parameters.channel>>)
          command: |
            echo "Installing Chrome (<<parameters.channel>>) v<<parameters.version>>"
            wget -O /usr/src/google-chrome-<<parameters.channel>>_<<parameters.version>>_amd64.deb "http://dl.google.com/linux/chrome/deb/pool/main/g/google-chrome-<<parameters.channel>>/google-chrome-<<parameters.channel>>_<<parameters.version>>-1_amd64.deb" && \
            dpkg -i /usr/src/google-chrome-<<parameters.channel>>_<<parameters.version>>_amd64.deb ; \
            apt-get install -f -y && \
            rm -f /usr/src/google-chrome-<<parameters.channel>>_<<parameters.version>>_amd64.deb
            which google-chrome-<<parameters.channel>> || (printf "\n\033[0;31mChrome was not successfully downloaded - bailing\033[0m\n\n" && exit 1)
            echo "Location of Google Chrome Installation: `which google-chrome-<<parameters.channel>>`"
            echo "Google Chrome Version: `google-chrome-<<parameters.channel>> --version`"

  run-driver-integration-tests:
    parameters:
      browser:
        description: browser shortname to target
        type: string
      install-chrome-channel:
        description: chrome channel to install
        type: string
        default: ''
    steps:
      - restore_cached_workspace
      - when:
          condition: <<parameters.install-chrome-channel>>
          steps:
            - install-chrome:
                channel: <<parameters.install-chrome-channel>>
                version: $(node ./scripts/get-browser-version.js chrome:<<parameters.install-chrome-channel>>)
      - run:
          environment:
            CYPRESS_KONFIG_ENV: production
          command: |
            echo Current working directory is $PWD
            echo Total containers $CIRCLE_NODE_TOTAL

            if [[ -v PACKAGES_RECORD_KEY ]]; then
              # internal PR
              CYPRESS_RECORD_KEY=$PACKAGES_RECORD_KEY \
              yarn cypress:run --record --parallel --group 5x-driver-<<parameters.browser>> --browser <<parameters.browser>>
            else
              # external PR
              TESTFILES=$(circleci tests glob "cypress/e2e/**/*.cy.*" | circleci tests split --total=$CIRCLE_NODE_TOTAL)
              echo "Test files for this machine are $TESTFILES"

              if [[ -z "$TESTFILES" ]]; then
                echo "Empty list of test files"
              fi
              yarn cypress:run --browser <<parameters.browser>> --spec $TESTFILES
            fi
          working_directory: packages/driver
      - verify-mocha-results
      - store_test_results:
          path: /tmp/cypress
      - store_artifacts:
          path: /tmp/artifacts
      - store-npm-logs

  run-new-ui-tests:
    parameters:
      package:
        description: package to target
        type: enum
        enum: ['frontend-shared', 'launchpad', 'app']
      browser:
        description: browser shortname to target
        type: string
      percy:
        description: enable percy
        type: boolean
        default: false
      type:
        description: ct or e2e
        type: enum
        enum: ['ct', 'e2e']
      debug:
        description: debug option
        type: string
        default: ''
    steps:
      - restore_cached_workspace
      - run:
          # TODO: How can we have preinstalled browsers on CircleCI?
          name: 'Install Chrome on Windows'
          command: |
            # install with `--ignore-checksums` to avoid checksum error
            # https://www.gep13.co.uk/blog/chocolatey-error-hashes-do-not-match
            [[ $PLATFORM == 'windows' && '<<parameters.browser>>' == 'chrome' ]] && choco install googlechrome --ignore-checksums || [[ $PLATFORM != 'windows' ]]
      - run:
          # the PERCY_TARGET_BRANCH and PERCY_TARGET_COMMIT env vars
          # are a temporary hack to workaround percy issues with
          # PR's not diffing the right base branch due to other problems
          # upstream with finalizing builds. These will be removed
          # once we implement a more permanent solution.
          command: |
            cmd=$([[ <<parameters.percy>> == 'true' ]] && echo 'yarn percy exec --parallel -- --') || true
            DEBUG=<<parameters.debug>> \
            CYPRESS_KONFIG_ENV=production \
            CYPRESS_RECORD_KEY=$TEST_LAUNCHPAD_RECORD_KEY \
            PERCY_PARALLEL_NONCE=$PLATFORM-$CIRCLE_SHA1 \
            PERCY_ENABLE=${PERCY_TOKEN:-0} \
            PERCY_PARALLEL_TOTAL=-1 \
            PERCY_TARGET_BRANCH="10.0-release" \
            PERCY_TARGET_COMMIT=$(git log -n 1 origin/10.0-release --pretty="%H") \
            $cmd yarn workspace @packages/<<parameters.package>> cypress:run:<<parameters.type>> --browser <<parameters.browser>> --record --parallel --group <<parameters.package>>-<<parameters.type>>
      - store_test_results:
          path: /tmp/cypress
      - store_artifacts:
          path: ./packages/<<parameters.package>>/cypress/videos
      - store-npm-logs

  run-system-tests:
    parameters:
      browser:
        description: browser shortname to target
        type: string
    steps:
      - restore_cached_workspace
      - restore_cached_system_tests_deps
      - run:
          name: Run system tests
          command: |
            ALL_SPECS=`circleci tests glob "/root/cypress/system-tests/test/*spec*"`
            SPECS=
            for file in $ALL_SPECS; do
              # filter out non_root tests, they have their own stage
              if [[ "$file" == *"non_root"* ]]; then
                echo "Skipping $file"
                continue
              fi
              SPECS="$SPECS $file"
            done
            SPECS=`echo $SPECS | xargs -n 1 | circleci tests split --split-by=timings`
            echo SPECS=$SPECS
            yarn workspace @tooling/system-tests test:ci $SPECS --browser <<parameters.browser>>
      - verify-mocha-results
      - store_test_results:
          path: /tmp/cypress
      - store_artifacts:
          path: /tmp/artifacts
      - store-npm-logs

  run-binary-system-tests:
    steps:
      - restore_cached_workspace
      - restore_cached_system_tests_deps
      - run:
          name: Run system tests
          command: |
            ALL_SPECS=`circleci tests glob "$HOME/cypress/system-tests/test-binary/*spec*"`
            SPECS=`echo $ALL_SPECS | xargs -n 1 | circleci tests split --split-by=timings`
            echo SPECS=$SPECS
            yarn workspace @tooling/system-tests test:ci $SPECS
      - verify-mocha-results
      - store_test_results:
          path: /tmp/cypress
      - store_artifacts:
          path: /tmp/artifacts
      - store-npm-logs

  store-npm-logs:
    description: Saves any NPM debug logs as artifacts in case there is a problem
    steps:
      - store_artifacts:
          path: ~/.npm/_logs

  post-install-comment:
    description: Post GitHub comment with a blurb on how to install pre-release version
    steps:
      - run:
          name: Post pre-release install comment
          command: |
            node scripts/add-install-comment.js \
              --npm npm-package-url.json \
              --binary binary-url.json

  verify-mocha-results:
    description: Double-check that Mocha tests ran as expected.
    parameters:
      expectedResultCount:
        description: The number of result files to expect, ie, the number of Mocha test suites that ran.
        type: integer
        ## by default, assert that at least 1 test ran
        default: 0
    steps:
      - run: yarn verify:mocha:results <<parameters.expectedResultCount>>

  clone-repo-and-checkout-branch:
    description: |
      Clones an external repo and then checks out the branch that matches the next version otherwise uses 'master' branch.
    parameters:
      repo:
        description: "Name of the github repo to clone like: cypress-example-kitchensink"
        type: string
      pull_request_id:
        description: Pull request number to check out before installing and testing
        type: integer
        default: 0
    steps:
      - restore_cached_binary
      - run:
          name: "Cloning test project: <<parameters.repo>>"
          command: |
            git clone --depth 1 --no-single-branch https://github.com/cypress-io/<<parameters.repo>>.git /tmp/<<parameters.repo>>
            cd /tmp/<<parameters.repo>> && (git checkout $(node ./scripts/get-next-version.js) || true)
      - when:
            condition: <<parameters.pull_request_id>>
            steps:
              - run:
                  name: Check out PR <<parameters.pull_request_id>>
                  working_directory: /tmp/<<parameters.repo>>
                  command: |
                    git fetch origin pull/<<parameters.pull_request_id>>/head:pr-<<parameters.pull_request_id>>
                    git checkout pr-<<parameters.pull_request_id>>

  test-binary-against-rwa:
    description: |
      Takes the built binary and NPM package, clones the RWA repo
      and runs the new version of Cypress against it.
    parameters:
      repo:
        description: "Name of the github repo to clone like"
        type: string
        default: "cypress-realworld-app"
      browser:
        description: Name of the browser to use, like "electron", "chrome", "firefox"
        type: enum
        enum: ["", "electron", "chrome", "firefox"]
        default: ""
      command:
        description: Test command to run to start Cypress tests
        type: string
        default: "yarn cypress:run"
      # if the repo to clone and test is a monorepo, you can
      # run tests inside a specific subfolder
      folder:
        description: Subfolder to test in
        type: string
        default: ""
      # you can test new features in the test runner against recipes or other repos
      # by opening a pull request in those repos and running this test job
      # against a pull request number in the example repo
      pull_request_id:
        description: Pull request number to check out before installing and testing
        type: integer
        default: 0
      wait-on:
        description: Whether to use wait-on to wait on a server to be booted
        type: string
        default: ""
      server-start-command:
        description: Server start command for repo
        type: string
        default: "CI=true yarn start"
    steps:
      - clone-repo-and-checkout-branch:
          repo: <<parameters.repo>>
      - when:
          condition: <<parameters.pull_request_id>>
          steps:
            - run:
                name: Check out PR <<parameters.pull_request_id>>
                working_directory: /tmp/<<parameters.repo>>
                command: |
                  git fetch origin pull/<<parameters.pull_request_id>>/head:pr-<<parameters.pull_request_id>>
                  git checkout pr-<<parameters.pull_request_id>>
                  git log -n 2
      - run:
          command: yarn
          working_directory: /tmp/<<parameters.repo>>
      - run:
          name: Install Cypress
          working_directory: /tmp/<<parameters.repo>>
          # force installing the freshly built binary
          command: |
            CYPRESS_INSTALL_BINARY=~/cypress/cypress.zip npm i --legacy-peer-deps ~/cypress/cypress.tgz && [[ -f yarn.lock ]] && yarn
      - run:
          name: Print Cypress version
          working_directory: /tmp/<<parameters.repo>>
          command: npx cypress version
      - run:
          name: Types check 🧩 (maybe)
          working_directory: /tmp/<<parameters.repo>>
          command: yarn types
      - run:
          working_directory: /tmp/<<parameters.repo>>
          command: <<parameters.server-start-command>>
          background: true
      - run:
          condition: <<parameters.wait-on>>
          name: "Waiting on server to boot: <<parameters.wait-on>>"
          command: "npx wait-on <<parameters.wait-on>>"
      - when:
          condition: <<parameters.folder>>
          steps:
            - when:
                condition: <<parameters.browser>>
                steps:
                  - run:
                      name: Run tests using browser "<<parameters.browser>>"
                      working_directory: /tmp/<<parameters.repo>>/<<parameters.folder>>
                      command: |
                        <<parameters.command>> -- --browser <<parameters.browser>>
            - unless:
                condition: <<parameters.browser>>
                steps:
                  - run:
                      name: Run tests using command
                      working_directory: /tmp/<<parameters.repo>>/<<parameters.folder>>
                      command: <<parameters.command>>

            - store_artifacts:
                name: screenshots
                path: /tmp/<<parameters.repo>>/<<parameters.folder>>/cypress/screenshots
            - store_artifacts:
                name: videos
                path: /tmp/<<parameters.repo>>/<<parameters.folder>>/cypress/videos
      - unless:
          condition: <<parameters.folder>>
          steps:
            - when:
                condition: <<parameters.browser>>
                steps:
                  - run:
                      name: Run tests using browser "<<parameters.browser>>"
                      working_directory: /tmp/<<parameters.repo>>
                      command: <<parameters.command>> -- --browser <<parameters.browser>>
            - unless:
                condition: <<parameters.browser>>
                steps:
                  - run:
                      name: Run tests using command
                      working_directory: /tmp/<<parameters.repo>>
                      command: <<parameters.command>>
            - store_artifacts:
                name: screenshots
                path: /tmp/<<parameters.repo>>/cypress/screenshots
            - store_artifacts:
                name: videos
                path: /tmp/<<parameters.repo>>/cypress/videos
      - store-npm-logs

  test-binary-against-repo:
    description: |
      Takes the built binary and NPM package, clones given example repo
      and runs the new version of Cypress against it.
    parameters:
      repo:
        description: "Name of the github repo to clone like: cypress-example-kitchensink"
        type: string
      browser:
        description: Name of the browser to use, like "electron", "chrome", "firefox"
        type: enum
        enum: ["", "electron", "chrome", "firefox"]
        default: ""
      command:
        description: Test command to run to start Cypress tests
        type: string
        default: "npm run e2e"
      build-project:
        description: Should the project build script be executed
        type: boolean
        default: true
      # if the repo to clone and test is a monorepo, you can
      # run tests inside a specific subfolder
      folder:
        description: Subfolder to test in
        type: string
        default: ""
      # you can test new features in the test runner against recipes or other repos
      # by opening a pull request in those repos and running this test job
      # against a pull request number in the example repo
      pull_request_id:
        description: Pull request number to check out before installing and testing
        type: integer
        default: 0
      wait-on:
        description: Whether to use wait-on to wait on a server to be booted
        type: string
        default: ""
      server-start-command:
        description: Server start command for repo
        type: string
        default: "npm start --if-present"
    steps:
      - clone-repo-and-checkout-branch:
          repo: <<parameters.repo>>
          pull_request_id: <<parameters.pull_request_id>>
      - run:
          # Install deps + Cypress binary with yarn if yarn.lock present
          command: |
            if [[ -f yarn.lock ]]; then
              yarn --frozen-lockfile
              CYPRESS_INSTALL_BINARY=~/cypress/cypress.zip yarn add -D ~/cypress/cypress.tgz
            else
              npm install
              CYPRESS_INSTALL_BINARY=~/cypress/cypress.zip npm install --legacy-peer-deps ~/cypress/cypress.tgz
            fi
          working_directory: /tmp/<<parameters.repo>>
      - run:
          name: Scaffold new config file
          working_directory: /tmp/<<parameters.repo>>
          environment:
            CYPRESS_INTERNAL_FORCE_SCAFFOLD: "1"
          command: |
            if [[ -f cypress.json ]]; then
              rm -rf cypress.json
              echo 'module.exports = {}' > cypress.config.js
            fi
      - run:
          name: Rename support file
          working_directory: /tmp/<<parameters.repo>>
          command: |
            if [[ -f cypress/support/index.js ]]; then
              mv cypress/support/index.js cypress/support/e2e.js
            fi
      - run:
          name: Print Cypress version
          working_directory: /tmp/<<parameters.repo>>
          command: npx cypress version
      - run:
          name: Types check 🧩 (maybe)
          working_directory: /tmp/<<parameters.repo>>
          command: |
            [[ -f yarn.lock ]] && yarn types || npm run types --if-present
      - when:
          condition: <<parameters.build-project>>
          steps:
          - run:
              name: Build 🏗 (maybe)
              working_directory: /tmp/<<parameters.repo>>
              command: |
                [[ -f yarn.lock ]] && yarn build || npm run build --if-present
      - run:
          working_directory: /tmp/<<parameters.repo>>
          command: <<parameters.server-start-command>>
          background: true
      - run:
          condition: <<parameters.wait-on>>
          name: "Waiting on server to boot: <<parameters.wait-on>>"
          command: "npx wait-on <<parameters.wait-on>> --timeout 120000"
      - when:
          condition: <<parameters.folder>>
          steps:
            - when:
                condition: <<parameters.browser>>
                steps:
                  - run:
                      name: Run tests using browser "<<parameters.browser>>"
                      working_directory: /tmp/<<parameters.repo>>/<<parameters.folder>>
                      command: |
                        <<parameters.command>> -- --browser <<parameters.browser>>
            - unless:
                condition: <<parameters.browser>>
                steps:
                  - run:
                      name: Run tests using command
                      working_directory: /tmp/<<parameters.repo>>/<<parameters.folder>>
                      command: <<parameters.command>>

            - store_artifacts:
                name: screenshots
                path: /tmp/<<parameters.repo>>/<<parameters.folder>>/cypress/screenshots
            - store_artifacts:
                name: videos
                path: /tmp/<<parameters.repo>>/<<parameters.folder>>/cypress/videos
      - unless:
          condition: <<parameters.folder>>
          steps:
            - when:
                condition: <<parameters.browser>>
                steps:
                  - run:
                      name: Run tests using browser "<<parameters.browser>>"
                      working_directory: /tmp/<<parameters.repo>>
                      command: <<parameters.command>> -- --browser <<parameters.browser>>
            - unless:
                condition: <<parameters.browser>>
                steps:
                  - run:
                      name: Run tests using command
                      working_directory: /tmp/<<parameters.repo>>
                      command: <<parameters.command>>
            - store_artifacts:
                name: screenshots
                path: /tmp/<<parameters.repo>>/cypress/screenshots
            - store_artifacts:
                name: videos
                path: /tmp/<<parameters.repo>>/cypress/videos
      - store-npm-logs

  build-binary:
    steps:
      - run:
          name: Check environment variables before code sign (if on Mac/Windows)
          # NOTE
          # our code sign works via electron-builder
          # by default, electron-builder will NOT sign app built in a pull request
          # even our internal one (!)
          # Usually this is not a problem, since we only build and test binary
          # built on "develop" and "master" branches
          # but if you need to really build and sign a binary in a PR
          # set variable CSC_FOR_PULL_REQUEST=true
          command: |
            set -e
            NEEDS_CODE_SIGNING=`node -p 'process.platform === "win32" || process.platform === "darwin"'`
            if [[ "$NEEDS_CODE_SIGNING" == "true" ]]; then
              echo "Checking for required environment variables..."
              if [ -z "$CSC_LINK" ]; then
                echo "Need to provide environment variable CSC_LINK"
                echo "with base64 encoded certificate .p12 file"
                exit 1
              fi
              if [ -z "$CSC_KEY_PASSWORD" ]; then
                echo "Need to provide environment variable CSC_KEY_PASSWORD"
                echo "with password for unlocking certificate .p12 file"
                exit 1
              fi
              echo "Succeeded."
            else
              echo "Not code signing for this platform"
            fi
      - run:
          name: Build the Cypress binary
          environment:
            DEBUG: electron-builder,electron-osx-sign*
          # notarization on Mac can take a while
          no_output_timeout: "45m"
          command: |
            node --version
            yarn binary-build --platform $PLATFORM --version $(node ./scripts/get-next-version.js)
      - run:
          name: Zip the binary
          command: yarn binary-zip --platform $PLATFORM
      - store-npm-logs
      - persist_to_workspace:
          root: ~/
          paths:
            - cypress/cypress.zip

  build-cypress-npm-package:
    parameters:
      executor:
        type: executor
        default: cy-doc
    steps:
      - run:
          name: Bump NPM version
          command: yarn get-next-version --npm
      - run:
          name: Build NPM package
          command: yarn build --scope cypress
      - run:
          command: ls -la types
          working_directory: cli/build
      - unless:
          condition:
            equal: [ *windows-executor, << parameters.executor >> ]
          steps:
            - run:
                name: list NPM package contents
                command: yarn workspace cypress size
      - run:
          name: pack NPM package
          working_directory: cli/build
          command: yarn pack --filename ../../cypress.tgz
      - run:
          name: list created NPM package
          command: ls -l
      - store-npm-logs
      - persist_to_workspace:
          root: ~/
          paths:
            - cypress/cypress.tgz

  upload-build-artifacts:
    steps:
      - run: ls -l
      - run:
          name: Upload unique binary to S3
          command: |
            node scripts/binary.js upload-build-artifact \
              --type binary \
              --file cypress.zip \
              --version $(node -p "require('./package.json').version")
      - run:
          name: Upload NPM package to S3
          command: |
            node scripts/binary.js upload-build-artifact \
              --type npm-package \
              --file cypress.tgz \
              --version $(node -p "require('./package.json').version")
      - store-npm-logs
      - run: ls -l
      - run: cat binary-url.json
      - run: cat npm-package-url.json
      - persist_to_workspace:
          root: ~/
          paths:
            - cypress/binary-url.json
            - cypress/npm-package-url.json

jobs:
  ## Checks if we already have a valid cache for the node_modules_install and if it has,
  ## skips ahead to the build step, otherwise installs and caches the node_modules
  node_modules_install:
    <<: *defaults
    parameters:
      <<: *defaultsParameters
      resource_class:
        type: string
        default: medium
    resource_class: << parameters.resource_class >>
    steps:
      - checkout
      - install-required-node
      - verify-build-setup:
          executor: << parameters.executor >>
      - persist_to_workspace:
          root: ~/
          paths:
            - cypress
            - .nvm # mac / linux
            - ProgramData/nvm # windows
      - caching-dependency-installer:
          only-cache-for-root-user: <<parameters.only-cache-for-root-user>>
      - store-npm-logs

  ## restores node_modules from previous step & builds if first step skipped
  build:
    <<: *defaults
    parameters:
      <<: *defaultsParameters
      resource_class:
        type: string
        default: medium+
    resource_class: << parameters.resource_class >>
    steps:
      - restore_cached_workspace
      - run:
          name: Top level packages
          command: yarn list --depth=0 || true
      - build-and-persist
      - store-npm-logs

  lint:
    <<: *defaults
    steps:
      - restore_cached_workspace
      - run:
          name: Linting 🧹
          command: |
            yarn clean
            git clean -df
            yarn lint
      - run:
          name: cypress info (dev)
          command: node cli/bin/cypress info --dev
      - store-npm-logs

  check-ts:
    <<: *defaults
    steps:
      - restore_cached_workspace
      - install-required-node
      - run:
          name: Check TS Types
          command: NODE_OPTIONS=--max_old_space_size=4096 yarn gulp checkTs


  # a special job that keeps polling Circle and when all
  # individual jobs are finished, it closes the Percy build
  percy-finalize:
    <<: *defaults
    resource_class: small
    parameters:
      <<: *defaultsParameters
      required_env_var:
        type: env_var_name
    steps:
      - restore_cached_workspace
      - run:
          # if this is an external pull request, the environment variables
          # are NOT set for security reasons, thus no need to poll -
          # and no need to finalize Percy, since there will be no visual tests
          name: Check if <<parameters.required_env_var>> is set
          command: |
            if [[ -v <<parameters.required_env_var>> ]]; then
              echo "Internal PR, good to go"
            else
              echo "This is an external PR, cannot access other services"
              circleci-agent step halt
            fi
      - run:
          # the PERCY_TARGET_BRANCH and PERCY_TARGET_COMMIT env vars
          # are a temporary hack to workaround percy issues with
          # PR's not diffing the right base branch due to other problems
          # upstream with finalizing builds. These will be removed
          # once we implement a more permanent solution.
          command: |
            PERCY_PARALLEL_NONCE=$PLATFORM-$CIRCLE_SHA1 \
            PERCY_TARGET_BRANCH="10.0-release" \
            PERCY_TARGET_COMMIT=$(git log -n 1 origin/10.0-release --pretty="%H") \
            yarn percy build:finalize

  cli-visual-tests:
    <<: *defaults
    resource_class: small
    steps:
      - restore_cached_workspace
      - run: mkdir -p cli/visual-snapshots
      - run:
          command: node cli/bin/cypress info --dev | yarn --silent term-to-html | node scripts/sanitize --type cli-info > cli/visual-snapshots/cypress-info.html
          environment:
            FORCE_COLOR: 2
      - run:
          command: node cli/bin/cypress help | yarn --silent term-to-html > cli/visual-snapshots/cypress-help.html
          environment:
            FORCE_COLOR: 2
      - store_artifacts:
          path: cli/visual-snapshots
      - run:
          name: Upload CLI snapshots for diffing
          # the PERCY_TARGET_BRANCH and PERCY_TARGET_COMMIT env vars
          # are a temporary hack to workaround percy issues with
          # PR's not diffing the right base branch due to other problems
          # upstream with finalizing builds. These will be removed
          # once we implement a more permanent solution.
          command: |
            PERCY_PARALLEL_NONCE=$PLATFORM-$CIRCLE_SHA1 \
            PERCY_ENABLE=${PERCY_TOKEN:-0} \
            PERCY_PARALLEL_TOTAL=-1 \
            PERCY_TARGET_BRANCH="10.0-release" \
            PERCY_TARGET_COMMIT=$(git log -n 1 origin/10.0-release --pretty="%H") \
            yarn percy snapshot ./cli/visual-snapshots

  unit-tests:
    <<: *defaults
    parameters:
      <<: *defaultsParameters
      resource_class:
        type: string
        default: medium
    resource_class: << parameters.resource_class >>
    parallelism: 1
    steps:
      - restore_cached_workspace
      # make sure mocha runs
      - run: yarn test-mocha
      - when:
          condition:
            # several snapshots fails for windows due to paths.
            # until these are fixed, run the tests that are working.
            equal: [ *windows-executor, << parameters.executor >> ]
          steps:
            - run: yarn test-scripts scripts/**/*spec.js
            # make sure our snapshots are compared correctly
            - run: yarn test-mocha-snapshot
      - unless:
          condition:
            equal: [ *windows-executor, << parameters.executor >> ]
          steps:
            - run: yarn test-scripts
            # make sure our snapshots are compared correctly
            - run: yarn test-mocha-snapshot
            # make sure packages with TypeScript can be transpiled to JS
            - run: yarn lerna run build-prod --stream
            # run unit tests from each individual package
            - run: yarn test
            # run type checking for each individual package
            - run: yarn lerna run types
            - verify-mocha-results:
                expectedResultCount: 10
      - store_test_results:
          path: /tmp/cypress
      # CLI tests generate HTML files with sample CLI command output
      - store_artifacts:
          path: cli/test/html
      - store_artifacts:
          path: packages/errors/__snapshot-images__
      - store-npm-logs

  unit-tests-release:
    <<: *defaults
    resource_class: small
    parallelism: 1
    steps:
      - restore_cached_workspace
      - run: yarn test-npm-package-release-script

  lint-types:
    <<: *defaults
    parallelism: 1
    steps:
      - restore_cached_workspace
      - run:
          command: ls -la types
          working_directory: cli
      - run:
          command: ls -la chai
          working_directory: cli/types
      - run:
          name: "Lint types 🧹"
          command: yarn workspace cypress dtslint
  # todo(lachlan): do we need this? yarn check-ts does something very similar
  #     - run:
  #         name: "TypeScript check 🧩"
  #         command: yarn type-check --ignore-progress
      - store-npm-logs

  server-unit-tests:
    <<: *defaults
    parallelism: 1
    steps:
      - restore_cached_workspace
      - run: yarn test-unit --scope @packages/server
      - verify-mocha-results:
          expectedResultCount: 1
      - store_test_results:
          path: /tmp/cypress
      - store-npm-logs

  server-integration-tests:
    <<: *defaults
    parallelism: 1
    steps:
      - restore_cached_workspace
      - run: yarn test-integration --scope @packages/server
      - verify-mocha-results:
          expectedResultCount: 1
      - store_test_results:
          path: /tmp/cypress
      - store-npm-logs

  server-performance-tests:
    <<: *defaults
    steps:
      - restore_cached_workspace
      - run:
          command: yarn workspace @packages/server test-performance
      - verify-mocha-results:
          expectedResultCount: 1
      - store_test_results:
          path: /tmp/cypress
      - store_artifacts:
          path: /tmp/artifacts
      - store-npm-logs

  system-tests-node-modules-install:
    <<: *defaults
    steps:
      - restore_cached_workspace
      - update_cached_system_tests_deps

  binary-system-tests:
    parallelism: 2
    working_directory: ~/cypress
    environment:
      <<: *defaultsEnvironment
      PLATFORM: linux
    machine:
      # using `machine` gives us a Linux VM that can run Docker
      image: ubuntu-2004:202111-02
      docker_layer_caching: true
    resource_class: medium
    steps:
      - run-binary-system-tests

  system-tests-chrome:
    <<: *defaults
    parallelism: 8
    steps:
      - run-system-tests:
          browser: chrome

  system-tests-electron:
    <<: *defaults
    parallelism: 8
    steps:
      - run-system-tests:
          browser: electron

  system-tests-firefox:
    <<: *defaults
    parallelism: 8
    steps:
      - run-system-tests:
          browser: firefox

  system-tests-non-root:
    <<: *defaults
    steps:
      - restore_cached_workspace
      - run:
          command: yarn workspace @tooling/system-tests test:ci "test/non_root*spec*" --browser electron
      - verify-mocha-results
      - store_test_results:
          path: /tmp/cypress
      - store_artifacts:
          path: /tmp/artifacts
      - store-npm-logs

  run-frontend-shared-component-tests-chrome:
    <<: *defaults
    parallelism: 3
    steps:
      - run-new-ui-tests:
          browser: chrome
          percy: true
          package: frontend-shared
          type: ct

  run-launchpad-component-tests-chrome:
    <<: *defaults
    parallelism: 7
    steps:
      - run-new-ui-tests:
          browser: chrome
          percy: true
          package: launchpad
          type: ct
          # debug: cypress:*,engine:socket

  run-launchpad-integration-tests-chrome:
    <<: *defaults
    parameters:
      <<: *defaultsParameters
      resource_class:
        type: string
        default: medium
    resource_class: << parameters.resource_class >>
    parallelism: 3
    steps:
      - run-new-ui-tests:
          browser: chrome
          percy: true
          package: launchpad
          type: e2e

  run-app-component-tests-chrome:
    <<: *defaults
    parallelism: 7
    steps:
      - run-new-ui-tests:
          browser: chrome
          percy: true
          package: app
          type: ct

  run-app-integration-tests-chrome:
    <<: *defaults
    parameters:
      <<: *defaultsParameters
      resource_class:
        type: string
        default: medium
    resource_class: << parameters.resource_class >>
    parallelism: 8
    steps:
      - run-new-ui-tests:
          browser: chrome
          percy: true
          package: app
          type: e2e

  driver-integration-tests-chrome:
    <<: *defaults
    parallelism: 5
    steps:
      - run-driver-integration-tests:
          browser: chrome
          install-chrome-channel: stable

  driver-integration-tests-chrome-beta:
    <<: *defaults
    parallelism: 5
    steps:
      - run-driver-integration-tests:
          browser: chrome:beta
          install-chrome-channel: beta

  driver-integration-tests-firefox:
    <<: *defaults
    parallelism: 5
    steps:
      - run-driver-integration-tests:
          browser: firefox

  driver-integration-tests-electron:
    <<: *defaults
    parallelism: 5
    steps:
      - run-driver-integration-tests:
          browser: electron

  reporter-integration-tests:
    <<: *defaults
    parallelism: 3
    steps:
      - restore_cached_workspace
      - run:
          command: yarn build-for-tests
          working_directory: packages/reporter
      - run:
          # the PERCY_TARGET_BRANCH and PERCY_TARGET_COMMIT env vars
          # are a temporary hack to workaround percy issues with
          # PR's not diffing the right base branch due to other problems
          # upstream with finalizing builds. These will be removed
          # once we implement a more permanent solution.
          command: |
            CYPRESS_KONFIG_ENV=production \
            CYPRESS_RECORD_KEY=$PACKAGES_RECORD_KEY \
            PERCY_PARALLEL_NONCE=$PLATFORM-$CIRCLE_SHA1 \
            PERCY_ENABLE=${PERCY_TOKEN:-0} \
            PERCY_PARALLEL_TOTAL=-1 \
            PERCY_TARGET_BRANCH="10.0-release" \
            PERCY_TARGET_COMMIT=$(git log -n 1 origin/10.0-release --pretty="%H") \
            yarn percy exec --parallel -- -- \
            yarn cypress:run --record --parallel --group reporter
          working_directory: packages/reporter
      - verify-mocha-results
      - store_test_results:
          path: /tmp/cypress
      - store_artifacts:
          path: /tmp/artifacts
      - store-npm-logs

  ui-components-integration-tests:
    <<: *defaults
    steps:
      - restore_cached_workspace
      - run:
          command: yarn build-for-tests
          working_directory: packages/ui-components
      - run:
          command: |
            CYPRESS_KONFIG_ENV=production \
            CYPRESS_RECORD_KEY=$PACKAGES_RECORD_KEY \
            yarn cypress:run --record --parallel --group ui-components
          working_directory: packages/ui-components
      - verify-mocha-results
      - store_test_results:
          path: /tmp/cypress
      - store_artifacts:
          path: /tmp/artifacts
      - store-npm-logs

  npm-webpack-preprocessor:
    <<: *defaults
    steps:
      - restore_cached_workspace
      - run:
          name: Build
          command: yarn workspace @cypress/webpack-preprocessor build
      - run:
          name: Test babelrc
          command: yarn test
          working_directory: npm/webpack-preprocessor/examples/use-babelrc
      - run:
          name: Build ts-loader
          command: yarn install
          working_directory: npm/webpack-preprocessor/examples/use-ts-loader
      - run:
          name: Types ts-loader
          command: yarn types
          working_directory: npm/webpack-preprocessor/examples/use-ts-loader
      - run:
          name: Test ts-loader
          command: yarn test
          working_directory: npm/webpack-preprocessor/examples/use-ts-loader
      - run:
          name: Start React app
          command: yarn start
          background: true
          working_directory: npm/webpack-preprocessor/examples/react-app
      - run:
          name: Test React app
          command: yarn test
          working_directory: npm/webpack-preprocessor/examples/react-app
      - run:
          name: Run tests
          command: yarn workspace @cypress/webpack-preprocessor test
      - store-npm-logs

  npm-webpack-dev-server:
    <<: *defaults
    steps:
      - restore_cached_workspace
      - run:
          name: Run tests
          command: yarn workspace @cypress/webpack-dev-server test

  npm-vite-dev-server:
    <<: *defaults
    steps:
      - restore_cached_workspace
      - run:
          name: Run tests
          command: yarn test --reporter mocha-multi-reporters --reporter-options configFile=../../mocha-reporter-config.json
          working_directory: npm/vite-dev-server
      - store_test_results:
          path: npm/vite-dev-server/test_results
      - store_artifacts:
          path: npm/vite-dev-server/cypress/videos
      - store-npm-logs

  npm-webpack-batteries-included-preprocessor:
    <<: *defaults
    resource_class: small
    steps:
      - restore_cached_workspace
      - run:
          name: Run tests
          command: yarn workspace @cypress/webpack-batteries-included-preprocessor test

  npm-vue:
    <<: *defaults
    steps:
      - restore_cached_workspace
      - run:
          name: Build
          command: yarn workspace @cypress/vue build
      - run:
          name: Type Check
          command: yarn typecheck
          working_directory: npm/vue
      - run:
          name: Run component tests
          command: yarn test:ci:ct
          working_directory: npm/vue
      - run:
          name: Run e2e tests
          command: yarn test:ci:e2e
          working_directory: npm/vue
      - store_test_results:
          path: npm/vue/test_results
      - store_artifacts:
          path: npm/vue/test_results
      - store-npm-logs

  npm-design-system:
    <<: *defaults
    steps:
      - restore_cached_workspace
      - run:
          name: Build
          command: yarn workspace @cypress/design-system build
      - run:
          name: Run tests
          # will use PERCY_TOKEN environment variable if available
          #
          # the PERCY_TARGET_BRANCH and PERCY_TARGET_COMMIT env vars
          # are a temporary hack to workaround percy issues with
          # PR's not diffing the right base branch due to other problems
          # upstream with finalizing builds. These will be removed
          # once we implement a more permanent solution.
          command: |
            CYPRESS_KONFIG_ENV=production \
            PERCY_PARALLEL_NONCE=$PLATFORM-$CIRCLE_SHA1 \
            PERCY_ENABLE=${PERCY_TOKEN:-0} \
            PERCY_PARALLEL_TOTAL=-1 \
            PERCY_TARGET_BRANCH="10.0-release" \
            PERCY_TARGET_COMMIT=$(git log -n 1 origin/10.0-release --pretty="%H") \
            yarn percy exec --parallel -- -- \
            yarn test --reporter mocha-multi-reporters --reporter-options configFile=../../mocha-reporter-config.json
          working_directory: npm/design-system
      - store_test_results:
          path: npm/design-system/test_results
      - store-npm-logs

  npm-angular:
    <<: *defaults
    steps:
      - restore_cached_workspace
      - run:
          name: Build
          command: yarn workspace @cypress/angular build
      - run:
          name: Run tests
          command: yarn test-ci
          working_directory: npm/angular
      - store_test_results:
          path: npm/angular/test_results
      - store_artifacts:
          path: npm/angular/test_results
      - store-npm-logs

  npm-react:
    <<: *defaults
    parallelism: 8
    steps:
      - restore_cached_workspace
      - run:
          name: Build
          command: yarn workspace @cypress/react build
      - run:
          name: Run tests
          command: yarn test-ci
          working_directory: npm/react
      - store_test_results:
          path: npm/react/test_results
      - store_artifacts:
          path: npm/react/test_results
      - store-npm-logs

  npm-mount-utils:
    <<: *defaults
    steps:
      - restore_cached_workspace
      - run:
          name: Build
          command: yarn workspace @cypress/mount-utils build
      - store-npm-logs

  npm-create-cypress-tests:
    <<: *defaults
    resource_class: small
    steps:
      - restore_cached_workspace
      - run: yarn workspace create-cypress-tests build
      - run:
          name: Run unit test
          command: yarn workspace create-cypress-tests test

  npm-eslint-plugin-dev:
    <<: *defaults
    steps:
      - restore_cached_workspace
      - run:
          name: Run tests
          command: yarn workspace @cypress/eslint-plugin-dev test

  npm-cypress-schematic:
      <<: *defaults
      resource_class: small
      steps:
        - restore_cached_workspace
        - run:
            name: Build + Install
            command: |
              yarn workspace @cypress/schematic build:all
            working_directory: npm/cypress-schematic
        - run:
            name: Launch
            command: |
              yarn launch:test
            working_directory: npm/cypress-schematic
        - run:
            name: Run unit tests
            command: |
              yarn test
            working_directory: npm/cypress-schematic
        - store-npm-logs

  npm-release:
    <<: *defaults
    resource_class: medium+
    steps:
      - restore_cached_workspace
      - run:
          name: Release packages after all jobs pass
          command: yarn npm-release

  create-build-artifacts:
    <<: *defaults
    parameters:
      <<: *defaultsParameters
      resource_class:
        type: string
        default: medium+
    resource_class: << parameters.resource_class >>
    steps:
      - restore_cached_workspace
      - build-binary
      - build-cypress-npm-package:
          executor: << parameters.executor >>
      - run:
          name: Check current branch to persist artifacts
          command: |
            if [[ "$CIRCLE_BRANCH" != "develop" && "$CIRCLE_BRANCH" != "elevatebart/test/windows" && "$CIRCLE_BRANCH" != "10.0-release" ]]; then
              echo "Not uploading artifacts or posting install comment for this branch."
              circleci-agent step halt
            fi
      - upload-build-artifacts
      - post-install-comment

  test-kitchensink:
    <<: *defaults
    steps:
      - clone-repo-and-checkout-branch:
          repo: cypress-example-kitchensink
          pull_request_id: 524
      - install-required-node
      - run:
          name: Remove cypress.json
          description: Remove cypress.json in case it exists
          working_directory: /tmp/cypress-example-kitchensink
          environment:
            CYPRESS_INTERNAL_FORCE_SCAFFOLD: "1"
          command: rm -rf cypress.json
      - run:
          name: Install prod dependencies
          command: yarn --production
          working_directory: /tmp/cypress-example-kitchensink
      - run:
          name: Example server
          command: yarn start
          working_directory: /tmp/cypress-example-kitchensink
          background: true
      - run:
          name: Rename support file
          working_directory: /tmp/cypress-example-kitchensink
          command: |
            if [[ -f cypress/support/index.js ]]; then
              mv cypress/support/index.js cypress/support/e2e.js
            fi
      - run:
          name: Run Kitchensink example project
          command: |
            yarn cypress:run --project /tmp/cypress-example-kitchensink
      - store_artifacts:
          path: /tmp/cypress-example-kitchensink/cypress/screenshots
      - store_artifacts:
          path: /tmp/cypress-example-kitchensink/cypress/videos
      - store-npm-logs

  test-kitchensink-against-staging:
    <<: *defaults
    steps:
      - clone-repo-and-checkout-branch:
          repo: cypress-example-kitchensink
      - install-required-node
      - run:
          name: Install prod dependencies
          command: yarn --production
          working_directory: /tmp/cypress-example-kitchensink
      - run:
          name: Example server
          command: yarn start
          working_directory: /tmp/cypress-example-kitchensink
          background: true
      - run:
          name: Run Kitchensink example project
          command: |
            CYPRESS_PROJECT_ID=$TEST_KITCHENSINK_PROJECT_ID \
            CYPRESS_RECORD_KEY=$TEST_KITCHENSINK_RECORD_KEY \
            CYPRESS_INTERNAL_ENV=staging \
            CYPRESS_video=false \
            yarn cypress:run --project /tmp/cypress-example-kitchensink --record
      - store-npm-logs

  test-against-staging:
    <<: *defaults
    steps:
      - clone-repo-and-checkout-branch:
          repo: cypress-test-tiny
      - run:
          name: Run test project
          command: |
            CYPRESS_PROJECT_ID=$TEST_TINY_PROJECT_ID \
            CYPRESS_RECORD_KEY=$TEST_TINY_RECORD_KEY \
            CYPRESS_INTERNAL_ENV=staging \
            yarn cypress:run --project /tmp/cypress-test-tiny --record
      - store-npm-logs

  test-binary-and-npm-against-other-projects:
    <<: *defaults
    parameters:
      <<: *defaultsParameters
      resource_class:
        type: string
        default: medium
    resource_class: << parameters.resource_class >>
    steps:
      # needs uploaded NPM and test binary
      - restore_cached_workspace
      - run: ls -la
      # make sure JSON files with uploaded urls are present
      - run: ls -la binary-url.json npm-package-url.json
      - run: cat binary-url.json
      - run: cat npm-package-url.json
      - run:
          # install NPM from unique urls
          name: Install Cypress Binary in Dummy Package
          command: |
            node scripts/test-unique-npm-and-binary.js \
              --npm npm-package-url.json \
              --binary binary-url.json \
              --cwd /tmp/testing
      - run:
          name: Running other test projects with new NPM package and binary
          command: |
            node scripts/test-other-projects.js \
              --npm npm-package-url.json \
              --binary binary-url.json \
              --provider circle
      - store-npm-logs

  test-npm-module-and-verify-binary:
    <<: *defaults
    steps:
      - restore_cached_workspace
      # make sure we have cypress.zip received
      - run: ls -l
      - run: ls -l cypress.zip cypress.tgz
      - run: mkdir test-binary
      - run:
          name: Create new NPM package
          working_directory: test-binary
          command: npm init -y
      - run:
          # install NPM from built NPM package folder
          name: Install Cypress
          working_directory: test-binary
          # force installing the freshly built binary
          command: CYPRESS_INSTALL_BINARY=/root/cypress/cypress.zip npm i /root/cypress/cypress.tgz
      - run:
          name: Cypress version
          working_directory: test-binary
          command: $(yarn bin cypress) version
      - run:
          name: Verify Cypress binary
          working_directory: test-binary
          command: $(yarn bin cypress) verify
      - run:
          name: Cypress help
          working_directory: test-binary
          command: $(yarn bin cypress) help
      - run:
          name: Cypress info
          working_directory: test-binary
          command: $(yarn bin cypress) info
      - store-npm-logs

  test-npm-module-on-minimum-node-version:
    <<: *defaults
    resource_class: small
    docker:
      - image: cypress/base:12.0.0-libgbm
    steps:
      - restore_workspace_binaries
      - run: mkdir test-binary
      - run:
          name: Create new NPM package
          working_directory: test-binary
          command: npm init -y
      - run:
          name: Install Cypress
          working_directory: test-binary
          command: CYPRESS_INSTALL_BINARY=/root/cypress/cypress.zip npm install /root/cypress/cypress.tgz
      - run:
          name: Verify Cypress binary
          working_directory: test-binary
          command: $(npm bin)/cypress verify
      - run:
          name: Print Cypress version
          working_directory: test-binary
          command: $(npm bin)/cypress version
      - run:
          name: Cypress info
          working_directory: test-binary
          command: $(npm bin)/cypress info

  test-types-cypress-and-jest:
    parameters:
      executor:
        description: Executor name to use
        type: executor
        default: cy-doc
      wd:
        description: Working directory, should be OUTSIDE cypress monorepo folder
        type: string
        default: /root/test-cypress-and-jest
    <<: *defaults
    resource_class: small
    steps:
      - restore_workspace_binaries
      - run: mkdir <<parameters.wd>>
      - run:
          name: Create new NPM package ⚗️
          working_directory: <<parameters.wd>>
          command: npm init -y
      - run:
          name: Install dependencies 📦
          working_directory: <<parameters.wd>>
          environment:
            CYPRESS_INSTALL_BINARY: /root/cypress/cypress.zip
          # let's install Cypress, Jest and any other package that might conflict
          # https://github.com/cypress-io/cypress/issues/6690
          command: |
            npm install /root/cypress/cypress.tgz \
              typescript jest @types/jest enzyme @types/enzyme
      - run:
          name: Test types clash ⚔️
          working_directory: <<parameters.wd>>
          command: |
            echo "console.log('hello world')" > hello.ts
            npx tsc hello.ts --noEmit

  test-full-typescript-project:
    parameters:
      executor:
        description: Executor name to use
        type: executor
        default: cy-doc
      wd:
        description: Working directory, should be OUTSIDE cypress monorepo folder
        type: string
        default: /root/test-full-typescript
    <<: *defaults
    resource_class: small
    steps:
      - restore_workspace_binaries
      - run: mkdir <<parameters.wd>>
      - run:
          name: Create new NPM package ⚗️
          working_directory: <<parameters.wd>>
          command: npm init -y
      - run:
          name: Install dependencies 📦
          working_directory: <<parameters.wd>>
          environment:
            CYPRESS_INSTALL_BINARY: /root/cypress/cypress.zip
          command: |
            npm install /root/cypress/cypress.tgz typescript
      - run:
          name: Scaffold full TypeScript project 🏗
          working_directory: <<parameters.wd>>
          command: npx @bahmutov/cly@1 init --typescript
      # TODO: fork/update @bahmutov/cly@1 to scaffold `cypress/e2e/spec.cy.ts`
      # instead of `cypress/integration/spec.ts` when Cypress v10 is released.
      - run:
          name: Update example spec
          working_directory: <<parameters.wd>>
          command: |
            mkdir cypress/e2e
            mv cypress/integration/spec.ts cypress/e2e/spec.cy.ts
      - run:
          name: Scaffold new config file
          working_directory: <<parameters.wd>>
          environment:
            CYPRESS_INTERNAL_FORCE_SCAFFOLD: "1"
          command: |
            rm -rf cypress.json
            echo "export default {
                    e2e: {
                      setupNodeEvents (on, config) {
                        on('task', {
                          log (x) {
                            console.log(x)

                            return null
                          },
                        })

                        return config
                      },
                    },
                  }" > cypress.config.ts
      - run:
          name: Rename support file
          working_directory: <<parameters.wd>>
          command: mv cypress/support/index.ts cypress/support/e2e.js
      - run:
          name: Run project tests 🗳
          working_directory: <<parameters.wd>>
          command: npx cypress run

  # install NPM + binary zip and run against staging API
  test-binary-against-staging:
    <<: *defaults
    steps:
      - restore_workspace_binaries
      - clone-repo-and-checkout-branch:
          repo: cypress-test-tiny
      - run:
          name: Install Cypress
          working_directory: /tmp/cypress-test-tiny
          # force installing the freshly built binary
          command: CYPRESS_INSTALL_BINARY=~/cypress/cypress.zip npm i --legacy-peer-deps ~/cypress/cypress.tgz
      - run:
          name: Run test project
          working_directory: /tmp/cypress-test-tiny
          command: |
            CYPRESS_PROJECT_ID=$TEST_TINY_PROJECT_ID \
            CYPRESS_RECORD_KEY=$TEST_TINY_RECORD_KEY \
            CYPRESS_INTERNAL_ENV=staging \
            $(yarn bin cypress) run --record
      - store-npm-logs

  test-binary-against-recipes-firefox:
    <<: *defaults
    steps:
      - test-binary-against-repo:
          repo: cypress-example-recipes
          command: npm run test:ci:firefox

  test-binary-against-recipes-chrome:
    <<: *defaults
    parallelism: 3
    steps:
      - test-binary-against-repo:
          repo: cypress-example-recipes
          command: npm run test:ci:chrome

  test-binary-against-recipes:
    <<: *defaults
    parallelism: 3
    steps:
      - test-binary-against-repo:
          repo: cypress-example-recipes
          command: npm run test:ci

  # This is a special job. It allows you to test the current
  # built test runner against a pull request in the repo
  # cypress-example-recipes.
  # Imagine you are working on a feature and want to show / test a recipe
  # You would need to run the built test runner before release
  # against a PR that cannot be merged until the new version
  # of the test runner is released.
  # Use:
  #   specify pull request number
  #   and the recipe folder

  # test-binary-against-recipe-pull-request:
  #   <<: *defaults
  #   steps:
  #     # test a specific pull request by number from cypress-example-recipes
  #     - test-binary-against-repo:
  #         repo: cypress-example-recipes
  #         command: npm run test:ci
  #         pull_request_id: 515
  #         folder: examples/fundamentals__typescript

  test-binary-against-kitchensink:
    <<: *defaults
    steps:
      - test-binary-against-repo:
          repo: cypress-example-kitchensink
          browser: "electron"
          pull_request_id: 524

  test-binary-against-kitchensink-firefox:
    <<: *defaults
    steps:
      - test-binary-against-repo:
          repo: cypress-example-kitchensink
          browser: firefox
          pull_request_id: 524

  test-binary-against-kitchensink-chrome:
    <<: *defaults
    steps:
      - test-binary-against-repo:
          repo: cypress-example-kitchensink
          browser: chrome
          pull_request_id: 524

  test-binary-against-todomvc-firefox:
    <<: *defaults
    steps:
      - test-binary-against-repo:
          repo: cypress-example-todomvc
          browser: firefox

<<<<<<< HEAD
=======
  test-binary-against-conduit-chrome:
    <<: *defaults
    steps:
      - test-binary-against-repo:
          repo: cypress-example-conduit-app
          browser: chrome
          command: "npm run cypress:run"
          wait-on: http://localhost:3000

  test-binary-against-api-testing-firefox:
    <<: *defaults
    steps:
      - test-binary-against-repo:
          repo: cypress-example-api-testing
          browser: firefox
          command: "npm run cy:run"

  test-binary-against-piechopper-firefox:
    <<: *defaults
    steps:
      - test-binary-against-repo:
          repo: cypress-example-piechopper
          browser: firefox
          command: "npm run cypress:run"

>>>>>>> 426d477b
  test-binary-against-cypress-realworld-app:
    <<: *defaults
    resource_class: medium+
    steps:
      - test-binary-against-rwa:
          repo: cypress-realworld-app
          browser: chrome
          wait-on: http://localhost:3000

  test-binary-as-specific-user:
    <<: *defaults
    steps:
      - restore_workspace_binaries
      # the user should be "node"
      - run: whoami
      - run: pwd
      # prints the current user's effective user id
      # for root it is 0
      # for other users it is a positive integer
      - run: node -e 'console.log(process.geteuid())'
      # make sure the binary and NPM package files are present
      - run: ls -l
      - run: ls -l cypress.zip cypress.tgz
      - run: mkdir test-binary
      - run:
          name: Create new NPM package
          working_directory: test-binary
          command: npm init -y
      - run:
          # install NPM from built NPM package folder
          name: Install Cypress
          working_directory: test-binary
          # force installing the freshly built binary
          command: CYPRESS_INSTALL_BINARY=~/cypress/cypress.zip npm i ~/cypress/cypress.tgz
      - run:
          name: Cypress help
          working_directory: test-binary
          command: $(yarn bin cypress) help
      - run:
          name: Cypress info
          working_directory: test-binary
          command: $(yarn bin cypress) info
      - run:
          name: Add Cypress demo
          working_directory: test-binary
          command: npx @bahmutov/cly init
      # TODO: fork/update @bahmutov/cly@1 to scaffold `cypress/e2e/spec.cy.ts`
      # instead of `cypress/integration/spec.js` when Cypress v10 is released.
      - run:
          name: Update example spec
          working_directory: test-binary
          command: |
            mkdir cypress/e2e
            mv cypress/integration/spec.js cypress/e2e/spec.cy.js
      - run:
          name: Scaffold new config file
          working_directory: test-binary
          environment:
            CYPRESS_INTERNAL_FORCE_SCAFFOLD: "1"
          command: |
            rm -rf cypress.json
            echo 'module.exports = {}' > cypress.config.js
      - run:
          name: Rename support file
          working_directory: test-binary
          command: mv cypress/support/index.js cypress/support/e2e.js
      - run:
          name: Verify Cypress binary
          working_directory: test-binary
          command: DEBUG=cypress:cli $(yarn bin cypress) verify
      - run:
          name: Run Cypress binary
          working_directory: test-binary
          command: DEBUG=cypress:cli $(yarn bin cypress) run
      - store-npm-logs

linux-workflow: &linux-workflow
  jobs:
    - node_modules_install
    - build:
        requires:
          - node_modules_install
    - check-ts:
        requires:
          - build
    - lint:
        name: linux-lint
        requires:
          - build
    - percy-finalize:
        context: test-runner:poll-circle-workflow
        required_env_var: PERCY_TOKEN # skips job if not defined (external PR)
        requires:
          - cli-visual-tests
          - reporter-integration-tests
          - npm-design-system
          - run-app-component-tests-chrome
          - run-app-integration-tests-chrome
          - run-frontend-shared-component-tests-chrome
          - run-launchpad-component-tests-chrome
          - run-launchpad-integration-tests-chrome
    - lint-types:
        requires:
          - build
    # unit, integration and e2e tests
    - cli-visual-tests:
        requires:
          - build
    - unit-tests:
        requires:
          - build
    - unit-tests-release:
        context: test-runner:npm-release
        requires:
          - build
    - server-unit-tests:
        requires:
          - build
    - server-integration-tests:
        requires:
          - build
    - server-performance-tests:
        requires:
          - build
    - system-tests-node-modules-install:
        context: test-runner:performance-tracking
        requires:
          - build
    - system-tests-chrome:
        context: test-runner:performance-tracking
        requires:
          - system-tests-node-modules-install
    - system-tests-electron:
        context: test-runner:performance-tracking
        requires:
          - system-tests-node-modules-install
    - system-tests-firefox:
        context: test-runner:performance-tracking
        requires:
          - system-tests-node-modules-install
    - system-tests-non-root:
        context: test-runner:performance-tracking
        executor: non-root-docker-user
        requires:
          - system-tests-node-modules-install
    - driver-integration-tests-chrome:
        requires:
          - build
    - driver-integration-tests-chrome-beta:
        requires:
          - build
    - driver-integration-tests-firefox:
        requires:
          - build
    - driver-integration-tests-electron:
        requires:
          - build
    - run-frontend-shared-component-tests-chrome:
        context: test-runner:launchpad-tests
        requires:
          - build
    - run-launchpad-integration-tests-chrome:
        context: test-runner:launchpad-tests
        requires:
          - build
    - run-launchpad-component-tests-chrome:
        context: test-runner:launchpad-tests
        requires:
          - build
    - run-app-integration-tests-chrome:
        context: test-runner:launchpad-tests
        requires:
          - build
    - run-app-component-tests-chrome:
        context: test-runner:launchpad-tests
        requires:
          - build
    - reporter-integration-tests:
        requires:
          - build
    - ui-components-integration-tests:
        requires:
          - build
    - npm-webpack-dev-server:
        requires:
          - build
    - npm-vite-dev-server:
        requires:
          - build
    - npm-webpack-preprocessor:
        requires:
          - build
    - npm-webpack-batteries-included-preprocessor:
        requires:
          - build
    - npm-design-system:
        requires:
          - build
    - npm-vue:
        requires:
          - build
    - npm-react:
        requires:
          - build
    - npm-angular:
        requires:
          - build
    - npm-mount-utils:
        requires:
          - build
    - npm-create-cypress-tests:
        requires:
          - build
    - npm-eslint-plugin-dev:
        requires:
          - build
    - npm-cypress-schematic:
        requires:
          - build
    # This release definition must be updated with any new jobs
    # Any attempts to automate this are welcome
    # If CircleCI provided an "after all" hook, then this wouldn't be necessary
    - npm-release:
        context: test-runner:npm-release
        requires:
          - build
          - check-ts
          - npm-angular
          - npm-eslint-plugin-dev
          - npm-create-cypress-tests
          - npm-react
          - npm-mount-utils
          - npm-vue
          - npm-webpack-batteries-included-preprocessor
          - npm-webpack-preprocessor
          - npm-vite-dev-server
          - npm-webpack-dev-server
          - npm-cypress-schematic
          - lint-types
          - linux-lint
          - percy-finalize
          - driver-integration-tests-firefox
          - driver-integration-tests-chrome
          - driver-integration-tests-chrome-beta
          - driver-integration-tests-electron
          - system-tests-non-root
          - system-tests-firefox
          - system-tests-electron
          - system-tests-chrome
          - server-performance-tests
          - server-integration-tests
          - server-unit-tests
          - test-kitchensink
          - ui-components-integration-tests
          - unit-tests
          - unit-tests-release

    # various testing scenarios, like building full binary
    # and testing it on a real project
    - test-against-staging:
        context: test-runner:record-tests
        <<: *mainBuildFilters
        requires:
          - build
    - test-kitchensink:
        requires:
          - build
    - test-kitchensink-against-staging:
        context: test-runner:record-tests
        <<: *mainBuildFilters
        requires:
          - build
    - create-build-artifacts:
        context:
          - test-runner:upload
          - test-runner:commit-status-checks
        requires:
          - build
    - test-npm-module-on-minimum-node-version:
        requires:
          - create-build-artifacts
    - test-types-cypress-and-jest:
        requires:
          - create-build-artifacts
    - test-full-typescript-project:
        requires:
          - create-build-artifacts
    - test-binary-against-kitchensink:
        requires:
          - create-build-artifacts
    - test-binary-and-npm-against-other-projects:
        context: test-runner:trigger-test-jobs
        <<: *mainBuildFilters
        requires:
          - create-build-artifacts
    - test-npm-module-and-verify-binary:
        <<: *mainBuildFilters
        requires:
          - create-build-artifacts
    - test-binary-against-staging:
        context: test-runner:record-tests
        <<: *mainBuildFilters
        requires:
          - create-build-artifacts
    - test-binary-against-kitchensink-chrome:
        <<: *mainBuildFilters
        requires:
          - create-build-artifacts
    - test-binary-against-recipes-firefox:
        <<: *mainBuildFilters
        requires:
          - create-build-artifacts
    - test-binary-against-recipes-chrome:
        <<: *mainBuildFilters
        requires:
          - create-build-artifacts
    - test-binary-against-recipes:
        <<: *mainBuildFilters
        requires:
          - create-build-artifacts
    - test-binary-against-kitchensink-firefox:
        <<: *mainBuildFilters
        requires:
          - create-build-artifacts
    - test-binary-against-todomvc-firefox:
        <<: *mainBuildFilters
        requires:
          - create-build-artifacts
    - test-binary-against-cypress-realworld-app:
        <<: *mainBuildFilters
        requires:
          - create-build-artifacts
    - test-binary-as-specific-user:
        name: "test binary as a non-root user"
        executor: non-root-docker-user
        requires:
          - create-build-artifacts
    - test-binary-as-specific-user:
        name: "test binary as a root user"
        requires:
          - create-build-artifacts
    - binary-system-tests:
        requires:
          - create-build-artifacts
          - system-tests-node-modules-install

mac-workflow: &mac-workflow
  jobs:
    - node_modules_install:
        name: darwin-node-modules-install
        executor: mac
        only-cache-for-root-user: true

    - build:
        name: darwin-build
        executor: mac
        resource_class: medium
        requires:
          - darwin-node-modules-install

    - lint:
        name: darwin-lint
        executor: mac
        requires:
          - darwin-build

    # maybe run all unit tests?

    - create-build-artifacts:
        name: darwin-create-build-artifacts
        context:
          - test-runner:sign-mac-binary
          - test-runner:upload
          - test-runner:commit-status-checks
        executor: mac
        resource_class: medium
        requires:
          - darwin-build

    - test-kitchensink:
        name: darwin-test-kitchensink
        executor: mac
        requires:
          - darwin-build

    - test-binary-and-npm-against-other-projects:
        context: test-runner:trigger-test-jobs
        name: darwin-test-binary-and-npm-against-other-projects
        executor: mac
        requires:
          - darwin-create-build-artifacts

windows-workflow: &windows-workflow
  jobs:
    - node_modules_install:
        name: windows-node-modules-install
        executor: windows
        resource_class: windows.medium
        only-cache-for-root-user: true

    - build:
        name: windows-build
        executor: windows
        resource_class: windows.medium
        requires:
          - windows-node-modules-install

    - run-app-integration-tests-chrome:
        name: windows-run-app-integration-tests-chrome
        executor: windows
        resource_class: windows.medium
        context: test-runner:launchpad-tests
        requires:
          - windows-build

    - run-launchpad-integration-tests-chrome:
        name: windows-run-launchpad-integration-tests-chrome
        executor: windows
        resource_class: windows.medium
        context: test-runner:launchpad-tests
        requires:
          - windows-build

    - lint:
        name: windows-lint
        executor: windows
        requires:
          - windows-build

    - unit-tests:
        name: windows-unit-tests
        executor: windows
        resource_class: windows.medium
        requires:
          - windows-build

    - create-build-artifacts:
        name: windows-create-build-artifacts
        executor: windows
        resource_class: windows.medium
        context:
          - test-runner:sign-windows-binary
          - test-runner:upload
          - test-runner:commit-status-checks
        requires:
          - windows-build

    - test-binary-and-npm-against-other-projects:
        context: test-runner:trigger-test-jobs
        name: windows-test-binary-and-npm-against-other-projects
        executor: windows
        resource_class: windows.medium
        requires:
          - windows-create-build-artifacts

workflows:
  linux:
    <<: *linux-workflow
  mac:
    <<: *mac-workflow
    <<: *mac-workflow-filters
  windows:
    <<: *windows-workflow
    <<: *windows-workflow-filters<|MERGE_RESOLUTION|>--- conflicted
+++ resolved
@@ -2048,8 +2048,6 @@
           repo: cypress-example-todomvc
           browser: firefox
 
-<<<<<<< HEAD
-=======
   test-binary-against-conduit-chrome:
     <<: *defaults
     steps:
@@ -2075,7 +2073,6 @@
           browser: firefox
           command: "npm run cypress:run"
 
->>>>>>> 426d477b
   test-binary-against-cypress-realworld-app:
     <<: *defaults
     resource_class: medium+
