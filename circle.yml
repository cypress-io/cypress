--- conflicted
+++ resolved
@@ -1263,11 +1263,7 @@
   run-app-integration-tests-chrome:
     <<: *defaults
     resource_class: medium
-<<<<<<< HEAD
     parallelism: 4
-=======
-    parallelism: 2
->>>>>>> 65509033
     steps:
       - run-new-ui-tests:
           browser: chrome
