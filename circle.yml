--- conflicted
+++ resolved
@@ -149,6 +149,7 @@
           command: |
             . ./scripts/load-nvm.sh
             yarn --prefer-offline --frozen-lockfile
+          no_output_timeout: 20m
       - run: node scripts/circle-cache.js --action prepare
       - save_cache:
           name: Saving node modules for root, cli, and all globbed workspace packages
@@ -831,7 +832,6 @@
       - caching-dependency-installer
       - store-npm-logs
 
-<<<<<<< HEAD
   ## restores node_modules from previous step & builds if first step skipped
   build:
     <<: *defaults
@@ -840,17 +840,6 @@
       - install-required-node
       - install-build-setup
       - unpack-dependencies
-=======
-      # try several times, because flaky NPM installs ...
-      - run:
-          name: install and build
-          command: |
-            . ./scripts/load-nvm.sh
-            yarn --frozen-lockfile || yarn --frozen-lockfile
-            yarn build-prod
-          no_output_timeout: 20m
-
->>>>>>> 738193f4
       - run:
           name: Top level packages
           command: yarn list --depth=0 || true
