--- conflicted
+++ resolved
@@ -27,11 +27,8 @@
     branches:
       only:
         - develop
-<<<<<<< HEAD
         - reapply-state-refactor
         - fix-or-skip-flaky-tests
-=======
->>>>>>> 0aa89fa5
 
 # usually we don't build Mac app - it takes a long time
 # but sometimes we want to really confirm we are doing the right thing
@@ -68,12 +65,8 @@
     or:
     - equal: [ develop, << pipeline.git.branch >> ]
     - equal: [ linux-arm64, << pipeline.git.branch >> ]
-<<<<<<< HEAD
     - equal: [ 'fix-or-skip-flaky-tests', << pipeline.git.branch >> ]
     - equal: [ 'lmiller/windows-vite-fix', << pipeline.git.branch >> ]
-=======
-    - equal: [ 'tbiethman/22272-globbing-working-dir', << pipeline.git.branch >> ]
->>>>>>> 0aa89fa5
     - matches:
           pattern: "-release$"
           value: << pipeline.git.branch >>
