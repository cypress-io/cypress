version: 2.1

defaults: &defaults
  parallelism: 1
  working_directory: ~/cypress
  parameters: &defaultsParameters
    executor:
      type: executor
      default: cy-doc
    only-cache-for-root-user:
      type: boolean
      default: false
  executor: <<parameters.executor>>
  environment: &defaultsEnvironment
    ## set specific timezone
    TZ: "/usr/share/zoneinfo/America/New_York"

    ## store artifacts here
    CIRCLE_ARTIFACTS: /tmp/artifacts

    ## set so that e2e tests are consistent
    COLUMNS: 100
    LINES: 24

mainBuildFilters: &mainBuildFilters
  filters:
    branches:
      only:
        - develop
        - 10.0-release
        - linux-arm64

# usually we don't build Mac app - it takes a long time
# but sometimes we want to really confirm we are doing the right thing
# so just add your branch to the list here to build and test on Mac
macWorkflowFilters: &darwin-workflow-filters
  when:
    or:
    - equal: [ develop, << pipeline.git.branch >> ]
    - equal: [ linux-arm64, << pipeline.git.branch >> ]
    - matches:
          pattern: "-release$"
          value: << pipeline.git.branch >>

linuxArm64WorkflowFilters: &linux-arm64-workflow-filters
  when:
    or:
    - equal: [ develop, << pipeline.git.branch >> ]
    - equal: [ linux-arm64, << pipeline.git.branch >> ]
    - matches:
          pattern: "-release$"
          value: << pipeline.git.branch >>

# uncomment & add to the branch conditions below to disable the main linux
# flow if we don't want to test it for a certain branch
linuxWorkflowExcludeFilters: &linux-workflow-exclude-filters
  unless:
    or:
    - false
    # - equal: [ 'tgriesser/chore/fix-windows-build', << pipeline.git.branch >> ]

# windows is slow in CI, so we only run a certain set of tests on each commit
# add your branch to this list to run the full Windows build on your PR
fullWindowsWorkflowFilters: &full-windows-workflow-filters
  filters:
    branches:
      only:
      - develop
      - 'linux-arm64'
      - '*-release'
      - 'win*'

executors:
  # the Docker image with Cypress dependencies and Chrome browser
  cy-doc:
    docker:
      - image: cypress/browsers:node16.13.2-chrome100-ff98
    # by default, we use "medium" to balance performance + CI costs. bump or reduce on a per-job basis if needed.
    resource_class: medium
    environment:
      PLATFORM: linux

  # Docker image with non-root "node" user
  non-root-docker-user:
    docker:
      - image: cypress/browsers:node16.13.2-chrome100-ff98
        user: node
    environment:
      PLATFORM: linux

  # executor to run on Mac OS
  # https://circleci.com/docs/2.0/executor-types/#using-macos
  # https://circleci.com/docs/2.0/testing-ios/#supported-xcode-versions
  mac:
    macos:
      # Executor should have Node >= required version
      xcode: "13.0.0"
    resource_class: macos.x86.medium.gen2
    environment:
      PLATFORM: darwin

  # executor to run on Windows - based off of the windows-orb default executor since it is
  # not customizable enough to align with our existing setup.
  # https://github.com/CircleCI-Public/windows-orb/blob/master/src/executors/default.yml
  # https://circleci.com/docs/2.0/hello-world-windows/#software-pre-installed-in-the-windows-image
  windows: &windows-executor
    machine:
      image: windows-server-2019-vs2019:stable
      shell: bash.exe -eo pipefail
    resource_class: windows.xlarge
    environment:
      PLATFORM: windows

  darwin-arm64:
    machine: true
    environment:
      PLATFORM: darwin
<<<<<<< HEAD

  linux-arm64:
    machine:
      image: ubuntu-2004:2022.04.1
    resource_class: arm.medium
    environment:
      PLATFORM: linux
=======
>>>>>>> 8099750e

commands:
  verify_should_persist_artifacts:
    steps:
      - run:
          name: Check current branch to persist artifacts
          command: |
            if [[ "$CIRCLE_BRANCH" != "develop" && "$CIRCLE_BRANCH" != "linux-arm64" ]]; then
              echo "Not uploading artifacts or posting install comment for this branch."
              circleci-agent step halt
            fi

  restore_workspace_binaries:
    steps:
      - attach_workspace:
          at: ~/
      # make sure we have cypress.zip received
      - run: ls -l
      - run: ls -l cypress.zip cypress.tgz
      - run: node --version
      - run: npm --version

  restore_cached_workspace:
    steps:
      - attach_workspace:
          at: ~/
      - install-required-node
      - unpack-dependencies

  restore_cached_binary:
    steps:
      - attach_workspace:
          at: ~/

  prepare-modules-cache:
    parameters:
      dont-move:
        type: boolean
        default: false
    steps:
      - run: node scripts/circle-cache.js --action prepare
      - unless:
          condition: << parameters.dont-move >>
          steps:
            - run:
                name: Move to /tmp dir for consistent caching across root/non-root users
                command: |
                  mkdir -p /tmp/node_modules_cache
                  mv ~/cypress/node_modules /tmp/node_modules_cache/root_node_modules
                  mv ~/cypress/cli/node_modules /tmp/node_modules_cache/cli_node_modules
                  mv ~/cypress/system-tests/node_modules /tmp/node_modules_cache/system-tests_node_modules
                  mv ~/cypress/globbed_node_modules /tmp/node_modules_cache/globbed_node_modules

  build-and-persist:
    description: Save entire folder as artifact for other jobs to run without reinstalling
    steps:
      - run:
          name: Build all codegen
          command: yarn gulp buildProd
      - run:
          name: Build packages
          command: yarn build
      - prepare-modules-cache # So we don't throw these in the workspace cache
      - persist_to_workspace:
          root: ~/
          paths:
            - cypress
            - .ssh
            - node_modules # contains the npm i -g modules

  install_cache_helpers_dependencies:
    steps:
      - run:
          # Dependencies needed by circle-cache.js, before we "yarn" or unpack cached node_modules
          name: Cache Helper Dependencies
          working_directory: ~/
          command: npm i glob@7.1.6 fs-extra@10.0.0 minimist@1.2.5 fast-json-stable-stringify@2.1.0

  unpack-dependencies:
    description: 'Unpacks dependencies associated with the current workflow'
    steps:
      - install_cache_helpers_dependencies
      - run:
          name: Generate Circle Cache Key
          command: node scripts/circle-cache.js --action cacheKey > circle_cache_key
      - run:
          name: Generate platform key
          command: node ./scripts/get-platform-key.js > platform_key
      - restore_cache:
          name: Restore cache state, to check for known modules cache existence
          key: v{{ .Environment.CACHE_VERSION }}-{{ checksum "platform_key" }}-node-modules-cache-{{ checksum "circle_cache_key" }}
      - run:
          name: Move node_modules back from /tmp
          command: |
            if [[ -d "/tmp/node_modules_cache" ]]; then
              mv /tmp/node_modules_cache/root_node_modules ~/cypress/node_modules
              mv /tmp/node_modules_cache/cli_node_modules ~/cypress/cli/node_modules
              mv /tmp/node_modules_cache/system-tests_node_modules ~/cypress/system-tests/node_modules
              mv /tmp/node_modules_cache/globbed_node_modules ~/cypress/globbed_node_modules
              rm -rf /tmp/node_modules_cache
            fi
      - run:
          name: Restore all node_modules to proper workspace folders
          command: node scripts/circle-cache.js --action unpack

  restore_cached_system_tests_deps:
    description: 'Restore the cached node_modules for projects in "system-tests/projects/**"'
    steps:
      - run:
          name: Generate Circle Cache key for system tests
          command: ./system-tests/scripts/cache-key.sh > system_tests_cache_key
      - run:
          name: Generate platform key
          command: node ./scripts/get-platform-key.js > platform_key
      - restore_cache:
          name: Restore system tests node_modules cache
          keys:
            - v{{ .Environment.CACHE_VERSION }}-{{ checksum "platform_key" }}-system-tests-projects-node-modules-cache-{{ checksum "system_tests_cache_key" }}

  update_cached_system_tests_deps:
    description: 'Update the cached node_modules for projects in "system-tests/projects/**"'
    steps:
      - run:
          name: Generate Circle Cache key for system tests
          command: ./system-tests/scripts/cache-key.sh > system_tests_cache_key
      - run:
          name: Generate platform key
          command: node ./scripts/get-platform-key.js > platform_key
      - restore_cache:
          name: Restore cache state, to check for known modules cache existence
          keys:
            - v{{ .Environment.CACHE_VERSION }}-{{ checksum "platform_key" }}-state-of-system-tests-projects-node-modules-cache-{{ checksum "system_tests_cache_key" }}
      - run:
          name: Send root honeycomb event for this CI build
          command: cd system-tests/scripts && node ./send-root-honeycomb-event.js
      - run:
          name: Bail if specific cache exists
          command: |
            if [[ -f "/tmp/system_tests_node_modules_installed" ]]; then
              echo "No updates to system tests node modules, exiting"
              circleci-agent step halt
            fi
      - restore_cache:
          name: Restore system tests node_modules cache
          keys:
            - v{{ .Environment.CACHE_VERSION }}-{{ checksum "platform_key" }}-system-tests-projects-node-modules-cache-{{ checksum "system_tests_cache_key" }}
            - v{{ .Environment.CACHE_VERSION }}-{{ checksum "platform_key" }}-system-tests-projects-node-modules-cache-
      - run:
          name: Update system-tests node_modules cache
          command: yarn workspace @tooling/system-tests projects:yarn:install
      - save_cache:
          name: Save system tests node_modules cache
          key: v{{ .Environment.CACHE_VERSION }}-{{ checksum "platform_key" }}-system-tests-projects-node-modules-cache-{{ checksum "system_tests_cache_key" }}
          paths:
            - /tmp/cy-system-tests-node-modules
      - run: touch /tmp/system_tests_node_modules_installed
      - save_cache:
          name: Save system tests node_modules cache state key
          key: v{{ .Environment.CACHE_VERSION }}-{{ checksum "platform_key" }}-state-of-system-tests-projects-node-modules-cache-{{ checksum "system_tests_cache_key" }}
          paths:
            - /tmp/system_tests_node_modules_installed

  caching-dependency-installer:
    description: 'Installs & caches the dependencies based on yarn lock & package json dependencies'
    parameters:
      only-cache-for-root-user:
        type: boolean
        default: false
    steps:
      - install_cache_helpers_dependencies
      - run:
          name: Generate Circle Cache Key
          command: node scripts/circle-cache.js --action cacheKey > circle_cache_key
      - run:
          name: Generate platform key
          command: node ./scripts/get-platform-key.js > platform_key
      - restore_cache:
          name: Restore cache state, to check for known modules cache existence
          key: v{{ .Environment.CACHE_VERSION }}-{{ checksum "platform_key" }}-state-of-node-modules-cache-{{ checksum "circle_cache_key" }}
      - run:
          name: Bail if cache exists
          command: |
            if [[ -f "node_modules_installed" ]]; then
              echo "Node modules already cached for dependencies, exiting"
              circleci-agent step halt
            fi
      - run: date +%Y-%U > cache_date
      - restore_cache:
          name: Restore weekly yarn cache
          keys:
            - v{{ .Environment.CACHE_VERSION }}-{{ checksum "platform_key" }}-deps-root-weekly-{{ checksum "cache_date" }}
      - run:
          name: Install Node Modules
          command: |
            # avoid installing Percy's Chromium every time we use @percy/cli
            # https://docs.percy.io/docs/caching-asset-discovery-browser-in-ci
            PERCY_POSTINSTALL_BROWSER=true \
            yarn --prefer-offline --frozen-lockfile --cache-folder ~/.yarn
          no_output_timeout: 20m
      - prepare-modules-cache:
          dont-move: <<parameters.only-cache-for-root-user>> # we don't move, so we don't hit any issues unpacking symlinks
      - when:
          condition: <<parameters.only-cache-for-root-user>> # we don't move to /tmp since we don't need to worry about different users
          steps:
            - save_cache:
                name: Saving node modules for root, cli, and all globbed workspace packages
                key: v{{ .Environment.CACHE_VERSION }}-{{ checksum "platform_key" }}-node-modules-cache-{{ checksum "circle_cache_key" }}
                paths:
                  - node_modules
                  - cli/node_modules
                  - system-tests/node_modules
                  - globbed_node_modules
      - unless:
          condition: <<parameters.only-cache-for-root-user>>
          steps:
            - save_cache:
                name: Saving node modules for root, cli, and all globbed workspace packages
                key: v{{ .Environment.CACHE_VERSION }}-{{ checksum "platform_key" }}-node-modules-cache-{{ checksum "circle_cache_key" }}
                paths:
                  - /tmp/node_modules_cache
      - run: touch node_modules_installed
      - save_cache:
          name: Saving node-modules cache state key
          key: v{{ .Environment.CACHE_VERSION }}-{{ checksum "platform_key" }}-state-of-node-modules-cache-{{ checksum "circle_cache_key" }}
          paths:
            - node_modules_installed
      - save_cache:
          name: Save weekly yarn cache
          key: v{{ .Environment.CACHE_VERSION }}-{{ checksum "platform_key" }}-deps-root-weekly-{{ checksum "cache_date" }}
          paths:
            - ~/.yarn
            - ~/.cy-npm-cache

  verify-build-setup:
    description: Common commands run when setting up for build or yarn install
    parameters:
      executor:
        type: executor
        default: cy-doc
    steps:
      - run: pwd
      - run:
          name: print global yarn cache path
          command: echo $(yarn global bin)
      - run:
          name: print yarn version
          command: yarn versions
      - unless:
          condition:
            # stop-only does not correctly match on windows: https://github.com/bahmutov/stop-only/issues/78
            equal: [ *windows-executor, << parameters.executor >> ]
          steps:
            - run:
                name: Stop .only
                 # this will catch ".only"s in js/coffee as well
                command: yarn stop-only-all
      - run:
          name: Check terminal variables
          ## make sure the TERM is set to 'xterm' in node (Linux only)
          ## else colors (and tests) will fail
          ## See the following information
          ##   * http://andykdocs.de/development/Docker/Fixing+the+Docker+TERM+variable+issue
          ##   * https://unix.stackexchange.com/questions/43945/whats-the-difference-between-various-term-variables
          command: yarn check-terminal

  install-required-node:
    # https://discuss.circleci.com/t/switch-nodejs-version-on-machine-executor-solved/26675/2
    description: Install Node version matching .node-version
    steps:
      # installing NVM will use git+ssh, so update known_hosts
      - update_known_hosts
      - run:
          name: Install Node
          command: |
            node_version=$(cat .node-version)
            source ./scripts/ensure-node.sh
            echo "Installing Yarn"
            npm install yarn -g # ensure yarn is installed with the correct node engine
            yarn check-node-version
      - run:
          name: Check Node
          command: |
            source ./scripts/ensure-node.sh
            yarn check-node-version

  install-chrome:
    description: Install Google Chrome
    parameters:
      channel:
        description: browser channel to install
        type: string
      version:
        description: browser version to install
        type: string
    steps:
      - run:
          name: Install Google Chrome (<<parameters.channel>>)
          command: |
            echo "Installing Chrome (<<parameters.channel>>) v<<parameters.version>>"
            wget -O /usr/src/google-chrome-<<parameters.channel>>_<<parameters.version>>_amd64.deb "http://dl.google.com/linux/chrome/deb/pool/main/g/google-chrome-<<parameters.channel>>/google-chrome-<<parameters.channel>>_<<parameters.version>>-1_amd64.deb" && \
            dpkg -i /usr/src/google-chrome-<<parameters.channel>>_<<parameters.version>>_amd64.deb ; \
            apt-get install -f -y && \
            rm -f /usr/src/google-chrome-<<parameters.channel>>_<<parameters.version>>_amd64.deb
            which google-chrome-<<parameters.channel>> || (printf "\n\033[0;31mChrome was not successfully downloaded - bailing\033[0m\n\n" && exit 1)
            echo "Location of Google Chrome Installation: `which google-chrome-<<parameters.channel>>`"
            echo "Google Chrome Version: `google-chrome-<<parameters.channel>> --version`"

  run-driver-integration-tests:
    parameters:
      browser:
        description: browser shortname to target
        type: string
      install-chrome-channel:
        description: chrome channel to install
        type: string
        default: ''
      experimentalSessionAndOrigin:
        description: experimental flag to apply
        type: boolean
        default: false
    steps:
      - restore_cached_workspace
      - when:
          condition: <<parameters.install-chrome-channel>>
          steps:
            - install-chrome:
                channel: <<parameters.install-chrome-channel>>
                version: $(node ./scripts/get-browser-version.js chrome:<<parameters.install-chrome-channel>>)
      - run:
          environment:
            CYPRESS_KONFIG_ENV: production
          command: |
            echo Current working directory is $PWD
            echo Total containers $CIRCLE_NODE_TOTAL

            if [[ -v MAIN_RECORD_KEY ]]; then
              # internal PR
              if <<parameters.experimentalSessionAndOrigin>>; then
                CYPRESS_RECORD_KEY=$MAIN_RECORD_KEY \
                yarn cypress:run-experimentalSessionAndOrigin --record --parallel --group 5x-driver-<<parameters.browser>>-experimentalSessionAndOrigin --browser <<parameters.browser>>
              else
                CYPRESS_RECORD_KEY=$MAIN_RECORD_KEY \
                yarn cypress:run --record --parallel --group 5x-driver-<<parameters.browser>> --browser <<parameters.browser>>
              fi
            else
              # external PR
              TESTFILES=$(circleci tests glob "cypress/e2e/**/*.cy.*" | circleci tests split --total=$CIRCLE_NODE_TOTAL)
              echo "Test files for this machine are $TESTFILES"

              if [[ -z "$TESTFILES" ]]; then
                echo "Empty list of test files"
              fi
              if <<parameters.experimentalSessionAndOrigin>>; then
                yarn cypress:run-experimentalSessionAndOrigin --browser <<parameters.browser>> --spec $TESTFILES
              else
                yarn cypress:run --browser <<parameters.browser>> --spec $TESTFILES
              fi
            fi
          working_directory: packages/driver
      - verify-mocha-results
      - store_test_results:
          path: /tmp/cypress
      - store_artifacts:
          path: /tmp/artifacts
      - store-npm-logs

  windows-install-chrome:
    parameters:
      browser:
        description: browser shortname to target
        type: string
    steps:
      - run:
          # TODO: How can we have preinstalled browsers on CircleCI?
          name: 'Install Chrome on Windows'
          command: |
            # install with `--ignore-checksums` to avoid checksum error
            # https://www.gep13.co.uk/blog/chocolatey-error-hashes-do-not-match
            [[ $PLATFORM == 'windows' && '<<parameters.browser>>' == 'chrome' ]] && choco install googlechrome --ignore-checksums || [[ $PLATFORM != 'windows' ]]

  run-new-ui-tests:
    parameters:
      package:
        description: package to target
        type: enum
        enum: ['frontend-shared', 'launchpad', 'app', 'reporter']
      browser:
        description: browser shortname to target
        type: string
      percy:
        description: enable percy
        type: boolean
        default: false
      type:
        description: ct or e2e
        type: enum
        enum: ['ct', 'e2e']
      debug:
        description: debug option
        type: string
        default: ''
    steps:
      - restore_cached_workspace
      - windows-install-chrome:
          browser: <<parameters.browser>>
      - run:
          command: |
            cmd=$([[ <<parameters.percy>> == 'true' ]] && echo 'yarn percy exec --parallel -- --') || true
            DEBUG=<<parameters.debug>> \
            CYPRESS_KONFIG_ENV=production \
            CYPRESS_RECORD_KEY=${TEST_LAUNCHPAD_RECORD_KEY:-$MAIN_RECORD_KEY} \
            PERCY_PARALLEL_NONCE=$CIRCLE_SHA1 \
            PERCY_ENABLE=${PERCY_TOKEN:-0} \
            PERCY_PARALLEL_TOTAL=-1 \
            $cmd yarn workspace @packages/<<parameters.package>> cypress:run:<<parameters.type>> --browser <<parameters.browser>> --record --parallel --group <<parameters.package>>-<<parameters.type>>
      - run:
          command: |
            if [[ <<parameters.package>> == 'app' && <<parameters.percy>> == 'true' && -d "packages/app/cypress/screenshots/runner/screenshot/screenshot.cy.tsx/percy" ]]; then
              PERCY_PARALLEL_NONCE=$CIRCLE_SHA1 \
              PERCY_ENABLE=${PERCY_TOKEN:-0} \
              PERCY_PARALLEL_TOTAL=-1 \
              yarn percy upload packages/app/cypress/screenshots/runner/screenshot/screenshot.cy.tsx/percy
            else
              echo "skipping percy screenshots uploading"
            fi
      - store_test_results:
          path: /tmp/cypress
      - store_artifacts:
          path: ./packages/<<parameters.package>>/cypress/videos
      - store-npm-logs

  run-system-tests:
    parameters:
      browser:
        description: browser shortname to target
        type: string
    steps:
      - restore_cached_workspace
      - restore_cached_system_tests_deps
      - run:
          name: Run system tests
          command: |
            ALL_SPECS=`circleci tests glob "/root/cypress/system-tests/test/*spec*"`
            SPECS=
            for file in $ALL_SPECS; do
              # filter out non_root tests, they have their own stage
              if [[ "$file" == *"non_root"* ]]; then
                echo "Skipping $file"
                continue
              fi
              SPECS="$SPECS $file"
            done
            SPECS=`echo $SPECS | xargs -n 1 | circleci tests split --split-by=timings`
            echo SPECS=$SPECS
            yarn workspace @tooling/system-tests test:ci $SPECS --browser <<parameters.browser>>
      - verify-mocha-results
      - store_test_results:
          path: /tmp/cypress
      - store_artifacts:
          path: /tmp/artifacts
      - store-npm-logs

  run-binary-system-tests:
    steps:
      - restore_cached_workspace
      - restore_cached_system_tests_deps
      - run:
          name: Run system tests
          command: |
            ALL_SPECS=`circleci tests glob "$HOME/cypress/system-tests/test-binary/*spec*"`
            SPECS=`echo $ALL_SPECS | xargs -n 1 | circleci tests split --split-by=timings`
            echo SPECS=$SPECS
            yarn workspace @tooling/system-tests test:ci $SPECS
      - verify-mocha-results
      - store_test_results:
          path: /tmp/cypress
      - store_artifacts:
          path: /tmp/artifacts
      - store-npm-logs

  store-npm-logs:
    description: Saves any NPM debug logs as artifacts in case there is a problem
    steps:
      - store_artifacts:
          path: ~/.npm/_logs

  post-install-comment:
    description: Post GitHub comment with a blurb on how to install pre-release version
    steps:
      - run:
          name: Post pre-release install comment
          command: |
            node scripts/add-install-comment.js \
              --npm npm-package-url.json \
              --binary binary-url.json

  verify-mocha-results:
    description: Double-check that Mocha tests ran as expected.
    parameters:
      expectedResultCount:
        description: The number of result files to expect, ie, the number of Mocha test suites that ran.
        type: integer
        ## by default, assert that at least 1 test ran
        default: 0
    steps:
      - run: 
          name: 'Verify Mocha Results'
          command: |
            source ./scripts/ensure-node.sh
            yarn verify:mocha:results <<parameters.expectedResultCount>>

  clone-repo-and-checkout-branch:
    description: |
      Clones an external repo and then checks out the branch that matches the next version otherwise uses 'master' branch.
    parameters:
      repo:
        description: "Name of the github repo to clone like: cypress-example-kitchensink"
        type: string
      pull_request_id:
        description: Pull request number to check out before installing and testing
        type: integer
        default: 0
    steps:
      - restore_cached_binary
      - run:
          name: "Cloning test project and checking out release branch: <<parameters.repo>>"
          working_directory: /tmp/<<parameters.repo>>
          command: |
            git clone --depth 1 --no-single-branch https://github.com/cypress-io/<<parameters.repo>>.git .

            cd ~/cypress/..
            # install some deps for get-next-version
            npm i semver@7.3.2 conventional-recommended-bump@6.1.0 conventional-changelog-angular@5.0.12
            NEXT_VERSION=$(node ./cypress/scripts/get-next-version.js)
            cd -

            git checkout $NEXT_VERSION || true
      - when:
          condition: <<parameters.pull_request_id>>
          steps:
            - run:
                name: Check out PR <<parameters.pull_request_id>>
                working_directory: /tmp/<<parameters.repo>>
                command: |
                  git fetch origin pull/<<parameters.pull_request_id>>/head:pr-<<parameters.pull_request_id>>
                  git checkout pr-<<parameters.pull_request_id>>

  test-binary-against-rwa:
    description: |
      Takes the built binary and NPM package, clones the RWA repo
      and runs the new version of Cypress against it.
    parameters:
      repo:
        description: "Name of the github repo to clone like"
        type: string
        default: "cypress-realworld-app"
      browser:
        description: Name of the browser to use, like "electron", "chrome", "firefox"
        type: enum
        enum: ["", "electron", "chrome", "firefox"]
        default: ""
      command:
        description: Test command to run to start Cypress tests
        type: string
        default: "yarn cypress:run"
      # if the repo to clone and test is a monorepo, you can
      # run tests inside a specific subfolder
      folder:
        description: Subfolder to test in
        type: string
        default: ""
      # you can test new features in the test runner against recipes or other repos
      # by opening a pull request in those repos and running this test job
      # against a pull request number in the example repo
      pull_request_id:
        description: Pull request number to check out before installing and testing
        type: integer
        default: 0
      wait-on:
        description: Whether to use wait-on to wait on a server to be booted
        type: string
        default: ""
      server-start-command:
        description: Server start command for repo
        type: string
        default: "CI=true yarn start"
    steps:
      - clone-repo-and-checkout-branch:
          repo: <<parameters.repo>>
      - when:
          condition: <<parameters.pull_request_id>>
          steps:
            - run:
                name: Check out PR <<parameters.pull_request_id>>
                working_directory: /tmp/<<parameters.repo>>
                command: |
                  git fetch origin pull/<<parameters.pull_request_id>>/head:pr-<<parameters.pull_request_id>>
                  git checkout pr-<<parameters.pull_request_id>>
                  git log -n 2
      - run:
          command: yarn
          working_directory: /tmp/<<parameters.repo>>
      - run:
          name: Install Cypress
          working_directory: /tmp/<<parameters.repo>>
          # force installing the freshly built binary
          command: |
            CYPRESS_INSTALL_BINARY=~/cypress/cypress.zip npm i --legacy-peer-deps ~/cypress/cypress.tgz && [[ -f yarn.lock ]] && yarn
      - run:
          name: Print Cypress version
          working_directory: /tmp/<<parameters.repo>>
          command: npx cypress version
      - run:
          name: Types check 🧩 (maybe)
          working_directory: /tmp/<<parameters.repo>>
          command: yarn types
      - run:
          working_directory: /tmp/<<parameters.repo>>
          command: <<parameters.server-start-command>>
          background: true
      - run:
          condition: <<parameters.wait-on>>
          name: "Waiting on server to boot: <<parameters.wait-on>>"
          command: "npx wait-on <<parameters.wait-on>>"
      - when:
          condition: <<parameters.folder>>
          steps:
            - when:
                condition: <<parameters.browser>>
                steps:
                  - run:
                      name: Run tests using browser "<<parameters.browser>>"
                      working_directory: /tmp/<<parameters.repo>>/<<parameters.folder>>
                      command: |
                        <<parameters.command>> -- --browser <<parameters.browser>>
            - unless:
                condition: <<parameters.browser>>
                steps:
                  - run:
                      name: Run tests using command
                      working_directory: /tmp/<<parameters.repo>>/<<parameters.folder>>
                      command: <<parameters.command>>
      - unless:
          condition: <<parameters.folder>>
          steps:
            - when:
                condition: <<parameters.browser>>
                steps:
                  - run:
                      name: Run tests using browser "<<parameters.browser>>"
                      working_directory: /tmp/<<parameters.repo>>
                      command: <<parameters.command>> -- --browser <<parameters.browser>>
            - unless:
                condition: <<parameters.browser>>
                steps:
                  - run:
                      name: Run tests using command
                      working_directory: /tmp/<<parameters.repo>>
                      command: <<parameters.command>>
      - store-npm-logs

  test-binary-against-repo:
    description: |
      Takes the built binary and NPM package, clones given example repo
      and runs the new version of Cypress against it.
    parameters:
      repo:
        description: "Name of the github repo to clone like: cypress-example-kitchensink"
        type: string
      browser:
        description: Name of the browser to use, like "electron", "chrome", "firefox"
        type: enum
        enum: ["", "electron", "chrome", "firefox"]
        default: ""
      command:
        description: Test command to run to start Cypress tests
        type: string
        default: "npm run e2e"
      build-project:
        description: Should the project build script be executed
        type: boolean
        default: true
      # if the repo to clone and test is a monorepo, you can
      # run tests inside a specific subfolder
      folder:
        description: Subfolder to test in
        type: string
        default: ""
      # you can test new features in the test runner against recipes or other repos
      # by opening a pull request in those repos and running this test job
      # against a pull request number in the example repo
      pull_request_id:
        description: Pull request number to check out before installing and testing
        type: integer
        default: 0
      wait-on:
        description: Whether to use wait-on to wait on a server to be booted
        type: string
        default: ""
      server-start-command:
        description: Server start command for repo
        type: string
        default: "npm start --if-present"
    steps:
      - clone-repo-and-checkout-branch:
          repo: <<parameters.repo>>
          pull_request_id: <<parameters.pull_request_id>>
      - run:
          # Install deps + Cypress binary with yarn if yarn.lock present
          command: |
            if [[ -f yarn.lock ]]; then
              yarn --frozen-lockfile
              CYPRESS_INSTALL_BINARY=~/cypress/cypress.zip yarn add -D ~/cypress/cypress.tgz
            else
              npm install
              CYPRESS_INSTALL_BINARY=~/cypress/cypress.zip npm install --legacy-peer-deps ~/cypress/cypress.tgz
            fi
          working_directory: /tmp/<<parameters.repo>>
      - run:
          name: Scaffold new config file
          working_directory: /tmp/<<parameters.repo>>
          environment:
            CYPRESS_INTERNAL_FORCE_SCAFFOLD: "1"
          command: |
            if [[ -f cypress.json ]]; then
              rm -rf cypress.json
              echo 'module.exports = { e2e: {} }' > cypress.config.js
            fi
      - run:
          name: Rename support file
          working_directory: /tmp/<<parameters.repo>>
          command: |
            if [[ -f cypress/support/index.js ]]; then
              mv cypress/support/index.js cypress/support/e2e.js
            fi
      - run:
          name: Print Cypress version
          working_directory: /tmp/<<parameters.repo>>
          command: npx cypress version
      - run:
          name: Types check 🧩 (maybe)
          working_directory: /tmp/<<parameters.repo>>
          command: |
            [[ -f yarn.lock ]] && yarn types || npm run types --if-present
      - when:
          condition: <<parameters.build-project>>
          steps:
          - run:
              name: Build 🏗 (maybe)
              working_directory: /tmp/<<parameters.repo>>
              command: |
                [[ -f yarn.lock ]] && yarn build || npm run build --if-present
      - run:
          working_directory: /tmp/<<parameters.repo>>
          command: <<parameters.server-start-command>>
          background: true
      - run:
          condition: <<parameters.wait-on>>
          name: "Waiting on server to boot: <<parameters.wait-on>>"
          command: "npx wait-on <<parameters.wait-on>> --timeout 120000"
      - windows-install-chrome:
          browser: <<parameters.browser>>
      - when:
          condition: <<parameters.folder>>
          steps:
            - when:
                condition: <<parameters.browser>>
                steps:
                  - run:
                      name: Run tests using browser "<<parameters.browser>>"
                      working_directory: /tmp/<<parameters.repo>>/<<parameters.folder>>
                      command: |
                        <<parameters.command>> -- --browser <<parameters.browser>>
            - unless:
                condition: <<parameters.browser>>
                steps:
                  - run:
                      name: Run tests using command
                      working_directory: /tmp/<<parameters.repo>>/<<parameters.folder>>
                      command: <<parameters.command>>
      - unless:
          condition: <<parameters.folder>>
          steps:
            - when:
                condition: <<parameters.browser>>
                steps:
                  - run:
                      name: Run tests using browser "<<parameters.browser>>"
                      working_directory: /tmp/<<parameters.repo>>
                      command: <<parameters.command>> -- --browser <<parameters.browser>>
            - unless:
                condition: <<parameters.browser>>
                steps:
                  - run:
                      name: Run tests using command
                      working_directory: /tmp/<<parameters.repo>>
                      command: <<parameters.command>>
      - store-npm-logs

  wait-on-circle-jobs:
    description: Polls certain Circle CI jobs until they finish
    parameters:
      job-names:
        description: comma separated list of circle ci job names to wait for
        type: string
    steps:
      - run:
          name: "Waiting on Circle CI jobs: <<parameters.job-names>>"
          command: node ./scripts/wait-on-circle-jobs.js --job-names="<<parameters.job-names>>"

  build-binary:
    steps:
      - run:
          name: Check environment variables before code sign (if on Mac/Windows)
          # NOTE
          # our code sign works via electron-builder
          # by default, electron-builder will NOT sign app built in a pull request
          # even our internal one (!)
          # Usually this is not a problem, since we only build and test binary
          # built on "develop" and "master" branches
          # but if you need to really build and sign a binary in a PR
          # set variable CSC_FOR_PULL_REQUEST=true
          command: |
            set -e
            NEEDS_CODE_SIGNING=`node -p 'process.platform === "win32" || process.platform === "darwin"'`
            if [[ "$NEEDS_CODE_SIGNING" == "true" ]]; then
              echo "Checking for required environment variables..."
              if [ -z "$CSC_LINK" ]; then
                echo "Need to provide environment variable CSC_LINK"
                echo "with base64 encoded certificate .p12 file"
                exit 1
              fi
              if [ -z "$CSC_KEY_PASSWORD" ]; then
                echo "Need to provide environment variable CSC_KEY_PASSWORD"
                echo "with password for unlocking certificate .p12 file"
                exit 1
              fi
              echo "Succeeded."
            else
              echo "Not code signing for this platform"
            fi
      - run:
          name: Build the Cypress binary
          environment:
            DEBUG: electron-builder,electron-osx-sign*
          # notarization on Mac can take a while
          no_output_timeout: "45m"
          command: |
            if [[ `node ./scripts/get-platform-key.js` == 'linux-arm64' ]]; then
              # these are missing on Circle and there is no way to pre-install them on Arm
              sudo apt-get update
              sudo apt-get install -y libgtk2.0-0 libgtk-3-0 libgbm-dev libnotify-dev libgconf-2-4 libnss3 libxss1 libasound2 libxtst6 xauth xvfb
            fi
            node --version
            yarn binary-build --version $(node ./scripts/get-next-version.js)
      - run:
          name: Zip the binary
          command: |
            if [[ $PLATFORM == 'linux' ]]; then
              # on Arm, CI runs as non-root, on x64 CI runs as root but there is no sudo binary
              if [[ `whoami` == 'root' ]]; then
                apt-get update && apt-get install -y zip
              else
                sudo apt-get update && sudo apt-get install -y zip
              fi
            fi
            yarn binary-zip
      - store-npm-logs
      - persist_to_workspace:
          root: ~/
          paths:
            - cypress/cypress.zip

  build-cypress-npm-package:
    parameters:
      executor:
        type: executor
        default: cy-doc
    steps:
      - run:
          name: Bump NPM version
          command: yarn get-next-version --npm
      - run:
          name: Build NPM package
          command: yarn build --scope cypress
      - run:
          name: Copy Re-exported NPM Packages
          command: node ./scripts/post-build.js
          working_directory: cli
      - run:
          command: ls -la types
          working_directory: cli/build
      - run:
          command: ls -la vue vue2 mount-utils react
          working_directory: cli/build
      - unless:
          condition:
            equal: [ *windows-executor, << parameters.executor >> ]
          steps:
            - run:
                name: list NPM package contents
                command: yarn workspace cypress size
      - run:
          name: pack NPM package
          working_directory: cli/build
          command: yarn pack --filename ../../cypress.tgz
      - run:
          name: list created NPM package
          command: ls -l
      - store-npm-logs
      - persist_to_workspace:
          root: ~/
          paths:
            - cypress/cypress.tgz

  upload-build-artifacts:
    steps:
      - run: ls -l
      - run:
          name: Upload unique binary to S3
          command: |
            node scripts/binary.js upload-build-artifact \
              --type binary \
              --file cypress.zip \
              --version $(node -p "require('./package.json').version")
      - run:
          name: Upload NPM package to S3
          command: |
            node scripts/binary.js upload-build-artifact \
              --type npm-package \
              --file cypress.tgz \
              --version $(node -p "require('./package.json').version")
      - store-npm-logs
      - run: ls -l
      - run: cat binary-url.json
      - run: cat npm-package-url.json
      - persist_to_workspace:
          root: ~/
          paths:
            - cypress/binary-url.json
            - cypress/npm-package-url.json

  update_known_hosts:
    description: Ensures that we have the latest Git public keys to prevent git+ssh from failing.
    steps:
    - run:
        name: Update known_hosts with github.com keys
        command: |
          mkdir -p ~/.ssh
          ssh-keyscan github.com >> ~/.ssh/known_hosts

jobs:
  ## Checks if we already have a valid cache for the node_modules_install and if it has,
  ## skips ahead to the build step, otherwise installs and caches the node_modules
  node_modules_install:
    <<: *defaults
    parameters:
      <<: *defaultsParameters
      resource_class:
        type: string
        default: medium
    resource_class: << parameters.resource_class >>
    steps:
      - checkout
      - install-required-node
      - verify-build-setup:
          executor: << parameters.executor >>
      - persist_to_workspace:
          root: ~/
          paths:
            - cypress
            - .nvm # mac / linux
            - ProgramData/nvm # windows
      - caching-dependency-installer:
          only-cache-for-root-user: <<parameters.only-cache-for-root-user>>
      - store-npm-logs

  ## restores node_modules from previous step & builds if first step skipped
  build:
    <<: *defaults
    parameters:
      <<: *defaultsParameters
      resource_class:
        type: string
        default: medium+
    resource_class: << parameters.resource_class >>
    steps:
      - restore_cached_workspace
      - run:
          name: Top level packages
          command: yarn list --depth=0 || true
      - run:
          name: Check env canaries on Linux
          command: |
            # Windows/Mac M1 CircleCI does not have a way to pull per-job env
            [[ $PLATFORM == 'linux' ]] && node ./scripts/circle-env.js --check-canaries || true
      - build-and-persist
      - store-npm-logs

  lint:
    <<: *defaults
    steps:
      - restore_cached_workspace
      - run:
          name: Linting 🧹
          command: |
            yarn clean
            git clean -df
            yarn lint
      - run:
          name: cypress info (dev)
          command: node cli/bin/cypress info --dev
      - store-npm-logs

  check-ts:
    <<: *defaults
    steps:
      - restore_cached_workspace
      - install-required-node
      - run:
          name: Check TS Types
          command: NODE_OPTIONS=--max_old_space_size=4096 yarn gulp checkTs


  # a special job that keeps polling Circle and when all
  # individual jobs are finished, it closes the Percy build
  percy-finalize:
    <<: *defaults
    resource_class: small
    parameters:
      <<: *defaultsParameters
      required_env_var:
        type: env_var_name
    steps:
      - restore_cached_workspace
      - run:
          # if this is an external pull request, the environment variables
          # are NOT set for security reasons, thus no need to poll -
          # and no need to finalize Percy, since there will be no visual tests
          name: Check if <<parameters.required_env_var>> is set
          command: |
            if [[ -v <<parameters.required_env_var>> ]]; then
              echo "Internal PR, good to go"
            else
              echo "This is an external PR, cannot access other services"
              circleci-agent step halt
            fi
      - wait-on-circle-jobs:
          job-names: >
            cli-visual-tests,
            reporter-integration-tests,
            run-app-component-tests-chrome,
            run-app-integration-tests-chrome,
            run-frontend-shared-component-tests-chrome,
            run-launchpad-component-tests-chrome,
            run-launchpad-integration-tests-chrome,
            run-reporter-component-tests-chrome,
            run-webpack-dev-server-integration-tests,
            run-vite-dev-server-integration-tests
      - run:
          command: |
            PERCY_PARALLEL_NONCE=$CIRCLE_SHA1 \
            yarn percy build:finalize

  cli-visual-tests:
    <<: *defaults
    resource_class: small
    steps:
      - restore_cached_workspace
      - run: mkdir -p cli/visual-snapshots
      - run:
          command: node cli/bin/cypress info --dev | yarn --silent term-to-html | node scripts/sanitize --type cli-info > cli/visual-snapshots/cypress-info.html
          environment:
            FORCE_COLOR: 2
      - run:
          command: node cli/bin/cypress help | yarn --silent term-to-html > cli/visual-snapshots/cypress-help.html
          environment:
            FORCE_COLOR: 2
      - store_artifacts:
          path: cli/visual-snapshots
      - run:
          name: Upload CLI snapshots for diffing
          command: |
            PERCY_PARALLEL_NONCE=$CIRCLE_SHA1 \
            PERCY_ENABLE=${PERCY_TOKEN:-0} \
            PERCY_PARALLEL_TOTAL=-1 \
            yarn percy snapshot ./cli/visual-snapshots

  unit-tests:
    <<: *defaults
    parameters:
      <<: *defaultsParameters
      resource_class:
        type: string
        default: medium
    resource_class: << parameters.resource_class >>
    parallelism: 1
    steps:
      - restore_cached_workspace
      - when:
          condition:
            # several snapshots fails for windows due to paths.
            # until these are fixed, run the tests that are working.
            equal: [ *windows-executor, << parameters.executor >> ]
          steps:
            - run: yarn test-scripts scripts/**/*spec.js
      - unless:
          condition:
            equal: [ *windows-executor, << parameters.executor >> ]
          steps:
            - run: yarn test-scripts
            # make sure packages with TypeScript can be transpiled to JS
            - run: yarn lerna run build-prod --stream
            # run unit tests from each individual package
            - run: yarn test
            # run type checking for each individual package
            - run: yarn lerna run types
            - verify-mocha-results:
                expectedResultCount: 10
      - store_test_results:
          path: /tmp/cypress
      # CLI tests generate HTML files with sample CLI command output
      - store_artifacts:
          path: cli/test/html
      - store_artifacts:
          path: packages/errors/__snapshot-images__
      - store-npm-logs

  unit-tests-release:
    <<: *defaults
    resource_class: small
    parallelism: 1
    steps:
      - restore_cached_workspace
      - update_known_hosts
      - run: yarn test-npm-package-release-script

  lint-types:
    <<: *defaults
    parallelism: 1
    steps:
      - restore_cached_workspace
      - run:
          command: ls -la types
          working_directory: cli
      - run:
          command: ls -la chai
          working_directory: cli/types
      - run:
          name: "Lint types 🧹"
          command: yarn workspace cypress dtslint
  # todo(lachlan): do we need this? yarn check-ts does something very similar
  #     - run:
  #         name: "TypeScript check 🧩"
  #         command: yarn type-check --ignore-progress
      - store-npm-logs

  server-unit-tests:
    <<: *defaults
    parallelism: 1
    steps:
      - restore_cached_workspace
      - run: yarn test-unit --scope @packages/server
      - verify-mocha-results:
          expectedResultCount: 1
      - store_test_results:
          path: /tmp/cypress
      - store-npm-logs

  server-integration-tests:
    <<: *defaults
    parallelism: 1
    steps:
      - restore_cached_workspace
      - run: yarn test-integration --scope @packages/server
      - verify-mocha-results:
          expectedResultCount: 1
      - store_test_results:
          path: /tmp/cypress
      - store-npm-logs

  server-performance-tests:
    <<: *defaults
    steps:
      - restore_cached_workspace
      - run:
          command: yarn workspace @packages/server test-performance
      - verify-mocha-results:
          expectedResultCount: 1
      - store_test_results:
          path: /tmp/cypress
      - store_artifacts:
          path: /tmp/artifacts
      - store-npm-logs

  system-tests-node-modules-install:
    <<: *defaults
    steps:
      - restore_cached_workspace
      - update_cached_system_tests_deps

  binary-system-tests:
    parallelism: 2
    working_directory: ~/cypress
    environment:
      <<: *defaultsEnvironment
      PLATFORM: linux
    machine:
      # using `machine` gives us a Linux VM that can run Docker
      image: ubuntu-2004:202111-02
      docker_layer_caching: true
    resource_class: medium
    steps:
      - run-binary-system-tests

  system-tests-chrome:
    <<: *defaults
    parallelism: 8
    steps:
      - run-system-tests:
          browser: chrome

  system-tests-electron:
    <<: *defaults
    parallelism: 8
    steps:
      - run-system-tests:
          browser: electron

  system-tests-firefox:
    <<: *defaults
    parallelism: 8
    steps:
      - run-system-tests:
          browser: firefox

  system-tests-non-root:
    <<: *defaults
    steps:
      - restore_cached_workspace
      - run:
          command: yarn workspace @tooling/system-tests test:ci "test/non_root*spec*" --browser electron
      - verify-mocha-results
      - store_test_results:
          path: /tmp/cypress
      - store_artifacts:
          path: /tmp/artifacts
      - store-npm-logs

  run-frontend-shared-component-tests-chrome:
    <<: *defaults
    parameters:
      <<: *defaultsParameters
      percy:
        type: boolean
        default: false
    parallelism: 3
    steps:
      - run-new-ui-tests:
          browser: chrome
          percy: << parameters.percy >>
          package: frontend-shared
          type: ct

  run-launchpad-component-tests-chrome:
    <<: *defaults
    parameters:
      <<: *defaultsParameters
      percy:
        type: boolean
        default: false
    parallelism: 7
    steps:
      - run-new-ui-tests:
          browser: chrome
          percy: << parameters.percy >>
          package: launchpad
          type: ct
          # debug: cypress:*,engine:socket

  run-launchpad-integration-tests-chrome:
    <<: *defaults
    parameters:
      <<: *defaultsParameters
      resource_class:
        type: string
        default: medium
      percy:
        type: boolean
        default: false
    resource_class: << parameters.resource_class >>
    parallelism: 3
    steps:
      - run-new-ui-tests:
          browser: chrome
          percy: << parameters.percy >>
          package: launchpad
          type: e2e

  run-app-component-tests-chrome:
    <<: *defaults
    parameters:
      <<: *defaultsParameters
      percy:
        type: boolean
        default: false
    parallelism: 7
    steps:
      - run-new-ui-tests:
          browser: chrome
          percy: << parameters.percy >>
          package: app
          type: ct

  run-app-integration-tests-chrome:
    <<: *defaults
    parameters:
      <<: *defaultsParameters
      resource_class:
        type: string
        default: medium
      percy:
        type: boolean
        default: false
    resource_class: << parameters.resource_class >>
    parallelism: 8
    steps:
      - run-new-ui-tests:
          browser: chrome
          percy: << parameters.percy >>
          package: app
          type: e2e

  driver-integration-tests-chrome:
    <<: *defaults
    parallelism: 5
    steps:
      - run-driver-integration-tests:
          browser: chrome
          install-chrome-channel: stable

  driver-integration-tests-chrome-beta:
    <<: *defaults
    parallelism: 5
    steps:
      - run-driver-integration-tests:
          browser: chrome:beta
          install-chrome-channel: beta

  driver-integration-tests-firefox:
    <<: *defaults
    parallelism: 5
    steps:
      - run-driver-integration-tests:
          browser: firefox

  driver-integration-tests-electron:
    <<: *defaults
    parallelism: 5
    steps:
      - run-driver-integration-tests:
          browser: electron

  driver-integration-tests-chrome-experimentalSessionAndOrigin:
    <<: *defaults
    resource_class: medium
    parallelism: 5
    steps:
      - run-driver-integration-tests:
          browser: chrome
          install-chrome-channel: stable
          experimentalSessionAndOrigin: true

  driver-integration-tests-chrome-beta-experimentalSessionAndOrigin:
    <<: *defaults
    resource_class: medium
    parallelism: 5
    steps:
      - run-driver-integration-tests:
          browser: chrome:beta
          install-chrome-channel: beta
          experimentalSessionAndOrigin: true

  driver-integration-tests-firefox-experimentalSessionAndOrigin:
    <<: *defaults
    resource_class: medium
    parallelism: 5
    steps:
      - run-driver-integration-tests:
          browser: firefox
          experimentalSessionAndOrigin: true

  driver-integration-tests-electron-experimentalSessionAndOrigin:
    <<: *defaults
    resource_class: medium
    parallelism: 5
    steps:
      - run-driver-integration-tests:
          browser: electron
          experimentalSessionAndOrigin: true

  run-reporter-component-tests-chrome:
    <<: *defaults
    parameters:
      <<: *defaultsParameters
      percy:
        type: boolean
        default: false
    parallelism: 7
    steps:
      - run-new-ui-tests:
          browser: chrome
          percy: << parameters.percy >>
          package: reporter
          type: ct

  reporter-integration-tests:
    <<: *defaults
    parallelism: 3
    steps:
      - restore_cached_workspace
      - run:
          command: yarn build-for-tests
          working_directory: packages/reporter
      - run:
          command: |
            CYPRESS_KONFIG_ENV=production \
            CYPRESS_RECORD_KEY=$MAIN_RECORD_KEY \
            PERCY_PARALLEL_NONCE=$CIRCLE_SHA1 \
            PERCY_ENABLE=${PERCY_TOKEN:-0} \
            PERCY_PARALLEL_TOTAL=-1 \
            yarn percy exec --parallel -- -- \
            yarn cypress:run --record --parallel --group reporter
          working_directory: packages/reporter
      - verify-mocha-results
      - store_test_results:
          path: /tmp/cypress
      - store_artifacts:
          path: /tmp/artifacts
      - store-npm-logs

  run-webpack-dev-server-integration-tests:
    <<: *defaults
    # parallelism: 3 TODO: Add parallelism once we have more specs
    steps:
      - restore_cached_workspace
      - restore_cached_system_tests_deps
      - run:
          command: |
            CYPRESS_KONFIG_ENV=production \
            CYPRESS_RECORD_KEY=$MAIN_RECORD_KEY \
            PERCY_PARALLEL_NONCE=$CIRCLE_SHA1 \
            PERCY_ENABLE=${PERCY_TOKEN:-0} \
            PERCY_PARALLEL_TOTAL=-1 \
            yarn percy exec --parallel -- -- \
            yarn cypress:run --record --parallel --group webpack-dev-server
          working_directory: npm/webpack-dev-server
      - store_test_results:
          path: /tmp/cypress
      - store_artifacts:
          path: /tmp/artifacts
      - store-npm-logs      

  run-vite-dev-server-integration-tests:
    <<: *defaults
    # parallelism: 3 TODO: Add parallelism once we have more specs
    steps:
      - restore_cached_workspace
      - restore_cached_system_tests_deps
      - run:
          command: |
            CYPRESS_KONFIG_ENV=production \
            CYPRESS_RECORD_KEY=$MAIN_RECORD_KEY \
            PERCY_PARALLEL_NONCE=$CIRCLE_SHA1 \
            PERCY_ENABLE=${PERCY_TOKEN:-0} \
            PERCY_PARALLEL_TOTAL=-1 \
            yarn percy exec --parallel -- -- \
            yarn cypress:run --record --parallel --group vite-dev-server
          working_directory: npm/vite-dev-server
      - store_test_results:
          path: /tmp/cypress
      - store_artifacts:
          path: /tmp/artifacts
      - store-npm-logs            

  ui-components-integration-tests:
    <<: *defaults
    steps:
      - restore_cached_workspace
      - run:
          command: yarn build-for-tests
          working_directory: packages/ui-components
      - run:
          command: |
            CYPRESS_KONFIG_ENV=production \
            CYPRESS_RECORD_KEY=$MAIN_RECORD_KEY \
            yarn cypress:run --record --parallel --group ui-components
          working_directory: packages/ui-components
      - verify-mocha-results
      - store_test_results:
          path: /tmp/cypress
      - store_artifacts:
          path: /tmp/artifacts
      - store-npm-logs

  npm-webpack-preprocessor:
    <<: *defaults
    steps:
      - restore_cached_workspace
      - run:
          name: Build
          command: yarn workspace @cypress/webpack-preprocessor build
      - run:
          name: Test babelrc
          command: yarn test
          working_directory: npm/webpack-preprocessor/examples/use-babelrc
      - run:
          name: Build ts-loader
          command: yarn install
          working_directory: npm/webpack-preprocessor/examples/use-ts-loader
      - run:
          name: Types ts-loader
          command: yarn types
          working_directory: npm/webpack-preprocessor/examples/use-ts-loader
      - run:
          name: Test ts-loader
          command: yarn test
          working_directory: npm/webpack-preprocessor/examples/use-ts-loader
      - run:
          name: Start React app
          command: yarn start
          background: true
          working_directory: npm/webpack-preprocessor/examples/react-app
      - run:
          name: Test React app
          command: yarn test
          working_directory: npm/webpack-preprocessor/examples/react-app
      - run:
          name: Run tests
          command: yarn workspace @cypress/webpack-preprocessor test
      - store-npm-logs

  npm-webpack-dev-server:
    <<: *defaults
    steps:
      - restore_cached_workspace
      - restore_cached_system_tests_deps
      - run:
          name: Run tests
          command: yarn workspace @cypress/webpack-dev-server test
      - run:
          name: Run tests
          command: yarn workspace @cypress/webpack-dev-server test

  npm-vite-dev-server:
    <<: *defaults
    steps:
      - restore_cached_workspace
      - run:
          name: Run tests
          command: yarn test
          working_directory: npm/vite-dev-server
      - store_test_results:
          path: npm/vite-dev-server/test_results
      - store-npm-logs

  npm-webpack-batteries-included-preprocessor:
    <<: *defaults
    resource_class: small
    steps:
      - restore_cached_workspace
      - run:
          name: Run tests
          command: yarn workspace @cypress/webpack-batteries-included-preprocessor test

  npm-vue:
    <<: *defaults
    steps:
      - restore_cached_workspace
      - run:
          name: Build
          command: yarn workspace @cypress/vue build
      - run:
          name: Type Check
          command: yarn typecheck
          working_directory: npm/vue
      - store_test_results:
          path: npm/vue/test_results
      - store_artifacts:
          path: npm/vue/test_results
      - store-npm-logs

  npm-angular:
    <<: *defaults
    steps:
      - restore_cached_workspace
      - run:
          name: Build
          command: yarn workspace @cypress/angular build
      - run:
          name: Run tests
          command: yarn test-ci
          working_directory: npm/angular
      - store_test_results:
          path: npm/angular/test_results
      - store_artifacts:
          path: npm/angular/test_results
      - store-npm-logs

  npm-react:
    <<: *defaults
    parallelism: 8
    steps:
      - restore_cached_workspace
      - run:
          name: Build
          command: yarn workspace @cypress/react build
      - run:
          name: Run tests
          command: yarn test
          working_directory: npm/react
      - store_test_results:
          path: npm/react/test_results
      - store_artifacts:
          path: npm/react/test_results
      - store-npm-logs

  npm-mount-utils:
    <<: *defaults
    steps:
      - restore_cached_workspace
      - run:
          name: Build
          command: yarn workspace @cypress/mount-utils build
      - store-npm-logs

  npm-create-cypress-tests:
    <<: *defaults
    resource_class: small
    steps:
      - restore_cached_workspace
      - run: yarn workspace create-cypress-tests build

  npm-eslint-plugin-dev:
    <<: *defaults
    steps:
      - restore_cached_workspace
      - run:
          name: Run tests
          command: yarn workspace @cypress/eslint-plugin-dev test

  npm-cypress-schematic:
    <<: *defaults
    resource_class: small
    steps:
      - restore_cached_workspace
      - run:
          name: Build + Install
          command: |
            yarn workspace @cypress/schematic build:all
          working_directory: npm/cypress-schematic
      - run:
          name: Run unit tests
          command: |
            yarn test
          working_directory: npm/cypress-schematic
      - run:
          name: Launch Sandbox and Install Schematic
          command: |
            yarn launch:test12
          working_directory: npm/cypress-schematic
      - store-npm-logs

  npm-release:
    <<: *defaults
    resource_class: medium+
    steps:
      - restore_cached_workspace
      - run:
          name: Release packages after all jobs pass
          command: yarn npm-release

  create-build-artifacts:
    <<: *defaults
    parameters:
      <<: *defaultsParameters
      resource_class:
        type: string
        default: medium+
    resource_class: << parameters.resource_class >>
    steps:
      - restore_cached_workspace
      - build-binary
      - build-cypress-npm-package:
          executor: << parameters.executor >>
      - verify_should_persist_artifacts
      - upload-build-artifacts
      - post-install-comment

  test-kitchensink:
    <<: *defaults
    parameters:
      <<: *defaultsParameters
      resource_class:
        type: string
        default: medium+
    steps:
      - clone-repo-and-checkout-branch:
          repo: cypress-example-kitchensink
      - install-required-node
      - run:
          name: Remove cypress.json
          description: Remove cypress.json in case it exists
          working_directory: /tmp/cypress-example-kitchensink
          environment:
            CYPRESS_INTERNAL_FORCE_SCAFFOLD: "1"
          command: rm -rf cypress.json
      - run:
          name: Install prod dependencies
          command: yarn --production
          working_directory: /tmp/cypress-example-kitchensink
      - run:
          name: Example server
          command: yarn start
          working_directory: /tmp/cypress-example-kitchensink
          background: true
      - run:
          name: Rename support file
          working_directory: /tmp/cypress-example-kitchensink
          command: |
            if [[ -f cypress/support/index.js ]]; then
              mv cypress/support/index.js cypress/support/e2e.js
            fi
      - run:
          name: Run Kitchensink example project
          command: |
            yarn cypress:run --project /tmp/cypress-example-kitchensink
      - store-npm-logs

  test-kitchensink-against-staging:
    <<: *defaults
    steps:
      - clone-repo-and-checkout-branch:
          repo: cypress-example-kitchensink
      - install-required-node
      - run:
          name: Install prod dependencies
          command: yarn --production
          working_directory: /tmp/cypress-example-kitchensink
      - run:
          name: Example server
          command: yarn start
          working_directory: /tmp/cypress-example-kitchensink
          background: true
      - run:
          name: Run Kitchensink example project
          command: |
            CYPRESS_PROJECT_ID=$TEST_KITCHENSINK_PROJECT_ID \
            CYPRESS_RECORD_KEY=$TEST_KITCHENSINK_RECORD_KEY \
            CYPRESS_INTERNAL_ENV=staging \
            CYPRESS_video=false \
            yarn cypress:run --project /tmp/cypress-example-kitchensink --record
      - store-npm-logs

  test-against-staging:
    <<: *defaults
    steps:
      - clone-repo-and-checkout-branch:
          repo: cypress-test-tiny
      - run:
          name: Run test project
          command: |
            CYPRESS_PROJECT_ID=$TEST_TINY_PROJECT_ID \
            CYPRESS_RECORD_KEY=$TEST_TINY_RECORD_KEY \
            CYPRESS_INTERNAL_ENV=staging \
            yarn cypress:run --project /tmp/cypress-test-tiny --record
      - store-npm-logs

  test-npm-module-and-verify-binary:
    <<: *defaults
    steps:
      - restore_cached_workspace
      # make sure we have cypress.zip received
      - run: ls -l
      - run: ls -l cypress.zip cypress.tgz
      - run: mkdir test-binary
      - run:
          name: Create new NPM package
          working_directory: test-binary
          command: npm init -y
      - run:
          # install NPM from built NPM package folder
          name: Install Cypress
          working_directory: test-binary
          # force installing the freshly built binary
          command: CYPRESS_INSTALL_BINARY=/root/cypress/cypress.zip npm i /root/cypress/cypress.tgz
      - run:
          name: Cypress version
          working_directory: test-binary
          command: $(yarn bin cypress) version
      - run:
          name: Verify Cypress binary
          working_directory: test-binary
          command: $(yarn bin cypress) verify
      - run:
          name: Cypress help
          working_directory: test-binary
          command: $(yarn bin cypress) help
      - run:
          name: Cypress info
          working_directory: test-binary
          command: $(yarn bin cypress) info
      - store-npm-logs

  test-npm-module-on-minimum-node-version:
    <<: *defaults
    resource_class: small
    docker:
      - image: cypress/base:12.0.0-libgbm
    steps:
      - restore_workspace_binaries
      - run: mkdir test-binary
      - run:
          name: Create new NPM package
          working_directory: test-binary
          command: npm init -y
      - run:
          name: Install Cypress
          working_directory: test-binary
          command: CYPRESS_INSTALL_BINARY=/root/cypress/cypress.zip npm install /root/cypress/cypress.tgz
      - run:
          name: Verify Cypress binary
          working_directory: test-binary
          command: $(npm bin)/cypress verify
      - run:
          name: Print Cypress version
          working_directory: test-binary
          command: $(npm bin)/cypress version
      - run:
          name: Cypress info
          working_directory: test-binary
          command: $(npm bin)/cypress info

  test-types-cypress-and-jest:
    parameters:
      executor:
        description: Executor name to use
        type: executor
        default: cy-doc
      wd:
        description: Working directory, should be OUTSIDE cypress monorepo folder
        type: string
        default: /root/test-cypress-and-jest
    <<: *defaults
    resource_class: small
    steps:
      - restore_workspace_binaries
      - run: mkdir <<parameters.wd>>
      - run:
          name: Create new NPM package ⚗️
          working_directory: <<parameters.wd>>
          command: npm init -y
      - run:
          name: Install dependencies 📦
          working_directory: <<parameters.wd>>
          environment:
            CYPRESS_INSTALL_BINARY: /root/cypress/cypress.zip
          # let's install Cypress, Jest and any other package that might conflict
          # https://github.com/cypress-io/cypress/issues/6690
          command: |
            npm install /root/cypress/cypress.tgz \
              typescript jest @types/jest enzyme @types/enzyme
      - run:
          name: Test types clash ⚔️
          working_directory: <<parameters.wd>>
          command: |
            echo "console.log('hello world')" > hello.ts
            npx tsc hello.ts --noEmit

  test-full-typescript-project:
    parameters:
      executor:
        description: Executor name to use
        type: executor
        default: cy-doc
      wd:
        description: Working directory, should be OUTSIDE cypress monorepo folder
        type: string
        default: /root/test-full-typescript
    <<: *defaults
    resource_class: small
    steps:
      - restore_workspace_binaries
      - run: mkdir <<parameters.wd>>
      - run:
          name: Create new NPM package ⚗️
          working_directory: <<parameters.wd>>
          command: npm init -y
      - run:
          name: Install dependencies 📦
          working_directory: <<parameters.wd>>
          environment:
            CYPRESS_INSTALL_BINARY: /root/cypress/cypress.zip
          command: |
            npm install /root/cypress/cypress.tgz typescript
      - run:
          name: Scaffold full TypeScript project 🏗
          working_directory: <<parameters.wd>>
          command: npx @bahmutov/cly@1 init --typescript
      # TODO: fork/update @bahmutov/cly@1 to scaffold `cypress/e2e/spec.cy.ts`
      # instead of `cypress/integration/spec.ts` when Cypress v10 is released.
      - run:
          name: Update example spec
          working_directory: <<parameters.wd>>
          command: |
            mkdir cypress/e2e
            mv cypress/integration/spec.ts cypress/e2e/spec.cy.ts
      - run:
          name: Scaffold new config file
          working_directory: <<parameters.wd>>
          environment:
            CYPRESS_INTERNAL_FORCE_SCAFFOLD: "1"
          command: |
            rm -rf cypress.json
            echo "export default {
                    e2e: {
                      setupNodeEvents (on, config) {
                        on('task', {
                          log (x) {
                            console.log(x)

                            return null
                          },
                        })

                        return config
                      },
                    },
                  }" > cypress.config.ts
      - run:
          name: Rename support file
          working_directory: <<parameters.wd>>
          command: mv cypress/support/index.ts cypress/support/e2e.js
      - run:
          name: Run project tests 🗳
          working_directory: <<parameters.wd>>
          command: npx cypress run

  # install NPM + binary zip and run against staging API
  test-binary-against-staging:
    <<: *defaults
    steps:
      - restore_workspace_binaries
      - clone-repo-and-checkout-branch:
          repo: cypress-test-tiny
      - run:
          name: Install Cypress
          working_directory: /tmp/cypress-test-tiny
          # force installing the freshly built binary
          command: CYPRESS_INSTALL_BINARY=~/cypress/cypress.zip npm i --legacy-peer-deps ~/cypress/cypress.tgz
      - run:
          name: Run test project
          working_directory: /tmp/cypress-test-tiny
          command: |
            CYPRESS_PROJECT_ID=$TEST_TINY_PROJECT_ID \
            CYPRESS_RECORD_KEY=$TEST_TINY_RECORD_KEY \
            CYPRESS_INTERNAL_ENV=staging \
            $(yarn bin cypress) run --record
      - store-npm-logs

  test-binary-against-recipes-firefox:
    <<: *defaults
    steps:
      - test-binary-against-repo:
          repo: cypress-example-recipes
          command: npm run test:ci:firefox

  test-binary-against-recipes-chrome:
    <<: *defaults
    steps:
      - test-binary-against-repo:
          repo: cypress-example-recipes
          command: npm run test:ci:chrome

  test-binary-against-recipes:
    <<: *defaults
    steps:
      - test-binary-against-repo:
          repo: cypress-example-recipes
          command: npm run test:ci

  # This is a special job. It allows you to test the current
  # built test runner against a pull request in the repo
  # cypress-example-recipes.
  # Imagine you are working on a feature and want to show / test a recipe
  # You would need to run the built test runner before release
  # against a PR that cannot be merged until the new version
  # of the test runner is released.
  # Use:
  #   specify pull request number
  #   and the recipe folder

  # test-binary-against-recipe-pull-request:
  #   <<: *defaults
  #   steps:
  #     # test a specific pull request by number from cypress-example-recipes
  #     - test-binary-against-repo:
  #         repo: cypress-example-recipes
  #         command: npm run test:ci
  #         pull_request_id: 515
  #         folder: examples/fundamentals__typescript

  test-binary-against-kitchensink:
    <<: *defaults
    steps:
      - test-binary-against-repo:
          repo: cypress-example-kitchensink
          browser: "electron"

  test-binary-against-kitchensink-firefox:
    <<: *defaults
    steps:
      - test-binary-against-repo:
          repo: cypress-example-kitchensink
          browser: firefox

  test-binary-against-kitchensink-chrome:
    <<: *defaults
    steps:
      - test-binary-against-repo:
          repo: cypress-example-kitchensink
          browser: chrome

  test-binary-against-todomvc-firefox:
    <<: *defaults
    steps:
      - test-binary-against-repo:
          repo: cypress-example-todomvc
          browser: firefox

  test-binary-against-conduit-chrome:
    <<: *defaults
    steps:
      - test-binary-against-repo:
          repo: cypress-example-conduit-app
          browser: chrome
          command: "npm run cypress:run"
          wait-on: http://localhost:3000

  test-binary-against-api-testing-firefox:
    <<: *defaults
    steps:
      - test-binary-against-repo:
          repo: cypress-example-api-testing
          browser: firefox
          command: "npm run cy:run"

  test-binary-against-piechopper-firefox:
    <<: *defaults
    steps:
      - test-binary-against-repo:
          repo: cypress-example-piechopper
          browser: firefox
          command: "npm run cypress:run"

  test-binary-against-cypress-realworld-app:
    <<: *defaults
    resource_class: medium+
    steps:
      - test-binary-against-rwa:
          repo: cypress-realworld-app
          browser: chrome
          wait-on: http://localhost:3000

  test-binary-as-specific-user:
    <<: *defaults
    steps:
      - restore_workspace_binaries
      # the user should be "node"
      - run: whoami
      - run: pwd
      # prints the current user's effective user id
      # for root it is 0
      # for other users it is a positive integer
      - run: node -e 'console.log(process.geteuid())'
      # make sure the binary and NPM package files are present
      - run: ls -l
      - run: ls -l cypress.zip cypress.tgz
      - run: mkdir test-binary
      - run:
          name: Create new NPM package
          working_directory: test-binary
          command: npm init -y
      - run:
          # install NPM from built NPM package folder
          name: Install Cypress
          working_directory: test-binary
          # force installing the freshly built binary
          command: CYPRESS_INSTALL_BINARY=~/cypress/cypress.zip npm i ~/cypress/cypress.tgz
      - run:
          name: Cypress help
          working_directory: test-binary
          command: $(yarn bin cypress) help
      - run:
          name: Cypress info
          working_directory: test-binary
          command: $(yarn bin cypress) info
      - run:
          name: Add Cypress demo
          working_directory: test-binary
          command: npx @bahmutov/cly init
      # TODO: fork/update @bahmutov/cly@1 to scaffold `cypress/e2e/spec.cy.ts`
      # instead of `cypress/integration/spec.js` when Cypress v10 is released.
      - run:
          name: Update example spec
          working_directory: test-binary
          command: |
            mkdir cypress/e2e
            mv cypress/integration/spec.js cypress/e2e/spec.cy.js
      - run:
          name: Scaffold new config file
          working_directory: test-binary
          environment:
            CYPRESS_INTERNAL_FORCE_SCAFFOLD: "1"
          command: |
            rm -rf cypress.json
            echo 'module.exports = { e2e: {} }' > cypress.config.js
      - run:
          name: Rename support file
          working_directory: test-binary
          command: mv cypress/support/index.js cypress/support/e2e.js
      - run:
          name: Verify Cypress binary
          working_directory: test-binary
          command: DEBUG=cypress:cli $(yarn bin cypress) verify
      - run:
          name: Run Cypress binary
          working_directory: test-binary
          command: DEBUG=cypress:cli $(yarn bin cypress) run
      - store-npm-logs

linux-x64-workflow: &linux-x64-workflow
  jobs:
    - node_modules_install
    - build:
        context: test-runner:env-canary
        requires:
          - node_modules_install
    - check-ts:
        requires:
          - build
    - lint:
        name: linux-lint
        requires:
          - build
    - percy-finalize:
        context: test-runner:poll-circle-workflow
        required_env_var: PERCY_TOKEN # skips job if not defined (external PR)
        requires:
          - build
    - lint-types:
        requires:
          - build
    # unit, integration and e2e tests
    - cli-visual-tests:
        context: test-runner:percy
        requires:
          - build
    - unit-tests:
        requires:
          - build
    - unit-tests-release:
        context: test-runner:npm-release
        requires:
          - build
    - server-unit-tests:
        requires:
          - build
    - server-integration-tests:
        requires:
          - build
    - server-performance-tests:
        requires:
          - build
    - system-tests-node-modules-install:
        context: test-runner:performance-tracking
        requires:
          - build
    - system-tests-chrome:
        context: test-runner:performance-tracking
        requires:
          - system-tests-node-modules-install
    - system-tests-electron:
        context: test-runner:performance-tracking
        requires:
          - system-tests-node-modules-install
    - system-tests-firefox:
        context: test-runner:performance-tracking
        requires:
          - system-tests-node-modules-install
    - system-tests-non-root:
        context: test-runner:performance-tracking
        executor: non-root-docker-user
        requires:
          - system-tests-node-modules-install
    - driver-integration-tests-chrome:
        context: test-runner:cypress-record-key
        requires:
          - build
    - driver-integration-tests-chrome-beta:
        context: test-runner:cypress-record-key
        requires:
          - build
    - driver-integration-tests-firefox:
        context: test-runner:cypress-record-key
        requires:
          - build
    - driver-integration-tests-electron:
        context: test-runner:cypress-record-key
        requires:
          - build
    - driver-integration-tests-chrome-experimentalSessionAndOrigin:
        context: test-runner:cypress-record-key
        requires:
          - build
    - driver-integration-tests-chrome-beta-experimentalSessionAndOrigin:
        context: test-runner:cypress-record-key
        requires:
          - build
    - driver-integration-tests-firefox-experimentalSessionAndOrigin:
        context: test-runner:cypress-record-key
        requires:
          - build
    - driver-integration-tests-electron-experimentalSessionAndOrigin:
        context: test-runner:cypress-record-key
        requires:
          - build
    - run-frontend-shared-component-tests-chrome:
        context: [test-runner:launchpad-tests, test-runner:percy]
        percy: true
        requires:
          - build
    - run-launchpad-integration-tests-chrome:
        context: [test-runner:launchpad-tests, test-runner:percy]
        percy: true
        requires:
          - build
    - run-launchpad-component-tests-chrome:
        context: [test-runner:launchpad-tests, test-runner:percy]
        percy: true
        requires:
          - build
    - run-app-integration-tests-chrome:
        context: [test-runner:launchpad-tests, test-runner:percy]
        percy: true
        requires:
          - build
    - run-webpack-dev-server-integration-tests:
        context: [test-runner:cypress-record-key, test-runner:percy]
        requires:
          - system-tests-node-modules-install
    - run-vite-dev-server-integration-tests:
        context: [test-runner:cypress-record-key, test-runner:percy]
        requires:
          - system-tests-node-modules-install          
    - run-app-component-tests-chrome:
        context: [test-runner:launchpad-tests, test-runner:percy]
        percy: true
        requires:
          - build
    - run-reporter-component-tests-chrome:
        context: [test-runner:cypress-record-key, test-runner:percy]
        percy: true
        requires:
          - build
    - reporter-integration-tests:
        context: [test-runner:cypress-record-key, test-runner:percy]
        requires:
          - build
    - ui-components-integration-tests:
        context: test-runner:cypress-record-key
        requires:
          - build
    - npm-webpack-dev-server:
        requires:
          - system-tests-node-modules-install
    - npm-vite-dev-server:
        requires:
          - build
    - npm-webpack-preprocessor:
        requires:
          - build
    - npm-webpack-batteries-included-preprocessor:
        requires:
          - build
    - npm-vue:
        requires:
          - build
    - npm-react:
        requires:
          - build
    - npm-angular:
        requires:
          - build
    - npm-mount-utils:
        requires:
          - build
    - npm-create-cypress-tests:
        requires:
          - build
    - npm-eslint-plugin-dev:
        requires:
          - build
    - npm-cypress-schematic:
        requires:
          - build
    # This release definition must be updated with any new jobs
    # Any attempts to automate this are welcome
    # If CircleCI provided an "after all" hook, then this wouldn't be necessary
    - npm-release:
        context: test-runner:npm-release
        requires:
          - build
          - check-ts
          - npm-angular
          - npm-eslint-plugin-dev
          - npm-create-cypress-tests
          - npm-react
          - npm-mount-utils
          - npm-vue
          - npm-webpack-batteries-included-preprocessor
          - npm-webpack-preprocessor
          - npm-vite-dev-server
          - npm-webpack-dev-server
          - npm-cypress-schematic
          - lint-types
          - linux-lint
          - percy-finalize
          - driver-integration-tests-firefox
          - driver-integration-tests-chrome
          - driver-integration-tests-chrome-beta
          - driver-integration-tests-electron
          - driver-integration-tests-firefox-experimentalSessionAndOrigin
          - driver-integration-tests-chrome-experimentalSessionAndOrigin
          - driver-integration-tests-chrome-beta-experimentalSessionAndOrigin
          - driver-integration-tests-electron-experimentalSessionAndOrigin
          - system-tests-non-root
          - system-tests-firefox
          - system-tests-electron
          - system-tests-chrome
          - server-performance-tests
          - server-integration-tests
          - server-unit-tests
          - test-kitchensink
          - ui-components-integration-tests
          - unit-tests
          - unit-tests-release
          - cli-visual-tests
          - reporter-integration-tests
          - run-app-component-tests-chrome
          - run-app-integration-tests-chrome
          - run-frontend-shared-component-tests-chrome
          - run-launchpad-component-tests-chrome
          - run-launchpad-integration-tests-chrome
          - run-reporter-component-tests-chrome

    # various testing scenarios, like building full binary
    # and testing it on a real project
    - test-against-staging:
        context: test-runner:record-tests
        <<: *mainBuildFilters
        requires:
          - build
    - test-kitchensink:
        requires:
          - build
    - test-kitchensink-against-staging:
        context: test-runner:record-tests
        <<: *mainBuildFilters
        requires:
          - build
    - create-build-artifacts:
        context:
          - test-runner:upload
          - test-runner:commit-status-checks
        requires:
          - build
    - test-npm-module-on-minimum-node-version:
        requires:
          - create-build-artifacts
    - test-types-cypress-and-jest:
        requires:
          - create-build-artifacts
    - test-full-typescript-project:
        requires:
          - create-build-artifacts
    - test-binary-against-kitchensink:
        requires:
          - create-build-artifacts
    - test-npm-module-and-verify-binary:
        <<: *mainBuildFilters
        requires:
          - create-build-artifacts
    - test-binary-against-staging:
        context: test-runner:record-tests
        <<: *mainBuildFilters
        requires:
          - create-build-artifacts
    - test-binary-against-kitchensink-chrome:
        <<: *mainBuildFilters
        requires:
          - create-build-artifacts
    - test-binary-against-recipes-firefox:
        <<: *mainBuildFilters
        requires:
          - create-build-artifacts
    - test-binary-against-recipes-chrome:
        <<: *mainBuildFilters
        requires:
          - create-build-artifacts
    - test-binary-against-recipes:
        <<: *mainBuildFilters
        requires:
          - create-build-artifacts
    - test-binary-against-kitchensink-firefox:
        <<: *mainBuildFilters
        requires:
          - create-build-artifacts
    - test-binary-against-todomvc-firefox:
        <<: *mainBuildFilters
        requires:
          - create-build-artifacts
    - test-binary-against-cypress-realworld-app:
        <<: *mainBuildFilters
        requires:
          - create-build-artifacts
    - test-binary-as-specific-user:
        name: "test binary as a non-root user"
        executor: non-root-docker-user
        requires:
          - create-build-artifacts
    - test-binary-as-specific-user:
        name: "test binary as a root user"
        requires:
          - create-build-artifacts
    - binary-system-tests:
        requires:
          - create-build-artifacts
          - system-tests-node-modules-install

linux-arm64-workflow: &linux-arm64-workflow
  jobs:
    - node_modules_install:
        name: linux-arm64-node-modules-install
        executor: linux-arm64
        resource_class: arm.medium
        only-cache-for-root-user: true

    - build:
        name: linux-arm64-build
        executor: linux-arm64
        resource_class: arm.medium
        requires:
          - linux-arm64-node-modules-install

    - create-build-artifacts:
        name: linux-arm64-create-build-artifacts
        context:
          - test-runner:upload
          - test-runner:commit-status-checks
        executor: linux-arm64
        resource_class: arm.medium
        requires:
          - linux-arm64-build

darwin-x64-workflow: &darwin-x64-workflow
  jobs:
    - node_modules_install:
        name: darwin-x64-node-modules-install
        executor: mac
        resource_class: macos.x86.medium.gen2
        only-cache-for-root-user: true

    - build:
        name: darwin-x64-build
        context: test-runner:env-canary
        executor: mac
        resource_class: macos.x86.medium.gen2
        requires:
          - darwin-x64-node-modules-install

    - lint:
        name: darwin-x64-lint
        executor: mac
        requires:
          - darwin-x64-build

    - create-build-artifacts:
        name: darwin-x64-create-build-artifacts
        context:
          - test-runner:sign-mac-binary
          - test-runner:upload
          - test-runner:commit-status-checks
        executor: mac
        resource_class: macos.x86.medium.gen2
        requires:
          - darwin-x64-build

    - test-kitchensink:
        name: darwin-x64-test-kitchensink
        executor: mac
        requires:
          - darwin-x64-build

darwin-arm64-workflow: &darwin-arm64-workflow
  jobs:
    - node_modules_install:
        name: darwin-arm64-node-modules-install
        executor: darwin-arm64
        resource_class: cypress-io/latest_m1
        only-cache-for-root-user: true

    - build:
        name: darwin-arm64-build
        executor: darwin-arm64
        resource_class: cypress-io/latest_m1
        requires:
          - darwin-arm64-node-modules-install

    - create-build-artifacts:
        name: darwin-arm64-create-build-artifacts
        context:
          - test-runner:sign-mac-binary
          - test-runner:upload
          - test-runner:commit-status-checks
        executor: darwin-arm64
        resource_class: cypress-io/latest_m1
        requires:
          - darwin-arm64-build

windows-workflow: &windows-workflow
  jobs:
    - node_modules_install:
        name: windows-node-modules-install
        executor: windows
        resource_class: windows.xlarge
        only-cache-for-root-user: true

    - build:
        name: windows-build
        context: test-runner:env-canary
        executor: windows
        resource_class: windows.xlarge
        requires:
          - windows-node-modules-install

    - run-app-integration-tests-chrome:
        name: windows-run-app-integration-tests-chrome
        executor: windows
        resource_class: windows.xlarge
        context: test-runner:launchpad-tests
        requires:
          - windows-build

    - run-launchpad-integration-tests-chrome:
        name: windows-run-launchpad-integration-tests-chrome
        executor: windows
        resource_class: windows.xlarge
        context: test-runner:launchpad-tests
        requires:
          - windows-build

    - lint:
        <<: *full-windows-workflow-filters
        name: windows-lint
        executor: windows
        requires:
          - windows-build

    - unit-tests:
        <<: *full-windows-workflow-filters
        name: windows-unit-tests
        executor: windows
        resource_class: windows.xlarge
        requires:
          - windows-build

    - create-build-artifacts:
        <<: *full-windows-workflow-filters
        name: windows-create-build-artifacts
        executor: windows
        resource_class: windows.xlarge
        context:
          - test-runner:sign-windows-binary
          - test-runner:upload
          - test-runner:commit-status-checks
        requires:
          - windows-build
    - test-binary-against-kitchensink-chrome:
        name: windows-test-binary-against-kitchensink-chrome
        executor: windows
        requires:
          - windows-create-build-artifacts

workflows:
<<<<<<< HEAD
  linux-x64:
    <<: *linux-x64-workflow
  linux-arm64:
    <<: *linux-arm64-workflow
    <<: *linux-arm64-workflow-filters
=======
  linux:
    <<: *linux-workflow
    <<: *linux-workflow-exclude-filters
>>>>>>> 8099750e
  darwin-x64:
    <<: *darwin-x64-workflow
    <<: *darwin-workflow-filters
  darwin-arm64:
    <<: *darwin-arm64-workflow
    <<: *darwin-workflow-filters
  windows:
    <<: *windows-workflow<|MERGE_RESOLUTION|>--- conflicted
+++ resolved
@@ -53,7 +53,7 @@
 
 # uncomment & add to the branch conditions below to disable the main linux
 # flow if we don't want to test it for a certain branch
-linuxWorkflowExcludeFilters: &linux-workflow-exclude-filters
+linuxWorkflowExcludeFilters: &linux-x64-workflow-exclude-filters
   unless:
     or:
     - false
@@ -115,7 +115,6 @@
     machine: true
     environment:
       PLATFORM: darwin
-<<<<<<< HEAD
 
   linux-arm64:
     machine:
@@ -123,8 +122,6 @@
     resource_class: arm.medium
     environment:
       PLATFORM: linux
-=======
->>>>>>> 8099750e
 
 commands:
   verify_should_persist_artifacts:
@@ -2730,17 +2727,12 @@
           - windows-create-build-artifacts
 
 workflows:
-<<<<<<< HEAD
   linux-x64:
     <<: *linux-x64-workflow
+    <<: *linux-x64-workflow-exclude-filters
   linux-arm64:
     <<: *linux-arm64-workflow
     <<: *linux-arm64-workflow-filters
-=======
-  linux:
-    <<: *linux-workflow
-    <<: *linux-workflow-exclude-filters
->>>>>>> 8099750e
   darwin-x64:
     <<: *darwin-x64-workflow
     <<: *darwin-workflow-filters
