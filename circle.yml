--- conflicted
+++ resolved
@@ -37,9 +37,9 @@
     or:
     - equal: [ develop, << pipeline.git.branch >> ]
     - equal: [ linux-arm64, << pipeline.git.branch >> ]
-    - equal: [ 'tbiethman/UNIFY-1816-prototype', << pipeline.git.branch >> ]
+    - equal: [ 'zachw/issue-22525', << pipeline.git.branch >> ]
     - matches:
-          pattern: "zachw/issue-22525"
+          pattern: "-release$"
           value: << pipeline.git.branch >>
 
 linuxArm64WorkflowFilters: &linux-arm64-workflow-filters
@@ -129,11 +129,7 @@
       - run:
           name: Check current branch to persist artifacts
           command: |
-<<<<<<< HEAD
             if [[ "$CIRCLE_BRANCH" != "develop" && "$CIRCLE_BRANCH" != "zachw/issue-22525" ]]; then
-=======
-            if [[ "$CIRCLE_BRANCH" != "develop" && "$CIRCLE_BRANCH" != "tbiethman/UNIFY-1816-prototype" ]]; then
->>>>>>> 0aebe4a4
               echo "Not uploading artifacts or posting install comment for this branch."
               circleci-agent step halt
             fi
