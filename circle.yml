version: 2.1

defaults: &defaults
  parallelism: 1
  working_directory: ~/cypress
  parameters: &defaultsParameters
    executor:
      type: executor
      default: cy-doc
    only-cache-for-root-user:
      type: boolean
      default: false
  executor: <<parameters.executor>>
  environment: &defaultsEnvironment
    ## set specific timezone
    TZ: "/usr/share/zoneinfo/America/New_York"

    ## store artifacts here
    CIRCLE_ARTIFACTS: /tmp/artifacts

    ## set so that e2e tests are consistent
    COLUMNS: 100
    LINES: 24

# filters and requires for testing binary with Firefox
mainBuildFilters: &mainBuildFilters
  filters:
    branches:
      only:
        - develop
<<<<<<< HEAD
        - 10.0-release
        - use-m1-runners
=======
        - fix-unit-tests-release

# uncomment & add to the branch conditions below to disable the main linux
# flow if we don't want to test it for a certain branch
linuxWorkflowExcludeFilters: &linux-workflow-exclude-filters
  unless:
    or:
    - false
    # - equal: [ 'tgriesser/chore/fix-windows-build', << pipeline.git.branch >> ]
>>>>>>> e5c1f916

# usually we don't build Mac app - it takes a long time
# but sometimes we want to really confirm we are doing the right thing
# so just add your branch to the list here to build and test on Mac
macWorkflowFilters: &mac-workflow-filters
  when:
    or:
    - equal: [ develop, << pipeline.git.branch >> ]
<<<<<<< HEAD
    - equal: [ use-m1-runners, << pipeline.git.branch >> ]
=======
    - equal: [ 'fix-unit-tests-release', << pipeline.git.branch >> ]
>>>>>>> e5c1f916
    - matches:
          pattern: "-release$"
          value: << pipeline.git.branch >>

<<<<<<< HEAD
windowsWorkflowFilters: &windows-workflow-filters
  when:
    or:
    - equal: [ master, << pipeline.git.branch >> ]
    - equal: [ develop, << pipeline.git.branch >> ]
    - equal: [ use-m1-runners, << pipeline.git.branch >> ]
    - matches:
          pattern: "-release$"
          value: << pipeline.git.branch >>
    - matches:
          pattern: "win*"
          value: << pipeline.git.branch >>
=======
# windows is slow in CI, so we only run a certain set of tests on each commit
# add your branch to this list to run the full Windows build on your PR
fullWindowsWorkflowFilters: &full-windows-workflow-filters
  filters:
    branches:
      only:
      - develop
      - 'fix-unit-tests-release'
      - '*-release'
      - 'win*'
>>>>>>> e5c1f916

executors:
  # the Docker image with Cypress dependencies and Chrome browser
  cy-doc:
    docker:
      - image: cypress/browsers:node16.13.2-chrome100-ff98
    # by default, we use "medium" to balance performance + CI costs. bump or reduce on a per-job basis if needed.
    resource_class: medium
    environment:
      PLATFORM: linux

  # Docker image with non-root "node" user
  non-root-docker-user:
    docker:
      - image: cypress/browsers:node16.13.2-chrome100-ff98
        user: node
    environment:
      PLATFORM: linux

  # executor to run on Mac OS
  # https://circleci.com/docs/2.0/executor-types/#using-macos
  # https://circleci.com/docs/2.0/testing-ios/#supported-xcode-versions
  mac:
    macos:
      # Executor should have Node >= required version
      xcode: "13.0.0"
    resource_class: macos.x86.medium.gen2
    environment:
      PLATFORM: mac

  # executor to run on Windows - based off of the windows-orb default executor since it is
  # not customizable enough to align with our existing setup.
  # https://github.com/CircleCI-Public/windows-orb/blob/master/src/executors/default.yml
  # https://circleci.com/docs/2.0/hello-world-windows/#software-pre-installed-in-the-windows-image
  windows: &windows-executor
    machine:
      image: windows-server-2019-vs2019:stable
      shell: bash.exe -eo pipefail
    resource_class: windows.medium
    environment:
      PLATFORM: windows

  mac-arm64:
    machine: true
    # you may need to add this resource_class to the job itself if it sets a default value for resource_class
    # resource_class: cypress-io/macstadium

commands:
  verify_should_persist_artifacts:
    steps:
      - run:
          name: Check current branch to persist artifacts
          command: |
            if [[ "$CIRCLE_BRANCH" != "develop" && "$CIRCLE_BRANCH" != "fix-unit-tests-release" ]]; then
              echo "Not uploading artifacts or posting install comment for this branch."
              circleci-agent step halt
            fi

  restore_workspace_binaries:
    steps:
      - attach_workspace:
          at: ~/
      # make sure we have cypress.zip received
      - run: ls -l
      - run: ls -l cypress.zip cypress.tgz
      - run: node --version
      - run: npm --version

  restore_cached_workspace:
    steps:
      - attach_workspace:
          at: ~/
      - install-required-node
      - unpack-dependencies

  restore_cached_binary:
    steps:
      - attach_workspace:
          at: ~/

  prepare-modules-cache:
    parameters:
      dont-move:
        type: boolean
        default: false
    steps:
      - run: node scripts/circle-cache.js --action prepare
      - unless:
          condition: << parameters.dont-move >>
          steps:
            - run:
                name: Move to /tmp dir for consistent caching across root/non-root users
                command: |
                  mkdir -p /tmp/node_modules_cache
                  mv ~/cypress/node_modules /tmp/node_modules_cache/root_node_modules
                  mv ~/cypress/cli/node_modules /tmp/node_modules_cache/cli_node_modules
                  mv ~/cypress/system-tests/node_modules /tmp/node_modules_cache/system-tests_node_modules
                  mv ~/cypress/globbed_node_modules /tmp/node_modules_cache/globbed_node_modules

  build-and-persist:
    description: Save entire folder as artifact for other jobs to run without reinstalling
    steps:
      - run:
          name: Build all codegen
          command: yarn gulp buildProd
      - run:
          name: Build packages
          command: yarn build
      - prepare-modules-cache # So we don't throw these in the workspace cache
      - persist_to_workspace:
          root: ~/
          paths:
            - cypress
            - .ssh
            - node_modules # contains the npm i -g modules

  install_cache_helpers_dependencies:
    steps:
      - run:
          # Dependencies needed by circle-cache.js, before we "yarn" or unpack cached node_modules
          name: Cache Helper Dependencies
          working_directory: ~/
          command: npm i glob@7.1.6 fs-extra@10.0.0 minimist@1.2.5 fast-json-stable-stringify@2.1.0

  unpack-dependencies:
    description: 'Unpacks dependencies associated with the current workflow'
    steps:
      - install_cache_helpers_dependencies
      - run:
          name: Generate Circle Cache Key
          command: node scripts/circle-cache.js --action cacheKey > circle_cache_key
      - run:
          name: Generate platform key
          command: node ./scripts/get-platform-key.js > platform_key
      - restore_cache:
          name: Restore cache state, to check for known modules cache existence
          key: v{{ .Environment.CACHE_VERSION }}-{{ checksum "platform_key" }}-node-modules-cache-{{ checksum "circle_cache_key" }}
      - run:
          name: Move node_modules back from /tmp
          command: |
            if [[ -d "/tmp/node_modules_cache" ]]; then
              mv /tmp/node_modules_cache/root_node_modules ~/cypress/node_modules
              mv /tmp/node_modules_cache/cli_node_modules ~/cypress/cli/node_modules
              mv /tmp/node_modules_cache/system-tests_node_modules ~/cypress/system-tests/node_modules
              mv /tmp/node_modules_cache/globbed_node_modules ~/cypress/globbed_node_modules
              rm -rf /tmp/node_modules_cache
            fi
      - run:
          name: Restore all node_modules to proper workspace folders
          command: node scripts/circle-cache.js --action unpack

  restore_cached_system_tests_deps:
    description: 'Restore the cached node_modules for projects in "system-tests/projects/**"'
    steps:
      - run:
          name: Generate Circle Cache key for system tests
          command: ./system-tests/scripts/cache-key.sh > system_tests_cache_key
      - run:
          name: Generate platform key
          command: node ./scripts/get-platform-key.js > platform_key
      - restore_cache:
          name: Restore system tests node_modules cache
          keys:
            - v{{ .Environment.CACHE_VERSION }}-{{ checksum "platform_key" }}-system-tests-projects-node-modules-cache-{{ checksum "system_tests_cache_key" }}

  update_cached_system_tests_deps:
    description: 'Update the cached node_modules for projects in "system-tests/projects/**"'
    steps:
      - run:
          name: Generate Circle Cache key for system tests
          command: ./system-tests/scripts/cache-key.sh > system_tests_cache_key
      - run:
          name: Generate platform key
          command: node ./scripts/get-platform-key.js > platform_key
      - restore_cache:
          name: Restore cache state, to check for known modules cache existence
          keys:
            - v{{ .Environment.CACHE_VERSION }}-{{ checksum "platform_key" }}-state-of-system-tests-projects-node-modules-cache-{{ checksum "system_tests_cache_key" }}
      - run:
          name: Send root honeycomb event for this CI build
          command: cd system-tests/scripts && node ./send-root-honeycomb-event.js
      - run:
          name: Bail if specific cache exists
          command: |
            if [[ -f "/tmp/system_tests_node_modules_installed" ]]; then
              echo "No updates to system tests node modules, exiting"
              circleci-agent step halt
            fi
      - restore_cache:
          name: Restore system tests node_modules cache
          keys:
            - v{{ .Environment.CACHE_VERSION }}-{{ checksum "platform_key" }}-system-tests-projects-node-modules-cache-{{ checksum "system_tests_cache_key" }}
            - v{{ .Environment.CACHE_VERSION }}-{{ checksum "platform_key" }}-system-tests-projects-node-modules-cache-
      - run:
          name: Update system-tests node_modules cache
          command: yarn workspace @tooling/system-tests projects:yarn:install
      - save_cache:
          name: Save system tests node_modules cache
          key: v{{ .Environment.CACHE_VERSION }}-{{ checksum "platform_key" }}-system-tests-projects-node-modules-cache-{{ checksum "system_tests_cache_key" }}
          paths:
            - /tmp/cy-system-tests-node-modules
      - run: touch /tmp/system_tests_node_modules_installed
      - save_cache:
          name: Save system tests node_modules cache state key
          key: v{{ .Environment.CACHE_VERSION }}-{{ checksum "platform_key" }}-state-of-system-tests-projects-node-modules-cache-{{ checksum "system_tests_cache_key" }}
          paths:
            - /tmp/system_tests_node_modules_installed

  caching-dependency-installer:
    description: 'Installs & caches the dependencies based on yarn lock & package json dependencies'
    parameters:
      only-cache-for-root-user:
        type: boolean
        default: false
    steps:
      - install_cache_helpers_dependencies
      - run:
          name: Generate Circle Cache Key
          command: node scripts/circle-cache.js --action cacheKey > circle_cache_key
      - run:
          name: Generate platform key
          command: node ./scripts/get-platform-key.js > platform_key
      - restore_cache:
          name: Restore cache state, to check for known modules cache existence
          key: v{{ .Environment.CACHE_VERSION }}-{{ checksum "platform_key" }}-state-of-node-modules-cache-{{ checksum "circle_cache_key" }}
      - run:
          name: Bail if cache exists
          command: |
            if [[ -f "node_modules_installed" ]]; then
              echo "Node modules already cached for dependencies, exiting"
              circleci-agent step halt
            fi
      - run: date +%Y-%U > cache_date
      - restore_cache:
          name: Restore weekly yarn cache
          keys:
            - v{{ .Environment.CACHE_VERSION }}-{{ checksum "platform_key" }}-deps-root-weekly-{{ checksum "cache_date" }}
      - run:
          name: Install Node Modules
          command: |
            # avoid installing Percy's Chromium every time we use @percy/cli
            # https://docs.percy.io/docs/caching-asset-discovery-browser-in-ci
            PERCY_POSTINSTALL_BROWSER=true \
            yarn --prefer-offline --frozen-lockfile --cache-folder ~/.yarn
          no_output_timeout: 20m
      - prepare-modules-cache:
          dont-move: <<parameters.only-cache-for-root-user>> # we don't move, so we don't hit any issues unpacking symlinks
      - when:
          condition: <<parameters.only-cache-for-root-user>> # we don't move to /tmp since we don't need to worry about different users
          steps:
            - save_cache:
                name: Saving node modules for root, cli, and all globbed workspace packages
                key: v{{ .Environment.CACHE_VERSION }}-{{ checksum "platform_key" }}-node-modules-cache-{{ checksum "circle_cache_key" }}
                paths:
                  - node_modules
                  - cli/node_modules
                  - system-tests/node_modules
                  - globbed_node_modules
      - unless:
          condition: <<parameters.only-cache-for-root-user>>
          steps:
            - save_cache:
                name: Saving node modules for root, cli, and all globbed workspace packages
                key: v{{ .Environment.CACHE_VERSION }}-{{ checksum "platform_key" }}-node-modules-cache-{{ checksum "circle_cache_key" }}
                paths:
                  - /tmp/node_modules_cache
      - run: touch node_modules_installed
      - save_cache:
          name: Saving node-modules cache state key
          key: v{{ .Environment.CACHE_VERSION }}-{{ checksum "platform_key" }}-state-of-node-modules-cache-{{ checksum "circle_cache_key" }}
          paths:
            - node_modules_installed
      - save_cache:
          name: Save weekly yarn cache
          key: v{{ .Environment.CACHE_VERSION }}-{{ checksum "platform_key" }}-deps-root-weekly-{{ checksum "cache_date" }}
          paths:
            - ~/.yarn
            - ~/.cy-npm-cache

  verify-build-setup:
    description: Common commands run when setting up for build or yarn install
    parameters:
      executor:
        type: executor
        default: cy-doc
    steps:
      - run: pwd
      - run:
          name: print global yarn cache path
          command: echo $(yarn global bin)
      - run:
          name: print yarn version
          command: yarn versions
      - unless:
          condition:
            # stop-only does not correctly match on windows: https://github.com/bahmutov/stop-only/issues/78
            equal: [ *windows-executor, << parameters.executor >> ]
          steps:
            - run:
                name: Stop .only
                 # this will catch ".only"s in js/coffee as well
                command: yarn stop-only-all
      - run:
          name: Check terminal variables
          ## make sure the TERM is set to 'xterm' in node (Linux only)
          ## else colors (and tests) will fail
          ## See the following information
          ##   * http://andykdocs.de/development/Docker/Fixing+the+Docker+TERM+variable+issue
          ##   * https://unix.stackexchange.com/questions/43945/whats-the-difference-between-various-term-variables
          command: yarn check-terminal

  install-required-node:
    # https://discuss.circleci.com/t/switch-nodejs-version-on-machine-executor-solved/26675/2
    description: Install Node version matching .node-version
    steps:
      - run:
          name: Install Node
          command: |
            node_version=$(cat .node-version)
            [ -s "${HOME}/.nvm/nvm.sh" ] && \. "${HOME}/.nvm/nvm.sh" # This loads nvm
            if ! which nvm; then
              echo "Installing NVM"
              curl -o- https://raw.githubusercontent.com/creationix/nvm/v0.30.0/install.sh | bash
              [ -s "${HOME}/.nvm/nvm.sh" ] && \. "${HOME}/.nvm/nvm.sh" # This loads nvm
            fi
            echo "Installing Node $node_version"
            nvm install ${node_version}
            echo "Using Node $node_version"
            nvm use ${node_version}
            [[ $PLATFORM != 'windows' ]] && nvm alias default ${node_version} || sleep 2s
            echo "Installing Yarn"
            npm install yarn -g # ensure yarn is installed with the correct node engine
            yarn check-node-version
      - run:
          name: Check Node
          command: |
            [ -s "${HOME}/.nvm/nvm.sh" ] && \. "${HOME}/.nvm/nvm.sh"
            yarn check-node-version

  install-chrome:
    description: Install Google Chrome
    parameters:
      channel:
        description: browser channel to install
        type: string
      version:
        description: browser version to install
        type: string
    steps:
      - run:
          name: Install Google Chrome (<<parameters.channel>>)
          command: |
            echo "Installing Chrome (<<parameters.channel>>) v<<parameters.version>>"
            wget -O /usr/src/google-chrome-<<parameters.channel>>_<<parameters.version>>_amd64.deb "http://dl.google.com/linux/chrome/deb/pool/main/g/google-chrome-<<parameters.channel>>/google-chrome-<<parameters.channel>>_<<parameters.version>>-1_amd64.deb" && \
            dpkg -i /usr/src/google-chrome-<<parameters.channel>>_<<parameters.version>>_amd64.deb ; \
            apt-get install -f -y && \
            rm -f /usr/src/google-chrome-<<parameters.channel>>_<<parameters.version>>_amd64.deb
            which google-chrome-<<parameters.channel>> || (printf "\n\033[0;31mChrome was not successfully downloaded - bailing\033[0m\n\n" && exit 1)
            echo "Location of Google Chrome Installation: `which google-chrome-<<parameters.channel>>`"
            echo "Google Chrome Version: `google-chrome-<<parameters.channel>> --version`"

  run-driver-integration-tests:
    parameters:
      browser:
        description: browser shortname to target
        type: string
      install-chrome-channel:
        description: chrome channel to install
        type: string
        default: ''
      experimentalSessionAndOrigin:
        description: experimental flag to apply
        type: boolean
        default: false
    steps:
      - restore_cached_workspace
      - when:
          condition: <<parameters.install-chrome-channel>>
          steps:
            - install-chrome:
                channel: <<parameters.install-chrome-channel>>
                version: $(node ./scripts/get-browser-version.js chrome:<<parameters.install-chrome-channel>>)
      - run:
          environment:
            CYPRESS_KONFIG_ENV: production
          command: |
            echo Current working directory is $PWD
            echo Total containers $CIRCLE_NODE_TOTAL

            if [[ -v MAIN_RECORD_KEY ]]; then
              # internal PR
              if <<parameters.experimentalSessionAndOrigin>>; then
                CYPRESS_RECORD_KEY=$MAIN_RECORD_KEY \
                yarn cypress:run-experimentalSessionAndOrigin --record --parallel --group 5x-driver-<<parameters.browser>>-experimentalSessionAndOrigin --browser <<parameters.browser>>
              else
                CYPRESS_RECORD_KEY=$MAIN_RECORD_KEY \
                yarn cypress:run --record --parallel --group 5x-driver-<<parameters.browser>> --browser <<parameters.browser>>
              fi
            else
              # external PR
              TESTFILES=$(circleci tests glob "cypress/e2e/**/*.cy.*" | circleci tests split --total=$CIRCLE_NODE_TOTAL)
              echo "Test files for this machine are $TESTFILES"

              if [[ -z "$TESTFILES" ]]; then
                echo "Empty list of test files"
              fi
              if <<parameters.experimentalSessionAndOrigin>>; then
                yarn cypress:run-experimentalSessionAndOrigin --browser <<parameters.browser>> --spec $TESTFILES
              else
                yarn cypress:run --browser <<parameters.browser>> --spec $TESTFILES
              fi
            fi
          working_directory: packages/driver
      - verify-mocha-results
      - store_test_results:
          path: /tmp/cypress
      - store_artifacts:
          path: /tmp/artifacts
      - store-npm-logs

  windows-install-chrome:
    parameters:
      browser:
        description: browser shortname to target
        type: string
    steps:
      - run:
          # TODO: How can we have preinstalled browsers on CircleCI?
          name: 'Install Chrome on Windows'
          command: |
            # install with `--ignore-checksums` to avoid checksum error
            # https://www.gep13.co.uk/blog/chocolatey-error-hashes-do-not-match
            [[ $PLATFORM == 'windows' && '<<parameters.browser>>' == 'chrome' ]] && choco install googlechrome --ignore-checksums || [[ $PLATFORM != 'windows' ]]

  run-new-ui-tests:
    parameters:
      package:
        description: package to target
        type: enum
        enum: ['frontend-shared', 'launchpad', 'app', 'reporter']
      browser:
        description: browser shortname to target
        type: string
      percy:
        description: enable percy
        type: boolean
        default: false
      type:
        description: ct or e2e
        type: enum
        enum: ['ct', 'e2e']
      debug:
        description: debug option
        type: string
        default: ''
    steps:
      - restore_cached_workspace
      - windows-install-chrome:
          browser: <<parameters.browser>>
      - run:
          command: |
            cmd=$([[ <<parameters.percy>> == 'true' ]] && echo 'yarn percy exec --parallel -- --') || true
            DEBUG=<<parameters.debug>> \
            CYPRESS_KONFIG_ENV=production \
            CYPRESS_RECORD_KEY=${TEST_LAUNCHPAD_RECORD_KEY:-$MAIN_RECORD_KEY} \
            PERCY_PARALLEL_NONCE=$CIRCLE_SHA1 \
            PERCY_ENABLE=${PERCY_TOKEN:-0} \
            PERCY_PARALLEL_TOTAL=-1 \
            $cmd yarn workspace @packages/<<parameters.package>> cypress:run:<<parameters.type>> --browser <<parameters.browser>> --record --parallel --group <<parameters.package>>-<<parameters.type>>
      - run:
          command: |
            if [[ <<parameters.package>> == 'app' && <<parameters.percy>> == 'true' && -d "packages/app/cypress/screenshots/runner/screenshot/screenshot.cy.tsx/percy" ]]; then
              PERCY_PARALLEL_NONCE=$CIRCLE_SHA1 \
              PERCY_ENABLE=${PERCY_TOKEN:-0} \
              PERCY_PARALLEL_TOTAL=-1 \
              yarn percy upload packages/app/cypress/screenshots/runner/screenshot/screenshot.cy.tsx/percy
            else
              echo "skipping percy screenshots uploading"
            fi
      - store_test_results:
          path: /tmp/cypress
      - store_artifacts:
          path: ./packages/<<parameters.package>>/cypress/videos
      - store-npm-logs

  run-system-tests:
    parameters:
      browser:
        description: browser shortname to target
        type: string
    steps:
      - restore_cached_workspace
      - restore_cached_system_tests_deps
      - run:
          name: Run system tests
          command: |
            ALL_SPECS=`circleci tests glob "/root/cypress/system-tests/test/*spec*"`
            SPECS=
            for file in $ALL_SPECS; do
              # filter out non_root tests, they have their own stage
              if [[ "$file" == *"non_root"* ]]; then
                echo "Skipping $file"
                continue
              fi
              SPECS="$SPECS $file"
            done
            SPECS=`echo $SPECS | xargs -n 1 | circleci tests split --split-by=timings`
            echo SPECS=$SPECS
            yarn workspace @tooling/system-tests test:ci $SPECS --browser <<parameters.browser>>
      - verify-mocha-results
      - store_test_results:
          path: /tmp/cypress
      - store_artifacts:
          path: /tmp/artifacts
      - store-npm-logs

  run-binary-system-tests:
    steps:
      - restore_cached_workspace
      - restore_cached_system_tests_deps
      - run:
          name: Run system tests
          command: |
            ALL_SPECS=`circleci tests glob "$HOME/cypress/system-tests/test-binary/*spec*"`
            SPECS=`echo $ALL_SPECS | xargs -n 1 | circleci tests split --split-by=timings`
            echo SPECS=$SPECS
            yarn workspace @tooling/system-tests test:ci $SPECS
      - verify-mocha-results
      - store_test_results:
          path: /tmp/cypress
      - store_artifacts:
          path: /tmp/artifacts
      - store-npm-logs

  store-npm-logs:
    description: Saves any NPM debug logs as artifacts in case there is a problem
    steps:
      - store_artifacts:
          path: ~/.npm/_logs

  post-install-comment:
    description: Post GitHub comment with a blurb on how to install pre-release version
    steps:
      - run:
          name: Post pre-release install comment
          command: |
            node scripts/add-install-comment.js \
              --npm npm-package-url.json \
              --binary binary-url.json

  verify-mocha-results:
    description: Double-check that Mocha tests ran as expected.
    parameters:
      expectedResultCount:
        description: The number of result files to expect, ie, the number of Mocha test suites that ran.
        type: integer
        ## by default, assert that at least 1 test ran
        default: 0
    steps:
      - run: 
          name: 'Verify Mocha Results'
          command: |
            [ -s "${HOME}/.nvm/nvm.sh" ] && \. "${HOME}/.nvm/nvm.sh"
            yarn verify:mocha:results <<parameters.expectedResultCount>>

  clone-repo-and-checkout-branch:
    description: |
      Clones an external repo and then checks out the branch that matches the next version otherwise uses 'master' branch.
    parameters:
      repo:
        description: "Name of the github repo to clone like: cypress-example-kitchensink"
        type: string
      pull_request_id:
        description: Pull request number to check out before installing and testing
        type: integer
        default: 0
    steps:
      - restore_cached_binary
      - run:
          name: "Cloning test project and checking out release branch: <<parameters.repo>>"
          working_directory: /tmp/<<parameters.repo>>
          command: |
            git clone --depth 1 --no-single-branch https://github.com/cypress-io/<<parameters.repo>>.git .

            cd ~/cypress/..
            # install some deps for get-next-version
            npm i semver@7.3.2 conventional-recommended-bump@6.1.0 conventional-changelog-angular@5.0.12
            NEXT_VERSION=$(node ./cypress/scripts/get-next-version.js)
            cd -

            git checkout $NEXT_VERSION || true
      - when:
          condition: <<parameters.pull_request_id>>
          steps:
            - run:
                name: Check out PR <<parameters.pull_request_id>>
                working_directory: /tmp/<<parameters.repo>>
                command: |
                  git fetch origin pull/<<parameters.pull_request_id>>/head:pr-<<parameters.pull_request_id>>
                  git checkout pr-<<parameters.pull_request_id>>

  test-binary-against-rwa:
    description: |
      Takes the built binary and NPM package, clones the RWA repo
      and runs the new version of Cypress against it.
    parameters:
      repo:
        description: "Name of the github repo to clone like"
        type: string
        default: "cypress-realworld-app"
      browser:
        description: Name of the browser to use, like "electron", "chrome", "firefox"
        type: enum
        enum: ["", "electron", "chrome", "firefox"]
        default: ""
      command:
        description: Test command to run to start Cypress tests
        type: string
        default: "yarn cypress:run"
      # if the repo to clone and test is a monorepo, you can
      # run tests inside a specific subfolder
      folder:
        description: Subfolder to test in
        type: string
        default: ""
      # you can test new features in the test runner against recipes or other repos
      # by opening a pull request in those repos and running this test job
      # against a pull request number in the example repo
      pull_request_id:
        description: Pull request number to check out before installing and testing
        type: integer
        default: 0
      wait-on:
        description: Whether to use wait-on to wait on a server to be booted
        type: string
        default: ""
      server-start-command:
        description: Server start command for repo
        type: string
        default: "CI=true yarn start"
    steps:
      - clone-repo-and-checkout-branch:
          repo: <<parameters.repo>>
      - when:
          condition: <<parameters.pull_request_id>>
          steps:
            - run:
                name: Check out PR <<parameters.pull_request_id>>
                working_directory: /tmp/<<parameters.repo>>
                command: |
                  git fetch origin pull/<<parameters.pull_request_id>>/head:pr-<<parameters.pull_request_id>>
                  git checkout pr-<<parameters.pull_request_id>>
                  git log -n 2
      - run:
          command: yarn
          working_directory: /tmp/<<parameters.repo>>
      - run:
          name: Install Cypress
          working_directory: /tmp/<<parameters.repo>>
          # force installing the freshly built binary
          command: |
            CYPRESS_INSTALL_BINARY=~/cypress/cypress.zip npm i --legacy-peer-deps ~/cypress/cypress.tgz && [[ -f yarn.lock ]] && yarn
      - run:
          name: Print Cypress version
          working_directory: /tmp/<<parameters.repo>>
          command: npx cypress version
      - run:
          name: Types check 🧩 (maybe)
          working_directory: /tmp/<<parameters.repo>>
          command: yarn types
      - run:
          working_directory: /tmp/<<parameters.repo>>
          command: <<parameters.server-start-command>>
          background: true
      - run:
          condition: <<parameters.wait-on>>
          name: "Waiting on server to boot: <<parameters.wait-on>>"
          command: "npx wait-on <<parameters.wait-on>>"
      - when:
          condition: <<parameters.folder>>
          steps:
            - when:
                condition: <<parameters.browser>>
                steps:
                  - run:
                      name: Run tests using browser "<<parameters.browser>>"
                      working_directory: /tmp/<<parameters.repo>>/<<parameters.folder>>
                      command: |
                        <<parameters.command>> -- --browser <<parameters.browser>>
            - unless:
                condition: <<parameters.browser>>
                steps:
                  - run:
                      name: Run tests using command
                      working_directory: /tmp/<<parameters.repo>>/<<parameters.folder>>
                      command: <<parameters.command>>
      - unless:
          condition: <<parameters.folder>>
          steps:
            - when:
                condition: <<parameters.browser>>
                steps:
                  - run:
                      name: Run tests using browser "<<parameters.browser>>"
                      working_directory: /tmp/<<parameters.repo>>
                      command: <<parameters.command>> -- --browser <<parameters.browser>>
            - unless:
                condition: <<parameters.browser>>
                steps:
                  - run:
                      name: Run tests using command
                      working_directory: /tmp/<<parameters.repo>>
                      command: <<parameters.command>>
      - store-npm-logs

  test-binary-against-repo:
    description: |
      Takes the built binary and NPM package, clones given example repo
      and runs the new version of Cypress against it.
    parameters:
      repo:
        description: "Name of the github repo to clone like: cypress-example-kitchensink"
        type: string
      browser:
        description: Name of the browser to use, like "electron", "chrome", "firefox"
        type: enum
        enum: ["", "electron", "chrome", "firefox"]
        default: ""
      command:
        description: Test command to run to start Cypress tests
        type: string
        default: "npm run e2e"
      build-project:
        description: Should the project build script be executed
        type: boolean
        default: true
      # if the repo to clone and test is a monorepo, you can
      # run tests inside a specific subfolder
      folder:
        description: Subfolder to test in
        type: string
        default: ""
      # you can test new features in the test runner against recipes or other repos
      # by opening a pull request in those repos and running this test job
      # against a pull request number in the example repo
      pull_request_id:
        description: Pull request number to check out before installing and testing
        type: integer
        default: 0
      wait-on:
        description: Whether to use wait-on to wait on a server to be booted
        type: string
        default: ""
      server-start-command:
        description: Server start command for repo
        type: string
        default: "npm start --if-present"
    steps:
      - clone-repo-and-checkout-branch:
          repo: <<parameters.repo>>
          pull_request_id: <<parameters.pull_request_id>>
      - run:
          # Install deps + Cypress binary with yarn if yarn.lock present
          command: |
            if [[ -f yarn.lock ]]; then
              yarn --frozen-lockfile
              CYPRESS_INSTALL_BINARY=~/cypress/cypress.zip yarn add -D ~/cypress/cypress.tgz
            else
              npm install
              CYPRESS_INSTALL_BINARY=~/cypress/cypress.zip npm install --legacy-peer-deps ~/cypress/cypress.tgz
            fi
          working_directory: /tmp/<<parameters.repo>>
      - run:
          name: Scaffold new config file
          working_directory: /tmp/<<parameters.repo>>
          environment:
            CYPRESS_INTERNAL_FORCE_SCAFFOLD: "1"
          command: |
            if [[ -f cypress.json ]]; then
              rm -rf cypress.json
              echo 'module.exports = { e2e: {} }' > cypress.config.js
            fi
      - run:
          name: Rename support file
          working_directory: /tmp/<<parameters.repo>>
          command: |
            if [[ -f cypress/support/index.js ]]; then
              mv cypress/support/index.js cypress/support/e2e.js
            fi
      - run:
          name: Print Cypress version
          working_directory: /tmp/<<parameters.repo>>
          command: npx cypress version
      - run:
          name: Types check 🧩 (maybe)
          working_directory: /tmp/<<parameters.repo>>
          command: |
            [[ -f yarn.lock ]] && yarn types || npm run types --if-present
      - when:
          condition: <<parameters.build-project>>
          steps:
          - run:
              name: Build 🏗 (maybe)
              working_directory: /tmp/<<parameters.repo>>
              command: |
                [[ -f yarn.lock ]] && yarn build || npm run build --if-present
      - run:
          working_directory: /tmp/<<parameters.repo>>
          command: <<parameters.server-start-command>>
          background: true
      - run:
          condition: <<parameters.wait-on>>
          name: "Waiting on server to boot: <<parameters.wait-on>>"
          command: "npx wait-on <<parameters.wait-on>> --timeout 120000"
      - windows-install-chrome:
          browser: <<parameters.browser>>
      - when:
          condition: <<parameters.folder>>
          steps:
            - when:
                condition: <<parameters.browser>>
                steps:
                  - run:
                      name: Run tests using browser "<<parameters.browser>>"
                      working_directory: /tmp/<<parameters.repo>>/<<parameters.folder>>
                      command: |
                        <<parameters.command>> -- --browser <<parameters.browser>>
            - unless:
                condition: <<parameters.browser>>
                steps:
                  - run:
                      name: Run tests using command
                      working_directory: /tmp/<<parameters.repo>>/<<parameters.folder>>
                      command: <<parameters.command>>
      - unless:
          condition: <<parameters.folder>>
          steps:
            - when:
                condition: <<parameters.browser>>
                steps:
                  - run:
                      name: Run tests using browser "<<parameters.browser>>"
                      working_directory: /tmp/<<parameters.repo>>
                      command: <<parameters.command>> -- --browser <<parameters.browser>>
            - unless:
                condition: <<parameters.browser>>
                steps:
                  - run:
                      name: Run tests using command
                      working_directory: /tmp/<<parameters.repo>>
                      command: <<parameters.command>>
      - store-npm-logs

  wait-on-circle-jobs:
    description: Polls certain Circle CI jobs until they finish
    parameters:
      job-names:
        description: comma separated list of circle ci job names to wait for
        type: string
    steps:
      - run:
          name: "Waiting on Circle CI jobs: <<parameters.job-names>>"
          command: node ./scripts/wait-on-circle-jobs.js --job-names="<<parameters.job-names>>"

  build-binary:
    steps:
      - run:
          name: Check environment variables before code sign (if on Mac/Windows)
          # NOTE
          # our code sign works via electron-builder
          # by default, electron-builder will NOT sign app built in a pull request
          # even our internal one (!)
          # Usually this is not a problem, since we only build and test binary
          # built on "develop" and "master" branches
          # but if you need to really build and sign a binary in a PR
          # set variable CSC_FOR_PULL_REQUEST=true
          command: |
            set -e
            NEEDS_CODE_SIGNING=`node -p 'process.platform === "win32" || process.platform === "darwin"'`
            if [[ "$NEEDS_CODE_SIGNING" == "true" ]]; then
              echo "Checking for required environment variables..."
              if [ -z "$CSC_LINK" ]; then
                echo "Need to provide environment variable CSC_LINK"
                echo "with base64 encoded certificate .p12 file"
                exit 1
              fi
              if [ -z "$CSC_KEY_PASSWORD" ]; then
                echo "Need to provide environment variable CSC_KEY_PASSWORD"
                echo "with password for unlocking certificate .p12 file"
                exit 1
              fi
              echo "Succeeded."
            else
              echo "Not code signing for this platform"
            fi
      - run:
          name: Build the Cypress binary
          environment:
            DEBUG: electron-builder,electron-osx-sign*
          # notarization on Mac can take a while
          no_output_timeout: "45m"
          command: |
            node --version
            yarn binary-build --platform $PLATFORM --version $(node ./scripts/get-next-version.js)
      - run:
          name: Zip the binary
          command: |
            [[ $PLATFORM == 'linux' ]] && apt-get update && apt-get install -y zip || [[ $PLATFORM != 'linux' ]]
            yarn binary-zip --platform $PLATFORM
      - store-npm-logs
      - persist_to_workspace:
          root: ~/
          paths:
            - cypress/cypress.zip

  build-cypress-npm-package:
    parameters:
      executor:
        type: executor
        default: cy-doc
    steps:
      - run:
          name: Bump NPM version
          command: yarn get-next-version --npm
      - run:
          name: Build NPM package
          command: yarn build --scope cypress
      - run:
          name: Copy Re-exported NPM Packages
          command: node ./scripts/post-build.js
          working_directory: cli
      - run:
          command: ls -la types
          working_directory: cli/build
      - run:
          command: ls -la vue vue2 mount-utils react
          working_directory: cli/build
      - unless:
          condition:
            equal: [ *windows-executor, << parameters.executor >> ]
          steps:
            - run:
                name: list NPM package contents
                command: yarn workspace cypress size
      - run:
          name: pack NPM package
          working_directory: cli/build
          command: yarn pack --filename ../../cypress.tgz
      - run:
          name: list created NPM package
          command: ls -l
      - store-npm-logs
      - persist_to_workspace:
          root: ~/
          paths:
            - cypress/cypress.tgz

  upload-build-artifacts:
    steps:
      - run: ls -l
      - run:
          name: Upload unique binary to S3
          command: |
            node scripts/binary.js upload-build-artifact \
              --type binary \
              --file cypress.zip \
              --version $(node -p "require('./package.json').version")
      - run:
          name: Upload NPM package to S3
          command: |
            node scripts/binary.js upload-build-artifact \
              --type npm-package \
              --file cypress.tgz \
              --version $(node -p "require('./package.json').version")
      - store-npm-logs
      - run: ls -l
      - run: cat binary-url.json
      - run: cat npm-package-url.json
      - persist_to_workspace:
          root: ~/
          paths:
            - cypress/binary-url.json
            - cypress/npm-package-url.json

jobs:
  ## Checks if we already have a valid cache for the node_modules_install and if it has,
  ## skips ahead to the build step, otherwise installs and caches the node_modules
  node_modules_install:
    <<: *defaults
    parameters:
      <<: *defaultsParameters
      resource_class:
        type: string
        default: medium
    resource_class: << parameters.resource_class >>
    steps:
      - checkout
      - install-required-node
      - verify-build-setup:
          executor: << parameters.executor >>
      - persist_to_workspace:
          root: ~/
          paths:
            - cypress
            - .nvm # mac / linux
            - ProgramData/nvm # windows
      - caching-dependency-installer:
          only-cache-for-root-user: <<parameters.only-cache-for-root-user>>
      - store-npm-logs

  ## restores node_modules from previous step & builds if first step skipped
  build:
    <<: *defaults
    parameters:
      <<: *defaultsParameters
      resource_class:
        type: string
        default: medium+
    resource_class: << parameters.resource_class >>
    steps:
      - restore_cached_workspace
      - run:
          name: Top level packages
          command: yarn list --depth=0 || true
      - run:
          name: Check env canaries
          command: node ./scripts/circle-env.js --check-canaries
      - build-and-persist
      - store-npm-logs

  lint:
    <<: *defaults
    steps:
      - restore_cached_workspace
      - run:
          name: Linting 🧹
          command: |
            yarn clean
            git clean -df
            yarn lint
      - run:
          name: cypress info (dev)
          command: node cli/bin/cypress info --dev
      - store-npm-logs

  check-ts:
    <<: *defaults
    steps:
      - restore_cached_workspace
      - install-required-node
      - run:
          name: Check TS Types
          command: NODE_OPTIONS=--max_old_space_size=4096 yarn gulp checkTs


  # a special job that keeps polling Circle and when all
  # individual jobs are finished, it closes the Percy build
  percy-finalize:
    <<: *defaults
    resource_class: small
    parameters:
      <<: *defaultsParameters
      required_env_var:
        type: env_var_name
    steps:
      - restore_cached_workspace
      - run:
          # if this is an external pull request, the environment variables
          # are NOT set for security reasons, thus no need to poll -
          # and no need to finalize Percy, since there will be no visual tests
          name: Check if <<parameters.required_env_var>> is set
          command: |
            if [[ -v <<parameters.required_env_var>> ]]; then
              echo "Internal PR, good to go"
            else
              echo "This is an external PR, cannot access other services"
              circleci-agent step halt
            fi
      - wait-on-circle-jobs:
          job-names: >
            cli-visual-tests,
            reporter-integration-tests,
            run-app-component-tests-chrome,
            run-app-integration-tests-chrome,
            run-frontend-shared-component-tests-chrome,
            run-launchpad-component-tests-chrome,
            run-launchpad-integration-tests-chrome,
            run-reporter-component-tests-chrome,
            run-webpack-dev-server-integration-tests,
            run-vite-dev-server-integration-tests
      - run:
          command: |
            PERCY_PARALLEL_NONCE=$CIRCLE_SHA1 \
            yarn percy build:finalize

  cli-visual-tests:
    <<: *defaults
    resource_class: small
    steps:
      - restore_cached_workspace
      - run: mkdir -p cli/visual-snapshots
      - run:
          command: node cli/bin/cypress info --dev | yarn --silent term-to-html | node scripts/sanitize --type cli-info > cli/visual-snapshots/cypress-info.html
          environment:
            FORCE_COLOR: 2
      - run:
          command: node cli/bin/cypress help | yarn --silent term-to-html > cli/visual-snapshots/cypress-help.html
          environment:
            FORCE_COLOR: 2
      - store_artifacts:
          path: cli/visual-snapshots
      - run:
          name: Upload CLI snapshots for diffing
          command: |
            PERCY_PARALLEL_NONCE=$CIRCLE_SHA1 \
            PERCY_ENABLE=${PERCY_TOKEN:-0} \
            PERCY_PARALLEL_TOTAL=-1 \
            yarn percy snapshot ./cli/visual-snapshots

  unit-tests:
    <<: *defaults
    parameters:
      <<: *defaultsParameters
      resource_class:
        type: string
        default: medium
    resource_class: << parameters.resource_class >>
    parallelism: 1
    steps:
      - restore_cached_workspace
      - when:
          condition:
            # several snapshots fails for windows due to paths.
            # until these are fixed, run the tests that are working.
            equal: [ *windows-executor, << parameters.executor >> ]
          steps:
            - run: yarn test-scripts scripts/**/*spec.js
      - unless:
          condition:
            equal: [ *windows-executor, << parameters.executor >> ]
          steps:
            - run: yarn test-scripts
            # make sure packages with TypeScript can be transpiled to JS
            - run: yarn lerna run build-prod --stream
            # run unit tests from each individual package
            - run: yarn test
            # run type checking for each individual package
            - run: yarn lerna run types
            - verify-mocha-results:
                expectedResultCount: 10
      - store_test_results:
          path: /tmp/cypress
      # CLI tests generate HTML files with sample CLI command output
      - store_artifacts:
          path: cli/test/html
      - store_artifacts:
          path: packages/errors/__snapshot-images__
      - store-npm-logs

  unit-tests-release:
    <<: *defaults
    resource_class: small
    parallelism: 1
    steps:
      - restore_cached_workspace
      - run:
          name: Update known_hosts with github.com keys
          command: |
            mkdir -p ~/.ssh
            ssh-keyscan github.com >> ~/.ssh/known_hosts
      - run: yarn test-npm-package-release-script

  lint-types:
    <<: *defaults
    parallelism: 1
    steps:
      - restore_cached_workspace
      - run:
          command: ls -la types
          working_directory: cli
      - run:
          command: ls -la chai
          working_directory: cli/types
      - run:
          name: "Lint types 🧹"
          command: yarn workspace cypress dtslint
  # todo(lachlan): do we need this? yarn check-ts does something very similar
  #     - run:
  #         name: "TypeScript check 🧩"
  #         command: yarn type-check --ignore-progress
      - store-npm-logs

  server-unit-tests:
    <<: *defaults
    parallelism: 1
    steps:
      - restore_cached_workspace
      - run: yarn test-unit --scope @packages/server
      - verify-mocha-results:
          expectedResultCount: 1
      - store_test_results:
          path: /tmp/cypress
      - store-npm-logs

  server-integration-tests:
    <<: *defaults
    parallelism: 1
    steps:
      - restore_cached_workspace
      - run: yarn test-integration --scope @packages/server
      - verify-mocha-results:
          expectedResultCount: 1
      - store_test_results:
          path: /tmp/cypress
      - store-npm-logs

  server-performance-tests:
    <<: *defaults
    steps:
      - restore_cached_workspace
      - run:
          command: yarn workspace @packages/server test-performance
      - verify-mocha-results:
          expectedResultCount: 1
      - store_test_results:
          path: /tmp/cypress
      - store_artifacts:
          path: /tmp/artifacts
      - store-npm-logs

  system-tests-node-modules-install:
    <<: *defaults
    steps:
      - restore_cached_workspace
      - update_cached_system_tests_deps

  binary-system-tests:
    parallelism: 2
    working_directory: ~/cypress
    environment:
      <<: *defaultsEnvironment
      PLATFORM: linux
    machine:
      # using `machine` gives us a Linux VM that can run Docker
      image: ubuntu-2004:202111-02
      docker_layer_caching: true
    resource_class: medium
    steps:
      - run-binary-system-tests

  system-tests-chrome:
    <<: *defaults
    parallelism: 8
    steps:
      - run-system-tests:
          browser: chrome

  system-tests-electron:
    <<: *defaults
    parallelism: 8
    steps:
      - run-system-tests:
          browser: electron

  system-tests-firefox:
    <<: *defaults
    parallelism: 8
    steps:
      - run-system-tests:
          browser: firefox

  system-tests-non-root:
    <<: *defaults
    steps:
      - restore_cached_workspace
      - run:
          command: yarn workspace @tooling/system-tests test:ci "test/non_root*spec*" --browser electron
      - verify-mocha-results
      - store_test_results:
          path: /tmp/cypress
      - store_artifacts:
          path: /tmp/artifacts
      - store-npm-logs

  run-frontend-shared-component-tests-chrome:
    <<: *defaults
    parameters:
      <<: *defaultsParameters
      percy:
        type: boolean
        default: false
    parallelism: 3
    steps:
      - run-new-ui-tests:
          browser: chrome
          percy: << parameters.percy >>
          package: frontend-shared
          type: ct

  run-launchpad-component-tests-chrome:
    <<: *defaults
    parameters:
      <<: *defaultsParameters
      percy:
        type: boolean
        default: false
    parallelism: 7
    steps:
      - run-new-ui-tests:
          browser: chrome
          percy: << parameters.percy >>
          package: launchpad
          type: ct
          # debug: cypress:*,engine:socket

  run-launchpad-integration-tests-chrome:
    <<: *defaults
    parameters:
      <<: *defaultsParameters
      resource_class:
        type: string
        default: medium
      percy:
        type: boolean
        default: false
    resource_class: << parameters.resource_class >>
    parallelism: 3
    steps:
      - run-new-ui-tests:
          browser: chrome
          percy: << parameters.percy >>
          package: launchpad
          type: e2e

  run-app-component-tests-chrome:
    <<: *defaults
    parameters:
      <<: *defaultsParameters
      percy:
        type: boolean
        default: false
    parallelism: 7
    steps:
      - run-new-ui-tests:
          browser: chrome
          percy: << parameters.percy >>
          package: app
          type: ct

  run-app-integration-tests-chrome:
    <<: *defaults
    parameters:
      <<: *defaultsParameters
      resource_class:
        type: string
        default: medium
      percy:
        type: boolean
        default: false
    resource_class: << parameters.resource_class >>
    parallelism: 8
    steps:
      - run-new-ui-tests:
          browser: chrome
          percy: << parameters.percy >>
          package: app
          type: e2e

  driver-integration-tests-chrome:
    <<: *defaults
    parallelism: 5
    steps:
      - run-driver-integration-tests:
          browser: chrome
          install-chrome-channel: stable

  driver-integration-tests-chrome-beta:
    <<: *defaults
    parallelism: 5
    steps:
      - run-driver-integration-tests:
          browser: chrome:beta
          install-chrome-channel: beta

  driver-integration-tests-firefox:
    <<: *defaults
    parallelism: 5
    steps:
      - run-driver-integration-tests:
          browser: firefox

  driver-integration-tests-electron:
    <<: *defaults
    parallelism: 5
    steps:
      - run-driver-integration-tests:
          browser: electron

  driver-integration-tests-chrome-experimentalSessionAndOrigin:
    <<: *defaults
    resource_class: medium
    parallelism: 5
    steps:
      - run-driver-integration-tests:
          browser: chrome
          install-chrome-channel: stable
          experimentalSessionAndOrigin: true

  driver-integration-tests-chrome-beta-experimentalSessionAndOrigin:
    <<: *defaults
    resource_class: medium
    parallelism: 5
    steps:
      - run-driver-integration-tests:
          browser: chrome:beta
          install-chrome-channel: beta
          experimentalSessionAndOrigin: true

  driver-integration-tests-firefox-experimentalSessionAndOrigin:
    <<: *defaults
    resource_class: medium
    parallelism: 5
    steps:
      - run-driver-integration-tests:
          browser: firefox
          experimentalSessionAndOrigin: true

  driver-integration-tests-electron-experimentalSessionAndOrigin:
    <<: *defaults
    resource_class: medium
    parallelism: 5
    steps:
      - run-driver-integration-tests:
          browser: electron
          experimentalSessionAndOrigin: true

  run-reporter-component-tests-chrome:
    <<: *defaults
    parameters:
      <<: *defaultsParameters
      percy:
        type: boolean
        default: false
    parallelism: 7
    steps:
      - run-new-ui-tests:
          browser: chrome
          percy: << parameters.percy >>
          package: reporter
          type: ct

  reporter-integration-tests:
    <<: *defaults
    parallelism: 3
    steps:
      - restore_cached_workspace
      - run:
          command: yarn build-for-tests
          working_directory: packages/reporter
      - run:
          command: |
            CYPRESS_KONFIG_ENV=production \
            CYPRESS_RECORD_KEY=$MAIN_RECORD_KEY \
            PERCY_PARALLEL_NONCE=$CIRCLE_SHA1 \
            PERCY_ENABLE=${PERCY_TOKEN:-0} \
            PERCY_PARALLEL_TOTAL=-1 \
            yarn percy exec --parallel -- -- \
            yarn cypress:run --record --parallel --group reporter
          working_directory: packages/reporter
      - verify-mocha-results
      - store_test_results:
          path: /tmp/cypress
      - store_artifacts:
          path: /tmp/artifacts
      - store-npm-logs

  run-webpack-dev-server-integration-tests:
    <<: *defaults
    # parallelism: 3 TODO: Add parallelism once we have more specs
    steps:
      - restore_cached_workspace
      - restore_cached_system_tests_deps
      - run:
          command: |
            CYPRESS_KONFIG_ENV=production \
            CYPRESS_RECORD_KEY=$MAIN_RECORD_KEY \
            PERCY_PARALLEL_NONCE=$CIRCLE_SHA1 \
            PERCY_ENABLE=${PERCY_TOKEN:-0} \
            PERCY_PARALLEL_TOTAL=-1 \
            yarn percy exec --parallel -- -- \
            yarn cypress:run --record --parallel --group webpack-dev-server
          working_directory: npm/webpack-dev-server
      - store_test_results:
          path: /tmp/cypress
      - store_artifacts:
          path: /tmp/artifacts
      - store-npm-logs      

  run-vite-dev-server-integration-tests:
    <<: *defaults
    # parallelism: 3 TODO: Add parallelism once we have more specs
    steps:
      - restore_cached_workspace
      - restore_cached_system_tests_deps
      - run:
          command: |
            CYPRESS_KONFIG_ENV=production \
            CYPRESS_RECORD_KEY=$MAIN_RECORD_KEY \
            PERCY_PARALLEL_NONCE=$CIRCLE_SHA1 \
            PERCY_ENABLE=${PERCY_TOKEN:-0} \
            PERCY_PARALLEL_TOTAL=-1 \
            yarn percy exec --parallel -- -- \
            yarn cypress:run --record --parallel --group vite-dev-server
          working_directory: npm/vite-dev-server
      - store_test_results:
          path: /tmp/cypress
      - store_artifacts:
          path: /tmp/artifacts
      - store-npm-logs            

  ui-components-integration-tests:
    <<: *defaults
    steps:
      - restore_cached_workspace
      - run:
          command: yarn build-for-tests
          working_directory: packages/ui-components
      - run:
          command: |
            CYPRESS_KONFIG_ENV=production \
            CYPRESS_RECORD_KEY=$MAIN_RECORD_KEY \
            yarn cypress:run --record --parallel --group ui-components
          working_directory: packages/ui-components
      - verify-mocha-results
      - store_test_results:
          path: /tmp/cypress
      - store_artifacts:
          path: /tmp/artifacts
      - store-npm-logs

  npm-webpack-preprocessor:
    <<: *defaults
    steps:
      - restore_cached_workspace
      - run:
          name: Build
          command: yarn workspace @cypress/webpack-preprocessor build
      - run:
          name: Test babelrc
          command: yarn test
          working_directory: npm/webpack-preprocessor/examples/use-babelrc
      - run:
          name: Build ts-loader
          command: yarn install
          working_directory: npm/webpack-preprocessor/examples/use-ts-loader
      - run:
          name: Types ts-loader
          command: yarn types
          working_directory: npm/webpack-preprocessor/examples/use-ts-loader
      - run:
          name: Test ts-loader
          command: yarn test
          working_directory: npm/webpack-preprocessor/examples/use-ts-loader
      - run:
          name: Start React app
          command: yarn start
          background: true
          working_directory: npm/webpack-preprocessor/examples/react-app
      - run:
          name: Test React app
          command: yarn test
          working_directory: npm/webpack-preprocessor/examples/react-app
      - run:
          name: Run tests
          command: yarn workspace @cypress/webpack-preprocessor test
      - store-npm-logs

  npm-webpack-dev-server:
    <<: *defaults
    steps:
      - restore_cached_workspace
      - restore_cached_system_tests_deps
      - run:
          name: Run tests
          command: yarn workspace @cypress/webpack-dev-server test
      - run:
          name: Run tests
          command: yarn workspace @cypress/webpack-dev-server test

  npm-vite-dev-server:
    <<: *defaults
    steps:
      - restore_cached_workspace
      - run:
          name: Run tests
          command: yarn test
          working_directory: npm/vite-dev-server
      - store_test_results:
          path: npm/vite-dev-server/test_results
      - store-npm-logs

  npm-webpack-batteries-included-preprocessor:
    <<: *defaults
    resource_class: small
    steps:
      - restore_cached_workspace
      - run:
          name: Run tests
          command: yarn workspace @cypress/webpack-batteries-included-preprocessor test

  npm-vue:
    <<: *defaults
    steps:
      - restore_cached_workspace
      - run:
          name: Build
          command: yarn workspace @cypress/vue build
      - run:
          name: Type Check
          command: yarn typecheck
          working_directory: npm/vue
      - store_test_results:
          path: npm/vue/test_results
      - store_artifacts:
          path: npm/vue/test_results
      - store-npm-logs

  npm-angular:
    <<: *defaults
    steps:
      - restore_cached_workspace
      - run:
          name: Build
          command: yarn workspace @cypress/angular build
      - run:
          name: Run tests
          command: yarn test-ci
          working_directory: npm/angular
      - store_test_results:
          path: npm/angular/test_results
      - store_artifacts:
          path: npm/angular/test_results
      - store-npm-logs

  npm-react:
    <<: *defaults
    parallelism: 8
    steps:
      - restore_cached_workspace
      - run:
          name: Build
          command: yarn workspace @cypress/react build
      - run:
          name: Run tests
          command: yarn test
          working_directory: npm/react
      - store_test_results:
          path: npm/react/test_results
      - store_artifacts:
          path: npm/react/test_results
      - store-npm-logs

  npm-mount-utils:
    <<: *defaults
    steps:
      - restore_cached_workspace
      - run:
          name: Build
          command: yarn workspace @cypress/mount-utils build
      - store-npm-logs

  npm-create-cypress-tests:
    <<: *defaults
    resource_class: small
    steps:
      - restore_cached_workspace
      - run: yarn workspace create-cypress-tests build

  npm-eslint-plugin-dev:
    <<: *defaults
    steps:
      - restore_cached_workspace
      - run:
          name: Run tests
          command: yarn workspace @cypress/eslint-plugin-dev test

  npm-cypress-schematic:
    <<: *defaults
    resource_class: small
    steps:
      - restore_cached_workspace
      - run:
          name: Build + Install
          command: |
            yarn workspace @cypress/schematic build:all
          working_directory: npm/cypress-schematic
      - run:
          name: Run unit tests
          command: |
            yarn test
          working_directory: npm/cypress-schematic
      - run:
          name: Launch Sandbox and Install Schematic
          command: |
            yarn launch:test12
          working_directory: npm/cypress-schematic
      - store-npm-logs

  npm-release:
    <<: *defaults
    resource_class: medium+
    steps:
      - restore_cached_workspace
      - run:
          name: Release packages after all jobs pass
          command: yarn npm-release

  create-build-artifacts:
    <<: *defaults
    parameters:
      <<: *defaultsParameters
      resource_class:
        type: string
        default: medium+
    resource_class: << parameters.resource_class >>
    steps:
      - restore_cached_workspace
      - build-binary
      - build-cypress-npm-package:
          executor: << parameters.executor >>
<<<<<<< HEAD
      - run:
          name: Check current branch to persist artifacts
          command: |
            if [[ "$CIRCLE_BRANCH" != "develop" && "$CIRCLE_BRANCH" != "use-m1-runners" ]]; then
              echo "Not uploading artifacts or posting install comment for this branch."
              circleci-agent step halt
            fi
=======
      - verify_should_persist_artifacts
>>>>>>> e5c1f916
      - upload-build-artifacts
      - post-install-comment

  test-kitchensink:
    <<: *defaults
    parameters:
      <<: *defaultsParameters
      resource_class:
        type: string
        default: medium+
    steps:
      - clone-repo-and-checkout-branch:
          repo: cypress-example-kitchensink
      - install-required-node
      - run:
          name: Remove cypress.json
          description: Remove cypress.json in case it exists
          working_directory: /tmp/cypress-example-kitchensink
          environment:
            CYPRESS_INTERNAL_FORCE_SCAFFOLD: "1"
          command: rm -rf cypress.json
      - run:
          name: Install prod dependencies
          command: yarn --production
          working_directory: /tmp/cypress-example-kitchensink
      - run:
          name: Example server
          command: yarn start
          working_directory: /tmp/cypress-example-kitchensink
          background: true
      - run:
          name: Rename support file
          working_directory: /tmp/cypress-example-kitchensink
          command: |
            if [[ -f cypress/support/index.js ]]; then
              mv cypress/support/index.js cypress/support/e2e.js
            fi
      - run:
          name: Run Kitchensink example project
          command: |
            yarn cypress:run --project /tmp/cypress-example-kitchensink
      - store-npm-logs

  test-kitchensink-against-staging:
    <<: *defaults
    steps:
      - clone-repo-and-checkout-branch:
          repo: cypress-example-kitchensink
      - install-required-node
      - run:
          name: Install prod dependencies
          command: yarn --production
          working_directory: /tmp/cypress-example-kitchensink
      - run:
          name: Example server
          command: yarn start
          working_directory: /tmp/cypress-example-kitchensink
          background: true
      - run:
          name: Run Kitchensink example project
          command: |
            CYPRESS_PROJECT_ID=$TEST_KITCHENSINK_PROJECT_ID \
            CYPRESS_RECORD_KEY=$TEST_KITCHENSINK_RECORD_KEY \
            CYPRESS_INTERNAL_ENV=staging \
            CYPRESS_video=false \
            yarn cypress:run --project /tmp/cypress-example-kitchensink --record
      - store-npm-logs

  test-against-staging:
    <<: *defaults
    steps:
      - clone-repo-and-checkout-branch:
          repo: cypress-test-tiny
      - run:
          name: Run test project
          command: |
            CYPRESS_PROJECT_ID=$TEST_TINY_PROJECT_ID \
            CYPRESS_RECORD_KEY=$TEST_TINY_RECORD_KEY \
            CYPRESS_INTERNAL_ENV=staging \
            yarn cypress:run --project /tmp/cypress-test-tiny --record
      - store-npm-logs

  test-npm-module-and-verify-binary:
    <<: *defaults
    steps:
      - restore_cached_workspace
      # make sure we have cypress.zip received
      - run: ls -l
      - run: ls -l cypress.zip cypress.tgz
      - run: mkdir test-binary
      - run:
          name: Create new NPM package
          working_directory: test-binary
          command: npm init -y
      - run:
          # install NPM from built NPM package folder
          name: Install Cypress
          working_directory: test-binary
          # force installing the freshly built binary
          command: CYPRESS_INSTALL_BINARY=/root/cypress/cypress.zip npm i /root/cypress/cypress.tgz
      - run:
          name: Cypress version
          working_directory: test-binary
          command: $(yarn bin cypress) version
      - run:
          name: Verify Cypress binary
          working_directory: test-binary
          command: $(yarn bin cypress) verify
      - run:
          name: Cypress help
          working_directory: test-binary
          command: $(yarn bin cypress) help
      - run:
          name: Cypress info
          working_directory: test-binary
          command: $(yarn bin cypress) info
      - store-npm-logs

  test-npm-module-on-minimum-node-version:
    <<: *defaults
    resource_class: small
    docker:
      - image: cypress/base:12.0.0-libgbm
    steps:
      - restore_workspace_binaries
      - run: mkdir test-binary
      - run:
          name: Create new NPM package
          working_directory: test-binary
          command: npm init -y
      - run:
          name: Install Cypress
          working_directory: test-binary
          command: CYPRESS_INSTALL_BINARY=/root/cypress/cypress.zip npm install /root/cypress/cypress.tgz
      - run:
          name: Verify Cypress binary
          working_directory: test-binary
          command: $(npm bin)/cypress verify
      - run:
          name: Print Cypress version
          working_directory: test-binary
          command: $(npm bin)/cypress version
      - run:
          name: Cypress info
          working_directory: test-binary
          command: $(npm bin)/cypress info

  test-types-cypress-and-jest:
    parameters:
      executor:
        description: Executor name to use
        type: executor
        default: cy-doc
      wd:
        description: Working directory, should be OUTSIDE cypress monorepo folder
        type: string
        default: /root/test-cypress-and-jest
    <<: *defaults
    resource_class: small
    steps:
      - restore_workspace_binaries
      - run: mkdir <<parameters.wd>>
      - run:
          name: Create new NPM package ⚗️
          working_directory: <<parameters.wd>>
          command: npm init -y
      - run:
          name: Install dependencies 📦
          working_directory: <<parameters.wd>>
          environment:
            CYPRESS_INSTALL_BINARY: /root/cypress/cypress.zip
          # let's install Cypress, Jest and any other package that might conflict
          # https://github.com/cypress-io/cypress/issues/6690
          command: |
            npm install /root/cypress/cypress.tgz \
              typescript jest @types/jest enzyme @types/enzyme
      - run:
          name: Test types clash ⚔️
          working_directory: <<parameters.wd>>
          command: |
            echo "console.log('hello world')" > hello.ts
            npx tsc hello.ts --noEmit

  test-full-typescript-project:
    parameters:
      executor:
        description: Executor name to use
        type: executor
        default: cy-doc
      wd:
        description: Working directory, should be OUTSIDE cypress monorepo folder
        type: string
        default: /root/test-full-typescript
    <<: *defaults
    resource_class: small
    steps:
      - restore_workspace_binaries
      - run: mkdir <<parameters.wd>>
      - run:
          name: Create new NPM package ⚗️
          working_directory: <<parameters.wd>>
          command: npm init -y
      - run:
          name: Install dependencies 📦
          working_directory: <<parameters.wd>>
          environment:
            CYPRESS_INSTALL_BINARY: /root/cypress/cypress.zip
          command: |
            npm install /root/cypress/cypress.tgz typescript
      - run:
          name: Scaffold full TypeScript project 🏗
          working_directory: <<parameters.wd>>
          command: npx @bahmutov/cly@1 init --typescript
      # TODO: fork/update @bahmutov/cly@1 to scaffold `cypress/e2e/spec.cy.ts`
      # instead of `cypress/integration/spec.ts` when Cypress v10 is released.
      - run:
          name: Update example spec
          working_directory: <<parameters.wd>>
          command: |
            mkdir cypress/e2e
            mv cypress/integration/spec.ts cypress/e2e/spec.cy.ts
      - run:
          name: Scaffold new config file
          working_directory: <<parameters.wd>>
          environment:
            CYPRESS_INTERNAL_FORCE_SCAFFOLD: "1"
          command: |
            rm -rf cypress.json
            echo "export default {
                    e2e: {
                      setupNodeEvents (on, config) {
                        on('task', {
                          log (x) {
                            console.log(x)

                            return null
                          },
                        })

                        return config
                      },
                    },
                  }" > cypress.config.ts
      - run:
          name: Rename support file
          working_directory: <<parameters.wd>>
          command: mv cypress/support/index.ts cypress/support/e2e.js
      - run:
          name: Run project tests 🗳
          working_directory: <<parameters.wd>>
          command: npx cypress run

  # install NPM + binary zip and run against staging API
  test-binary-against-staging:
    <<: *defaults
    steps:
      - restore_workspace_binaries
      - clone-repo-and-checkout-branch:
          repo: cypress-test-tiny
      - run:
          name: Install Cypress
          working_directory: /tmp/cypress-test-tiny
          # force installing the freshly built binary
          command: CYPRESS_INSTALL_BINARY=~/cypress/cypress.zip npm i --legacy-peer-deps ~/cypress/cypress.tgz
      - run:
          name: Run test project
          working_directory: /tmp/cypress-test-tiny
          command: |
            CYPRESS_PROJECT_ID=$TEST_TINY_PROJECT_ID \
            CYPRESS_RECORD_KEY=$TEST_TINY_RECORD_KEY \
            CYPRESS_INTERNAL_ENV=staging \
            $(yarn bin cypress) run --record
      - store-npm-logs

  test-binary-against-recipes-firefox:
    <<: *defaults
    steps:
      - test-binary-against-repo:
          repo: cypress-example-recipes
          command: npm run test:ci:firefox

  test-binary-against-recipes-chrome:
    <<: *defaults
    steps:
      - test-binary-against-repo:
          repo: cypress-example-recipes
          command: npm run test:ci:chrome

  test-binary-against-recipes:
    <<: *defaults
    steps:
      - test-binary-against-repo:
          repo: cypress-example-recipes
          command: npm run test:ci

  # This is a special job. It allows you to test the current
  # built test runner against a pull request in the repo
  # cypress-example-recipes.
  # Imagine you are working on a feature and want to show / test a recipe
  # You would need to run the built test runner before release
  # against a PR that cannot be merged until the new version
  # of the test runner is released.
  # Use:
  #   specify pull request number
  #   and the recipe folder

  # test-binary-against-recipe-pull-request:
  #   <<: *defaults
  #   steps:
  #     # test a specific pull request by number from cypress-example-recipes
  #     - test-binary-against-repo:
  #         repo: cypress-example-recipes
  #         command: npm run test:ci
  #         pull_request_id: 515
  #         folder: examples/fundamentals__typescript

  test-binary-against-kitchensink:
    <<: *defaults
    steps:
      - test-binary-against-repo:
          repo: cypress-example-kitchensink
          browser: "electron"

  test-binary-against-kitchensink-firefox:
    <<: *defaults
    steps:
      - test-binary-against-repo:
          repo: cypress-example-kitchensink
          browser: firefox

  test-binary-against-kitchensink-chrome:
    <<: *defaults
    steps:
      - test-binary-against-repo:
          repo: cypress-example-kitchensink
          browser: chrome

  test-binary-against-todomvc-firefox:
    <<: *defaults
    steps:
      - test-binary-against-repo:
          repo: cypress-example-todomvc
          browser: firefox

  test-binary-against-conduit-chrome:
    <<: *defaults
    steps:
      - test-binary-against-repo:
          repo: cypress-example-conduit-app
          browser: chrome
          command: "npm run cypress:run"
          wait-on: http://localhost:3000

  test-binary-against-api-testing-firefox:
    <<: *defaults
    steps:
      - test-binary-against-repo:
          repo: cypress-example-api-testing
          browser: firefox
          command: "npm run cy:run"

  test-binary-against-piechopper-firefox:
    <<: *defaults
    steps:
      - test-binary-against-repo:
          repo: cypress-example-piechopper
          browser: firefox
          command: "npm run cypress:run"

  test-binary-against-cypress-realworld-app:
    <<: *defaults
    resource_class: medium+
    steps:
      - test-binary-against-rwa:
          repo: cypress-realworld-app
          browser: chrome
          wait-on: http://localhost:3000

  test-binary-as-specific-user:
    <<: *defaults
    steps:
      - restore_workspace_binaries
      # the user should be "node"
      - run: whoami
      - run: pwd
      # prints the current user's effective user id
      # for root it is 0
      # for other users it is a positive integer
      - run: node -e 'console.log(process.geteuid())'
      # make sure the binary and NPM package files are present
      - run: ls -l
      - run: ls -l cypress.zip cypress.tgz
      - run: mkdir test-binary
      - run:
          name: Create new NPM package
          working_directory: test-binary
          command: npm init -y
      - run:
          # install NPM from built NPM package folder
          name: Install Cypress
          working_directory: test-binary
          # force installing the freshly built binary
          command: CYPRESS_INSTALL_BINARY=~/cypress/cypress.zip npm i ~/cypress/cypress.tgz
      - run:
          name: Cypress help
          working_directory: test-binary
          command: $(yarn bin cypress) help
      - run:
          name: Cypress info
          working_directory: test-binary
          command: $(yarn bin cypress) info
      - run:
          name: Add Cypress demo
          working_directory: test-binary
          command: npx @bahmutov/cly init
      # TODO: fork/update @bahmutov/cly@1 to scaffold `cypress/e2e/spec.cy.ts`
      # instead of `cypress/integration/spec.js` when Cypress v10 is released.
      - run:
          name: Update example spec
          working_directory: test-binary
          command: |
            mkdir cypress/e2e
            mv cypress/integration/spec.js cypress/e2e/spec.cy.js
      - run:
          name: Scaffold new config file
          working_directory: test-binary
          environment:
            CYPRESS_INTERNAL_FORCE_SCAFFOLD: "1"
          command: |
            rm -rf cypress.json
            echo 'module.exports = { e2e: {} }' > cypress.config.js
      - run:
          name: Rename support file
          working_directory: test-binary
          command: mv cypress/support/index.js cypress/support/e2e.js
      - run:
          name: Verify Cypress binary
          working_directory: test-binary
          command: DEBUG=cypress:cli $(yarn bin cypress) verify
      - run:
          name: Run Cypress binary
          working_directory: test-binary
          command: DEBUG=cypress:cli $(yarn bin cypress) run
      - store-npm-logs

linux-workflow: &linux-workflow
  jobs:
    - node_modules_install
    - build:
        context: test-runner:env-canary
        requires:
          - node_modules_install
    - check-ts:
        requires:
          - build
    - lint:
        name: linux-lint
        requires:
          - build
    - percy-finalize:
        context: test-runner:poll-circle-workflow
        required_env_var: PERCY_TOKEN # skips job if not defined (external PR)
        requires:
          - build
    - lint-types:
        requires:
          - build
    # unit, integration and e2e tests
    - cli-visual-tests:
        context: test-runner:percy
        requires:
          - build
    - unit-tests:
        requires:
          - build
    - unit-tests-release:
        context: test-runner:npm-release
        requires:
          - build
    - server-unit-tests:
        requires:
          - build
    - server-integration-tests:
        requires:
          - build
    - server-performance-tests:
        requires:
          - build
    - system-tests-node-modules-install:
        context: test-runner:performance-tracking
        requires:
          - build
    - system-tests-chrome:
        context: test-runner:performance-tracking
        requires:
          - system-tests-node-modules-install
    - system-tests-electron:
        context: test-runner:performance-tracking
        requires:
          - system-tests-node-modules-install
    - system-tests-firefox:
        context: test-runner:performance-tracking
        requires:
          - system-tests-node-modules-install
    - system-tests-non-root:
        context: test-runner:performance-tracking
        executor: non-root-docker-user
        requires:
          - system-tests-node-modules-install
    - driver-integration-tests-chrome:
        context: test-runner:cypress-record-key
        requires:
          - build
    - driver-integration-tests-chrome-beta:
        context: test-runner:cypress-record-key
        requires:
          - build
    - driver-integration-tests-firefox:
        context: test-runner:cypress-record-key
        requires:
          - build
    - driver-integration-tests-electron:
        context: test-runner:cypress-record-key
        requires:
          - build
    - driver-integration-tests-chrome-experimentalSessionAndOrigin:
        context: test-runner:cypress-record-key
        requires:
          - build
    - driver-integration-tests-chrome-beta-experimentalSessionAndOrigin:
        context: test-runner:cypress-record-key
        requires:
          - build
    - driver-integration-tests-firefox-experimentalSessionAndOrigin:
        context: test-runner:cypress-record-key
        requires:
          - build
    - driver-integration-tests-electron-experimentalSessionAndOrigin:
        context: test-runner:cypress-record-key
        requires:
          - build
    - run-frontend-shared-component-tests-chrome:
        context: [test-runner:launchpad-tests, test-runner:percy]
        percy: true
        requires:
          - build
    - run-launchpad-integration-tests-chrome:
        context: [test-runner:launchpad-tests, test-runner:percy]
        percy: true
        requires:
          - build
    - run-launchpad-component-tests-chrome:
        context: [test-runner:launchpad-tests, test-runner:percy]
        percy: true
        requires:
          - build
    - run-app-integration-tests-chrome:
        context: [test-runner:launchpad-tests, test-runner:percy]
        percy: true
        requires:
          - build
    - run-webpack-dev-server-integration-tests:
        context: [test-runner:cypress-record-key, test-runner:percy]
        requires:
          - system-tests-node-modules-install
    - run-vite-dev-server-integration-tests:
        context: [test-runner:cypress-record-key, test-runner:percy]
        requires:
          - system-tests-node-modules-install          
    - run-app-component-tests-chrome:
        context: [test-runner:launchpad-tests, test-runner:percy]
        percy: true
        requires:
          - build
    - run-reporter-component-tests-chrome:
        context: [test-runner:cypress-record-key, test-runner:percy]
        percy: true
        requires:
          - build
    - reporter-integration-tests:
        context: [test-runner:cypress-record-key, test-runner:percy]
        requires:
          - build
    - ui-components-integration-tests:
        context: test-runner:cypress-record-key
        requires:
          - build
    - npm-webpack-dev-server:
        requires:
          - system-tests-node-modules-install
    - npm-vite-dev-server:
        requires:
          - build
    - npm-webpack-preprocessor:
        requires:
          - build
    - npm-webpack-batteries-included-preprocessor:
        requires:
          - build
    - npm-vue:
        requires:
          - build
    - npm-react:
        requires:
          - build
    - npm-angular:
        requires:
          - build
    - npm-mount-utils:
        requires:
          - build
    - npm-create-cypress-tests:
        requires:
          - build
    - npm-eslint-plugin-dev:
        requires:
          - build
    - npm-cypress-schematic:
        requires:
          - build
    # This release definition must be updated with any new jobs
    # Any attempts to automate this are welcome
    # If CircleCI provided an "after all" hook, then this wouldn't be necessary
    - npm-release:
        context: test-runner:npm-release
        requires:
          - build
          - check-ts
          - npm-angular
          - npm-eslint-plugin-dev
          - npm-create-cypress-tests
          - npm-react
          - npm-mount-utils
          - npm-vue
          - npm-webpack-batteries-included-preprocessor
          - npm-webpack-preprocessor
          - npm-vite-dev-server
          - npm-webpack-dev-server
          - npm-cypress-schematic
          - lint-types
          - linux-lint
          - percy-finalize
          - driver-integration-tests-firefox
          - driver-integration-tests-chrome
          - driver-integration-tests-chrome-beta
          - driver-integration-tests-electron
          - driver-integration-tests-firefox-experimentalSessionAndOrigin
          - driver-integration-tests-chrome-experimentalSessionAndOrigin
          - driver-integration-tests-chrome-beta-experimentalSessionAndOrigin
          - driver-integration-tests-electron-experimentalSessionAndOrigin
          - system-tests-non-root
          - system-tests-firefox
          - system-tests-electron
          - system-tests-chrome
          - server-performance-tests
          - server-integration-tests
          - server-unit-tests
          - test-kitchensink
          - ui-components-integration-tests
          - unit-tests
          - unit-tests-release
          - cli-visual-tests
          - reporter-integration-tests
          - run-app-component-tests-chrome
          - run-app-integration-tests-chrome
          - run-frontend-shared-component-tests-chrome
          - run-launchpad-component-tests-chrome
          - run-launchpad-integration-tests-chrome
          - run-reporter-component-tests-chrome

    # various testing scenarios, like building full binary
    # and testing it on a real project
    - test-against-staging:
        context: test-runner:record-tests
        <<: *mainBuildFilters
        requires:
          - build
    - test-kitchensink:
        requires:
          - build
    - test-kitchensink-against-staging:
        context: test-runner:record-tests
        <<: *mainBuildFilters
        requires:
          - build
    - create-build-artifacts:
        context:
          - test-runner:upload
          - test-runner:commit-status-checks
        requires:
          - build
    - test-npm-module-on-minimum-node-version:
        requires:
          - create-build-artifacts
    - test-types-cypress-and-jest:
        requires:
          - create-build-artifacts
    - test-full-typescript-project:
        requires:
          - create-build-artifacts
    - test-binary-against-kitchensink:
        requires:
          - create-build-artifacts
    - test-npm-module-and-verify-binary:
        <<: *mainBuildFilters
        requires:
          - create-build-artifacts
    - test-binary-against-staging:
        context: test-runner:record-tests
        <<: *mainBuildFilters
        requires:
          - create-build-artifacts
    - test-binary-against-kitchensink-chrome:
        <<: *mainBuildFilters
        requires:
          - create-build-artifacts
    - test-binary-against-recipes-firefox:
        <<: *mainBuildFilters
        requires:
          - create-build-artifacts
    - test-binary-against-recipes-chrome:
        <<: *mainBuildFilters
        requires:
          - create-build-artifacts
    - test-binary-against-recipes:
        <<: *mainBuildFilters
        requires:
          - create-build-artifacts
    - test-binary-against-kitchensink-firefox:
        <<: *mainBuildFilters
        requires:
          - create-build-artifacts
    - test-binary-against-todomvc-firefox:
        <<: *mainBuildFilters
        requires:
          - create-build-artifacts
    - test-binary-against-cypress-realworld-app:
        <<: *mainBuildFilters
        requires:
          - create-build-artifacts
    - test-binary-as-specific-user:
        name: "test binary as a non-root user"
        executor: non-root-docker-user
        requires:
          - create-build-artifacts
    - test-binary-as-specific-user:
        name: "test binary as a root user"
        requires:
          - create-build-artifacts
    - binary-system-tests:
        requires:
          - create-build-artifacts
          - system-tests-node-modules-install

mac-workflow: &mac-workflow
  jobs:
    - node_modules_install:
        name: darwin-node-modules-install
        executor: mac
        resource_class: macos.x86.medium.gen2
        only-cache-for-root-user: true

    - build:
        name: darwin-build
        context: test-runner:env-canary
        executor: mac
        resource_class: macos.x86.medium.gen2
        requires:
          - darwin-node-modules-install

    - lint:
        name: darwin-lint
        executor: mac
        requires:
          - darwin-build

    - create-build-artifacts:
        name: darwin-create-build-artifacts
        context:
          - test-runner:sign-mac-binary
          - test-runner:upload
          - test-runner:commit-status-checks
        executor: mac
        resource_class: macos.x86.medium.gen2
        requires:
          - darwin-build

    - test-kitchensink:
        name: darwin-test-kitchensink
        executor: mac
        requires:
          - darwin-build

mac-arm64-workflow: &mac-arm64-workflow
  jobs:
    - node_modules_install:
        name: darwin-arm64-node-modules-install
        executor: mac-arm64
        resource_class: cypress-io/macstadium
        only-cache-for-root-user: true

    - build:
        name: darwin-arm64-build
        executor: mac-arm64
        resource_class: cypress-io/macstadium
        requires:
          - darwin-arm64-node-modules-install

    - create-build-artifacts:
        name: darwin-arm64-create-build-artifacts
        context:
          - test-runner:sign-mac-binary
          - test-runner:upload
          - test-runner:commit-status-checks
        executor: mac-arm64
        resource_class: cypress-io/macstadium
        requires:
          - darwin-arm64-build

    - test-kitchensink:
        name: darwin-arm64-test-kitchensink
        executor: mac-arm64
        resource_class: cypress-io/macstadium
        requires:
          - darwin-arm64-build

windows-workflow: &windows-workflow
  jobs:
    - node_modules_install:
        name: windows-node-modules-install
        executor: windows
        resource_class: windows.medium
        only-cache-for-root-user: true

    - build:
        name: windows-build
        context: test-runner:env-canary
        executor: windows
        resource_class: windows.medium
        requires:
          - windows-node-modules-install

    - run-app-integration-tests-chrome:
        name: windows-run-app-integration-tests-chrome
        executor: windows
        resource_class: windows.medium
        context: test-runner:launchpad-tests
        requires:
          - windows-build

    - run-launchpad-integration-tests-chrome:
        name: windows-run-launchpad-integration-tests-chrome
        executor: windows
        resource_class: windows.medium
        context: test-runner:launchpad-tests
        requires:
          - windows-build

    - lint:
        <<: *full-windows-workflow-filters
        name: windows-lint
        executor: windows
        requires:
          - windows-build

    - unit-tests:
        <<: *full-windows-workflow-filters
        name: windows-unit-tests
        executor: windows
        resource_class: windows.medium
        requires:
          - windows-build

    - create-build-artifacts:
        <<: *full-windows-workflow-filters
        name: windows-create-build-artifacts
        executor: windows
        resource_class: windows.medium
        context:
          - test-runner:sign-windows-binary
          - test-runner:upload
          - test-runner:commit-status-checks
        requires:
          - windows-build
    - test-binary-against-kitchensink-chrome:
        name: windows-test-binary-against-kitchensink-chrome
        executor: windows
        requires:
          - windows-create-build-artifacts

workflows:
  linux:
    <<: *linux-workflow
    <<: *linux-workflow-exclude-filters
  mac:
    <<: *mac-workflow
    <<: *mac-workflow-filters
  mac-arm64:
    <<: *mac-arm64-workflow
    <<: *mac-workflow-filters
  windows:
    <<: *windows-workflow<|MERGE_RESOLUTION|>--- conflicted
+++ resolved
@@ -28,20 +28,8 @@
     branches:
       only:
         - develop
-<<<<<<< HEAD
         - 10.0-release
         - use-m1-runners
-=======
-        - fix-unit-tests-release
-
-# uncomment & add to the branch conditions below to disable the main linux
-# flow if we don't want to test it for a certain branch
-linuxWorkflowExcludeFilters: &linux-workflow-exclude-filters
-  unless:
-    or:
-    - false
-    # - equal: [ 'tgriesser/chore/fix-windows-build', << pipeline.git.branch >> ]
->>>>>>> e5c1f916
 
 # usually we don't build Mac app - it takes a long time
 # but sometimes we want to really confirm we are doing the right thing
@@ -50,29 +38,11 @@
   when:
     or:
     - equal: [ develop, << pipeline.git.branch >> ]
-<<<<<<< HEAD
-    - equal: [ use-m1-runners, << pipeline.git.branch >> ]
-=======
-    - equal: [ 'fix-unit-tests-release', << pipeline.git.branch >> ]
->>>>>>> e5c1f916
-    - matches:
-          pattern: "-release$"
-          value: << pipeline.git.branch >>
-
-<<<<<<< HEAD
-windowsWorkflowFilters: &windows-workflow-filters
-  when:
-    or:
-    - equal: [ master, << pipeline.git.branch >> ]
-    - equal: [ develop, << pipeline.git.branch >> ]
     - equal: [ use-m1-runners, << pipeline.git.branch >> ]
     - matches:
           pattern: "-release$"
           value: << pipeline.git.branch >>
-    - matches:
-          pattern: "win*"
-          value: << pipeline.git.branch >>
-=======
+
 # windows is slow in CI, so we only run a certain set of tests on each commit
 # add your branch to this list to run the full Windows build on your PR
 fullWindowsWorkflowFilters: &full-windows-workflow-filters
@@ -80,10 +50,9 @@
     branches:
       only:
       - develop
-      - 'fix-unit-tests-release'
+      - 'use-m1-runners'
       - '*-release'
       - 'win*'
->>>>>>> e5c1f916
 
 executors:
   # the Docker image with Cypress dependencies and Chrome browser
@@ -137,7 +106,7 @@
       - run:
           name: Check current branch to persist artifacts
           command: |
-            if [[ "$CIRCLE_BRANCH" != "develop" && "$CIRCLE_BRANCH" != "fix-unit-tests-release" ]]; then
+            if [[ "$CIRCLE_BRANCH" != "develop" && "$CIRCLE_BRANCH" != "use-m1-runners" ]]; then
               echo "Not uploading artifacts or posting install comment for this branch."
               circleci-agent step halt
             fi
@@ -1814,17 +1783,7 @@
       - build-binary
       - build-cypress-npm-package:
           executor: << parameters.executor >>
-<<<<<<< HEAD
-      - run:
-          name: Check current branch to persist artifacts
-          command: |
-            if [[ "$CIRCLE_BRANCH" != "develop" && "$CIRCLE_BRANCH" != "use-m1-runners" ]]; then
-              echo "Not uploading artifacts or posting install comment for this branch."
-              circleci-agent step halt
-            fi
-=======
       - verify_should_persist_artifacts
->>>>>>> e5c1f916
       - upload-build-artifacts
       - post-install-comment
 
@@ -2718,7 +2677,6 @@
 workflows:
   linux:
     <<: *linux-workflow
-    <<: *linux-workflow-exclude-filters
   mac:
     <<: *mac-workflow
     <<: *mac-workflow-filters
