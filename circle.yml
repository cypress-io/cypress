version: 2.1

defaults: &defaults
  parallelism: 1
  working_directory: ~/cypress
  parameters: &defaultsParameters
    executor:
      type: executor
      default: cy-doc
    only-cache-for-root-user:
      type: boolean
      default: false
  executor: <<parameters.executor>>
  environment: &defaultsEnvironment
    ## set specific timezone
    TZ: "/usr/share/zoneinfo/America/New_York"

    ## store artifacts here
    CIRCLE_ARTIFACTS: /tmp/artifacts

    ## set so that e2e tests are consistent
    COLUMNS: 100
    LINES: 24

mainBuildFilters: &mainBuildFilters
  filters:
    branches:
      only:
        - develop
        - fix-ci-deps

# usually we don't build Mac app - it takes a long time
# but sometimes we want to really confirm we are doing the right thing
# so just add your branch to the list here to build and test on Mac
macWorkflowFilters: &darwin-workflow-filters
  when:
    or:
    - equal: [ develop, << pipeline.git.branch >> ]
    - equal: [ 'webkit-experimental', << pipeline.git.branch >> ]
    - matches:
          pattern: "-release$"
          value: << pipeline.git.branch >>

linuxArm64WorkflowFilters: &linux-arm64-workflow-filters
  when:
    or:
    - equal: [ develop, << pipeline.git.branch >> ]
<<<<<<< HEAD
    - equal: [ 'webkit-experimental', << pipeline.git.branch >> ]
=======
    - equal: [ 'skip-or-fix-flaky-tests-2', << pipeline.git.branch >> ]
>>>>>>> 499c0d15
    - matches:
          pattern: "-release$"
          value: << pipeline.git.branch >>

# uncomment & add to the branch conditions below to disable the main linux
# flow if we don't want to test it for a certain branch
linuxWorkflowExcludeFilters: &linux-x64-workflow-exclude-filters
  unless:
    or:
    - false
    # - equal: [ 'tgriesser/chore/fix-windows-build', << pipeline.git.branch >> ]

# windows is slow and expensive in CI, so it normally only runs on main branches
# add your branch to this list to run the full Windows build on your PR
windowsWorkflowFilters: &windows-workflow-filters
  when:
    or:
    - equal: [ develop, << pipeline.git.branch >> ]
    - equal: [ linux-arm64, << pipeline.git.branch >> ]
    - equal: [ 'webkit-experimental', << pipeline.git.branch >> ]
    - matches:
          pattern: "-release$"
          value: << pipeline.git.branch >>

executors:
  # the Docker image with Cypress dependencies and Chrome browser
  cy-doc:
    docker:
      - image: cypress/browsers:node16.14.2-slim-chrome100-ff99-edge
    # by default, we use "medium" to balance performance + CI costs. bump or reduce on a per-job basis if needed.
    resource_class: medium
    environment:
      PLATFORM: linux
      CI_DOCKER: "true"

  # Docker image with non-root "node" user
  non-root-docker-user:
    docker:
      - image: cypress/browsers:node16.14.2-slim-chrome100-ff99-edge
        user: node
    environment:
      PLATFORM: linux

  # executor to run on Mac OS
  # https://circleci.com/docs/2.0/executor-types/#using-macos
  # https://circleci.com/docs/2.0/testing-ios/#supported-xcode-versions
  mac:
    macos:
      # Executor should have Node >= required version
      xcode: "13.0.0"
    resource_class: macos.x86.medium.gen2
    environment:
      PLATFORM: darwin

  # executor to run on Windows - based off of the windows-orb default executor since it is
  # not customizable enough to align with our existing setup.
  # https://github.com/CircleCI-Public/windows-orb/blob/master/src/executors/default.yml
  # https://circleci.com/docs/2.0/hello-world-windows/#software-pre-installed-in-the-windows-image
  windows: &windows-executor
    machine:
      image: windows-server-2019-vs2019:stable
      shell: bash.exe -eo pipefail
    resource_class: windows.large
    environment:
      PLATFORM: windows

  darwin-arm64:
    machine: true
    environment:
      PLATFORM: darwin

  linux-arm64:
    machine:
      image: ubuntu-2004:2022.04.1
    resource_class: arm.medium
    environment:
      PLATFORM: linux

commands:
  verify_should_persist_artifacts:
    steps:
      - run:
          name: Check current branch to persist artifacts
          command: |
            if [[ "$CIRCLE_BRANCH" != "develop" && "$CIRCLE_BRANCH" != "webkit-experimental" ]]; then
              echo "Not uploading artifacts or posting install comment for this branch."
              circleci-agent step halt
            fi

  restore_workspace_binaries:
    steps:
      - attach_workspace:
          at: ~/
      # make sure we have cypress.zip received
      - run: ls -l
      - run: ls -l cypress.zip cypress.tgz
      - run: node --version
      - run: npm --version

  restore_cached_workspace:
    steps:
      - attach_workspace:
          at: ~/
      - install-required-node
      - unpack-dependencies

  restore_cached_binary:
    steps:
      - attach_workspace:
          at: ~/

  prepare-modules-cache:
    parameters:
      dont-move:
        type: boolean
        default: false
    steps:
      - run: node scripts/circle-cache.js --action prepare
      - unless:
          condition: << parameters.dont-move >>
          steps:
            - run:
                name: Move to /tmp dir for consistent caching across root/non-root users
                command: |
                  mkdir -p /tmp/node_modules_cache
                  mv ~/cypress/node_modules /tmp/node_modules_cache/root_node_modules
                  mv ~/cypress/cli/node_modules /tmp/node_modules_cache/cli_node_modules
                  mv ~/cypress/system-tests/node_modules /tmp/node_modules_cache/system-tests_node_modules
                  mv ~/cypress/globbed_node_modules /tmp/node_modules_cache/globbed_node_modules

  install-webkit-deps:
    steps:
      - run:
          name: Install WebKit dependencies
          command: |
            npx playwright install webkit
            npx playwright install-deps webkit

  build-and-persist:
    description: Save entire folder as artifact for other jobs to run without reinstalling
    steps:
      - run:
          name: Build all codegen
          command: |
            source ./scripts/ensure-node.sh
            yarn gulp buildProd
      - run:
          name: Build packages
          command: |
            source ./scripts/ensure-node.sh
            yarn build
      - prepare-modules-cache # So we don't throw these in the workspace cache
      - persist_to_workspace:
          root: ~/
          paths:
            - cypress
            - .ssh
            - node_modules # contains the npm i -g modules

  install_cache_helpers_dependencies:
    steps:
      - run:
          # Dependencies needed by circle-cache.js, before we "yarn" or unpack cached node_modules
          name: Cache Helper Dependencies
          working_directory: ~/
          command: npm i glob@7.1.6 fs-extra@10.0.0 minimist@1.2.5 fast-json-stable-stringify@2.1.0

  unpack-dependencies:
    description: 'Unpacks dependencies associated with the current workflow'
    steps:
      - install_cache_helpers_dependencies
      - run:
          name: Generate Circle Cache Key
          command: node scripts/circle-cache.js --action cacheKey > circle_cache_key
      - run:
          name: Generate platform key
          command: node ./scripts/get-platform-key.js > platform_key
      - restore_cache:
          name: Restore cache state, to check for known modules cache existence
          key: v{{ .Environment.CACHE_VERSION }}-{{ checksum "platform_key" }}-node-modules-cache-{{ checksum "circle_cache_key" }}
      - run:
          name: Move node_modules back from /tmp
          command: |
            if [[ -d "/tmp/node_modules_cache" ]]; then
              mv /tmp/node_modules_cache/root_node_modules ~/cypress/node_modules
              mv /tmp/node_modules_cache/cli_node_modules ~/cypress/cli/node_modules
              mv /tmp/node_modules_cache/system-tests_node_modules ~/cypress/system-tests/node_modules
              mv /tmp/node_modules_cache/globbed_node_modules ~/cypress/globbed_node_modules
              rm -rf /tmp/node_modules_cache
            fi
      - run:
          name: Restore all node_modules to proper workspace folders
          command: node scripts/circle-cache.js --action unpack

  restore_cached_system_tests_deps:
    description: 'Restore the cached node_modules for projects in "system-tests/projects/**"'
    steps:
      - run:
          name: Generate Circle Cache key for system tests
          command: ./system-tests/scripts/cache-key.sh > system_tests_cache_key
      - run:
          name: Generate platform key
          command: node ./scripts/get-platform-key.js > platform_key
      - restore_cache:
          name: Restore system tests node_modules cache
          keys:
            - v{{ .Environment.CACHE_VERSION }}-{{ checksum "platform_key" }}-system-tests-projects-node-modules-cache-{{ checksum "system_tests_cache_key" }}

  update_cached_system_tests_deps:
    description: 'Update the cached node_modules for projects in "system-tests/projects/**"'
    steps:
      - run:
          name: Generate Circle Cache key for system tests
          command: ./system-tests/scripts/cache-key.sh > system_tests_cache_key
      - run:
          name: Generate platform key
          command: node ./scripts/get-platform-key.js > platform_key
      - restore_cache:
          name: Restore cache state, to check for known modules cache existence
          keys:
            - v{{ .Environment.CACHE_VERSION }}-{{ checksum "platform_key" }}-state-of-system-tests-projects-node-modules-cache-{{ checksum "system_tests_cache_key" }}
      - run:
          name: Send root honeycomb event for this CI build
          command: cd system-tests/scripts && node ./send-root-honeycomb-event.js
      - run:
          name: Bail if specific cache exists
          command: |
            if [[ -f "/tmp/system_tests_node_modules_installed" ]]; then
              echo "No updates to system tests node modules, exiting"
              circleci-agent step halt
            fi
      - restore_cache:
          name: Restore system tests node_modules cache
          keys:
            - v{{ .Environment.CACHE_VERSION }}-{{ checksum "platform_key" }}-system-tests-projects-node-modules-cache-{{ checksum "system_tests_cache_key" }}
            - v{{ .Environment.CACHE_VERSION }}-{{ checksum "platform_key" }}-system-tests-projects-node-modules-cache-
      - run:
          name: Update system-tests node_modules cache
          command: yarn workspace @tooling/system-tests projects:yarn:install
      - save_cache:
          name: Save system tests node_modules cache
          key: v{{ .Environment.CACHE_VERSION }}-{{ checksum "platform_key" }}-system-tests-projects-node-modules-cache-{{ checksum "system_tests_cache_key" }}
          paths:
            - /tmp/cy-system-tests-node-modules
      - run: touch /tmp/system_tests_node_modules_installed
      - save_cache:
          name: Save system tests node_modules cache state key
          key: v{{ .Environment.CACHE_VERSION }}-{{ checksum "platform_key" }}-state-of-system-tests-projects-node-modules-cache-{{ checksum "system_tests_cache_key" }}
          paths:
            - /tmp/system_tests_node_modules_installed

  caching-dependency-installer:
    description: 'Installs & caches the dependencies based on yarn lock & package json dependencies'
    parameters:
      only-cache-for-root-user:
        type: boolean
        default: false
    steps:
      - install_cache_helpers_dependencies
      - run:
          name: Generate Circle Cache Key
          command: node scripts/circle-cache.js --action cacheKey > circle_cache_key
      - run:
          name: Generate platform key
          command: node ./scripts/get-platform-key.js > platform_key
      - restore_cache:
          name: Restore cache state, to check for known modules cache existence
          key: v{{ .Environment.CACHE_VERSION }}-{{ checksum "platform_key" }}-state-of-node-modules-cache-{{ checksum "circle_cache_key" }}
      - run:
          name: Bail if cache exists
          command: |
            if [[ -f "node_modules_installed" ]]; then
              echo "Node modules already cached for dependencies, exiting"
              circleci-agent step halt
            fi
      - run: date +%Y-%U > cache_date
      - restore_cache:
          name: Restore weekly yarn cache
          keys:
            - v{{ .Environment.CACHE_VERSION }}-{{ checksum "platform_key" }}-deps-root-weekly-{{ checksum "cache_date" }}
      - run:
          name: Install Node Modules
          command: |
            source ./scripts/ensure-node.sh
            # avoid installing Percy's Chromium every time we use @percy/cli
            # https://docs.percy.io/docs/caching-asset-discovery-browser-in-ci
            PERCY_POSTINSTALL_BROWSER=true \
            yarn --prefer-offline --frozen-lockfile --cache-folder ~/.yarn
          no_output_timeout: 20m
      - prepare-modules-cache:
          dont-move: <<parameters.only-cache-for-root-user>> # we don't move, so we don't hit any issues unpacking symlinks
      - when:
          condition: <<parameters.only-cache-for-root-user>> # we don't move to /tmp since we don't need to worry about different users
          steps:
            - save_cache:
                name: Saving node modules for root, cli, and all globbed workspace packages
                key: v{{ .Environment.CACHE_VERSION }}-{{ checksum "platform_key" }}-node-modules-cache-{{ checksum "circle_cache_key" }}
                paths:
                  - node_modules
                  - cli/node_modules
                  - system-tests/node_modules
                  - globbed_node_modules
      - unless:
          condition: <<parameters.only-cache-for-root-user>>
          steps:
            - save_cache:
                name: Saving node modules for root, cli, and all globbed workspace packages
                key: v{{ .Environment.CACHE_VERSION }}-{{ checksum "platform_key" }}-node-modules-cache-{{ checksum "circle_cache_key" }}
                paths:
                  - /tmp/node_modules_cache
      - run: touch node_modules_installed
      - save_cache:
          name: Saving node-modules cache state key
          key: v{{ .Environment.CACHE_VERSION }}-{{ checksum "platform_key" }}-state-of-node-modules-cache-{{ checksum "circle_cache_key" }}
          paths:
            - node_modules_installed
      - save_cache:
          name: Save weekly yarn cache
          key: v{{ .Environment.CACHE_VERSION }}-{{ checksum "platform_key" }}-deps-root-weekly-{{ checksum "cache_date" }}
          paths:
            - ~/.yarn
            - ~/.cy-npm-cache

  verify-build-setup:
    description: Common commands run when setting up for build or yarn install
    parameters:
      executor:
        type: executor
        default: cy-doc
    steps:
      - run: pwd
      - run:
          name: print global yarn cache path
          command: echo $(yarn global bin)
      - run:
          name: print yarn version
          command: yarn versions
      - unless:
          condition:
            # stop-only does not correctly match on windows: https://github.com/bahmutov/stop-only/issues/78
            equal: [ *windows-executor, << parameters.executor >> ]
          steps:
            - run:
                name: Stop .only
                 # this will catch ".only"s in js/coffee as well
                command: |
                  source ./scripts/ensure-node.sh
                  yarn stop-only-all
      - run:
          name: Check terminal variables
          ## make sure the TERM is set to 'xterm' in node (Linux only)
          ## else colors (and tests) will fail
          ## See the following information
          ##   * http://andykdocs.de/development/Docker/Fixing+the+Docker+TERM+variable+issue
          ##   * https://unix.stackexchange.com/questions/43945/whats-the-difference-between-various-term-variables
          command: |
            source ./scripts/ensure-node.sh
            yarn check-terminal

  install-required-node:
    # https://discuss.circleci.com/t/switch-nodejs-version-on-machine-executor-solved/26675/2
    description: Install Node version matching .node-version
    steps:
      # installing NVM will use git+ssh, so update known_hosts
      - update_known_hosts
      - run:
          name: Install Node
          command: |
            node_version=$(cat .node-version)
            source ./scripts/ensure-node.sh
            echo "Installing Yarn"
            npm install yarn -g # ensure yarn is installed with the correct node engine
            yarn check-node-version
      - run:
          name: Check Node
          command: |
            source ./scripts/ensure-node.sh
            yarn check-node-version

  install-chrome:
    description: Install Google Chrome
    parameters:
      channel:
        description: browser channel to install
        type: string
      version:
        description: browser version to install
        type: string
    steps:
      - run:
          name: Install Google Chrome (<<parameters.channel>>)
          command: |
            echo "Installing Chrome (<<parameters.channel>>) v<<parameters.version>>"
            wget -O /usr/src/google-chrome-<<parameters.channel>>_<<parameters.version>>_amd64.deb "http://dl.google.com/linux/chrome/deb/pool/main/g/google-chrome-<<parameters.channel>>/google-chrome-<<parameters.channel>>_<<parameters.version>>-1_amd64.deb" && \
            dpkg -i /usr/src/google-chrome-<<parameters.channel>>_<<parameters.version>>_amd64.deb ; \
            apt-get install -f -y && \
            rm -f /usr/src/google-chrome-<<parameters.channel>>_<<parameters.version>>_amd64.deb
            which google-chrome-<<parameters.channel>> || (printf "\n\033[0;31mChrome was not successfully downloaded - bailing\033[0m\n\n" && exit 1)
            echo "Location of Google Chrome Installation: `which google-chrome-<<parameters.channel>>`"
            echo "Google Chrome Version: `google-chrome-<<parameters.channel>> --version`"

  run-driver-integration-tests:
    parameters:
      browser:
        description: browser shortname to target
        type: string
      install-chrome-channel:
        description: chrome channel to install
        type: string
        default: ''
      experimentalSessionAndOrigin:
        description: experimental flag to apply
        type: boolean
        default: false
    steps:
      - restore_cached_workspace
      - when:
          condition: <<parameters.install-chrome-channel>>
          steps:
            - install-chrome:
                channel: <<parameters.install-chrome-channel>>
                version: $(node ./scripts/get-browser-version.js chrome:<<parameters.install-chrome-channel>>)
      - when:
          condition:
            equal: [ webkit, << parameters.browser >> ]
          steps:
            - install-webkit-deps
      - run:
          name: Run driver tests in Cypress
          environment:
            CYPRESS_KONFIG_ENV: production
          command: |
            echo Current working directory is $PWD
            echo Total containers $CIRCLE_NODE_TOTAL

            if [[ -v MAIN_RECORD_KEY ]]; then
              # internal PR
              if <<parameters.experimentalSessionAndOrigin>>; then
                CYPRESS_RECORD_KEY=$MAIN_RECORD_KEY \
                yarn cypress:run-experimentalSessionAndOrigin --record --parallel --group 5x-driver-<<parameters.browser>>-experimentalSessionAndOrigin --browser <<parameters.browser>>
              else
                CYPRESS_RECORD_KEY=$MAIN_RECORD_KEY \
                yarn cypress:run --record --parallel --group 5x-driver-<<parameters.browser>> --browser <<parameters.browser>>
              fi
            else
              # external PR
              TESTFILES=$(circleci tests glob "cypress/e2e/**/*.cy.*" | circleci tests split --total=$CIRCLE_NODE_TOTAL)
              echo "Test files for this machine are $TESTFILES"

              if [[ -z "$TESTFILES" ]]; then
                echo "Empty list of test files"
              fi
              if <<parameters.experimentalSessionAndOrigin>>; then
                yarn cypress:run-experimentalSessionAndOrigin --browser <<parameters.browser>> --spec $TESTFILES
              else
                yarn cypress:run --browser <<parameters.browser>> --spec $TESTFILES
              fi
            fi
          working_directory: packages/driver
      - verify-mocha-results
      - store_test_results:
          path: /tmp/cypress
      - store_artifacts:
          path: /tmp/artifacts
      - store-npm-logs

  windows-install-chrome:
    parameters:
      browser:
        description: browser shortname to target
        type: string
    steps:
      - run:
          # TODO: How can we have preinstalled browsers on CircleCI?
          name: 'Install Chrome on Windows'
          command: |
            # install with `--ignore-checksums` to avoid checksum error
            # https://www.gep13.co.uk/blog/chocolatey-error-hashes-do-not-match
            [[ $PLATFORM == 'windows' && '<<parameters.browser>>' == 'chrome' ]] && choco install googlechrome --ignore-checksums || [[ $PLATFORM != 'windows' ]]

  run-new-ui-tests:
    parameters:
      package:
        description: package to target
        type: enum
        enum: ['frontend-shared', 'launchpad', 'app', 'reporter']
      browser:
        description: browser shortname to target
        type: string
      percy:
        description: enable percy
        type: boolean
        default: false
      type:
        description: ct or e2e
        type: enum
        enum: ['ct', 'e2e']
      debug:
        description: debug option
        type: string
        default: ''
    steps:
      - restore_cached_workspace
      - windows-install-chrome:
          browser: <<parameters.browser>>
      - run:
          command: |
            echo Current working directory is $PWD
            echo Total containers $CIRCLE_NODE_TOTAL

            if [[ -v MAIN_RECORD_KEY ]]; then
              # internal PR
              cmd=$([[ <<parameters.percy>> == 'true' ]] && echo 'yarn percy exec --parallel -- --') || true
              DEBUG=<<parameters.debug>> \
              CYPRESS_KONFIG_ENV=production \
              CYPRESS_RECORD_KEY=${TEST_LAUNCHPAD_RECORD_KEY:-$MAIN_RECORD_KEY} \
              PERCY_PARALLEL_NONCE=$CIRCLE_WORKFLOW_WORKSPACE_ID \
              PERCY_ENABLE=${PERCY_TOKEN:-0} \
              PERCY_PARALLEL_TOTAL=-1 \
              $cmd yarn workspace @packages/<<parameters.package>> cypress:run:<<parameters.type>> --browser <<parameters.browser>> --record --parallel --group <<parameters.package>>-<<parameters.type>>
            else
              # external PR

              # To make `circleci tests` work correctly, we need to step into the package folder.
              cd packages/<<parameters.package>>

              GLOB="cypress/e2e/**/*cy.*"

              if [[ <<parameters.type>> == 'ct' ]]; then
                # component tests are located side by side with the source codes.
                GLOB="src/**/*cy.*"
              fi

              TESTFILES=$(circleci tests glob "$GLOB" | circleci tests split --total=$CIRCLE_NODE_TOTAL)
              echo "Test files for this machine are $TESTFILES"

              # To run the `yarn` command, we need to walk out of the package folder.
              cd ../..

              DEBUG=<<parameters.debug>> \
              CYPRESS_KONFIG_ENV=production \
              PERCY_PARALLEL_NONCE=$CIRCLE_WORKFLOW_WORKSPACE_ID \
              PERCY_ENABLE=${PERCY_TOKEN:-0} \
              PERCY_PARALLEL_TOTAL=-1 \
              yarn workspace @packages/<<parameters.package>> cypress:run:<<parameters.type>> --browser <<parameters.browser>> --spec $TESTFILES
            fi
      - run:
          command: |
            if [[ <<parameters.package>> == 'app' && <<parameters.percy>> == 'true' && -d "packages/app/cypress/screenshots/runner/screenshot/screenshot.cy.tsx/percy" ]]; then
              PERCY_PARALLEL_NONCE=$CIRCLE_WORKFLOW_WORKSPACE_ID \
              PERCY_ENABLE=${PERCY_TOKEN:-0} \
              PERCY_PARALLEL_TOTAL=-1 \
              yarn percy upload packages/app/cypress/screenshots/runner/screenshot/screenshot.cy.tsx/percy
            else
              echo "skipping percy screenshots uploading"
            fi
      - store_test_results:
          path: /tmp/cypress
      - store_artifacts:
          path: ./packages/<<parameters.package>>/cypress/videos
      - store-npm-logs

  run-system-tests:
    parameters:
      browser:
        description: browser shortname to target
        type: string
    steps:
      - restore_cached_workspace
      - restore_cached_system_tests_deps
      - when:
          condition:
            equal: [ webkit, << parameters.browser >> ]
          steps:
            - install-webkit-deps
      - run:
          name: Run system tests
          command: |
            ALL_SPECS=`circleci tests glob "/root/cypress/system-tests/test/*spec*"`
            SPECS=
            for file in $ALL_SPECS; do
              # filter out non_root tests, they have their own stage
              if [[ "$file" == *"non_root"* ]]; then
                echo "Skipping $file"
                continue
              fi
              SPECS="$SPECS $file"
            done
            SPECS=`echo $SPECS | xargs -n 1 | circleci tests split --split-by=timings`
            echo SPECS=$SPECS
            yarn workspace @tooling/system-tests test:ci $SPECS --browser <<parameters.browser>>
      - verify-mocha-results
      - store_test_results:
          path: /tmp/cypress
      - store_artifacts:
          path: /tmp/artifacts
      - store-npm-logs

  run-binary-system-tests:
    steps:
      - restore_cached_workspace
      - restore_cached_system_tests_deps
      - run:
          name: Run system tests
          command: |
            ALL_SPECS=`circleci tests glob "$HOME/cypress/system-tests/test-binary/*spec*"`
            SPECS=`echo $ALL_SPECS | xargs -n 1 | circleci tests split --split-by=timings`
            echo SPECS=$SPECS
            yarn workspace @tooling/system-tests test:ci $SPECS
      - verify-mocha-results
      - store_test_results:
          path: /tmp/cypress
      - store_artifacts:
          path: /tmp/artifacts
      - store-npm-logs

  store-npm-logs:
    description: Saves any NPM debug logs as artifacts in case there is a problem
    steps:
      - store_artifacts:
          path: ~/.npm/_logs

  post-install-comment:
    description: Post GitHub comment with a blurb on how to install pre-release version
    steps:
      - run:
          name: Post pre-release install comment
          command: |
            node scripts/add-install-comment.js \
              --npm npm-package-url.json \
              --binary binary-url.json

  verify-mocha-results:
    description: Double-check that Mocha tests ran as expected.
    parameters:
      expectedResultCount:
        description: The number of result files to expect, ie, the number of Mocha test suites that ran.
        type: integer
        ## by default, assert that at least 1 test ran
        default: 0
    steps:
      - run:
          name: 'Verify Mocha Results'
          command: |
            source ./scripts/ensure-node.sh
            yarn verify:mocha:results <<parameters.expectedResultCount>>

  clone-repo-and-checkout-branch:
    description: |
      Clones an external repo and then checks out the branch that matches the next version otherwise uses 'master' branch.
    parameters:
      repo:
        description: "Name of the github repo to clone like: cypress-example-kitchensink"
        type: string
      pull_request_id:
        description: Pull request number to check out before installing and testing
        type: integer
        default: 0
    steps:
      - restore_cached_binary
      - run:
          name: "Cloning test project and checking out release branch: <<parameters.repo>>"
          working_directory: /tmp/<<parameters.repo>>
          command: |
            git clone --depth 1 --no-single-branch https://github.com/cypress-io/<<parameters.repo>>.git .

            cd ~/cypress/..
            # install some deps for get-next-version
            npm i semver@7.3.2 conventional-recommended-bump@6.1.0 conventional-changelog-angular@5.0.12
            NEXT_VERSION=$(node ./cypress/scripts/get-next-version.js)
            cd -

            git checkout $NEXT_VERSION || true
      - when:
          condition: <<parameters.pull_request_id>>
          steps:
            - run:
                name: Check out PR <<parameters.pull_request_id>>
                working_directory: /tmp/<<parameters.repo>>
                command: |
                  git fetch origin pull/<<parameters.pull_request_id>>/head:pr-<<parameters.pull_request_id>>
                  git checkout pr-<<parameters.pull_request_id>>

  test-binary-against-rwa:
    description: |
      Takes the built binary and NPM package, clones the RWA repo
      and runs the new version of Cypress against it.
    parameters:
      repo:
        description: "Name of the github repo to clone like"
        type: string
        default: "cypress-realworld-app"
      browser:
        description: Name of the browser to use, like "electron", "chrome", "firefox"
        type: enum
        enum: ["", "electron", "chrome", "firefox"]
        default: ""
      command:
        description: Test command to run to start Cypress tests
        type: string
        default: "yarn cypress:run"
      # if the repo to clone and test is a monorepo, you can
      # run tests inside a specific subfolder
      folder:
        description: Subfolder to test in
        type: string
        default: ""
      # you can test new features in the test runner against recipes or other repos
      # by opening a pull request in those repos and running this test job
      # against a pull request number in the example repo
      pull_request_id:
        description: Pull request number to check out before installing and testing
        type: integer
        default: 0
      wait-on:
        description: Whether to use wait-on to wait on a server to be booted
        type: string
        default: ""
      server-start-command:
        description: Server start command for repo
        type: string
        default: "CI=true yarn start"
    steps:
      - clone-repo-and-checkout-branch:
          repo: <<parameters.repo>>
      - when:
          condition: <<parameters.pull_request_id>>
          steps:
            - run:
                name: Check out PR <<parameters.pull_request_id>>
                working_directory: /tmp/<<parameters.repo>>
                command: |
                  git fetch origin pull/<<parameters.pull_request_id>>/head:pr-<<parameters.pull_request_id>>
                  git checkout pr-<<parameters.pull_request_id>>
                  git log -n 2
      - run:
          command: yarn
          working_directory: /tmp/<<parameters.repo>>
      - run:
          name: Install Cypress
          working_directory: /tmp/<<parameters.repo>>
          # force installing the freshly built binary
          command: |
            CYPRESS_INSTALL_BINARY=~/cypress/cypress.zip npm i --legacy-peer-deps ~/cypress/cypress.tgz && [[ -f yarn.lock ]] && yarn
      - run:
          name: Print Cypress version
          working_directory: /tmp/<<parameters.repo>>
          command: npx cypress version
      - run:
          name: Types check 🧩 (maybe)
          working_directory: /tmp/<<parameters.repo>>
          command: yarn types
      - run:
          working_directory: /tmp/<<parameters.repo>>
          command: <<parameters.server-start-command>>
          background: true
      - run:
          condition: <<parameters.wait-on>>
          name: "Waiting on server to boot: <<parameters.wait-on>>"
          command: "npx wait-on <<parameters.wait-on>>"
      - when:
          condition: <<parameters.folder>>
          steps:
            - when:
                condition: <<parameters.browser>>
                steps:
                  - run:
                      name: Run tests using browser "<<parameters.browser>>"
                      working_directory: /tmp/<<parameters.repo>>/<<parameters.folder>>
                      command: |
                        <<parameters.command>> -- --browser <<parameters.browser>>
            - unless:
                condition: <<parameters.browser>>
                steps:
                  - run:
                      name: Run tests using command
                      working_directory: /tmp/<<parameters.repo>>/<<parameters.folder>>
                      command: <<parameters.command>>
      - unless:
          condition: <<parameters.folder>>
          steps:
            - when:
                condition: <<parameters.browser>>
                steps:
                  - run:
                      name: Run tests using browser "<<parameters.browser>>"
                      working_directory: /tmp/<<parameters.repo>>
                      command: <<parameters.command>> -- --browser <<parameters.browser>>
            - unless:
                condition: <<parameters.browser>>
                steps:
                  - run:
                      name: Run tests using command
                      working_directory: /tmp/<<parameters.repo>>
                      command: <<parameters.command>>
      - store-npm-logs

  test-binary-against-repo:
    description: |
      Takes the built binary and NPM package, clones given example repo
      and runs the new version of Cypress against it.
    parameters:
      repo:
        description: "Name of the github repo to clone like: cypress-example-kitchensink"
        type: string
      browser:
        description: Name of the browser to use, like "electron", "chrome", "firefox"
        type: enum
        enum: ["", "electron", "chrome", "firefox"]
        default: ""
      command:
        description: Test command to run to start Cypress tests
        type: string
        default: "npm run e2e"
      build-project:
        description: Should the project build script be executed
        type: boolean
        default: true
      # if the repo to clone and test is a monorepo, you can
      # run tests inside a specific subfolder
      folder:
        description: Subfolder to test in
        type: string
        default: ""
      # you can test new features in the test runner against recipes or other repos
      # by opening a pull request in those repos and running this test job
      # against a pull request number in the example repo
      pull_request_id:
        description: Pull request number to check out before installing and testing
        type: integer
        default: 0
      wait-on:
        description: Whether to use wait-on to wait on a server to be booted
        type: string
        default: ""
      server-start-command:
        description: Server start command for repo
        type: string
        default: "npm start --if-present"
    steps:
      - clone-repo-and-checkout-branch:
          repo: <<parameters.repo>>
          pull_request_id: <<parameters.pull_request_id>>
      - run:
          # Ensure we're installing the node-version for the cloned repo
          command: |
            if [[ -f .node-version ]]; then
              branch="<< pipeline.git.branch >>"

              externalBranchPattern='^pull\/[0-9]+'
              if [[ $branch =~ $externalBranchPattern ]]; then
                # We are unable to curl from the external PR branch location
                # so we fall back to develop
                branch="develop"
              fi

              curl -L https://raw.githubusercontent.com/cypress-io/cypress/$branch/scripts/ensure-node.sh --output ci-ensure-node.sh
            else 
              # if no .node-version file exists, we no-op the node script and use the global yarn
              echo '' > ci-ensure-node.sh
            fi
          working_directory: /tmp/<<parameters.repo>>
      - run:
          # Install deps + Cypress binary with yarn if yarn.lock present
          command: |
            source ./ci-ensure-node.sh
            if [[ -f yarn.lock ]]; then
              yarn --frozen-lockfile
              CYPRESS_INSTALL_BINARY=~/cypress/cypress.zip yarn add -D ~/cypress/cypress.tgz
            else
              npm install
              CYPRESS_INSTALL_BINARY=~/cypress/cypress.zip npm install --legacy-peer-deps ~/cypress/cypress.tgz
            fi
          working_directory: /tmp/<<parameters.repo>>
      - run:
          name: Scaffold new config file
          working_directory: /tmp/<<parameters.repo>>
          environment:
            CYPRESS_INTERNAL_FORCE_SCAFFOLD: "1"
          command: |
            if [[ -f cypress.json ]]; then
              rm -rf cypress.json
              echo 'module.exports = { e2e: {} }' > cypress.config.js
            fi
      - run:
          name: Rename support file
          working_directory: /tmp/<<parameters.repo>>
          command: |
            if [[ -f cypress/support/index.js ]]; then
              mv cypress/support/index.js cypress/support/e2e.js
            fi
      - run:
          name: Print Cypress version
          working_directory: /tmp/<<parameters.repo>>
          command: |
            source ./ci-ensure-node.sh
            npx cypress version
      - run:
          name: Types check 🧩 (maybe)
          working_directory: /tmp/<<parameters.repo>>
          command: |
            source ./ci-ensure-node.sh
            [[ -f yarn.lock ]] && yarn types || npm run types --if-present
      - when:
          condition: <<parameters.build-project>>
          steps:
          - run:
              name: Build 🏗 (maybe)
              working_directory: /tmp/<<parameters.repo>>
              command: |
                source ./ci-ensure-node.sh
                [[ -f yarn.lock ]] && yarn build || npm run build --if-present
      - run:
          working_directory: /tmp/<<parameters.repo>>
          command: |
            source ./ci-ensure-node.sh
            <<parameters.server-start-command>>
          background: true
      - run:
          condition: <<parameters.wait-on>>
          name: "Waiting on server to boot: <<parameters.wait-on>>"
          command: |
            npx wait-on <<parameters.wait-on>> --timeout 120000
      - windows-install-chrome:
          browser: <<parameters.browser>>
      - when:
          condition: <<parameters.folder>>
          steps:
            - when:
                condition: <<parameters.browser>>
                steps:
                  - run:
                      name: Run tests using browser "<<parameters.browser>>"
                      working_directory: /tmp/<<parameters.repo>>/<<parameters.folder>>
                      command: |
                        <<parameters.command>> -- --browser <<parameters.browser>>
            - unless:
                condition: <<parameters.browser>>
                steps:
                  - run:
                      name: Run tests using command
                      working_directory: /tmp/<<parameters.repo>>/<<parameters.folder>>
                      command: <<parameters.command>>
      - unless:
          condition: <<parameters.folder>>
          steps:
            - when:
                condition: <<parameters.browser>>
                steps:
                  - run:
                      name: Run tests using browser "<<parameters.browser>>"
                      working_directory: /tmp/<<parameters.repo>>
                      command: |
                        source ./ci-ensure-node.sh
                        <<parameters.command>> -- --browser <<parameters.browser>>
            - unless:
                condition: <<parameters.browser>>
                steps:
                  - run:
                      name: Run tests using command
                      working_directory: /tmp/<<parameters.repo>>
                      command: |
                        source ./ci-ensure-node.sh
                        <<parameters.command>>
      - store-npm-logs

  wait-on-circle-jobs:
    description: Polls certain Circle CI jobs until they finish
    parameters:
      job-names:
        description: comma separated list of circle ci job names to wait for
        type: string
    steps:
      - run:
          name: "Waiting on Circle CI jobs: <<parameters.job-names>>"
          command: node ./scripts/wait-on-circle-jobs.js --job-names="<<parameters.job-names>>"

  build-binary:
    steps:
      - run:
          name: Check environment variables before code sign (if on Mac/Windows)
          # NOTE
          # our code sign works via electron-builder
          # by default, electron-builder will NOT sign app built in a pull request
          # even our internal one (!)
          # Usually this is not a problem, since we only build and test binary
          # built on "develop" and "master" branches
          # but if you need to really build and sign a binary in a PR
          # set variable CSC_FOR_PULL_REQUEST=true
          command: |
            set -e
            NEEDS_CODE_SIGNING=`node -p 'process.platform === "win32" || process.platform === "darwin"'`
            if [[ "$NEEDS_CODE_SIGNING" == "true" ]]; then
              echo "Checking for required environment variables..."
              if [ -z "$CSC_LINK" ]; then
                echo "Need to provide environment variable CSC_LINK"
                echo "with base64 encoded certificate .p12 file"
                exit 1
              fi
              if [ -z "$CSC_KEY_PASSWORD" ]; then
                echo "Need to provide environment variable CSC_KEY_PASSWORD"
                echo "with password for unlocking certificate .p12 file"
                exit 1
              fi
              echo "Succeeded."
            else
              echo "Not code signing for this platform"
            fi
      - run:
          name: Build the Cypress binary
          environment:
            DEBUG: electron-builder,electron-osx-sign*
          # notarization on Mac can take a while
          no_output_timeout: "45m"
          command: |
            if [[ `node ./scripts/get-platform-key.js` == 'linux-arm64' ]]; then
              # these are missing on Circle and there is no way to pre-install them on Arm
              sudo apt-get update
              sudo apt-get install -y libgtk2.0-0 libgtk-3-0 libgbm-dev libnotify-dev libgconf-2-4 libnss3 libxss1 libasound2 libxtst6 xauth xvfb
            fi
            source ./scripts/ensure-node.sh
            node --version
            yarn binary-build --version $(node ./scripts/get-next-version.js)
      - run:
          name: Zip the binary
          command: |
            if [[ $PLATFORM == 'linux' ]]; then
              # on Arm, CI runs as non-root, on x64 CI runs as root but there is no sudo binary
              if [[ `whoami` == 'root' ]]; then
                apt-get update && apt-get install -y zip
              else
                sudo apt-get update && sudo apt-get install -y zip
              fi
            fi
            source ./scripts/ensure-node.sh
            yarn binary-zip
      - store-npm-logs
      - persist_to_workspace:
          root: ~/
          paths:
            - cypress/cypress.zip

  build-cypress-npm-package:
    parameters:
      executor:
        type: executor
        default: cy-doc
    steps:
      - run:
          name: Bump NPM version
          command: |
            source ./scripts/ensure-node.sh
            yarn get-next-version --npm
      - run:
          name: Build NPM package
          command: |
            source ./scripts/ensure-node.sh
            yarn build --scope cypress
      - run:
          name: Copy Re-exported NPM Packages
          command: node ./scripts/post-build.js
          working_directory: cli
      - run:
          command: ls -la types
          working_directory: cli/build
      - run:
          command: ls -la vue vue2 mount-utils react
          working_directory: cli/build
      - unless:
          condition:
            equal: [ *windows-executor, << parameters.executor >> ]
          steps:
            - run:
                name: list NPM package contents
                command: |
                  source ./scripts/ensure-node.sh
                  yarn workspace cypress size
      - run:
          name: pack NPM package
          working_directory: cli/build
          command: yarn pack --filename ../../cypress.tgz
      - run:
          name: list created NPM package
          command: ls -l
      - store-npm-logs
      - persist_to_workspace:
          root: ~/
          paths:
            - cypress/cypress.tgz

  upload-build-artifacts:
    steps:
      - run: ls -l
      - run:
          name: Upload unique binary to S3
          command: |
            node scripts/binary.js upload-build-artifact \
              --type binary \
              --file cypress.zip \
              --version $(node -p "require('./package.json').version")
      - run:
          name: Upload NPM package to S3
          command: |
            node scripts/binary.js upload-build-artifact \
              --type npm-package \
              --file cypress.tgz \
              --version $(node -p "require('./package.json').version")
      - store-npm-logs
      - run: ls -l
      - run: cat binary-url.json
      - run: cat npm-package-url.json
      - persist_to_workspace:
          root: ~/
          paths:
            - cypress/binary-url.json
            - cypress/npm-package-url.json

  update_known_hosts:
    description: Ensures that we have the latest Git public keys to prevent git+ssh from failing.
    steps:
    - run:
        name: Update known_hosts with github.com keys
        command: |
          mkdir -p ~/.ssh
          ssh-keyscan github.com >> ~/.ssh/known_hosts

jobs:
  ## Checks if we already have a valid cache for the node_modules_install and if it has,
  ## skips ahead to the build step, otherwise installs and caches the node_modules
  node_modules_install:
    <<: *defaults
    parameters:
      <<: *defaultsParameters
      resource_class:
        type: string
        default: medium
    resource_class: << parameters.resource_class >>
    steps:
      - checkout
      - install-required-node
      - verify-build-setup:
          executor: << parameters.executor >>
      - persist_to_workspace:
          root: ~/
          paths:
            - cypress
            - .nvm # mac / linux
            - ProgramData/nvm # windows
      - caching-dependency-installer:
          only-cache-for-root-user: <<parameters.only-cache-for-root-user>>
      - store-npm-logs

  ## restores node_modules from previous step & builds if first step skipped
  build:
    <<: *defaults
    parameters:
      <<: *defaultsParameters
      resource_class:
        type: string
        default: medium+
    resource_class: << parameters.resource_class >>
    steps:
      - restore_cached_workspace
      - run:
          name: Top level packages
          command: yarn list --depth=0 || true
      - run:
          name: Check env canaries on Linux
          command: |
            # only Docker has the required env data for this
            if [[ $CI_DOCKER == 'true' ]]; then
              node ./scripts/circle-env.js --check-canaries
            fi
      - build-and-persist
      - store-npm-logs

  lint:
    <<: *defaults
    steps:
      - restore_cached_workspace
      - run:
          name: Linting 🧹
          command: |
            yarn clean
            git clean -df
            yarn lint
      - run:
          name: cypress info (dev)
          command: node cli/bin/cypress info --dev
      - store-npm-logs

  check-ts:
    <<: *defaults
    steps:
      - restore_cached_workspace
      - install-required-node
      - run:
          name: Check TS Types
          command: NODE_OPTIONS=--max_old_space_size=4096 yarn gulp checkTs


  # a special job that keeps polling Circle and when all
  # individual jobs are finished, it closes the Percy build
  percy-finalize:
    <<: *defaults
    resource_class: small
    parameters:
      <<: *defaultsParameters
      required_env_var:
        type: env_var_name
    steps:
      - restore_cached_workspace
      - run:
          # if this is an external pull request, the environment variables
          # are NOT set for security reasons, thus no need to poll -
          # and no need to finalize Percy, since there will be no visual tests
          name: Check if <<parameters.required_env_var>> is set
          command: |
            if [[ -v <<parameters.required_env_var>> ]]; then
              echo "Internal PR, good to go"
            else
              echo "This is an external PR, cannot access other services"
              circleci-agent step halt
            fi
      - wait-on-circle-jobs:
          job-names: >
            cli-visual-tests,
            reporter-integration-tests,
            run-app-component-tests-chrome,
            run-app-integration-tests-chrome,
            run-frontend-shared-component-tests-chrome,
            run-launchpad-component-tests-chrome,
            run-launchpad-integration-tests-chrome,
            run-reporter-component-tests-chrome,
            run-webpack-dev-server-integration-tests,
            run-vite-dev-server-integration-tests
      - run:
          command: |
            PERCY_PARALLEL_NONCE=$CIRCLE_WORKFLOW_WORKSPACE_ID \
            yarn percy build:finalize

  cli-visual-tests:
    <<: *defaults
    resource_class: small
    steps:
      - restore_cached_workspace
      - run: mkdir -p cli/visual-snapshots
      - run:
          command: node cli/bin/cypress info --dev | yarn --silent term-to-html | node scripts/sanitize --type cli-info > cli/visual-snapshots/cypress-info.html
          environment:
            FORCE_COLOR: 2
      - run:
          command: node cli/bin/cypress help | yarn --silent term-to-html > cli/visual-snapshots/cypress-help.html
          environment:
            FORCE_COLOR: 2
      - store_artifacts:
          path: cli/visual-snapshots
      - run:
          name: Upload CLI snapshots for diffing
          command: |
            PERCY_PARALLEL_NONCE=$CIRCLE_WORKFLOW_WORKSPACE_ID \
            PERCY_ENABLE=${PERCY_TOKEN:-0} \
            PERCY_PARALLEL_TOTAL=-1 \
            yarn percy snapshot ./cli/visual-snapshots

  unit-tests:
    <<: *defaults
    parameters:
      <<: *defaultsParameters
      resource_class:
        type: string
        default: medium
    resource_class: << parameters.resource_class >>
    parallelism: 1
    steps:
      - restore_cached_workspace
      - when:
          condition:
            # several snapshots fails for windows due to paths.
            # until these are fixed, run the tests that are working.
            equal: [ *windows-executor, << parameters.executor >> ]
          steps:
            - run: yarn test-scripts scripts/**/*spec.js
      - unless:
          condition:
            equal: [ *windows-executor, << parameters.executor >> ]
          steps:
            - run: yarn test-scripts
            # make sure packages with TypeScript can be transpiled to JS
            - run: yarn lerna run build-prod --stream --concurrency 4
            # run unit tests from each individual package
            - run: yarn test
            # run type checking for each individual package
            - run: yarn lerna run types
            - verify-mocha-results:
                expectedResultCount: 10
      - store_test_results:
          path: /tmp/cypress
      # CLI tests generate HTML files with sample CLI command output
      - store_artifacts:
          path: cli/test/html
      - store_artifacts:
          path: packages/errors/__snapshot-images__
      - store-npm-logs

  unit-tests-release:
    <<: *defaults
    resource_class: small
    parallelism: 1
    steps:
      - restore_cached_workspace
      - update_known_hosts
      - run: yarn test-npm-package-release-script

  lint-types:
    <<: *defaults
    parallelism: 1
    steps:
      - restore_cached_workspace
      - run:
          command: ls -la types
          working_directory: cli
      - run:
          command: ls -la chai
          working_directory: cli/types
      - run:
          name: "Lint types 🧹"
          command: yarn workspace cypress dtslint
  # todo(lachlan): do we need this? yarn check-ts does something very similar
  #     - run:
  #         name: "TypeScript check 🧩"
  #         command: yarn type-check --ignore-progress
      - store-npm-logs

  server-unit-tests:
    <<: *defaults
    parallelism: 1
    steps:
      - restore_cached_workspace
      - run: yarn test-unit --scope @packages/server
      - verify-mocha-results:
          expectedResultCount: 1
      - store_test_results:
          path: /tmp/cypress
      - store-npm-logs

  server-integration-tests:
    <<: *defaults
    parallelism: 1
    steps:
      - restore_cached_workspace
      - run: yarn test-integration --scope @packages/server
      - verify-mocha-results:
          expectedResultCount: 1
      - store_test_results:
          path: /tmp/cypress
      - store-npm-logs

  server-performance-tests:
    <<: *defaults
    steps:
      - restore_cached_workspace
      - run:
          command: yarn workspace @packages/server test-performance
      - verify-mocha-results:
          expectedResultCount: 1
      - store_test_results:
          path: /tmp/cypress
      - store_artifacts:
          path: /tmp/artifacts
      - store-npm-logs

  system-tests-node-modules-install:
    <<: *defaults
    steps:
      - restore_cached_workspace
      - update_cached_system_tests_deps

  binary-system-tests:
    parallelism: 2
    working_directory: ~/cypress
    environment:
      <<: *defaultsEnvironment
      PLATFORM: linux
    machine:
      # using `machine` gives us a Linux VM that can run Docker
      image: ubuntu-2004:202111-02
      docker_layer_caching: true
    resource_class: medium
    steps:
      - run-binary-system-tests

  system-tests-chrome:
    <<: *defaults
    parallelism: 8
    steps:
      - run-system-tests:
          browser: chrome

  system-tests-electron:
    <<: *defaults
    parallelism: 8
    steps:
      - run-system-tests:
          browser: electron

  system-tests-firefox:
    <<: *defaults
    parallelism: 8
    steps:
      - run-system-tests:
          browser: firefox

  system-tests-webkit:
    <<: *defaults
    parallelism: 8
    steps:
      - run-system-tests:
          browser: webkit

  system-tests-non-root:
    <<: *defaults
    steps:
      - restore_cached_workspace
      - run:
          command: yarn workspace @tooling/system-tests test:ci "test/non_root*spec*" --browser electron
      - verify-mocha-results
      - store_test_results:
          path: /tmp/cypress
      - store_artifacts:
          path: /tmp/artifacts
      - store-npm-logs

  run-frontend-shared-component-tests-chrome:
    <<: *defaults
    parameters:
      <<: *defaultsParameters
      percy:
        type: boolean
        default: false
    parallelism: 3
    steps:
      - run-new-ui-tests:
          browser: chrome
          percy: << parameters.percy >>
          package: frontend-shared
          type: ct

  run-launchpad-component-tests-chrome:
    <<: *defaults
    parameters:
      <<: *defaultsParameters
      percy:
        type: boolean
        default: false
    parallelism: 7
    steps:
      - run-new-ui-tests:
          browser: chrome
          percy: << parameters.percy >>
          package: launchpad
          type: ct
          # debug: cypress:*,engine:socket

  run-launchpad-integration-tests-chrome:
    <<: *defaults
    parameters:
      <<: *defaultsParameters
      resource_class:
        type: string
        default: medium
      percy:
        type: boolean
        default: false
    resource_class: << parameters.resource_class >>
    parallelism: 3
    steps:
      - run-new-ui-tests:
          browser: chrome
          percy: << parameters.percy >>
          package: launchpad
          type: e2e

  run-app-component-tests-chrome:
    <<: *defaults
    parameters:
      <<: *defaultsParameters
      percy:
        type: boolean
        default: false
    parallelism: 7
    steps:
      - run-new-ui-tests:
          browser: chrome
          percy: << parameters.percy >>
          package: app
          type: ct

  run-app-integration-tests-chrome:
    <<: *defaults
    parameters:
      <<: *defaultsParameters
      resource_class:
        type: string
        default: medium
      percy:
        type: boolean
        default: false
    resource_class: << parameters.resource_class >>
    parallelism: 8
    steps:
      - run-new-ui-tests:
          browser: chrome
          percy: << parameters.percy >>
          package: app
          type: e2e

  driver-integration-tests-chrome:
    <<: *defaults
    parallelism: 5
    steps:
      - run-driver-integration-tests:
          browser: chrome
          install-chrome-channel: stable

  driver-integration-tests-chrome-beta:
    <<: *defaults
    parallelism: 5
    steps:
      - run-driver-integration-tests:
          browser: chrome:beta
          install-chrome-channel: beta

  driver-integration-tests-firefox:
    <<: *defaults
    parallelism: 5
    steps:
      - run-driver-integration-tests:
          browser: firefox

  driver-integration-tests-electron:
    <<: *defaults
    parallelism: 5
    steps:
      - run-driver-integration-tests:
          browser: electron

  driver-integration-tests-webkit:
    <<: *defaults
    parallelism: 5
    steps:
      - run-driver-integration-tests:
          browser: webkit

  driver-integration-tests-chrome-experimentalSessionAndOrigin:
    <<: *defaults
    resource_class: medium
    parallelism: 5
    steps:
      - run-driver-integration-tests:
          browser: chrome
          install-chrome-channel: stable
          experimentalSessionAndOrigin: true

  driver-integration-tests-chrome-beta-experimentalSessionAndOrigin:
    <<: *defaults
    resource_class: medium
    parallelism: 5
    steps:
      - run-driver-integration-tests:
          browser: chrome:beta
          install-chrome-channel: beta
          experimentalSessionAndOrigin: true

  driver-integration-tests-firefox-experimentalSessionAndOrigin:
    <<: *defaults
    resource_class: medium
    parallelism: 5
    steps:
      - run-driver-integration-tests:
          browser: firefox
          experimentalSessionAndOrigin: true

  driver-integration-tests-electron-experimentalSessionAndOrigin:
    <<: *defaults
    resource_class: medium
    parallelism: 5
    steps:
      - run-driver-integration-tests:
          browser: electron
          experimentalSessionAndOrigin: true

  driver-integration-tests-webkit-experimentalSessionAndOrigin:
    <<: *defaults
    resource_class: medium
    parallelism: 5
    steps:
      - run-driver-integration-tests:
          browser: webkit
          experimentalSessionAndOrigin: true

  run-reporter-component-tests-chrome:
    <<: *defaults
    parameters:
      <<: *defaultsParameters
      percy:
        type: boolean
        default: false
    parallelism: 2
    steps:
      - run-new-ui-tests:
          browser: chrome
          percy: << parameters.percy >>
          package: reporter
          type: ct

  reporter-integration-tests:
    <<: *defaults
    parallelism: 3
    steps:
      - restore_cached_workspace
      - run:
          command: yarn build-for-tests
          working_directory: packages/reporter
      - run:
          command: |
            CYPRESS_KONFIG_ENV=production \
            CYPRESS_RECORD_KEY=$MAIN_RECORD_KEY \
            PERCY_PARALLEL_NONCE=$CIRCLE_WORKFLOW_WORKSPACE_ID \
            PERCY_ENABLE=${PERCY_TOKEN:-0} \
            PERCY_PARALLEL_TOTAL=-1 \
            yarn percy exec --parallel -- -- \
            yarn cypress:run --record --parallel --group reporter
          working_directory: packages/reporter
      - verify-mocha-results
      - store_test_results:
          path: /tmp/cypress
      - store_artifacts:
          path: /tmp/artifacts
      - store-npm-logs

  run-webpack-dev-server-integration-tests:
    <<: *defaults
    parallelism: 2
    steps:
      - restore_cached_workspace
      - restore_cached_system_tests_deps
      - run:
          command: |
            CYPRESS_KONFIG_ENV=production \
            CYPRESS_RECORD_KEY=$MAIN_RECORD_KEY \
            PERCY_PARALLEL_NONCE=$CIRCLE_WORKFLOW_WORKSPACE_ID \
            PERCY_ENABLE=${PERCY_TOKEN:-0} \
            PERCY_PARALLEL_TOTAL=-1 \
            yarn percy exec --parallel -- -- \
            yarn cypress:run --record --parallel --group webpack-dev-server
          working_directory: npm/webpack-dev-server
      - store_test_results:
          path: /tmp/cypress
      - store_artifacts:
          path: /tmp/artifacts
      - store-npm-logs

  run-vite-dev-server-integration-tests:
    <<: *defaults
    # parallelism: 3 TODO: Add parallelism once we have more specs
    steps:
      - restore_cached_workspace
      - restore_cached_system_tests_deps
      - run:
          command: |
            CYPRESS_KONFIG_ENV=production \
            CYPRESS_RECORD_KEY=$MAIN_RECORD_KEY \
            PERCY_PARALLEL_NONCE=$CIRCLE_WORKFLOW_WORKSPACE_ID \
            PERCY_ENABLE=${PERCY_TOKEN:-0} \
            PERCY_PARALLEL_TOTAL=-1 \
            yarn percy exec --parallel -- -- \
            yarn cypress:run --record --parallel --group vite-dev-server
          working_directory: npm/vite-dev-server
      - store_test_results:
          path: /tmp/cypress
      - store_artifacts:
          path: /tmp/artifacts
      - store-npm-logs

  ui-components-integration-tests:
    <<: *defaults
    steps:
      - restore_cached_workspace
      - run:
          command: yarn build-for-tests
          working_directory: packages/ui-components
      - run:
          command: |
            CYPRESS_KONFIG_ENV=production \
            CYPRESS_RECORD_KEY=$MAIN_RECORD_KEY \
            yarn cypress:run --record --parallel --group ui-components
          working_directory: packages/ui-components
      - verify-mocha-results
      - store_test_results:
          path: /tmp/cypress
      - store_artifacts:
          path: /tmp/artifacts
      - store-npm-logs

  npm-webpack-preprocessor:
    <<: *defaults
    steps:
      - restore_cached_workspace
      - run:
          name: Build
          command: yarn workspace @cypress/webpack-preprocessor build
      - run:
          name: Test babelrc
          command: yarn test
          working_directory: npm/webpack-preprocessor/examples/use-babelrc
      - run:
          name: Build ts-loader
          command: yarn install
          working_directory: npm/webpack-preprocessor/examples/use-ts-loader
      - run:
          name: Types ts-loader
          command: yarn types
          working_directory: npm/webpack-preprocessor/examples/use-ts-loader
      - run:
          name: Test ts-loader
          command: yarn test
          working_directory: npm/webpack-preprocessor/examples/use-ts-loader
      - run:
          name: Start React app
          command: yarn start
          background: true
          working_directory: npm/webpack-preprocessor/examples/react-app
      - run:
          name: Test React app
          command: yarn test
          working_directory: npm/webpack-preprocessor/examples/react-app
      - run:
          name: Run tests
          command: yarn workspace @cypress/webpack-preprocessor test
      - store-npm-logs

  npm-webpack-dev-server:
    <<: *defaults
    steps:
      - restore_cached_workspace
      - restore_cached_system_tests_deps
      - run:
          name: Run tests
          command: yarn workspace @cypress/webpack-dev-server test
      - run:
          name: Run tests
          command: yarn workspace @cypress/webpack-dev-server test

  npm-vite-dev-server:
    <<: *defaults
    steps:
      - restore_cached_workspace
      - run:
          name: Run tests
          command: yarn test
          working_directory: npm/vite-dev-server
      - store_test_results:
          path: npm/vite-dev-server/test_results
      - store-npm-logs

  npm-webpack-batteries-included-preprocessor:
    <<: *defaults
    resource_class: small
    steps:
      - restore_cached_workspace
      - run:
          name: Run tests
          command: yarn workspace @cypress/webpack-batteries-included-preprocessor test

  npm-vue:
    <<: *defaults
    steps:
      - restore_cached_workspace
      - run:
          name: Build
          command: yarn workspace @cypress/vue build
      - run:
          name: Type Check
          command: yarn typecheck
          working_directory: npm/vue
      - store_test_results:
          path: npm/vue/test_results
      - store_artifacts:
          path: npm/vue/test_results
      - store-npm-logs

  npm-angular:
    <<: *defaults
    steps:
      - restore_cached_workspace
      - run:
          name: Build
          command: yarn workspace @cypress/angular build
      - store-npm-logs

  npm-react:
    <<: *defaults
    steps:
      - restore_cached_workspace
      - run:
          name: Build
          command: yarn workspace @cypress/react build
      - run:
          name: Run tests
          command: yarn test
          working_directory: npm/react
      - store_test_results:
          path: npm/react/test_results
      - store_artifacts:
          path: npm/react/test_results
      - store-npm-logs

  npm-mount-utils:
    <<: *defaults
    steps:
      - restore_cached_workspace
      - run:
          name: Build
          command: yarn workspace @cypress/mount-utils build
      - store-npm-logs

  npm-create-cypress-tests:
    <<: *defaults
    resource_class: small
    steps:
      - restore_cached_workspace
      - run: yarn workspace create-cypress-tests build

  npm-eslint-plugin-dev:
    <<: *defaults
    steps:
      - restore_cached_workspace
      - run:
          name: Run tests
          command: yarn workspace @cypress/eslint-plugin-dev test

  npm-cypress-schematic:
    <<: *defaults
    resource_class: small
    steps:
      - restore_cached_workspace
      - run:
          name: Build + Install
          command: |
            yarn workspace @cypress/schematic build
          working_directory: npm/cypress-schematic
      - run:
          name: Run unit tests
          command: |
            yarn test
          working_directory: npm/cypress-schematic
      - store-npm-logs

  npm-release:
    <<: *defaults
    resource_class: medium+
    steps:
      - restore_cached_workspace
      - run:
          name: Release packages after all jobs pass
          command: yarn npm-release

  create-build-artifacts:
    <<: *defaults
    parameters:
      <<: *defaultsParameters
      resource_class:
        type: string
        default: medium+
    resource_class: << parameters.resource_class >>
    steps:
      - restore_cached_workspace
      - build-binary
      - build-cypress-npm-package:
          executor: << parameters.executor >>
      - verify_should_persist_artifacts
      - upload-build-artifacts
      - post-install-comment

  test-kitchensink:
    <<: *defaults
    parameters:
      <<: *defaultsParameters
      resource_class:
        type: string
        default: medium+
    steps:
      - clone-repo-and-checkout-branch:
          repo: cypress-example-kitchensink
      - install-required-node
      - run:
          name: Remove cypress.json
          description: Remove cypress.json in case it exists
          working_directory: /tmp/cypress-example-kitchensink
          environment:
            CYPRESS_INTERNAL_FORCE_SCAFFOLD: "1"
          command: rm -rf cypress.json
      - run:
          name: Install prod dependencies
          command: yarn --production
          working_directory: /tmp/cypress-example-kitchensink
      - run:
          name: Example server
          command: yarn start
          working_directory: /tmp/cypress-example-kitchensink
          background: true
      - run:
          name: Rename support file
          working_directory: /tmp/cypress-example-kitchensink
          command: |
            if [[ -f cypress/support/index.js ]]; then
              mv cypress/support/index.js cypress/support/e2e.js
            fi
      - run:
          name: Run Kitchensink example project
          command: |
            yarn cypress:run --project /tmp/cypress-example-kitchensink
      - store-npm-logs

  test-kitchensink-against-staging:
    <<: *defaults
    steps:
      - clone-repo-and-checkout-branch:
          repo: cypress-example-kitchensink
      - install-required-node
      - run:
          name: Install prod dependencies
          command: yarn --production
          working_directory: /tmp/cypress-example-kitchensink
      - run:
          name: Example server
          command: yarn start
          working_directory: /tmp/cypress-example-kitchensink
          background: true
      - run:
          name: Run Kitchensink example project
          command: |
            CYPRESS_PROJECT_ID=$TEST_KITCHENSINK_PROJECT_ID \
            CYPRESS_RECORD_KEY=$TEST_KITCHENSINK_RECORD_KEY \
            CYPRESS_INTERNAL_ENV=staging \
            CYPRESS_video=false \
            yarn cypress:run --project /tmp/cypress-example-kitchensink --record
      - store-npm-logs

  test-against-staging:
    <<: *defaults
    steps:
      - clone-repo-and-checkout-branch:
          repo: cypress-test-tiny
      - run:
          name: Run test project
          command: |
            CYPRESS_PROJECT_ID=$TEST_TINY_PROJECT_ID \
            CYPRESS_RECORD_KEY=$TEST_TINY_RECORD_KEY \
            CYPRESS_INTERNAL_ENV=staging \
            yarn cypress:run --project /tmp/cypress-test-tiny --record
      - store-npm-logs

  test-npm-module-and-verify-binary:
    <<: *defaults
    steps:
      - restore_cached_workspace
      # make sure we have cypress.zip received
      - run: ls -l
      - run: ls -l cypress.zip cypress.tgz
      - run: mkdir test-binary
      - run:
          name: Create new NPM package
          working_directory: test-binary
          command: npm init -y
      - run:
          # install NPM from built NPM package folder
          name: Install Cypress
          working_directory: test-binary
          # force installing the freshly built binary
          command: CYPRESS_INSTALL_BINARY=/root/cypress/cypress.zip npm i /root/cypress/cypress.tgz
      - run:
          name: Cypress version
          working_directory: test-binary
          command: $(yarn bin cypress) version
      - run:
          name: Verify Cypress binary
          working_directory: test-binary
          command: $(yarn bin cypress) verify
      - run:
          name: Cypress help
          working_directory: test-binary
          command: $(yarn bin cypress) help
      - run:
          name: Cypress info
          working_directory: test-binary
          command: $(yarn bin cypress) info
      - store-npm-logs

  test-npm-module-on-minimum-node-version:
    <<: *defaults
    resource_class: small
    docker:
      - image: cypress/base:12.0.0-libgbm
    steps:
      - restore_workspace_binaries
      - run: mkdir test-binary
      - run:
          name: Create new NPM package
          working_directory: test-binary
          command: npm init -y
      - run:
          name: Install Cypress
          working_directory: test-binary
          command: CYPRESS_INSTALL_BINARY=/root/cypress/cypress.zip npm install /root/cypress/cypress.tgz
      - run:
          name: Verify Cypress binary
          working_directory: test-binary
          command: $(npm bin)/cypress verify
      - run:
          name: Print Cypress version
          working_directory: test-binary
          command: $(npm bin)/cypress version
      - run:
          name: Cypress info
          working_directory: test-binary
          command: $(npm bin)/cypress info

  test-types-cypress-and-jest:
    parameters:
      executor:
        description: Executor name to use
        type: executor
        default: cy-doc
      wd:
        description: Working directory, should be OUTSIDE cypress monorepo folder
        type: string
        default: /root/test-cypress-and-jest
    <<: *defaults
    resource_class: small
    steps:
      - restore_workspace_binaries
      - run: mkdir <<parameters.wd>>
      - run:
          name: Create new NPM package ⚗️
          working_directory: <<parameters.wd>>
          command: npm init -y
      - run:
          name: Install dependencies 📦
          working_directory: <<parameters.wd>>
          environment:
            CYPRESS_INSTALL_BINARY: /root/cypress/cypress.zip
          # let's install Cypress, Jest and any other package that might conflict
          # https://github.com/cypress-io/cypress/issues/6690

          # Todo: Add `jest` back into the list once https://github.com/yargs/yargs-parser/issues/452
          # is resolved.
          command: |
            npm install /root/cypress/cypress.tgz \
              typescript @types/jest enzyme @types/enzyme
      - run:
          name: Test types clash ⚔️
          working_directory: <<parameters.wd>>
          command: |
            echo "console.log('hello world')" > hello.ts
            npx tsc hello.ts --noEmit

  test-full-typescript-project:
    parameters:
      executor:
        description: Executor name to use
        type: executor
        default: cy-doc
      wd:
        description: Working directory, should be OUTSIDE cypress monorepo folder
        type: string
        default: /root/test-full-typescript
    <<: *defaults
    resource_class: small
    steps:
      - restore_workspace_binaries
      - run: mkdir <<parameters.wd>>
      - run:
          name: Create new NPM package ⚗️
          working_directory: <<parameters.wd>>
          command: npm init -y
      - run:
          name: Install dependencies 📦
          working_directory: <<parameters.wd>>
          environment:
            CYPRESS_INSTALL_BINARY: /root/cypress/cypress.zip
          command: |
            npm install /root/cypress/cypress.tgz typescript
      - run:
          name: Scaffold full TypeScript project 🏗
          working_directory: <<parameters.wd>>
          command: npx @bahmutov/cly@1.9.0 init --typescript
      - run:
          name: Run project tests 🗳
          working_directory: <<parameters.wd>>
          command: npx cypress run

  # install NPM + binary zip and run against staging API
  test-binary-against-staging:
    <<: *defaults
    steps:
      - restore_workspace_binaries
      - clone-repo-and-checkout-branch:
          repo: cypress-test-tiny
      - run:
          name: Install Cypress
          working_directory: /tmp/cypress-test-tiny
          # force installing the freshly built binary
          command: CYPRESS_INSTALL_BINARY=~/cypress/cypress.zip npm i --legacy-peer-deps ~/cypress/cypress.tgz
      - run:
          name: Run test project
          working_directory: /tmp/cypress-test-tiny
          command: |
            CYPRESS_PROJECT_ID=$TEST_TINY_PROJECT_ID \
            CYPRESS_RECORD_KEY=$TEST_TINY_RECORD_KEY \
            CYPRESS_INTERNAL_ENV=staging \
            $(yarn bin cypress) run --record
      - store-npm-logs

  test-binary-against-recipes-firefox:
    <<: *defaults
    steps:
      - test-binary-against-repo:
          repo: cypress-example-recipes
          command: npm run test:ci:firefox

  test-binary-against-recipes-chrome:
    <<: *defaults
    steps:
      - test-binary-against-repo:
          repo: cypress-example-recipes
          command: npm run test:ci:chrome

  test-binary-against-recipes:
    <<: *defaults
    steps:
      - test-binary-against-repo:
          repo: cypress-example-recipes
          command: npm run test:ci

  # This is a special job. It allows you to test the current
  # built test runner against a pull request in the repo
  # cypress-example-recipes.
  # Imagine you are working on a feature and want to show / test a recipe
  # You would need to run the built test runner before release
  # against a PR that cannot be merged until the new version
  # of the test runner is released.
  # Use:
  #   specify pull request number
  #   and the recipe folder

  # test-binary-against-recipe-pull-request:
  #   <<: *defaults
  #   steps:
  #     # test a specific pull request by number from cypress-example-recipes
  #     - test-binary-against-repo:
  #         repo: cypress-example-recipes
  #         command: npm run test:ci
  #         pull_request_id: 515
  #         folder: examples/fundamentals__typescript

  test-binary-against-kitchensink:
    <<: *defaults
    steps:
      - test-binary-against-repo:
          repo: cypress-example-kitchensink
          browser: "electron"

  test-binary-against-kitchensink-firefox:
    <<: *defaults
    steps:
      - test-binary-against-repo:
          repo: cypress-example-kitchensink
          browser: firefox

  test-binary-against-kitchensink-chrome:
    <<: *defaults
    steps:
      - test-binary-against-repo:
          repo: cypress-example-kitchensink
          browser: chrome

  test-binary-against-todomvc-firefox:
    <<: *defaults
    steps:
      - test-binary-against-repo:
          repo: cypress-example-todomvc
          browser: firefox

  test-binary-against-conduit-chrome:
    <<: *defaults
    steps:
      - test-binary-against-repo:
          repo: cypress-example-conduit-app
          browser: chrome
          command: "npm run cypress:run"
          wait-on: http://localhost:3000

  test-binary-against-api-testing-firefox:
    <<: *defaults
    steps:
      - test-binary-against-repo:
          repo: cypress-example-api-testing
          browser: firefox
          command: "npm run cy:run"

  test-binary-against-piechopper-firefox:
    <<: *defaults
    steps:
      - test-binary-against-repo:
          repo: cypress-example-piechopper
          browser: firefox
          command: "npm run cypress:run"

  test-binary-against-cypress-realworld-app:
    <<: *defaults
    resource_class: medium+
    steps:
      - test-binary-against-rwa:
          repo: cypress-realworld-app
          browser: chrome
          wait-on: http://localhost:3000

  test-binary-as-specific-user:
    <<: *defaults
    steps:
      - restore_workspace_binaries
      # the user should be "node"
      - run: whoami
      - run: pwd
      # prints the current user's effective user id
      # for root it is 0
      # for other users it is a positive integer
      - run: node -e 'console.log(process.geteuid())'
      # make sure the binary and NPM package files are present
      - run: ls -l
      - run: ls -l cypress.zip cypress.tgz
      - run: mkdir test-binary
      - run:
          name: Create new NPM package
          working_directory: test-binary
          command: npm init -y
      - run:
          # install NPM from built NPM package folder
          name: Install Cypress
          working_directory: test-binary
          # force installing the freshly built binary
          command: CYPRESS_INSTALL_BINARY=~/cypress/cypress.zip npm i ~/cypress/cypress.tgz
      - run:
          name: Cypress help
          working_directory: test-binary
          command: $(yarn bin cypress) help
      - run:
          name: Cypress info
          working_directory: test-binary
          command: $(yarn bin cypress) info
      - run:
          name: Add Cypress demo
          working_directory: test-binary
          command: npx @bahmutov/cly@1.9.0 init
      - run:
          name: Verify Cypress binary
          working_directory: test-binary
          command: DEBUG=cypress:cli $(yarn bin cypress) verify
      - run:
          name: Run Cypress binary
          working_directory: test-binary
          command: DEBUG=cypress:cli $(yarn bin cypress) run
      - store-npm-logs

linux-x64-workflow: &linux-x64-workflow
  jobs:
    - node_modules_install
    - build:
        context: test-runner:env-canary
        requires:
          - node_modules_install
    - check-ts:
        requires:
          - build
    - lint:
        name: linux-lint
        requires:
          - build
    - percy-finalize:
        context: [test-runner:poll-circle-workflow, test-runner:percy]
        required_env_var: PERCY_TOKEN # skips job if not defined (external PR)
        requires:
          - build
    - lint-types:
        requires:
          - build
    # unit, integration and e2e tests
    - cli-visual-tests:
        context: test-runner:percy
        requires:
          - build
    - unit-tests:
        requires:
          - build
    - unit-tests-release:
        context: test-runner:npm-release
        requires:
          - build
    - server-unit-tests:
        requires:
          - build
    - server-integration-tests:
        requires:
          - build
    - server-performance-tests:
        requires:
          - build
    - system-tests-node-modules-install:
        context: test-runner:performance-tracking
        requires:
          - build
    - system-tests-chrome:
        context: test-runner:performance-tracking
        requires:
          - system-tests-node-modules-install
    - system-tests-electron:
        context: test-runner:performance-tracking
        requires:
          - system-tests-node-modules-install
    - system-tests-firefox:
        context: test-runner:performance-tracking
        requires:
          - system-tests-node-modules-install
    - system-tests-webkit:
        context: test-runner:performance-tracking
        requires:
          - system-tests-node-modules-install
    - system-tests-non-root:
        context: test-runner:performance-tracking
        executor: non-root-docker-user
        requires:
          - system-tests-node-modules-install
    - driver-integration-tests-chrome:
        context: test-runner:cypress-record-key
        requires:
          - build
    - driver-integration-tests-chrome-beta:
        context: test-runner:cypress-record-key
        requires:
          - build
    - driver-integration-tests-firefox:
        context: test-runner:cypress-record-key
        requires:
          - build
    - driver-integration-tests-electron:
        context: test-runner:cypress-record-key
        requires:
          - build
    - driver-integration-tests-webkit:
        context: test-runner:cypress-record-key
        requires:
          - build
    - driver-integration-tests-chrome-experimentalSessionAndOrigin:
        context: test-runner:cypress-record-key
        requires:
          - build
    - driver-integration-tests-chrome-beta-experimentalSessionAndOrigin:
        context: test-runner:cypress-record-key
        requires:
          - build
    - driver-integration-tests-firefox-experimentalSessionAndOrigin:
        context: test-runner:cypress-record-key
        requires:
          - build
    - driver-integration-tests-electron-experimentalSessionAndOrigin:
        context: test-runner:cypress-record-key
        requires:
          - build
    # TODO: Implement WebKit network automation to fix the majority of these tests before re-enabling
    # - driver-integration-tests-webkit-experimentalSessionAndOrigin:
    #     context: test-runner:cypress-record-key
    #     requires:
    #       - build
    - run-frontend-shared-component-tests-chrome:
        context: [test-runner:cypress-record-key, test-runner:launchpad-tests, test-runner:percy]
        percy: true
        requires:
          - build
    - run-launchpad-integration-tests-chrome:
        context: [test-runner:cypress-record-key, test-runner:launchpad-tests, test-runner:percy]
        percy: true
        requires:
          - build
    - run-launchpad-component-tests-chrome:
        context: [test-runner:cypress-record-key, test-runner:launchpad-tests, test-runner:percy]
        percy: true
        requires:
          - build
    - run-app-integration-tests-chrome:
        context: [test-runner:cypress-record-key, test-runner:launchpad-tests, test-runner:percy]
        percy: true
        requires:
          - build
    - run-webpack-dev-server-integration-tests:
        context: [test-runner:cypress-record-key, test-runner:percy]
        requires:
          - system-tests-node-modules-install
    - run-vite-dev-server-integration-tests:
        context: [test-runner:cypress-record-key, test-runner:percy]
        requires:
          - system-tests-node-modules-install
    - run-app-component-tests-chrome:
        context: [test-runner:cypress-record-key, test-runner:launchpad-tests, test-runner:percy]
        percy: true
        requires:
          - build
    - run-reporter-component-tests-chrome:
        context: [test-runner:cypress-record-key, test-runner:percy]
        percy: true
        requires:
          - build
    - reporter-integration-tests:
        context: [test-runner:cypress-record-key, test-runner:percy]
        requires:
          - build
    - ui-components-integration-tests:
        context: test-runner:cypress-record-key
        requires:
          - build
    - npm-webpack-dev-server:
        requires:
          - system-tests-node-modules-install
    - npm-vite-dev-server:
        requires:
          - build
    - npm-webpack-preprocessor:
        requires:
          - build
    - npm-webpack-batteries-included-preprocessor:
        requires:
          - build
    - npm-vue:
        requires:
          - build
    - npm-react:
        requires:
          - build
    - npm-angular:
        requires:
          - build
    - npm-mount-utils:
        requires:
          - build
    - npm-create-cypress-tests:
        requires:
          - build
    - npm-eslint-plugin-dev:
        requires:
          - build
    - npm-cypress-schematic:
        requires:
          - build
    # This release definition must be updated with any new jobs
    # Any attempts to automate this are welcome
    # If CircleCI provided an "after all" hook, then this wouldn't be necessary
    - npm-release:
        context: test-runner:npm-release
        requires:
          - build
          - check-ts
          - npm-angular
          - npm-eslint-plugin-dev
          - npm-create-cypress-tests
          - npm-react
          - npm-mount-utils
          - npm-vue
          - npm-webpack-batteries-included-preprocessor
          - npm-webpack-preprocessor
          - npm-vite-dev-server
          - npm-webpack-dev-server
          - npm-cypress-schematic
          - lint-types
          - linux-lint
          - percy-finalize
          - driver-integration-tests-firefox
          - driver-integration-tests-chrome
          - driver-integration-tests-chrome-beta
          - driver-integration-tests-electron
          - driver-integration-tests-firefox-experimentalSessionAndOrigin
          - driver-integration-tests-chrome-experimentalSessionAndOrigin
          - driver-integration-tests-chrome-beta-experimentalSessionAndOrigin
          - driver-integration-tests-electron-experimentalSessionAndOrigin
          - system-tests-non-root
          - system-tests-firefox
          - system-tests-electron
          - system-tests-chrome
          - server-performance-tests
          - server-integration-tests
          - server-unit-tests
          - test-kitchensink
          - ui-components-integration-tests
          - unit-tests
          - unit-tests-release
          - cli-visual-tests
          - reporter-integration-tests
          - run-app-component-tests-chrome
          - run-app-integration-tests-chrome
          - run-frontend-shared-component-tests-chrome
          - run-launchpad-component-tests-chrome
          - run-launchpad-integration-tests-chrome
          - run-reporter-component-tests-chrome
          - run-webpack-dev-server-integration-tests
          - run-vite-dev-server-integration-tests

    # various testing scenarios, like building full binary
    # and testing it on a real project
    - test-against-staging:
        context: test-runner:record-tests
        <<: *mainBuildFilters
        requires:
          - build
    - test-kitchensink:
        requires:
          - build
    - test-kitchensink-against-staging:
        context: test-runner:record-tests
        <<: *mainBuildFilters
        requires:
          - build
    - create-build-artifacts:
        context:
          - test-runner:upload
          - test-runner:commit-status-checks
        requires:
          - build
    - test-npm-module-on-minimum-node-version:
        requires:
          - create-build-artifacts
    - test-types-cypress-and-jest:
        requires:
          - create-build-artifacts
    - test-full-typescript-project:
        requires:
          - create-build-artifacts
    - test-binary-against-kitchensink:
        requires:
          - create-build-artifacts
    - test-npm-module-and-verify-binary:
        <<: *mainBuildFilters
        requires:
          - create-build-artifacts
    - test-binary-against-staging:
        context: test-runner:record-tests
        <<: *mainBuildFilters
        requires:
          - create-build-artifacts
    - test-binary-against-kitchensink-chrome:
        <<: *mainBuildFilters
        requires:
          - create-build-artifacts
    - test-binary-against-recipes-firefox:
        <<: *mainBuildFilters
        requires:
          - create-build-artifacts
    - test-binary-against-recipes-chrome:
        <<: *mainBuildFilters
        requires:
          - create-build-artifacts
    - test-binary-against-recipes:
        <<: *mainBuildFilters
        requires:
          - create-build-artifacts
    - test-binary-against-kitchensink-firefox:
        <<: *mainBuildFilters
        requires:
          - create-build-artifacts
    - test-binary-against-todomvc-firefox:
        <<: *mainBuildFilters
        requires:
          - create-build-artifacts
    - test-binary-against-cypress-realworld-app:
        <<: *mainBuildFilters
        requires:
          - create-build-artifacts
    - test-binary-as-specific-user:
        name: "test binary as a non-root user"
        executor: non-root-docker-user
        requires:
          - create-build-artifacts
    - test-binary-as-specific-user:
        name: "test binary as a root user"
        requires:
          - create-build-artifacts
    - binary-system-tests:
        requires:
          - create-build-artifacts
          - system-tests-node-modules-install

linux-arm64-workflow: &linux-arm64-workflow
  jobs:
    - node_modules_install:
        name: linux-arm64-node-modules-install
        executor: linux-arm64
        resource_class: arm.medium
        only-cache-for-root-user: true

    - build:
        name: linux-arm64-build
        executor: linux-arm64
        resource_class: arm.medium
        requires:
          - linux-arm64-node-modules-install

    - create-build-artifacts:
        name: linux-arm64-create-build-artifacts
        context:
          - test-runner:upload
          - test-runner:commit-status-checks
        executor: linux-arm64
        resource_class: arm.medium
        requires:
          - linux-arm64-build

darwin-x64-workflow: &darwin-x64-workflow
  jobs:
    - node_modules_install:
        name: darwin-x64-node-modules-install
        executor: mac
        resource_class: macos.x86.medium.gen2
        only-cache-for-root-user: true

    - build:
        name: darwin-x64-build
        context: test-runner:env-canary
        executor: mac
        resource_class: macos.x86.medium.gen2
        requires:
          - darwin-x64-node-modules-install

    - lint:
        name: darwin-x64-lint
        executor: mac
        requires:
          - darwin-x64-build

    - create-build-artifacts:
        name: darwin-x64-create-build-artifacts
        context:
          - test-runner:sign-mac-binary
          - test-runner:upload
          - test-runner:commit-status-checks
        executor: mac
        resource_class: macos.x86.medium.gen2
        requires:
          - darwin-x64-build

    - test-kitchensink:
        name: darwin-x64-test-kitchensink
        executor: mac
        requires:
          - darwin-x64-build

darwin-arm64-workflow: &darwin-arm64-workflow
  jobs:
    - node_modules_install:
        name: darwin-arm64-node-modules-install
        executor: darwin-arm64
        resource_class: cypress-io/latest_m1
        only-cache-for-root-user: true

    - build:
        name: darwin-arm64-build
        executor: darwin-arm64
        resource_class: cypress-io/latest_m1
        requires:
          - darwin-arm64-node-modules-install

    - create-build-artifacts:
        name: darwin-arm64-create-build-artifacts
        context:
          - test-runner:sign-mac-binary
          - test-runner:upload
          - test-runner:commit-status-checks
        executor: darwin-arm64
        resource_class: cypress-io/latest_m1
        requires:
          - darwin-arm64-build

windows-workflow: &windows-workflow
  jobs:
    - node_modules_install:
        name: windows-node-modules-install
        executor: windows
        resource_class: windows.large
        only-cache-for-root-user: true

    - build:
        name: windows-build
        context: test-runner:env-canary
        executor: windows
        resource_class: windows.large
        requires:
          - windows-node-modules-install

    - run-app-integration-tests-chrome:
        name: windows-run-app-integration-tests-chrome
        executor: windows
        resource_class: windows.large
        context: [test-runner:cypress-record-key, test-runner:launchpad-tests]
        requires:
          - windows-build

    - run-launchpad-integration-tests-chrome:
        name: windows-run-launchpad-integration-tests-chrome
        executor: windows
        resource_class: windows.large
        context: [test-runner:cypress-record-key, test-runner:launchpad-tests]
        requires:
          - windows-build

    - lint:
        name: windows-lint
        executor: windows
        requires:
          - windows-build

    - unit-tests:
        name: windows-unit-tests
        executor: windows
        resource_class: windows.large
        requires:
          - windows-build

    - create-build-artifacts:
        name: windows-create-build-artifacts
        executor: windows
        resource_class: windows.large
        context:
          - test-runner:sign-windows-binary
          - test-runner:upload
          - test-runner:commit-status-checks
        requires:
          - windows-build
    - test-binary-against-kitchensink-chrome:
        name: windows-test-binary-against-kitchensink-chrome
        executor: windows
        requires:
          - windows-create-build-artifacts

workflows:
  linux-x64:
    <<: *linux-x64-workflow
    <<: *linux-x64-workflow-exclude-filters
  linux-arm64:
    <<: *linux-arm64-workflow
    <<: *linux-arm64-workflow-filters
  darwin-x64:
    <<: *darwin-x64-workflow
    <<: *darwin-workflow-filters
  darwin-arm64:
    <<: *darwin-arm64-workflow
    <<: *darwin-workflow-filters
  windows:
    <<: *windows-workflow
    <<: *windows-workflow-filters<|MERGE_RESOLUTION|>--- conflicted
+++ resolved
@@ -45,11 +45,7 @@
   when:
     or:
     - equal: [ develop, << pipeline.git.branch >> ]
-<<<<<<< HEAD
     - equal: [ 'webkit-experimental', << pipeline.git.branch >> ]
-=======
-    - equal: [ 'skip-or-fix-flaky-tests-2', << pipeline.git.branch >> ]
->>>>>>> 499c0d15
     - matches:
           pattern: "-release$"
           value: << pipeline.git.branch >>
