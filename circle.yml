--- conflicted
+++ resolved
@@ -1099,54 +1099,10 @@
           command: yarn test-ci
           working_directory: npm/react
       - store_test_results:
-          path: /tmp/cypress
+          path: test_results
       - store_artifacts:
-          path: /tmp/artifacts
-      - store-npm-logs
-<<<<<<< HEAD
-=======
-      - save_cache:
-          name: Save Cache
-          key: v{{ .Environment.CACHE_VERSION }}-{{ arch }}-npm-react-babel-cache
-          paths:
-            - cypress/npm/react/.babel-cache
-      - persist_to_workspace:
-          root: ~/
-          paths: cypress/npm/react
-
-  npm-react-e2e-example:
-    <<: *defaults
-    description: Run react component testing end-to-end examples
-    parameters:
-      executor:
-        description: Executor name to use
-        type: executor
-        default: cy-doc
-      path:
-        description: relative to npm/react path of example
-        type: string
-    steps:
-      - attach_workspace:
-          at: ~/
-      - check-conditional-ci
-      - restore_cache:
-          name: Restore Cache
-          keys:
-            - yarn-packages-{{ checksum "npm/react/<<parameters.path>>/yarn.lock" }}
-      - run:
-          name: Install Dependencies
-          command: yarn install --frozen-lockfile
-          working_directory: npm/react/<<parameters.path>>
-      - save_cache:
-          name: Save Cache
-          key: yarn-packages-{{ checksum "npm/react/<<parameters.path>>/yarn.lock" }}
-          paths:
-            - ~/.cache
-      - run:
-          name: Run e2e example tests
-          command: yarn test
-          working_directory: npm/react/<<parameters.path>>
->>>>>>> f237050f
+          path: test_results
+      - store-npm-logs
 
   npm-eslint-plugin-dev:
     <<: *defaults
