version: 2.1

defaults: &defaults
  parallelism: 1
  working_directory: ~/cypress
  parameters:
    executor:
      type: executor
      default: cy-doc
  executor: <<parameters.executor>>
  environment:
    ## set specific timezone
    TZ: "/usr/share/zoneinfo/America/New_York"

    ## store artifacts here
    CIRCLE_ARTIFACTS: /tmp/artifacts

    ## set so that e2e tests are consistent
    COLUMNS: 100
    LINES: 24

executors:
  # the Docker image with Cypress dependencies and Chrome browser
  cy-doc:
    docker:
<<<<<<< HEAD
      - image: cypress/browsers:node8.9.3-npm6.10.1-chrome76-ff68
=======
      - image: cypress/browsers:node12.0.0-chrome73
>>>>>>> 9a00c611
    environment:
      PLATFORM: linux

  # executor to run on Mac OS
  # https://circleci.com/docs/2.0/executor-types/#using-macos
  # https://circleci.com/docs/2.0/testing-ios/#supported-xcode-versions
  mac:
    macos:
      xcode: "10.1.0"
    environment:
      PLATFORM: mac

commands:
  run-e2e-tests:
    parameters:
      browser:
        description: browser shortname to target
        type: string
      chunk:
        description: e2e test chunk number
        type: integer
    steps:
      - attach_workspace:
          at: ~/
      - run:
          command: npm run test-e2e -- --chunk << parameters.chunk >> --browser << parameters.browser >>
          working_directory: packages/server
      - store_test_results:
          path: /tmp/cypress
      - store-npm-logs

  store-npm-logs:
    description: Saves any NPM debug logs as artifacts in case there is a problem
    steps:
      - store_artifacts:
          path: ~/.npm/_logs

  # for caching node modules use project environment variable
  # like CACHE_VERSION=15
  save-cache:
    description: |
      Shorter command to save node_modules for a package
      Warning! Only works with "packages/<name>/node_modules"
    parameters:
      packageName:
        description: Name of the package to save, for example "server" or "desktop-gui"
        type: string
    steps:
      - save_cache:
          name: Saving cache for << parameters.packageName >>
          key: v{{ .Environment.CACHE_VERSION }}-{{ arch }}-{{ .Branch }}-deps-<< parameters.packageName >>-{{ checksum "packages/<< parameters.packageName >>/package.json" }}
          paths:
            - packages/<< parameters.packageName >>/node_modules

  save-caches:
    description: save each node_modules folder per package
    steps:
      # TODO switch to "save-cache" when it allows custom paths
      - save_cache:
          key: v{{ .Environment.CACHE_VERSION }}-{{ arch }}-{{ .Branch }}-deps-cli-{{ checksum "cli/package.json" }}
          paths:
            - cli/node_modules
      - save_cache:
          key: v{{ .Environment.CACHE_VERSION }}-{{ arch }}-{{ .Branch }}-deps-root-{{ checksum "package.json" }}
          paths:
            - node_modules
      - save-cache:
          packageName: coffee
      - save-cache:
          packageName: desktop-gui
      - save-cache:
          packageName: driver
      - save-cache:
          packageName: example
      # TODO switch to "save-cache" custom command when it allows passing list of paths
      - save_cache:
          key: v{{ .Environment.CACHE_VERSION }}-{{ arch }}-{{ .Branch }}-deps-electron-{{ checksum "packages/electron/package.json" }}
          paths:
            - packages/electron/node_modules
            - ~/.cache/electron
            - ~/.electron
      - save-cache:
          packageName: extension
      - save-cache:
          packageName: https-proxy
      - save-cache:
          packageName: launcher
      - save-cache:
          packageName: network
      - save-cache:
          packageName: reporter
      - save-cache:
          packageName: runner
      - save-cache:
          packageName: server
      - save-cache:
          packageName: socket
      - save-cache:
          packageName: static
      - save-cache:
          packageName: ts
      - save-cache:
          packageName: web-config

  restore-cache:
    description: |
      Shorter command to restore node_modules for a package.
      Since it does not list paths to restore, can restore any cache,
      as long the key is the same as the saved one.
    parameters:
      packageName:
        description: Name of the package to restore, for example "server" or "desktop-gui"
        type: string
      packagePath:
        description: Path to package.json file
        type: string
    steps:
      - restore_cache:
          name: Restoring cache for << parameters.packageName >>
          key: v{{ .Environment.CACHE_VERSION }}-{{ arch }}-{{ .Branch }}-deps-<< parameters.packageName >>-{{ checksum "<< parameters.packagePath >>" }}

  restore-caches:
    description: need to restore a separate cache for each package.json
    steps:
      - restore-cache:
          packageName: cli
          packagePath: cli/package.json
      - restore-cache:
          packageName: root
          packagePath: package.json
      - restore-cache:
          packageName: coffee
          packagePath: packages/coffee/package.json
      - restore-cache:
          packageName: desktop-gui
          packagePath: packages/desktop-gui/package.json
      - restore-cache:
          packageName: driver
          packagePath: packages/driver/package.json
      - restore-cache:
          packageName: example
          packagePath: packages/example/package.json
      - restore-cache:
          packageName: electron
          packagePath: packages/electron/package.json
      - restore-cache:
          packageName: extension
          packagePath: packages/extension/package.json
      - restore-cache:
          packageName: https-proxy
          packagePath: packages/https-proxy/package.json
      - restore-cache:
          packageName: launcher
          packagePath: packages/launcher/package.json
      - restore-cache:
          packageName: network
          packagePath: packages/network/package.json
      - restore-cache:
          packageName: reporter
          packagePath: packages/reporter/package.json
      - restore-cache:
          packageName: runner
          packagePath: packages/runner/package.json
      - restore-cache:
          packageName: server
          packagePath: packages/server/package.json
      - restore-cache:
          packageName: socket
          packagePath: packages/socket/package.json
      - restore-cache:
          packageName: static
          packagePath: packages/static/package.json
      - restore-cache:
          packageName: ts
          packagePath: packages/ts/package.json
      - restore-cache:
          packageName: web-config
          packagePath: packages/web-config/package.json

jobs:
  ## code checkout and NPM installs
  build:
    <<: *defaults
    steps:
      - checkout
      - run:
          name: Print working folder
          command: echo $PWD
      - run:
          name: print global NPM cache path
          command: echo $(npm -g bin)
      - run:
          name: print Node version
          command: node -v
      - run:
          name: print NPM version
          command: npm -v
      - run: npm run check-node-version

      ## make sure the TERM is set to 'xterm' in node (Linux only)
      ## else colors (and tests) will fail
      ## See the following information
      ##   * http://andykdocs.de/development/Docker/Fixing+the+Docker+TERM+variable+issue
      ##   * https://unix.stackexchange.com/questions/43945/whats-the-difference-between-various-term-variables
      - run: npm run check-terminal

      - run: npm run stop-only-all

      - restore-caches

      # show what is already cached globally
      - run: ls $(npm -g bin)
      - run: ls $(npm -g bin)/../lib/node_modules

      # Install the root packages
      # Link sup packages in ./node_modules/@packages/*
      # Install sub packages dependencies and build all sub packages via postinstall script
      - run: npm install
      - run:
          name: Top level packages
          command: npm ls --depth=0 || true

      # Prune so we do not save removed dependencies to cache
      - run: npm run all prune

      - save-caches
      - store-npm-logs

      ## save entire folder as artifact for other jobs to run without reinstalling
      - persist_to_workspace:
          root: ~/
          paths:
            - cypress

  lint:
    <<: *defaults
    steps:
      - attach_workspace:
          at: ~/
      ## this will catch .only's in js/coffee as well
      - run: npm run lint-all
      - store-npm-logs

  unit-tests:
    <<: *defaults
    parallelism: 1
    steps:
      - attach_workspace:
          at: ~/
      # make sure mocha runs
      - run: npm run test-mocha
      # test binary build code
      - run: npm run test-scripts
      # make sure our snapshots are compared correctly
      - run: npm run test-mocha-snapshot
      # make sure packages with TypeScript can be transpiled to JS
      - run: npm run all build-js
      # run unit tests from individual packages
      - run: npm run all test -- --package cli
      - run: npm run all test -- --package electron
      - run: npm run all test -- --package extension
      - run: npm run all test -- --package https-proxy
      - run: npm run all test -- --package launcher
      - run: npm run all test -- --package network
      # how to pass Mocha reporter through zunder?
      - run: npm run all test -- --package reporter
      - run: npm run all test -- --package runner
      - run: npm run all test -- --package socket
      - run: npm run all test -- --package static
      - store_test_results:
          path: /tmp/cypress
      - store-npm-logs

  lint-types:
    <<: *defaults
    parallelism: 1
    steps:
      - attach_workspace:
          at: ~/
      - run:
          command: ls -la types
          working_directory: cli
      - run:
          command: ls -la chai
          working_directory: cli/types
      - run:
          command: npm run dtslint
          working_directory: cli
      - store-npm-logs

  "server-unit-tests":
    <<: *defaults
    parallelism: 2
    steps:
      - attach_workspace:
          at: ~/
      - run: npm run all test-unit -- --package server
      - store_test_results:
          path: /tmp/cypress
      - store-npm-logs

  "server-integration-tests":
    <<: *defaults
    parallelism: 2
    steps:
      - attach_workspace:
          at: ~/
      - run: npm run all test-integration -- --package server
      - store_test_results:
          path: /tmp/cypress
      - store-npm-logs

  "server-performance-tests":
    <<: *defaults
    steps:
      - attach_workspace:
          at: ~/
      - run:
          command: npm run all test-performance -- --package server
      - store_test_results:
          path: /tmp/cypress
      - store_artifacts:
          path: /tmp/artifacts
      - store-npm-logs

  "server-e2e-tests-chrome-1":
    <<: *defaults
    steps:
      - run-e2e-tests:
          browser: chrome
          chunk: 1

  "server-e2e-tests-chrome-2":
    <<: *defaults
    steps:
      - run-e2e-tests:
          browser: chrome
          chunk: 2

  "server-e2e-tests-chrome-3":
    <<: *defaults
    steps:
      - run-e2e-tests:
          browser: chrome
          chunk: 3

  "server-e2e-tests-chrome-4":
    <<: *defaults
    steps:
      - run-e2e-tests:
          browser: chrome
          chunk: 4

  "server-e2e-tests-chrome-5":
    <<: *defaults
    steps:
      - run-e2e-tests:
          browser: chrome
          chunk: 5

  "server-e2e-tests-chrome-6":
    <<: *defaults
    steps:
      - run-e2e-tests:
          browser: chrome
          chunk: 6

  "server-e2e-tests-chrome-7":
    <<: *defaults
    steps:
      - run-e2e-tests:
          browser: chrome
          chunk: 7

<<<<<<< HEAD
  "server-e2e-tests-8":
    <<: *defaults
    steps:
      - attach_workspace:
          at: ~/
      - run:
          command: npm run test-e2e -- --chunk 8
          working_directory: packages/server
      - store_test_results:
          path: /tmp/cypress

  "driver-integration-tests-chrome-3x":
=======
  "server-e2e-tests-chrome-8":
    <<: *defaults
    steps:
      - run-e2e-tests:
          browser: chrome
          chunk: 8

  "server-e2e-tests-electron-1":
    <<: *defaults
    steps:
      - run-e2e-tests:
          browser: electron
          chunk: 1

  "server-e2e-tests-electron-2":
    <<: *defaults
    steps:
      - run-e2e-tests:
          browser: electron
          chunk: 2

  "server-e2e-tests-electron-3":
    <<: *defaults
    steps:
      - run-e2e-tests:
          browser: electron
          chunk: 3

  "server-e2e-tests-electron-4":
    <<: *defaults
    steps:
      - run-e2e-tests:
          browser: electron
          chunk: 4

  "server-e2e-tests-electron-5":
    <<: *defaults
    steps:
      - run-e2e-tests:
          browser: electron
          chunk: 5

  "server-e2e-tests-electron-6":
>>>>>>> 9a00c611
    <<: *defaults
    steps:
      - run-e2e-tests:
          browser: electron
          chunk: 6

  "server-e2e-tests-electron-7":
    <<: *defaults
    steps:
      - run-e2e-tests:
          browser: electron
          chunk: 7

  "server-e2e-tests-electron-8":
    <<: *defaults
    steps:
      - run-e2e-tests:
          browser: electron
          chunk: 8

  "driver-integration-tests-chrome":
    <<: *defaults
    parallelism: 5
    steps:
      - attach_workspace:
          at: ~/
      - run:
          command: npm start
          background: true
          working_directory: packages/driver
      - run:
          command: $(npm bin)/wait-on http://localhost:3500
          working_directory: packages/driver
      - run:
          command: |
            CYPRESS_KONFIG_ENV=production \
            CYPRESS_RECORD_KEY=$PACKAGES_RECORD_KEY \
            npm run cypress:run -- --record --parallel --group 5x-driver-chrome --browser chrome
          working_directory: packages/driver
      - store_test_results:
          path: /tmp/cypress
      - store_artifacts:
          path: /tmp/artifacts
      - store-npm-logs

  # "driver-integration-tests-electron":
  #   <<: *defaults
  #   parallelism: 5
  #   steps:
  #     - attach_workspace:
  #         at: ~/
  #     - run:
  #         command: npm start
  #         background: true
  #         working_directory: packages/driver
  #     - run:
  #         command: $(npm bin)/wait-on http://localhost:3500
  #         working_directory: packages/driver
  #     - run:
  #         command: |
  #           CYPRESS_KONFIG_ENV=production \
  #           CYPRESS_RECORD_KEY=$PACKAGES_RECORD_KEY \
  #           npm run cypress:run -- --record --parallel --group 5x-driver-electron --browser electron
  #         working_directory: packages/driver
  #     - store_test_results:
  #         path: /tmp/cypress
  #     - store_artifacts:
  #         path: /tmp/artifacts
  #     - store-npm-logs

  "driver-integration-tests-firefox-3x":
    <<: *defaults
    parallelism: 3
    steps:
      - attach_workspace:
          at: ~/
      - run:
          command: npm start
          background: true
          working_directory: packages/driver
      - run:
          command: $(npm bin)/wait-on http://localhost:3500
          working_directory: packages/driver
      - run:
          command: |
            CYPRESS_KONFIG_ENV=production \
            CYPRESS_RECORD_KEY=$PACKAGES_RECORD_KEY \
            npm run cypress:run -- --record --parallel --group 3x-driver-firefox --browser firefox
          working_directory: packages/driver
      - store_test_results:
          path: /tmp/cypress
      - store_artifacts:
          path: /tmp/artifacts

  "desktop-gui-integration-tests-2x":
    <<: *defaults
    parallelism: 2
    steps:
      - attach_workspace:
          at: ~/
      - run:
          command: npm run build-prod
          working_directory: packages/desktop-gui
      - run:
          command: |
            CYPRESS_KONFIG_ENV=production \
            CYPRESS_RECORD_KEY=$PACKAGES_RECORD_KEY \
            npm run cypress:run -- --record --parallel --group 2x-desktop-gui
          working_directory: packages/desktop-gui
      - store_test_results:
          path: /tmp/cypress
      - store_artifacts:
          path: /tmp/artifacts
      - store-npm-logs

  "reporter-integration-tests":
    <<: *defaults
    steps:
      - attach_workspace:
          at: ~/
      - run:
          command: npm run build-prod
          working_directory: packages/reporter
      - run:
          command: |
            CYPRESS_KONFIG_ENV=production \
            CYPRESS_RECORD_KEY=$PACKAGES_RECORD_KEY \
            npm run cypress:run -- --record --parallel --group reporter
          working_directory: packages/reporter
      - store_test_results:
          path: /tmp/cypress
      - store_artifacts:
          path: /tmp/artifacts
      - store-npm-logs

  "run-launcher":
    <<: *defaults
    steps:
      - attach_workspace:
          at: ~/
      - run:
          command: node index.js
          working_directory: packages/launcher

  build-binary:
    <<: *defaults
    shell: /bin/bash --login
    steps:
      - run:
          name: Check environment variables before code sign (if on Mac)
          # NOTE
          # our Mac code sign works via electron-builder
          # by default, electron-builder will NOT sign app built in a pull request
          # even our internal one (!)
          # Usually this is not a problem, since we only build and test binary
          # built on "develop" and "master" branches
          # but if you need to really build and sign a Mac binary in a PR
          # set variable CSC_FOR_PULL_REQUEST=true
          command: |
            set -e
            if [[ "$OSTYPE" == "darwin"* ]]; then
              if [ -z "$CSC_LINK" ]; then
                echo "Need to provide environment variable CSC_LINK"
                  echo "with base64 encoded certificate .p12 file"
                exit 1
              fi
              if [ -z "$CSC_KEY_PASSWORD" ]; then
                echo "Need to provide environment variable CSC_KEY_PASSWORD"
                  echo "with password for unlocking certificate .p12 file"
                exit 1
              fi
            else
              echo "Not Mac platform, skipping code sign setup"
            fi

      - attach_workspace:
          at: ~/
      - run: $(npm bin)/print-arch
      - run:
          environment:
            DEBUG: electron-builder,electron-osx-sign*
          command: npm run binary-build -- --platform $PLATFORM --version $NEXT_DEV_VERSION
      - run: npm run binary-zip -- --platform $PLATFORM
      - run: ls -l *.zip
      - run:
          name: upload unique binary
          command: |
            node scripts/binary.js upload-unique-binary \
              --file cypress.zip \
              --version $NEXT_DEV_VERSION
      - run: cat binary-url.json
      - run: mkdir /tmp/urls
      - run: cp binary-url.json /tmp/urls
      - run: cp cypress.zip /tmp/urls
      - run: ls /tmp/urls
      - store-npm-logs
      - persist_to_workspace:
          root: /tmp/urls
          paths:
            - binary-url.json
            - cypress.zip

  "test-kitchensink-against-staging":
    <<: *defaults
    steps:
      - attach_workspace:
          at: ~/
      - run:
          name: Cloning test project
          command: git clone https://github.com/cypress-io/cypress-example-kitchensink.git /tmp/repo
      - run:
          name: Install prod dependencies
          command: npm install --production
          working_directory: /tmp/repo
      - run:
          name: Example server
          command: npm start
          working_directory: /tmp/repo
          background: true
      - run:
          name: Run Kitchensink example project
          command: |
            CYPRESS_PROJECT_ID=$TEST_KITCHENSINK_PROJECT_ID \
            CYPRESS_RECORD_KEY=$TEST_KITCHENSINK_RECORD_KEY \
            CYPRESS_ENV=staging \
            CYPRESS_video=false \
            npm run cypress:run -- --project /tmp/repo --record
      - store-npm-logs

  "test-against-staging":
    <<: *defaults
    steps:
      - attach_workspace:
          at: ~/
      - run:
          name: Cloning test project
          command: git clone https://github.com/cypress-io/cypress-test-tiny.git /tmp/repo
      - run:
          name: Run test project
          command: |
            CYPRESS_PROJECT_ID=$TEST_TINY_PROJECT_ID \
            CYPRESS_RECORD_KEY=$TEST_TINY_RECORD_KEY \
            CYPRESS_ENV=staging \
            npm run cypress:run -- --project /tmp/repo --record
      - store-npm-logs

  "build-npm-package":
    <<: *defaults
    steps:
      - attach_workspace:
          at: ~/
      - run:
          name: bump NPM version
          command: npm --no-git-tag-version version $NEXT_DEV_VERSION
      - run:
          name: build NPM package
          working_directory: cli
          command: npm run build
      - run:
          command: ls -la types
          working_directory: cli/build
      - run:
          name: list NPM package contents
          working_directory: cli/build
          command: npm run size
      - run:
          name: pack NPM package
          working_directory: cli/build
          command: npm pack
      - run:
          name: list created NPM package
          working_directory: cli/build
          command: ls -l
      # created file should have filename cypress-<version>.tgz
      - run:
          name: upload NPM package
          command: |
            node scripts/binary.js upload-npm-package \
              --file cli/build/cypress-$NEXT_DEV_VERSION.tgz \
              --version $NEXT_DEV_VERSION
      - run: cat npm-package-url.json
      - run: mkdir /tmp/urls
      - run: cp cli/build/cypress-$NEXT_DEV_VERSION.tgz /tmp/urls/cypress.tgz
      - run: cp npm-package-url.json /tmp/urls
      - run: ls /tmp/urls
      - store-npm-logs
      - persist_to_workspace:
          root: /tmp/urls
          paths:
            - npm-package-url.json
            - cypress.tgz

  "test-binary-and-npm-against-other-projects":
    <<: *defaults
    steps:
      - attach_workspace:
          at: ~/
      - attach_workspace:
          at: /tmp/urls
      - run: ls -la /tmp/urls
      - run: cat /tmp/urls/*.json
      - run: mkdir /tmp/testing
      - run:
          name: create dummy package
          working_directory: /tmp/testing
          command: npm init -y
      - run:
          # install NPM from unique urls
          name: Install Cypress
          command: |
            node scripts/test-unique-npm-and-binary.js \
              --npm /tmp/urls/npm-package-url.json \
              --binary /tmp/urls/binary-url.json \
              --cwd /tmp/testing
      - run:
          name: Verify Cypress binary
          working_directory: /tmp/testing
          command: $(npm bin)/cypress verify
      - run:
          name: Post pre-release install comment
          command: |
            node scripts/add-install-comment.js \
              --npm /tmp/urls/npm-package-url.json \
              --binary /tmp/urls/binary-url.json
      - run:
          name: Running other test projects with new NPM package and binary
          command: |
            node scripts/test-other-projects.js \
              --npm /tmp/urls/npm-package-url.json \
              --binary /tmp/urls/binary-url.json \
              --provider circle
      - store-npm-logs

  "test-npm-module-and-verify-binary":
    <<: *defaults
    steps:
      - attach_workspace:
          at: ~/
      - attach_workspace:
          at: /tmp/urls
      # make sure we have cypress.zip received
      - run: ls -l /tmp/urls/cypress.zip
      # build NPM package
      - run:
          command: npm run build
          working_directory: cli
      - run: mkdir test-binary
      - run:
          name: Create new NPM package
          working_directory: test-binary
          command: npm init -y
      - run:
          # install NPM from built NPM package folder
          name: Install Cypress
          working_directory: test-binary
          # force installing the freshly built binary
          command: CYPRESS_INSTALL_BINARY=/tmp/urls/cypress.zip npm i /tmp/urls/cypress.tgz
      - run:
          name: Verify Cypress binary
          working_directory: test-binary
          command: $(npm bin)/cypress verify
      - store-npm-logs

  # install NPM + binary zip and run against staging API
  "test-binary-against-staging":
    <<: *defaults
    steps:
      - attach_workspace:
          at: ~/
      - attach_workspace:
          at: /tmp/urls
      # make sure we have the binary
      - run: ls -l /tmp/urls/cypress.zip
      # make sure we have the NPM package
      - run: ls -l /tmp/urls/cypress.tgz
      - run:
          name: Cloning test project
          command: git clone https://github.com/cypress-io/cypress-test-tiny.git /tmp/cypress-test-tiny
      - run:
          name: Install Cypress
          working_directory: /tmp/cypress-test-tiny
          # force installing the freshly built binary
          command: CYPRESS_INSTALL_BINARY=/tmp/urls/cypress.zip npm i /tmp/urls/cypress.tgz
      - run:
          name: Run test project
          working_directory: /tmp/cypress-test-tiny
          command: |
            CYPRESS_PROJECT_ID=$TEST_TINY_PROJECT_ID \
            CYPRESS_RECORD_KEY=$TEST_TINY_RECORD_KEY \
            CYPRESS_ENV=staging \
            $(npm bin)/cypress run --record
      - store-npm-logs

  "test-binary-against-kitchensink":
    <<: *defaults
    steps:
      - attach_workspace:
          at: ~/
      - attach_workspace:
          at: /tmp/urls
      - run:
          name: Cloning kitchensink project
          command: git clone --depth 1 https://github.com/cypress-io/cypress-example-kitchensink.git /tmp/kitchensink
      - run:
          command: npm install
          working_directory: /tmp/kitchensink
      - run:
          name: Install Cypress
          working_directory: /tmp/kitchensink
          # force installing the freshly built binary
          command: CYPRESS_INSTALL_BINARY=/tmp/urls/cypress.zip npm i /tmp/urls/cypress.tgz
      - run:
          working_directory: /tmp/kitchensink
          command: npm run build
      - run:
          working_directory: /tmp/kitchensink
          command: npm start
          background: true
      - run:
          working_directory: /tmp/kitchensink
          command: npm run e2e
      - store-npm-logs

linux-workflow: &linux-workflow
  jobs:
    - build
    - lint:
        name: Linux lint
        requires:
          - build
    - lint-types:
        requires:
          - build
    # unit, integration and e2e tests
    - unit-tests:
        requires:
          - build
    - server-unit-tests:
        requires:
          - build
    - server-integration-tests:
        requires:
          - build
    - server-performance-tests:
        requires:
          - build
    - server-e2e-tests-chrome-1:
        requires:
          - build
    - server-e2e-tests-chrome-2:
        requires:
          - build
    - server-e2e-tests-chrome-3:
        requires:
          - build
    - server-e2e-tests-chrome-4:
        requires:
          - build
    - server-e2e-tests-chrome-5:
        requires:
          - build
    - server-e2e-tests-chrome-6:
        requires:
          - build
    - server-e2e-tests-chrome-7:
        requires:
          - build
    - server-e2e-tests-chrome-8:
        requires:
          - build
    - server-e2e-tests-electron-1:
        requires:
          - build
    - server-e2e-tests-electron-2:
        requires:
          - build
    - server-e2e-tests-electron-3:
        requires:
          - build
    - server-e2e-tests-electron-4:
        requires:
          - build
    - server-e2e-tests-electron-5:
        requires:
          - build
    - server-e2e-tests-electron-6:
        requires:
          - build
    - server-e2e-tests-electron-7:
        requires:
          - build
    - server-e2e-tests-electron-8:
        requires:
          - build
<<<<<<< HEAD
    - driver-integration-tests-chrome-3x:
        requires:
          - build
    - driver-integration-tests-firefox-3x:
=======
    - driver-integration-tests-chrome:
>>>>>>> 9a00c611
        requires:
          - build
    ## TODO: add these back in when flaky tests are fixed
    # - driver-integration-tests-electron:
    #     requires:
    #       - build
    - desktop-gui-integration-tests-2x:
        requires:
          - build
    - reporter-integration-tests:
        requires:
          - build
    - run-launcher:
        requires:
          - build
    # various testing scenarios, like building full binary
    # and testing it on a real project
    - test-against-staging:
        context: test-runner:record-tests
        filters:
          branches:
            only:
              - develop
        requires:
          - build
    - test-kitchensink-against-staging:
        context: test-runner:record-tests
        filters:
          branches:
            only:
              - develop
        requires:
          - build
    - build-npm-package:
        context: test-runner:upload
        filters:
          branches:
            only:
              - develop
        requires:
          - build
    - build-binary:
        context: test-runner:upload
        filters:
          branches:
            only:
              - develop
        requires:
          - build
    - test-binary-and-npm-against-other-projects:
        context: test-runner:trigger-test-jobs
        filters:
          branches:
            only:
              - develop
        requires:
          - build-npm-package
          - build-binary
    - test-npm-module-and-verify-binary:
        filters:
          branches:
            only:
              - develop
        requires:
          - build-npm-package
          - build-binary
    - test-binary-against-staging:
        context: test-runner:record-tests
        filters:
          branches:
            only:
              - develop
        requires:
          - build-npm-package
          - build-binary
    - test-binary-against-kitchensink:
        filters:
          branches:
            only:
              - develop
        requires:
          - build-npm-package
          - build-binary

mac-workflow: &mac-workflow
  jobs:
    - build:
        name: Mac build
        executor: mac
    - lint:
        name: Mac lint
        executor: mac
        requires:
          - Mac build

    # maybe run unit tests?

    - build-npm-package:
        name: Mac NPM package
        context: test-runner:upload
        executor: mac
        filters:
          branches:
            only:
              - develop
              - test-example-repos-on-mac-4526
        requires:
          - Mac build

    - build-binary:
        name: Mac binary
        executor: mac
        context: org-global
        filters:
          branches:
            only:
              - develop
              - binary-metadata
              - test-example-repos-on-mac-4526
        requires:
          - Mac build

    - test-binary-against-kitchensink:
        name: Test Mac binary against kitchensink
        executor: mac
        filters:
          branches:
            only:
              - develop
        requires:
          - Mac NPM package
          - Mac binary

    - test-binary-against-staging:
        context: test-runner:record-tests
        name: Test Mac binary against staging
        executor: mac
        filters:
          branches:
            only:
              - develop
        requires:
          - Mac NPM package
          - Mac binary

    - test-binary-and-npm-against-other-projects:
        context: test-runner:trigger-test-jobs
        name: Test Mac binary against other projects
        executor: mac
        filters:
          branches:
            only:
              - develop
              - test-example-repos-on-mac-4526
        requires:
          - Mac NPM package
          - Mac binary

workflows:
  linux:
    <<: *linux-workflow
  mac:
    <<: *mac-workflow<|MERGE_RESOLUTION|>--- conflicted
+++ resolved
@@ -23,11 +23,7 @@
   # the Docker image with Cypress dependencies and Chrome browser
   cy-doc:
     docker:
-<<<<<<< HEAD
       - image: cypress/browsers:node8.9.3-npm6.10.1-chrome76-ff68
-=======
-      - image: cypress/browsers:node12.0.0-chrome73
->>>>>>> 9a00c611
     environment:
       PLATFORM: linux
 
@@ -402,20 +398,6 @@
           browser: chrome
           chunk: 7
 
-<<<<<<< HEAD
-  "server-e2e-tests-8":
-    <<: *defaults
-    steps:
-      - attach_workspace:
-          at: ~/
-      - run:
-          command: npm run test-e2e -- --chunk 8
-          working_directory: packages/server
-      - store_test_results:
-          path: /tmp/cypress
-
-  "driver-integration-tests-chrome-3x":
-=======
   "server-e2e-tests-chrome-8":
     <<: *defaults
     steps:
@@ -459,7 +441,6 @@
           chunk: 5
 
   "server-e2e-tests-electron-6":
->>>>>>> 9a00c611
     <<: *defaults
     steps:
       - run-e2e-tests:
@@ -530,7 +511,7 @@
   #         path: /tmp/artifacts
   #     - store-npm-logs
 
-  "driver-integration-tests-firefox-3x":
+  "driver-integration-tests-firefox":
     <<: *defaults
     parallelism: 3
     steps:
@@ -954,14 +935,10 @@
     - server-e2e-tests-electron-8:
         requires:
           - build
-<<<<<<< HEAD
-    - driver-integration-tests-chrome-3x:
-        requires:
-          - build
-    - driver-integration-tests-firefox-3x:
-=======
     - driver-integration-tests-chrome:
->>>>>>> 9a00c611
+        requires:
+          - build
+    - driver-integration-tests-firefox:
         requires:
           - build
     ## TODO: add these back in when flaky tests are fixed
