version: 2.1

defaults: &defaults
  parallelism: 1
  working_directory: ~/cypress
  parameters: &defaultsParameters
    executor:
      type: executor
      default: cy-doc
    only-cache-for-root-user:
      type: boolean
      default: false
  executor: <<parameters.executor>>
  environment: &defaultsEnvironment
    ## set specific timezone
    TZ: "/usr/share/zoneinfo/America/New_York"

    ## store artifacts here
    CIRCLE_ARTIFACTS: /tmp/artifacts

    ## set so that e2e tests are consistent
    COLUMNS: 100
    LINES: 24

# filters and requires for testing binary with Firefox
mainBuildFilters: &mainBuildFilters
  filters:
    branches:
      only:
        - develop
        - 10.0-release
        - lmiller1990/merge-develop-2022-04-08

# usually we don't build Mac app - it takes a long time
# but sometimes we want to really confirm we are doing the right thing
# so just add your branch to the list here to build and test on Mac
macWorkflowFilters: &mac-workflow-filters
  when:
    or:
    - equal: [ develop, << pipeline.git.branch >> ]
    - equal: [ '10.0-release', << pipeline.git.branch >> ]
    - equal: [ lmiller1990/merge-develop-2022-04-08, << pipeline.git.branch >> ]
    - matches:
          pattern: "-release$"
          value: << pipeline.git.branch >>

windowsWorkflowFilters: &windows-workflow-filters
  when:
    or:
    - equal: [ develop, << pipeline.git.branch >> ]
    - equal: [ '10.0-release', << pipeline.git.branch >> ]
<<<<<<< HEAD
    - equal: [ 'unify-1036-windows-test-projects', << pipeline.git.branch >> ]
=======
    - equal: [ lmiller1990/merge-develop-2022-04-08, << pipeline.git.branch >> ]
>>>>>>> 2de9fb7d
    - matches:
          pattern: "-release$"
          value: << pipeline.git.branch >>
    - matches:
          pattern: "win*"
          value: << pipeline.git.branch >>

executors:
  # the Docker image with Cypress dependencies and Chrome browser
  cy-doc:
    docker:
      - image: cypress/browsers:node16.5.0-chrome94-ff93
    # by default, we use "medium" to balance performance + CI costs. bump or reduce on a per-job basis if needed.
    resource_class: medium
    environment:
      PLATFORM: linux

  # Docker image with non-root "node" user
  non-root-docker-user:
    docker:
      - image: cypress/browsers:node16.5.0-chrome94-ff93
        user: node
    environment:
      PLATFORM: linux

  # executor to run on Mac OS
  # https://circleci.com/docs/2.0/executor-types/#using-macos
  # https://circleci.com/docs/2.0/testing-ios/#supported-xcode-versions
  mac:
    macos:
      # Executor should have Node >= required version
      xcode: "13.0.0"
    resource_class: macos.x86.medium.gen2
    environment:
      PLATFORM: mac

  # executor to run on Windows - based off of the windows-orb default executor since it is
  # not customizable enough to align with our existing setup.
  # https://github.com/CircleCI-Public/windows-orb/blob/master/src/executors/default.yml
  # https://circleci.com/docs/2.0/hello-world-windows/#software-pre-installed-in-the-windows-image
  windows: &windows-executor
    machine:
      image: windows-server-2019-vs2019:stable
      shell: bash.exe -eo pipefail
    resource_class: windows.medium
    environment:
      PLATFORM: windows

commands:
  restore_workspace_binaries:
    steps:
      - attach_workspace:
          at: ~/
      # make sure we have cypress.zip received
      - run: ls -l
      - run: ls -l cypress.zip cypress.tgz
      - run: node --version
      - run: npm --version

  restore_cached_workspace:
    steps:
      - attach_workspace:
          at: ~/
      - install-required-node
      - unpack-dependencies

  restore_cached_binary:
    steps:
      - attach_workspace:
          at: ~/

  prepare-modules-cache:
    parameters:
      dont-move:
        type: boolean
        default: false
    steps:
      - run: node scripts/circle-cache.js --action prepare
      - unless:
          condition: << parameters.dont-move >>
          steps:
            - run:
                name: Move to /tmp dir for consistent caching across root/non-root users
                command: |
                  mkdir -p /tmp/node_modules_cache
                  mv ~/cypress/node_modules /tmp/node_modules_cache/root_node_modules
                  mv ~/cypress/cli/node_modules /tmp/node_modules_cache/cli_node_modules
                  mv ~/cypress/system-tests/node_modules /tmp/node_modules_cache/system-tests_node_modules
                  mv ~/cypress/globbed_node_modules /tmp/node_modules_cache/globbed_node_modules

  build-and-persist:
    description: Save entire folder as artifact for other jobs to run without reinstalling
    steps:
      - run:
          name: Build all codegen
          command: yarn gulp buildProd
      - run:
          name: Build packages
          command: yarn build
      - prepare-modules-cache # So we don't throw these in the workspace cache
      - persist_to_workspace:
          root: ~/
          paths:
            - cypress
            - .ssh
            - node_modules # contains the npm i -g modules

  install_cache_helpers_dependencies:
    steps:
      - run:
          # Dependencies needed by circle-cache.js, before we "yarn" or unpack cached node_modules
          name: Cache Helper Dependencies
          working_directory: ~/
          command: npm i glob@7.1.6 fs-extra@10.0.0 minimist@1.2.5 fast-json-stable-stringify@2.1.0

  unpack-dependencies:
    description: 'Unpacks dependencies associated with the current workflow'
    steps:
      - install_cache_helpers_dependencies
      - run:
          name: Generate Circle Cache Key
          command: node scripts/circle-cache.js --action cacheKey > circle_cache_key
      - run:
          name: Generate platform key
          command: echo $PLATFORM > platform_key
      - restore_cache:
          name: Restore cache state, to check for known modules cache existence
          key: v{{ .Environment.CACHE_VERSION }}-{{ checksum "platform_key" }}-node-modules-cache-{{ checksum "circle_cache_key" }}
      - run:
          name: Move node_modules back from /tmp
          command: |
            if [[ -d "/tmp/node_modules_cache" ]]; then
              mv /tmp/node_modules_cache/root_node_modules ~/cypress/node_modules
              mv /tmp/node_modules_cache/cli_node_modules ~/cypress/cli/node_modules
              mv /tmp/node_modules_cache/system-tests_node_modules ~/cypress/system-tests/node_modules
              mv /tmp/node_modules_cache/globbed_node_modules ~/cypress/globbed_node_modules
              rm -rf /tmp/node_modules_cache
            fi
      - run:
          name: Restore all node_modules to proper workspace folders
          command: node scripts/circle-cache.js --action unpack

  restore_cached_system_tests_deps:
    description: 'Restore the cached node_modules for projects in "system-tests/projects/**"'
    steps:
      - run:
          name: Generate Circle Cache key for system tests
          command: ./system-tests/scripts/cache-key.sh > system_tests_cache_key
      - run:
          name: Generate platform key
          command: echo $PLATFORM > platform_key
      - restore_cache:
          name: Restore system tests node_modules cache
          keys:
            - v{{ .Environment.CACHE_VERSION }}-{{ checksum "platform_key" }}-system-tests-projects-node-modules-cache-{{ checksum "system_tests_cache_key" }}
            - v{{ .Environment.CACHE_VERSION }}-{{ checksum "platform_key" }}-system-tests-projects-node-modules-cache-

  update_cached_system_tests_deps:
    description: 'Update the cached node_modules for projects in "system-tests/projects/**"'
    steps:
      - run:
          name: Generate Circle Cache key for system tests
          command: ./system-tests/scripts/cache-key.sh > system_tests_cache_key
      - run:
          name: Generate platform key
          command: echo $PLATFORM > platform_key
      - restore_cache:
          name: Restore cache state, to check for known modules cache existence
          keys:
            - v{{ .Environment.CACHE_VERSION }}-{{ checksum "platform_key" }}-system-tests-projects-node-modules-cache-state-{{ checksum "system_tests_cache_key" }}
      - run:
          name: Send root honeycomb event for this CI build
          command: cd system-tests/scripts && node ./send-root-honecomb-event.js
      - run:
          name: Bail if specific cache exists
          command: |
            if [[ -f "/tmp/system_tests_node_modules_installed" ]]; then
              echo "No updates to system tests node modules, exiting"
              circleci-agent step halt
            fi
      - restore_cache:
          name: Restore system tests node_modules cache
          keys:
            - v{{ .Environment.CACHE_VERSION }}-{{ checksum "platform_key" }}-system-tests-projects-node-modules-cache-{{ checksum "system_tests_cache_key" }}
            - v{{ .Environment.CACHE_VERSION }}-{{ checksum "platform_key" }}-system-tests-projects-node-modules-cache-
      - run:
          name: Update system-tests node_modules cache
          command: yarn workspace @tooling/system-tests projects:yarn:install
      - save_cache:
          name: Save system tests node_modules cache
          key: v{{ .Environment.CACHE_VERSION }}-{{ checksum "platform_key" }}-system-tests-projects-node-modules-cache-{{ checksum "system_tests_cache_key" }}
          paths:
            - ~/.cache/cy-system-tests-node-modules
      - run: touch /tmp/system_tests_node_modules_installed
      - save_cache:
          name: Save system tests node_modules cache state key
          key: v{{ .Environment.CACHE_VERSION }}-{{ checksum "platform_key" }}-system-tests-projects-node-modules-cache-state-{{ checksum "system_tests_cache_key" }}
          paths:
            - /tmp/system_tests_node_modules_installed

  caching-dependency-installer:
    description: 'Installs & caches the dependencies based on yarn lock & package json dependencies'
    parameters:
      only-cache-for-root-user:
        type: boolean
        default: false
    steps:
      - install_cache_helpers_dependencies
      - run:
          name: Generate Circle Cache Key
          command: node scripts/circle-cache.js --action cacheKey > circle_cache_key
      - run:
          name: Generate platform key
          command: echo $PLATFORM > platform_key
      - restore_cache:
          name: Restore cache state, to check for known modules cache existence
          key: v{{ .Environment.CACHE_VERSION }}-{{ checksum "platform_key" }}-node-modules-cache-state-{{ checksum "circle_cache_key" }}
      - run:
          name: Bail if cache exists
          command: |
            if [[ -f "node_modules_installed" ]]; then
              echo "Node modules already cached for dependencies, exiting"
              circleci-agent step halt
            fi
      - run: date +%Y-%U > cache_date
      - restore_cache:
          name: Restore weekly yarn cache
          keys:
            - v{{ .Environment.CACHE_VERSION }}-{{ checksum "platform_key" }}-deps-root-weekly-{{ checksum "cache_date" }}
      - run:
          name: Install Node Modules
          command: |
            yarn --prefer-offline --frozen-lockfile --cache-folder ~/.yarn
          no_output_timeout: 20m
      - prepare-modules-cache:
          dont-move: <<parameters.only-cache-for-root-user>> # we don't move, so we don't hit any issues unpacking symlinks
      - when:
          condition: <<parameters.only-cache-for-root-user>> # we don't move to /tmp since we don't need to worry about different users
          steps:
            - save_cache:
                name: Saving node modules for root, cli, and all globbed workspace packages
                key: v{{ .Environment.CACHE_VERSION }}-{{ checksum "platform_key" }}-node-modules-cache-{{ checksum "circle_cache_key" }}
                paths:
                  - node_modules
                  - cli/node_modules
                  - system-tests/node_modules
                  - globbed_node_modules
      - unless:
          condition: <<parameters.only-cache-for-root-user>>
          steps:
            - save_cache:
                name: Saving node modules for root, cli, and all globbed workspace packages
                key: v{{ .Environment.CACHE_VERSION }}-{{ checksum "platform_key" }}-node-modules-cache-{{ checksum "circle_cache_key" }}
                paths:
                  - /tmp/node_modules_cache
      - run: touch node_modules_installed
      - save_cache:
          name: Saving node-modules cache state key
          key: v{{ .Environment.CACHE_VERSION }}-{{ checksum "platform_key" }}-node-modules-cache-state-{{ checksum "circle_cache_key" }}
          paths:
            - node_modules_installed
      - save_cache:
          name: Save weekly yarn cache
          key: v{{ .Environment.CACHE_VERSION }}-{{ checksum "platform_key" }}-deps-root-weekly-{{ checksum "cache_date" }}
          paths:
            - ~/.yarn
            - ~/.cy-npm-cache

  verify-build-setup:
    description: Common commands run when setting up for build or yarn install
    parameters:
      executor:
        type: executor
        default: cy-doc
    steps:
      - run: pwd
      - run:
          name: print global yarn cache path
          command: echo $(yarn global bin)
      - run:
          name: print yarn version
          command: yarn versions
      - unless:
          condition:
            # stop-only does not correctly match on windows: https://github.com/bahmutov/stop-only/issues/78
            equal: [ *windows-executor, << parameters.executor >> ]
          steps:
            - run:
                name: Stop .only
                 # this will catch ".only"s in js/coffee as well
                command: yarn stop-only-all
      - run:
          name: Check terminal variables
          ## make sure the TERM is set to 'xterm' in node (Linux only)
          ## else colors (and tests) will fail
          ## See the following information
          ##   * http://andykdocs.de/development/Docker/Fixing+the+Docker+TERM+variable+issue
          ##   * https://unix.stackexchange.com/questions/43945/whats-the-difference-between-various-term-variables
          command: yarn check-terminal

  install-required-node:
    # https://discuss.circleci.com/t/switch-nodejs-version-on-machine-executor-solved/26675/2
    description: Install Node version matching .node-version
    steps:
      - run:
          name: Install Node
          command: |
            node_version=$(cat .node-version)
            [ -s "${HOME}/.nvm/nvm.sh" ] && \. "${HOME}/.nvm/nvm.sh" # This loads nvm
            if ! type nvm > /dev/null; then
              echo "Installing NVM"
              curl -o- https://raw.githubusercontent.com/creationix/nvm/v0.30.0/install.sh | bash
              [ -s "${HOME}/.nvm/nvm.sh" ] && \. "${HOME}/.nvm/nvm.sh" # This loads nvm
            fi
            echo "Installing Node $node_version"
            nvm install ${node_version}
            echo "Using Node $node_version"
            nvm use ${node_version}
            [[ $PLATFORM != 'windows' ]] && nvm alias default ${node_version} || sleep 2s
            echo "Installing Yarn"
            npm install yarn -g # ensure yarn is installed with the correct node engine
            yarn check-node-version
      - run:
          name: Check  Node
          command: yarn check-node-version

  install-chrome:
    description: Install Google Chrome
    parameters:
      channel:
        description: browser channel to install
        type: string
      version:
        description: browser version to install
        type: string
    steps:
      - run:
          name: Install Google Chrome (<<parameters.channel>>)
          command: |
            echo "Installing Chrome (<<parameters.channel>>) v<<parameters.version>>"
            wget -O /usr/src/google-chrome-<<parameters.channel>>_<<parameters.version>>_amd64.deb "http://dl.google.com/linux/chrome/deb/pool/main/g/google-chrome-<<parameters.channel>>/google-chrome-<<parameters.channel>>_<<parameters.version>>-1_amd64.deb" && \
            dpkg -i /usr/src/google-chrome-<<parameters.channel>>_<<parameters.version>>_amd64.deb ; \
            apt-get install -f -y && \
            rm -f /usr/src/google-chrome-<<parameters.channel>>_<<parameters.version>>_amd64.deb
            which google-chrome-<<parameters.channel>> || (printf "\n\033[0;31mChrome was not successfully downloaded - bailing\033[0m\n\n" && exit 1)
            echo "Location of Google Chrome Installation: `which google-chrome-<<parameters.channel>>`"
            echo "Google Chrome Version: `google-chrome-<<parameters.channel>> --version`"

  run-driver-integration-tests:
    parameters:
      browser:
        description: browser shortname to target
        type: string
      install-chrome-channel:
        description: chrome channel to install
        type: string
        default: ''
    steps:
      - restore_cached_workspace
      - when:
          condition: <<parameters.install-chrome-channel>>
          steps:
            - install-chrome:
                channel: <<parameters.install-chrome-channel>>
                version: $(node ./scripts/get-browser-version.js chrome:<<parameters.install-chrome-channel>>)
      - run:
          environment:
            CYPRESS_KONFIG_ENV: production
          command: |
            echo Current working directory is $PWD
            echo Total containers $CIRCLE_NODE_TOTAL

            if [[ -v MAIN_RECORD_KEY ]]; then
              # internal PR
              CYPRESS_RECORD_KEY=$MAIN_RECORD_KEY \
              yarn cypress:run --record --parallel --group 5x-driver-<<parameters.browser>> --browser <<parameters.browser>>
            else
              # external PR
              TESTFILES=$(circleci tests glob "cypress/e2e/**/*.cy.*" | circleci tests split --total=$CIRCLE_NODE_TOTAL)
              echo "Test files for this machine are $TESTFILES"

              if [[ -z "$TESTFILES" ]]; then
                echo "Empty list of test files"
              fi
              yarn cypress:run --browser <<parameters.browser>> --spec $TESTFILES
            fi
          working_directory: packages/driver
      - verify-mocha-results
      - store_test_results:
          path: /tmp/cypress
      - store_artifacts:
          path: /tmp/artifacts
      - store-npm-logs

  run-new-ui-tests:
    parameters:
      package:
        description: package to target
        type: enum
        enum: ['frontend-shared', 'launchpad', 'app']
      browser:
        description: browser shortname to target
        type: string
      percy:
        description: enable percy
        type: boolean
        default: false
      type:
        description: ct or e2e
        type: enum
        enum: ['ct', 'e2e']
      debug:
        description: debug option
        type: string
        default: ''
    steps:
      - restore_cached_workspace
      - run:
          # TODO: How can we have preinstalled browsers on CircleCI?
          name: 'Install Chrome on Windows'
          command: |
            # install with `--ignore-checksums` to avoid checksum error
            # https://www.gep13.co.uk/blog/chocolatey-error-hashes-do-not-match
            [[ $PLATFORM == 'windows' && '<<parameters.browser>>' == 'chrome' ]] && choco install googlechrome --ignore-checksums || [[ $PLATFORM != 'windows' ]]
      - run:
          command: |
            cmd=$([[ <<parameters.percy>> == 'true' ]] && echo 'yarn percy exec --parallel -- --') || true
            DEBUG=<<parameters.debug>> \
            CYPRESS_KONFIG_ENV=production \
            CYPRESS_RECORD_KEY=$TEST_LAUNCHPAD_RECORD_KEY \
            PERCY_PARALLEL_NONCE=$CIRCLE_SHA1 \
            PERCY_ENABLE=${PERCY_TOKEN:-0} \
            PERCY_PARALLEL_TOTAL=-1 \
            $cmd yarn workspace @packages/<<parameters.package>> cypress:run:<<parameters.type>> --browser <<parameters.browser>> --record --parallel --group <<parameters.package>>-<<parameters.type>>
      - store_test_results:
          path: /tmp/cypress
      - store_artifacts:
          path: ./packages/<<parameters.package>>/cypress/videos
      - store-npm-logs

  run-system-tests:
    parameters:
      browser:
        description: browser shortname to target
        type: string
    steps:
      - restore_cached_workspace
      - restore_cached_system_tests_deps
      - run:
          name: Run system tests
          command: |
            ALL_SPECS=`circleci tests glob "/root/cypress/system-tests/test/*spec*"`
            SPECS=
            for file in $ALL_SPECS; do
              # filter out non_root tests, they have their own stage
              if [[ "$file" == *"non_root"* ]]; then
                echo "Skipping $file"
                continue
              fi
              SPECS="$SPECS $file"
            done
            SPECS=`echo $SPECS | xargs -n 1 | circleci tests split --split-by=timings`
            echo SPECS=$SPECS
            yarn workspace @tooling/system-tests test:ci $SPECS --browser <<parameters.browser>>
      - verify-mocha-results
      - store_test_results:
          path: /tmp/cypress
      - store_artifacts:
          path: /tmp/artifacts
      - store-npm-logs

  run-binary-system-tests:
    steps:
      - restore_cached_workspace
      - restore_cached_system_tests_deps
      - run:
          name: Run system tests
          command: |
            ALL_SPECS=`circleci tests glob "$HOME/cypress/system-tests/test-binary/*spec*"`
            SPECS=`echo $ALL_SPECS | xargs -n 1 | circleci tests split --split-by=timings`
            echo SPECS=$SPECS
            yarn workspace @tooling/system-tests test:ci $SPECS
      - verify-mocha-results
      - store_test_results:
          path: /tmp/cypress
      - store_artifacts:
          path: /tmp/artifacts
      - store-npm-logs

  store-npm-logs:
    description: Saves any NPM debug logs as artifacts in case there is a problem
    steps:
      - store_artifacts:
          path: ~/.npm/_logs

  post-install-comment:
    description: Post GitHub comment with a blurb on how to install pre-release version
    steps:
      - run:
          name: Post pre-release install comment
          command: |
            node scripts/add-install-comment.js \
              --npm npm-package-url.json \
              --binary binary-url.json

  verify-mocha-results:
    description: Double-check that Mocha tests ran as expected.
    parameters:
      expectedResultCount:
        description: The number of result files to expect, ie, the number of Mocha test suites that ran.
        type: integer
        ## by default, assert that at least 1 test ran
        default: 0
    steps:
      - run: yarn verify:mocha:results <<parameters.expectedResultCount>>

  clone-repo-and-checkout-branch:
    description: |
      Clones an external repo and then checks out the branch that matches the next version otherwise uses 'master' branch.
    parameters:
      repo:
        description: "Name of the github repo to clone like: cypress-example-kitchensink"
        type: string
      pull_request_id:
        description: Pull request number to check out before installing and testing
        type: integer
        default: 0
    steps:
      - restore_cached_binary
      - run:
          name: "Cloning test project and checking out release branch: <<parameters.repo>>"
          working_directory: ~/
          command: |
            git clone --depth 1 --no-single-branch https://github.com/cypress-io/<<parameters.repo>>.git /tmp/<<parameters.repo>>

            # install some deps for get-next-version
            npm i semver@7.3.2 conventional-recommended-bump@6.1.0 conventional-changelog-angular@5.0.12
            NEXT_VERSION=$(node ./cypress/scripts/get-next-version.js)

            cd /tmp/<<parameters.repo>> && (git checkout $NEXT_VERSION || true)
      - when:
            condition: <<parameters.pull_request_id>>
            steps:
              - run:
                  name: Check out PR <<parameters.pull_request_id>>
                  working_directory: /tmp/<<parameters.repo>>
                  command: |
                    git fetch origin pull/<<parameters.pull_request_id>>/head:pr-<<parameters.pull_request_id>>
                    git checkout pr-<<parameters.pull_request_id>>

  test-binary-against-rwa:
    description: |
      Takes the built binary and NPM package, clones the RWA repo
      and runs the new version of Cypress against it.
    parameters:
      repo:
        description: "Name of the github repo to clone like"
        type: string
        default: "cypress-realworld-app"
      browser:
        description: Name of the browser to use, like "electron", "chrome", "firefox"
        type: enum
        enum: ["", "electron", "chrome", "firefox"]
        default: ""
      command:
        description: Test command to run to start Cypress tests
        type: string
        default: "yarn cypress:run"
      # if the repo to clone and test is a monorepo, you can
      # run tests inside a specific subfolder
      folder:
        description: Subfolder to test in
        type: string
        default: ""
      # you can test new features in the test runner against recipes or other repos
      # by opening a pull request in those repos and running this test job
      # against a pull request number in the example repo
      pull_request_id:
        description: Pull request number to check out before installing and testing
        type: integer
        default: 0
      wait-on:
        description: Whether to use wait-on to wait on a server to be booted
        type: string
        default: ""
      server-start-command:
        description: Server start command for repo
        type: string
        default: "CI=true yarn start"
    steps:
      - clone-repo-and-checkout-branch:
          repo: <<parameters.repo>>
      - when:
          condition: <<parameters.pull_request_id>>
          steps:
            - run:
                name: Check out PR <<parameters.pull_request_id>>
                working_directory: /tmp/<<parameters.repo>>
                command: |
                  git fetch origin pull/<<parameters.pull_request_id>>/head:pr-<<parameters.pull_request_id>>
                  git checkout pr-<<parameters.pull_request_id>>
                  git log -n 2
      - run:
          command: yarn
          working_directory: /tmp/<<parameters.repo>>
      - run:
          name: Install Cypress
          working_directory: /tmp/<<parameters.repo>>
          # force installing the freshly built binary
          command: |
            CYPRESS_INSTALL_BINARY=~/cypress/cypress.zip npm i --legacy-peer-deps ~/cypress/cypress.tgz && [[ -f yarn.lock ]] && yarn
      - run:
          name: Print Cypress version
          working_directory: /tmp/<<parameters.repo>>
          command: npx cypress version
      - run:
          name: Types check 🧩 (maybe)
          working_directory: /tmp/<<parameters.repo>>
          command: yarn types
      - run:
          working_directory: /tmp/<<parameters.repo>>
          command: <<parameters.server-start-command>>
          background: true
      - run:
          condition: <<parameters.wait-on>>
          name: "Waiting on server to boot: <<parameters.wait-on>>"
          command: "npx wait-on <<parameters.wait-on>>"
      - when:
          condition: <<parameters.folder>>
          steps:
            - when:
                condition: <<parameters.browser>>
                steps:
                  - run:
                      name: Run tests using browser "<<parameters.browser>>"
                      working_directory: /tmp/<<parameters.repo>>/<<parameters.folder>>
                      command: |
                        <<parameters.command>> -- --browser <<parameters.browser>>
            - unless:
                condition: <<parameters.browser>>
                steps:
                  - run:
                      name: Run tests using command
                      working_directory: /tmp/<<parameters.repo>>/<<parameters.folder>>
                      command: <<parameters.command>>

            - store_artifacts:
                name: screenshots
                path: /tmp/<<parameters.repo>>/<<parameters.folder>>/cypress/screenshots
            - store_artifacts:
                name: videos
                path: /tmp/<<parameters.repo>>/<<parameters.folder>>/cypress/videos
      - unless:
          condition: <<parameters.folder>>
          steps:
            - when:
                condition: <<parameters.browser>>
                steps:
                  - run:
                      name: Run tests using browser "<<parameters.browser>>"
                      working_directory: /tmp/<<parameters.repo>>
                      command: <<parameters.command>> -- --browser <<parameters.browser>>
            - unless:
                condition: <<parameters.browser>>
                steps:
                  - run:
                      name: Run tests using command
                      working_directory: /tmp/<<parameters.repo>>
                      command: <<parameters.command>>
            - store_artifacts:
                name: screenshots
                path: /tmp/<<parameters.repo>>/cypress/screenshots
            - store_artifacts:
                name: videos
                path: /tmp/<<parameters.repo>>/cypress/videos
      - store-npm-logs

  test-binary-against-repo:
    description: |
      Takes the built binary and NPM package, clones given example repo
      and runs the new version of Cypress against it.
    parameters:
      repo:
        description: "Name of the github repo to clone like: cypress-example-kitchensink"
        type: string
      browser:
        description: Name of the browser to use, like "electron", "chrome", "firefox"
        type: enum
        enum: ["", "electron", "chrome", "firefox"]
        default: ""
      command:
        description: Test command to run to start Cypress tests
        type: string
        default: "npm run e2e"
      build-project:
        description: Should the project build script be executed
        type: boolean
        default: true
      # if the repo to clone and test is a monorepo, you can
      # run tests inside a specific subfolder
      folder:
        description: Subfolder to test in
        type: string
        default: ""
      # you can test new features in the test runner against recipes or other repos
      # by opening a pull request in those repos and running this test job
      # against a pull request number in the example repo
      pull_request_id:
        description: Pull request number to check out before installing and testing
        type: integer
        default: 0
      wait-on:
        description: Whether to use wait-on to wait on a server to be booted
        type: string
        default: ""
      server-start-command:
        description: Server start command for repo
        type: string
        default: "npm start --if-present"
    steps:
      - clone-repo-and-checkout-branch:
          repo: <<parameters.repo>>
          pull_request_id: <<parameters.pull_request_id>>
      - run:
          # Install deps + Cypress binary with yarn if yarn.lock present
          command: |
            if [[ -f yarn.lock ]]; then
              yarn --frozen-lockfile
              CYPRESS_INSTALL_BINARY=~/cypress/cypress.zip yarn add -D ~/cypress/cypress.tgz
            else
              npm install
              CYPRESS_INSTALL_BINARY=~/cypress/cypress.zip npm install --legacy-peer-deps ~/cypress/cypress.tgz
            fi
          working_directory: /tmp/<<parameters.repo>>
      - run:
          name: Scaffold new config file
          working_directory: /tmp/<<parameters.repo>>
          environment:
            CYPRESS_INTERNAL_FORCE_SCAFFOLD: "1"
          command: |
            if [[ -f cypress.json ]]; then
              rm -rf cypress.json
              echo 'module.exports = {}' > cypress.config.js
            fi
      - run:
          name: Rename support file
          working_directory: /tmp/<<parameters.repo>>
          command: |
            if [[ -f cypress/support/index.js ]]; then
              mv cypress/support/index.js cypress/support/e2e.js
            fi
      - run:
          name: Print Cypress version
          working_directory: /tmp/<<parameters.repo>>
          command: npx cypress version
      - run:
          name: Types check 🧩 (maybe)
          working_directory: /tmp/<<parameters.repo>>
          command: |
            [[ -f yarn.lock ]] && yarn types || npm run types --if-present
      - when:
          condition: <<parameters.build-project>>
          steps:
          - run:
              name: Build 🏗 (maybe)
              working_directory: /tmp/<<parameters.repo>>
              command: |
                [[ -f yarn.lock ]] && yarn build || npm run build --if-present
      - run:
          working_directory: /tmp/<<parameters.repo>>
          command: <<parameters.server-start-command>>
          background: true
      - run:
          condition: <<parameters.wait-on>>
          name: "Waiting on server to boot: <<parameters.wait-on>>"
          command: "npx wait-on <<parameters.wait-on>> --timeout 120000"
      - when:
          condition: <<parameters.folder>>
          steps:
            - when:
                condition: <<parameters.browser>>
                steps:
                  - run:
                      name: Run tests using browser "<<parameters.browser>>"
                      working_directory: /tmp/<<parameters.repo>>/<<parameters.folder>>
                      command: |
                        <<parameters.command>> -- --browser <<parameters.browser>>
            - unless:
                condition: <<parameters.browser>>
                steps:
                  - run:
                      name: Run tests using command
                      working_directory: /tmp/<<parameters.repo>>/<<parameters.folder>>
                      command: <<parameters.command>>

            - store_artifacts:
                name: screenshots
                path: /tmp/<<parameters.repo>>/<<parameters.folder>>/cypress/screenshots
            - store_artifacts:
                name: videos
                path: /tmp/<<parameters.repo>>/<<parameters.folder>>/cypress/videos
      - unless:
          condition: <<parameters.folder>>
          steps:
            - when:
                condition: <<parameters.browser>>
                steps:
                  - run:
                      name: Run tests using browser "<<parameters.browser>>"
                      working_directory: /tmp/<<parameters.repo>>
                      command: <<parameters.command>> -- --browser <<parameters.browser>>
            - unless:
                condition: <<parameters.browser>>
                steps:
                  - run:
                      name: Run tests using command
                      working_directory: /tmp/<<parameters.repo>>
                      command: <<parameters.command>>
            - store_artifacts:
                name: screenshots
                path: /tmp/<<parameters.repo>>/cypress/screenshots
            - store_artifacts:
                name: videos
                path: /tmp/<<parameters.repo>>/cypress/videos
      - store-npm-logs

  wait-on-circle-jobs:
    description: Polls certain Circle CI jobs until they finish
    parameters:
      job-names:
        description: comma separated list of circle ci job names to wait for
        type: string
    steps:
      - run:
          name: "Waiting on Circle CI jobs: <<parameters.job-names>>"
          command: node ./scripts/wait-on-circle-jobs.js --job-names="<<parameters.job-names>>"

  build-binary:
    steps:
      - run:
          name: Check environment variables before code sign (if on Mac/Windows)
          # NOTE
          # our code sign works via electron-builder
          # by default, electron-builder will NOT sign app built in a pull request
          # even our internal one (!)
          # Usually this is not a problem, since we only build and test binary
          # built on "develop" and "master" branches
          # but if you need to really build and sign a binary in a PR
          # set variable CSC_FOR_PULL_REQUEST=true
          command: |
            set -e
            NEEDS_CODE_SIGNING=`node -p 'process.platform === "win32" || process.platform === "darwin"'`
            if [[ "$NEEDS_CODE_SIGNING" == "true" ]]; then
              echo "Checking for required environment variables..."
              if [ -z "$CSC_LINK" ]; then
                echo "Need to provide environment variable CSC_LINK"
                echo "with base64 encoded certificate .p12 file"
                exit 1
              fi
              if [ -z "$CSC_KEY_PASSWORD" ]; then
                echo "Need to provide environment variable CSC_KEY_PASSWORD"
                echo "with password for unlocking certificate .p12 file"
                exit 1
              fi
              echo "Succeeded."
            else
              echo "Not code signing for this platform"
            fi
      - run:
          name: Build the Cypress binary
          environment:
            DEBUG: electron-builder,electron-osx-sign*
          # notarization on Mac can take a while
          no_output_timeout: "45m"
          command: |
            node --version
            yarn binary-build --platform $PLATFORM --version $(node ./scripts/get-next-version.js)
      - run:
          name: Zip the binary
          command: yarn binary-zip --platform $PLATFORM
      - store-npm-logs
      - persist_to_workspace:
          root: ~/
          paths:
            - cypress/cypress.zip

  build-cypress-npm-package:
    parameters:
      executor:
        type: executor
        default: cy-doc
    steps:
      - run:
          name: Bump NPM version
          command: yarn get-next-version --npm
      - run:
          name: Build NPM package
          command: yarn build --scope cypress
      - run:
          name: Copy Re-exported NPM Packages
          command: node ./scripts/post-build.js
          working_directory: cli
      - run:
          command: ls -la types
          working_directory: cli/build
      - run:
          command: ls -la vue mount-utils react
          working_directory: cli/build
      - unless:
          condition:
            equal: [ *windows-executor, << parameters.executor >> ]
          steps:
            - run:
                name: list NPM package contents
                command: yarn workspace cypress size
      - run:
          name: pack NPM package
          working_directory: cli/build
          command: yarn pack --filename ../../cypress.tgz
      - run:
          name: list created NPM package
          command: ls -l
      - store-npm-logs
      - persist_to_workspace:
          root: ~/
          paths:
            - cypress/cypress.tgz

  upload-build-artifacts:
    steps:
      - run: ls -l
      - run:
          name: Upload unique binary to S3
          command: |
            node scripts/binary.js upload-build-artifact \
              --type binary \
              --file cypress.zip \
              --version $(node -p "require('./package.json').version")
      - run:
          name: Upload NPM package to S3
          command: |
            node scripts/binary.js upload-build-artifact \
              --type npm-package \
              --file cypress.tgz \
              --version $(node -p "require('./package.json').version")
      - store-npm-logs
      - run: ls -l
      - run: cat binary-url.json
      - run: cat npm-package-url.json
      - persist_to_workspace:
          root: ~/
          paths:
            - cypress/binary-url.json
            - cypress/npm-package-url.json

jobs:
  ## Checks if we already have a valid cache for the node_modules_install and if it has,
  ## skips ahead to the build step, otherwise installs and caches the node_modules
  node_modules_install:
    <<: *defaults
    parameters:
      <<: *defaultsParameters
      resource_class:
        type: string
        default: medium
    resource_class: << parameters.resource_class >>
    steps:
      - checkout
      - install-required-node
      - verify-build-setup:
          executor: << parameters.executor >>
      - persist_to_workspace:
          root: ~/
          paths:
            - cypress
            - .nvm # mac / linux
            - ProgramData/nvm # windows
      - caching-dependency-installer:
          only-cache-for-root-user: <<parameters.only-cache-for-root-user>>
      - store-npm-logs

  ## restores node_modules from previous step & builds if first step skipped
  build:
    <<: *defaults
    parameters:
      <<: *defaultsParameters
      resource_class:
        type: string
        default: medium+
    resource_class: << parameters.resource_class >>
    steps:
      - restore_cached_workspace
      - run:
          name: Top level packages
          command: yarn list --depth=0 || true
      - build-and-persist
      - store-npm-logs

  lint:
    <<: *defaults
    steps:
      - restore_cached_workspace
      - run:
          name: Linting 🧹
          command: |
            yarn clean
            git clean -df
            yarn lint
      - run:
          name: cypress info (dev)
          command: node cli/bin/cypress info --dev
      - store-npm-logs

  check-ts:
    <<: *defaults
    steps:
      - restore_cached_workspace
      - install-required-node
      - run:
          name: Check TS Types
          command: NODE_OPTIONS=--max_old_space_size=4096 yarn gulp checkTs


  # a special job that keeps polling Circle and when all
  # individual jobs are finished, it closes the Percy build
  percy-finalize:
    <<: *defaults
    resource_class: small
    parameters:
      <<: *defaultsParameters
      required_env_var:
        type: env_var_name
    steps:
      - restore_cached_workspace
      - run:
          # if this is an external pull request, the environment variables
          # are NOT set for security reasons, thus no need to poll -
          # and no need to finalize Percy, since there will be no visual tests
          name: Check if <<parameters.required_env_var>> is set
          command: |
            if [[ -v <<parameters.required_env_var>> ]]; then
              echo "Internal PR, good to go"
            else
              echo "This is an external PR, cannot access other services"
              circleci-agent step halt
            fi
      - wait-on-circle-jobs:
          job-names: >
            cli-visual-tests,
            reporter-integration-tests,
            npm-design-system,
            run-app-component-tests-chrome,
            run-app-integration-tests-chrome,
            run-frontend-shared-component-tests-chrome,
            run-launchpad-component-tests-chrome,
            run-launchpad-integration-tests-chrome,
            run-webpack-dev-server-fresh-integration-tests,
            run-vite-dev-server-fresh-integration-tests
      - run:
          command: |
            PERCY_PARALLEL_NONCE=$CIRCLE_SHA1 \
            yarn percy build:finalize

  cli-visual-tests:
    <<: *defaults
    resource_class: small
    steps:
      - restore_cached_workspace
      - run: mkdir -p cli/visual-snapshots
      - run:
          command: node cli/bin/cypress info --dev | yarn --silent term-to-html | node scripts/sanitize --type cli-info > cli/visual-snapshots/cypress-info.html
          environment:
            FORCE_COLOR: 2
      - run:
          command: node cli/bin/cypress help | yarn --silent term-to-html > cli/visual-snapshots/cypress-help.html
          environment:
            FORCE_COLOR: 2
      - store_artifacts:
          path: cli/visual-snapshots
      - run:
          name: Upload CLI snapshots for diffing
          command: |
            PERCY_PARALLEL_NONCE=$CIRCLE_SHA1 \
            PERCY_ENABLE=${PERCY_TOKEN:-0} \
            PERCY_PARALLEL_TOTAL=-1 \
            yarn percy snapshot ./cli/visual-snapshots

  unit-tests:
    <<: *defaults
    parameters:
      <<: *defaultsParameters
      resource_class:
        type: string
        default: medium
    resource_class: << parameters.resource_class >>
    parallelism: 1
    steps:
      - restore_cached_workspace
      # make sure mocha runs
      - run: yarn test-mocha
      - when:
          condition:
            # several snapshots fails for windows due to paths.
            # until these are fixed, run the tests that are working.
            equal: [ *windows-executor, << parameters.executor >> ]
          steps:
            - run: yarn test-scripts scripts/**/*spec.js
            # make sure our snapshots are compared correctly
            - run: yarn test-mocha-snapshot
      - unless:
          condition:
            equal: [ *windows-executor, << parameters.executor >> ]
          steps:
            - run: yarn test-scripts
            # make sure our snapshots are compared correctly
            - run: yarn test-mocha-snapshot
            # make sure packages with TypeScript can be transpiled to JS
            - run: yarn lerna run build-prod --stream
            # run unit tests from each individual package
            - run: yarn test
            # run type checking for each individual package
            - run: yarn lerna run types
            - verify-mocha-results:
                expectedResultCount: 10
      - store_test_results:
          path: /tmp/cypress
      # CLI tests generate HTML files with sample CLI command output
      - store_artifacts:
          path: cli/test/html
      - store_artifacts:
          path: packages/errors/__snapshot-images__
      - store-npm-logs

  unit-tests-release:
    <<: *defaults
    resource_class: small
    parallelism: 1
    steps:
      - restore_cached_workspace
      - run: yarn test-npm-package-release-script

  lint-types:
    <<: *defaults
    parallelism: 1
    steps:
      - restore_cached_workspace
      - run:
          command: ls -la types
          working_directory: cli
      - run:
          command: ls -la chai
          working_directory: cli/types
      - run:
          name: "Lint types 🧹"
          command: yarn workspace cypress dtslint
  # todo(lachlan): do we need this? yarn check-ts does something very similar
  #     - run:
  #         name: "TypeScript check 🧩"
  #         command: yarn type-check --ignore-progress
      - store-npm-logs

  server-unit-tests:
    <<: *defaults
    parallelism: 1
    steps:
      - restore_cached_workspace
      - run: yarn test-unit --scope @packages/server
      - verify-mocha-results:
          expectedResultCount: 1
      - store_test_results:
          path: /tmp/cypress
      - store-npm-logs

  server-integration-tests:
    <<: *defaults
    parallelism: 1
    steps:
      - restore_cached_workspace
      - run: yarn test-integration --scope @packages/server
      - verify-mocha-results:
          expectedResultCount: 1
      - store_test_results:
          path: /tmp/cypress
      - store-npm-logs

  server-performance-tests:
    <<: *defaults
    steps:
      - restore_cached_workspace
      - run:
          command: yarn workspace @packages/server test-performance
      - verify-mocha-results:
          expectedResultCount: 1
      - store_test_results:
          path: /tmp/cypress
      - store_artifacts:
          path: /tmp/artifacts
      - store-npm-logs

  system-tests-node-modules-install:
    <<: *defaults
    steps:
      - restore_cached_workspace
      - update_cached_system_tests_deps

  binary-system-tests:
    parallelism: 2
    working_directory: ~/cypress
    environment:
      <<: *defaultsEnvironment
      PLATFORM: linux
    machine:
      # using `machine` gives us a Linux VM that can run Docker
      image: ubuntu-2004:202111-02
      docker_layer_caching: true
    resource_class: medium
    steps:
      - run-binary-system-tests

  system-tests-chrome:
    <<: *defaults
    parallelism: 8
    steps:
      - run-system-tests:
          browser: chrome

  system-tests-electron:
    <<: *defaults
    parallelism: 8
    steps:
      - run-system-tests:
          browser: electron

  system-tests-firefox:
    <<: *defaults
    parallelism: 8
    steps:
      - run-system-tests:
          browser: firefox

  system-tests-non-root:
    <<: *defaults
    steps:
      - restore_cached_workspace
      - run:
          command: yarn workspace @tooling/system-tests test:ci "test/non_root*spec*" --browser electron
      - verify-mocha-results
      - store_test_results:
          path: /tmp/cypress
      - store_artifacts:
          path: /tmp/artifacts
      - store-npm-logs

  run-frontend-shared-component-tests-chrome:
    <<: *defaults
    parameters:
      <<: *defaultsParameters
      percy:
        type: boolean
        default: false
    parallelism: 3
    steps:
      - run-new-ui-tests:
          browser: chrome
          percy: << parameters.percy >>
          package: frontend-shared
          type: ct

  run-launchpad-component-tests-chrome:
    <<: *defaults
    parameters:
      <<: *defaultsParameters
      percy:
        type: boolean
        default: false
    parallelism: 7
    steps:
      - run-new-ui-tests:
          browser: chrome
          percy: << parameters.percy >>
          package: launchpad
          type: ct
          # debug: cypress:*,engine:socket

  run-launchpad-integration-tests-chrome:
    <<: *defaults
    parameters:
      <<: *defaultsParameters
      resource_class:
        type: string
        default: medium
      percy:
        type: boolean
        default: false
    resource_class: << parameters.resource_class >>
    parallelism: 3
    steps:
      - run-new-ui-tests:
          browser: chrome
          percy: << parameters.percy >>
          package: launchpad
          type: e2e

  run-app-component-tests-chrome:
    <<: *defaults
    parameters:
      <<: *defaultsParameters
      percy:
        type: boolean
        default: false
    parallelism: 7
    steps:
      - run-new-ui-tests:
          browser: chrome
          percy: << parameters.percy >>
          package: app
          type: ct

  run-app-integration-tests-chrome:
    <<: *defaults
    parameters:
      <<: *defaultsParameters
      resource_class:
        type: string
        default: medium
      percy:
        type: boolean
        default: false
    resource_class: << parameters.resource_class >>
    parallelism: 8
    steps:
      - run-new-ui-tests:
          browser: chrome
          percy: << parameters.percy >>
          package: app
          type: e2e

  driver-integration-tests-chrome:
    <<: *defaults
    parallelism: 5
    steps:
      - run-driver-integration-tests:
          browser: chrome
          install-chrome-channel: stable

  driver-integration-tests-chrome-beta:
    <<: *defaults
    parallelism: 5
    steps:
      - run-driver-integration-tests:
          browser: chrome:beta
          install-chrome-channel: beta

  driver-integration-tests-firefox:
    <<: *defaults
    parallelism: 5
    steps:
      - run-driver-integration-tests:
          browser: firefox

  driver-integration-tests-electron:
    <<: *defaults
    parallelism: 5
    steps:
      - run-driver-integration-tests:
          browser: electron

  reporter-integration-tests:
    <<: *defaults
    parallelism: 3
    steps:
      - restore_cached_workspace
      - run:
          command: yarn build-for-tests
          working_directory: packages/reporter
      - run:
          command: |
            CYPRESS_KONFIG_ENV=production \
            CYPRESS_RECORD_KEY=$MAIN_RECORD_KEY \
            PERCY_PARALLEL_NONCE=$CIRCLE_SHA1 \
            PERCY_ENABLE=${PERCY_TOKEN:-0} \
            PERCY_PARALLEL_TOTAL=-1 \
            yarn percy exec --parallel -- -- \
            yarn cypress:run --record --parallel --group reporter
          working_directory: packages/reporter
      - verify-mocha-results
      - store_test_results:
          path: /tmp/cypress
      - store_artifacts:
          path: /tmp/artifacts
      - store-npm-logs

  run-webpack-dev-server-fresh-integration-tests:
    <<: *defaults
    # parallelism: 3 TODO: Add parallelism once we have more specs
    steps:
      - restore_cached_workspace
      - restore_cached_system_tests_deps
      - run:
          command: |
            CYPRESS_KONFIG_ENV=production \
            CYPRESS_RECORD_KEY=$MAIN_RECORD_KEY \
            PERCY_PARALLEL_NONCE=$CIRCLE_SHA1 \
            PERCY_ENABLE=${PERCY_TOKEN:-0} \
            PERCY_PARALLEL_TOTAL=-1 \
            yarn percy exec --parallel -- -- \
            yarn cypress:run --record --parallel --group webpack-dev-server-fresh
          working_directory: npm/webpack-dev-server-fresh
      - store_test_results:
          path: /tmp/cypress
      - store_artifacts:
          path: /tmp/artifacts
      - store-npm-logs      

  run-vite-dev-server-fresh-integration-tests:
    <<: *defaults
    # parallelism: 3 TODO: Add parallelism once we have more specs
    steps:
      - restore_cached_workspace
      - restore_cached_system_tests_deps
      - run:
          command: |
            CYPRESS_KONFIG_ENV=production \
            CYPRESS_RECORD_KEY=$MAIN_RECORD_KEY \
            PERCY_PARALLEL_NONCE=$CIRCLE_SHA1 \
            PERCY_ENABLE=${PERCY_TOKEN:-0} \
            PERCY_PARALLEL_TOTAL=-1 \
            yarn percy exec --parallel -- -- \
            yarn cypress:run --record --parallel --group vite-dev-server-fresh
          working_directory: npm/vite-dev-server-fresh
      - store_test_results:
          path: /tmp/cypress
      - store_artifacts:
          path: /tmp/artifacts
      - store-npm-logs            

  ui-components-integration-tests:
    <<: *defaults
    steps:
      - restore_cached_workspace
      - run:
          command: yarn build-for-tests
          working_directory: packages/ui-components
      - run:
          command: |
            CYPRESS_KONFIG_ENV=production \
            CYPRESS_RECORD_KEY=$MAIN_RECORD_KEY \
            yarn cypress:run --record --parallel --group ui-components
          working_directory: packages/ui-components
      - verify-mocha-results
      - store_test_results:
          path: /tmp/cypress
      - store_artifacts:
          path: /tmp/artifacts
      - store-npm-logs

  npm-webpack-preprocessor:
    <<: *defaults
    steps:
      - restore_cached_workspace
      - run:
          name: Build
          command: yarn workspace @cypress/webpack-preprocessor build
      - run:
          name: Test babelrc
          command: yarn test
          working_directory: npm/webpack-preprocessor/examples/use-babelrc
      - run:
          name: Build ts-loader
          command: yarn install
          working_directory: npm/webpack-preprocessor/examples/use-ts-loader
      - run:
          name: Types ts-loader
          command: yarn types
          working_directory: npm/webpack-preprocessor/examples/use-ts-loader
      - run:
          name: Test ts-loader
          command: yarn test
          working_directory: npm/webpack-preprocessor/examples/use-ts-loader
      - run:
          name: Start React app
          command: yarn start
          background: true
          working_directory: npm/webpack-preprocessor/examples/react-app
      - run:
          name: Test React app
          command: yarn test
          working_directory: npm/webpack-preprocessor/examples/react-app
      - run:
          name: Run tests
          command: yarn workspace @cypress/webpack-preprocessor test
      - store-npm-logs

  npm-webpack-dev-server:
    <<: *defaults
    steps:
      - restore_cached_workspace
      - restore_cached_system_tests_deps
      - run:
          name: Run tests
          command: yarn workspace @cypress/webpack-dev-server test
      - run:
          name: Run tests
          command: yarn workspace @cypress/webpack-dev-server-fresh test

  npm-vite-dev-server:
    <<: *defaults
    steps:
      - restore_cached_workspace
      - run:
          name: Run tests
          command: yarn test --reporter mocha-multi-reporters --reporter-options configFile=../../mocha-reporter-config.json
          working_directory: npm/vite-dev-server
      - store_test_results:
          path: npm/vite-dev-server/test_results
      - store_artifacts:
          path: npm/vite-dev-server/cypress/videos
      - store-npm-logs

  npm-webpack-batteries-included-preprocessor:
    <<: *defaults
    resource_class: small
    steps:
      - restore_cached_workspace
      - run:
          name: Run tests
          command: yarn workspace @cypress/webpack-batteries-included-preprocessor test

  npm-vue:
    <<: *defaults
    steps:
      - restore_cached_workspace
      - run:
          name: Build
          command: yarn workspace @cypress/vue build
      - run:
          name: Type Check
          command: yarn typecheck
          working_directory: npm/vue
      - run:
          name: Run component tests
          command: yarn test:ci:ct
          working_directory: npm/vue
      - run:
          name: Run e2e tests
          command: yarn test:ci:e2e
          working_directory: npm/vue
      - store_test_results:
          path: npm/vue/test_results
      - store_artifacts:
          path: npm/vue/test_results
      - store-npm-logs

  npm-design-system:
    <<: *defaults
    steps:
      - restore_cached_workspace
      - run:
          name: Build
          command: yarn workspace @cypress/design-system build
      - run:
          name: Run tests
          # will use PERCY_TOKEN environment variable if available
          command: |
            CYPRESS_KONFIG_ENV=production \
            PERCY_PARALLEL_NONCE=$CIRCLE_SHA1 \
            PERCY_ENABLE=${PERCY_TOKEN:-0} \
            PERCY_PARALLEL_TOTAL=-1 \
            yarn percy exec --parallel -- -- \
            yarn test --reporter mocha-multi-reporters --reporter-options configFile=../../mocha-reporter-config.json
          working_directory: npm/design-system
      - store_test_results:
          path: npm/design-system/test_results
      - store-npm-logs

  npm-angular:
    <<: *defaults
    steps:
      - restore_cached_workspace
      - run:
          name: Build
          command: yarn workspace @cypress/angular build
      - run:
          name: Run tests
          command: yarn test-ci
          working_directory: npm/angular
      - store_test_results:
          path: npm/angular/test_results
      - store_artifacts:
          path: npm/angular/test_results
      - store-npm-logs

  npm-react:
    <<: *defaults
    parallelism: 8
    steps:
      - restore_cached_workspace
      - run:
          name: Build
          command: yarn workspace @cypress/react build
      - run:
          name: Run tests
          command: yarn test-ci
          working_directory: npm/react
      - store_test_results:
          path: npm/react/test_results
      - store_artifacts:
          path: npm/react/test_results
      - store-npm-logs

  npm-mount-utils:
    <<: *defaults
    steps:
      - restore_cached_workspace
      - run:
          name: Build
          command: yarn workspace @cypress/mount-utils build
      - store-npm-logs

  npm-create-cypress-tests:
    <<: *defaults
    resource_class: small
    steps:
      - restore_cached_workspace
      - run: yarn workspace create-cypress-tests build
      - run:
          name: Run unit test
          command: yarn workspace create-cypress-tests test

  npm-eslint-plugin-dev:
    <<: *defaults
    steps:
      - restore_cached_workspace
      - run:
          name: Run tests
          command: yarn workspace @cypress/eslint-plugin-dev test

  npm-cypress-schematic:
    <<: *defaults
    resource_class: small
    steps:
      - restore_cached_workspace
      - run:
          name: Build + Install
          command: |
            yarn workspace @cypress/schematic build:all
          working_directory: npm/cypress-schematic
      - run:
          name: Launch
          command: |
            yarn launch:test
          working_directory: npm/cypress-schematic
      - run:
          name: Run unit tests
          command: |
            yarn test
          working_directory: npm/cypress-schematic
      - store-npm-logs

  npm-release:
    <<: *defaults
    resource_class: medium+
    steps:
      - restore_cached_workspace
      - run:
          name: Release packages after all jobs pass
          command: yarn npm-release

  create-build-artifacts:
    <<: *defaults
    parameters:
      <<: *defaultsParameters
      resource_class:
        type: string
        default: medium+
    resource_class: << parameters.resource_class >>
    steps:
      - restore_cached_workspace
      - build-binary
      - build-cypress-npm-package:
          executor: << parameters.executor >>
      - run:
          name: Check current branch to persist artifacts
          command: |
<<<<<<< HEAD
            if [[ "$CIRCLE_BRANCH" != "develop" && "$CIRCLE_BRANCH" != "unify-1036-windows-test-projects" && "$CIRCLE_BRANCH" != "10.0-release" ]]; then
=======
            if [[ "$CIRCLE_BRANCH" != "develop" && "$CIRCLE_BRANCH" != "lmiller1990/merge-develop-2022-04-08" && "$CIRCLE_BRANCH" != "10.0-release" ]]; then
>>>>>>> 2de9fb7d
              echo "Not uploading artifacts or posting install comment for this branch."
              circleci-agent step halt
            fi
      - upload-build-artifacts
      - post-install-comment

  test-kitchensink:
    <<: *defaults
    steps:
      - clone-repo-and-checkout-branch:
          repo: cypress-example-kitchensink
      - install-required-node
      - run:
          name: Remove cypress.json
          description: Remove cypress.json in case it exists
          working_directory: /tmp/cypress-example-kitchensink
          environment:
            CYPRESS_INTERNAL_FORCE_SCAFFOLD: "1"
          command: rm -rf cypress.json
      - run:
          name: Install prod dependencies
          command: yarn --production
          working_directory: /tmp/cypress-example-kitchensink
      - run:
          name: Example server
          command: yarn start
          working_directory: /tmp/cypress-example-kitchensink
          background: true
      - run:
          name: Rename support file
          working_directory: /tmp/cypress-example-kitchensink
          command: |
            if [[ -f cypress/support/index.js ]]; then
              mv cypress/support/index.js cypress/support/e2e.js
            fi
      - run:
          name: Run Kitchensink example project
          command: |
            yarn cypress:run --project /tmp/cypress-example-kitchensink
      - store_artifacts:
          path: /tmp/cypress-example-kitchensink/cypress/screenshots
      - store_artifacts:
          path: /tmp/cypress-example-kitchensink/cypress/videos
      - store-npm-logs

  test-kitchensink-against-staging:
    <<: *defaults
    steps:
      - clone-repo-and-checkout-branch:
          repo: cypress-example-kitchensink
      - install-required-node
      - run:
          name: Install prod dependencies
          command: yarn --production
          working_directory: /tmp/cypress-example-kitchensink
      - run:
          name: Example server
          command: yarn start
          working_directory: /tmp/cypress-example-kitchensink
          background: true
      - run:
          name: Run Kitchensink example project
          command: |
            CYPRESS_PROJECT_ID=$TEST_KITCHENSINK_PROJECT_ID \
            CYPRESS_RECORD_KEY=$TEST_KITCHENSINK_RECORD_KEY \
            CYPRESS_INTERNAL_ENV=staging \
            CYPRESS_video=false \
            yarn cypress:run --project /tmp/cypress-example-kitchensink --record
      - store-npm-logs

  test-against-staging:
    <<: *defaults
    steps:
      - clone-repo-and-checkout-branch:
          repo: cypress-test-tiny
      - run:
          name: Run test project
          command: |
            CYPRESS_PROJECT_ID=$TEST_TINY_PROJECT_ID \
            CYPRESS_RECORD_KEY=$TEST_TINY_RECORD_KEY \
            CYPRESS_INTERNAL_ENV=staging \
            yarn cypress:run --project /tmp/cypress-test-tiny --record
      - store-npm-logs

  test-npm-module-and-verify-binary:
    <<: *defaults
    steps:
      - restore_cached_workspace
      # make sure we have cypress.zip received
      - run: ls -l
      - run: ls -l cypress.zip cypress.tgz
      - run: mkdir test-binary
      - run:
          name: Create new NPM package
          working_directory: test-binary
          command: npm init -y
      - run:
          # install NPM from built NPM package folder
          name: Install Cypress
          working_directory: test-binary
          # force installing the freshly built binary
          command: CYPRESS_INSTALL_BINARY=/root/cypress/cypress.zip npm i /root/cypress/cypress.tgz
      - run:
          name: Cypress version
          working_directory: test-binary
          command: $(yarn bin cypress) version
      - run:
          name: Verify Cypress binary
          working_directory: test-binary
          command: $(yarn bin cypress) verify
      - run:
          name: Cypress help
          working_directory: test-binary
          command: $(yarn bin cypress) help
      - run:
          name: Cypress info
          working_directory: test-binary
          command: $(yarn bin cypress) info
      - store-npm-logs

  test-npm-module-on-minimum-node-version:
    <<: *defaults
    resource_class: small
    docker:
      - image: cypress/base:12.0.0-libgbm
    steps:
      - restore_workspace_binaries
      - run: mkdir test-binary
      - run:
          name: Create new NPM package
          working_directory: test-binary
          command: npm init -y
      - run:
          name: Install Cypress
          working_directory: test-binary
          command: CYPRESS_INSTALL_BINARY=/root/cypress/cypress.zip npm install /root/cypress/cypress.tgz
      - run:
          name: Verify Cypress binary
          working_directory: test-binary
          command: $(npm bin)/cypress verify
      - run:
          name: Print Cypress version
          working_directory: test-binary
          command: $(npm bin)/cypress version
      - run:
          name: Cypress info
          working_directory: test-binary
          command: $(npm bin)/cypress info

  test-types-cypress-and-jest:
    parameters:
      executor:
        description: Executor name to use
        type: executor
        default: cy-doc
      wd:
        description: Working directory, should be OUTSIDE cypress monorepo folder
        type: string
        default: /root/test-cypress-and-jest
    <<: *defaults
    resource_class: small
    steps:
      - restore_workspace_binaries
      - run: mkdir <<parameters.wd>>
      - run:
          name: Create new NPM package ⚗️
          working_directory: <<parameters.wd>>
          command: npm init -y
      - run:
          name: Install dependencies 📦
          working_directory: <<parameters.wd>>
          environment:
            CYPRESS_INSTALL_BINARY: /root/cypress/cypress.zip
          # let's install Cypress, Jest and any other package that might conflict
          # https://github.com/cypress-io/cypress/issues/6690
          command: |
            npm install /root/cypress/cypress.tgz \
              typescript jest @types/jest enzyme @types/enzyme
      - run:
          name: Test types clash ⚔️
          working_directory: <<parameters.wd>>
          command: |
            echo "console.log('hello world')" > hello.ts
            npx tsc hello.ts --noEmit

  test-full-typescript-project:
    parameters:
      executor:
        description: Executor name to use
        type: executor
        default: cy-doc
      wd:
        description: Working directory, should be OUTSIDE cypress monorepo folder
        type: string
        default: /root/test-full-typescript
    <<: *defaults
    resource_class: small
    steps:
      - restore_workspace_binaries
      - run: mkdir <<parameters.wd>>
      - run:
          name: Create new NPM package ⚗️
          working_directory: <<parameters.wd>>
          command: npm init -y
      - run:
          name: Install dependencies 📦
          working_directory: <<parameters.wd>>
          environment:
            CYPRESS_INSTALL_BINARY: /root/cypress/cypress.zip
          command: |
            npm install /root/cypress/cypress.tgz typescript
      - run:
          name: Scaffold full TypeScript project 🏗
          working_directory: <<parameters.wd>>
          command: npx @bahmutov/cly@1 init --typescript
      # TODO: fork/update @bahmutov/cly@1 to scaffold `cypress/e2e/spec.cy.ts`
      # instead of `cypress/integration/spec.ts` when Cypress v10 is released.
      - run:
          name: Update example spec
          working_directory: <<parameters.wd>>
          command: |
            mkdir cypress/e2e
            mv cypress/integration/spec.ts cypress/e2e/spec.cy.ts
      - run:
          name: Scaffold new config file
          working_directory: <<parameters.wd>>
          environment:
            CYPRESS_INTERNAL_FORCE_SCAFFOLD: "1"
          command: |
            rm -rf cypress.json
            echo "export default {
                    e2e: {
                      setupNodeEvents (on, config) {
                        on('task', {
                          log (x) {
                            console.log(x)

                            return null
                          },
                        })

                        return config
                      },
                    },
                  }" > cypress.config.ts
      - run:
          name: Rename support file
          working_directory: <<parameters.wd>>
          command: mv cypress/support/index.ts cypress/support/e2e.js
      - run:
          name: Run project tests 🗳
          working_directory: <<parameters.wd>>
          command: npx cypress run

  # install NPM + binary zip and run against staging API
  test-binary-against-staging:
    <<: *defaults
    steps:
      - restore_workspace_binaries
      - clone-repo-and-checkout-branch:
          repo: cypress-test-tiny
      - run:
          name: Install Cypress
          working_directory: /tmp/cypress-test-tiny
          # force installing the freshly built binary
          command: CYPRESS_INSTALL_BINARY=~/cypress/cypress.zip npm i --legacy-peer-deps ~/cypress/cypress.tgz
      - run:
          name: Run test project
          working_directory: /tmp/cypress-test-tiny
          command: |
            CYPRESS_PROJECT_ID=$TEST_TINY_PROJECT_ID \
            CYPRESS_RECORD_KEY=$TEST_TINY_RECORD_KEY \
            CYPRESS_INTERNAL_ENV=staging \
            $(yarn bin cypress) run --record
      - store-npm-logs

  test-binary-against-recipes-firefox:
    <<: *defaults
    steps:
      - test-binary-against-repo:
          repo: cypress-example-recipes
          command: npm run test:ci:firefox

  test-binary-against-recipes-chrome:
    <<: *defaults
    parallelism: 3
    steps:
      - test-binary-against-repo:
          repo: cypress-example-recipes
          command: npm run test:ci:chrome

  test-binary-against-recipes:
    <<: *defaults
    parallelism: 3
    steps:
      - test-binary-against-repo:
          repo: cypress-example-recipes
          command: npm run test:ci

  # This is a special job. It allows you to test the current
  # built test runner against a pull request in the repo
  # cypress-example-recipes.
  # Imagine you are working on a feature and want to show / test a recipe
  # You would need to run the built test runner before release
  # against a PR that cannot be merged until the new version
  # of the test runner is released.
  # Use:
  #   specify pull request number
  #   and the recipe folder

  # test-binary-against-recipe-pull-request:
  #   <<: *defaults
  #   steps:
  #     # test a specific pull request by number from cypress-example-recipes
  #     - test-binary-against-repo:
  #         repo: cypress-example-recipes
  #         command: npm run test:ci
  #         pull_request_id: 515
  #         folder: examples/fundamentals__typescript

  test-binary-against-kitchensink:
    <<: *defaults
    steps:
      - test-binary-against-repo:
          repo: cypress-example-kitchensink
          browser: "electron"

  test-binary-against-kitchensink-firefox:
    <<: *defaults
    steps:
      - test-binary-against-repo:
          repo: cypress-example-kitchensink
          browser: firefox

  test-binary-against-kitchensink-chrome:
    <<: *defaults
    steps:
      - test-binary-against-repo:
          repo: cypress-example-kitchensink
          browser: chrome

  test-binary-against-todomvc-firefox:
    <<: *defaults
    steps:
      - test-binary-against-repo:
          repo: cypress-example-todomvc
          browser: firefox

  test-binary-against-conduit-chrome:
    <<: *defaults
    steps:
      - test-binary-against-repo:
          repo: cypress-example-conduit-app
          browser: chrome
          command: "npm run cypress:run"
          wait-on: http://localhost:3000

  test-binary-against-api-testing-firefox:
    <<: *defaults
    steps:
      - test-binary-against-repo:
          repo: cypress-example-api-testing
          browser: firefox
          command: "npm run cy:run"

  test-binary-against-piechopper-firefox:
    <<: *defaults
    steps:
      - test-binary-against-repo:
          repo: cypress-example-piechopper
          browser: firefox
          command: "npm run cypress:run"

  test-binary-against-cypress-realworld-app:
    <<: *defaults
    resource_class: medium+
    steps:
      - test-binary-against-rwa:
          repo: cypress-realworld-app
          browser: chrome
          wait-on: http://localhost:3000

  test-binary-as-specific-user:
    <<: *defaults
    steps:
      - restore_workspace_binaries
      # the user should be "node"
      - run: whoami
      - run: pwd
      # prints the current user's effective user id
      # for root it is 0
      # for other users it is a positive integer
      - run: node -e 'console.log(process.geteuid())'
      # make sure the binary and NPM package files are present
      - run: ls -l
      - run: ls -l cypress.zip cypress.tgz
      - run: mkdir test-binary
      - run:
          name: Create new NPM package
          working_directory: test-binary
          command: npm init -y
      - run:
          # install NPM from built NPM package folder
          name: Install Cypress
          working_directory: test-binary
          # force installing the freshly built binary
          command: CYPRESS_INSTALL_BINARY=~/cypress/cypress.zip npm i ~/cypress/cypress.tgz
      - run:
          name: Cypress help
          working_directory: test-binary
          command: $(yarn bin cypress) help
      - run:
          name: Cypress info
          working_directory: test-binary
          command: $(yarn bin cypress) info
      - run:
          name: Add Cypress demo
          working_directory: test-binary
          command: npx @bahmutov/cly init
      # TODO: fork/update @bahmutov/cly@1 to scaffold `cypress/e2e/spec.cy.ts`
      # instead of `cypress/integration/spec.js` when Cypress v10 is released.
      - run:
          name: Update example spec
          working_directory: test-binary
          command: |
            mkdir cypress/e2e
            mv cypress/integration/spec.js cypress/e2e/spec.cy.js
      - run:
          name: Scaffold new config file
          working_directory: test-binary
          environment:
            CYPRESS_INTERNAL_FORCE_SCAFFOLD: "1"
          command: |
            rm -rf cypress.json
            echo 'module.exports = {}' > cypress.config.js
      - run:
          name: Rename support file
          working_directory: test-binary
          command: mv cypress/support/index.js cypress/support/e2e.js
      - run:
          name: Verify Cypress binary
          working_directory: test-binary
          command: DEBUG=cypress:cli $(yarn bin cypress) verify
      - run:
          name: Run Cypress binary
          working_directory: test-binary
          command: DEBUG=cypress:cli $(yarn bin cypress) run
      - store-npm-logs

linux-workflow: &linux-workflow
  jobs:
    - node_modules_install
    - build:
        requires:
          - node_modules_install
    - check-ts:
        requires:
          - build
    - lint:
        name: linux-lint
        requires:
          - build
    - percy-finalize:
        context: test-runner:poll-circle-workflow
        required_env_var: PERCY_TOKEN # skips job if not defined (external PR)
        requires:
          - build
    - lint-types:
        requires:
          - build
    # unit, integration and e2e tests
    - cli-visual-tests:
        context: test-runner:percy
        requires:
          - build
    - unit-tests:
        requires:
          - build
    - unit-tests-release:
        context: test-runner:npm-release
        requires:
          - build
    - server-unit-tests:
        requires:
          - build
    - server-integration-tests:
        requires:
          - build
    - server-performance-tests:
        requires:
          - build
    - system-tests-node-modules-install:
        context: test-runner:performance-tracking
        requires:
          - build
    - system-tests-chrome:
        context: test-runner:performance-tracking
        requires:
          - system-tests-node-modules-install
    - system-tests-electron:
        context: test-runner:performance-tracking
        requires:
          - system-tests-node-modules-install
    - system-tests-firefox:
        context: test-runner:performance-tracking
        requires:
          - system-tests-node-modules-install
    - system-tests-non-root:
        context: test-runner:performance-tracking
        executor: non-root-docker-user
        requires:
          - system-tests-node-modules-install
    - driver-integration-tests-chrome:
        context: test-runner:cypress-record-key
        requires:
          - build
    - driver-integration-tests-chrome-beta:
        context: test-runner:cypress-record-key
        requires:
          - build
    - driver-integration-tests-firefox:
        context: test-runner:cypress-record-key
        requires:
          - build
    - driver-integration-tests-electron:
        context: test-runner:cypress-record-key
        requires:
          - build
    - run-frontend-shared-component-tests-chrome:
        context: [test-runner:launchpad-tests, test-runner:percy]
        percy: true
        requires:
          - build
    - run-launchpad-integration-tests-chrome:
        context: [test-runner:launchpad-tests, test-runner:percy]
        percy: true
        requires:
          - build
    - run-launchpad-component-tests-chrome:
        context: [test-runner:launchpad-tests, test-runner:percy]
        percy: true
        requires:
          - build
    - run-app-integration-tests-chrome:
        context: [test-runner:launchpad-tests, test-runner:percy]
        percy: true
        requires:
          - build
    - run-webpack-dev-server-fresh-integration-tests:
        context: [test-runner:cypress-record-key, test-runner:percy]
        requires:
          - system-tests-node-modules-install
    - run-vite-dev-server-fresh-integration-tests:
        context: [test-runner:cypress-record-key, test-runner:percy]
        requires:
          - system-tests-node-modules-install          
    - run-app-component-tests-chrome:
        context: [test-runner:launchpad-tests, test-runner:percy]
        percy: true
        requires:
          - build
    - reporter-integration-tests:
        context: [test-runner:cypress-record-key, test-runner:percy]
        requires:
          - build
    - ui-components-integration-tests:
        context: test-runner:cypress-record-key
        requires:
          - build
    - npm-webpack-dev-server:
        requires:
          - system-tests-node-modules-install
    - npm-vite-dev-server:
        requires:
          - build
    - npm-webpack-preprocessor:
        requires:
          - build
    - npm-webpack-batteries-included-preprocessor:
        requires:
          - build
    - npm-design-system:
        context: test-runner:percy
        requires:
          - build
    - npm-vue:
        requires:
          - build
    - npm-react:
        requires:
          - build
    - npm-angular:
        requires:
          - build
    - npm-mount-utils:
        requires:
          - build
    - npm-create-cypress-tests:
        requires:
          - build
    - npm-eslint-plugin-dev:
        requires:
          - build
    - npm-cypress-schematic:
        requires:
          - build
    # This release definition must be updated with any new jobs
    # Any attempts to automate this are welcome
    # If CircleCI provided an "after all" hook, then this wouldn't be necessary
    - npm-release:
        context: test-runner:npm-release
        requires:
          - build
          - check-ts
          - npm-angular
          - npm-eslint-plugin-dev
          - npm-create-cypress-tests
          - npm-react
          - npm-mount-utils
          - npm-vue
          - npm-webpack-batteries-included-preprocessor
          - npm-webpack-preprocessor
          - npm-vite-dev-server
          - npm-webpack-dev-server
          - npm-cypress-schematic
          - lint-types
          - linux-lint
          - percy-finalize
          - driver-integration-tests-firefox
          - driver-integration-tests-chrome
          - driver-integration-tests-chrome-beta
          - driver-integration-tests-electron
          - system-tests-non-root
          - system-tests-firefox
          - system-tests-electron
          - system-tests-chrome
          - server-performance-tests
          - server-integration-tests
          - server-unit-tests
          - test-kitchensink
          - ui-components-integration-tests
          - unit-tests
          - unit-tests-release
          - cli-visual-tests
          - reporter-integration-tests
          - npm-design-system
          - run-app-component-tests-chrome
          - run-app-integration-tests-chrome
          - run-frontend-shared-component-tests-chrome
          - run-launchpad-component-tests-chrome
          - run-launchpad-integration-tests-chrome

    # various testing scenarios, like building full binary
    # and testing it on a real project
    - test-against-staging:
        context: test-runner:record-tests
        <<: *mainBuildFilters
        requires:
          - build
    - test-kitchensink:
        requires:
          - build
    - test-kitchensink-against-staging:
        context: test-runner:record-tests
        <<: *mainBuildFilters
        requires:
          - build
    - create-build-artifacts:
        context:
          - test-runner:upload
          - test-runner:commit-status-checks
        requires:
          - build
    - test-npm-module-on-minimum-node-version:
        requires:
          - create-build-artifacts
    - test-types-cypress-and-jest:
        requires:
          - create-build-artifacts
    - test-full-typescript-project:
        requires:
          - create-build-artifacts
    - test-binary-against-kitchensink:
        requires:
          - create-build-artifacts
    - test-npm-module-and-verify-binary:
        <<: *mainBuildFilters
        requires:
          - create-build-artifacts
    - test-binary-against-staging:
        context: test-runner:record-tests
        <<: *mainBuildFilters
        requires:
          - create-build-artifacts
    - test-binary-against-kitchensink-chrome:
        <<: *mainBuildFilters
        requires:
          - create-build-artifacts
    - test-binary-against-recipes-firefox:
        <<: *mainBuildFilters
        requires:
          - create-build-artifacts
    - test-binary-against-recipes-chrome:
        <<: *mainBuildFilters
        requires:
          - create-build-artifacts
    - test-binary-against-recipes:
        <<: *mainBuildFilters
        requires:
          - create-build-artifacts
    - test-binary-against-kitchensink-firefox:
        <<: *mainBuildFilters
        requires:
          - create-build-artifacts
    - test-binary-against-todomvc-firefox:
        <<: *mainBuildFilters
        requires:
          - create-build-artifacts
    - test-binary-against-cypress-realworld-app:
        <<: *mainBuildFilters
        requires:
          - create-build-artifacts
    - test-binary-as-specific-user:
        name: "test binary as a non-root user"
        executor: non-root-docker-user
        requires:
          - create-build-artifacts
    - test-binary-as-specific-user:
        name: "test binary as a root user"
        requires:
          - create-build-artifacts
    - binary-system-tests:
        requires:
          - create-build-artifacts
          - system-tests-node-modules-install

mac-workflow: &mac-workflow
  jobs:
    - node_modules_install:
        name: darwin-node-modules-install
        executor: mac
        resource_class: macos.x86.medium.gen2
        only-cache-for-root-user: true

    - build:
        name: darwin-build
        executor: mac
        resource_class: macos.x86.medium.gen2
        requires:
          - darwin-node-modules-install

    - lint:
        name: darwin-lint
        executor: mac
        requires:
          - darwin-build

    - create-build-artifacts:
        name: darwin-create-build-artifacts
        context:
          - test-runner:sign-mac-binary
          - test-runner:upload
          - test-runner:commit-status-checks
        executor: mac
        resource_class: macos.x86.medium.gen2
        requires:
          - darwin-build

    - test-kitchensink:
        name: darwin-test-kitchensink
        executor: mac
        requires:
          - darwin-build

windows-workflow: &windows-workflow
  jobs:
    - node_modules_install:
        name: windows-node-modules-install
        executor: windows
        resource_class: windows.medium
        only-cache-for-root-user: true

    - build:
        name: windows-build
        executor: windows
        resource_class: windows.medium
        requires:
          - windows-node-modules-install

    - run-app-integration-tests-chrome:
        name: windows-run-app-integration-tests-chrome
        executor: windows
        resource_class: windows.medium
        context: test-runner:launchpad-tests
        requires:
          - windows-build

    - run-launchpad-integration-tests-chrome:
        name: windows-run-launchpad-integration-tests-chrome
        executor: windows
        resource_class: windows.medium
        context: test-runner:launchpad-tests
        requires:
          - windows-build

    - lint:
        name: windows-lint
        executor: windows
        requires:
          - windows-build

    - unit-tests:
        name: windows-unit-tests
        executor: windows
        resource_class: windows.medium
        requires:
          - windows-build

    - create-build-artifacts:
        name: windows-create-build-artifacts
        executor: windows
        resource_class: windows.medium
        context:
          - test-runner:sign-windows-binary
          - test-runner:upload
          - test-runner:commit-status-checks
        requires:
          - windows-build
    - test-binary-against-kitchensink-chrome:
        name: windows-test-binary-against-kitchensink-chrome
        executor: windows
        requires:
          - windows-create-build-artifacts

workflows:
  linux:
    <<: *linux-workflow
  mac:
    <<: *mac-workflow
    <<: *mac-workflow-filters
  windows:
    <<: *windows-workflow
    <<: *windows-workflow-filters<|MERGE_RESOLUTION|>--- conflicted
+++ resolved
@@ -49,11 +49,7 @@
     or:
     - equal: [ develop, << pipeline.git.branch >> ]
     - equal: [ '10.0-release', << pipeline.git.branch >> ]
-<<<<<<< HEAD
     - equal: [ 'unify-1036-windows-test-projects', << pipeline.git.branch >> ]
-=======
-    - equal: [ lmiller1990/merge-develop-2022-04-08, << pipeline.git.branch >> ]
->>>>>>> 2de9fb7d
     - matches:
           pattern: "-release$"
           value: << pipeline.git.branch >>
@@ -1738,11 +1734,7 @@
       - run:
           name: Check current branch to persist artifacts
           command: |
-<<<<<<< HEAD
             if [[ "$CIRCLE_BRANCH" != "develop" && "$CIRCLE_BRANCH" != "unify-1036-windows-test-projects" && "$CIRCLE_BRANCH" != "10.0-release" ]]; then
-=======
-            if [[ "$CIRCLE_BRANCH" != "develop" && "$CIRCLE_BRANCH" != "lmiller1990/merge-develop-2022-04-08" && "$CIRCLE_BRANCH" != "10.0-release" ]]; then
->>>>>>> 2de9fb7d
               echo "Not uploading artifacts or posting install comment for this branch."
               circleci-agent step halt
             fi
