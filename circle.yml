--- conflicted
+++ resolved
@@ -8,11 +8,8 @@
     branches:
       only:
         - develop
-<<<<<<< HEAD
         - tgriesser/build/root-yarn-install
-=======
         - 9.0-release
->>>>>>> 7abcbc0d
 
 defaults: &defaults
   parallelism: 1
