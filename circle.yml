--- conflicted
+++ resolved
@@ -29,10 +29,6 @@
       only:
         - develop
         - 10.0-release
-<<<<<<< HEAD
-=======
-        - UNIFY-1294-specs-list-flake
->>>>>>> c0945c1d
 
 # usually we don't build Mac app - it takes a long time
 # but sometimes we want to really confirm we are doing the right thing
@@ -42,10 +38,6 @@
     or:
     - equal: [ develop, << pipeline.git.branch >> ]
     - equal: [ '10.0-release', << pipeline.git.branch >> ]
-<<<<<<< HEAD
-=======
-    - equal: [ UNIFY-1294-specs-list-flake, << pipeline.git.branch >> ]
->>>>>>> c0945c1d
     - matches:
           pattern: "-release$"
           value: << pipeline.git.branch >>
@@ -55,11 +47,7 @@
     or:
     - equal: [ develop, << pipeline.git.branch >> ]
     - equal: [ '10.0-release', << pipeline.git.branch >> ]
-<<<<<<< HEAD
     - equal: [ tbiethman/1151-todos-pt2, << pipeline.git.branch >> ]
-=======
-    - equal: [ UNIFY-1294-specs-list-flake, << pipeline.git.branch >> ]
->>>>>>> c0945c1d
     - matches:
           pattern: "-release$"
           value: << pipeline.git.branch >>
