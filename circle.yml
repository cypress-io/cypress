version: 2.1

defaults: &defaults
  parallelism: 1
  working_directory: ~/cypress
  parameters: &defaultsParameters
    executor:
      type: executor
      default: cy-doc
    only-cache-for-root-user:
      type: boolean
      default: false
  executor: <<parameters.executor>>
  environment:
    ## set specific timezone
    TZ: "/usr/share/zoneinfo/America/New_York"

    ## store artifacts here
    CIRCLE_ARTIFACTS: /tmp/artifacts

    ## set so that e2e tests are consistent
    COLUMNS: 100
    LINES: 24

# filters and requires for testing binary with Firefox
mainBuildFilters: &mainBuildFilters
  filters:
    branches:
      only:
        - develop
        - 10.0-release
        - unify-1001-windows-app-e2e-tests

# usually we don't build Mac app - it takes a long time
# but sometimes we want to really confirm we are doing the right thing
# so just add your branch to the list here to build and test on Mac
macWorkflowFilters: &mac-workflow-filters
  when:
    or:
    - equal: [ develop, << pipeline.git.branch >> ]
    - equal: [ '10.0-release', << pipeline.git.branch >> ]
    - equal: [ unify-1001-windows-app-e2e-tests, << pipeline.git.branch >> ]
    - matches:
          pattern: "-release$"
          value: << pipeline.git.branch >>

windowsWorkflowFilters: &windows-workflow-filters
  when:
    or:
    - equal: [ develop, << pipeline.git.branch >> ]
    - equal: [ '10.0-release', << pipeline.git.branch >> ]
    - equal: [ unify-1001-windows-app-e2e-tests, << pipeline.git.branch >> ]
    - matches:
          pattern: "-release$"
          value: << pipeline.git.branch >>
    - matches:
          pattern: "win*"
          value: << pipeline.git.branch >>

executors:
  # the Docker image with Cypress dependencies and Chrome browser
  cy-doc:
    docker:
      - image: cypress/browsers:node16.5.0-chrome94-ff93
    # by default, we use "small" to save on CI costs. bump on a per-job basis if needed.
    resource_class: small
    environment:
      PLATFORM: linux

  # Docker image with non-root "node" user
  non-root-docker-user:
    docker:
      - image: cypress/browsers:node16.5.0-chrome94-ff93
        user: node
    environment:
      PLATFORM: linux

  # executor to run on Mac OS
  # https://circleci.com/docs/2.0/executor-types/#using-macos
  # https://circleci.com/docs/2.0/testing-ios/#supported-xcode-versions
  mac:
    macos:
      # Executor should have Node >= required version
      xcode: "13.0.0"
    environment:
      PLATFORM: mac

  # executor to run on Windows - based off of the windows-orb default executor since it is
  # not customizable enough to align with our existing setup.
  # https://github.com/CircleCI-Public/windows-orb/blob/master/src/executors/default.yml
  # https://circleci.com/docs/2.0/hello-world-windows/#software-pre-installed-in-the-windows-image
  windows: &windows-executor
    machine:
      image: windows-server-2019-vs2019:stable
      shell: bash.exe -eo pipefail
    resource_class: windows.medium
    environment:
      PLATFORM: windows

commands:
  restore_workspace_binaries:
    steps:
      - attach_workspace:
          at: ~/
      # make sure we have cypress.zip received
      - run: ls -l
      - run: ls -l cypress.zip cypress.tgz
      - run: node --version
      - run: npm --version

  restore_cached_workspace:
    steps:
      - attach_workspace:
          at: ~/
      - install-required-node
      - unpack-dependencies

  restore_cached_binary:
    steps:
      - attach_workspace:
          at: ~/

  prepare-modules-cache:
    parameters:
      dont-move:
        type: boolean
        default: false
    steps:
      - run: node scripts/circle-cache.js --action prepare
      - unless:
          condition: << parameters.dont-move >>
          steps:
            - run:
                name: Move to /tmp dir for consistent caching across root/non-root users
                command: |
                  mkdir -p /tmp/node_modules_cache
                  mv ~/cypress/node_modules /tmp/node_modules_cache/root_node_modules
                  mv ~/cypress/cli/node_modules /tmp/node_modules_cache/cli_node_modules
                  mv ~/cypress/system-tests/node_modules /tmp/node_modules_cache/system-tests_node_modules
                  mv ~/cypress/globbed_node_modules /tmp/node_modules_cache/globbed_node_modules

  build-and-persist:
    description: Save entire folder as artifact for other jobs to run without reinstalling
    steps:
      - run:
          name: Build all codegen
          command: yarn gulp buildProd
      - run:
          name: Build packages
          command: yarn build
      - prepare-modules-cache # So we don't throw these in the workspace cache
      - persist_to_workspace:
          root: ~/
          paths:
            - cypress
            - .ssh
            - node_modules # contains the npm i -g modules

  install_cache_helpers_dependencies:
    steps:
      - run:
          # Dependencies needed by circle-cache.js, before we "yarn" or unpack cached node_modules
          name: Cache Helper Dependencies
          working_directory: ~/
          command: npm i glob@7.1.6 fs-extra@10.0.0 minimist@1.2.5 fast-json-stable-stringify@2.1.0

  unpack-dependencies:
    description: 'Unpacks dependencies associated with the current workflow'
    steps:
      - install_cache_helpers_dependencies
      - run:
          name: Generate Circle Cache Key
          command: node scripts/circle-cache.js --action cacheKey > circle_cache_key
      - restore_cache:
          name: Restore cache state, to check for known modules cache existence
          key: v{{ .Environment.CACHE_VERSION }}-{{ arch }}-test2-node-modules-cache-{{ checksum "circle_cache_key" }}
      - run:
          name: Move node_modules back from /tmp
          command: |
            if [[ -d "/tmp/node_modules_cache" ]]; then
              mv /tmp/node_modules_cache/root_node_modules ~/cypress/node_modules
              mv /tmp/node_modules_cache/cli_node_modules ~/cypress/cli/node_modules
              mv /tmp/node_modules_cache/system-tests_node_modules ~/cypress/system-tests/node_modules
              mv /tmp/node_modules_cache/globbed_node_modules ~/cypress/globbed_node_modules
              rm -rf /tmp/node_modules_cache
            fi
      - run:
          name: Restore all node_modules to proper workspace folders
          command: node scripts/circle-cache.js --action unpack

  restore_cached_system_tests_deps:
    description: 'Restore the cached node_modules for projects in "system-tests/projects/**"'
    steps:
      - run:
          name: Generate Circle Cache key for system tests
          command: ./system-tests/scripts/cache-key.sh > system_tests_cache_key
      - restore_cache:
          name: Restore system tests node_modules cache
          keys:
            - v{{ .Environment.CACHE_VERSION }}-{{ arch }}-system-tests-projects-node-modules-cache-{{ checksum "system_tests_cache_key" }}
            - v{{ .Environment.CACHE_VERSION }}-{{ arch }}-system-tests-projects-node-modules-cache-

  update_cached_system_tests_deps:
    description: 'Update the cached node_modules for projects in "system-tests/projects/**"'
    steps:
      - run:
          name: Generate Circle Cache key for system tests
          command: ./system-tests/scripts/cache-key.sh > system_tests_cache_key
      - restore_cache:
          name: Restore cache state, to check for known modules cache existence
          keys:
            - v{{ .Environment.CACHE_VERSION }}-{{ arch }}-system-tests-projects-node-modules-cache-state-{{ checksum "system_tests_cache_key" }}
      - run:
          name: Bail if specific cache exists
          command: |
            if [[ -f "system_tests_node_modules_installed" ]]; then
              echo "No updates to system tests node modules, exiting"
              circleci-agent step halt
            fi
      - restore_cache:
          name: Restore system tests node_modules cache
          keys:
            - v{{ .Environment.CACHE_VERSION }}-{{ arch }}-system-tests-projects-node-modules-cache-{{ checksum "system_tests_cache_key" }}
            - v{{ .Environment.CACHE_VERSION }}-{{ arch }}-system-tests-projects-node-modules-cache-
      - run:
          name: Update system-tests node_modules cache
          command: yarn workspace @tooling/system-tests projects:yarn:install
      - save_cache:
          name: Save system tests node_modules cache
          key: v{{ .Environment.CACHE_VERSION }}-{{ arch }}-system-tests-projects-node-modules-cache-{{ checksum "system_tests_cache_key" }}
          paths:
            - ~/.cache/cy-system-tests-node-modules
      - run: touch system_tests_node_modules_installed
      - save_cache:
          name: Save system tests node_modules cache state key
          key: v{{ .Environment.CACHE_VERSION }}-{{ arch }}-system-tests-projects-node-modules-cache-state-{{ checksum "system_tests_cache_key" }}
          paths:
            - system_tests_node_modules_installed

  caching-dependency-installer:
    description: 'Installs & caches the dependencies based on yarn lock & package json dependencies'
    parameters:
      only-cache-for-root-user:
        type: boolean
        default: false
    steps:
      - install_cache_helpers_dependencies
      - run:
          name: Generate Circle Cache Key
          command: node scripts/circle-cache.js --action cacheKey > circle_cache_key
      - restore_cache:
          name: Restore cache state, to check for known modules cache existence
          key: v{{ .Environment.CACHE_VERSION }}-{{ arch }}-test2-node-modules-cache-state-{{ checksum "circle_cache_key" }}
      - run:
          name: Bail if cache exists
          command: |
            if [[ -f "node_modules_installed" ]]; then
              echo "Node modules already cached for dependencies, exiting"
              circleci-agent step halt
            fi
      - run: date +%Y-%U > cache_date
      - restore_cache:
          name: Restore weekly yarn cache
          keys:
            - v{{ .Environment.CACHE_VERSION }}-{{ arch }}-test2-deps-root-weekly-{{ checksum "cache_date" }}
      - run:
          name: Install Node Modules
          command: |
            yarn --prefer-offline --frozen-lockfile --cache-folder ~/.yarn
          no_output_timeout: 20m
      - prepare-modules-cache:
          dont-move: <<parameters.only-cache-for-root-user>> # we don't move, so we don't hit any issues unpacking symlinks
      - when:
          condition: <<parameters.only-cache-for-root-user>> # we don't move to /tmp since we don't need to worry about different users
          steps:
            - save_cache:
                name: Saving node modules for root, cli, and all globbed workspace packages
                key: v{{ .Environment.CACHE_VERSION }}-{{ arch }}-test2-node-modules-cache-{{ checksum "circle_cache_key" }}
                paths:
                  - node_modules
                  - cli/node_modules
                  - system-tests/node_modules
                  - globbed_node_modules
      - unless:
          condition: <<parameters.only-cache-for-root-user>>
          steps:
            - save_cache:
                name: Saving node modules for root, cli, and all globbed workspace packages
                key: v{{ .Environment.CACHE_VERSION }}-{{ arch }}-test2-node-modules-cache-{{ checksum "circle_cache_key" }}
                paths:
                  - /tmp/node_modules_cache
      - run: touch node_modules_installed
      - save_cache:
          name: Saving node-modules cache state key
          key: v{{ .Environment.CACHE_VERSION }}-{{ arch }}-test2-node-modules-cache-state-{{ checksum "circle_cache_key" }}
          paths:
            - node_modules_installed
      - save_cache:
          name: Save weekly yarn cache
          key: v{{ .Environment.CACHE_VERSION }}-{{ arch }}-test2-deps-root-weekly-{{ checksum "cache_date" }}
          paths:
            - ~/.yarn

  verify-build-setup:
    description: Common commands run when setting up for build or yarn install
    parameters:
      executor:
        type: executor
        default: cy-doc
    steps:
      - run: pwd
      - run:
          name: print global yarn cache path
          command: echo $(yarn global bin)
      - run:
          name: print yarn version
          command: yarn versions
      - unless:
          condition:
            # stop-only does not correctly match on windows: https://github.com/bahmutov/stop-only/issues/78
            equal: [ *windows-executor, << parameters.executor >> ]
          steps:
            - run:
                name: Stop .only
                 # this will catch ".only"s in js/coffee as well
                command: yarn stop-only-all
      - run:
          name: Check terminal variables
          ## make sure the TERM is set to 'xterm' in node (Linux only)
          ## else colors (and tests) will fail
          ## See the following information
          ##   * http://andykdocs.de/development/Docker/Fixing+the+Docker+TERM+variable+issue
          ##   * https://unix.stackexchange.com/questions/43945/whats-the-difference-between-various-term-variables
          command: yarn check-terminal

  install-required-node:
    # https://discuss.circleci.com/t/switch-nodejs-version-on-machine-executor-solved/26675/2
    description: Install Node version matching .node-version
    steps:
      - run:
          name: Install Node
          command: |
            node_version=$(cat .node-version)
            [ -s "${HOME}/.nvm/nvm.sh" ] && \. "${HOME}/.nvm/nvm.sh" # This loads nvm
            if ! type nvm > /dev/null; then
              echo "Installing NVM"
              curl -o- https://raw.githubusercontent.com/creationix/nvm/v0.30.0/install.sh | bash
              [ -s "${HOME}/.nvm/nvm.sh" ] && \. "${HOME}/.nvm/nvm.sh" # This loads nvm
            fi
            echo "Installing Node $node_version"
            nvm install ${node_version}
            echo "Using Node $node_version"
            nvm use ${node_version}
            [[ $PLATFORM != 'windows' ]] && nvm alias default ${node_version} || sleep 2s
            echo "Installing Yarn"
            npm install yarn -g # ensure yarn is installed with the correct node engine
            yarn check-node-version
      - run:
          name: Check  Node
          command: yarn check-node-version

  install-chrome:
    description: Install Google Chrome
    parameters:
      channel:
        description: browser channel to install
        type: string
      version:
        description: browser version to install
        type: string
    steps:
      - run:
          name: Install Google Chrome (<<parameters.channel>>)
          command: |
            echo "Installing Chrome (<<parameters.channel>>) v<<parameters.version>>"
            wget -O /usr/src/google-chrome-<<parameters.channel>>_<<parameters.version>>_amd64.deb "http://dl.google.com/linux/chrome/deb/pool/main/g/google-chrome-<<parameters.channel>>/google-chrome-<<parameters.channel>>_<<parameters.version>>-1_amd64.deb" && \
            dpkg -i /usr/src/google-chrome-<<parameters.channel>>_<<parameters.version>>_amd64.deb ; \
            apt-get install -f -y && \
            rm -f /usr/src/google-chrome-<<parameters.channel>>_<<parameters.version>>_amd64.deb
            which google-chrome-<<parameters.channel>> || (printf "\n\033[0;31mChrome was not successfully downloaded - bailing\033[0m\n\n" && exit 1)
            echo "Location of Google Chrome Installation: `which google-chrome-<<parameters.channel>>`"
            echo "Google Chrome Version: `google-chrome-<<parameters.channel>> --version`"

  run-driver-integration-tests:
    parameters:
      browser:
        description: browser shortname to target
        type: string
      install-chrome-channel:
        description: chrome channel to install
        type: string
        default: ''
    steps:
      - restore_cached_workspace
      - when:
          condition: <<parameters.install-chrome-channel>>
          steps:
            - install-chrome:
                channel: <<parameters.install-chrome-channel>>
                version: $(node ./scripts/get-browser-version.js chrome:<<parameters.install-chrome-channel>>)
      - run:
          environment:
            CYPRESS_KONFIG_ENV: production
          command: |
            echo Current working directory is $PWD
            echo Total containers $CIRCLE_NODE_TOTAL

            if [[ -v PACKAGES_RECORD_KEY ]]; then
              # internal PR
              CYPRESS_RECORD_KEY=$PACKAGES_RECORD_KEY \
              yarn cypress:run --record --parallel --group 5x-driver-<<parameters.browser>> --browser <<parameters.browser>>
            else
              # external PR
              TESTFILES=$(circleci tests glob "cypress/e2e/**/*.cy.*" | circleci tests split --total=$CIRCLE_NODE_TOTAL)
              echo "Test files for this machine are $TESTFILES"

              if [[ -z "$TESTFILES" ]]; then
                echo "Empty list of test files"
              fi
              yarn cypress:run --browser <<parameters.browser>> --spec $TESTFILES
            fi
          working_directory: packages/driver
      - verify-mocha-results
      - store_test_results:
          path: /tmp/cypress
      - store_artifacts:
          path: /tmp/artifacts
      - store-npm-logs

  run-new-ui-tests:
    parameters:
      package:
        description: package to target
        type: enum
        enum: ['frontend-shared', 'launchpad', 'app']
      browser:
        description: browser shortname to target
        type: string
      percy:
        description: enable percy
        type: boolean
        default: false
      type:
        description: ct or e2e
        type: enum
        enum: ['ct', 'e2e']
      debug:
        description: debug option
        type: string
        default: ''
    steps:
      - restore_cached_workspace
      - run:
          # TODO: How can we have preinstalled browsers on CircleCI?
          name: 'Install Chrome on Windows' 
          command: |
            [[ $PLATFORM == 'windows' && '<<parameters.browser>>' == 'chrome' ]] && choco install googlechrome || true
      - run:
          command: |
            cmd=$([[ <<parameters.percy>> == 'true' ]] && echo 'yarn percy exec --parallel -- --') || true
            DEBUG=<<parameters.debug>> \
            CYPRESS_INTERNAL_FORCE_BROWSER_RELAUNCH='true' \
            CYPRESS_KONFIG_ENV=production \
            CYPRESS_RECORD_KEY=$TEST_LAUNCHPAD_RECORD_KEY \
            PERCY_PARALLEL_NONCE=$CIRCLE_SHA1 \
            PERCY_ENABLE=${PERCY_TOKEN:-0} \
            PERCY_PARALLEL_TOTAL=-1 \
            $cmd yarn workspace @packages/<<parameters.package>> cypress:run:<<parameters.type>> --browser <<parameters.browser>> --record --parallel --group <<parameters.package>>-<<parameters.type>>
      - store_test_results:
          path: /tmp/cypress
      - store_artifacts:
          path: ./packages/<<parameters.package>>/cypress/videos
      - store-npm-logs

  run-system-tests:
    parameters:
      browser:
        description: browser shortname to target
        type: string
    steps:
      - restore_cached_workspace
      - restore_cached_system_tests_deps
      - run:
          name: Run system tests
          command: |
            ALL_SPECS=`circleci tests glob "/root/cypress/system-tests/test/*spec*"`
            SPECS=
            for file in $ALL_SPECS; do
              # filter out non_root tests, they have their own stage
              if [[ "$file" == *"non_root"* ]]; then
                echo "Skipping $file"
                continue
              fi
              SPECS="$SPECS $file"
            done
            SPECS=`echo $SPECS | xargs -n 1 | circleci tests split --split-by=timings`
            echo SPECS=$SPECS
            yarn workspace @tooling/system-tests test:ci $SPECS --browser <<parameters.browser>>
      - verify-mocha-results
      - store_test_results:
          path: /tmp/cypress
      - store_artifacts:
          path: /tmp/artifacts
      - store-npm-logs

  store-npm-logs:
    description: Saves any NPM debug logs as artifacts in case there is a problem
    steps:
      - store_artifacts:
          path: ~/.npm/_logs

  post-install-comment:
    description: Post GitHub comment with a blurb on how to install pre-release version
    steps:
      - run:
          name: Post pre-release install comment
          command: |
            node scripts/add-install-comment.js \
              --npm npm-package-url.json \
              --binary binary-url.json

  verify-mocha-results:
    description: Double-check that Mocha tests ran as expected.
    parameters:
      expectedResultCount:
        description: The number of result files to expect, ie, the number of Mocha test suites that ran.
        type: integer
        ## by default, assert that at least 1 test ran
        default: 0
    steps:
      - run: yarn verify:mocha:results <<parameters.expectedResultCount>>

  clone-repo-and-checkout-branch:
    description: |
      Clones an external repo and then checks out the branch that matches the next version otherwise uses 'master' branch.
    parameters:
      repo:
        description: "Name of the github repo to clone like: cypress-example-kitchensink"
        type: string
      pull_request_id:
        description: Pull request number to check out before installing and testing
        type: integer
        default: 0
    steps:
      - restore_cached_binary
      - run:
          name: "Cloning test project: <<parameters.repo>>"
          command: |
            git clone --depth 1 --no-single-branch https://github.com/cypress-io/<<parameters.repo>>.git /tmp/<<parameters.repo>>
            cd /tmp/<<parameters.repo>> && (git checkout $(node ./scripts/get-next-version.js) || true)
      - when:
            condition: <<parameters.pull_request_id>>
            steps:
              - run:
                  name: Check out PR <<parameters.pull_request_id>>
                  working_directory: /tmp/<<parameters.repo>>
                  command: |
                    git fetch origin pull/<<parameters.pull_request_id>>/head:pr-<<parameters.pull_request_id>>
                    git checkout pr-<<parameters.pull_request_id>>

  test-binary-against-rwa:
    description: |
      Takes the built binary and NPM package, clones the RWA repo
      and runs the new version of Cypress against it.
    parameters:
      repo:
        description: "Name of the github repo to clone like"
        type: string
        default: "cypress-realworld-app"
      browser:
        description: Name of the browser to use, like "electron", "chrome", "firefox"
        type: enum
        enum: ["", "electron", "chrome", "firefox"]
        default: ""
      command:
        description: Test command to run to start Cypress tests
        type: string
        default: "yarn cypress:run"
      # if the repo to clone and test is a monorepo, you can
      # run tests inside a specific subfolder
      folder:
        description: Subfolder to test in
        type: string
        default: ""
      # you can test new features in the test runner against recipes or other repos
      # by opening a pull request in those repos and running this test job
      # against a pull request number in the example repo
      pull_request_id:
        description: Pull request number to check out before installing and testing
        type: integer
        default: 0
      wait-on:
        description: Whether to use wait-on to wait on a server to be booted
        type: string
        default: ""
      server-start-command:
        description: Server start command for repo
        type: string
        default: "CI=true yarn start"
    steps:
      - clone-repo-and-checkout-branch:
          repo: <<parameters.repo>>
      - when:
          condition: <<parameters.pull_request_id>>
          steps:
            - run:
                name: Check out PR <<parameters.pull_request_id>>
                working_directory: /tmp/<<parameters.repo>>
                command: |
                  git fetch origin pull/<<parameters.pull_request_id>>/head:pr-<<parameters.pull_request_id>>
                  git checkout pr-<<parameters.pull_request_id>>
                  git log -n 2
      - run:
          command: yarn
          working_directory: /tmp/<<parameters.repo>>
      - run:
          name: Install Cypress
          working_directory: /tmp/<<parameters.repo>>
          # force installing the freshly built binary
          command: |
            CYPRESS_INSTALL_BINARY=~/cypress/cypress.zip npm i --legacy-peer-deps ~/cypress/cypress.tgz && [[ -f yarn.lock ]] && yarn
      - run:
          name: Print Cypress version
          working_directory: /tmp/<<parameters.repo>>
          command: npx cypress version
      - run:
          name: Types check 🧩 (maybe)
          working_directory: /tmp/<<parameters.repo>>
          command: yarn types
      - run:
          working_directory: /tmp/<<parameters.repo>>
          command: <<parameters.server-start-command>>
          background: true
      - run:
          condition: <<parameters.wait-on>>
          name: "Waiting on server to boot: <<parameters.wait-on>>"
          command: "npx wait-on <<parameters.wait-on>>"
      - when:
          condition: <<parameters.folder>>
          steps:
            - when:
                condition: <<parameters.browser>>
                steps:
                  - run:
                      name: Run tests using browser "<<parameters.browser>>"
                      working_directory: /tmp/<<parameters.repo>>/<<parameters.folder>>
                      command: |
                        <<parameters.command>> -- --browser <<parameters.browser>>
            - unless:
                condition: <<parameters.browser>>
                steps:
                  - run:
                      name: Run tests using command
                      working_directory: /tmp/<<parameters.repo>>/<<parameters.folder>>
                      command: <<parameters.command>>

            - store_artifacts:
                name: screenshots
                path: /tmp/<<parameters.repo>>/<<parameters.folder>>/cypress/screenshots
            - store_artifacts:
                name: videos
                path: /tmp/<<parameters.repo>>/<<parameters.folder>>/cypress/videos
      - unless:
          condition: <<parameters.folder>>
          steps:
            - when:
                condition: <<parameters.browser>>
                steps:
                  - run:
                      name: Run tests using browser "<<parameters.browser>>"
                      working_directory: /tmp/<<parameters.repo>>
                      command: <<parameters.command>> -- --browser <<parameters.browser>>
            - unless:
                condition: <<parameters.browser>>
                steps:
                  - run:
                      name: Run tests using command
                      working_directory: /tmp/<<parameters.repo>>
                      command: <<parameters.command>>
            - store_artifacts:
                name: screenshots
                path: /tmp/<<parameters.repo>>/cypress/screenshots
            - store_artifacts:
                name: videos
                path: /tmp/<<parameters.repo>>/cypress/videos
      - store-npm-logs

  test-binary-against-repo:
    description: |
      Takes the built binary and NPM package, clones given example repo
      and runs the new version of Cypress against it.
    parameters:
      repo:
        description: "Name of the github repo to clone like: cypress-example-kitchensink"
        type: string
      browser:
        description: Name of the browser to use, like "electron", "chrome", "firefox"
        type: enum
        enum: ["", "electron", "chrome", "firefox"]
        default: ""
      command:
        description: Test command to run to start Cypress tests
        type: string
        default: "npm run e2e"
      build-project:
        description: Should the project build script be executed
        type: boolean
        default: true
      # if the repo to clone and test is a monorepo, you can
      # run tests inside a specific subfolder
      folder:
        description: Subfolder to test in
        type: string
        default: ""
      # you can test new features in the test runner against recipes or other repos
      # by opening a pull request in those repos and running this test job
      # against a pull request number in the example repo
      pull_request_id:
        description: Pull request number to check out before installing and testing
        type: integer
        default: 0
      wait-on:
        description: Whether to use wait-on to wait on a server to be booted
        type: string
        default: ""
      server-start-command:
        description: Server start command for repo
        type: string
        default: "npm start --if-present"
    steps:
      - clone-repo-and-checkout-branch:
          repo: <<parameters.repo>>
          pull_request_id: <<parameters.pull_request_id>>
      - run:
          # Install deps + Cypress binary with yarn if yarn.lock present
          command: |
            if [[ -f yarn.lock ]]; then
              yarn --frozen-lockfile
              CYPRESS_INSTALL_BINARY=~/cypress/cypress.zip yarn add -D ~/cypress/cypress.tgz
            else
              npm install
              CYPRESS_INSTALL_BINARY=~/cypress/cypress.zip npm install --legacy-peer-deps ~/cypress/cypress.tgz
            fi
          working_directory: /tmp/<<parameters.repo>>
      - run:
          name: Scaffold new config file
          working_directory: /tmp/<<parameters.repo>>
          environment:
            CYPRESS_INTERNAL_FORCE_SCAFFOLD: "1"
          command: |
            if [[ -f cypress.json ]]; then
              rm -rf cypress.json
              echo 'module.exports = {}' > cypress.config.js
            fi
      - run:
          name: Rename support file
          working_directory: /tmp/<<parameters.repo>>
          command: |
            if [[ -f cypress/support/index.js ]]; then
              mv cypress/support/index.js cypress/support/e2e.js
            fi
      - run:
          name: Print Cypress version
          working_directory: /tmp/<<parameters.repo>>
          command: npx cypress version
      - run:
          name: Types check 🧩 (maybe)
          working_directory: /tmp/<<parameters.repo>>
          command: |
            [[ -f yarn.lock ]] && yarn types || npm run types --if-present
      - when:
          condition: <<parameters.build-project>>
          steps:
          - run:
              name: Build 🏗 (maybe)
              working_directory: /tmp/<<parameters.repo>>
              command: |
                [[ -f yarn.lock ]] && yarn build || npm run build --if-present
      - run:
          working_directory: /tmp/<<parameters.repo>>
          command: <<parameters.server-start-command>>
          background: true
      - run:
          condition: <<parameters.wait-on>>
          name: "Waiting on server to boot: <<parameters.wait-on>>"
          command: "npx wait-on <<parameters.wait-on>> --timeout 120000"
      - when:
          condition: <<parameters.folder>>
          steps:
            - when:
                condition: <<parameters.browser>>
                steps:
                  - run:
                      name: Run tests using browser "<<parameters.browser>>"
                      working_directory: /tmp/<<parameters.repo>>/<<parameters.folder>>
                      command: |
                        <<parameters.command>> -- --browser <<parameters.browser>>
            - unless:
                condition: <<parameters.browser>>
                steps:
                  - run:
                      name: Run tests using command
                      working_directory: /tmp/<<parameters.repo>>/<<parameters.folder>>
                      command: <<parameters.command>>

            - store_artifacts:
                name: screenshots
                path: /tmp/<<parameters.repo>>/<<parameters.folder>>/cypress/screenshots
            - store_artifacts:
                name: videos
                path: /tmp/<<parameters.repo>>/<<parameters.folder>>/cypress/videos
      - unless:
          condition: <<parameters.folder>>
          steps:
            - when:
                condition: <<parameters.browser>>
                steps:
                  - run:
                      name: Run tests using browser "<<parameters.browser>>"
                      working_directory: /tmp/<<parameters.repo>>
                      command: <<parameters.command>> -- --browser <<parameters.browser>>
            - unless:
                condition: <<parameters.browser>>
                steps:
                  - run:
                      name: Run tests using command
                      working_directory: /tmp/<<parameters.repo>>
                      command: <<parameters.command>>
            - store_artifacts:
                name: screenshots
                path: /tmp/<<parameters.repo>>/cypress/screenshots
            - store_artifacts:
                name: videos
                path: /tmp/<<parameters.repo>>/cypress/videos
      - store-npm-logs

  build-binary:
    steps:
      - run:
          name: Check environment variables before code sign (if on Mac/Windows)
          # NOTE
          # our code sign works via electron-builder
          # by default, electron-builder will NOT sign app built in a pull request
          # even our internal one (!)
          # Usually this is not a problem, since we only build and test binary
          # built on "develop" and "master" branches
          # but if you need to really build and sign a binary in a PR
          # set variable CSC_FOR_PULL_REQUEST=true
          command: |
            set -e
            NEEDS_CODE_SIGNING=`node -p 'process.platform === "win32" || process.platform === "darwin"'`
            if [[ "$NEEDS_CODE_SIGNING" == "true" ]]; then
              echo "Checking for required environment variables..."
              if [ -z "$CSC_LINK" ]; then
                echo "Need to provide environment variable CSC_LINK"
                echo "with base64 encoded certificate .p12 file"
                exit 1
              fi
              if [ -z "$CSC_KEY_PASSWORD" ]; then
                echo "Need to provide environment variable CSC_KEY_PASSWORD"
                echo "with password for unlocking certificate .p12 file"
                exit 1
              fi
              echo "Succeeded."
            else
              echo "Not code signing for this platform"
            fi
      - run:
          name: Build the Cypress binary
          environment:
            DEBUG: electron-builder,electron-osx-sign*
          # notarization on Mac can take a while
          no_output_timeout: "45m"
          command: |
            node --version
            yarn binary-build --platform $PLATFORM --version $(node ./scripts/get-next-version.js)
      - run:
          name: Zip the binary
          command: yarn binary-zip --platform $PLATFORM
      - store-npm-logs
      - persist_to_workspace:
          root: ~/
          paths:
            - cypress/cypress.zip

  build-cypress-npm-package:
    parameters:
      executor:
        type: executor
        default: cy-doc
    steps:
      - run:
          name: Bump NPM version
          command: yarn get-next-version --npm
      - run:
          name: Build NPM package
          command: yarn build --scope cypress
      - run:
          command: ls -la types
          working_directory: cli/build
      - unless:
          condition:
            equal: [ *windows-executor, << parameters.executor >> ]
          steps:
            - run:
                name: list NPM package contents
                command: yarn workspace cypress size
      - run:
          name: pack NPM package
          working_directory: cli/build
          command: yarn pack --filename ../../cypress.tgz
      - run:
          name: list created NPM package
          command: ls -l
      - store-npm-logs
      - persist_to_workspace:
          root: ~/
          paths:
            - cypress/cypress.tgz

  upload-build-artifacts:
    steps:
      - run: ls -l
      - run:
          name: Upload unique binary to S3
          command: |
            node scripts/binary.js upload-build-artifact \
              --type binary \
              --file cypress.zip \
              --version $(node -p "require('./package.json').version")
      - run:
          name: Upload NPM package to S3
          command: |
            node scripts/binary.js upload-build-artifact \
              --type npm-package \
              --file cypress.tgz \
              --version $(node -p "require('./package.json').version")
      - store-npm-logs
      - run: ls -l
      - run: cat binary-url.json
      - run: cat npm-package-url.json
      - persist_to_workspace:
          root: ~/
          paths:
            - cypress/binary-url.json
            - cypress/npm-package-url.json

jobs:
  ## Checks if we already have a valid cache for the node_modules_install and if it has,
  ## skips ahead to the build step, otherwise installs and caches the node_modules
  node_modules_install:
    <<: *defaults
    parameters:
      <<: *defaultsParameters
      resource_class:
        type: string
        default: medium
    resource_class: << parameters.resource_class >>
    steps:
      - checkout
      - install-required-node
      - verify-build-setup:
          executor: << parameters.executor >>
      - persist_to_workspace:
          root: ~/
          paths:
            - cypress
            - .nvm # mac / linux
            - ProgramData/nvm # windows
      - caching-dependency-installer:
          only-cache-for-root-user: <<parameters.only-cache-for-root-user>>
      - store-npm-logs

  ## restores node_modules from previous step & builds if first step skipped
  build:
    <<: *defaults
    parameters:
      <<: *defaultsParameters
      resource_class:
        type: string
        default: medium+
    resource_class: << parameters.resource_class >>
    steps:
      - restore_cached_workspace
      - run:
          name: Top level packages
          command: yarn list --depth=0 || true
      - build-and-persist
      - store-npm-logs

  lint:
    <<: *defaults
    steps:
      - restore_cached_workspace
      - run:
          name: Linting 🧹
          command: |
            git clean -df
            yarn lint
      - run:
          name: cypress info (dev)
          command: node cli/bin/cypress info --dev
      - store-npm-logs

  check-ts:
    <<: *defaults
    steps:
      - restore_cached_workspace
      - install-required-node
      - run:
          name: Check TS Types
          command: NODE_OPTIONS=--max_old_space_size=4096 yarn gulp checkTs


  # a special job that keeps polling Circle and when all
  # individual jobs are finished, it closes the Percy build
  percy-finalize:
    <<: *defaults
    parameters:
      <<: *defaultsParameters
      required_env_var:
        type: env_var_name
    steps:
      - restore_cached_workspace
      - run:
          # if this is an external pull request, the environment variables
          # are NOT set for security reasons, thus no need to poll -
          # and no need to finalize Percy, since there will be no visual tests
          name: Check if <<parameters.required_env_var>> is set
          command: |
            if [[ -v <<parameters.required_env_var>> ]]; then
              echo "Internal PR, good to go"
            else
              echo "This is an external PR, cannot access other services"
              circleci-agent step halt
            fi
      - run: PERCY_PARALLEL_NONCE=$CIRCLE_SHA1 yarn percy build:finalize

  cli-visual-tests:
    <<: *defaults
    parallelism: 8
    steps:
      - restore_cached_workspace
      - run: mkdir -p cli/visual-snapshots
      - run:
          command: node cli/bin/cypress info --dev | yarn --silent term-to-html | node scripts/sanitize --type cli-info > cli/visual-snapshots/cypress-info.html
          environment:
            FORCE_COLOR: 2
      - run:
          command: node cli/bin/cypress help | yarn --silent term-to-html > cli/visual-snapshots/cypress-help.html
          environment:
            FORCE_COLOR: 2
      - store_artifacts:
          path: cli/visual-snapshots
      - run:
          name: Upload CLI snapshots for diffing
          command: |
            PERCY_PARALLEL_NONCE=$CIRCLE_SHA1 \
            PERCY_ENABLE=${PERCY_TOKEN:-0} \
            PERCY_PARALLEL_TOTAL=-1 \
            yarn percy snapshot ./cli/visual-snapshots

  unit-tests:
    <<: *defaults
    parameters:
      <<: *defaultsParameters
      resource_class:
        type: string
        default: medium
    resource_class: << parameters.resource_class >>
    parallelism: 1
    steps:
      - restore_cached_workspace
      # make sure mocha runs
      - run: yarn test-mocha
      - when:
          condition:
            # several snapshots fails for windows due to paths.
            # until these are fixed, run the tests that are working.
            equal: [ *windows-executor, << parameters.executor >> ]
          steps:
            - run: yarn test-scripts scripts/**/*spec.js
            # make sure our snapshots are compared correctly
            - run: yarn test-mocha-snapshot
      - unless:
          condition:
            equal: [ *windows-executor, << parameters.executor >> ]
          steps:
            - run: yarn test-scripts
            # make sure our snapshots are compared correctly
            - run: yarn test-mocha-snapshot
            # make sure packages with TypeScript can be transpiled to JS
            - run: yarn lerna run build-prod --stream
            # run unit tests from each individual package
            - run: yarn test
            # run type checking for each individual package
            - run: yarn lerna run types
            - verify-mocha-results:
                expectedResultCount: 9
      - store_test_results:
          path: /tmp/cypress
      # CLI tests generate HTML files with sample CLI command output
      - store_artifacts:
          path: cli/test/html
      - store-npm-logs

  unit-tests-release:
    <<: *defaults
    resource_class: medium
    parallelism: 1
    steps:
      - restore_cached_workspace
      - run: yarn test-npm-package-release-script

  lint-types:
    <<: *defaults
    parallelism: 1
    resource_class: medium
    steps:
      - restore_cached_workspace
      - run:
          command: ls -la types
          working_directory: cli
      - run:
          command: ls -la chai
          working_directory: cli/types
      - run:
          name: "Lint types 🧹"
          command: yarn workspace cypress dtslint
  # todo(lachlan): do we need this? yarn check-ts does something very similar
  #     - run:
  #         name: "TypeScript check 🧩"
  #         command: yarn type-check --ignore-progress
      - store-npm-logs

  server-unit-tests:
    <<: *defaults
    parallelism: 1
    steps:
      - restore_cached_workspace
      - run: yarn test-unit --scope @packages/server
      - verify-mocha-results:
          expectedResultCount: 1
      - store_test_results:
          path: /tmp/cypress
      - store-npm-logs

  server-integration-tests:
    <<: *defaults
    resource_class: medium
    parallelism: 1
    steps:
      - restore_cached_workspace
      - run: yarn test-integration --scope @packages/server
      - verify-mocha-results:
          expectedResultCount: 1
      - store_test_results:
          path: /tmp/cypress
      - store-npm-logs

  server-performance-tests:
    <<: *defaults
    steps:
      - restore_cached_workspace
      - run:
          command: yarn workspace @packages/server test-performance
      - verify-mocha-results:
          expectedResultCount: 1
      - store_test_results:
          path: /tmp/cypress
      - store_artifacts:
          path: /tmp/artifacts
      - store-npm-logs

  system-tests-node-modules-install:
    <<: *defaults
    steps:
      - restore_cached_workspace
      - update_cached_system_tests_deps

  system-tests-chrome:
    <<: *defaults
    resource_class: medium
    parallelism: 8
    steps:
      - run-system-tests:
          browser: chrome

  system-tests-electron:
    <<: *defaults
    resource_class: medium
    parallelism: 8
    steps:
      - run-system-tests:
          browser: electron

  system-tests-firefox:
    <<: *defaults
    resource_class: medium
    parallelism: 8
    steps:
      - run-system-tests:
          browser: firefox

  system-tests-non-root:
    <<: *defaults
    resource_class: medium
    steps:
      - restore_cached_workspace
      - run:
          command: yarn workspace @tooling/system-tests test:ci "test/non_root*spec*" --browser electron
      - verify-mocha-results
      - store_test_results:
          path: /tmp/cypress
      - store_artifacts:
          path: /tmp/artifacts
      - store-npm-logs

  run-frontend-shared-component-tests-chrome:
    <<: *defaults
    parallelism: 1
    steps:
      - run-new-ui-tests:
          browser: chrome
          percy: true
          package: frontend-shared
          type: ct

  run-launchpad-component-tests-chrome:
    <<: *defaults
    parallelism: 7
    steps:
      - run-new-ui-tests:
          browser: chrome
          percy: true
          package: launchpad
          type: ct
          # debug: cypress:*,engine:socket

  run-launchpad-integration-tests-chrome:
    <<: *defaults
    parallelism: 2
    steps:
      - run-new-ui-tests:
          browser: chrome
          percy: true
          package: launchpad
          type: e2e

  run-app-component-tests-chrome:
    <<: *defaults
    parallelism: 7
    steps:
      - run-new-ui-tests:
          browser: chrome
          percy: true
          package: app
          type: ct

  run-app-integration-tests-chrome:
    <<: *defaults
    parallelism: 2
    steps:
      - run-new-ui-tests:
          browser: chrome
          percy: true
          package: app
          type: e2e

  driver-integration-tests-chrome:
    <<: *defaults
    resource_class: medium
    parallelism: 5
    steps:
      - run-driver-integration-tests:
          browser: chrome
          install-chrome-channel: stable

  driver-integration-tests-chrome-beta:
    <<: *defaults
    resource_class: medium
    parallelism: 5
    steps:
      - run-driver-integration-tests:
          browser: chrome:beta
          install-chrome-channel: beta

  driver-integration-tests-firefox:
    <<: *defaults
    resource_class: medium
    parallelism: 5
    steps:
      - run-driver-integration-tests:
          browser: firefox

  driver-integration-tests-electron:
    <<: *defaults
    resource_class: medium
    parallelism: 5
    steps:
      - run-driver-integration-tests:
          browser: electron

  reporter-integration-tests:
    <<: *defaults
    resource_class: medium
    steps:
      - restore_cached_workspace
      - run:
          command: yarn build-for-tests
          working_directory: packages/reporter
      - run:
          command: |
            CYPRESS_KONFIG_ENV=production \
            CYPRESS_RECORD_KEY=$PACKAGES_RECORD_KEY \
            PERCY_PARALLEL_NONCE=$CIRCLE_SHA1 \
            PERCY_ENABLE=${PERCY_TOKEN:-0} \
            PERCY_PARALLEL_TOTAL=-1 \
            yarn percy exec --parallel -- -- \
            yarn cypress:run --record --parallel --group reporter
          working_directory: packages/reporter
      - verify-mocha-results
      - store_test_results:
          path: /tmp/cypress
      - store_artifacts:
          path: /tmp/artifacts
      - store-npm-logs

  ui-components-integration-tests:
    <<: *defaults
    steps:
      - restore_cached_workspace
      - run:
          command: yarn build-for-tests
          working_directory: packages/ui-components
      - run:
          command: |
            CYPRESS_KONFIG_ENV=production \
            CYPRESS_RECORD_KEY=$PACKAGES_RECORD_KEY \
            yarn cypress:run --record --parallel --group ui-components
          working_directory: packages/ui-components
      - verify-mocha-results
      - store_test_results:
          path: /tmp/cypress
      - store_artifacts:
          path: /tmp/artifacts
      - store-npm-logs

  npm-webpack-preprocessor:
    <<: *defaults
    resource_class: medium
    steps:
      - restore_cached_workspace
      - run:
          name: Build
          command: yarn workspace @cypress/webpack-preprocessor build
      - run:
          name: Test babelrc
          command: yarn test
          working_directory: npm/webpack-preprocessor/examples/use-babelrc
      - run:
          name: Build ts-loader
          command: yarn install
          working_directory: npm/webpack-preprocessor/examples/use-ts-loader
      - run:
          name: Types ts-loader
          command: yarn types
          working_directory: npm/webpack-preprocessor/examples/use-ts-loader
      - run:
          name: Test ts-loader
          command: yarn test
          working_directory: npm/webpack-preprocessor/examples/use-ts-loader
      - run:
          name: Start React app
          command: yarn start
          background: true
          working_directory: npm/webpack-preprocessor/examples/react-app
      - run:
          name: Test React app
          command: yarn test
          working_directory: npm/webpack-preprocessor/examples/react-app
      - run:
          name: Run tests
          command: yarn workspace @cypress/webpack-preprocessor test
      - store-npm-logs

  npm-webpack-dev-server:
    <<: *defaults
    resource_class: medium
    steps:
      - restore_cached_workspace
      - run:
          name: Run tests
          command: yarn workspace @cypress/webpack-dev-server test

  npm-vite-dev-server:
    <<: *defaults
    steps:
      - restore_cached_workspace
      - run:
          name: Run tests
          command: yarn test --reporter mocha-multi-reporters --reporter-options configFile=../../mocha-reporter-config.json
          working_directory: npm/vite-dev-server
      - store_test_results:
          path: npm/vite-dev-server/test_results
      - store_artifacts:
          path: npm/vite-dev-server/cypress/videos
      - store-npm-logs

  npm-webpack-batteries-included-preprocessor:
    <<: *defaults
    steps:
      - restore_cached_workspace
      - run:
          name: Run tests
          command: yarn workspace @cypress/webpack-batteries-included-preprocessor test

  npm-vue:
    <<: *defaults
    resource_class: medium
    parallelism: 3
    steps:
      - restore_cached_workspace
      - run:
          name: Build
          command: yarn workspace @cypress/vue build
      - run:
          name: Type Check
          command: yarn typecheck
          working_directory: npm/vue
      - run:
          name: Run component tests
          command: yarn test:ci:ct
          working_directory: npm/vue
      - run:
          name: Run e2e tests
          command: yarn test:ci:e2e
          working_directory: npm/vue
      - store_test_results:
          path: npm/vue/test_results
      - store_artifacts:
          path: npm/vue/test_results
      - store-npm-logs

  npm-design-system:
    <<: *defaults
    resource_class: medium
    steps:
      - restore_cached_workspace
      - run:
          name: Build
          command: yarn workspace @cypress/design-system build
      - run:
          name: Run tests
          # will use PERCY_TOKEN environment variable if available
          command: |
            CYPRESS_KONFIG_ENV=production \
            PERCY_PARALLEL_NONCE=$CIRCLE_SHA1 \
            PERCY_ENABLE=${PERCY_TOKEN:-0} \
            PERCY_PARALLEL_TOTAL=-1 \
            yarn percy exec --parallel -- -- \
            yarn test --reporter mocha-multi-reporters --reporter-options configFile=../../mocha-reporter-config.json
          working_directory: npm/design-system
      - store_test_results:
          path: npm/design-system/test_results
      - store-npm-logs

  npm-angular:
    <<: *defaults
    steps:
      - restore_cached_workspace
      - run:
          name: Build
          command: yarn workspace @cypress/angular build
      - run:
          name: Run tests
          command: yarn test-ci
          working_directory: npm/angular
      - store_test_results:
          path: npm/angular/test_results
      - store_artifacts:
          path: npm/angular/test_results
      - store-npm-logs

  npm-react:
    <<: *defaults
    parallelism: 8
    resource_class: medium
    steps:
      - restore_cached_workspace
      - run:
          name: Build
          command: yarn workspace @cypress/react build
      - run:
          name: Run tests
          command: yarn test-ci
          working_directory: npm/react
      - store_test_results:
          path: npm/react/test_results
      - store_artifacts:
          path: npm/react/test_results
      - store-npm-logs

  npm-mount-utils:
    <<: *defaults
    steps:
      - restore_cached_workspace
      - run:
          name: Build
          command: yarn workspace @cypress/mount-utils build
      - store-npm-logs

  npm-create-cypress-tests:
    <<: *defaults
    steps:
      - restore_cached_workspace
      - run: yarn workspace create-cypress-tests build
      - run:
          name: Run unit test
          command: yarn workspace create-cypress-tests test

  npm-eslint-plugin-dev:
    <<: *defaults
    steps:
      - restore_cached_workspace
      - run:
          name: Run tests
          command: yarn workspace @cypress/eslint-plugin-dev test

  npm-cypress-schematic:
      <<: *defaults
      steps:
        - restore_cached_workspace
        - run:
            name: Build + Install
            command: |
              yarn workspace @cypress/schematic build:all
            working_directory: npm/cypress-schematic
        - run:
            name: Launch
            command: |
              yarn launch:test
            working_directory: npm/cypress-schematic
        - run:
            name: Run unit tests
            command: |
              yarn test
            working_directory: npm/cypress-schematic
        - store-npm-logs

  npm-release:
    <<: *defaults
    resource_class: medium+
    steps:
      - restore_cached_workspace
      - run:
          name: Release packages after all jobs pass
          command: yarn npm-release

  create-build-artifacts:
    <<: *defaults
    parameters:
      <<: *defaultsParameters
      resource_class:
        type: string
        default: medium+
    resource_class: << parameters.resource_class >>
    steps:
      - restore_cached_workspace
      - build-binary
      - build-cypress-npm-package:
          executor: << parameters.executor >>
      - run:
          name: Check current branch to persist artifacts
          command: |
<<<<<<< HEAD
            if [[ "$CIRCLE_BRANCH" != "develop" && "$CIRCLE_BRANCH" != "unify-1001-windows-app-e2e-tests" && "$CIRCLE_BRANCH" != "10.0-release" ]]; then
=======
            if [[ "$CIRCLE_BRANCH" != "develop" && "$CIRCLE_BRANCH" != "10.0-release" ]]; then
>>>>>>> bb373891
              echo "Not uploading artifacts or posting install comment for this branch."
              circleci-agent step halt
            fi
      - upload-build-artifacts
      - post-install-comment

  test-kitchensink:
    <<: *defaults
    resource_class: medium
    steps:
      - clone-repo-and-checkout-branch:
          repo: cypress-example-kitchensink
          pull_request_id: 524
      - install-required-node
      - run:
          name: Remove cypress.json
          description: Remove cypress.json in case it exists
          working_directory: /tmp/cypress-example-kitchensink
          environment:
            CYPRESS_INTERNAL_FORCE_SCAFFOLD: "1"
          command: rm -rf cypress.json
      - run:
          name: Install prod dependencies
          command: yarn --production
          working_directory: /tmp/cypress-example-kitchensink
      - run:
          name: Example server
          command: yarn start
          working_directory: /tmp/cypress-example-kitchensink
          background: true
      - run:
          name: Rename support file
          working_directory: /tmp/cypress-example-kitchensink
          command: |
            if [[ -f cypress/support/index.js ]]; then
              mv cypress/support/index.js cypress/support/e2e.js
            fi
      - run:
          name: Run Kitchensink example project
          command: |
            yarn cypress:run --project /tmp/cypress-example-kitchensink
      - store_artifacts:
          path: /tmp/cypress-example-kitchensink/cypress/screenshots
      - store_artifacts:
          path: /tmp/cypress-example-kitchensink/cypress/videos
      - store-npm-logs

  test-kitchensink-against-staging:
    <<: *defaults
    resource_class: medium
    steps:
      - clone-repo-and-checkout-branch:
          repo: cypress-example-kitchensink
      - install-required-node
      - run:
          name: Install prod dependencies
          command: yarn --production
          working_directory: /tmp/cypress-example-kitchensink
      - run:
          name: Example server
          command: yarn start
          working_directory: /tmp/cypress-example-kitchensink
          background: true
      - run:
          name: Run Kitchensink example project
          command: |
            CYPRESS_PROJECT_ID=$TEST_KITCHENSINK_PROJECT_ID \
            CYPRESS_RECORD_KEY=$TEST_KITCHENSINK_RECORD_KEY \
            CYPRESS_INTERNAL_ENV=staging \
            CYPRESS_video=false \
            yarn cypress:run --project /tmp/cypress-example-kitchensink --record
      - store-npm-logs

  test-against-staging:
    <<: *defaults
    resource_class: medium
    steps:
      - clone-repo-and-checkout-branch:
          repo: cypress-test-tiny
      - run:
          name: Run test project
          command: |
            CYPRESS_PROJECT_ID=$TEST_TINY_PROJECT_ID \
            CYPRESS_RECORD_KEY=$TEST_TINY_RECORD_KEY \
            CYPRESS_INTERNAL_ENV=staging \
            yarn cypress:run --project /tmp/cypress-test-tiny --record
      - store-npm-logs

  test-binary-and-npm-against-other-projects:
    <<: *defaults
    parameters:
      <<: *defaultsParameters
      resource_class:
        type: string
        default: medium
    resource_class: << parameters.resource_class >>
    steps:
      # needs uploaded NPM and test binary
      - restore_cached_workspace
      - run: ls -la
      # make sure JSON files with uploaded urls are present
      - run: ls -la binary-url.json npm-package-url.json
      - run: cat binary-url.json
      - run: cat npm-package-url.json
      - run:
          # install NPM from unique urls
          name: Install Cypress Binary in Dummy Package
          command: |
            node scripts/test-unique-npm-and-binary.js \
              --npm npm-package-url.json \
              --binary binary-url.json \
              --cwd /tmp/testing
      - run:
          name: Running other test projects with new NPM package and binary
          command: |
            node scripts/test-other-projects.js \
              --npm npm-package-url.json \
              --binary binary-url.json \
              --provider circle
      - store-npm-logs

  test-npm-module-and-verify-binary:
    <<: *defaults
    steps:
      - restore_cached_workspace
      # make sure we have cypress.zip received
      - run: ls -l
      - run: ls -l cypress.zip cypress.tgz
      - run: mkdir test-binary
      - run:
          name: Create new NPM package
          working_directory: test-binary
          command: npm init -y
      - run:
          # install NPM from built NPM package folder
          name: Install Cypress
          working_directory: test-binary
          # force installing the freshly built binary
          command: CYPRESS_INSTALL_BINARY=/root/cypress/cypress.zip npm i /root/cypress/cypress.tgz
      - run:
          name: Cypress version
          working_directory: test-binary
          command: $(yarn bin cypress) version
      - run:
          name: Verify Cypress binary
          working_directory: test-binary
          command: $(yarn bin cypress) verify
      - run:
          name: Cypress help
          working_directory: test-binary
          command: $(yarn bin cypress) help
      - run:
          name: Cypress info
          working_directory: test-binary
          command: $(yarn bin cypress) info
      - store-npm-logs

  test-npm-module-on-minimum-node-version:
    <<: *defaults
    docker:
      - image: cypress/base:12.0.0-libgbm
    steps:
      - restore_workspace_binaries
      - run: mkdir test-binary
      - run:
          name: Create new NPM package
          working_directory: test-binary
          command: npm init -y
      - run:
          name: Install Cypress
          working_directory: test-binary
          command: CYPRESS_INSTALL_BINARY=/root/cypress/cypress.zip npm install /root/cypress/cypress.tgz
      - run:
          name: Verify Cypress binary
          working_directory: test-binary
          command: $(npm bin)/cypress verify
      - run:
          name: Print Cypress version
          working_directory: test-binary
          command: $(npm bin)/cypress version
      - run:
          name: Cypress info
          working_directory: test-binary
          command: $(npm bin)/cypress info

  test-types-cypress-and-jest:
    parameters:
      executor:
        description: Executor name to use
        type: executor
        default: cy-doc
      wd:
        description: Working directory, should be OUTSIDE cypress monorepo folder
        type: string
        default: /root/test-cypress-and-jest
    <<: *defaults
    steps:
      - restore_workspace_binaries
      - run: mkdir <<parameters.wd>>
      - run:
          name: Create new NPM package ⚗️
          working_directory: <<parameters.wd>>
          command: npm init -y
      - run:
          name: Install dependencies 📦
          working_directory: <<parameters.wd>>
          environment:
            CYPRESS_INSTALL_BINARY: /root/cypress/cypress.zip
          # let's install Cypress, Jest and any other package that might conflict
          # https://github.com/cypress-io/cypress/issues/6690
          command: |
            npm install /root/cypress/cypress.tgz \
              typescript jest @types/jest enzyme @types/enzyme
      - run:
          name: Test types clash ⚔️
          working_directory: <<parameters.wd>>
          command: |
            echo "console.log('hello world')" > hello.ts
            npx tsc hello.ts --noEmit

  test-full-typescript-project:
    parameters:
      executor:
        description: Executor name to use
        type: executor
        default: cy-doc
      wd:
        description: Working directory, should be OUTSIDE cypress monorepo folder
        type: string
        default: /root/test-full-typescript
    <<: *defaults
    steps:
      - restore_workspace_binaries
      - run: mkdir <<parameters.wd>>
      - run:
          name: Create new NPM package ⚗️
          working_directory: <<parameters.wd>>
          command: npm init -y
      - run:
          name: Install dependencies 📦
          working_directory: <<parameters.wd>>
          environment:
            CYPRESS_INSTALL_BINARY: /root/cypress/cypress.zip
          command: |
            npm install /root/cypress/cypress.tgz typescript
      - run:
          name: Scaffold full TypeScript project 🏗
          working_directory: <<parameters.wd>>
          command: npx @bahmutov/cly@1 init --typescript
      # TODO: fork/update @bahmutov/cly@1 to scaffold `cypress/e2e/spec.cy.ts`
      # instead of `cypress/integration/spec.ts` when Cypress v10 is released.
      - run:
          name: Update example spec
          working_directory: <<parameters.wd>>
          command: |
            mkdir cypress/e2e
            mv cypress/integration/spec.ts cypress/e2e/spec.cy.ts
      - run:
          name: Scaffold new config file
          working_directory: <<parameters.wd>>
          environment:
            CYPRESS_INTERNAL_FORCE_SCAFFOLD: "1"
          command: |
            rm -rf cypress.json
            echo "export default {
                    e2e: {
                      setupNodeEvents (on, config) {
                        on('task', {
                          log (x) {
                            console.log(x)

                            return null
                          },
                        })

                        return config
                      },
                    },
                  }" > cypress.config.ts
      - run:
          name: Rename support file
          working_directory: <<parameters.wd>>
          command: mv cypress/support/index.ts cypress/support/e2e.js
      - run:
          name: Run project tests 🗳
          working_directory: <<parameters.wd>>
          command: npx cypress run

  # install NPM + binary zip and run against staging API
  test-binary-against-staging:
    <<: *defaults
    steps:
      - restore_workspace_binaries
      - clone-repo-and-checkout-branch:
          repo: cypress-test-tiny
      - run:
          name: Install Cypress
          working_directory: /tmp/cypress-test-tiny
          # force installing the freshly built binary
          command: CYPRESS_INSTALL_BINARY=~/cypress/cypress.zip npm i --legacy-peer-deps ~/cypress/cypress.tgz
      - run:
          name: Run test project
          working_directory: /tmp/cypress-test-tiny
          command: |
            CYPRESS_PROJECT_ID=$TEST_TINY_PROJECT_ID \
            CYPRESS_RECORD_KEY=$TEST_TINY_RECORD_KEY \
            CYPRESS_INTERNAL_ENV=staging \
            $(yarn bin cypress) run --record
      - store-npm-logs

  test-binary-against-recipes-firefox:
    <<: *defaults
    steps:
      - test-binary-against-repo:
          repo: cypress-example-recipes
          command: npm run test:ci:firefox

  "test-binary-against-recipes-chrome":
    <<: *defaults
    steps:
      - test-binary-against-repo:
          repo: cypress-example-recipes
          browser: chrome
          command: npm run test:ci:chrome

  # This is a special job. It allows you to test the current
  # built test runner against a pull request in the repo
  # cypress-example-recipes.
  # Imagine you are working on a feature and want to show / test a recipe
  # You would need to run the built test runner before release
  # against a PR that cannot be merged until the new version
  # of the test runner is released.
  # Use:
  #   specify pull request number
  #   and the recipe folder

  # test-binary-against-recipe-pull-request:
  #   <<: *defaults
  #   steps:
  #     # test a specific pull request by number from cypress-example-recipes
  #     - test-binary-against-repo:
  #         repo: cypress-example-recipes
  #         command: npm run test:ci
  #         pull_request_id: 515
  #         folder: examples/fundamentals__typescript

  test-binary-against-kitchensink:
    <<: *defaults
    resource_class: medium
    steps:
      - test-binary-against-repo:
          repo: cypress-example-kitchensink
          browser: "electron"
          pull_request_id: 524

  test-binary-against-awesome-typescript-loader:
    <<: *defaults
    steps:
      - test-binary-against-repo:
          repo: cypress-test-awesome-typescript-loader
          browser: "electron"
          pull_request_id: 8

  test-binary-against-kitchensink-firefox:
    <<: *defaults
    resource_class: medium
    steps:
      - test-binary-against-repo:
          repo: cypress-example-kitchensink
          browser: firefox
          pull_request_id: 524

  test-binary-against-kitchensink-chrome:
    <<: *defaults
    resource_class: medium
    steps:
      - test-binary-against-repo:
          repo: cypress-example-kitchensink
          browser: chrome
          pull_request_id: 524

  test-binary-against-todomvc-firefox:
    <<: *defaults
    resource_class: medium
    steps:
      - test-binary-against-repo:
          repo: cypress-example-todomvc
          browser: firefox

  test-binary-against-conduit-chrome:
    <<: *defaults
    resource_class: medium
    steps:
      - test-binary-against-repo:
          repo: cypress-example-conduit-app
          browser: chrome
          command: "npm run cypress:run"
          wait-on: http://localhost:3000

  test-binary-against-api-testing-firefox:
    <<: *defaults
    steps:
      - test-binary-against-repo:
          repo: cypress-example-api-testing
          browser: firefox
          command: "npm run cy:run"

  test-binary-against-piechopper-firefox:
    <<: *defaults
    resource_class: medium
    steps:
      - test-binary-against-repo:
          repo: cypress-example-piechopper
          browser: firefox
          command: "npm run cypress:run"

  test-binary-against-cypress-realworld-app:
    <<: *defaults
    resource_class: medium+
    steps:
      - test-binary-against-rwa:
          repo: cypress-realworld-app
          browser: chrome
          wait-on: http://localhost:3000

  test-binary-as-specific-user:
    <<: *defaults
    resource_class: medium
    steps:
      - restore_workspace_binaries
      # the user should be "node"
      - run: whoami
      - run: pwd
      # prints the current user's effective user id
      # for root it is 0
      # for other users it is a positive integer
      - run: node -e 'console.log(process.geteuid())'
      # make sure the binary and NPM package files are present
      - run: ls -l
      - run: ls -l cypress.zip cypress.tgz
      - run: mkdir test-binary
      - run:
          name: Create new NPM package
          working_directory: test-binary
          command: npm init -y
      - run:
          # install NPM from built NPM package folder
          name: Install Cypress
          working_directory: test-binary
          # force installing the freshly built binary
          command: CYPRESS_INSTALL_BINARY=~/cypress/cypress.zip npm i ~/cypress/cypress.tgz
      - run:
          name: Cypress help
          working_directory: test-binary
          command: $(yarn bin cypress) help
      - run:
          name: Cypress info
          working_directory: test-binary
          command: $(yarn bin cypress) info
      - run:
          name: Add Cypress demo
          working_directory: test-binary
          command: npx @bahmutov/cly init
      # TODO: fork/update @bahmutov/cly@1 to scaffold `cypress/e2e/spec.cy.ts`
      # instead of `cypress/integration/spec.js` when Cypress v10 is released.
      - run:
          name: Update example spec
          working_directory: test-binary
          command: |
            mkdir cypress/e2e
            mv cypress/integration/spec.js cypress/e2e/spec.cy.js
      - run:
          name: Scaffold new config file
          working_directory: test-binary
          environment:
            CYPRESS_INTERNAL_FORCE_SCAFFOLD: "1"
          command: |
            rm -rf cypress.json
            echo 'module.exports = {}' > cypress.config.js
      - run:
          name: Rename support file
          working_directory: test-binary
          command: mv cypress/support/index.js cypress/support/e2e.js
      - run:
          name: Verify Cypress binary
          working_directory: test-binary
          command: DEBUG=cypress:cli $(yarn bin cypress) verify
      - run:
          name: Run Cypress binary
          working_directory: test-binary
          command: DEBUG=cypress:cli $(yarn bin cypress) run
      - store-npm-logs

linux-workflow: &linux-workflow
  jobs:
    - node_modules_install
    - build:
        requires:
          - node_modules_install
    - check-ts:
        requires:
          - build
    - lint:
        name: linux-lint
        requires:
          - build
    - percy-finalize:
        context: test-runner:poll-circle-workflow
        required_env_var: PERCY_TOKEN # skips job if not defined (external PR)
        requires:
          - cli-visual-tests
          - reporter-integration-tests
          - npm-design-system
          - run-app-component-tests-chrome
          - run-app-integration-tests-chrome
          - run-frontend-shared-component-tests-chrome
          - run-launchpad-component-tests-chrome
          - run-launchpad-integration-tests-chrome
    - lint-types:
        requires:
          - build
    # unit, integration and e2e tests
    - cli-visual-tests:
        requires:
          - build
    - unit-tests:
        requires:
          - build
    - unit-tests-release:
        context: test-runner:npm-release
        requires:
          - build
    - server-unit-tests:
        requires:
          - build
    - server-integration-tests:
        requires:
          - build
    - server-performance-tests:
        requires:
          - build
    - system-tests-node-modules-install:
        requires:
          - build
    - system-tests-chrome:
        context: test-runner:performance-tracking
        requires:
          - system-tests-node-modules-install
    - system-tests-electron:
        context: test-runner:performance-tracking
        requires:
          - system-tests-node-modules-install
    - system-tests-firefox:
        context: test-runner:performance-tracking
        requires:
          - system-tests-node-modules-install
    - system-tests-non-root:
        context: test-runner:performance-tracking
        executor: non-root-docker-user
        requires:
          - system-tests-node-modules-install
    - driver-integration-tests-chrome:
        requires:
          - build
    - driver-integration-tests-chrome-beta:
        requires:
          - build
    - driver-integration-tests-firefox:
        requires:
          - build
    - driver-integration-tests-electron:
        requires:
          - build
    - run-frontend-shared-component-tests-chrome:
        context: test-runner:launchpad-tests
        requires:
          - build
    - run-launchpad-integration-tests-chrome:
        context: test-runner:launchpad-tests
        requires:
          - build
    - run-launchpad-component-tests-chrome:
        context: test-runner:launchpad-tests
        requires:
          - build
    - run-app-integration-tests-chrome:
        context: test-runner:launchpad-tests
        requires:
          - build
    - run-app-component-tests-chrome:
        context: test-runner:launchpad-tests
        requires:
          - build
    - reporter-integration-tests:
        requires:
          - build
    - ui-components-integration-tests:
        requires:
          - build
    - npm-webpack-dev-server:
        requires:
          - build
    - npm-vite-dev-server:
        requires:
          - build
    - npm-webpack-preprocessor:
        requires:
          - build
    - npm-webpack-batteries-included-preprocessor:
        requires:
          - build
    - npm-design-system:
        requires:
          - build
    - npm-vue:
        requires:
          - build
    - npm-react:
        requires:
          - build
    - npm-angular:
        requires:
          - build
    - npm-mount-utils:
        requires:
          - build
    - npm-create-cypress-tests:
        requires:
          - build
    - npm-eslint-plugin-dev:
        requires:
          - build
    - npm-cypress-schematic:
        requires:
          - build
    # This release definition must be updated with any new jobs
    # Any attempts to automate this are welcome
    # If CircleCI provided an "after all" hook, then this wouldn't be necessary
    - npm-release:
        context: test-runner:npm-release
        requires:
          - build
          - check-ts
          - npm-angular
          - npm-eslint-plugin-dev
          - npm-create-cypress-tests
          - npm-react
          - npm-mount-utils
          - npm-vue
          - npm-webpack-batteries-included-preprocessor
          - npm-webpack-preprocessor
          - npm-vite-dev-server
          - npm-webpack-dev-server
          - npm-cypress-schematic
          - lint-types
          - linux-lint
          - percy-finalize
          - driver-integration-tests-firefox
          - driver-integration-tests-chrome
          - driver-integration-tests-chrome-beta
          - driver-integration-tests-electron
          - system-tests-non-root
          - system-tests-firefox
          - system-tests-electron
          - system-tests-chrome
          - server-performance-tests
          - server-integration-tests
          - server-unit-tests
          - test-kitchensink
          - ui-components-integration-tests
          - unit-tests
          - unit-tests-release

    # various testing scenarios, like building full binary
    # and testing it on a real project
    - test-against-staging:
        context: test-runner:record-tests
        <<: *mainBuildFilters
        requires:
          - build
    - test-kitchensink:
        requires:
          - build
    - test-kitchensink-against-staging:
        context: test-runner:record-tests
        <<: *mainBuildFilters
        requires:
          - build
    - create-build-artifacts:
        context:
          - test-runner:upload
          - test-runner:commit-status-checks
        requires:
          - build
    - test-npm-module-on-minimum-node-version:
        requires:
          - create-build-artifacts
    - test-types-cypress-and-jest:
        requires:
          - create-build-artifacts
    - test-full-typescript-project:
        requires:
          - create-build-artifacts
    - test-binary-against-kitchensink:
        requires:
          - create-build-artifacts
    # when working on a feature or a fix,
    # you are probably working in a branch
    # and you want to run a specific PR in the cypress-example-recipes
    # against this branch. This workflow job includes
    # the job but only when it runs on specific branch
    # DO NOT DELETE THIS JOB BEFORE MERGING TO DEVELOP
    # on "develop" this branch will be ignored anyway
    # and someone else might use this job definition for another
    # feature branch and would just update the branch filter
    # - test-binary-against-recipe-pull-request:
    #     name: Test cypress run parsing
    #     filters:
    #       branches:
    #         only:
    #           - cli-to-module-api-7760
        # requires:
        #   - create-build-artifacts
    - test-binary-against-awesome-typescript-loader:
        requires:
          - create-build-artifacts
    - test-binary-and-npm-against-other-projects:
        context: test-runner:trigger-test-jobs
        <<: *mainBuildFilters
        requires:
          - create-build-artifacts
    - test-npm-module-and-verify-binary:
        <<: *mainBuildFilters
        requires:
          - create-build-artifacts
    - test-binary-against-staging:
        context: test-runner:record-tests
        <<: *mainBuildFilters
        requires:
          - create-build-artifacts

    - test-binary-against-kitchensink-chrome:
        <<: *mainBuildFilters
        requires:
          - create-build-artifacts
    # Re-enable when the cypress-example-conduit-app project is fixed.
    # https://github.com/cypress-io/cypress-example-conduit-app/issues/346
    # - test-binary-against-conduit-chrome:
    #     <<: *mainBuildFilters
    #     requires:
    #       - create-build-artifacts
    - test-binary-against-recipes-firefox:
        <<: *mainBuildFilters
        requires:
          - create-build-artifacts
    - test-binary-against-recipes-chrome:
        <<: *mainBuildFilters
        requires:
          - create-build-artifacts
    - test-binary-against-kitchensink-firefox:
        <<: *mainBuildFilters
        requires:
          - create-build-artifacts
    - test-binary-against-todomvc-firefox:
        <<: *mainBuildFilters
        requires:
          - create-build-artifacts
    - test-binary-against-api-testing-firefox:
        <<: *mainBuildFilters
        requires:
          - create-build-artifacts
    - test-binary-against-piechopper-firefox:
        <<: *mainBuildFilters
        requires:
          - create-build-artifacts
    - test-binary-against-cypress-realworld-app:
        <<: *mainBuildFilters
        requires:
          - create-build-artifacts

    - test-binary-as-specific-user:
        name: "test binary as a non-root user"
        executor: non-root-docker-user
        requires:
          - create-build-artifacts

    - test-binary-as-specific-user:
        name: "test binary as a root user"
        requires:
          - create-build-artifacts

mac-workflow: &mac-workflow
  jobs:
    - node_modules_install:
        name: darwin-node-modules-install
        executor: mac
        only-cache-for-root-user: true

    - build:
        name: darwin-build
        executor: mac
        resource_class: medium
        requires:
          - darwin-node-modules-install

    - lint:
        name: darwin-lint
        executor: mac
        requires:
          - darwin-build

    # maybe run all unit tests?

    - create-build-artifacts:
        name: darwin-create-build-artifacts
        context:
          - test-runner:sign-mac-binary
          - test-runner:upload
          - test-runner:commit-status-checks
        executor: mac
        resource_class: medium
        requires:
          - darwin-build

    - test-kitchensink:
        name: darwin-test-kitchensink
        executor: mac
        requires:
          - darwin-build

    - test-binary-against-kitchensink:
        name: darwin-test-binary-against-kitchensink
        executor: mac
        requires:
          - darwin-create-build-artifacts

    - test-binary-against-staging:
        context: test-runner:record-tests
        name: darwin-test-binary-against-staging
        executor: mac
        requires:
          - darwin-create-build-artifacts

    - test-binary-and-npm-against-other-projects:
        context: test-runner:trigger-test-jobs
        name: darwin-test-binary-and-npm-against-other-projects
        executor: mac
        requires:
          - darwin-create-build-artifacts

windows-workflow: &windows-workflow
  jobs:
    - node_modules_install:
        name: windows-node-modules-install
        executor: windows
        resource_class: windows.medium
        only-cache-for-root-user: true

    - build:
        name: windows-build
        executor: windows
        resource_class: windows.medium
        requires:
          - windows-node-modules-install

    - run-app-integration-tests-chrome:
        name: windows-run-app-integration-tests-chrome
        executor: windows
        context: test-runner:launchpad-tests
        requires:
          - windows-build

    - lint:
        name: windows-lint
        executor: windows
        requires:
          - windows-build

    - unit-tests:
        name: windows-unit-tests
        executor: windows
        resource_class: windows.medium
        requires:
          - windows-build

    - create-build-artifacts:
        name: windows-create-build-artifacts
        executor: windows
        resource_class: windows.medium
        context:
          - test-runner:sign-windows-binary
          - test-runner:upload
          - test-runner:commit-status-checks
        requires:
          - windows-build

    - test-binary-and-npm-against-other-projects:
        context: test-runner:trigger-test-jobs
        name: windows-test-binary-and-npm-against-other-projects
        executor: windows
        resource_class: windows.medium
        requires:
          - windows-create-build-artifacts

workflows:
  linux:
    <<: *linux-workflow
  mac:
    <<: *mac-workflow
    <<: *mac-workflow-filters
  windows:
    <<: *windows-workflow
    <<: *windows-workflow-filters<|MERGE_RESOLUTION|>--- conflicted
+++ resolved
@@ -1573,11 +1573,7 @@
       - run:
           name: Check current branch to persist artifacts
           command: |
-<<<<<<< HEAD
             if [[ "$CIRCLE_BRANCH" != "develop" && "$CIRCLE_BRANCH" != "unify-1001-windows-app-e2e-tests" && "$CIRCLE_BRANCH" != "10.0-release" ]]; then
-=======
-            if [[ "$CIRCLE_BRANCH" != "develop" && "$CIRCLE_BRANCH" != "10.0-release" ]]; then
->>>>>>> bb373891
               echo "Not uploading artifacts or posting install comment for this branch."
               circleci-agent step halt
             fi
