version: 2.1

defaults: &defaults
  parallelism: 1
  working_directory: ~/cypress
  parameters: &defaultsParameters
    executor:
      type: executor
      default: cy-doc
    only-cache-for-root-user:
      type: boolean
      default: false
  executor: <<parameters.executor>>
  environment: &defaultsEnvironment
    ## set specific timezone
    TZ: "/usr/share/zoneinfo/America/New_York"

    ## store artifacts here
    CIRCLE_ARTIFACTS: /tmp/artifacts

    ## set so that e2e tests are consistent
    COLUMNS: 100
    LINES: 24

# filters and requires for testing binary with Firefox
mainBuildFilters: &mainBuildFilters
  filters:
    branches:
      only:
        - develop
        - 10.0-release
<<<<<<< HEAD
        - new-cmd-log-styles
=======
        - marktnoonan/merg-develop-2022-4-5
>>>>>>> 1ef7ffbf

# usually we don't build Mac app - it takes a long time
# but sometimes we want to really confirm we are doing the right thing
# so just add your branch to the list here to build and test on Mac
macWorkflowFilters: &mac-workflow-filters
  when:
    or:
    - equal: [ develop, << pipeline.git.branch >> ]
    - equal: [ '10.0-release', << pipeline.git.branch >> ]
<<<<<<< HEAD
    - equal: [ new-cmd-log-styles, << pipeline.git.branch >> ]
=======
    - equal: [ marktnoonan/merg-develop-2022-4-5, << pipeline.git.branch >> ]
>>>>>>> 1ef7ffbf
    - matches:
          pattern: "-release$"
          value: << pipeline.git.branch >>

windowsWorkflowFilters: &windows-workflow-filters
  when:
    or:
    - equal: [ develop, << pipeline.git.branch >> ]
    - equal: [ '10.0-release', << pipeline.git.branch >> ]
    - equal: [ marktnoonan/merg-develop-2022-4-5, << pipeline.git.branch >> ]
    - matches:
          pattern: "-release$"
          value: << pipeline.git.branch >>
    - matches:
          pattern: "win*"
          value: << pipeline.git.branch >>

executors:
  # the Docker image with Cypress dependencies and Chrome browser
  cy-doc:
    docker:
      - image: cypress/browsers:node16.5.0-chrome94-ff93
    # by default, we use "medium" to balance performance + CI costs. bump or reduce on a per-job basis if needed.
    resource_class: medium
    environment:
      PLATFORM: linux

  # Docker image with non-root "node" user
  non-root-docker-user:
    docker:
      - image: cypress/browsers:node16.5.0-chrome94-ff93
        user: node
    environment:
      PLATFORM: linux

  # executor to run on Mac OS
  # https://circleci.com/docs/2.0/executor-types/#using-macos
  # https://circleci.com/docs/2.0/testing-ios/#supported-xcode-versions
  mac:
    macos:
      # Executor should have Node >= required version
      xcode: "13.0.0"
    resource_class: macos.x86.medium.gen2
    environment:
      PLATFORM: mac

  # executor to run on Windows - based off of the windows-orb default executor since it is
  # not customizable enough to align with our existing setup.
  # https://github.com/CircleCI-Public/windows-orb/blob/master/src/executors/default.yml
  # https://circleci.com/docs/2.0/hello-world-windows/#software-pre-installed-in-the-windows-image
  windows: &windows-executor
    machine:
      image: windows-server-2019-vs2019:stable
      shell: bash.exe -eo pipefail
    resource_class: windows.medium
    environment:
      PLATFORM: windows

commands:
  verify_should_persist_artifacts:
    steps:
      - run:
          name: Check current branch to persist artifacts
          command: |
            if [[ "$CIRCLE_BRANCH" != "develop" && "$CIRCLE_BRANCH" != "new-cmd-log-styles" && "$CIRCLE_BRANCH" != "10.0-release" ]]; then
              echo "Not uploading artifacts or posting install comment for this branch."
              circleci-agent step halt
            fi

  restore_workspace_binaries:
    steps:
      - attach_workspace:
          at: ~/
      # make sure we have cypress.zip received
      - run: ls -l
      - run: ls -l cypress.zip cypress.tgz
      - run: node --version
      - run: npm --version

  restore_cached_workspace:
    steps:
      - attach_workspace:
          at: ~/
      - install-required-node
      - unpack-dependencies

  restore_cached_binary:
    steps:
      - attach_workspace:
          at: ~/

  prepare-modules-cache:
    parameters:
      dont-move:
        type: boolean
        default: false
    steps:
      - run: node scripts/circle-cache.js --action prepare
      - unless:
          condition: << parameters.dont-move >>
          steps:
            - run:
                name: Move to /tmp dir for consistent caching across root/non-root users
                command: |
                  mkdir -p /tmp/node_modules_cache
                  mv ~/cypress/node_modules /tmp/node_modules_cache/root_node_modules
                  mv ~/cypress/cli/node_modules /tmp/node_modules_cache/cli_node_modules
                  mv ~/cypress/system-tests/node_modules /tmp/node_modules_cache/system-tests_node_modules
                  mv ~/cypress/globbed_node_modules /tmp/node_modules_cache/globbed_node_modules

  build-and-persist:
    description: Save entire folder as artifact for other jobs to run without reinstalling
    steps:
      - run:
          name: Build all codegen
          command: yarn gulp buildProd
      - run:
          name: Build packages
          command: yarn build
      - prepare-modules-cache # So we don't throw these in the workspace cache
      - persist_to_workspace:
          root: ~/
          paths:
            - cypress
            - .ssh
            - node_modules # contains the npm i -g modules

  install_cache_helpers_dependencies:
    steps:
      - run:
          # Dependencies needed by circle-cache.js, before we "yarn" or unpack cached node_modules
          name: Cache Helper Dependencies
          working_directory: ~/
          command: npm i glob@7.1.6 fs-extra@10.0.0 minimist@1.2.5 fast-json-stable-stringify@2.1.0

  unpack-dependencies:
    description: 'Unpacks dependencies associated with the current workflow'
    steps:
      - install_cache_helpers_dependencies
      - run:
          name: Generate Circle Cache Key
          command: node scripts/circle-cache.js --action cacheKey > circle_cache_key
      - run:
          name: Generate platform key
          command: echo $PLATFORM > platform_key
      - restore_cache:
          name: Restore cache state, to check for known modules cache existence
          key: v{{ .Environment.CACHE_VERSION }}-{{ checksum "platform_key" }}-node-modules-cache-{{ checksum "circle_cache_key" }}
      - run:
          name: Move node_modules back from /tmp
          command: |
            if [[ -d "/tmp/node_modules_cache" ]]; then
              mv /tmp/node_modules_cache/root_node_modules ~/cypress/node_modules
              mv /tmp/node_modules_cache/cli_node_modules ~/cypress/cli/node_modules
              mv /tmp/node_modules_cache/system-tests_node_modules ~/cypress/system-tests/node_modules
              mv /tmp/node_modules_cache/globbed_node_modules ~/cypress/globbed_node_modules
              rm -rf /tmp/node_modules_cache
            fi
      - run:
          name: Restore all node_modules to proper workspace folders
          command: node scripts/circle-cache.js --action unpack

  restore_cached_system_tests_deps:
    description: 'Restore the cached node_modules for projects in "system-tests/projects/**"'
    steps:
      - run:
          name: Generate Circle Cache key for system tests
          command: ./system-tests/scripts/cache-key.sh > system_tests_cache_key
      - run:
          name: Generate platform key
          command: echo $PLATFORM > platform_key
      - restore_cache:
          name: Restore system tests node_modules cache
          keys:
            - v{{ .Environment.CACHE_VERSION }}-{{ checksum "platform_key" }}-system-tests-projects-node-modules-cache-{{ checksum "system_tests_cache_key" }}
            - v{{ .Environment.CACHE_VERSION }}-{{ checksum "platform_key" }}-system-tests-projects-node-modules-cache-

  update_cached_system_tests_deps:
    description: 'Update the cached node_modules for projects in "system-tests/projects/**"'
    steps:
      - run:
          name: Generate Circle Cache key for system tests
          command: ./system-tests/scripts/cache-key.sh > system_tests_cache_key
      - run:
          name: Generate platform key
          command: echo $PLATFORM > platform_key
      - restore_cache:
          name: Restore cache state, to check for known modules cache existence
          keys:
            - v{{ .Environment.CACHE_VERSION }}-{{ checksum "platform_key" }}-system-tests-projects-node-modules-cache-state-{{ checksum "system_tests_cache_key" }}
      - run:
          name: Send root honeycomb event for this CI build
          command: cd system-tests/scripts && node ./send-root-honecomb-event.js
      - run:
          name: Bail if specific cache exists
          command: |
            if [[ -f "/tmp/system_tests_node_modules_installed" ]]; then
              echo "No updates to system tests node modules, exiting"
              circleci-agent step halt
            fi
      - restore_cache:
          name: Restore system tests node_modules cache
          keys:
            - v{{ .Environment.CACHE_VERSION }}-{{ checksum "platform_key" }}-system-tests-projects-node-modules-cache-{{ checksum "system_tests_cache_key" }}
            - v{{ .Environment.CACHE_VERSION }}-{{ checksum "platform_key" }}-system-tests-projects-node-modules-cache-
      - run:
          name: Update system-tests node_modules cache
          command: yarn workspace @tooling/system-tests projects:yarn:install
      - save_cache:
          name: Save system tests node_modules cache
          key: v{{ .Environment.CACHE_VERSION }}-{{ checksum "platform_key" }}-system-tests-projects-node-modules-cache-{{ checksum "system_tests_cache_key" }}
          paths:
            - ~/.cache/cy-system-tests-node-modules
      - run: touch /tmp/system_tests_node_modules_installed
      - save_cache:
          name: Save system tests node_modules cache state key
          key: v{{ .Environment.CACHE_VERSION }}-{{ checksum "platform_key" }}-system-tests-projects-node-modules-cache-state-{{ checksum "system_tests_cache_key" }}
          paths:
            - /tmp/system_tests_node_modules_installed

  caching-dependency-installer:
    description: 'Installs & caches the dependencies based on yarn lock & package json dependencies'
    parameters:
      only-cache-for-root-user:
        type: boolean
        default: false
    steps:
      - install_cache_helpers_dependencies
      - run:
          name: Generate Circle Cache Key
          command: node scripts/circle-cache.js --action cacheKey > circle_cache_key
      - run:
          name: Generate platform key
          command: echo $PLATFORM > platform_key
      - restore_cache:
          name: Restore cache state, to check for known modules cache existence
          key: v{{ .Environment.CACHE_VERSION }}-{{ checksum "platform_key" }}-node-modules-cache-state-{{ checksum "circle_cache_key" }}
      - run:
          name: Bail if cache exists
          command: |
            if [[ -f "node_modules_installed" ]]; then
              echo "Node modules already cached for dependencies, exiting"
              circleci-agent step halt
            fi
      - run: date +%Y-%U > cache_date
      - restore_cache:
          name: Restore weekly yarn cache
          keys:
            - v{{ .Environment.CACHE_VERSION }}-{{ checksum "platform_key" }}-deps-root-weekly-{{ checksum "cache_date" }}
      - run:
          name: Install Node Modules
          command: |
            yarn --prefer-offline --frozen-lockfile --cache-folder ~/.yarn
          no_output_timeout: 20m
      - prepare-modules-cache:
          dont-move: <<parameters.only-cache-for-root-user>> # we don't move, so we don't hit any issues unpacking symlinks
      - when:
          condition: <<parameters.only-cache-for-root-user>> # we don't move to /tmp since we don't need to worry about different users
          steps:
            - save_cache:
                name: Saving node modules for root, cli, and all globbed workspace packages
                key: v{{ .Environment.CACHE_VERSION }}-{{ checksum "platform_key" }}-node-modules-cache-{{ checksum "circle_cache_key" }}
                paths:
                  - node_modules
                  - cli/node_modules
                  - system-tests/node_modules
                  - globbed_node_modules
      - unless:
          condition: <<parameters.only-cache-for-root-user>>
          steps:
            - save_cache:
                name: Saving node modules for root, cli, and all globbed workspace packages
                key: v{{ .Environment.CACHE_VERSION }}-{{ checksum "platform_key" }}-node-modules-cache-{{ checksum "circle_cache_key" }}
                paths:
                  - /tmp/node_modules_cache
      - run: touch node_modules_installed
      - save_cache:
          name: Saving node-modules cache state key
          key: v{{ .Environment.CACHE_VERSION }}-{{ checksum "platform_key" }}-node-modules-cache-state-{{ checksum "circle_cache_key" }}
          paths:
            - node_modules_installed
      - save_cache:
          name: Save weekly yarn cache
          key: v{{ .Environment.CACHE_VERSION }}-{{ checksum "platform_key" }}-deps-root-weekly-{{ checksum "cache_date" }}
          paths:
            - ~/.yarn
            - ~/.cy-npm-cache

  verify-build-setup:
    description: Common commands run when setting up for build or yarn install
    parameters:
      executor:
        type: executor
        default: cy-doc
    steps:
      - run: pwd
      - run:
          name: print global yarn cache path
          command: echo $(yarn global bin)
      - run:
          name: print yarn version
          command: yarn versions
      - unless:
          condition:
            # stop-only does not correctly match on windows: https://github.com/bahmutov/stop-only/issues/78
            equal: [ *windows-executor, << parameters.executor >> ]
          steps:
            - run:
                name: Stop .only
                 # this will catch ".only"s in js/coffee as well
                command: yarn stop-only-all
      - run:
          name: Check terminal variables
          ## make sure the TERM is set to 'xterm' in node (Linux only)
          ## else colors (and tests) will fail
          ## See the following information
          ##   * http://andykdocs.de/development/Docker/Fixing+the+Docker+TERM+variable+issue
          ##   * https://unix.stackexchange.com/questions/43945/whats-the-difference-between-various-term-variables
          command: yarn check-terminal

  install-required-node:
    # https://discuss.circleci.com/t/switch-nodejs-version-on-machine-executor-solved/26675/2
    description: Install Node version matching .node-version
    steps:
      - run:
          name: Install Node
          command: |
            node_version=$(cat .node-version)
            [ -s "${HOME}/.nvm/nvm.sh" ] && \. "${HOME}/.nvm/nvm.sh" # This loads nvm
            if ! type nvm > /dev/null; then
              echo "Installing NVM"
              curl -o- https://raw.githubusercontent.com/creationix/nvm/v0.30.0/install.sh | bash
              [ -s "${HOME}/.nvm/nvm.sh" ] && \. "${HOME}/.nvm/nvm.sh" # This loads nvm
            fi
            echo "Installing Node $node_version"
            nvm install ${node_version}
            echo "Using Node $node_version"
            nvm use ${node_version}
            [[ $PLATFORM != 'windows' ]] && nvm alias default ${node_version} || sleep 2s
            echo "Installing Yarn"
            npm install yarn -g # ensure yarn is installed with the correct node engine
            yarn check-node-version
      - run:
          name: Check  Node
          command: yarn check-node-version

  install-chrome:
    description: Install Google Chrome
    parameters:
      channel:
        description: browser channel to install
        type: string
      version:
        description: browser version to install
        type: string
    steps:
      - run:
          name: Install Google Chrome (<<parameters.channel>>)
          command: |
            echo "Installing Chrome (<<parameters.channel>>) v<<parameters.version>>"
            wget -O /usr/src/google-chrome-<<parameters.channel>>_<<parameters.version>>_amd64.deb "http://dl.google.com/linux/chrome/deb/pool/main/g/google-chrome-<<parameters.channel>>/google-chrome-<<parameters.channel>>_<<parameters.version>>-1_amd64.deb" && \
            dpkg -i /usr/src/google-chrome-<<parameters.channel>>_<<parameters.version>>_amd64.deb ; \
            apt-get install -f -y && \
            rm -f /usr/src/google-chrome-<<parameters.channel>>_<<parameters.version>>_amd64.deb
            which google-chrome-<<parameters.channel>> || (printf "\n\033[0;31mChrome was not successfully downloaded - bailing\033[0m\n\n" && exit 1)
            echo "Location of Google Chrome Installation: `which google-chrome-<<parameters.channel>>`"
            echo "Google Chrome Version: `google-chrome-<<parameters.channel>> --version`"

  run-driver-integration-tests:
    parameters:
      browser:
        description: browser shortname to target
        type: string
      install-chrome-channel:
        description: chrome channel to install
        type: string
        default: ''
    steps:
      - restore_cached_workspace
      - when:
          condition: <<parameters.install-chrome-channel>>
          steps:
            - install-chrome:
                channel: <<parameters.install-chrome-channel>>
                version: $(node ./scripts/get-browser-version.js chrome:<<parameters.install-chrome-channel>>)
      - run:
          environment:
            CYPRESS_KONFIG_ENV: production
          command: |
            echo Current working directory is $PWD
            echo Total containers $CIRCLE_NODE_TOTAL

            if [[ -v MAIN_RECORD_KEY ]]; then
              # internal PR
              CYPRESS_RECORD_KEY=$MAIN_RECORD_KEY \
              yarn cypress:run --record --parallel --group 5x-driver-<<parameters.browser>> --browser <<parameters.browser>>
            else
              # external PR
              TESTFILES=$(circleci tests glob "cypress/e2e/**/*.cy.*" | circleci tests split --total=$CIRCLE_NODE_TOTAL)
              echo "Test files for this machine are $TESTFILES"

              if [[ -z "$TESTFILES" ]]; then
                echo "Empty list of test files"
              fi
              yarn cypress:run --browser <<parameters.browser>> --spec $TESTFILES
            fi
          working_directory: packages/driver
      - verify-mocha-results
      - store_test_results:
          path: /tmp/cypress
      - store_artifacts:
          path: /tmp/artifacts
      - store-npm-logs

  run-new-ui-tests:
    parameters:
      package:
        description: package to target
        type: enum
        enum: ['frontend-shared', 'launchpad', 'app']
      browser:
        description: browser shortname to target
        type: string
      percy:
        description: enable percy
        type: boolean
        default: false
      type:
        description: ct or e2e
        type: enum
        enum: ['ct', 'e2e']
      debug:
        description: debug option
        type: string
        default: ''
    steps:
      - restore_cached_workspace
      - run:
          # TODO: How can we have preinstalled browsers on CircleCI?
          name: 'Install Chrome on Windows'
          command: |
            # install with `--ignore-checksums` to avoid checksum error
            # https://www.gep13.co.uk/blog/chocolatey-error-hashes-do-not-match
            [[ $PLATFORM == 'windows' && '<<parameters.browser>>' == 'chrome' ]] && choco install googlechrome --ignore-checksums || [[ $PLATFORM != 'windows' ]]
      - run:
          command: |
            cmd=$([[ <<parameters.percy>> == 'true' ]] && echo 'yarn percy exec --parallel -- --') || true
            DEBUG=<<parameters.debug>> \
            CYPRESS_KONFIG_ENV=production \
            CYPRESS_RECORD_KEY=$TEST_LAUNCHPAD_RECORD_KEY \
            PERCY_PARALLEL_NONCE=$CIRCLE_SHA1 \
            PERCY_ENABLE=${PERCY_TOKEN:-0} \
            PERCY_PARALLEL_TOTAL=-1 \
            $cmd yarn workspace @packages/<<parameters.package>> cypress:run:<<parameters.type>> --browser <<parameters.browser>> --record --parallel --group <<parameters.package>>-<<parameters.type>>
      - store_test_results:
          path: /tmp/cypress
      - store_artifacts:
          path: ./packages/<<parameters.package>>/cypress/videos
      - store-npm-logs

  run-system-tests:
    parameters:
      browser:
        description: browser shortname to target
        type: string
    steps:
      - restore_cached_workspace
      - restore_cached_system_tests_deps
      - run:
          name: Run system tests
          command: |
            ALL_SPECS=`circleci tests glob "/root/cypress/system-tests/test/*spec*"`
            SPECS=
            for file in $ALL_SPECS; do
              # filter out non_root tests, they have their own stage
              if [[ "$file" == *"non_root"* ]]; then
                echo "Skipping $file"
                continue
              fi
              SPECS="$SPECS $file"
            done
            SPECS=`echo $SPECS | xargs -n 1 | circleci tests split --split-by=timings`
            echo SPECS=$SPECS
            yarn workspace @tooling/system-tests test:ci $SPECS --browser <<parameters.browser>>
      - verify-mocha-results
      - store_test_results:
          path: /tmp/cypress
      - store_artifacts:
          path: /tmp/artifacts
      - store-npm-logs

  run-binary-system-tests:
    steps:
      - restore_cached_workspace
      - restore_cached_system_tests_deps
      - run:
          name: Run system tests
          command: |
            ALL_SPECS=`circleci tests glob "$HOME/cypress/system-tests/test-binary/*spec*"`
            SPECS=`echo $ALL_SPECS | xargs -n 1 | circleci tests split --split-by=timings`
            echo SPECS=$SPECS
            yarn workspace @tooling/system-tests test:ci $SPECS
      - verify-mocha-results
      - store_test_results:
          path: /tmp/cypress
      - store_artifacts:
          path: /tmp/artifacts
      - store-npm-logs

  store-npm-logs:
    description: Saves any NPM debug logs as artifacts in case there is a problem
    steps:
      - store_artifacts:
          path: ~/.npm/_logs

  post-install-comment:
    description: Post GitHub comment with a blurb on how to install pre-release version
    steps:
      - run:
          name: Post pre-release install comment
          command: |
            node scripts/add-install-comment.js \
              --npm npm-package-url.json \
              --binary binary-url.json

  verify-mocha-results:
    description: Double-check that Mocha tests ran as expected.
    parameters:
      expectedResultCount:
        description: The number of result files to expect, ie, the number of Mocha test suites that ran.
        type: integer
        ## by default, assert that at least 1 test ran
        default: 0
    steps:
      - run: yarn verify:mocha:results <<parameters.expectedResultCount>>

  clone-repo-and-checkout-branch:
    description: |
      Clones an external repo and then checks out the branch that matches the next version otherwise uses 'master' branch.
    parameters:
      repo:
        description: "Name of the github repo to clone like: cypress-example-kitchensink"
        type: string
      pull_request_id:
        description: Pull request number to check out before installing and testing
        type: integer
        default: 0
    steps:
      - restore_cached_binary
      - run:
          name: "Cloning test project and checking out release branch: <<parameters.repo>>"
          working_directory: ~/
          command: |
            git clone --depth 1 --no-single-branch https://github.com/cypress-io/<<parameters.repo>>.git /tmp/<<parameters.repo>>

            # install some deps for get-next-version
            npm i semver@7.3.2 conventional-recommended-bump@6.1.0 conventional-changelog-angular@5.0.12
            NEXT_VERSION=$(node ./cypress/scripts/get-next-version.js)

            cd /tmp/<<parameters.repo>> && (git checkout $NEXT_VERSION || true)
      - when:
            condition: <<parameters.pull_request_id>>
            steps:
              - run:
                  name: Check out PR <<parameters.pull_request_id>>
                  working_directory: /tmp/<<parameters.repo>>
                  command: |
                    git fetch origin pull/<<parameters.pull_request_id>>/head:pr-<<parameters.pull_request_id>>
                    git checkout pr-<<parameters.pull_request_id>>

  test-binary-against-rwa:
    description: |
      Takes the built binary and NPM package, clones the RWA repo
      and runs the new version of Cypress against it.
    parameters:
      repo:
        description: "Name of the github repo to clone like"
        type: string
        default: "cypress-realworld-app"
      browser:
        description: Name of the browser to use, like "electron", "chrome", "firefox"
        type: enum
        enum: ["", "electron", "chrome", "firefox"]
        default: ""
      command:
        description: Test command to run to start Cypress tests
        type: string
        default: "yarn cypress:run"
      # if the repo to clone and test is a monorepo, you can
      # run tests inside a specific subfolder
      folder:
        description: Subfolder to test in
        type: string
        default: ""
      # you can test new features in the test runner against recipes or other repos
      # by opening a pull request in those repos and running this test job
      # against a pull request number in the example repo
      pull_request_id:
        description: Pull request number to check out before installing and testing
        type: integer
        default: 0
      wait-on:
        description: Whether to use wait-on to wait on a server to be booted
        type: string
        default: ""
      server-start-command:
        description: Server start command for repo
        type: string
        default: "CI=true yarn start"
    steps:
      - clone-repo-and-checkout-branch:
          repo: <<parameters.repo>>
      - when:
          condition: <<parameters.pull_request_id>>
          steps:
            - run:
                name: Check out PR <<parameters.pull_request_id>>
                working_directory: /tmp/<<parameters.repo>>
                command: |
                  git fetch origin pull/<<parameters.pull_request_id>>/head:pr-<<parameters.pull_request_id>>
                  git checkout pr-<<parameters.pull_request_id>>
                  git log -n 2
      - run:
          command: yarn
          working_directory: /tmp/<<parameters.repo>>
      - run:
          name: Install Cypress
          working_directory: /tmp/<<parameters.repo>>
          # force installing the freshly built binary
          command: |
            CYPRESS_INSTALL_BINARY=~/cypress/cypress.zip npm i --legacy-peer-deps ~/cypress/cypress.tgz && [[ -f yarn.lock ]] && yarn
      - run:
          name: Print Cypress version
          working_directory: /tmp/<<parameters.repo>>
          command: npx cypress version
      - run:
          name: Types check 🧩 (maybe)
          working_directory: /tmp/<<parameters.repo>>
          command: yarn types
      - run:
          working_directory: /tmp/<<parameters.repo>>
          command: <<parameters.server-start-command>>
          background: true
      - run:
          condition: <<parameters.wait-on>>
          name: "Waiting on server to boot: <<parameters.wait-on>>"
          command: "npx wait-on <<parameters.wait-on>>"
      - when:
          condition: <<parameters.folder>>
          steps:
            - when:
                condition: <<parameters.browser>>
                steps:
                  - run:
                      name: Run tests using browser "<<parameters.browser>>"
                      working_directory: /tmp/<<parameters.repo>>/<<parameters.folder>>
                      command: |
                        <<parameters.command>> -- --browser <<parameters.browser>>
            - unless:
                condition: <<parameters.browser>>
                steps:
                  - run:
                      name: Run tests using command
                      working_directory: /tmp/<<parameters.repo>>/<<parameters.folder>>
                      command: <<parameters.command>>

            - store_artifacts:
                name: screenshots
                path: /tmp/<<parameters.repo>>/<<parameters.folder>>/cypress/screenshots
            - store_artifacts:
                name: videos
                path: /tmp/<<parameters.repo>>/<<parameters.folder>>/cypress/videos
      - unless:
          condition: <<parameters.folder>>
          steps:
            - when:
                condition: <<parameters.browser>>
                steps:
                  - run:
                      name: Run tests using browser "<<parameters.browser>>"
                      working_directory: /tmp/<<parameters.repo>>
                      command: <<parameters.command>> -- --browser <<parameters.browser>>
            - unless:
                condition: <<parameters.browser>>
                steps:
                  - run:
                      name: Run tests using command
                      working_directory: /tmp/<<parameters.repo>>
                      command: <<parameters.command>>
            - store_artifacts:
                name: screenshots
                path: /tmp/<<parameters.repo>>/cypress/screenshots
            - store_artifacts:
                name: videos
                path: /tmp/<<parameters.repo>>/cypress/videos
      - store-npm-logs

  test-binary-against-repo:
    description: |
      Takes the built binary and NPM package, clones given example repo
      and runs the new version of Cypress against it.
    parameters:
      repo:
        description: "Name of the github repo to clone like: cypress-example-kitchensink"
        type: string
      browser:
        description: Name of the browser to use, like "electron", "chrome", "firefox"
        type: enum
        enum: ["", "electron", "chrome", "firefox"]
        default: ""
      command:
        description: Test command to run to start Cypress tests
        type: string
        default: "npm run e2e"
      build-project:
        description: Should the project build script be executed
        type: boolean
        default: true
      # if the repo to clone and test is a monorepo, you can
      # run tests inside a specific subfolder
      folder:
        description: Subfolder to test in
        type: string
        default: ""
      # you can test new features in the test runner against recipes or other repos
      # by opening a pull request in those repos and running this test job
      # against a pull request number in the example repo
      pull_request_id:
        description: Pull request number to check out before installing and testing
        type: integer
        default: 0
      wait-on:
        description: Whether to use wait-on to wait on a server to be booted
        type: string
        default: ""
      server-start-command:
        description: Server start command for repo
        type: string
        default: "npm start --if-present"
    steps:
      - clone-repo-and-checkout-branch:
          repo: <<parameters.repo>>
          pull_request_id: <<parameters.pull_request_id>>
      - run:
          # Install deps + Cypress binary with yarn if yarn.lock present
          command: |
            if [[ -f yarn.lock ]]; then
              yarn --frozen-lockfile
              CYPRESS_INSTALL_BINARY=~/cypress/cypress.zip yarn add -D ~/cypress/cypress.tgz
            else
              npm install
              CYPRESS_INSTALL_BINARY=~/cypress/cypress.zip npm install --legacy-peer-deps ~/cypress/cypress.tgz
            fi
          working_directory: /tmp/<<parameters.repo>>
      - run:
          name: Scaffold new config file
          working_directory: /tmp/<<parameters.repo>>
          environment:
            CYPRESS_INTERNAL_FORCE_SCAFFOLD: "1"
          command: |
            if [[ -f cypress.json ]]; then
              rm -rf cypress.json
              echo 'module.exports = {}' > cypress.config.js
            fi
      - run:
          name: Rename support file
          working_directory: /tmp/<<parameters.repo>>
          command: |
            if [[ -f cypress/support/index.js ]]; then
              mv cypress/support/index.js cypress/support/e2e.js
            fi
      - run:
          name: Print Cypress version
          working_directory: /tmp/<<parameters.repo>>
          command: npx cypress version
      - run:
          name: Types check 🧩 (maybe)
          working_directory: /tmp/<<parameters.repo>>
          command: |
            [[ -f yarn.lock ]] && yarn types || npm run types --if-present
      - when:
          condition: <<parameters.build-project>>
          steps:
          - run:
              name: Build 🏗 (maybe)
              working_directory: /tmp/<<parameters.repo>>
              command: |
                [[ -f yarn.lock ]] && yarn build || npm run build --if-present
      - run:
          working_directory: /tmp/<<parameters.repo>>
          command: <<parameters.server-start-command>>
          background: true
      - run:
          condition: <<parameters.wait-on>>
          name: "Waiting on server to boot: <<parameters.wait-on>>"
          command: "npx wait-on <<parameters.wait-on>> --timeout 120000"
      - when:
          condition: <<parameters.folder>>
          steps:
            - when:
                condition: <<parameters.browser>>
                steps:
                  - run:
                      name: Run tests using browser "<<parameters.browser>>"
                      working_directory: /tmp/<<parameters.repo>>/<<parameters.folder>>
                      command: |
                        <<parameters.command>> -- --browser <<parameters.browser>>
            - unless:
                condition: <<parameters.browser>>
                steps:
                  - run:
                      name: Run tests using command
                      working_directory: /tmp/<<parameters.repo>>/<<parameters.folder>>
                      command: <<parameters.command>>

            - store_artifacts:
                name: screenshots
                path: /tmp/<<parameters.repo>>/<<parameters.folder>>/cypress/screenshots
            - store_artifacts:
                name: videos
                path: /tmp/<<parameters.repo>>/<<parameters.folder>>/cypress/videos
      - unless:
          condition: <<parameters.folder>>
          steps:
            - when:
                condition: <<parameters.browser>>
                steps:
                  - run:
                      name: Run tests using browser "<<parameters.browser>>"
                      working_directory: /tmp/<<parameters.repo>>
                      command: <<parameters.command>> -- --browser <<parameters.browser>>
            - unless:
                condition: <<parameters.browser>>
                steps:
                  - run:
                      name: Run tests using command
                      working_directory: /tmp/<<parameters.repo>>
                      command: <<parameters.command>>
            - store_artifacts:
                name: screenshots
                path: /tmp/<<parameters.repo>>/cypress/screenshots
            - store_artifacts:
                name: videos
                path: /tmp/<<parameters.repo>>/cypress/videos
      - store-npm-logs

  wait-on-circle-jobs:
    description: Polls certain Circle CI jobs until they finish
    parameters:
      job-names:
        description: comma separated list of circle ci job names to wait for
        type: string
    steps:
      - run:
          name: "Waiting on Circle CI jobs: <<parameters.job-names>>"
          command: node ./scripts/wait-on-circle-jobs.js --job-names="<<parameters.job-names>>"

  build-binary:
    steps:
      - run:
          name: Check environment variables before code sign (if on Mac/Windows)
          # NOTE
          # our code sign works via electron-builder
          # by default, electron-builder will NOT sign app built in a pull request
          # even our internal one (!)
          # Usually this is not a problem, since we only build and test binary
          # built on "develop" and "master" branches
          # but if you need to really build and sign a binary in a PR
          # set variable CSC_FOR_PULL_REQUEST=true
          command: |
            set -e
            NEEDS_CODE_SIGNING=`node -p 'process.platform === "win32" || process.platform === "darwin"'`
            if [[ "$NEEDS_CODE_SIGNING" == "true" ]]; then
              echo "Checking for required environment variables..."
              if [ -z "$CSC_LINK" ]; then
                echo "Need to provide environment variable CSC_LINK"
                echo "with base64 encoded certificate .p12 file"
                exit 1
              fi
              if [ -z "$CSC_KEY_PASSWORD" ]; then
                echo "Need to provide environment variable CSC_KEY_PASSWORD"
                echo "with password for unlocking certificate .p12 file"
                exit 1
              fi
              echo "Succeeded."
            else
              echo "Not code signing for this platform"
            fi
      - run:
          name: Build the Cypress binary
          environment:
            DEBUG: electron-builder,electron-osx-sign*
          # notarization on Mac can take a while
          no_output_timeout: "45m"
          command: |
            node --version
            yarn binary-build --platform $PLATFORM --version $(node ./scripts/get-next-version.js)
      - run:
          name: Zip the binary
          command: yarn binary-zip --platform $PLATFORM
      - store-npm-logs
      - persist_to_workspace:
          root: ~/
          paths:
            - cypress/cypress.zip

  build-cypress-npm-package:
    parameters:
      executor:
        type: executor
        default: cy-doc
    steps:
      - run:
          name: Bump NPM version
          command: yarn get-next-version --npm
      - run:
          name: Build NPM package
          command: yarn build --scope cypress
      - run:
          command: ls -la types
          working_directory: cli/build
      - unless:
          condition:
            equal: [ *windows-executor, << parameters.executor >> ]
          steps:
            - run:
                name: list NPM package contents
                command: yarn workspace cypress size
      - run:
          name: pack NPM package
          working_directory: cli/build
          command: yarn pack --filename ../../cypress.tgz
      - run:
          name: list created NPM package
          command: ls -l
      - store-npm-logs
      - persist_to_workspace:
          root: ~/
          paths:
            - cypress/cypress.tgz

  upload-build-artifacts:
    steps:
      - run: ls -l
      - run:
          name: Upload unique binary to S3
          command: |
            node scripts/binary.js upload-build-artifact \
              --type binary \
              --file cypress.zip \
              --version $(node -p "require('./package.json').version")
      - run:
          name: Upload NPM package to S3
          command: |
            node scripts/binary.js upload-build-artifact \
              --type npm-package \
              --file cypress.tgz \
              --version $(node -p "require('./package.json').version")
      - store-npm-logs
      - run: ls -l
      - run: cat binary-url.json
      - run: cat npm-package-url.json
      - persist_to_workspace:
          root: ~/
          paths:
            - cypress/binary-url.json
            - cypress/npm-package-url.json

jobs:
  ## Checks if we already have a valid cache for the node_modules_install and if it has,
  ## skips ahead to the build step, otherwise installs and caches the node_modules
  node_modules_install:
    <<: *defaults
    parameters:
      <<: *defaultsParameters
      resource_class:
        type: string
        default: medium
    resource_class: << parameters.resource_class >>
    steps:
      - checkout
      - install-required-node
      - verify-build-setup:
          executor: << parameters.executor >>
      - persist_to_workspace:
          root: ~/
          paths:
            - cypress
            - .nvm # mac / linux
            - ProgramData/nvm # windows
      - caching-dependency-installer:
          only-cache-for-root-user: <<parameters.only-cache-for-root-user>>
      - store-npm-logs

  ## restores node_modules from previous step & builds if first step skipped
  build:
    <<: *defaults
    parameters:
      <<: *defaultsParameters
      resource_class:
        type: string
        default: medium+
    resource_class: << parameters.resource_class >>
    steps:
      - restore_cached_workspace
      - run:
          name: Top level packages
          command: yarn list --depth=0 || true
      - build-and-persist
      - store-npm-logs

  lint:
    <<: *defaults
    steps:
      - restore_cached_workspace
      - run:
          name: Linting 🧹
          command: |
            yarn clean
            git clean -df
            yarn lint
      - run:
          name: cypress info (dev)
          command: node cli/bin/cypress info --dev
      - store-npm-logs

  check-ts:
    <<: *defaults
    steps:
      - restore_cached_workspace
      - install-required-node
      - run:
          name: Check TS Types
          command: NODE_OPTIONS=--max_old_space_size=4096 yarn gulp checkTs


  # a special job that keeps polling Circle and when all
  # individual jobs are finished, it closes the Percy build
  percy-finalize:
    <<: *defaults
    resource_class: small
    parameters:
      <<: *defaultsParameters
      required_env_var:
        type: env_var_name
    steps:
      - restore_cached_workspace
      - run:
          # if this is an external pull request, the environment variables
          # are NOT set for security reasons, thus no need to poll -
          # and no need to finalize Percy, since there will be no visual tests
          name: Check if <<parameters.required_env_var>> is set
          command: |
            if [[ -v <<parameters.required_env_var>> ]]; then
              echo "Internal PR, good to go"
            else
              echo "This is an external PR, cannot access other services"
              circleci-agent step halt
            fi
      - wait-on-circle-jobs:
          job-names: >
            cli-visual-tests,
            reporter-integration-tests,
            npm-design-system,
            run-app-component-tests-chrome,
            run-app-integration-tests-chrome,
            run-frontend-shared-component-tests-chrome,
            run-launchpad-component-tests-chrome,
            run-launchpad-integration-tests-chrome,
            run-webpack-dev-server-fresh-integration-tests
      - run:
          command: |
            PERCY_PARALLEL_NONCE=$CIRCLE_SHA1 \
            yarn percy build:finalize

  cli-visual-tests:
    <<: *defaults
    resource_class: small
    steps:
      - restore_cached_workspace
      - run: mkdir -p cli/visual-snapshots
      - run:
          command: node cli/bin/cypress info --dev | yarn --silent term-to-html | node scripts/sanitize --type cli-info > cli/visual-snapshots/cypress-info.html
          environment:
            FORCE_COLOR: 2
      - run:
          command: node cli/bin/cypress help | yarn --silent term-to-html > cli/visual-snapshots/cypress-help.html
          environment:
            FORCE_COLOR: 2
      - store_artifacts:
          path: cli/visual-snapshots
      - run:
          name: Upload CLI snapshots for diffing
          command: |
            PERCY_PARALLEL_NONCE=$CIRCLE_SHA1 \
            PERCY_ENABLE=${PERCY_TOKEN:-0} \
            PERCY_PARALLEL_TOTAL=-1 \
            yarn percy snapshot ./cli/visual-snapshots

  unit-tests:
    <<: *defaults
    parameters:
      <<: *defaultsParameters
      resource_class:
        type: string
        default: medium
    resource_class: << parameters.resource_class >>
    parallelism: 1
    steps:
      - restore_cached_workspace
      # make sure mocha runs
      - run: yarn test-mocha
      - when:
          condition:
            # several snapshots fails for windows due to paths.
            # until these are fixed, run the tests that are working.
            equal: [ *windows-executor, << parameters.executor >> ]
          steps:
            - run: yarn test-scripts scripts/**/*spec.js
            # make sure our snapshots are compared correctly
            - run: yarn test-mocha-snapshot
      - unless:
          condition:
            equal: [ *windows-executor, << parameters.executor >> ]
          steps:
            - run: yarn test-scripts
            # make sure our snapshots are compared correctly
            - run: yarn test-mocha-snapshot
            # make sure packages with TypeScript can be transpiled to JS
            - run: yarn lerna run build-prod --stream
            # run unit tests from each individual package
            - run: yarn test
            # run type checking for each individual package
            - run: yarn lerna run types
            - verify-mocha-results:
                expectedResultCount: 10
      - store_test_results:
          path: /tmp/cypress
      # CLI tests generate HTML files with sample CLI command output
      - store_artifacts:
          path: cli/test/html
      - store_artifacts:
          path: packages/errors/__snapshot-images__
      - store-npm-logs

  unit-tests-release:
    <<: *defaults
    resource_class: small
    parallelism: 1
    steps:
      - restore_cached_workspace
      - run: yarn test-npm-package-release-script

  lint-types:
    <<: *defaults
    parallelism: 1
    steps:
      - restore_cached_workspace
      - run:
          command: ls -la types
          working_directory: cli
      - run:
          command: ls -la chai
          working_directory: cli/types
      - run:
          name: "Lint types 🧹"
          command: yarn workspace cypress dtslint
  # todo(lachlan): do we need this? yarn check-ts does something very similar
  #     - run:
  #         name: "TypeScript check 🧩"
  #         command: yarn type-check --ignore-progress
      - store-npm-logs

  server-unit-tests:
    <<: *defaults
    parallelism: 1
    steps:
      - restore_cached_workspace
      - run: yarn test-unit --scope @packages/server
      - verify-mocha-results:
          expectedResultCount: 1
      - store_test_results:
          path: /tmp/cypress
      - store-npm-logs

  server-integration-tests:
    <<: *defaults
    parallelism: 1
    steps:
      - restore_cached_workspace
      - run: yarn test-integration --scope @packages/server
      - verify-mocha-results:
          expectedResultCount: 1
      - store_test_results:
          path: /tmp/cypress
      - store-npm-logs

  server-performance-tests:
    <<: *defaults
    steps:
      - restore_cached_workspace
      - run:
          command: yarn workspace @packages/server test-performance
      - verify-mocha-results:
          expectedResultCount: 1
      - store_test_results:
          path: /tmp/cypress
      - store_artifacts:
          path: /tmp/artifacts
      - store-npm-logs

  system-tests-node-modules-install:
    <<: *defaults
    steps:
      - restore_cached_workspace
      - update_cached_system_tests_deps

  binary-system-tests:
    parallelism: 2
    working_directory: ~/cypress
    environment:
      <<: *defaultsEnvironment
      PLATFORM: linux
    machine:
      # using `machine` gives us a Linux VM that can run Docker
      image: ubuntu-2004:202111-02
      docker_layer_caching: true
    resource_class: medium
    steps:
      - run-binary-system-tests

  system-tests-chrome:
    <<: *defaults
    parallelism: 8
    steps:
      - run-system-tests:
          browser: chrome

  system-tests-electron:
    <<: *defaults
    parallelism: 8
    steps:
      - run-system-tests:
          browser: electron

  system-tests-firefox:
    <<: *defaults
    parallelism: 8
    steps:
      - run-system-tests:
          browser: firefox

  system-tests-non-root:
    <<: *defaults
    steps:
      - restore_cached_workspace
      - run:
          command: yarn workspace @tooling/system-tests test:ci "test/non_root*spec*" --browser electron
      - verify-mocha-results
      - store_test_results:
          path: /tmp/cypress
      - store_artifacts:
          path: /tmp/artifacts
      - store-npm-logs

  run-frontend-shared-component-tests-chrome:
    <<: *defaults
    parameters:
      <<: *defaultsParameters
      percy:
        type: boolean
        default: false
    parallelism: 3
    steps:
      - run-new-ui-tests:
          browser: chrome
          percy: << parameters.percy >>
          package: frontend-shared
          type: ct

  run-launchpad-component-tests-chrome:
    <<: *defaults
    parameters:
      <<: *defaultsParameters
      percy:
        type: boolean
        default: false
    parallelism: 7
    steps:
      - run-new-ui-tests:
          browser: chrome
          percy: << parameters.percy >>
          package: launchpad
          type: ct
          # debug: cypress:*,engine:socket

  run-launchpad-integration-tests-chrome:
    <<: *defaults
    parameters:
      <<: *defaultsParameters
      resource_class:
        type: string
        default: medium
      percy:
        type: boolean
        default: false
    resource_class: << parameters.resource_class >>
    parallelism: 3
    steps:
      - run-new-ui-tests:
          browser: chrome
          percy: << parameters.percy >>
          package: launchpad
          type: e2e

  run-app-component-tests-chrome:
    <<: *defaults
    parameters:
      <<: *defaultsParameters
      percy:
        type: boolean
        default: false
    parallelism: 7
    steps:
      - run-new-ui-tests:
          browser: chrome
          percy: << parameters.percy >>
          package: app
          type: ct

  run-app-integration-tests-chrome:
    <<: *defaults
    parameters:
      <<: *defaultsParameters
      resource_class:
        type: string
        default: medium
      percy:
        type: boolean
        default: false
    resource_class: << parameters.resource_class >>
    parallelism: 8
    steps:
      - run-new-ui-tests:
          browser: chrome
          percy: << parameters.percy >>
          package: app
          type: e2e

  driver-integration-tests-chrome:
    <<: *defaults
    parallelism: 5
    steps:
      - run-driver-integration-tests:
          browser: chrome
          install-chrome-channel: stable

  driver-integration-tests-chrome-beta:
    <<: *defaults
    parallelism: 5
    steps:
      - run-driver-integration-tests:
          browser: chrome:beta
          install-chrome-channel: beta

  driver-integration-tests-firefox:
    <<: *defaults
    parallelism: 5
    steps:
      - run-driver-integration-tests:
          browser: firefox

  driver-integration-tests-electron:
    <<: *defaults
    parallelism: 5
    steps:
      - run-driver-integration-tests:
          browser: electron

  reporter-integration-tests:
    <<: *defaults
    parallelism: 3
    steps:
      - restore_cached_workspace
      - run:
          command: yarn build-for-tests
          working_directory: packages/reporter
      - run:
          command: |
            CYPRESS_KONFIG_ENV=production \
            CYPRESS_RECORD_KEY=$MAIN_RECORD_KEY \
            PERCY_PARALLEL_NONCE=$CIRCLE_SHA1 \
            PERCY_ENABLE=${PERCY_TOKEN:-0} \
            PERCY_PARALLEL_TOTAL=-1 \
            yarn percy exec --parallel -- -- \
            yarn cypress:run --record --parallel --group reporter
          working_directory: packages/reporter
      - verify-mocha-results
      - store_test_results:
          path: /tmp/cypress
      - store_artifacts:
          path: /tmp/artifacts
      - store-npm-logs

  run-webpack-dev-server-fresh-integration-tests:
    <<: *defaults
    # parallelism: 3 TODO: Add parallelism once we have more specs
    steps:
      - restore_cached_workspace
      - restore_cached_system_tests_deps
      - run:
          command: |
            CYPRESS_KONFIG_ENV=production \
            CYPRESS_RECORD_KEY=$MAIN_RECORD_KEY \
            PERCY_PARALLEL_NONCE=$CIRCLE_SHA1 \
            PERCY_ENABLE=${PERCY_TOKEN:-0} \
            PERCY_PARALLEL_TOTAL=-1 \
            yarn percy exec --parallel -- -- \
            yarn cypress:run --record --parallel --group webpack-dev-server-fresh
          working_directory: npm/webpack-dev-server-fresh
      - store_test_results:
          path: /tmp/cypress
      - store_artifacts:
          path: /tmp/artifacts
      - store-npm-logs      

  ui-components-integration-tests:
    <<: *defaults
    steps:
      - restore_cached_workspace
      - run:
          command: yarn build-for-tests
          working_directory: packages/ui-components
      - run:
          command: |
            CYPRESS_KONFIG_ENV=production \
            CYPRESS_RECORD_KEY=$MAIN_RECORD_KEY \
            yarn cypress:run --record --parallel --group ui-components
          working_directory: packages/ui-components
      - verify-mocha-results
      - store_test_results:
          path: /tmp/cypress
      - store_artifacts:
          path: /tmp/artifacts
      - store-npm-logs

  npm-webpack-preprocessor:
    <<: *defaults
    steps:
      - restore_cached_workspace
      - run:
          name: Build
          command: yarn workspace @cypress/webpack-preprocessor build
      - run:
          name: Test babelrc
          command: yarn test
          working_directory: npm/webpack-preprocessor/examples/use-babelrc
      - run:
          name: Build ts-loader
          command: yarn install
          working_directory: npm/webpack-preprocessor/examples/use-ts-loader
      - run:
          name: Types ts-loader
          command: yarn types
          working_directory: npm/webpack-preprocessor/examples/use-ts-loader
      - run:
          name: Test ts-loader
          command: yarn test
          working_directory: npm/webpack-preprocessor/examples/use-ts-loader
      - run:
          name: Start React app
          command: yarn start
          background: true
          working_directory: npm/webpack-preprocessor/examples/react-app
      - run:
          name: Test React app
          command: yarn test
          working_directory: npm/webpack-preprocessor/examples/react-app
      - run:
          name: Run tests
          command: yarn workspace @cypress/webpack-preprocessor test
      - store-npm-logs

  npm-webpack-dev-server:
    <<: *defaults
    steps:
      - restore_cached_workspace
      - restore_cached_system_tests_deps
      - run:
          name: Run tests
          command: yarn workspace @cypress/webpack-dev-server test
      - run:
          name: Run tests
          command: yarn workspace @cypress/webpack-dev-server-fresh test

  npm-vite-dev-server:
    <<: *defaults
    steps:
      - restore_cached_workspace
      - run:
          name: Run tests
          command: yarn test --reporter mocha-multi-reporters --reporter-options configFile=../../mocha-reporter-config.json
          working_directory: npm/vite-dev-server
      - store_test_results:
          path: npm/vite-dev-server/test_results
      - store_artifacts:
          path: npm/vite-dev-server/cypress/videos
      - store-npm-logs

  npm-webpack-batteries-included-preprocessor:
    <<: *defaults
    resource_class: small
    steps:
      - restore_cached_workspace
      - run:
          name: Run tests
          command: yarn workspace @cypress/webpack-batteries-included-preprocessor test

  npm-vue:
    <<: *defaults
    steps:
      - restore_cached_workspace
      - run:
          name: Build
          command: yarn workspace @cypress/vue build
      - run:
          name: Type Check
          command: yarn typecheck
          working_directory: npm/vue
      - run:
          name: Run component tests
          command: yarn test:ci:ct
          working_directory: npm/vue
      - run:
          name: Run e2e tests
          command: yarn test:ci:e2e
          working_directory: npm/vue
      - store_test_results:
          path: npm/vue/test_results
      - store_artifacts:
          path: npm/vue/test_results
      - store-npm-logs

  npm-design-system:
    <<: *defaults
    steps:
      - restore_cached_workspace
      - run:
          name: Build
          command: yarn workspace @cypress/design-system build
      - run:
          name: Run tests
          # will use PERCY_TOKEN environment variable if available
          command: |
            CYPRESS_KONFIG_ENV=production \
            PERCY_PARALLEL_NONCE=$CIRCLE_SHA1 \
            PERCY_ENABLE=${PERCY_TOKEN:-0} \
            PERCY_PARALLEL_TOTAL=-1 \
            yarn percy exec --parallel -- -- \
            yarn test --reporter mocha-multi-reporters --reporter-options configFile=../../mocha-reporter-config.json
          working_directory: npm/design-system
      - store_test_results:
          path: npm/design-system/test_results
      - store-npm-logs

  npm-angular:
    <<: *defaults
    steps:
      - restore_cached_workspace
      - run:
          name: Build
          command: yarn workspace @cypress/angular build
      - run:
          name: Run tests
          command: yarn test-ci
          working_directory: npm/angular
      - store_test_results:
          path: npm/angular/test_results
      - store_artifacts:
          path: npm/angular/test_results
      - store-npm-logs

  npm-react:
    <<: *defaults
    parallelism: 8
    steps:
      - restore_cached_workspace
      - run:
          name: Build
          command: yarn workspace @cypress/react build
      - run:
          name: Run tests
          command: yarn test-ci
          working_directory: npm/react
      - store_test_results:
          path: npm/react/test_results
      - store_artifacts:
          path: npm/react/test_results
      - store-npm-logs

  npm-mount-utils:
    <<: *defaults
    steps:
      - restore_cached_workspace
      - run:
          name: Build
          command: yarn workspace @cypress/mount-utils build
      - store-npm-logs

  npm-create-cypress-tests:
    <<: *defaults
    resource_class: small
    steps:
      - restore_cached_workspace
      - run: yarn workspace create-cypress-tests build
      - run:
          name: Run unit test
          command: yarn workspace create-cypress-tests test

  npm-eslint-plugin-dev:
    <<: *defaults
    steps:
      - restore_cached_workspace
      - run:
          name: Run tests
          command: yarn workspace @cypress/eslint-plugin-dev test

  npm-cypress-schematic:
    <<: *defaults
    resource_class: small
    steps:
      - restore_cached_workspace
      - run:
          name: Build + Install
          command: |
            yarn workspace @cypress/schematic build:all
          working_directory: npm/cypress-schematic
      - run:
          name: Launch
          command: |
            yarn launch:test
          working_directory: npm/cypress-schematic
      - run:
          name: Run unit tests
          command: |
            yarn test
          working_directory: npm/cypress-schematic
      - store-npm-logs

  npm-release:
    <<: *defaults
    resource_class: medium+
    steps:
      - restore_cached_workspace
      - run:
          name: Release packages after all jobs pass
          command: yarn npm-release

  create-build-artifacts:
    <<: *defaults
    parameters:
      <<: *defaultsParameters
      resource_class:
        type: string
        default: medium+
    resource_class: << parameters.resource_class >>
    steps:
      - restore_cached_workspace
      - build-binary
      - build-cypress-npm-package:
          executor: << parameters.executor >>
<<<<<<< HEAD
      - verify_should_persist_artifacts
=======
      - run:
          name: Check current branch to persist artifacts
          command: |
            if [[ "$CIRCLE_BRANCH" != "develop" && "$CIRCLE_BRANCH" != "marktnoonan/merg-develop-2022-4-5" && "$CIRCLE_BRANCH" != "10.0-release" ]]; then
              echo "Not uploading artifacts or posting install comment for this branch."
              circleci-agent step halt
            fi
>>>>>>> 1ef7ffbf
      - upload-build-artifacts
      - post-install-comment

  test-kitchensink:
    <<: *defaults
    steps:
      - clone-repo-and-checkout-branch:
          repo: cypress-example-kitchensink
      - install-required-node
      - run:
          name: Remove cypress.json
          description: Remove cypress.json in case it exists
          working_directory: /tmp/cypress-example-kitchensink
          environment:
            CYPRESS_INTERNAL_FORCE_SCAFFOLD: "1"
          command: rm -rf cypress.json
      - run:
          name: Install prod dependencies
          command: yarn --production
          working_directory: /tmp/cypress-example-kitchensink
      - run:
          name: Example server
          command: yarn start
          working_directory: /tmp/cypress-example-kitchensink
          background: true
      - run:
          name: Rename support file
          working_directory: /tmp/cypress-example-kitchensink
          command: |
            if [[ -f cypress/support/index.js ]]; then
              mv cypress/support/index.js cypress/support/e2e.js
            fi
      - run:
          name: Run Kitchensink example project
          command: |
            yarn cypress:run --project /tmp/cypress-example-kitchensink
      - store_artifacts:
          path: /tmp/cypress-example-kitchensink/cypress/screenshots
      - store_artifacts:
          path: /tmp/cypress-example-kitchensink/cypress/videos
      - store-npm-logs

  test-kitchensink-against-staging:
    <<: *defaults
    steps:
      - clone-repo-and-checkout-branch:
          repo: cypress-example-kitchensink
      - install-required-node
      - run:
          name: Install prod dependencies
          command: yarn --production
          working_directory: /tmp/cypress-example-kitchensink
      - run:
          name: Example server
          command: yarn start
          working_directory: /tmp/cypress-example-kitchensink
          background: true
      - run:
          name: Run Kitchensink example project
          command: |
            CYPRESS_PROJECT_ID=$TEST_KITCHENSINK_PROJECT_ID \
            CYPRESS_RECORD_KEY=$TEST_KITCHENSINK_RECORD_KEY \
            CYPRESS_INTERNAL_ENV=staging \
            CYPRESS_video=false \
            yarn cypress:run --project /tmp/cypress-example-kitchensink --record
      - store-npm-logs

  test-against-staging:
    <<: *defaults
    steps:
      - clone-repo-and-checkout-branch:
          repo: cypress-test-tiny
      - run:
          name: Run test project
          command: |
            CYPRESS_PROJECT_ID=$TEST_TINY_PROJECT_ID \
            CYPRESS_RECORD_KEY=$TEST_TINY_RECORD_KEY \
            CYPRESS_INTERNAL_ENV=staging \
            yarn cypress:run --project /tmp/cypress-test-tiny --record
      - store-npm-logs

  test-npm-module-and-verify-binary:
    <<: *defaults
    steps:
      - restore_cached_workspace
      # make sure we have cypress.zip received
      - run: ls -l
      - run: ls -l cypress.zip cypress.tgz
      - run: mkdir test-binary
      - run:
          name: Create new NPM package
          working_directory: test-binary
          command: npm init -y
      - run:
          # install NPM from built NPM package folder
          name: Install Cypress
          working_directory: test-binary
          # force installing the freshly built binary
          command: CYPRESS_INSTALL_BINARY=/root/cypress/cypress.zip npm i /root/cypress/cypress.tgz
      - run:
          name: Cypress version
          working_directory: test-binary
          command: $(yarn bin cypress) version
      - run:
          name: Verify Cypress binary
          working_directory: test-binary
          command: $(yarn bin cypress) verify
      - run:
          name: Cypress help
          working_directory: test-binary
          command: $(yarn bin cypress) help
      - run:
          name: Cypress info
          working_directory: test-binary
          command: $(yarn bin cypress) info
      - store-npm-logs

  test-npm-module-on-minimum-node-version:
    <<: *defaults
    resource_class: small
    docker:
      - image: cypress/base:12.0.0-libgbm
    steps:
      - restore_workspace_binaries
      - run: mkdir test-binary
      - run:
          name: Create new NPM package
          working_directory: test-binary
          command: npm init -y
      - run:
          name: Install Cypress
          working_directory: test-binary
          command: CYPRESS_INSTALL_BINARY=/root/cypress/cypress.zip npm install /root/cypress/cypress.tgz
      - run:
          name: Verify Cypress binary
          working_directory: test-binary
          command: $(npm bin)/cypress verify
      - run:
          name: Print Cypress version
          working_directory: test-binary
          command: $(npm bin)/cypress version
      - run:
          name: Cypress info
          working_directory: test-binary
          command: $(npm bin)/cypress info

  test-types-cypress-and-jest:
    parameters:
      executor:
        description: Executor name to use
        type: executor
        default: cy-doc
      wd:
        description: Working directory, should be OUTSIDE cypress monorepo folder
        type: string
        default: /root/test-cypress-and-jest
    <<: *defaults
    resource_class: small
    steps:
      - restore_workspace_binaries
      - run: mkdir <<parameters.wd>>
      - run:
          name: Create new NPM package ⚗️
          working_directory: <<parameters.wd>>
          command: npm init -y
      - run:
          name: Install dependencies 📦
          working_directory: <<parameters.wd>>
          environment:
            CYPRESS_INSTALL_BINARY: /root/cypress/cypress.zip
          # let's install Cypress, Jest and any other package that might conflict
          # https://github.com/cypress-io/cypress/issues/6690
          command: |
            npm install /root/cypress/cypress.tgz \
              typescript jest @types/jest enzyme @types/enzyme
      - run:
          name: Test types clash ⚔️
          working_directory: <<parameters.wd>>
          command: |
            echo "console.log('hello world')" > hello.ts
            npx tsc hello.ts --noEmit

  test-full-typescript-project:
    parameters:
      executor:
        description: Executor name to use
        type: executor
        default: cy-doc
      wd:
        description: Working directory, should be OUTSIDE cypress monorepo folder
        type: string
        default: /root/test-full-typescript
    <<: *defaults
    resource_class: small
    steps:
      - restore_workspace_binaries
      - run: mkdir <<parameters.wd>>
      - run:
          name: Create new NPM package ⚗️
          working_directory: <<parameters.wd>>
          command: npm init -y
      - run:
          name: Install dependencies 📦
          working_directory: <<parameters.wd>>
          environment:
            CYPRESS_INSTALL_BINARY: /root/cypress/cypress.zip
          command: |
            npm install /root/cypress/cypress.tgz typescript
      - run:
          name: Scaffold full TypeScript project 🏗
          working_directory: <<parameters.wd>>
          command: npx @bahmutov/cly@1 init --typescript
      # TODO: fork/update @bahmutov/cly@1 to scaffold `cypress/e2e/spec.cy.ts`
      # instead of `cypress/integration/spec.ts` when Cypress v10 is released.
      - run:
          name: Update example spec
          working_directory: <<parameters.wd>>
          command: |
            mkdir cypress/e2e
            mv cypress/integration/spec.ts cypress/e2e/spec.cy.ts
      - run:
          name: Scaffold new config file
          working_directory: <<parameters.wd>>
          environment:
            CYPRESS_INTERNAL_FORCE_SCAFFOLD: "1"
          command: |
            rm -rf cypress.json
            echo "export default {
                    e2e: {
                      setupNodeEvents (on, config) {
                        on('task', {
                          log (x) {
                            console.log(x)

                            return null
                          },
                        })

                        return config
                      },
                    },
                  }" > cypress.config.ts
      - run:
          name: Rename support file
          working_directory: <<parameters.wd>>
          command: mv cypress/support/index.ts cypress/support/e2e.js
      - run:
          name: Run project tests 🗳
          working_directory: <<parameters.wd>>
          command: npx cypress run

  # install NPM + binary zip and run against staging API
  test-binary-against-staging:
    <<: *defaults
    steps:
      - restore_workspace_binaries
      - clone-repo-and-checkout-branch:
          repo: cypress-test-tiny
      - run:
          name: Install Cypress
          working_directory: /tmp/cypress-test-tiny
          # force installing the freshly built binary
          command: CYPRESS_INSTALL_BINARY=~/cypress/cypress.zip npm i --legacy-peer-deps ~/cypress/cypress.tgz
      - run:
          name: Run test project
          working_directory: /tmp/cypress-test-tiny
          command: |
            CYPRESS_PROJECT_ID=$TEST_TINY_PROJECT_ID \
            CYPRESS_RECORD_KEY=$TEST_TINY_RECORD_KEY \
            CYPRESS_INTERNAL_ENV=staging \
            $(yarn bin cypress) run --record
      - store-npm-logs

  test-binary-against-recipes-firefox:
    <<: *defaults
    steps:
      - test-binary-against-repo:
          repo: cypress-example-recipes
          command: npm run test:ci:firefox

  test-binary-against-recipes-chrome:
    <<: *defaults
    parallelism: 3
    steps:
      - test-binary-against-repo:
          repo: cypress-example-recipes
          command: npm run test:ci:chrome

  test-binary-against-recipes:
    <<: *defaults
    parallelism: 3
    steps:
      - test-binary-against-repo:
          repo: cypress-example-recipes
          command: npm run test:ci

  # This is a special job. It allows you to test the current
  # built test runner against a pull request in the repo
  # cypress-example-recipes.
  # Imagine you are working on a feature and want to show / test a recipe
  # You would need to run the built test runner before release
  # against a PR that cannot be merged until the new version
  # of the test runner is released.
  # Use:
  #   specify pull request number
  #   and the recipe folder

  # test-binary-against-recipe-pull-request:
  #   <<: *defaults
  #   steps:
  #     # test a specific pull request by number from cypress-example-recipes
  #     - test-binary-against-repo:
  #         repo: cypress-example-recipes
  #         command: npm run test:ci
  #         pull_request_id: 515
  #         folder: examples/fundamentals__typescript

  test-binary-against-kitchensink:
    <<: *defaults
    steps:
      - test-binary-against-repo:
          repo: cypress-example-kitchensink
          browser: "electron"

  test-binary-against-kitchensink-firefox:
    <<: *defaults
    steps:
      - test-binary-against-repo:
          repo: cypress-example-kitchensink
          browser: firefox

  test-binary-against-kitchensink-chrome:
    <<: *defaults
    steps:
      - test-binary-against-repo:
          repo: cypress-example-kitchensink
          browser: chrome

  test-binary-against-todomvc-firefox:
    <<: *defaults
    steps:
      - test-binary-against-repo:
          repo: cypress-example-todomvc
          browser: firefox

  test-binary-against-conduit-chrome:
    <<: *defaults
    steps:
      - test-binary-against-repo:
          repo: cypress-example-conduit-app
          browser: chrome
          command: "npm run cypress:run"
          wait-on: http://localhost:3000

  test-binary-against-api-testing-firefox:
    <<: *defaults
    steps:
      - test-binary-against-repo:
          repo: cypress-example-api-testing
          browser: firefox
          command: "npm run cy:run"

  test-binary-against-piechopper-firefox:
    <<: *defaults
    steps:
      - test-binary-against-repo:
          repo: cypress-example-piechopper
          browser: firefox
          command: "npm run cypress:run"

  test-binary-against-cypress-realworld-app:
    <<: *defaults
    resource_class: medium+
    steps:
      - test-binary-against-rwa:
          repo: cypress-realworld-app
          browser: chrome
          wait-on: http://localhost:3000

  test-binary-as-specific-user:
    <<: *defaults
    steps:
      - restore_workspace_binaries
      # the user should be "node"
      - run: whoami
      - run: pwd
      # prints the current user's effective user id
      # for root it is 0
      # for other users it is a positive integer
      - run: node -e 'console.log(process.geteuid())'
      # make sure the binary and NPM package files are present
      - run: ls -l
      - run: ls -l cypress.zip cypress.tgz
      - run: mkdir test-binary
      - run:
          name: Create new NPM package
          working_directory: test-binary
          command: npm init -y
      - run:
          # install NPM from built NPM package folder
          name: Install Cypress
          working_directory: test-binary
          # force installing the freshly built binary
          command: CYPRESS_INSTALL_BINARY=~/cypress/cypress.zip npm i ~/cypress/cypress.tgz
      - run:
          name: Cypress help
          working_directory: test-binary
          command: $(yarn bin cypress) help
      - run:
          name: Cypress info
          working_directory: test-binary
          command: $(yarn bin cypress) info
      - run:
          name: Add Cypress demo
          working_directory: test-binary
          command: npx @bahmutov/cly init
      # TODO: fork/update @bahmutov/cly@1 to scaffold `cypress/e2e/spec.cy.ts`
      # instead of `cypress/integration/spec.js` when Cypress v10 is released.
      - run:
          name: Update example spec
          working_directory: test-binary
          command: |
            mkdir cypress/e2e
            mv cypress/integration/spec.js cypress/e2e/spec.cy.js
      - run:
          name: Scaffold new config file
          working_directory: test-binary
          environment:
            CYPRESS_INTERNAL_FORCE_SCAFFOLD: "1"
          command: |
            rm -rf cypress.json
            echo 'module.exports = {}' > cypress.config.js
      - run:
          name: Rename support file
          working_directory: test-binary
          command: mv cypress/support/index.js cypress/support/e2e.js
      - run:
          name: Verify Cypress binary
          working_directory: test-binary
          command: DEBUG=cypress:cli $(yarn bin cypress) verify
      - run:
          name: Run Cypress binary
          working_directory: test-binary
          command: DEBUG=cypress:cli $(yarn bin cypress) run
      - store-npm-logs

linux-workflow: &linux-workflow
  jobs:
    - node_modules_install
    - build:
        requires:
          - node_modules_install
    - check-ts:
        requires:
          - build
    - lint:
        name: linux-lint
        requires:
          - build
    - percy-finalize:
        context: test-runner:poll-circle-workflow
        required_env_var: PERCY_TOKEN # skips job if not defined (external PR)
        requires:
          - build
    - lint-types:
        requires:
          - build
    # unit, integration and e2e tests
    - cli-visual-tests:
        context: test-runner:percy
        requires:
          - build
    - unit-tests:
        requires:
          - build
    - unit-tests-release:
        context: test-runner:npm-release
        requires:
          - build
    - server-unit-tests:
        requires:
          - build
    - server-integration-tests:
        requires:
          - build
    - server-performance-tests:
        requires:
          - build
    - system-tests-node-modules-install:
        context: test-runner:performance-tracking
        requires:
          - build
    - system-tests-chrome:
        context: test-runner:performance-tracking
        requires:
          - system-tests-node-modules-install
    - system-tests-electron:
        context: test-runner:performance-tracking
        requires:
          - system-tests-node-modules-install
    - system-tests-firefox:
        context: test-runner:performance-tracking
        requires:
          - system-tests-node-modules-install
    - system-tests-non-root:
        context: test-runner:performance-tracking
        executor: non-root-docker-user
        requires:
          - system-tests-node-modules-install
    - driver-integration-tests-chrome:
        context: test-runner:cypress-record-key
        requires:
          - build
    - driver-integration-tests-chrome-beta:
        context: test-runner:cypress-record-key
        requires:
          - build
    - driver-integration-tests-firefox:
        context: test-runner:cypress-record-key
        requires:
          - build
    - driver-integration-tests-electron:
        context: test-runner:cypress-record-key
        requires:
          - build
    - run-frontend-shared-component-tests-chrome:
        context: [test-runner:launchpad-tests, test-runner:percy]
        percy: true
        requires:
          - build
    - run-launchpad-integration-tests-chrome:
        context: [test-runner:launchpad-tests, test-runner:percy]
        percy: true
        requires:
          - build
    - run-launchpad-component-tests-chrome:
        context: [test-runner:launchpad-tests, test-runner:percy]
        percy: true
        requires:
          - build
    - run-app-integration-tests-chrome:
        context: [test-runner:launchpad-tests, test-runner:percy]
        percy: true
        requires:
          - build
    - run-webpack-dev-server-fresh-integration-tests:
        context: [test-runner:cypress-record-key, test-runner:percy]
        requires:
          - system-tests-node-modules-install
    - run-app-component-tests-chrome:
        context: [test-runner:launchpad-tests, test-runner:percy]
        percy: true
        requires:
          - build
    - reporter-integration-tests:
        context: [test-runner:cypress-record-key, test-runner:percy]
        requires:
          - build
    - ui-components-integration-tests:
        context: test-runner:cypress-record-key
        requires:
          - build
    - npm-webpack-dev-server:
        requires:
          - system-tests-node-modules-install
    - npm-vite-dev-server:
        requires:
          - build
    - npm-webpack-preprocessor:
        requires:
          - build
    - npm-webpack-batteries-included-preprocessor:
        requires:
          - build
    - npm-design-system:
        context: test-runner:percy
        requires:
          - build
    - npm-vue:
        requires:
          - build
    - npm-react:
        requires:
          - build
    - npm-angular:
        requires:
          - build
    - npm-mount-utils:
        requires:
          - build
    - npm-create-cypress-tests:
        requires:
          - build
    - npm-eslint-plugin-dev:
        requires:
          - build
    - npm-cypress-schematic:
        requires:
          - build
    # This release definition must be updated with any new jobs
    # Any attempts to automate this are welcome
    # If CircleCI provided an "after all" hook, then this wouldn't be necessary
    - npm-release:
        context: test-runner:npm-release
        requires:
          - build
          - check-ts
          - npm-angular
          - npm-eslint-plugin-dev
          - npm-create-cypress-tests
          - npm-react
          - npm-mount-utils
          - npm-vue
          - npm-webpack-batteries-included-preprocessor
          - npm-webpack-preprocessor
          - npm-vite-dev-server
          - npm-webpack-dev-server
          - npm-cypress-schematic
          - lint-types
          - linux-lint
          - percy-finalize
          - driver-integration-tests-firefox
          - driver-integration-tests-chrome
          - driver-integration-tests-chrome-beta
          - driver-integration-tests-electron
          - system-tests-non-root
          - system-tests-firefox
          - system-tests-electron
          - system-tests-chrome
          - server-performance-tests
          - server-integration-tests
          - server-unit-tests
          - test-kitchensink
          - ui-components-integration-tests
          - unit-tests
          - unit-tests-release
          - cli-visual-tests
          - reporter-integration-tests
          - npm-design-system
          - run-app-component-tests-chrome
          - run-app-integration-tests-chrome
          - run-frontend-shared-component-tests-chrome
          - run-launchpad-component-tests-chrome
          - run-launchpad-integration-tests-chrome

    # various testing scenarios, like building full binary
    # and testing it on a real project
    - test-against-staging:
        context: test-runner:record-tests
        <<: *mainBuildFilters
        requires:
          - build
    - test-kitchensink:
        requires:
          - build
    - test-kitchensink-against-staging:
        context: test-runner:record-tests
        <<: *mainBuildFilters
        requires:
          - build
    - create-build-artifacts:
        context:
          - test-runner:upload
          - test-runner:commit-status-checks
        requires:
          - build
    - test-npm-module-on-minimum-node-version:
        requires:
          - create-build-artifacts
    - test-types-cypress-and-jest:
        requires:
          - create-build-artifacts
    - test-full-typescript-project:
        requires:
          - create-build-artifacts
    - test-binary-against-kitchensink:
        requires:
          - create-build-artifacts
    - test-npm-module-and-verify-binary:
        <<: *mainBuildFilters
        requires:
          - create-build-artifacts
    - test-binary-against-staging:
        context: test-runner:record-tests
        <<: *mainBuildFilters
        requires:
          - create-build-artifacts
    - test-binary-against-kitchensink-chrome:
        <<: *mainBuildFilters
        requires:
          - create-build-artifacts
    - test-binary-against-recipes-firefox:
        <<: *mainBuildFilters
        requires:
          - create-build-artifacts
    - test-binary-against-recipes-chrome:
        <<: *mainBuildFilters
        requires:
          - create-build-artifacts
    - test-binary-against-recipes:
        <<: *mainBuildFilters
        requires:
          - create-build-artifacts
    - test-binary-against-kitchensink-firefox:
        <<: *mainBuildFilters
        requires:
          - create-build-artifacts
    - test-binary-against-todomvc-firefox:
        <<: *mainBuildFilters
        requires:
          - create-build-artifacts
    - test-binary-against-cypress-realworld-app:
        <<: *mainBuildFilters
        requires:
          - create-build-artifacts
    - test-binary-as-specific-user:
        name: "test binary as a non-root user"
        executor: non-root-docker-user
        requires:
          - create-build-artifacts
    - test-binary-as-specific-user:
        name: "test binary as a root user"
        requires:
          - create-build-artifacts
    - binary-system-tests:
        requires:
          - create-build-artifacts
          - system-tests-node-modules-install

mac-workflow: &mac-workflow
  jobs:
    - node_modules_install:
        name: darwin-node-modules-install
        executor: mac
        resource_class: macos.x86.medium.gen2
        only-cache-for-root-user: true

    - build:
        name: darwin-build
        executor: mac
        resource_class: macos.x86.medium.gen2
        requires:
          - darwin-node-modules-install

    - lint:
        name: darwin-lint
        executor: mac
        requires:
          - darwin-build

    # maybe run all unit tests?

    - create-build-artifacts:
        name: darwin-create-build-artifacts
        context:
          - test-runner:sign-mac-binary
          - test-runner:upload
          - test-runner:commit-status-checks
        executor: mac
        resource_class: macos.x86.medium.gen2
        requires:
          - darwin-build

    - test-kitchensink:
        name: darwin-test-kitchensink
        executor: mac
        requires:
          - darwin-build

windows-workflow: &windows-workflow
  jobs:
    - node_modules_install:
        name: windows-node-modules-install
        executor: windows
        resource_class: windows.medium
        only-cache-for-root-user: true

    - build:
        name: windows-build
        executor: windows
        resource_class: windows.medium
        requires:
          - windows-node-modules-install

    - run-app-integration-tests-chrome:
        name: windows-run-app-integration-tests-chrome
        executor: windows
        resource_class: windows.medium
        context: test-runner:launchpad-tests
        requires:
          - windows-build

    - run-launchpad-integration-tests-chrome:
        name: windows-run-launchpad-integration-tests-chrome
        executor: windows
        resource_class: windows.medium
        context: test-runner:launchpad-tests
        requires:
          - windows-build

    - lint:
        name: windows-lint
        executor: windows
        requires:
          - windows-build

    - unit-tests:
        name: windows-unit-tests
        executor: windows
        resource_class: windows.medium
        requires:
          - windows-build

    - create-build-artifacts:
        name: windows-create-build-artifacts
        executor: windows
        resource_class: windows.medium
        context:
          - test-runner:sign-windows-binary
          - test-runner:upload
          - test-runner:commit-status-checks
        requires:
          - windows-build

workflows:
  linux:
    <<: *linux-workflow
  mac:
    <<: *mac-workflow
    <<: *mac-workflow-filters
  windows:
    <<: *windows-workflow
    <<: *windows-workflow-filters<|MERGE_RESOLUTION|>--- conflicted
+++ resolved
@@ -29,11 +29,7 @@
       only:
         - develop
         - 10.0-release
-<<<<<<< HEAD
         - new-cmd-log-styles
-=======
-        - marktnoonan/merg-develop-2022-4-5
->>>>>>> 1ef7ffbf
 
 # usually we don't build Mac app - it takes a long time
 # but sometimes we want to really confirm we are doing the right thing
@@ -43,11 +39,7 @@
     or:
     - equal: [ develop, << pipeline.git.branch >> ]
     - equal: [ '10.0-release', << pipeline.git.branch >> ]
-<<<<<<< HEAD
     - equal: [ new-cmd-log-styles, << pipeline.git.branch >> ]
-=======
-    - equal: [ marktnoonan/merg-develop-2022-4-5, << pipeline.git.branch >> ]
->>>>>>> 1ef7ffbf
     - matches:
           pattern: "-release$"
           value: << pipeline.git.branch >>
@@ -1719,17 +1711,7 @@
       - build-binary
       - build-cypress-npm-package:
           executor: << parameters.executor >>
-<<<<<<< HEAD
       - verify_should_persist_artifacts
-=======
-      - run:
-          name: Check current branch to persist artifacts
-          command: |
-            if [[ "$CIRCLE_BRANCH" != "develop" && "$CIRCLE_BRANCH" != "marktnoonan/merg-develop-2022-4-5" && "$CIRCLE_BRANCH" != "10.0-release" ]]; then
-              echo "Not uploading artifacts or posting install comment for this branch."
-              circleci-agent step halt
-            fi
->>>>>>> 1ef7ffbf
       - upload-build-artifacts
       - post-install-comment
 
