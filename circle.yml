version: 2.1

defaults: &defaults
  parallelism: 1
  working_directory: ~/cypress
  parameters: &defaultsParameters
    executor:
      type: executor
      default: cy-doc
    only-cache-for-root-user:
      type: boolean
      default: false
  executor: <<parameters.executor>>
  environment:
    ## set specific timezone
    TZ: "/usr/share/zoneinfo/America/New_York"

    ## store artifacts here
    CIRCLE_ARTIFACTS: /tmp/artifacts

    ## set so that e2e tests are consistent
    COLUMNS: 100
    LINES: 24

# filters and requires for testing binary with Firefox
mainBuildFilters: &mainBuildFilters
  filters:
    branches:
      only:
        - develop
        - 10.0-release

# usually we don't build Mac app - it takes a long time
# but sometimes we want to really confirm we are doing the right thing
# so just add your branch to the list here to build and test on Mac
macWorkflowFilters: &mac-workflow-filters
  when:
    or:
    - equal: [ develop, << pipeline.git.branch >> ]
    - equal: [ '10.0-release', << pipeline.git.branch >> ]
    - matches:
          pattern: "-release$"
          value: << pipeline.git.branch >>

windowsWorkflowFilters: &windows-workflow-filters
  when:
    or:
    - equal: [ develop, << pipeline.git.branch >> ]
    - equal: [ '10.0-release', << pipeline.git.branch >> ]
    - matches:
          pattern: "-release$"
          value: << pipeline.git.branch >>
    - matches:
          pattern: "win*"
          value: << pipeline.git.branch >>

executors:
  # the Docker image with Cypress dependencies and Chrome browser
  cy-doc:
    docker:
      - image: cypress/browsers:node16.5.0-chrome94-ff93
    # by default, we use "small" to save on CI costs. bump on a per-job basis if needed.
    resource_class: small
    environment:
      PLATFORM: linux

  # Docker image with non-root "node" user
  non-root-docker-user:
    docker:
      - image: cypress/browsers:node16.5.0-chrome94-ff93
        user: node
    environment:
      PLATFORM: linux

  # executor to run on Mac OS
  # https://circleci.com/docs/2.0/executor-types/#using-macos
  # https://circleci.com/docs/2.0/testing-ios/#supported-xcode-versions
  mac:
    macos:
      # Executor should have Node >= required version
      xcode: "13.0.0"
    environment:
      PLATFORM: mac

  # executor to run on Windows - based off of the windows-orb default executor since it is
  # not customizable enough to align with our existing setup.
  # https://github.com/CircleCI-Public/windows-orb/blob/master/src/executors/default.yml
  # https://circleci.com/docs/2.0/hello-world-windows/#software-pre-installed-in-the-windows-image
  windows: &windows-executor
    machine:  
      image: windows-server-2019-vs2019:stable
      shell: bash.exe -eo pipefail
    resource_class: windows.medium
    environment:
      PLATFORM: windows

commands:
  restore_workspace_binaries:
    steps:
      - attach_workspace:
          at: ~/
      # make sure we have cypress.zip received
      - run: ls -l
      - run: ls -l cypress.zip cypress.tgz
      - run: node --version
      - run: npm --version

  restore_cached_workspace:
    steps:
      - attach_workspace:
          at: ~/
      - install-required-node
      - unpack-dependencies

  restore_cached_binary:
    steps:
      - attach_workspace:
          at: ~/

  prepare-modules-cache:
    parameters:
      dont-move:
        type: boolean
        default: false
    steps:
      - run: node scripts/circle-cache.js --action prepare
      - unless:
          condition: << parameters.dont-move >>
          steps:
            - run:
                name: Move to /tmp dir for consistent caching across root/non-root users
                command: |
                  mkdir -p /tmp/node_modules_cache
                  mv ~/cypress/node_modules /tmp/node_modules_cache/root_node_modules
                  mv ~/cypress/cli/node_modules /tmp/node_modules_cache/cli_node_modules
                  mv ~/cypress/system-tests/node_modules /tmp/node_modules_cache/system-tests_node_modules
                  mv ~/cypress/globbed_node_modules /tmp/node_modules_cache/globbed_node_modules

  build-and-persist:
    description: Save entire folder as artifact for other jobs to run without reinstalling
    steps:
      - run:
          name: Build all codegen
          command: yarn gulp buildProd
      - run:
          name: Build packages
          command: yarn build
      - prepare-modules-cache # So we don't throw these in the workspace cache
      - persist_to_workspace:
          root: ~/
          paths:
            - cypress
            - .ssh
            - node_modules # contains the npm i -g modules
  
  install_cache_helpers_dependencies:
    steps:
      - run:
          # Dependencies needed by circle-cache.js, before we "yarn" or unpack cached node_modules
          name: Cache Helper Dependencies
          working_directory: ~/
          command: npm i glob@7.1.6 fs-extra@10.0.0 minimist@1.2.5 fast-json-stable-stringify@2.1.0

  unpack-dependencies:
    description: 'Unpacks dependencies associated with the current workflow'
    steps:
      - install_cache_helpers_dependencies
      - run:
          name: Generate Circle Cache Key
          command: node scripts/circle-cache.js --action cacheKey > circle_cache_key
      - restore_cache:
          name: Restore cache state, to check for known modules cache existence
          key: v{{ .Environment.CACHE_VERSION }}-{{ arch }}-test2-node-modules-cache-{{ checksum "circle_cache_key" }}
      - run:
          name: Move node_modules back from /tmp
          command: |
            if [[ -d "/tmp/node_modules_cache" ]]; then
              mv /tmp/node_modules_cache/root_node_modules ~/cypress/node_modules
              mv /tmp/node_modules_cache/cli_node_modules ~/cypress/cli/node_modules
              mv /tmp/node_modules_cache/system-tests_node_modules ~/cypress/system-tests/node_modules
              mv /tmp/node_modules_cache/globbed_node_modules ~/cypress/globbed_node_modules
              rm -rf /tmp/node_modules_cache
            fi
      - run:
          name: Restore all node_modules to proper workspace folders
          command: node scripts/circle-cache.js --action unpack

  restore_cached_system_tests_deps:
    description: 'Restore the cached node_modules for projects in "system-tests/projects/**"'
    steps:
      - run:
          name: Generate Circle Cache key for system tests
          command: ./system-tests/scripts/cache-key.sh > system_tests_cache_key
      - restore_cache:
          name: Restore system tests node_modules cache
          keys:
            - v{{ .Environment.CACHE_VERSION }}-{{ arch }}-system-tests-projects-node-modules-cache-{{ checksum "system_tests_cache_key" }}
            - v{{ .Environment.CACHE_VERSION }}-{{ arch }}-system-tests-projects-node-modules-cache-

  update_cached_system_tests_deps:
    description: 'Update the cached node_modules for projects in "system-tests/projects/**"'
    steps:
      - run:
          name: Generate Circle Cache key for system tests
          command: ./system-tests/scripts/cache-key.sh > system_tests_cache_key
      - restore_cache:
          name: Restore cache state, to check for known modules cache existence
          keys:
            - v{{ .Environment.CACHE_VERSION }}-{{ arch }}-system-tests-projects-node-modules-cache-state-{{ checksum "system_tests_cache_key" }}
      - run:
          name: Bail if specific cache exists
          command: |
            if [[ -f "system_tests_node_modules_installed" ]]; then
              echo "No updates to system tests node modules, exiting"
              circleci-agent step halt
            fi
      - restore_cache:
          name: Restore system tests node_modules cache
          keys:
            - v{{ .Environment.CACHE_VERSION }}-{{ arch }}-system-tests-projects-node-modules-cache-{{ checksum "system_tests_cache_key" }}
            - v{{ .Environment.CACHE_VERSION }}-{{ arch }}-system-tests-projects-node-modules-cache-
      - run:
          name: Update system-tests node_modules cache
          command: yarn workspace @tooling/system-tests projects:yarn:install
      - save_cache:
          name: Save system tests node_modules cache
          key: v{{ .Environment.CACHE_VERSION }}-{{ arch }}-system-tests-projects-node-modules-cache-{{ checksum "system_tests_cache_key" }}
          paths:
            - ~/.cache/cy-system-tests-node-modules
      - run: touch system_tests_node_modules_installed
      - save_cache:
          name: Save system tests node_modules cache state key
          key: v{{ .Environment.CACHE_VERSION }}-{{ arch }}-system-tests-projects-node-modules-cache-state-{{ checksum "system_tests_cache_key" }}
          paths:
            - system_tests_node_modules_installed

  caching-dependency-installer:
    description: 'Installs & caches the dependencies based on yarn lock & package json dependencies'
    parameters:
      only-cache-for-root-user:
        type: boolean
        default: false
    steps:
      - install_cache_helpers_dependencies
      - run:
          name: Generate Circle Cache Key
          command: node scripts/circle-cache.js --action cacheKey > circle_cache_key
      - restore_cache:
          name: Restore cache state, to check for known modules cache existence
          key: v{{ .Environment.CACHE_VERSION }}-{{ arch }}-test2-node-modules-cache-state-{{ checksum "circle_cache_key" }}
      - run:
          name: Bail if cache exists
          command: |
            if [[ -f "node_modules_installed" ]]; then
              echo "Node modules already cached for dependencies, exiting"
              circleci-agent step halt
            fi
      - run: date +%Y-%U > cache_date
      - restore_cache:
          name: Restore weekly yarn cache
          keys:
            - v{{ .Environment.CACHE_VERSION }}-{{ arch }}-test2-deps-root-weekly-{{ checksum "cache_date" }}
      - run:
          name: Install Node Modules
          command: |
            yarn --prefer-offline --frozen-lockfile --cache-folder ~/.yarn
          no_output_timeout: 20m
      - prepare-modules-cache:
          dont-move: <<parameters.only-cache-for-root-user>> # we don't move, so we don't hit any issues unpacking symlinks
      - when:
          condition: <<parameters.only-cache-for-root-user>> # we don't move to /tmp since we don't need to worry about different users
          steps:
            - save_cache:
                name: Saving node modules for root, cli, and all globbed workspace packages
                key: v{{ .Environment.CACHE_VERSION }}-{{ arch }}-test2-node-modules-cache-{{ checksum "circle_cache_key" }}
                paths:
                  - node_modules
                  - cli/node_modules
                  - system-tests/node_modules
                  - globbed_node_modules
      - unless:
          condition: <<parameters.only-cache-for-root-user>>
          steps:
            - save_cache:
                name: Saving node modules for root, cli, and all globbed workspace packages
                key: v{{ .Environment.CACHE_VERSION }}-{{ arch }}-test2-node-modules-cache-{{ checksum "circle_cache_key" }}
                paths:
                  - /tmp/node_modules_cache
      - run: touch node_modules_installed
      - save_cache:
          name: Saving node-modules cache state key
          key: v{{ .Environment.CACHE_VERSION }}-{{ arch }}-test2-node-modules-cache-state-{{ checksum "circle_cache_key" }}
          paths:
            - node_modules_installed
      - save_cache:
          name: Save weekly yarn cache
          key: v{{ .Environment.CACHE_VERSION }}-{{ arch }}-test2-deps-root-weekly-{{ checksum "cache_date" }}
          paths:
            - ~/.yarn

  verify-build-setup:
    description: Common commands run when setting up for build or yarn install
    parameters:
      executor:
        type: executor
        default: cy-doc
    steps:
      - run: pwd
      - run:
          name: print global yarn cache path
          command: echo $(yarn global bin)
      - run:
          name: print yarn version
          command: yarn versions
      - unless:
          condition:
            # stop-only does not correctly match on windows: https://github.com/bahmutov/stop-only/issues/78
            equal: [ *windows-executor, << parameters.executor >> ]
          steps:
            - run:
                name: Stop .only
                 # this will catch ".only"s in js/coffee as well
                command: yarn stop-only-all
      - run:
          name: Check terminal variables
          ## make sure the TERM is set to 'xterm' in node (Linux only)
          ## else colors (and tests) will fail
          ## See the following information
          ##   * http://andykdocs.de/development/Docker/Fixing+the+Docker+TERM+variable+issue
          ##   * https://unix.stackexchange.com/questions/43945/whats-the-difference-between-various-term-variables
          command: yarn check-terminal

  install-required-node:
    # https://discuss.circleci.com/t/switch-nodejs-version-on-machine-executor-solved/26675/2
    description: Install Node version matching .node-version
    steps:
      - run:
          name: Install Node
          command: |
            node_version=$(cat .node-version)
            [ -s "${HOME}/.nvm/nvm.sh" ] && \. "${HOME}/.nvm/nvm.sh" # This loads nvm
            if ! type nvm > /dev/null; then
              echo "Installing NVM"
              curl -o- https://raw.githubusercontent.com/creationix/nvm/v0.30.0/install.sh | bash
              [ -s "${HOME}/.nvm/nvm.sh" ] && \. "${HOME}/.nvm/nvm.sh" # This loads nvm
            fi
            echo "Installing Node $node_version"
            nvm install ${node_version}
            echo "Using Node $node_version"
            nvm use ${node_version}
            [[ $PLATFORM != 'windows' ]] && nvm alias default ${node_version} || sleep 2s
            echo "Installing Yarn"
            npm install yarn -g # ensure yarn is installed with the correct node engine
            yarn check-node-version
      - run:
          name: Check  Node
          command: yarn check-node-version

  install-chrome:
    description: Install Google Chrome
    parameters:
      channel:
        description: browser channel to install
        type: string
      version:
        description: browser version to install
        type: string
    steps:
      - run:
          name: Install Google Chrome (<<parameters.channel>>)
          command: |
            echo "Installing Chrome (<<parameters.channel>>) v<<parameters.version>>"
            wget -O /usr/src/google-chrome-<<parameters.channel>>_<<parameters.version>>_amd64.deb "http://dl.google.com/linux/chrome/deb/pool/main/g/google-chrome-<<parameters.channel>>/google-chrome-<<parameters.channel>>_<<parameters.version>>-1_amd64.deb" && \
            dpkg -i /usr/src/google-chrome-<<parameters.channel>>_<<parameters.version>>_amd64.deb ; \
            apt-get install -f -y && \
            rm -f /usr/src/google-chrome-<<parameters.channel>>_<<parameters.version>>_amd64.deb
            which google-chrome-<<parameters.channel>> || (printf "\n\033[0;31mChrome was not successfully downloaded - bailing\033[0m\n\n" && exit 1)
            echo "Location of Google Chrome Installation: `which google-chrome-<<parameters.channel>>`"
            echo "Google Chrome Version: `google-chrome-<<parameters.channel>> --version`"

  run-driver-integration-tests:
    parameters:
      browser:
        description: browser shortname to target
        type: string
      install-chrome-channel:
        description: chrome channel to install
        type: string
        default: ''
    steps:
      - restore_cached_workspace
      - when:
          condition: <<parameters.install-chrome-channel>>
          steps:
            - install-chrome:
                channel: <<parameters.install-chrome-channel>>
                version: $(node ./scripts/get-browser-version.js chrome:<<parameters.install-chrome-channel>>)
      - run:
          environment:
            CYPRESS_KONFIG_ENV: production
          command: |
            echo Current working directory is $PWD
            echo Total containers $CIRCLE_NODE_TOTAL

            if [[ -v PACKAGES_RECORD_KEY ]]; then
              # internal PR
              CYPRESS_RECORD_KEY=$PACKAGES_RECORD_KEY \
              yarn cypress:run --record --parallel --group 5x-driver-<<parameters.browser>> --browser <<parameters.browser>>
            else
              # external PR
              TESTFILES=$(circleci tests glob "cypress/integration/**/*_spec.*" | circleci tests split --total=$CIRCLE_NODE_TOTAL)
              echo "Test files for this machine are $TESTFILES"

              if [[ -z "$TESTFILES" ]]; then
                echo "Empty list of test files"
              fi
              yarn cypress:run --browser <<parameters.browser>> --spec $TESTFILES
            fi
          working_directory: packages/driver
      - verify-mocha-results
      - store_test_results:
          path: /tmp/cypress
      - store_artifacts:
          path: /tmp/artifacts
      - store-npm-logs

  run-runner-integration-tests:
    parameters:
      browser:
        description: browser shortname to target
        type: string
      percy:
        description: enable percy
        type: boolean
        default: false
    steps:
      - restore_cached_workspace
      - run:
          command: |
            cmd=$([[ <<parameters.percy>> == 'true' ]] && echo 'yarn percy exec --parallel -- --') || true
            CYPRESS_KONFIG_ENV=production \
            CYPRESS_RECORD_KEY=$PACKAGES_RECORD_KEY \
            PERCY_PARALLEL_NONCE=$CIRCLE_WORKFLOW_ID \
            PERCY_ENABLE=${PERCY_TOKEN:-0} \
            PERCY_PARALLEL_TOTAL=-1 \
            $cmd yarn workspace @packages/runner cypress:run --record --parallel --group runner-integration-<<parameters.browser>> --browser <<parameters.browser>>
      - verify-mocha-results
      - store_test_results:
          path: /tmp/cypress
      - store_artifacts:
          path: /tmp/artifacts
      - store-npm-logs

  run-new-ui-tests:
    parameters:
      package:
        description: package to target
        type: enum
        enum: ['frontend-shared', 'launchpad', 'app']
      browser:
        description: browser shortname to target
        type: string
      type:
        description: ct or e2e
        type: enum
        enum: ['ct', 'e2e']
      debug:
        description: debug option
        type: string
        default: ''
    steps:
      - restore_cached_workspace
      - run: 
          command: |
            DEBUG=<<parameters.debug>> \
            CYPRESS_INTERNAL_FORCE_BROWSER_RELAUNCH='true' \
            CYPRESS_KONFIG_ENV=production \
            CYPRESS_RECORD_KEY=$TEST_LAUNCHPAD_RECORD_KEY \
            PERCY_PARALLEL_NONCE=$CIRCLE_WORKFLOW_ID \
            PERCY_ENABLE=${PERCY_TOKEN:-0} \
            PERCY_PARALLEL_TOTAL=-1 \
            yarn workspace @packages/<<parameters.package>> cypress:run:<<parameters.type>> --browser <<parameters.browser>> --record --parallel --group <<parameters.package>>-<<parameters.type>>
      - store_test_results:
          path: /tmp/cypress
      - store_artifacts:
          path: ./packages/launchpad/cypress/videos
      - store-npm-logs

  run-runner-ct-integration-tests:
    parameters:
      browser:
        description: browser shortname to target
        type: string
      percy:
        description: enable percy
        type: boolean
        default: false
    steps:
      - restore_cached_workspace
      - run:
          command: |
            cmd=$([[ <<parameters.percy>> == 'true' ]] && echo 'yarn percy exec -- --') || true
            PERCY_PARALLEL_NONCE=$CIRCLE_WORKFLOW_ID \
            PERCY_ENABLE=${PERCY_TOKEN:-0} \
            PERCY_PARALLEL_TOTAL=-1 \
            $cmd yarn workspace @packages/runner-ct run cypress:run --browser <<parameters.browser>>
      - run:
          command: |
            if [[ <<parameters.percy>> == 'true' ]]; then
              PERCY_PARALLEL_NONCE=$CIRCLE_WORKFLOW_ID \
              PERCY_ENABLE=${PERCY_TOKEN:-0} \
              PERCY_PARALLEL_TOTAL=-1 \
              yarn percy upload packages/runner-ct/cypress/screenshots/screenshot.spec.tsx/percy
            else
              echo "skipping percy screenshots uploading"
            fi
      - verify-mocha-results
      - store_test_results:
          path: /tmp/cypress
      - store_artifacts:
          path: ./packages/runner-ct/cypress/videos
      - store-npm-logs

  run-system-tests:
    parameters:
      browser:
        description: browser shortname to target
        type: string
    steps:
      - restore_cached_workspace
      - restore_cached_system_tests_deps
      - run:
          name: Run system tests
          command: |
            ALL_SPECS=`circleci tests glob "/root/cypress/system-tests/test/*spec*"`
            SPECS=
            for file in $ALL_SPECS; do
              # filter out non_root tests, they have their own stage
              if [[ "$file" == *"non_root"* ]]; then
                echo "Skipping $file"
                continue
              fi
              SPECS="$SPECS $file"
            done
            SPECS=`echo $SPECS | xargs -n 1 | circleci tests split --split-by=timings`
            echo SPECS=$SPECS
            yarn workspace @tooling/system-tests test:ci $SPECS --browser <<parameters.browser>>
      - verify-mocha-results
      - store_test_results:
          path: /tmp/cypress
      - store_artifacts:
          path: /tmp/artifacts
      - store-npm-logs

  store-npm-logs:
    description: Saves any NPM debug logs as artifacts in case there is a problem
    steps:
      - store_artifacts:
          path: ~/.npm/_logs

  post-install-comment:
    description: Post GitHub comment with a blurb on how to install pre-release version
    steps:
      - run: ls -la
      - run: ls -la binary-url.json npm-package-url.json
      - run: cat binary-url.json
      - run: cat npm-package-url.json
      - run:
          name: Post pre-release install comment
          command: |
            node scripts/add-install-comment.js \
              --npm npm-package-url.json \
              --binary binary-url.json

  verify-mocha-results:
    description: Double-check that Mocha tests ran as expected.
    parameters:
      expectedResultCount:
        description: The number of result files to expect, ie, the number of Mocha test suites that ran.
        type: integer
        ## by default, assert that at least 1 test ran
        default: 0
    steps:
      - run: yarn verify:mocha:results <<parameters.expectedResultCount>>

  clone-repo-and-checkout-branch:
    description: |
      Clones an external repo and then checks out the branch that matches the next version otherwise uses 'master' branch.
    parameters:
      repo:
        description: "Name of the github repo to clone like: cypress-example-kitchensink"
        type: string
      pull_request_id:
        description: Pull request number to check out before installing and testing
        type: integer
        default: 0
    steps:
      - restore_cached_binary
      - run:
          name: "Cloning test project: <<parameters.repo>>"
          command: |
            git clone --depth 1 --no-single-branch https://github.com/cypress-io/<<parameters.repo>>.git /tmp/<<parameters.repo>>
            cd /tmp/<<parameters.repo>> && (git checkout $(node ./scripts/get-next-version.js) || true)
      - when:
            condition: <<parameters.pull_request_id>>
            steps:
              - run:
                  name: Check out PR <<parameters.pull_request_id>>
                  working_directory: /tmp/<<parameters.repo>>
                  command: |
                    git fetch origin pull/<<parameters.pull_request_id>>/head:pr-<<parameters.pull_request_id>>
                    git checkout pr-<<parameters.pull_request_id>>
                    git log -n 2

  test-binary-against-rwa:
    description: |
      Takes the built binary and NPM package, clones the RWA repo
      and runs the new version of Cypress against it.
    parameters:
      repo:
        description: "Name of the github repo to clone like"
        type: string
        default: "cypress-realworld-app"
      browser:
        description: Name of the browser to use, like "electron", "chrome", "firefox"
        type: enum
        enum: ["", "electron", "chrome", "firefox"]
        default: ""
      command:
        description: Test command to run to start Cypress tests
        type: string
        default: "yarn cypress:run"
      # if the repo to clone and test is a monorepo, you can
      # run tests inside a specific subfolder
      folder:
        description: Subfolder to test in
        type: string
        default: ""
      # you can test new features in the test runner against recipes or other repos
      # by opening a pull request in those repos and running this test job
      # against a pull request number in the example repo
      pull_request_id:
        description: Pull request number to check out before installing and testing
        type: integer
        default: 0
      wait-on:
        description: Whether to use wait-on to wait on a server to be booted
        type: string
        default: ""
      server-start-command:
        description: Server start command for repo
        type: string
        default: "CI=true yarn start"
    steps:
      - clone-repo-and-checkout-branch:
          repo: <<parameters.repo>>
      - when:
          condition: <<parameters.pull_request_id>>
          steps:
            - run:
                name: Check out PR <<parameters.pull_request_id>>
                working_directory: /tmp/<<parameters.repo>>
                command: |
                  git fetch origin pull/<<parameters.pull_request_id>>/head:pr-<<parameters.pull_request_id>>
                  git checkout pr-<<parameters.pull_request_id>>
                  git log -n 2
      - run:
          command: yarn
          working_directory: /tmp/<<parameters.repo>>
      - run:
          name: Install Cypress
          working_directory: /tmp/<<parameters.repo>>
          # force installing the freshly built binary
          command: |
            CYPRESS_INSTALL_BINARY=~/cypress/cypress.zip npm i --legacy-peer-deps ~/cypress/cypress.tgz && [[ -f yarn.lock ]] && yarn
      - run:
          name: Print Cypress version
          working_directory: /tmp/<<parameters.repo>>
          command: npx cypress version
      - run:
          name: Types check 🧩 (maybe)
          working_directory: /tmp/<<parameters.repo>>
          command: yarn types
      - run:
          working_directory: /tmp/<<parameters.repo>>
          command: <<parameters.server-start-command>>
          background: true
      - run:
          condition: <<parameters.wait-on>>
          name: "Waiting on server to boot: <<parameters.wait-on>>"
          command: "npx wait-on <<parameters.wait-on>>"
      - when:
          condition: <<parameters.folder>>
          steps:
            - when:
                condition: <<parameters.browser>>
                steps:
                  - run:
                      name: Run tests using browser "<<parameters.browser>>"
                      working_directory: /tmp/<<parameters.repo>>/<<parameters.folder>>
                      command: |
                        <<parameters.command>> -- --browser <<parameters.browser>>
            - unless:
                condition: <<parameters.browser>>
                steps:
                  - run:
                      name: Run tests using command
                      working_directory: /tmp/<<parameters.repo>>/<<parameters.folder>>
                      command: <<parameters.command>>

            - store_artifacts:
                name: screenshots
                path: /tmp/<<parameters.repo>>/<<parameters.folder>>/cypress/screenshots
            - store_artifacts:
                name: videos
                path: /tmp/<<parameters.repo>>/<<parameters.folder>>/cypress/videos
      - unless:
          condition: <<parameters.folder>>
          steps:
            - when:
                condition: <<parameters.browser>>
                steps:
                  - run:
                      name: Run tests using browser "<<parameters.browser>>"
                      working_directory: /tmp/<<parameters.repo>>
                      command: <<parameters.command>> -- --browser <<parameters.browser>>
            - unless:
                condition: <<parameters.browser>>
                steps:
                  - run:
                      name: Run tests using command
                      working_directory: /tmp/<<parameters.repo>>
                      command: <<parameters.command>>
            - store_artifacts:
                name: screenshots
                path: /tmp/<<parameters.repo>>/cypress/screenshots
            - store_artifacts:
                name: videos
                path: /tmp/<<parameters.repo>>/cypress/videos
      - store-npm-logs

  test-binary-against-repo:
    description: |
      Takes the built binary and NPM package, clones given example repo
      and runs the new version of Cypress against it.
    parameters:
      repo:
        description: "Name of the github repo to clone like: cypress-example-kitchensink"
        type: string
      browser:
        description: Name of the browser to use, like "electron", "chrome", "firefox"
        type: enum
        enum: ["", "electron", "chrome", "firefox"]
        default: ""
      command:
        description: Test command to run to start Cypress tests
        type: string
        default: "npm run e2e"
      build-project:
        description: Should the project build script be executed
        type: boolean
        default: true
      # if the repo to clone and test is a monorepo, you can
      # run tests inside a specific subfolder
      folder:
        description: Subfolder to test in
        type: string
        default: ""
      # you can test new features in the test runner against recipes or other repos
      # by opening a pull request in those repos and running this test job
      # against a pull request number in the example repo
      pull_request_id:
        description: Pull request number to check out before installing and testing
        type: integer
        default: 0
      wait-on:
        description: Whether to use wait-on to wait on a server to be booted
        type: string
        default: ""
      server-start-command:
        description: Server start command for repo
        type: string
        default: "npm start --if-present"
    steps:
      - clone-repo-and-checkout-branch:
          repo: <<parameters.repo>>
          pull_request_id: <<parameters.pull_request_id>>
      - run:
          # Install deps + Cypress binary with yarn if yarn.lock present
          command: |
            if [[ -f yarn.lock ]]; then
              yarn --frozen-lockfile
              CYPRESS_INSTALL_BINARY=~/cypress/cypress.zip yarn add -D ~/cypress/cypress.tgz
            else
              npm install
              CYPRESS_INSTALL_BINARY=~/cypress/cypress.zip npm install --legacy-peer-deps ~/cypress/cypress.tgz
            fi
          working_directory: /tmp/<<parameters.repo>>
      - run:
          name: Scaffold new config file
          working_directory: /tmp/<<parameters.repo>>
          environment:
            CYPRESS_INTERNAL_FORCE_SCAFFOLD: "1"
          command: |
            if [[ -f cypress.json ]]; then
              rm -rf cypress.json
              echo 'module.exports = {}' > cypress.config.js
            fi
      - run:
          name: Print Cypress version
          working_directory: /tmp/<<parameters.repo>>
          command: npx cypress version
      - run:
          name: Types check 🧩 (maybe)
          working_directory: /tmp/<<parameters.repo>>
          command: |
            [[ -f yarn.lock ]] && yarn types || npm run types --if-present
      - when:
          condition: <<parameters.build-project>>
          steps:
          - run:
              name: Build 🏗 (maybe)
              working_directory: /tmp/<<parameters.repo>>
              command: |
                [[ -f yarn.lock ]] && yarn build || npm run build --if-present
      - run:
          working_directory: /tmp/<<parameters.repo>>
          command: <<parameters.server-start-command>>
          background: true
      - run:
          condition: <<parameters.wait-on>>
          name: "Waiting on server to boot: <<parameters.wait-on>>"
          command: "npx wait-on <<parameters.wait-on>> --timeout 120000"
      - when:
          condition: <<parameters.folder>>
          steps:
            - when:
                condition: <<parameters.browser>>
                steps:
                  - run:
                      name: Run tests using browser "<<parameters.browser>>"
                      working_directory: /tmp/<<parameters.repo>>/<<parameters.folder>>
                      command: |
                        <<parameters.command>> -- --browser <<parameters.browser>>
            - unless:
                condition: <<parameters.browser>>
                steps:
                  - run:
                      name: Run tests using command
                      working_directory: /tmp/<<parameters.repo>>/<<parameters.folder>>
                      command: <<parameters.command>>

            - store_artifacts:
                name: screenshots
                path: /tmp/<<parameters.repo>>/<<parameters.folder>>/cypress/screenshots
            - store_artifacts:
                name: videos
                path: /tmp/<<parameters.repo>>/<<parameters.folder>>/cypress/videos
      - unless:
          condition: <<parameters.folder>>
          steps:
            - when:
                condition: <<parameters.browser>>
                steps:
                  - run:
                      name: Run tests using browser "<<parameters.browser>>"
                      working_directory: /tmp/<<parameters.repo>>
                      command: <<parameters.command>> -- --browser <<parameters.browser>>
            - unless:
                condition: <<parameters.browser>>
                steps:
                  - run:
                      name: Run tests using command
                      working_directory: /tmp/<<parameters.repo>>
                      command: <<parameters.command>>
            - store_artifacts:
                name: screenshots
                path: /tmp/<<parameters.repo>>/cypress/screenshots
            - store_artifacts:
                name: videos
                path: /tmp/<<parameters.repo>>/cypress/videos
      - store-npm-logs

  build-binary:
    steps:
      - run:
          name: Check environment variables before code sign (if on Mac/Windows)
          # NOTE
          # our code sign works via electron-builder
          # by default, electron-builder will NOT sign app built in a pull request
          # even our internal one (!)
          # Usually this is not a problem, since we only build and test binary
          # built on "develop" and "master" branches
          # but if you need to really build and sign a binary in a PR
          # set variable CSC_FOR_PULL_REQUEST=true
          command: |
            set -e
            NEEDS_CODE_SIGNING=`node -p 'process.platform === "win32" || process.platform === "darwin"'`
            if [[ "$NEEDS_CODE_SIGNING" == "true" ]]; then
              echo "Checking for required environment variables..."
              if [ -z "$CSC_LINK" ]; then
                echo "Need to provide environment variable CSC_LINK"
                echo "with base64 encoded certificate .p12 file"
                exit 1
              fi
              if [ -z "$CSC_KEY_PASSWORD" ]; then
                echo "Need to provide environment variable CSC_KEY_PASSWORD"
                echo "with password for unlocking certificate .p12 file"
                exit 1
              fi
              echo "Succeeded."
            else
              echo "Not code signing for this platform"
            fi
      - run:
          environment:
            DEBUG: electron-builder,electron-osx-sign*
          # notarization on Mac can take a while
          no_output_timeout: "45m"
          command: |
            node --version
            yarn binary-build --platform $PLATFORM --version $(node ./scripts/get-next-version.js)
      - run:
          name: Zip the binary
          command: |
            yarn binary-zip --platform $PLATFORM
      - store-npm-logs
      - persist_to_workspace:
          root: ~/
          paths:
            - cypress/cypress.zip

  upload-binary:
    steps:
      - run:
          name: upload unique binary
          command: |
            node scripts/binary.js upload-unique-binary \
              --file cypress.zip \
              --version $(node -p "require('./package.json').version")
      - run: cat binary-url.json
      - store-npm-logs
      - persist_to_workspace:
          root: ~/
          paths:
            - cypress/binary-url.json

  build-cypress-npm-package:
    parameters:
      executor:
        type: executor
        default: cy-doc
    steps:
      - run:
          name: bump NPM version
          command: yarn get-next-version --npm
      - run:
          name: build NPM package
          command: |
            yarn build --scope cypress
      - run:
          command: ls -la types
          working_directory: cli/build
      - unless:
          condition:
            equal: [ *windows-executor, << parameters.executor >> ]
          steps:
            - run:
                name: list NPM package contents
                command: yarn workspace cypress size
      - run:
          name: pack NPM package
          working_directory: cli/build
          command: yarn pack --filename ../../cypress.tgz
      - run:
          name: list created NPM package
          command: ls -l
      - store-npm-logs
      - run: pwd
      - persist_to_workspace:
          root: ~/
          paths:
            - cypress/cypress.tgz

  upload-npm-package:
    steps:
      - run: ls -l
      - run:
          name: upload NPM package
          command: |
            node scripts/binary.js upload-npm-package \
              --file cypress.tgz \
              --version $(node -p "require('./package.json').version")
      - store-npm-logs
      - run: ls -l
      - run: cat npm-package-url.json
      - persist_to_workspace:
          root: ~/
          paths:
            - cypress/npm-package-url.json

jobs:
  ## Checks if we already have a valid cache for the node_modules_install and if it has,
  ## skips ahead to the build step, otherwise installs and caches the node_modules
  node_modules_install:
    <<: *defaults
    parameters:
      <<: *defaultsParameters
      resource_class:
        type: string
        default: medium
    resource_class: << parameters.resource_class >>
    steps:
      - checkout
      - install-required-node
      - verify-build-setup:
          executor: << parameters.executor >>
      - persist_to_workspace:
          root: ~/
          paths:
            - cypress
            - .nvm # mac / linux
            - ProgramData/nvm # windows
      - caching-dependency-installer:
          only-cache-for-root-user: <<parameters.only-cache-for-root-user>>
      - store-npm-logs

  ## restores node_modules from previous step & builds if first step skipped
  build:
    <<: *defaults
    parameters:
      <<: *defaultsParameters
      resource_class:
        type: string
        default: medium+
    resource_class: << parameters.resource_class >>
    steps:
      - restore_cached_workspace
      - run:
          name: Top level packages
          command: yarn list --depth=0 || true
      - build-and-persist
      - store-npm-logs

  lint:
    <<: *defaults
    steps:
      - restore_cached_workspace
      - run:
          name: Linting 🧹
          command: |
            git clean -df
            yarn lint
      - run:
          name: cypress info (dev)
          command: node cli/bin/cypress info --dev
      - store-npm-logs

  check-ts:
    <<: *defaults
    steps:
      - restore_cached_workspace
      - install-required-node
      - run:
          name: Check TS Types
          command: NODE_OPTIONS=--max_old_space_size=4096 yarn gulp checkTs


  # a special job that keeps polling Circle and when all
  # individual jobs are finished, it closes the Percy build
  percy-finalize:
    <<: *defaults
    parameters:
      <<: *defaultsParameters
      required_env_var:
        type: env_var_name
    steps:
      - restore_cached_workspace
      - run:
          # if this is an external pull request, the environment variables
          # are NOT set for security reasons, thus no need to poll -
          # and no need to finalize Percy, since there will be no visual tests
          name: Check if <<parameters.required_env_var>> is set
          command: |
            if [[ -v <<parameters.required_env_var>> ]]; then
              echo "Internal PR, good to go"
            else
              echo "This is an external PR, cannot access other services"
              circleci-agent step halt
            fi
      - run: yarn percy build:finalize

  cli-visual-tests:
    <<: *defaults
    parallelism: 8
    steps:
      - restore_cached_workspace
      - run: mkdir -p cli/visual-snapshots
      - run:
          command: node cli/bin/cypress info --dev | yarn --silent term-to-html | node scripts/sanitize --type cli-info > cli/visual-snapshots/cypress-info.html
          environment:
            FORCE_COLOR: 2
      - run:
          command: node cli/bin/cypress help | yarn --silent term-to-html > cli/visual-snapshots/cypress-help.html
          environment:
            FORCE_COLOR: 2
      - store_artifacts:
          path: cli/visual-snapshots
      - run:
          name: Upload CLI snapshots for diffing
          command: |
            PERCY_PARALLEL_NONCE=$CIRCLE_WORKFLOW_ID \
            PERCY_ENABLE=${PERCY_TOKEN:-0} \
            PERCY_PARALLEL_TOTAL=-1 \
            yarn percy snapshot ./cli/visual-snapshots

  unit-tests:
    <<: *defaults
    parameters:
      <<: *defaultsParameters
      resource_class:
        type: string
        default: medium
    resource_class: << parameters.resource_class >>
    parallelism: 1
    steps:
      - restore_cached_workspace
      # make sure mocha runs
      - run: yarn test-mocha
      - when:
          condition:
            # several snapshots fails for windows due to paths.
            # until these are fixed, run the tests that are working.
            equal: [ *windows-executor, << parameters.executor >> ]
          steps:
            - run: yarn test-scripts scripts/**/*spec.js
            # make sure our snapshots are compared correctly
            - run: yarn test-mocha-snapshot
      - unless:
          condition:
            equal: [ *windows-executor, << parameters.executor >> ]
          steps:
            - run: yarn test-scripts
            # make sure our snapshots are compared correctly
            - run: yarn test-mocha-snapshot
            # make sure packages with TypeScript can be transpiled to JS
            - run: yarn lerna run build-prod --stream
            # run unit tests from each individual package
            - run: yarn test
            # run type checking for each individual package
            - run: yarn lerna run types
            - verify-mocha-results:
                expectedResultCount: 9
      - store_test_results:
          path: /tmp/cypress
      # CLI tests generate HTML files with sample CLI command output
      - store_artifacts:
          path: cli/test/html
      - store-npm-logs

  unit-tests-release:
    <<: *defaults
    resource_class: medium
    parallelism: 1
    steps:
      - restore_cached_workspace
      - run: yarn test-npm-package-release-script

  lint-types:
    <<: *defaults
    parallelism: 1
    resource_class: medium
    steps:
      - restore_cached_workspace
      - run:
          command: ls -la types
          working_directory: cli
      - run:
          command: ls -la chai
          working_directory: cli/types
      - run:
          name: "Lint types 🧹"
          command: yarn workspace cypress dtslint
  # todo(lachlan): do we need this? yarn check-ts does something very similar
  #     - run:
  #         name: "TypeScript check 🧩"
  #         command: yarn type-check --ignore-progress
      - store-npm-logs

  server-unit-tests:
    <<: *defaults
    parallelism: 1
    steps:
      - restore_cached_workspace
      - run: yarn test-unit --scope @packages/server
      - verify-mocha-results:
          expectedResultCount: 1
      - store_test_results:
          path: /tmp/cypress
      - store-npm-logs

  server-integration-tests:
    <<: *defaults
    resource_class: medium
    parallelism: 1
    steps:
      - restore_cached_workspace
      - run: yarn test-integration --scope @packages/server
      - verify-mocha-results:
          expectedResultCount: 1
      - store_test_results:
          path: /tmp/cypress
      - store-npm-logs

  server-performance-tests:
    <<: *defaults
    steps:
      - restore_cached_workspace
      - run:
          command: yarn workspace @packages/server test-performance
      - verify-mocha-results:
          expectedResultCount: 1
      - store_test_results:
          path: /tmp/cypress
      - store_artifacts:
          path: /tmp/artifacts
      - store-npm-logs

  system-tests-node-modules-install:
    <<: *defaults
    steps:
      - restore_cached_workspace
      - update_cached_system_tests_deps

  system-tests-chrome:
    <<: *defaults
    resource_class: medium
    parallelism: 8
    steps:
      - run-system-tests:
          browser: chrome

  system-tests-electron:
    <<: *defaults
    resource_class: medium
    parallelism: 8
    steps:
      - run-system-tests:
          browser: electron

  system-tests-firefox:
    <<: *defaults
    resource_class: medium
    parallelism: 8
    steps:
      - run-system-tests:
          browser: firefox

  system-tests-non-root:
    <<: *defaults
    resource_class: medium
    steps:
      - restore_cached_workspace
      - run:
          command: yarn workspace @tooling/system-tests test:ci "test/non_root*spec*" --browser electron
      - verify-mocha-results
      - store_test_results:
          path: /tmp/cypress
      - store_artifacts:
          path: /tmp/artifacts
      - store-npm-logs

  runner-integration-tests-chrome:
    <<: *defaults
    resource_class: medium
    parallelism: 2
    steps:
      - run-runner-integration-tests:
          browser: chrome
          percy: true

  runner-integration-tests-firefox:
    <<: *defaults
    resource_class: medium
    parallelism: 2
    steps:
      - run-runner-integration-tests:
          browser: firefox

  runner-integration-tests-electron:
    <<: *defaults
    resource_class: medium
    parallelism: 2
    steps:
      - run-runner-integration-tests:
          browser: electron

  runner-ct-integration-tests-chrome:
    <<: *defaults
    parallelism: 1
    steps:
      - run-runner-ct-integration-tests:
          browser: chrome
          percy: true
  
  run-frontend-shared-component-tests-chrome:
    <<: *defaults
    parallelism: 1
    steps:
      - run-new-ui-tests:
          browser: chrome
          package: frontend-shared
          type: ct

  run-launchpad-component-tests-chrome:
    <<: *defaults
    parallelism: 7
    steps:
      - run-new-ui-tests:
          browser: chrome
          package: launchpad
          type: ct
          # debug: cypress:*,engine:socket

  run-launchpad-integration-tests-chrome:
    <<: *defaults
    parallelism: 1
    steps:
      - run-new-ui-tests:
          browser: chrome
          package: launchpad
          type: e2e

  run-app-component-tests-chrome:
    <<: *defaults
    parallelism: 1
    steps:
      - run-new-ui-tests:
          browser: chrome
          package: app
          type: ct

  run-app-integration-tests-chrome:
    <<: *defaults
    parallelism: 1
    steps:
      - run-new-ui-tests:
          browser: chrome
          package: app
          type: e2e

  driver-integration-tests-chrome:
    <<: *defaults
    resource_class: medium
    parallelism: 5
    steps:
      - run-driver-integration-tests:
          browser: chrome
          install-chrome-channel: stable

  driver-integration-tests-chrome-beta:
    <<: *defaults
    resource_class: medium
    parallelism: 5
    steps:
      - run-driver-integration-tests:
          browser: chrome:beta
          install-chrome-channel: beta

  driver-integration-tests-firefox:
    <<: *defaults
    resource_class: medium
    parallelism: 5
    steps:
      - run-driver-integration-tests:
          browser: firefox

  driver-integration-tests-electron:
    <<: *defaults
    resource_class: medium
    parallelism: 5
    steps:
      - run-driver-integration-tests:
          browser: electron

  reporter-integration-tests:
    <<: *defaults
    resource_class: medium
    steps:
      - restore_cached_workspace
      - run:
          command: yarn build-for-tests
          working_directory: packages/reporter
      - run:
          command: |
            CYPRESS_KONFIG_ENV=production \
            CYPRESS_RECORD_KEY=$PACKAGES_RECORD_KEY \
            PERCY_PARALLEL_NONCE=$CIRCLE_WORKFLOW_ID \
            PERCY_ENABLE=${PERCY_TOKEN:-0} \
            PERCY_PARALLEL_TOTAL=-1 \
            yarn percy exec --parallel -- -- \
            yarn cypress:run --record --parallel --group reporter
          working_directory: packages/reporter
      - verify-mocha-results
      - store_test_results:
          path: /tmp/cypress
      - store_artifacts:
          path: /tmp/artifacts
      - store-npm-logs

  ui-components-integration-tests:
    <<: *defaults
    steps:
      - restore_cached_workspace
      - run:
          command: yarn build-for-tests
          working_directory: packages/ui-components
      - run:
          command: |
            CYPRESS_KONFIG_ENV=production \
            CYPRESS_RECORD_KEY=$PACKAGES_RECORD_KEY \
            yarn cypress:run --record --parallel --group ui-components
          working_directory: packages/ui-components
      - verify-mocha-results
      - store_test_results:
          path: /tmp/cypress
      - store_artifacts:
          path: /tmp/artifacts
      - store-npm-logs

  npm-webpack-preprocessor:
    <<: *defaults
    resource_class: medium
    steps:
      - restore_cached_workspace
      - run:
          name: Build
          command: yarn workspace @cypress/webpack-preprocessor build
      - run:
          name: Test babelrc
          command: yarn test
          working_directory: npm/webpack-preprocessor/examples/use-babelrc
      - run:
          name: Build ts-loader
          command: yarn install
          working_directory: npm/webpack-preprocessor/examples/use-ts-loader
      - run:
          name: Types ts-loader
          command: yarn types
          working_directory: npm/webpack-preprocessor/examples/use-ts-loader
      - run:
          name: Test ts-loader
          command: yarn test
          working_directory: npm/webpack-preprocessor/examples/use-ts-loader
      - run:
          name: Start React app
          command: yarn start
          background: true
          working_directory: npm/webpack-preprocessor/examples/react-app
      - run:
          name: Test React app
          command: yarn test
          working_directory: npm/webpack-preprocessor/examples/react-app
      - run:
          name: Run tests
          command: yarn workspace @cypress/webpack-preprocessor test
      - store-npm-logs

  npm-webpack-dev-server:
    <<: *defaults
    resource_class: medium
    steps:
      - restore_cached_workspace
      - run:
          name: Run tests
          command: yarn workspace @cypress/webpack-dev-server test

  npm-vite-dev-server:
    <<: *defaults
    steps:
      - restore_cached_workspace
      - run:
          name: Run tests
          command: yarn test --reporter mocha-multi-reporters --reporter-options configFile=../../mocha-reporter-config.json
          working_directory: npm/vite-dev-server
      - store_test_results:
          path: npm/vite-dev-server/test_results
      - store_artifacts:
          path: npm/vite-dev-server/cypress/videos
      - store-npm-logs

  npm-webpack-batteries-included-preprocessor:
    <<: *defaults
    steps:
      - restore_cached_workspace
      - run:
          name: Run tests
          command: yarn workspace @cypress/webpack-batteries-included-preprocessor test

  npm-vue:
    <<: *defaults
    resource_class: medium
    parallelism: 3
    steps:
      - restore_cached_workspace
      - run:
          name: Build
          command: yarn workspace @cypress/vue build
      - run:
          name: Type Check
          command: yarn typecheck
          working_directory: npm/vue
      - run:
          name: Run component tests
          command: yarn test:ci:ct
          working_directory: npm/vue
      - run:
          name: Run e2e tests
          command: yarn test:ci:e2e
          working_directory: npm/vue
      - store_test_results:
          path: npm/vue/test_results
      - store_artifacts:
          path: npm/vue/test_results
      - store-npm-logs

  npm-design-system:
    <<: *defaults
    resource_class: medium
    steps:
      - restore_cached_workspace
      - run:
          name: Build
          command: yarn workspace @cypress/design-system build
      - run:
          name: Run tests
          # will use PERCY_TOKEN environment variable if available
          command: |
            CYPRESS_KONFIG_ENV=production \
            PERCY_PARALLEL_NONCE=$CIRCLE_WORKFLOW_ID \
            PERCY_ENABLE=${PERCY_TOKEN:-0} \
            PERCY_PARALLEL_TOTAL=-1 \
            yarn percy exec --parallel -- -- \
            yarn test --reporter mocha-multi-reporters --reporter-options configFile=../../mocha-reporter-config.json
          working_directory: npm/design-system
      - store_test_results:
          path: npm/design-system/test_results
      - store-npm-logs

  npm-angular:
    <<: *defaults
    steps:
      - restore_cached_workspace
      - run:
          name: Build
          command: yarn workspace @cypress/angular build
      - run:
          name: Run tests
          command: yarn test-ci
          working_directory: npm/angular
      - store_test_results:
          path: npm/angular/test_results
      - store_artifacts:
          path: npm/angular/test_results
      - store-npm-logs

  npm-react:
    <<: *defaults
    parallelism: 8
    resource_class: medium
    steps:
      - restore_cached_workspace
      - run:
          name: Build
          command: yarn workspace @cypress/react build
      - run:
          name: Run tests
          command: yarn test-ci
          working_directory: npm/react
      - store_test_results:
          path: npm/react/test_results
      - store_artifacts:
          path: npm/react/test_results
      - store-npm-logs

  npm-mount-utils:
    <<: *defaults
    steps:
      - restore_cached_workspace
      - run:
          name: Build
          command: yarn workspace @cypress/mount-utils build
      - store-npm-logs

  npm-create-cypress-tests:
    <<: *defaults
    steps:
      - restore_cached_workspace
      - run: yarn workspace create-cypress-tests build
      - run:
          name: Run unit test
          command: yarn workspace create-cypress-tests test

  npm-eslint-plugin-dev:
    <<: *defaults
    steps:
      - restore_cached_workspace
      - run:
          name: Run tests
          command: yarn workspace @cypress/eslint-plugin-dev test

  npm-cypress-schematic:
      <<: *defaults
      steps:
        - restore_cached_workspace
        - run:
            name: Build + Install
            command: |
              yarn workspace @cypress/schematic build:all
            working_directory: npm/cypress-schematic
        - run:
            name: Launch
            command: |
              yarn launch:test
            working_directory: npm/cypress-schematic
        - run:
            name: Run unit tests
            command: |
              yarn test
            working_directory: npm/cypress-schematic
        - store-npm-logs

  npm-release:
    <<: *defaults
    resource_class: medium+
    steps:
      - restore_cached_workspace
      - run:
          name: Release packages after all jobs pass
          command: yarn npm-release

  create-build-artifacts:
    <<: *defaults
    parameters:
      <<: *defaultsParameters
      resource_class:
        type: string
        default: medium+
    resource_class: << parameters.resource_class >>
    steps:
      - restore_cached_workspace
      - build-binary
      - build-cypress-npm-package:
          executor: << parameters.executor >>
      - run:
          name: Check current branch to persist artifacts
          command: |
            if [[ "$CIRCLE_BRANCH" != "develop" && "$CIRCLE_BRANCH" != "10.0-release" && "$CIRCLE_BRANCH" != "renovate/cypress-request-2.x" && "$CIRCLE_BRANCH" != "tgriesser/fix/patch-resolutions" ]]; then
              echo "Not uploading artifacts or posting install comment for this branch."
              circleci-agent step halt
            fi
      - upload-binary
      - upload-npm-package
      - post-install-comment

  test-kitchensink:
    <<: *defaults
    resource_class: medium
    steps:
      - clone-repo-and-checkout-branch:
          repo: cypress-example-kitchensink
          pull_request_id: 510
      - install-required-node
      - run:
          name: Remove cypress.json
          description: Remove cypress.json in case it exists
          working_directory: /tmp/cypress-example-kitchensink
          environment:
            CYPRESS_INTERNAL_FORCE_SCAFFOLD: "1"
          command: rm -rf cypress.json
      - run:
          name: Install prod dependencies
          command: yarn --production
          working_directory: /tmp/cypress-example-kitchensink
      - run:
          name: Example server
          command: yarn start
          working_directory: /tmp/cypress-example-kitchensink
          background: true
      - run:
          name: Run Kitchensink example project
          command: |
            yarn cypress:run --project /tmp/cypress-example-kitchensink
      - store_artifacts:
          path: /tmp/cypress-example-kitchensink/cypress/screenshots
      - store_artifacts:
          path: /tmp/cypress-example-kitchensink/cypress/videos
      - store-npm-logs

  test-kitchensink-against-staging:
    <<: *defaults
    resource_class: medium
    steps:
      - clone-repo-and-checkout-branch:
          repo: cypress-example-kitchensink
      - install-required-node
      - run:
          name: Install prod dependencies
          command: yarn --production
          working_directory: /tmp/cypress-example-kitchensink
      - run:
          name: Example server
          command: yarn start
          working_directory: /tmp/cypress-example-kitchensink
          background: true
      - run:
          name: Run Kitchensink example project
          command: |
            CYPRESS_PROJECT_ID=$TEST_KITCHENSINK_PROJECT_ID \
            CYPRESS_RECORD_KEY=$TEST_KITCHENSINK_RECORD_KEY \
            CYPRESS_INTERNAL_ENV=staging \
            CYPRESS_video=false \
            yarn cypress:run --project /tmp/cypress-example-kitchensink --record
      - store-npm-logs

  test-against-staging:
    <<: *defaults
    resource_class: medium
    steps:
      - clone-repo-and-checkout-branch:
          repo: cypress-test-tiny
      - run:
          name: Run test project
          command: |
            CYPRESS_PROJECT_ID=$TEST_TINY_PROJECT_ID \
            CYPRESS_RECORD_KEY=$TEST_TINY_RECORD_KEY \
            CYPRESS_INTERNAL_ENV=staging \
            yarn cypress:run --project /tmp/cypress-test-tiny --record
      - store-npm-logs

  test-binary-and-npm-against-other-projects:
    <<: *defaults
    resource_class: medium
    steps:
      # needs uploaded NPM and test binary
      - restore_cached_workspace
      - run: ls -la
      # make sure JSON files with uploaded urls are present
      - run: ls -la binary-url.json npm-package-url.json
      - run: cat binary-url.json
      - run: cat npm-package-url.json
      - run: mkdir /tmp/testing
      - run:
          name: create dummy package
          working_directory: /tmp/testing
          command: npm init -y
      - run:
          # install NPM from unique urls
          name: Install Cypress
          command: |
            node scripts/test-unique-npm-and-binary.js \
              --npm npm-package-url.json \
              --binary binary-url.json \
              --cwd /tmp/testing
      - run:
          name: Verify Cypress binary
          working_directory: /tmp/testing
          command: $(yarn bin)/cypress verify
      - run:
          name: Running other test projects with new NPM package and binary
          command: |
            node scripts/test-other-projects.js \
              --npm npm-package-url.json \
              --binary binary-url.json \
              --provider circle
      - store-npm-logs

  test-npm-module-and-verify-binary:
    <<: *defaults
    steps:
      - restore_cached_workspace
      # make sure we have cypress.zip received
      - run: ls -l
      - run: ls -l cypress.zip cypress.tgz
      - run: mkdir test-binary
      - run:
          name: Create new NPM package
          working_directory: test-binary
          command: npm init -y
      - run:
          # install NPM from built NPM package folder
          name: Install Cypress
          working_directory: test-binary
          # force installing the freshly built binary
          command: CYPRESS_INSTALL_BINARY=/root/cypress/cypress.zip npm i /root/cypress/cypress.tgz
      - run:
          name: Cypress version
          working_directory: test-binary
          command: $(yarn bin)/cypress version
      - run:
          name: Verify Cypress binary
          working_directory: test-binary
          command: $(yarn bin)/cypress verify
      - run:
          name: Cypress help
          working_directory: test-binary
          command: $(yarn bin)/cypress help
      - run:
          name: Cypress info
          working_directory: test-binary
          command: $(yarn bin)/cypress info
      - store-npm-logs

  test-npm-module-on-minimum-node-version:
    <<: *defaults
    docker:
      - image: cypress/base:12.0.0-libgbm
    steps:
      - restore_workspace_binaries
      - run: mkdir test-binary
      - run:
          name: Create new NPM package
          working_directory: test-binary
          command: npm init -y
      - run:
          name: Install Cypress
          working_directory: test-binary
          command: CYPRESS_INSTALL_BINARY=/root/cypress/cypress.zip npm install /root/cypress/cypress.tgz
      - run:
          name: Verify Cypress binary
          working_directory: test-binary
          command: $(npm bin)/cypress verify
      - run:
          name: Print Cypress version
          working_directory: test-binary
          command: $(npm bin)/cypress version
      - run:
          name: Cypress info
          working_directory: test-binary
          command: $(npm bin)/cypress info

  test-types-cypress-and-jest:
    parameters:
      executor:
        description: Executor name to use
        type: executor
        default: cy-doc
      wd:
        description: Working directory, should be OUTSIDE cypress monorepo folder
        type: string
        default: /root/test-cypress-and-jest
    <<: *defaults
    steps:
      - restore_workspace_binaries
      - run: mkdir <<parameters.wd>>
      - run:
          name: Create new NPM package ⚗️
          working_directory: <<parameters.wd>>
          command: npm init -y
      - run:
          name: Install dependencies 📦
          working_directory: <<parameters.wd>>
          environment:
            CYPRESS_INSTALL_BINARY: /root/cypress/cypress.zip
          # let's install Cypress, Jest and any other package that might conflict
          # https://github.com/cypress-io/cypress/issues/6690
          command: |
            npm install /root/cypress/cypress.tgz \
              typescript jest @types/jest enzyme @types/enzyme
      - run:
          name: Test types clash ⚔️
          working_directory: <<parameters.wd>>
          command: |
            echo "console.log('hello world')" > hello.ts
            npx tsc hello.ts --noEmit

  # testing scaffolding examples and running them
  # against example.cypress.io
  test-cypress-scaffold:
    resource_class: medium
    parameters:
      executor:
        description: Executor name to use
        type: executor
        default: cy-doc
      wd:
        description: Working directory, should be OUTSIDE cypress monorepo folder
        type: string
        default: /root/test-scaffold
    <<: *defaults
    steps:
      - restore_workspace_binaries
      - run: mkdir <<parameters.wd>>
      - run:
          name: Create new NPM package ⚗️
          working_directory: <<parameters.wd>>
          command: npm init -y
      - run:
          name: Install dependencies 📦
          working_directory: <<parameters.wd>>
          environment:
            CYPRESS_INSTALL_BINARY: /root/cypress/cypress.zip
          # let's install Cypress, Jest and any other package that might conflict
          # https://github.com/cypress-io/cypress/issues/6690
          command: |
            npm install /root/cypress/cypress.tgz \
              typescript jest @types/jest enzyme @types/enzyme
      - run:
          name: Scaffold and test examples 🏗
          working_directory: <<parameters.wd>>
          environment:
            CYPRESS_INTERNAL_FORCE_SCAFFOLD: "1"
          command: |
            echo 'module.exports = {}' > cypress.config.js
            npx cypress run

  test-full-typescript-project:
    parameters:
      executor:
        description: Executor name to use
        type: executor
        default: cy-doc
      wd:
        description: Working directory, should be OUTSIDE cypress monorepo folder
        type: string
        default: /root/test-full-typescript
    <<: *defaults
    steps:
      - restore_workspace_binaries
      - run: mkdir <<parameters.wd>>
      - run:
          name: Create new NPM package ⚗️
          working_directory: <<parameters.wd>>
          command: npm init -y
      - run:
          name: Install dependencies 📦
          working_directory: <<parameters.wd>>
          environment:
            CYPRESS_INSTALL_BINARY: /root/cypress/cypress.zip
          command: |
            npm install /root/cypress/cypress.tgz typescript
      - run:
          name: Scaffold full TypeScript project 🏗
          working_directory: <<parameters.wd>>
          command: npx @bahmutov/cly@1 init --typescript
      - run:
          name: Scaffold new config file
          working_directory: <<parameters.wd>>
          environment:
            CYPRESS_INTERNAL_FORCE_SCAFFOLD: "1"
          command: |
            rm -rf cypress.json
            echo "export default {
                    e2e: {
                      setupNodeEvents (on, config) {
                        on('task', {
                          log (x) {
                            console.log(x)

                            return null
                          },
                        })

                        return config
                      },
                    },
                  }" > cypress.config.ts
      - run:
          name: Run project tests 🗳
          working_directory: <<parameters.wd>>
          command: npx cypress run

  # install NPM + binary zip and run against staging API
  test-binary-against-staging:
    <<: *defaults
    steps:
      - restore_workspace_binaries
      - clone-repo-and-checkout-branch:
          repo: cypress-test-tiny
      - run:
          name: Install Cypress
          working_directory: /tmp/cypress-test-tiny
          # force installing the freshly built binary
          command: CYPRESS_INSTALL_BINARY=~/cypress/cypress.zip npm i --legacy-peer-deps ~/cypress/cypress.tgz
      - run:
          name: Run test project
          working_directory: /tmp/cypress-test-tiny
          command: |
            CYPRESS_PROJECT_ID=$TEST_TINY_PROJECT_ID \
            CYPRESS_RECORD_KEY=$TEST_TINY_RECORD_KEY \
            CYPRESS_INTERNAL_ENV=staging \
            $(yarn bin)/cypress run --record
      - store-npm-logs

  test-binary-against-recipes-firefox:
    <<: *defaults
    steps:
      - test-binary-against-repo:
          repo: cypress-example-recipes
          command: npm run test:ci:firefox

  "test-binary-against-recipes-chrome":
    <<: *defaults
    steps:
      - test-binary-against-repo:
          repo: cypress-example-recipes
          browser: chrome
          command: npm run test:ci:chrome

  # This is a special job. It allows you to test the current
  # built test runner against a pull request in the repo
  # cypress-example-recipes.
  # Imagine you are working on a feature and want to show / test a recipe
  # You would need to run the built test runner before release
  # against a PR that cannot be merged until the new version
  # of the test runner is released.
  # Use:
  #   specify pull request number
  #   and the recipe folder

  # test-binary-against-recipe-pull-request:
  #   <<: *defaults
  #   steps:
  #     # test a specific pull request by number from cypress-example-recipes
  #     - test-binary-against-repo:
  #         repo: cypress-example-recipes
  #         command: npm run test:ci
  #         pull_request_id: 515
  #         folder: examples/fundamentals__typescript

  test-binary-against-kitchensink:
    <<: *defaults
    resource_class: medium
    steps:
      - test-binary-against-repo:
          repo: cypress-example-kitchensink
          browser: "electron"
          pull_request_id: 510

  test-binary-against-awesome-typescript-loader:
    <<: *defaults
    steps:
      - test-binary-against-repo:
          repo: cypress-test-awesome-typescript-loader
          browser: "electron"

  test-binary-against-kitchensink-firefox:
    <<: *defaults
    resource_class: medium
    steps:
      - test-binary-against-repo:
          repo: cypress-example-kitchensink
          browser: firefox
          pull_request_id: 510

  test-binary-against-kitchensink-chrome:
    <<: *defaults
    resource_class: medium
    steps:
      - test-binary-against-repo:
          repo: cypress-example-kitchensink
          browser: chrome
          pull_request_id: 510

  test-binary-against-todomvc-firefox:
    <<: *defaults
    resource_class: medium
    steps:
      - test-binary-against-repo:
          repo: cypress-example-todomvc
          browser: firefox

  test-binary-against-conduit-chrome:
    <<: *defaults
    resource_class: medium
    steps:
      - test-binary-against-repo:
          repo: cypress-example-conduit-app
          browser: chrome
          command: "npm run cypress:run"
          wait-on: http://localhost:3000

  test-binary-against-api-testing-firefox:
    <<: *defaults
    steps:
      - test-binary-against-repo:
          repo: cypress-example-api-testing
          browser: firefox
          command: "npm run cy:run"

  test-binary-against-piechopper-firefox:
    <<: *defaults
    resource_class: medium
    steps:
      - test-binary-against-repo:
          repo: cypress-example-piechopper
          browser: firefox
          command: "npm run cypress:run"

  test-binary-against-cypress-realworld-app:
    <<: *defaults
    resource_class: medium+
    steps:
      - test-binary-against-rwa:
          repo: cypress-realworld-app
          browser: chrome
          wait-on: http://localhost:3000

  test-binary-as-specific-user:
    <<: *defaults
    resource_class: medium
    steps:
      - restore_workspace_binaries
      # the user should be "node"
      - run: whoami
      - run: pwd
      # prints the current user's effective user id
      # for root it is 0
      # for other users it is a positive integer
      - run: node -e 'console.log(process.geteuid())'
      # make sure the binary and NPM package files are present
      - run: ls -l
      - run: ls -l cypress.zip cypress.tgz
      - run: mkdir test-binary
      - run:
          name: Create new NPM package
          working_directory: test-binary
          command: npm init -y
      - run:
          # install NPM from built NPM package folder
          name: Install Cypress
          working_directory: test-binary
          # force installing the freshly built binary
          command: CYPRESS_INSTALL_BINARY=~/cypress/cypress.zip npm i ~/cypress/cypress.tgz
      - run:
          name: Cypress help
          working_directory: test-binary
          command: $(yarn bin)/cypress help
      - run:
          name: Cypress info
          working_directory: test-binary
          command: $(yarn bin)/cypress info
      - run:
          name: Add Cypress demo
          working_directory: test-binary
          command: npx @bahmutov/cly init
      - run:
          name: Scaffold new config file
          working_directory: test-binary
          environment:
            CYPRESS_INTERNAL_FORCE_SCAFFOLD: "1"
          command: |
            rm -rf cypress.json
            echo 'module.exports = {}' > cypress.config.js
      - run:
          name: Verify Cypress binary
          working_directory: test-binary
          command: DEBUG=cypress:cli $(yarn bin)/cypress verify
      - run:
          name: Run Cypress binary
          working_directory: test-binary
          command: DEBUG=cypress:cli $(yarn bin)/cypress run
      - store-npm-logs

linux-workflow: &linux-workflow
  jobs:
    - node_modules_install
    - build:
        requires:
          - node_modules_install
    - check-ts:
        requires:
          - build
    - lint:
        name: linux-lint
        requires:
          - build
    - percy-finalize:
        context: test-runner:poll-circle-workflow
        required_env_var: PERCY_TOKEN # skips job if not defined (external PR)
        requires:
          - cli-visual-tests
          - runner-integration-tests-chrome
          - runner-ct-integration-tests-chrome
          - reporter-integration-tests
    - lint-types:
        requires:
          - build
    # unit, integration and e2e tests
    - cli-visual-tests:
        requires:
          - build
    - unit-tests:
        requires:
          - build
    - unit-tests-release:
        context: test-runner:npm-release
        requires:
          - build
    - server-unit-tests:
        requires:
          - build
    - server-integration-tests:
        requires:
          - build
    - server-performance-tests:
        requires:
          - build
    - system-tests-node-modules-install:
        requires:
          - build
    - system-tests-chrome:
        requires:
          - system-tests-node-modules-install
    - system-tests-electron:
        requires:
          - system-tests-node-modules-install
    - system-tests-firefox:
        requires:
          - system-tests-node-modules-install
    - system-tests-non-root:
        executor: non-root-docker-user
        requires:
          - system-tests-node-modules-install
    - driver-integration-tests-chrome:
        requires:
          - build
    - driver-integration-tests-chrome-beta:
        requires:
          - build
    - driver-integration-tests-firefox:
        requires:
          - build
    - driver-integration-tests-electron:
        requires:
          - build
    - runner-integration-tests-chrome:
        requires:
          - build
    - runner-integration-tests-firefox:
        requires:
          - build
    - runner-integration-tests-electron:
        requires:
          - build
    - runner-ct-integration-tests-chrome:
        requires:
          - build
    - run-frontend-shared-component-tests-chrome:
        context: test-runner:launchpad-tests
        requires:
          - build
    - run-launchpad-integration-tests-chrome:
        context: test-runner:launchpad-tests
        requires:
          - build
    - run-launchpad-component-tests-chrome:
        context: test-runner:launchpad-tests
        requires:
          - build
    - run-app-integration-tests-chrome:
        context: test-runner:launchpad-tests
        requires:
          - build
    - run-app-component-tests-chrome:
        context: test-runner:launchpad-tests
        requires:
          - build
    - reporter-integration-tests:
        requires:
          - build
    - ui-components-integration-tests:
        requires:
          - build
    - npm-webpack-dev-server:
        requires:
          - build
    - npm-vite-dev-server:
        requires:
          - build
    - npm-webpack-preprocessor:
        requires:
          - build
    - npm-webpack-batteries-included-preprocessor:
        requires:
          - build
    - npm-design-system:
        requires:
          - build
    - npm-vue:
        requires:
          - build
    - npm-react:
        requires:
          - build
    - npm-angular:
        requires:
          - build
    - npm-mount-utils:
        requires:
          - build
    - npm-create-cypress-tests:
        requires:
          - build
    - npm-eslint-plugin-dev:
        requires:
          - build
    - npm-cypress-schematic:
        requires:
          - build
    # This release definition must be updated with any new jobs
    # Any attempts to automate this are welcome
    # If CircleCI provided an "after all" hook, then this wouldn't be necessary
    - npm-release:
        context: test-runner:npm-release
        requires:
          - build
          - check-ts
          - npm-angular
          - npm-eslint-plugin-dev
          - npm-create-cypress-tests
          - npm-react
          - npm-mount-utils
          - npm-vue
          - npm-design-system
          - npm-webpack-batteries-included-preprocessor
          - npm-webpack-preprocessor
          - npm-vite-dev-server
          - npm-webpack-dev-server
          - npm-cypress-schematic
          - lint-types
          - linux-lint
          - percy-finalize
          - runner-ct-integration-tests-chrome
          - runner-integration-tests-firefox
          - runner-integration-tests-electron
          - driver-integration-tests-firefox
          - driver-integration-tests-chrome
          - driver-integration-tests-chrome-beta
          - driver-integration-tests-electron
          - system-tests-non-root
          - system-tests-firefox
          - system-tests-electron
          - system-tests-chrome
          - server-performance-tests
          - server-integration-tests
          - server-unit-tests
          - test-kitchensink
          - ui-components-integration-tests
          - unit-tests
          - unit-tests-release

    # various testing scenarios, like building full binary
    # and testing it on a real project
    - test-against-staging:
        context: test-runner:record-tests
        <<: *mainBuildFilters
        requires:
          - build
    - test-kitchensink:
        requires:
          - build
    - test-kitchensink-against-staging:
        context: test-runner:record-tests
        <<: *mainBuildFilters
        requires:
          - build
    - create-build-artifacts:
        context:
          - test-runner:upload
          - test-runner:commit-status-checks
        requires:
          - build
    - test-npm-module-on-minimum-node-version:
        requires:
          - create-build-artifacts
    - test-types-cypress-and-jest:
        requires:
          - create-build-artifacts
    - test-cypress-scaffold:
        requires:
          - create-build-artifacts
    - test-full-typescript-project:
        requires:
          - create-build-artifacts
    - test-binary-against-kitchensink:
        requires:
          - create-build-artifacts
    # when working on a feature or a fix,
    # you are probably working in a branch
    # and you want to run a specific PR in the cypress-example-recipes
    # against this branch. This workflow job includes
    # the job but only when it runs on specific branch
    # DO NOT DELETE THIS JOB BEFORE MERGING TO DEVELOP
    # on "develop" this branch will be ignored anyway
    # and someone else might use this job definition for another
    # feature branch and would just update the branch filter
    # - test-binary-against-recipe-pull-request:
    #     name: Test cypress run parsing
    #     filters:
    #       branches:
    #         only:
    #           - cli-to-module-api-7760
        # requires:
        #   - create-build-artifacts
    - test-binary-against-awesome-typescript-loader:
        requires:
          - create-build-artifacts
    - test-binary-and-npm-against-other-projects:
        context: test-runner:trigger-test-jobs
        <<: *mainBuildFilters
        requires:
          - create-build-artifacts
    - test-npm-module-and-verify-binary:
        <<: *mainBuildFilters
        requires:
          - create-build-artifacts
    - test-binary-against-staging:
        context: test-runner:record-tests
        <<: *mainBuildFilters
        requires:
          - create-build-artifacts

    - test-binary-against-kitchensink-chrome:
        <<: *mainBuildFilters
        requires:
          - create-build-artifacts
    # Re-enable when the cypress-example-conduit-app project is fixed.
    # https://github.com/cypress-io/cypress-example-conduit-app/issues/346
    # - test-binary-against-conduit-chrome:
    #     <<: *mainBuildFilters
    #     requires:
    #       - create-build-artifacts
    - test-binary-against-recipes-firefox:
<<<<<<< HEAD
        <<: *onlyMainBranches
    - test-binary-against-recipes-chrome:
        <<: *onlyMainBranches
=======
        <<: *mainBuildFilters
        requires:
          - create-build-artifacts
>>>>>>> b302739d
    - test-binary-against-kitchensink-firefox:
        <<: *mainBuildFilters
        requires:
          - create-build-artifacts
    - test-binary-against-todomvc-firefox:
        <<: *mainBuildFilters
        requires:
          - create-build-artifacts
    - test-binary-against-api-testing-firefox:
        <<: *mainBuildFilters
        requires:
          - create-build-artifacts
    - test-binary-against-piechopper-firefox:
        <<: *mainBuildFilters
        requires:
          - create-build-artifacts
    - test-binary-against-cypress-realworld-app:
        <<: *mainBuildFilters
        requires:
          - create-build-artifacts

    - test-binary-as-specific-user:
        name: "test binary as a non-root user"
        executor: non-root-docker-user
        requires:
          - create-build-artifacts

    - test-binary-as-specific-user:
        name: "test binary as a root user"
        requires:
          - create-build-artifacts

mac-workflow: &mac-workflow
  jobs:
    - node_modules_install:
        name: darwin-node-modules-install
        executor: mac
        only-cache-for-root-user: true

    - build:
        name: darwin-build
        executor: mac
        resource_class: medium
        requires:
          - darwin-node-modules-install

    - lint:
        name: darwin-lint
        executor: mac
        requires:
          - darwin-build

    # maybe run all unit tests?

    - create-build-artifacts:
        name: darwin-create-build-artifacts
        context:
          - test-runner:sign-mac-binary
          - test-runner:upload
          - test-runner:commit-status-checks
        executor: mac
        resource_class: medium
        requires:
          - darwin-build

    - test-kitchensink:
        name: darwin-test-kitchensink
        executor: mac
        requires:
          - darwin-build

    - test-binary-against-kitchensink:
        name: darwin-test-binary-against-kitchensink
        executor: mac
        requires:
          - darwin-create-build-artifacts

    - test-binary-against-staging:
        context: test-runner:record-tests
        name: darwin-test-binary-against-staging
        executor: mac
        requires:
          - darwin-create-build-artifacts

    - test-binary-and-npm-against-other-projects:
        context: test-runner:trigger-test-jobs
        name: darwin-test-binary-and-npm-against-other-projects
        executor: mac
        requires:
          - darwin-create-build-artifacts

windows-workflow: &windows-workflow
  jobs:
    - node_modules_install:
        name: windows-node-modules-install
        executor: windows
        resource_class: windows.medium
        only-cache-for-root-user: true

    - build:
        name: windows-build
        executor: windows
        resource_class: windows.medium
        requires:
          - windows-node-modules-install

    - lint:
        name: windows-lint
        executor: windows
        requires:
          - windows-build
      
    - unit-tests:
        name: windows-unit-tests
        executor: windows
        resource_class: windows.medium
        requires:
          - windows-build
    
    - create-build-artifacts:
        name: windows-create-build-artifacts
        executor: windows
        resource_class: windows.medium
        context:
          - test-runner:sign-windows-binary
          - test-runner:upload
          - test-runner:commit-status-checks
        requires:
          - windows-build

workflows:
  linux:
    <<: *linux-workflow
  mac:
    <<: *mac-workflow
    <<: *mac-workflow-filters
  windows:
    <<: *windows-workflow
    <<: *windows-workflow-filters<|MERGE_RESOLUTION|>--- conflicted
+++ resolved
@@ -2432,15 +2432,13 @@
     #     requires:
     #       - create-build-artifacts
     - test-binary-against-recipes-firefox:
-<<<<<<< HEAD
+        <<: *mainBuildFilters
+        requires:
+          - create-build-artifacts
+     - test-binary-against-recipes-chrome:
         <<: *onlyMainBranches
-    - test-binary-against-recipes-chrome:
-        <<: *onlyMainBranches
-=======
-        <<: *mainBuildFilters
         requires:
           - create-build-artifacts
->>>>>>> b302739d
     - test-binary-against-kitchensink-firefox:
         <<: *mainBuildFilters
         requires:
