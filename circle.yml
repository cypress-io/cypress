version: 2.1

defaults: &defaults
  parallelism: 1
  working_directory: ~/cypress
  parameters: &defaultsParameters
    executor:
      type: executor
      default: cy-doc
    only-cache-for-root-user:
      type: boolean
      default: false
  executor: <<parameters.executor>>
  environment: &defaultsEnvironment
    ## set specific timezone
    TZ: "/usr/share/zoneinfo/America/New_York"

    ## store artifacts here
    CIRCLE_ARTIFACTS: /tmp/artifacts

    ## set so that e2e tests are consistent
    COLUMNS: 100
    LINES: 24

# filters and requires for testing binary with Firefox
mainBuildFilters: &mainBuildFilters
  filters:
    branches:
      only:
        - develop
        - 10.0-release
<<<<<<< HEAD
        - fix-beta-build-caching
        - feature-multidomain

=======
        - use-contexts
>>>>>>> 8ea49520

# usually we don't build Mac app - it takes a long time
# but sometimes we want to really confirm we are doing the right thing
# so just add your branch to the list here to build and test on Mac
macWorkflowFilters: &mac-workflow-filters
  when:
    or:
    - equal: [ develop, << pipeline.git.branch >> ]
<<<<<<< HEAD
    - equal: [ fix-beta-build-caching, << pipeline.git.branch >> ]
    - equal: [ feature-multidomain, << pipeline.git.branch >> ]
=======
    - equal: [ use-contexts, << pipeline.git.branch >> ]
>>>>>>> 8ea49520
    - matches:
          pattern: "-release$"
          value: << pipeline.git.branch >>

windowsWorkflowFilters: &windows-workflow-filters
  when:
    or:
    - equal: [ master, << pipeline.git.branch >> ]
    - equal: [ develop, << pipeline.git.branch >> ]
<<<<<<< HEAD
    - equal: [ feature-multidomain, << pipeline.git.branch >> ]
    - equal: [ fix-beta-build-caching, << pipeline.git.branch >> ]
=======
    - equal: [ use-contexts, << pipeline.git.branch >> ]
>>>>>>> 8ea49520
    - matches:
          pattern: "-release$"
          value: << pipeline.git.branch >>
    - matches:
          pattern: "win*"
          value: << pipeline.git.branch >>

executors:
  # the Docker image with Cypress dependencies and Chrome browser
  cy-doc:
    docker:
      - image: cypress/browsers:node16.5.0-chrome94-ff93
    # by default, we use "small" to save on CI costs. bump on a per-job basis if needed.
    resource_class: small
    environment:
      PLATFORM: linux

  # Docker image with non-root "node" user
  non-root-docker-user:
    docker:
      - image: cypress/browsers:node16.5.0-chrome94-ff93
        user: node
    environment:
      PLATFORM: linux

  # executor to run on Mac OS
  # https://circleci.com/docs/2.0/executor-types/#using-macos
  # https://circleci.com/docs/2.0/testing-ios/#supported-xcode-versions
  mac:
    macos:
      # Executor should have Node >= required version
      xcode: "13.0.0"
    resource_class: macos.x86.medium.gen2
    environment:
      PLATFORM: mac

  # executor to run on Windows - based off of the windows-orb default executor since it is
  # not customizable enough to align with our existing setup.
  # https://github.com/CircleCI-Public/windows-orb/blob/master/src/executors/default.yml
  # https://circleci.com/docs/2.0/hello-world-windows/#software-pre-installed-in-the-windows-image
  windows: &windows-executor
    machine:
      image: windows-server-2019-vs2019:stable
      shell: bash.exe -eo pipefail
    resource_class: windows.medium
    environment:
      PLATFORM: windows

commands:
  restore_workspace_binaries:
    steps:
      - attach_workspace:
          at: ~/
      # make sure we have cypress.zip received
      - run: ls -l
      - run: ls -l cypress.zip cypress.tgz
      - run: node --version
      - run: npm --version

  restore_cached_workspace:
    steps:
      - attach_workspace:
          at: ~/
      - install-required-node
      - unpack-dependencies

  restore_cached_binary:
    steps:
      - attach_workspace:
          at: ~/

  prepare-modules-cache:
    parameters:
      dont-move:
        type: boolean
        default: false
    steps:
      - run: node scripts/circle-cache.js --action prepare
      - unless:
          condition: << parameters.dont-move >>
          steps:
            - run:
                name: Move to /tmp dir for consistent caching across root/non-root users
                command: |
                  mkdir -p /tmp/node_modules_cache
                  mv ~/cypress/node_modules /tmp/node_modules_cache/root_node_modules
                  mv ~/cypress/cli/node_modules /tmp/node_modules_cache/cli_node_modules
                  mv ~/cypress/system-tests/node_modules /tmp/node_modules_cache/system-tests_node_modules
                  mv ~/cypress/globbed_node_modules /tmp/node_modules_cache/globbed_node_modules

  build-and-persist:
    description: Save entire folder as artifact for other jobs to run without reinstalling
    steps:
      - run:
          name: Build packages
          command: yarn build
      - prepare-modules-cache # So we don't throw these in the workspace cache
      - persist_to_workspace:
          root: ~/
          paths:
            - cypress
            - .ssh
            - node_modules # contains the npm i -g modules

  install_cache_helpers_dependencies:
    steps:
      - run:
          # Dependencies needed by circle-cache.js, before we "yarn" or unpack cached node_modules
          name: Cache Helper Dependencies
          working_directory: ~/
          command: npm i glob@7.1.6 fs-extra@10.0.0 minimist@1.2.5 fast-json-stable-stringify@2.1.0

  unpack-dependencies:
    description: 'Unpacks dependencies associated with the current workflow'
    steps:
      - install_cache_helpers_dependencies
      - run:
          name: Generate Circle Cache Key
          command: node scripts/circle-cache.js --action cacheKey > circle_cache_key
      - run:
          name: Generate platform key
          command: echo $PLATFORM > platform_key
      - restore_cache:
          name: Restore cache state, to check for known modules cache existence
          key: v{{ .Environment.CACHE_VERSION }}-{{ checksum "platform_key" }}-node-modules-cache-{{ checksum "circle_cache_key" }}
      - run:
          name: Move node_modules back from /tmp
          command: |
            if [[ -d "/tmp/node_modules_cache" ]]; then
              mv /tmp/node_modules_cache/root_node_modules ~/cypress/node_modules
              mv /tmp/node_modules_cache/cli_node_modules ~/cypress/cli/node_modules
              mv /tmp/node_modules_cache/system-tests_node_modules ~/cypress/system-tests/node_modules
              mv /tmp/node_modules_cache/globbed_node_modules ~/cypress/globbed_node_modules
              rm -rf /tmp/node_modules_cache
            fi
      - run:
          name: Restore all node_modules to proper workspace folders
          command: node scripts/circle-cache.js --action unpack

  restore_cached_system_tests_deps:
    description: 'Restore the cached node_modules for projects in "system-tests/projects/**"'
    steps:
      - run:
          name: Generate Circle Cache key for system tests
          command: ./system-tests/scripts/cache-key.sh > system_tests_cache_key
      - run:
          name: Generate platform key
          command: echo $PLATFORM > platform_key
      - restore_cache:
          name: Restore system tests node_modules cache
          keys:
            - v{{ .Environment.CACHE_VERSION }}-{{ checksum "platform_key" }}-system-tests-projects-node-modules-cache-{{ checksum "system_tests_cache_key" }}
            - v{{ .Environment.CACHE_VERSION }}-{{ checksum "platform_key" }}-system-tests-projects-node-modules-cache-

  update_cached_system_tests_deps:
    description: 'Update the cached node_modules for projects in "system-tests/projects/**"'
    steps:
      - run:
          name: Generate Circle Cache key for system tests
          command: ./system-tests/scripts/cache-key.sh > system_tests_cache_key
      - run:
          name: Generate platform key
          command: echo $PLATFORM > platform_key
      - restore_cache:
          name: Restore cache state, to check for known modules cache existence
          keys:
            - v{{ .Environment.CACHE_VERSION }}-{{ checksum "platform_key" }}-system-tests-projects-node-modules-cache-state-{{ checksum "system_tests_cache_key" }}
      - run:
          name: Send root honeycomb event for this CI build
          command: cd system-tests/scripts && node ./send-root-honecomb-event.js
      - run:
          name: Bail if specific cache exists
          command: |
            if [[ -f "/tmp/system_tests_node_modules_installed" ]]; then
              echo "No updates to system tests node modules, exiting"
              circleci-agent step halt
            fi
      - restore_cache:
          name: Restore system tests node_modules cache
          keys:
            - v{{ .Environment.CACHE_VERSION }}-{{ checksum "platform_key" }}-system-tests-projects-node-modules-cache-{{ checksum "system_tests_cache_key" }}
            - v{{ .Environment.CACHE_VERSION }}-{{ checksum "platform_key" }}-system-tests-projects-node-modules-cache-
      - run:
          name: Update system-tests node_modules cache
          command: yarn workspace @tooling/system-tests projects:yarn:install
      - save_cache:
          name: Save system tests node_modules cache
          key: v{{ .Environment.CACHE_VERSION }}-{{ checksum "platform_key" }}-system-tests-projects-node-modules-cache-{{ checksum "system_tests_cache_key" }}
          paths:
            - ~/.cache/cy-system-tests-node-modules
      - run: touch /tmp/system_tests_node_modules_installed
      - save_cache:
          name: Save system tests node_modules cache state key
          key: v{{ .Environment.CACHE_VERSION }}-{{ checksum "platform_key" }}-system-tests-projects-node-modules-cache-state-{{ checksum "system_tests_cache_key" }}
          paths:
            - /tmp/system_tests_node_modules_installed

  caching-dependency-installer:
    description: 'Installs & caches the dependencies based on yarn lock & package json dependencies'
    parameters:
      only-cache-for-root-user:
        type: boolean
        default: false
    steps:
      - install_cache_helpers_dependencies
      - run:
          name: Generate Circle Cache Key
          command: node scripts/circle-cache.js --action cacheKey > circle_cache_key
      - run:
          name: Generate platform key
          command: echo $PLATFORM > platform_key
      - restore_cache:
          name: Restore cache state, to check for known modules cache existence
          key: v{{ .Environment.CACHE_VERSION }}-{{ checksum "platform_key" }}-node-modules-cache-state-{{ checksum "circle_cache_key" }}
      - run:
          name: Bail if cache exists
          command: |
            if [[ -f "node_modules_installed" ]]; then
              echo "Node modules already cached for dependencies, exiting"
              circleci-agent step halt
            fi
      - run: date +%Y-%U > cache_date
      - restore_cache:
          name: Restore weekly yarn cache
          keys:
            - v{{ .Environment.CACHE_VERSION }}-{{ checksum "platform_key" }}-deps-root-weekly-{{ checksum "cache_date" }}
      - run:
          name: Install Node Modules
          command: |
            yarn --prefer-offline --frozen-lockfile --cache-folder ~/.yarn
          no_output_timeout: 20m
      - prepare-modules-cache:
          dont-move: <<parameters.only-cache-for-root-user>> # we don't move, so we don't hit any issues unpacking symlinks
      - when:
          condition: <<parameters.only-cache-for-root-user>> # we don't move to /tmp since we don't need to worry about different users
          steps:
            - save_cache:
                name: Saving node modules for root, cli, and all globbed workspace packages
                key: v{{ .Environment.CACHE_VERSION }}-{{ checksum "platform_key" }}-node-modules-cache-{{ checksum "circle_cache_key" }}
                paths:
                  - node_modules
                  - cli/node_modules
                  - system-tests/node_modules
                  - globbed_node_modules
      - unless:
          condition: <<parameters.only-cache-for-root-user>>
          steps:
            - save_cache:
                name: Saving node modules for root, cli, and all globbed workspace packages
                key: v{{ .Environment.CACHE_VERSION }}-{{ checksum "platform_key" }}-node-modules-cache-{{ checksum "circle_cache_key" }}
                paths:
                  - /tmp/node_modules_cache
      - run: touch node_modules_installed
      - save_cache:
          name: Saving node-modules cache state key
          key: v{{ .Environment.CACHE_VERSION }}-{{ checksum "platform_key" }}-node-modules-cache-state-{{ checksum "circle_cache_key" }}
          paths:
            - node_modules_installed
      - save_cache:
          name: Save weekly yarn cache
          key: v{{ .Environment.CACHE_VERSION }}-{{ checksum "platform_key" }}-deps-root-weekly-{{ checksum "cache_date" }}
          paths:
            - ~/.yarn
            - ~/.cy-npm-cache

  verify-build-setup:
    description: Common commands run when setting up for build or yarn install
    parameters:
      executor:
        type: executor
        default: cy-doc
    steps:
      - run: pwd
      - run:
          name: print global yarn cache path
          command: echo $(yarn global bin)
      - run:
          name: print yarn version
          command: yarn versions
      - unless:
          condition:
            # stop-only does not correctly match on windows: https://github.com/bahmutov/stop-only/issues/78
            equal: [ *windows-executor, << parameters.executor >> ]
          steps:
            - run:
                name: Stop .only
                 # this will catch ".only"s in js/coffee as well
                command: yarn stop-only-all
      - run:
          name: Check terminal variables
          ## make sure the TERM is set to 'xterm' in node (Linux only)
          ## else colors (and tests) will fail
          ## See the following information
          ##   * http://andykdocs.de/development/Docker/Fixing+the+Docker+TERM+variable+issue
          ##   * https://unix.stackexchange.com/questions/43945/whats-the-difference-between-various-term-variables
          command: yarn check-terminal

  install-required-node:
    # https://discuss.circleci.com/t/switch-nodejs-version-on-machine-executor-solved/26675/2
    description: Install Node version matching .node-version
    steps:
      - run:
          name: Install Node
          command: |
            node_version=$(cat .node-version)
            [ -s "${HOME}/.nvm/nvm.sh" ] && \. "${HOME}/.nvm/nvm.sh" # This loads nvm
            if ! type nvm > /dev/null; then
              echo "Installing NVM"
              curl -o- https://raw.githubusercontent.com/creationix/nvm/v0.30.0/install.sh | bash
              [ -s "${HOME}/.nvm/nvm.sh" ] && \. "${HOME}/.nvm/nvm.sh" # This loads nvm
            fi
            echo "Installing Node $node_version"
            nvm install ${node_version}
            echo "Using Node $node_version"
            nvm use ${node_version}
            [[ $PLATFORM != 'windows' ]] && nvm alias default ${node_version} || sleep 2s
            echo "Installing Yarn"
            npm install yarn -g # ensure yarn is installed with the correct node engine
            yarn check-node-version
      - run:
          name: Check  Node
          command: yarn check-node-version

  install-chrome:
    description: Install Google Chrome
    parameters:
      channel:
        description: browser channel to install
        type: string
      version:
        description: browser version to install
        type: string
    steps:
      - run:
          name: Install Google Chrome (<<parameters.channel>>)
          command: |
            echo "Installing Chrome (<<parameters.channel>>) v<<parameters.version>>"
            wget -O /usr/src/google-chrome-<<parameters.channel>>_<<parameters.version>>_amd64.deb "http://dl.google.com/linux/chrome/deb/pool/main/g/google-chrome-<<parameters.channel>>/google-chrome-<<parameters.channel>>_<<parameters.version>>-1_amd64.deb" && \
            dpkg -i /usr/src/google-chrome-<<parameters.channel>>_<<parameters.version>>_amd64.deb ; \
            apt-get install -f -y && \
            rm -f /usr/src/google-chrome-<<parameters.channel>>_<<parameters.version>>_amd64.deb
            which google-chrome-<<parameters.channel>> || (printf "\n\033[0;31mChrome was not successfully downloaded - bailing\033[0m\n\n" && exit 1)
            echo "Location of Google Chrome Installation: `which google-chrome-<<parameters.channel>>`"
            echo "Google Chrome Version: `google-chrome-<<parameters.channel>> --version`"

  run-driver-integration-tests:
    parameters:
      browser:
        description: browser shortname to target
        type: string
      install-chrome-channel:
        description: chrome channel to install
        type: string
        default: ''
    steps:
      - restore_cached_workspace
      - when:
          condition: <<parameters.install-chrome-channel>>
          steps:
            - install-chrome:
                channel: <<parameters.install-chrome-channel>>
                version: $(node ./scripts/get-browser-version.js chrome:<<parameters.install-chrome-channel>>)
      - run:
          environment:
            CYPRESS_KONFIG_ENV: production
          command: |
            echo Current working directory is $PWD
            echo Total containers $CIRCLE_NODE_TOTAL

            if [[ -v MAIN_RECORD_KEY ]]; then
              # internal PR
              CYPRESS_RECORD_KEY=$MAIN_RECORD_KEY \
              yarn cypress:run --record --parallel --group 5x-driver-<<parameters.browser>> --browser <<parameters.browser>>
            else
              # external PR
              TESTFILES=$(circleci tests glob "cypress/integration/**/*spec.*" | circleci tests split --total=$CIRCLE_NODE_TOTAL)
              echo "Test files for this machine are $TESTFILES"

              if [[ -z "$TESTFILES" ]]; then
                echo "Empty list of test files"
              fi
              yarn cypress:run --browser <<parameters.browser>> --spec $TESTFILES
            fi
          working_directory: packages/driver
      - verify-mocha-results
      - store_test_results:
          path: /tmp/cypress
      - store_artifacts:
          path: /tmp/artifacts
      - store-npm-logs

  run-runner-integration-tests:
    parameters:
      browser:
        description: browser shortname to target
        type: string
      percy:
        description: enable percy
        type: boolean
        default: false
    steps:
      - restore_cached_workspace
      - run:
          command: |
            cmd=$([[ <<parameters.percy>> == 'true' ]] && echo 'yarn percy exec --parallel -- --') || true
            CYPRESS_KONFIG_ENV=production \
            CYPRESS_RECORD_KEY=$MAIN_RECORD_KEY \
            PERCY_PARALLEL_NONCE=$CIRCLE_SHA1 \
            PERCY_ENABLE=${PERCY_TOKEN:-0} \
            PERCY_PARALLEL_TOTAL=-1 \
            $cmd yarn workspace @packages/runner cypress:run --record --parallel --group runner-integration-<<parameters.browser>> --browser <<parameters.browser>>
      - verify-mocha-results
      - store_test_results:
          path: /tmp/cypress
      - store_artifacts:
          path: /tmp/artifacts
      - store-npm-logs

  run-runner-ct-integration-tests:
    parameters:
      browser:
        description: browser shortname to target
        type: string
      percy:
        description: enable percy
        type: boolean
        default: false
    steps:
      - restore_cached_workspace
      - run:
          command: |
            cmd=$([[ <<parameters.percy>> == 'true' ]] && echo 'yarn percy exec -- --') || true
            PERCY_PARALLEL_NONCE=$CIRCLE_SHA1 \
            PERCY_ENABLE=${PERCY_TOKEN:-0} \
            PERCY_PARALLEL_TOTAL=-1 \
            $cmd yarn workspace @packages/runner-ct run cypress:run --browser <<parameters.browser>>
      - run:
          command: |
            if [[ <<parameters.percy>> == 'true' ]]; then
              PERCY_PARALLEL_NONCE=$CIRCLE_SHA1 \
              PERCY_ENABLE=${PERCY_TOKEN:-0} \
              PERCY_PARALLEL_TOTAL=-1 \
              yarn percy upload packages/runner-ct/cypress/screenshots/screenshot.spec.tsx/percy
            else
              echo "skipping percy screenshots uploading"
            fi
      - verify-mocha-results
      - store_test_results:
          path: /tmp/cypress
      - store_artifacts:
          path: ./packages/runner-ct/cypress/videos
      - store-npm-logs

  run-system-tests:
    parameters:
      browser:
        description: browser shortname to target
        type: string
    steps:
      - restore_cached_workspace
      - restore_cached_system_tests_deps
      - run:
          name: Run system tests
          command: |
            ALL_SPECS=`circleci tests glob "/root/cypress/system-tests/test/*spec*"`
            SPECS=
            for file in $ALL_SPECS; do
              # filter out non_root tests, they have their own stage
              if [[ "$file" == *"non_root"* ]]; then
                echo "Skipping $file"
                continue
              fi
              SPECS="$SPECS $file"
            done
            SPECS=`echo $SPECS | xargs -n 1 | circleci tests split --split-by=timings`
            echo SPECS=$SPECS
            yarn workspace @tooling/system-tests test:ci $SPECS --browser <<parameters.browser>>
      - verify-mocha-results
      - store_test_results:
          path: /tmp/cypress
      - store_artifacts:
          path: /tmp/artifacts
      - store-npm-logs

  run-binary-system-tests:
    steps:
      - restore_cached_workspace
      - restore_cached_system_tests_deps
      - run:
          name: Run system tests
          command: |
            ALL_SPECS=`circleci tests glob "$HOME/cypress/system-tests/test-binary/*spec*"`
            SPECS=`echo $ALL_SPECS | xargs -n 1 | circleci tests split --split-by=timings`
            echo SPECS=$SPECS
            yarn workspace @tooling/system-tests test:ci $SPECS
      - verify-mocha-results
      - store_test_results:
          path: /tmp/cypress
      - store_artifacts:
          path: /tmp/artifacts
      - store-npm-logs

  store-npm-logs:
    description: Saves any NPM debug logs as artifacts in case there is a problem
    steps:
      - store_artifacts:
          path: ~/.npm/_logs

  post-install-comment:
    description: Post GitHub comment with a blurb on how to install pre-release version
    steps:
      - run:
          name: Post pre-release install comment
          command: |
            node scripts/add-install-comment.js \
              --npm npm-package-url.json \
              --binary binary-url.json

  verify-mocha-results:
    description: Double-check that Mocha tests ran as expected.
    parameters:
      expectedResultCount:
        description: The number of result files to expect, ie, the number of Mocha test suites that ran.
        type: integer
        ## by default, assert that at least 1 test ran
        default: 0
    steps:
      - run: yarn verify:mocha:results <<parameters.expectedResultCount>>

  clone-repo-and-checkout-release-branch:
    description: |
      Clones an external repo and then checks out the branch that matches the next version otherwise uses 'master' branch.
    parameters:
      repo:
        description: "Name of the github repo to clone like: cypress-example-kitchensink"
        type: string
    steps:
      - restore_cached_binary
      - run:
          name: "Cloning test project and checking out release branch: <<parameters.repo>>"
          working_directory: ~/
          command: |
            git clone --depth 1 --no-single-branch https://github.com/cypress-io/<<parameters.repo>>.git /tmp/<<parameters.repo>>

            # install some deps for get-next-version
            npm i semver@7.3.2 conventional-recommended-bump@6.1.0 conventional-changelog-angular@5.0.12
            NEXT_VERSION=$(node ./cypress/scripts/get-next-version.js)

            cd /tmp/<<parameters.repo>> && (git checkout $NEXT_VERSION || true)

  test-binary-against-rwa:
    description: |
      Takes the built binary and NPM package, clones the RWA repo
      and runs the new version of Cypress against it.
    parameters:
      repo:
        description: "Name of the github repo to clone like"
        type: string
        default: "cypress-realworld-app"
      browser:
        description: Name of the browser to use, like "electron", "chrome", "firefox"
        type: enum
        enum: ["", "electron", "chrome", "firefox"]
        default: ""
      command:
        description: Test command to run to start Cypress tests
        type: string
        default: "yarn cypress:run"
      # if the repo to clone and test is a monorepo, you can
      # run tests inside a specific subfolder
      folder:
        description: Subfolder to test in
        type: string
        default: ""
      # you can test new features in the test runner against recipes or other repos
      # by opening a pull request in those repos and running this test job
      # against a pull request number in the example repo
      pull_request_id:
        description: Pull request number to check out before installing and testing
        type: integer
        default: 0
      wait-on:
        description: Whether to use wait-on to wait on a server to be booted
        type: string
        default: ""
      server-start-command:
        description: Server start command for repo
        type: string
        default: "CI=true yarn start"
    steps:
      - clone-repo-and-checkout-release-branch:
          repo: <<parameters.repo>>
      - when:
          condition: <<parameters.pull_request_id>>
          steps:
            - run:
                name: Check out PR <<parameters.pull_request_id>>
                working_directory: /tmp/<<parameters.repo>>
                command: |
                  git fetch origin pull/<<parameters.pull_request_id>>/head:pr-<<parameters.pull_request_id>>
                  git checkout pr-<<parameters.pull_request_id>>
                  git log -n 2
      - run:
          command: yarn
          working_directory: /tmp/<<parameters.repo>>
      - run:
          name: Install Cypress
          working_directory: /tmp/<<parameters.repo>>
          # force installing the freshly built binary
          command: |
            CYPRESS_INSTALL_BINARY=~/cypress/cypress.zip npm i --legacy-peer-deps ~/cypress/cypress.tgz && [[ -f yarn.lock ]] && yarn
      - run:
          name: Print Cypress version
          working_directory: /tmp/<<parameters.repo>>
          command: npx cypress version
      - run:
          name: Types check 🧩 (maybe)
          working_directory: /tmp/<<parameters.repo>>
          command: yarn types
      - run:
          working_directory: /tmp/<<parameters.repo>>
          command: <<parameters.server-start-command>>
          background: true
      - run:
          condition: <<parameters.wait-on>>
          name: "Waiting on server to boot: <<parameters.wait-on>>"
          command: "npx wait-on <<parameters.wait-on>>"
      - when:
          condition: <<parameters.folder>>
          steps:
            - when:
                condition: <<parameters.browser>>
                steps:
                  - run:
                      name: Run tests using browser "<<parameters.browser>>"
                      working_directory: /tmp/<<parameters.repo>>/<<parameters.folder>>
                      command: |
                        <<parameters.command>> -- --browser <<parameters.browser>>
            - unless:
                condition: <<parameters.browser>>
                steps:
                  - run:
                      name: Run tests using command
                      working_directory: /tmp/<<parameters.repo>>/<<parameters.folder>>
                      command: <<parameters.command>>

            - store_artifacts:
                name: screenshots
                path: /tmp/<<parameters.repo>>/<<parameters.folder>>/cypress/screenshots
            - store_artifacts:
                name: videos
                path: /tmp/<<parameters.repo>>/<<parameters.folder>>/cypress/videos
      - unless:
          condition: <<parameters.folder>>
          steps:
            - when:
                condition: <<parameters.browser>>
                steps:
                  - run:
                      name: Run tests using browser "<<parameters.browser>>"
                      working_directory: /tmp/<<parameters.repo>>
                      command: <<parameters.command>> -- --browser <<parameters.browser>>
            - unless:
                condition: <<parameters.browser>>
                steps:
                  - run:
                      name: Run tests using command
                      working_directory: /tmp/<<parameters.repo>>
                      command: <<parameters.command>>
            - store_artifacts:
                name: screenshots
                path: /tmp/<<parameters.repo>>/cypress/screenshots
            - store_artifacts:
                name: videos
                path: /tmp/<<parameters.repo>>/cypress/videos
      - store-npm-logs

  test-binary-against-repo:
    description: |
      Takes the built binary and NPM package, clones given example repo
      and runs the new version of Cypress against it.
    parameters:
      repo:
        description: "Name of the github repo to clone like: cypress-example-kitchensink"
        type: string
      browser:
        description: Name of the browser to use, like "electron", "chrome", "firefox"
        type: enum
        enum: ["", "electron", "chrome", "firefox"]
        default: ""
      command:
        description: Test command to run to start Cypress tests
        type: string
        default: "npm run e2e"
      build-project:
        description: Should the project build script be executed
        type: boolean
        default: true
      # if the repo to clone and test is a monorepo, you can
      # run tests inside a specific subfolder
      folder:
        description: Subfolder to test in
        type: string
        default: ""
      # you can test new features in the test runner against recipes or other repos
      # by opening a pull request in those repos and running this test job
      # against a pull request number in the example repo
      pull_request_id:
        description: Pull request number to check out before installing and testing
        type: integer
        default: 0
      wait-on:
        description: Whether to use wait-on to wait on a server to be booted
        type: string
        default: ""
      server-start-command:
        description: Server start command for repo
        type: string
        default: "npm start --if-present"
    steps:
      - clone-repo-and-checkout-release-branch:
          repo: <<parameters.repo>>
      - when:
          condition: <<parameters.pull_request_id>>
          steps:
            - run:
                name: Check out PR <<parameters.pull_request_id>>
                working_directory: /tmp/<<parameters.repo>>
                command: |
                  git fetch origin pull/<<parameters.pull_request_id>>/head:pr-<<parameters.pull_request_id>>
                  git checkout pr-<<parameters.pull_request_id>>
                  git log -n 2
      - run:
          # Install deps + Cypress binary with yarn if yarn.lock present
          command: |
            if [[ -f yarn.lock ]]; then
              yarn --frozen-lockfile
              CYPRESS_INSTALL_BINARY=~/cypress/cypress.zip yarn add -D ~/cypress/cypress.tgz
            else
              npm install
              CYPRESS_INSTALL_BINARY=~/cypress/cypress.zip npm install --legacy-peer-deps ~/cypress/cypress.tgz
            fi
          working_directory: /tmp/<<parameters.repo>>
      - run:
          name: Print Cypress version
          working_directory: /tmp/<<parameters.repo>>
          command: npx cypress version
      - run:
          name: Types check 🧩 (maybe)
          working_directory: /tmp/<<parameters.repo>>
          command: |
            [[ -f yarn.lock ]] && yarn types || npm run types --if-present
      - when:
          condition: <<parameters.build-project>>
          steps:
          - run:
              name: Build 🏗 (maybe)
              working_directory: /tmp/<<parameters.repo>>
              command: |
                [[ -f yarn.lock ]] && yarn build || npm run build --if-present
      - run:
          working_directory: /tmp/<<parameters.repo>>
          command: <<parameters.server-start-command>>
          background: true
      - run:
          condition: <<parameters.wait-on>>
          name: "Waiting on server to boot: <<parameters.wait-on>>"
          command: "npx wait-on <<parameters.wait-on>> --timeout 120000"
      - when:
          condition: <<parameters.folder>>
          steps:
            - when:
                condition: <<parameters.browser>>
                steps:
                  - run:
                      name: Run tests using browser "<<parameters.browser>>"
                      working_directory: /tmp/<<parameters.repo>>/<<parameters.folder>>
                      command: |
                        <<parameters.command>> -- --browser <<parameters.browser>>
            - unless:
                condition: <<parameters.browser>>
                steps:
                  - run:
                      name: Run tests using command
                      working_directory: /tmp/<<parameters.repo>>/<<parameters.folder>>
                      command: <<parameters.command>>

            - store_artifacts:
                name: screenshots
                path: /tmp/<<parameters.repo>>/<<parameters.folder>>/cypress/screenshots
            - store_artifacts:
                name: videos
                path: /tmp/<<parameters.repo>>/<<parameters.folder>>/cypress/videos
      - unless:
          condition: <<parameters.folder>>
          steps:
            - when:
                condition: <<parameters.browser>>
                steps:
                  - run:
                      name: Run tests using browser "<<parameters.browser>>"
                      working_directory: /tmp/<<parameters.repo>>
                      command: <<parameters.command>> -- --browser <<parameters.browser>>
            - unless:
                condition: <<parameters.browser>>
                steps:
                  - run:
                      name: Run tests using command
                      working_directory: /tmp/<<parameters.repo>>
                      command: <<parameters.command>>
            - store_artifacts:
                name: screenshots
                path: /tmp/<<parameters.repo>>/cypress/screenshots
            - store_artifacts:
                name: videos
                path: /tmp/<<parameters.repo>>/cypress/videos
      - store-npm-logs

  build-binary:
    steps:
      - run:
          name: Check environment variables before code sign (if on Mac/Windows)
          # NOTE
          # our code sign works via electron-builder
          # by default, electron-builder will NOT sign app built in a pull request
          # even our internal one (!)
          # Usually this is not a problem, since we only build and test binary
          # built on "develop" and "master" branches
          # but if you need to really build and sign a binary in a PR
          # set variable CSC_FOR_PULL_REQUEST=true
          command: |
            set -e
            NEEDS_CODE_SIGNING=`node -p 'process.platform === "win32" || process.platform === "darwin"'`
            if [[ "$NEEDS_CODE_SIGNING" == "true" ]]; then
              echo "Checking for required environment variables..."
              if [ -z "$CSC_LINK" ]; then
                echo "Need to provide environment variable CSC_LINK"
                echo "with base64 encoded certificate .p12 file"
                exit 1
              fi
              if [ -z "$CSC_KEY_PASSWORD" ]; then
                echo "Need to provide environment variable CSC_KEY_PASSWORD"
                echo "with password for unlocking certificate .p12 file"
                exit 1
              fi
              echo "Succeeded."
            else
              echo "Not code signing for this platform"
            fi
      - run:
          name: Build the Cypress binary
          environment:
            DEBUG: electron-builder,electron-osx-sign*
          # notarization on Mac can take a while
          no_output_timeout: "45m"
          command: |
            node --version
            yarn binary-build --platform $PLATFORM --version $(node ./scripts/get-next-version.js)
      - run:
          name: Zip the binary
          command: yarn binary-zip --platform $PLATFORM
      - store-npm-logs
      - persist_to_workspace:
          root: ~/
          paths:
            - cypress/cypress.zip

  build-cypress-npm-package:
    parameters:
      executor:
        type: executor
        default: cy-doc
    steps:
      - run:
          name: Bump NPM version
          command: yarn get-next-version --npm
      - run:
          name: Build NPM package
          command: yarn build --scope cypress
      - run:
          command: ls -la types
          working_directory: cli/build
      - unless:
          condition:
            equal: [ *windows-executor, << parameters.executor >> ]
          steps:
            - run:
                name: list NPM package contents
                command: yarn workspace cypress size
      - run:
          name: pack NPM package
          working_directory: cli/build
          command: yarn pack --filename ../../cypress.tgz
      - run:
          name: list created NPM package
          command: ls -l
      - store-npm-logs
      - persist_to_workspace:
          root: ~/
          paths:
            - cypress/cypress.tgz

  upload-build-artifacts:
    steps:
      - run: ls -l
      - run:
          name: Upload unique binary to S3
          command: |
            node scripts/binary.js upload-build-artifact \
              --type binary \
              --file cypress.zip \
              --version $(node -p "require('./package.json').version")
      - run:
          name: Upload NPM package to S3
          command: |
            node scripts/binary.js upload-build-artifact \
              --type npm-package \
              --file cypress.tgz \
              --version $(node -p "require('./package.json').version")
      - store-npm-logs
      - run: ls -l
      - run: cat binary-url.json
      - run: cat npm-package-url.json
      - persist_to_workspace:
          root: ~/
          paths:
            - cypress/binary-url.json
            - cypress/npm-package-url.json

jobs:
  ## Checks if we already have a valid cache for the node_modules_install and if it has,
  ## skips ahead to the build step, otherwise installs and caches the node_modules
  node_modules_install:
    <<: *defaults
    parameters:
      <<: *defaultsParameters
      resource_class:
        type: string
        default: medium
    resource_class: << parameters.resource_class >>
    steps:
      - checkout
      - install-required-node
      - verify-build-setup:
          executor: << parameters.executor >>
      - persist_to_workspace:
          root: ~/
          paths:
            - cypress
            - .nvm # mac / linux
            - ProgramData/nvm # windows
      - caching-dependency-installer:
          only-cache-for-root-user: <<parameters.only-cache-for-root-user>>
      - store-npm-logs

  ## restores node_modules from previous step & builds if first step skipped
  build:
    <<: *defaults
    parameters:
      <<: *defaultsParameters
      resource_class:
        type: string
        default: medium+
    resource_class: << parameters.resource_class >>
    steps:
      - restore_cached_workspace
      - run:
          name: Top level packages
          command: yarn list --depth=0 || true
      - build-and-persist
      - store-npm-logs

  lint:
    <<: *defaults
    steps:
      - restore_cached_workspace
      - run:
          name: Linting 🧹
          command: |
            yarn clean
            git clean -df
            yarn lint
      - run:
          name: cypress info (dev)
          command: node cli/bin/cypress info --dev
      - store-npm-logs

  # closes the Percy build when required jobs are passing
  percy-finalize:
    <<: *defaults
    parameters:
      <<: *defaultsParameters
      required_env_var:
        type: env_var_name
    steps:
      - restore_cached_workspace
      - run:
          # if this is an external pull request, the environment variables
          # are NOT set for security reasons, thus no need to poll -
          # and no need to finalize Percy, since there will be no visual tests
          name: Check if <<parameters.required_env_var>> is set
          command: |
            if [[ -v <<parameters.required_env_var>> ]]; then
              echo "Internal PR, good to go"
            else
              echo "This is an external PR, cannot access other services"
              circleci-agent step halt
            fi
      - run: PERCY_PARALLEL_NONCE=$CIRCLE_SHA1 yarn percy build:finalize

  cli-visual-tests:
    <<: *defaults
    parallelism: 8
    steps:
      - restore_cached_workspace
      - run: mkdir -p cli/visual-snapshots
      - run:
          command: node cli/bin/cypress info --dev | yarn --silent term-to-html | node scripts/sanitize --type cli-info > cli/visual-snapshots/cypress-info.html
          environment:
            FORCE_COLOR: 2
      - run:
          command: node cli/bin/cypress help | yarn --silent term-to-html > cli/visual-snapshots/cypress-help.html
          environment:
            FORCE_COLOR: 2
      - store_artifacts:
          path: cli/visual-snapshots
      - run:
          name: Upload CLI snapshots for diffing
          command: |
            PERCY_PARALLEL_NONCE=$CIRCLE_SHA1 \
            PERCY_ENABLE=${PERCY_TOKEN:-0} \
            PERCY_PARALLEL_TOTAL=-1 \
            yarn percy snapshot ./cli/visual-snapshots

  unit-tests:
    <<: *defaults
    parameters:
      <<: *defaultsParameters
      resource_class:
        type: string
        default: medium
    resource_class: << parameters.resource_class >>
    parallelism: 1
    steps:
      - restore_cached_workspace
      # make sure mocha runs
      - run: yarn test-mocha
      - when:
          condition:
            # several snapshots fails for windows due to paths.
            # until these are fixed, run the tests that are working.
            equal: [ *windows-executor, << parameters.executor >> ]
          steps:
            - run: yarn test-scripts scripts/**/*spec.js
            # make sure our snapshots are compared correctly
            - run: yarn test-mocha-snapshot
      - unless:
          condition:
            equal: [ *windows-executor, << parameters.executor >> ]
          steps:
            - run: yarn test-scripts
            # make sure our snapshots are compared correctly
            - run: yarn test-mocha-snapshot
            # make sure packages with TypeScript can be transpiled to JS
            - run: yarn lerna run build-prod --stream
            # run unit tests from each individual package
            - run: yarn test
            - verify-mocha-results:
                expectedResultCount: 10
      - store_test_results:
          path: /tmp/cypress
      # CLI tests generate HTML files with sample CLI command output
      - store_artifacts:
          path: cli/test/html
      - store_artifacts:
          path: packages/errors/__snapshot-images__
      - store-npm-logs

  unit-tests-release:
    <<: *defaults
    resource_class: medium
    parallelism: 1
    steps:
      - restore_cached_workspace
      - run: yarn test-npm-package-release-script

  lint-types:
    <<: *defaults
    parallelism: 1
    resource_class: medium
    steps:
      - restore_cached_workspace
      - run:
          command: ls -la types
          working_directory: cli
      - run:
          command: ls -la chai
          working_directory: cli/types
      - run:
          name: "Lint types 🧹"
          command: yarn workspace cypress dtslint
      - run:
          name: "TypeScript check 🧩"
          command: yarn type-check --ignore-progress
      - store-npm-logs

  server-unit-tests:
    <<: *defaults
    parallelism: 1
    steps:
      - restore_cached_workspace
      - run: yarn test-unit --scope @packages/server
      - verify-mocha-results:
          expectedResultCount: 1
      - store_test_results:
          path: /tmp/cypress
      - store-npm-logs

  server-integration-tests:
    <<: *defaults
    resource_class: medium
    parallelism: 1
    steps:
      - restore_cached_workspace
      - run: yarn test-integration --scope @packages/server
      - verify-mocha-results:
          expectedResultCount: 1
      - store_test_results:
          path: /tmp/cypress
      - store-npm-logs

  server-performance-tests:
    <<: *defaults
    steps:
      - restore_cached_workspace
      - run:
          command: yarn workspace @packages/server test-performance
      - verify-mocha-results:
          expectedResultCount: 1
      - store_test_results:
          path: /tmp/cypress
      - store_artifacts:
          path: /tmp/artifacts
      - store-npm-logs

  system-tests-node-modules-install:
    <<: *defaults
    steps:
      - restore_cached_workspace
      - update_cached_system_tests_deps

  binary-system-tests:
    parallelism: 2
    working_directory: ~/cypress
    environment:
      <<: *defaultsEnvironment
      PLATFORM: linux
    machine:
      # using `machine` gives us a Linux VM that can run Docker
      image: ubuntu-2004:202111-02
      docker_layer_caching: true
    resource_class: medium
    steps:
      - run-binary-system-tests

  system-tests-chrome:
    <<: *defaults
    resource_class: medium
    parallelism: 8
    steps:
      - run-system-tests:
          browser: chrome

  system-tests-electron:
    <<: *defaults
    resource_class: medium
    parallelism: 8
    steps:
      - run-system-tests:
          browser: electron

  system-tests-firefox:
    <<: *defaults
    resource_class: medium
    parallelism: 8
    steps:
      - run-system-tests:
          browser: firefox

  system-tests-non-root:
    <<: *defaults
    resource_class: medium
    steps:
      - restore_cached_workspace
      - run:
          command: yarn workspace @tooling/system-tests test:ci "test/non_root*spec*" --browser electron
      - verify-mocha-results
      - store_test_results:
          path: /tmp/cypress
      - store_artifacts:
          path: /tmp/artifacts
      - store-npm-logs

  runner-integration-tests-chrome:
    <<: *defaults
    resource_class: medium
    parallelism: 2
    steps:
      - run-runner-integration-tests:
          browser: chrome
          percy: true

  runner-integration-tests-firefox:
    <<: *defaults
    resource_class: medium
    parallelism: 2
    steps:
      - run-runner-integration-tests:
          browser: firefox

  runner-integration-tests-electron:
    <<: *defaults
    resource_class: medium
    parallelism: 2
    steps:
      - run-runner-integration-tests:
          browser: electron

  runner-ct-integration-tests-chrome:
    <<: *defaults
    parallelism: 1
    steps:
      - run-runner-ct-integration-tests:
          browser: chrome
          percy: true

  driver-integration-tests-chrome:
    <<: *defaults
    resource_class: medium
    parallelism: 5
    steps:
      - run-driver-integration-tests:
          browser: chrome
          install-chrome-channel: stable

  driver-integration-tests-chrome-beta:
    <<: *defaults
    resource_class: medium
    parallelism: 5
    steps:
      - run-driver-integration-tests:
          browser: chrome:beta
          install-chrome-channel: beta

  driver-integration-tests-firefox:
    <<: *defaults
    resource_class: medium
    parallelism: 5
    steps:
      - run-driver-integration-tests:
          browser: firefox

  driver-integration-tests-electron:
    <<: *defaults
    resource_class: medium
    parallelism: 5
    steps:
      - run-driver-integration-tests:
          browser: electron

  desktop-gui-integration-tests-7x:
    <<: *defaults
    parallelism: 7
    steps:
      - restore_cached_workspace
      - run:
          command: yarn build-prod
          working_directory: packages/desktop-gui
      - run:
          command: |
            CYPRESS_KONFIG_ENV=production \
            CYPRESS_RECORD_KEY=$MAIN_RECORD_KEY \
            PERCY_PARALLEL_NONCE=$CIRCLE_SHA1 \
            PERCY_ENABLE=${PERCY_TOKEN:-0} \
            PERCY_PARALLEL_TOTAL=-1 \
            yarn percy exec --parallel -- -- \
            yarn cypress:run --record --parallel --group 2x-desktop-gui
          working_directory: packages/desktop-gui
      - verify-mocha-results
      - store_test_results:
          path: /tmp/cypress
      - store_artifacts:
          path: /tmp/artifacts
      - store-npm-logs

  desktop-gui-component-tests:
    <<: *defaults
    resource_class: medium
    parallelism: 1
    steps:
      - restore_cached_workspace
      - run:
          # will use PERCY_TOKEN environment variable if available
          command: |
            CYPRESS_KONFIG_ENV=production \
            PERCY_PARALLEL_NONCE=$CIRCLE_SHA1 \
            PERCY_ENABLE=${PERCY_TOKEN:-0} \
            PERCY_PARALLEL_TOTAL=-1 \
            yarn percy exec --parallel -- -- \
            yarn cypress:run:ct
          working_directory: packages/desktop-gui
      - verify-mocha-results
      # we don't really need any artifacts - we are only interested in visual screenshots
      - store-npm-logs

  reporter-integration-tests:
    <<: *defaults
    resource_class: medium
    steps:
      - restore_cached_workspace
      - run:
          command: yarn build-for-tests
          working_directory: packages/reporter
      - run:
          command: |
            CYPRESS_KONFIG_ENV=production \
            CYPRESS_RECORD_KEY=$MAIN_RECORD_KEY \
            PERCY_PARALLEL_NONCE=$CIRCLE_SHA1 \
            PERCY_ENABLE=${PERCY_TOKEN:-0} \
            PERCY_PARALLEL_TOTAL=-1 \
            yarn percy exec --parallel -- -- \
            yarn cypress:run --record --parallel --group reporter
          working_directory: packages/reporter
      - verify-mocha-results
      - store_test_results:
          path: /tmp/cypress
      - store_artifacts:
          path: /tmp/artifacts
      - store-npm-logs

  ui-components-integration-tests:
    <<: *defaults
    steps:
      - restore_cached_workspace
      - run:
          command: yarn build-for-tests
          working_directory: packages/ui-components
      - run:
          command: |
            CYPRESS_KONFIG_ENV=production \
            CYPRESS_RECORD_KEY=$MAIN_RECORD_KEY \
            yarn cypress:run --record --parallel --group ui-components
          working_directory: packages/ui-components
      - verify-mocha-results
      - store_test_results:
          path: /tmp/cypress
      - store_artifacts:
          path: /tmp/artifacts
      - store-npm-logs

  npm-webpack-preprocessor:
    <<: *defaults
    steps:
      - restore_cached_workspace
      - run:
          name: Build
          command: yarn workspace @cypress/webpack-preprocessor build
      - run:
          name: Test babelrc
          command: yarn test
          working_directory: npm/webpack-preprocessor/examples/use-babelrc
      - run:
          name: Build ts-loader
          command: yarn install
          working_directory: npm/webpack-preprocessor/examples/use-ts-loader
      - run:
          name: Types ts-loader
          command: yarn types
          working_directory: npm/webpack-preprocessor/examples/use-ts-loader
      - run:
          name: Test ts-loader
          command: yarn test
          working_directory: npm/webpack-preprocessor/examples/use-ts-loader
      - run:
          name: Start React app
          command: yarn start
          background: true
          working_directory: npm/webpack-preprocessor/examples/react-app
      - run:
          name: Test React app
          command: yarn test
          working_directory: npm/webpack-preprocessor/examples/react-app
      - run:
          name: Run tests
          command: yarn workspace @cypress/webpack-preprocessor test
      - store-npm-logs

  npm-webpack-dev-server:
    <<: *defaults
    steps:
      - restore_cached_workspace
      - run:
          name: Run tests
          command: yarn workspace @cypress/webpack-dev-server test

  npm-vite-dev-server:
    <<: *defaults
    steps:
      - restore_cached_workspace
      - run:
          name: Run tests
          command: yarn test --reporter mocha-multi-reporters --reporter-options configFile=../../mocha-reporter-config.json
          working_directory: npm/vite-dev-server
      - store_test_results:
          path: npm/vite-dev-server/test_results
      - store_artifacts:
          path: npm/vite-dev-server/cypress/videos
      - store-npm-logs

  npm-webpack-batteries-included-preprocessor:
    <<: *defaults
    steps:
      - restore_cached_workspace
      - run:
          name: Run tests
          command: yarn workspace @cypress/webpack-batteries-included-preprocessor test

  npm-vue:
    <<: *defaults
    resource_class: medium
    parallelism: 3
    steps:
      - restore_cached_workspace
      - run:
          name: Build
          command: yarn workspace @cypress/vue build
      - run:
          name: Type Check
          command: yarn typecheck
          working_directory: npm/vue
      - run:
          name: Run component tests
          command: yarn test:ci:ct
          working_directory: npm/vue
      - run:
          name: Run e2e tests
          command: yarn test:ci:e2e
          working_directory: npm/vue
      - store_test_results:
          path: npm/vue/test_results
      - store_artifacts:
          path: npm/vue/test_results
      - store-npm-logs

  npm-design-system:
    <<: *defaults
    resource_class: medium
    steps:
      - restore_cached_workspace
      - run:
          name: Build
          command: yarn workspace @cypress/design-system build
      - run:
          name: Run tests
          # will use PERCY_TOKEN environment variable if available
          command: |
            CYPRESS_KONFIG_ENV=production \
            PERCY_PARALLEL_NONCE=$CIRCLE_SHA1 \
            PERCY_ENABLE=${PERCY_TOKEN:-0} \
            PERCY_PARALLEL_TOTAL=-1 \
            yarn percy exec --parallel -- -- \
            yarn test --reporter mocha-multi-reporters --reporter-options configFile=../../mocha-reporter-config.json
          working_directory: npm/design-system
      - store_test_results:
          path: npm/design-system/test_results
      - store-npm-logs

  npm-angular:
    <<: *defaults
    steps:
      - restore_cached_workspace
      - run:
          name: Build
          command: yarn workspace @cypress/angular build
      - run:
          name: Run tests
          command: yarn test-ci
          working_directory: npm/angular
      - store_test_results:
          path: npm/angular/test_results
      - store_artifacts:
          path: npm/angular/test_results
      - store-npm-logs

  npm-react:
    <<: *defaults
    parallelism: 8
    resource_class: medium
    steps:
      - restore_cached_workspace
      - run:
          name: Build
          command: yarn workspace @cypress/react build
      - run:
          name: Run tests
          command: yarn test-ci
          working_directory: npm/react
      - store_test_results:
          path: npm/react/test_results
      - store_artifacts:
          path: npm/react/test_results
      - store-npm-logs

  npm-mount-utils:
    <<: *defaults
    steps:
      - restore_cached_workspace
      - run:
          name: Build
          command: yarn workspace @cypress/mount-utils build
      - store-npm-logs

  npm-create-cypress-tests:
    <<: *defaults
    steps:
      - restore_cached_workspace
      - run: yarn workspace create-cypress-tests build
      - run:
          name: Run unit test
          command: yarn workspace create-cypress-tests test

  npm-eslint-plugin-dev:
    <<: *defaults
    steps:
      - restore_cached_workspace
      - run:
          name: Run tests
          command: yarn workspace @cypress/eslint-plugin-dev test

  npm-cypress-schematic:
    <<: *defaults
    steps:
      - restore_cached_workspace
      - run:
          name: Build + Install
          command: |
            yarn workspace @cypress/schematic build:all
          working_directory: npm/cypress-schematic
      - run:
          name: Launch
          command: |
            yarn launch:test
          working_directory: npm/cypress-schematic
      - run:
          name: Run unit tests
          command: |
            yarn test
          working_directory: npm/cypress-schematic
      - store-npm-logs

  npm-release:
    <<: *defaults
    resource_class: medium+
    steps:
      - restore_cached_workspace
      - run:
          name: Release packages after all jobs pass
          command: yarn npm-release

  create-build-artifacts:
    <<: *defaults
    parameters:
      <<: *defaultsParameters
      resource_class:
        type: string
        default: medium+
    resource_class: << parameters.resource_class >>
    steps:
      - restore_cached_workspace
      - build-binary
      - build-cypress-npm-package:
          executor: << parameters.executor >>
      - run:
          name: Check current branch to persist artifacts
          command: |
<<<<<<< HEAD
            if [[ "$CIRCLE_BRANCH" != "develop" && "$CIRCLE_BRANCH" != "fix-beta-build-caching" && "$CIRCLE_BRANCH" != "feature-multidomain" ]]; then
=======
            if [[ "$CIRCLE_BRANCH" != "develop" && "$CIRCLE_BRANCH" != "use-contexts" ]]; then
>>>>>>> 8ea49520
              echo "Not uploading artifacts or posting install comment for this branch."
              circleci-agent step halt
            fi
      - upload-build-artifacts
      - post-install-comment

  test-kitchensink:
    <<: *defaults
    steps:
      - clone-repo-and-checkout-release-branch:
          repo: cypress-example-kitchensink
      - install-required-node
      - run:
          name: Install prod dependencies
          command: yarn --production
          working_directory: /tmp/cypress-example-kitchensink
      - run:
          name: Example server
          command: yarn start
          working_directory: /tmp/cypress-example-kitchensink
          background: true
      - run:
          name: Run Kitchensink example project
          command: |
            yarn cypress:run --project /tmp/cypress-example-kitchensink
      - store_artifacts:
          path: /tmp/cypress-example-kitchensink/cypress/screenshots
      - store_artifacts:
          path: /tmp/cypress-example-kitchensink/cypress/videos
      - store-npm-logs

  test-kitchensink-against-staging:
    <<: *defaults
    resource_class: medium
    steps:
      - clone-repo-and-checkout-release-branch:
          repo: cypress-example-kitchensink
      - install-required-node
      - run:
          name: Install prod dependencies
          command: yarn --production
          working_directory: /tmp/cypress-example-kitchensink
      - run:
          name: Example server
          command: yarn start
          working_directory: /tmp/cypress-example-kitchensink
          background: true
      - run:
          name: Run Kitchensink example project
          command: |
            CYPRESS_PROJECT_ID=$TEST_KITCHENSINK_PROJECT_ID \
            CYPRESS_RECORD_KEY=$TEST_KITCHENSINK_RECORD_KEY \
            CYPRESS_INTERNAL_ENV=staging \
            CYPRESS_video=false \
            yarn cypress:run --project /tmp/cypress-example-kitchensink --record
      - store-npm-logs

  test-against-staging:
    <<: *defaults
    resource_class: medium
    steps:
      - clone-repo-and-checkout-release-branch:
          repo: cypress-test-tiny
      - run:
          name: Run test project
          command: |
            CYPRESS_PROJECT_ID=$TEST_TINY_PROJECT_ID \
            CYPRESS_RECORD_KEY=$TEST_TINY_RECORD_KEY \
            CYPRESS_INTERNAL_ENV=staging \
            yarn cypress:run --project /tmp/cypress-test-tiny --record
      - store-npm-logs

  test-npm-module-and-verify-binary:
    <<: *defaults
    steps:
      - restore_cached_workspace
      # make sure we have cypress.zip received
      - run: ls -l
      - run: ls -l cypress.zip cypress.tgz
      - run: mkdir test-binary
      - run:
          name: Create new NPM package
          working_directory: test-binary
          command: npm init -y
      - run:
          # install NPM from built NPM package folder
          name: Install Cypress
          working_directory: test-binary
          # force installing the freshly built binary
          command: CYPRESS_INSTALL_BINARY=/root/cypress/cypress.zip npm i /root/cypress/cypress.tgz
      - run:
          name: Cypress version
          working_directory: test-binary
          command: $(yarn bin cypress) version
      - run:
          name: Verify Cypress binary
          working_directory: test-binary
          command: $(yarn bin cypress) verify
      - run:
          name: Cypress help
          working_directory: test-binary
          command: $(yarn bin cypress) help
      - run:
          name: Cypress info
          working_directory: test-binary
          command: $(yarn bin cypress) info
      - store-npm-logs

  test-npm-module-on-minimum-node-version:
    <<: *defaults
    docker:
      - image: cypress/base:12.0.0-libgbm
    steps:
      - restore_workspace_binaries
      - run: mkdir test-binary
      - run:
          name: Create new NPM package
          working_directory: test-binary
          command: npm init -y
      - run:
          name: Install Cypress
          working_directory: test-binary
          command: CYPRESS_INSTALL_BINARY=/root/cypress/cypress.zip npm install /root/cypress/cypress.tgz
      - run:
          name: Verify Cypress binary
          working_directory: test-binary
          command: $(npm bin)/cypress verify
      - run:
          name: Print Cypress version
          working_directory: test-binary
          command: $(npm bin)/cypress version
      - run:
          name: Cypress info
          working_directory: test-binary
          command: $(npm bin)/cypress info

  test-types-cypress-and-jest:
    parameters:
      executor:
        description: Executor name to use
        type: executor
        default: cy-doc
      wd:
        description: Working directory, should be OUTSIDE cypress monorepo folder
        type: string
        default: /root/test-cypress-and-jest
    <<: *defaults
    steps:
      - restore_workspace_binaries
      - run: mkdir <<parameters.wd>>
      - run:
          name: Create new NPM package ⚗️
          working_directory: <<parameters.wd>>
          command: npm init -y
      - run:
          name: Install dependencies 📦
          working_directory: <<parameters.wd>>
          environment:
            CYPRESS_INSTALL_BINARY: /root/cypress/cypress.zip
          # let's install Cypress, Jest and any other package that might conflict
          # https://github.com/cypress-io/cypress/issues/6690
          command: |
            npm install /root/cypress/cypress.tgz \
              typescript jest @types/jest enzyme @types/enzyme
      - run:
          name: Test types clash ⚔️
          working_directory: <<parameters.wd>>
          command: |
            echo "console.log('hello world')" > hello.ts
            npx tsc hello.ts --noEmit

  # testing scaffolding examples and running them
  # against example.cypress.io
  test-cypress-scaffold:
    resource_class: medium
    parameters:
      executor:
        description: Executor name to use
        type: executor
        default: cy-doc
      wd:
        description: Working directory, should be OUTSIDE cypress monorepo folder
        type: string
        default: /root/test-scaffold
    <<: *defaults
    steps:
      - restore_workspace_binaries
      - run: mkdir <<parameters.wd>>
      - run:
          name: Create new NPM package ⚗️
          working_directory: <<parameters.wd>>
          command: npm init -y
      - run:
          name: Install dependencies 📦
          working_directory: <<parameters.wd>>
          environment:
            CYPRESS_INSTALL_BINARY: /root/cypress/cypress.zip
          # let's install Cypress, Jest and any other package that might conflict
          # https://github.com/cypress-io/cypress/issues/6690
          command: |
            npm install /root/cypress/cypress.tgz \
              typescript jest @types/jest enzyme @types/enzyme
      - run:
          name: Scaffold and test examples 🏗
          working_directory: <<parameters.wd>>
          environment:
            CYPRESS_INTERNAL_FORCE_SCAFFOLD: "1"
          command: |
            echo '{}' > cypress.json
            npx cypress run

  test-full-typescript-project:
    parameters:
      executor:
        description: Executor name to use
        type: executor
        default: cy-doc
      wd:
        description: Working directory, should be OUTSIDE cypress monorepo folder
        type: string
        default: /root/test-full-typescript
    <<: *defaults
    steps:
      - restore_workspace_binaries
      - run: mkdir <<parameters.wd>>
      - run:
          name: Create new NPM package ⚗️
          working_directory: <<parameters.wd>>
          command: npm init -y
      - run:
          name: Install dependencies 📦
          working_directory: <<parameters.wd>>
          environment:
            CYPRESS_INSTALL_BINARY: /root/cypress/cypress.zip
          command: |
            npm install /root/cypress/cypress.tgz typescript
      - run:
          name: Scaffold full TypeScript project 🏗
          working_directory: <<parameters.wd>>
          command: npx @bahmutov/cly@1 init --typescript
      - run:
          name: Run project tests 🗳
          working_directory: <<parameters.wd>>
          command: npx cypress run

  # install NPM + binary zip and run against staging API
  test-binary-against-staging:
    <<: *defaults
    steps:
      - restore_workspace_binaries
      - clone-repo-and-checkout-release-branch:
          repo: cypress-test-tiny
      - run:
          name: Install Cypress
          working_directory: /tmp/cypress-test-tiny
          # force installing the freshly built binary
          command: CYPRESS_INSTALL_BINARY=~/cypress/cypress.zip npm i --legacy-peer-deps ~/cypress/cypress.tgz
      - run:
          name: Run test project
          working_directory: /tmp/cypress-test-tiny
          command: |
            CYPRESS_PROJECT_ID=$TEST_TINY_PROJECT_ID \
            CYPRESS_RECORD_KEY=$TEST_TINY_RECORD_KEY \
            CYPRESS_INTERNAL_ENV=staging \
            $(yarn bin cypress) run --record
      - store-npm-logs

  test-binary-against-recipes-firefox:
    <<: *defaults
    steps:
      - test-binary-against-repo:
          repo: cypress-example-recipes
          command: npm run test:ci:firefox

  test-binary-against-recipes-chrome:
    <<: *defaults
    parallelism: 3
    steps:
      - test-binary-against-repo:
          repo: cypress-example-recipes
          command: npm run test:ci:chrome

  test-binary-against-recipes:
    <<: *defaults
    parallelism: 3
    steps:
      - test-binary-against-repo:
          repo: cypress-example-recipes
          command: npm run test:ci

  # This is a special job. It allows you to test the current
  # built test runner against a pull request in the repo
  # cypress-example-recipes.
  # Imagine you are working on a feature and want to show / test a recipe
  # You would need to run the built test runner before release
  # against a PR that cannot be merged until the new version
  # of the test runner is released.
  # Use:
  #   specify pull request number
  #   and the recipe folder

  # test-binary-against-recipe-pull-request:
  #   <<: *defaults
  #   steps:
  #     # test a specific pull request by number from cypress-example-recipes
  #     - test-binary-against-repo:
  #         repo: cypress-example-recipes
  #         command: npm run test:ci
  #         pull_request_id: 515
  #         folder: examples/fundamentals__typescript

  test-binary-against-kitchensink:
    <<: *defaults
    resource_class: medium
    steps:
      - test-binary-against-repo:
          repo: cypress-example-kitchensink
          browser: "electron"

  test-binary-against-kitchensink-firefox:
    <<: *defaults
    resource_class: medium
    steps:
      - test-binary-against-repo:
          repo: cypress-example-kitchensink
          browser: firefox

  test-binary-against-kitchensink-chrome:
    <<: *defaults
    resource_class: medium
    steps:
      - test-binary-against-repo:
          repo: cypress-example-kitchensink
          browser: chrome

  test-binary-against-todomvc-firefox:
    <<: *defaults
    resource_class: medium
    steps:
      - test-binary-against-repo:
          repo: cypress-example-todomvc
          browser: firefox

  test-binary-against-cypress-realworld-app:
    <<: *defaults
    resource_class: medium+
    steps:
      - test-binary-against-rwa:
          repo: cypress-realworld-app
          browser: chrome
          wait-on: http://localhost:3000

  test-binary-as-specific-user:
    <<: *defaults
    resource_class: medium
    steps:
      - restore_workspace_binaries
      # the user should be "node"
      - run: whoami
      - run: pwd
      # prints the current user's effective user id
      # for root it is 0
      # for other users it is a positive integer
      - run: node -e 'console.log(process.geteuid())'
      # make sure the binary and NPM package files are present
      - run: ls -l
      - run: ls -l cypress.zip cypress.tgz
      - run: mkdir test-binary
      - run:
          name: Create new NPM package
          working_directory: test-binary
          command: npm init -y
      - run:
          # install NPM from built NPM package folder
          name: Install Cypress
          working_directory: test-binary
          # force installing the freshly built binary
          command: CYPRESS_INSTALL_BINARY=~/cypress/cypress.zip npm i ~/cypress/cypress.tgz
      - run:
          name: Cypress help
          working_directory: test-binary
          command: $(yarn bin cypress) help
      - run:
          name: Cypress info
          working_directory: test-binary
          command: $(yarn bin cypress) info
      - run:
          name: Add Cypress demo
          working_directory: test-binary
          command: npx @bahmutov/cly init
      - run:
          name: Verify Cypress binary
          working_directory: test-binary
          command: DEBUG=cypress:cli $(yarn bin cypress) verify
      - run:
          name: Run Cypress binary
          working_directory: test-binary
          command: DEBUG=cypress:cli $(yarn bin cypress) run
      - store-npm-logs

linux-workflow: &linux-workflow
  jobs:
    - node_modules_install
    - build:
        requires:
          - node_modules_install
    - lint:
        name: linux-lint
        requires:
          - build
    - percy-finalize:
        context: test-runner:poll-circle-workflow
        required_env_var: PERCY_TOKEN # skips job if not defined (external PR)
        requires:
          - desktop-gui-integration-tests-7x
          - desktop-gui-component-tests
          - cli-visual-tests
          - runner-integration-tests-chrome
          - runner-ct-integration-tests-chrome
          - reporter-integration-tests
          - npm-design-system
    - lint-types:
        requires:
          - build
    # unit, integration and e2e tests
    - cli-visual-tests:
        context: test-runner:percy
        requires:
          - build
    - unit-tests:
        requires:
          - build
    - unit-tests-release:
        context: test-runner:npm-release
        requires:
          - build
    - server-unit-tests:
        requires:
          - build
    - server-integration-tests:
        requires:
          - build
    - server-performance-tests:
        requires:
          - build
    - system-tests-node-modules-install:
        context: test-runner:performance-tracking
        requires:
          - build
    - system-tests-chrome:
        context: test-runner:performance-tracking
        requires:
          - system-tests-node-modules-install
    - system-tests-electron:
        context: test-runner:performance-tracking
        requires:
          - system-tests-node-modules-install
    - system-tests-firefox:
        context: test-runner:performance-tracking
        requires:
          - system-tests-node-modules-install
    - system-tests-non-root:
        context: test-runner:performance-tracking
        executor: non-root-docker-user
        requires:
          - system-tests-node-modules-install
    - driver-integration-tests-chrome:
        context: test-runner:cypress-record-key
        requires:
          - build
    - driver-integration-tests-chrome-beta:
        context: test-runner:cypress-record-key
        requires:
          - build
    - driver-integration-tests-firefox:
        context: test-runner:cypress-record-key
        requires:
          - build
    - driver-integration-tests-electron:
        context: test-runner:cypress-record-key
        requires:
          - build
    - runner-integration-tests-chrome:
        context: [test-runner:cypress-record-key, test-runner:percy]
        requires:
          - build
    - runner-integration-tests-firefox:
        context: [test-runner:cypress-record-key, test-runner:percy]
        requires:
          - build
    - runner-integration-tests-electron:
        context: [test-runner:cypress-record-key, test-runner:percy]
        requires:
          - build
    - runner-ct-integration-tests-chrome:
        context: test-runner:percy
        requires:
          - build
    - desktop-gui-integration-tests-7x:
        context: [test-runner:cypress-record-key, test-runner:percy]
        requires:
          - build
    - desktop-gui-component-tests:
        context: test-runner:percy
        requires:
          - build
    - reporter-integration-tests:
        context: [test-runner:cypress-record-key, test-runner:percy]
        requires:
          - build
    - ui-components-integration-tests:
        context: test-runner:cypress-record-key
        requires:
          - build
    - npm-webpack-dev-server:
        requires:
          - build
    - npm-vite-dev-server:
        requires:
          - build
    - npm-webpack-preprocessor:
        requires:
          - build
    - npm-webpack-batteries-included-preprocessor:
        requires:
          - build
    - npm-design-system:
        context: test-runner:percy
        requires:
          - build
    - npm-vue:
        requires:
          - build
    - npm-react:
        requires:
          - build
    - npm-angular:
        requires:
          - build
    - npm-mount-utils:
        requires:
          - build
    - npm-create-cypress-tests:
        requires:
          - build
    - npm-eslint-plugin-dev:
        requires:
          - build
    - npm-cypress-schematic:
        requires:
          - build
    # This release definition must be updated with any new jobs
    # Any attempts to automate this are welcome
    # If CircleCI provided an "after all" hook, then this wouldn't be necessary
    - npm-release:
        context: test-runner:npm-release
        requires:
          - build
          - npm-angular
          - npm-eslint-plugin-dev
          - npm-create-cypress-tests
          - npm-react
          - npm-mount-utils
          - npm-vue
          - npm-webpack-batteries-included-preprocessor
          - npm-webpack-preprocessor
          - npm-vite-dev-server
          - npm-webpack-dev-server
          - npm-cypress-schematic
          - lint-types
          - linux-lint
          - percy-finalize
          - runner-integration-tests-firefox
          - runner-integration-tests-electron
          - driver-integration-tests-firefox
          - driver-integration-tests-chrome
          - driver-integration-tests-chrome-beta
          - driver-integration-tests-electron
          - system-tests-non-root
          - system-tests-firefox
          - system-tests-electron
          - system-tests-chrome
          - server-performance-tests
          - server-integration-tests
          - server-unit-tests
          - test-kitchensink
          - ui-components-integration-tests
          - unit-tests
          - unit-tests-release

    # various testing scenarios, like building full binary
    # and testing it on a real project
    - test-against-staging:
        context: test-runner:record-tests
        <<: *mainBuildFilters
        requires:
          - build
    - test-kitchensink:
        requires:
          - build
    - test-kitchensink-against-staging:
        context: test-runner:record-tests
        <<: *mainBuildFilters
        requires:
          - build
    - create-build-artifacts:
        context:
          - test-runner:upload
          - test-runner:commit-status-checks
        requires:
          - build
    - test-npm-module-on-minimum-node-version:
        requires:
          - create-build-artifacts
    - test-types-cypress-and-jest:
        requires:
          - create-build-artifacts
    - test-cypress-scaffold:
        requires:
          - create-build-artifacts
    - test-full-typescript-project:
        requires:
          - create-build-artifacts
    - test-binary-against-kitchensink:
        requires:
          - create-build-artifacts
    - test-npm-module-and-verify-binary:
        <<: *mainBuildFilters
        requires:
          - create-build-artifacts
    - test-binary-against-staging:
        context: test-runner:record-tests
        <<: *mainBuildFilters
        requires:
          - create-build-artifacts
    - test-binary-against-kitchensink-chrome:
        <<: *mainBuildFilters
        requires:
          - create-build-artifacts
    - test-binary-against-recipes-firefox:
        <<: *mainBuildFilters
        requires:
          - create-build-artifacts
    - test-binary-against-recipes-chrome:
        <<: *mainBuildFilters
        requires:
          - create-build-artifacts
    - test-binary-against-recipes:
        <<: *mainBuildFilters
        requires:
          - create-build-artifacts
    - test-binary-against-kitchensink-firefox:
        <<: *mainBuildFilters
        requires:
          - create-build-artifacts
    - test-binary-against-todomvc-firefox:
        <<: *mainBuildFilters
        requires:
          - create-build-artifacts
    - test-binary-against-cypress-realworld-app:
        <<: *mainBuildFilters
        requires:
          - create-build-artifacts
    - test-binary-as-specific-user:
        name: "test binary as a non-root user"
        executor: non-root-docker-user
        requires:
          - create-build-artifacts
    - test-binary-as-specific-user:
        name: "test binary as a root user"
        requires:
          - create-build-artifacts
    - binary-system-tests:
        requires:
          - create-build-artifacts
          - system-tests-node-modules-install

mac-workflow: &mac-workflow
  jobs:
    - node_modules_install:
        name: darwin-node-modules-install
        executor: mac
        resource_class: macos.x86.medium.gen2
        only-cache-for-root-user: true

    - build:
        name: darwin-build
        executor: mac
        resource_class: macos.x86.medium.gen2
        requires:
          - darwin-node-modules-install

    - lint:
        name: darwin-lint
        executor: mac
        requires:
          - darwin-build

    # maybe run all unit tests?

    - create-build-artifacts:
        name: darwin-create-build-artifacts
        context:
          - test-runner:sign-mac-binary
          - test-runner:upload
          - test-runner:commit-status-checks
        executor: mac
        resource_class: macos.x86.medium.gen2
        requires:
          - darwin-build

    - test-kitchensink:
        name: darwin-test-kitchensink
        executor: mac
        requires:
          - darwin-build

windows-workflow: &windows-workflow
  jobs:
    - node_modules_install:
        name: windows-node-modules-install
        executor: windows
        resource_class: windows.medium
        only-cache-for-root-user: true

    - build:
        name: windows-build
        executor: windows
        resource_class: windows.medium
        requires:
          - windows-node-modules-install

    - lint:
        name: windows-lint
        executor: windows
        requires:
          - windows-build

    - unit-tests:
        name: windows-unit-tests
        executor: windows
        resource_class: windows.medium
        requires:
          - windows-build

    - create-build-artifacts:
        name: windows-create-build-artifacts
        executor: windows
        resource_class: windows.medium
        context:
          - test-runner:sign-windows-binary
          - test-runner:upload
          - test-runner:commit-status-checks
        requires:
          - windows-build

workflows:
  linux:
    <<: *linux-workflow
  mac:
    <<: *mac-workflow
    <<: *mac-workflow-filters
  windows:
    <<: *windows-workflow
    <<: *windows-workflow-filters<|MERGE_RESOLUTION|>--- conflicted
+++ resolved
@@ -29,13 +29,8 @@
       only:
         - develop
         - 10.0-release
-<<<<<<< HEAD
-        - fix-beta-build-caching
         - feature-multidomain
-
-=======
         - use-contexts
->>>>>>> 8ea49520
 
 # usually we don't build Mac app - it takes a long time
 # but sometimes we want to really confirm we are doing the right thing
@@ -44,12 +39,8 @@
   when:
     or:
     - equal: [ develop, << pipeline.git.branch >> ]
-<<<<<<< HEAD
-    - equal: [ fix-beta-build-caching, << pipeline.git.branch >> ]
     - equal: [ feature-multidomain, << pipeline.git.branch >> ]
-=======
     - equal: [ use-contexts, << pipeline.git.branch >> ]
->>>>>>> 8ea49520
     - matches:
           pattern: "-release$"
           value: << pipeline.git.branch >>
@@ -59,12 +50,8 @@
     or:
     - equal: [ master, << pipeline.git.branch >> ]
     - equal: [ develop, << pipeline.git.branch >> ]
-<<<<<<< HEAD
     - equal: [ feature-multidomain, << pipeline.git.branch >> ]
-    - equal: [ fix-beta-build-caching, << pipeline.git.branch >> ]
-=======
     - equal: [ use-contexts, << pipeline.git.branch >> ]
->>>>>>> 8ea49520
     - matches:
           pattern: "-release$"
           value: << pipeline.git.branch >>
@@ -1650,11 +1637,7 @@
       - run:
           name: Check current branch to persist artifacts
           command: |
-<<<<<<< HEAD
-            if [[ "$CIRCLE_BRANCH" != "develop" && "$CIRCLE_BRANCH" != "fix-beta-build-caching" && "$CIRCLE_BRANCH" != "feature-multidomain" ]]; then
-=======
-            if [[ "$CIRCLE_BRANCH" != "develop" && "$CIRCLE_BRANCH" != "use-contexts" ]]; then
->>>>>>> 8ea49520
+            if [[ "$CIRCLE_BRANCH" != "develop" && "$CIRCLE_BRANCH" != "use-contexts" && "$CIRCLE_BRANCH" != "feature-multidomain" ]]; then
               echo "Not uploading artifacts or posting install comment for this branch."
               circleci-agent step halt
             fi
