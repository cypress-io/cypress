
### Cypress Custom .gitignore ###
*.log.*
dist-*
build
.history
.publish
_test-output
cypress.zip
.babel-cache

# from config, compiled .js files
packages/config/src/*.js

# from extension
Cached Theme.pak
Cached Theme Material Design.pak

# from data-context, compiled .js files
packages/data-context/src/**/*.js
packages/errors/src/**/*.js
packages/errors/test/**/*.js

# from driver
packages/driver/cypress/videos
packages/driver/cypress/screenshots

# from launcher, compiled .js files
packages/launcher/index.js
packages/launcher/lib/**/*.js

# from network, compiled .js files
packages/network/lib/**/*.js

# from net-stubbing, compiled .js files
packages/net-stubbing/lib/**/*.js

# from runner
packages/runner/cypress/videos
packages/runner/cypress/screenshots

# from proxy, compiled .js files
packages/proxy/lib/**/*.js

# npm packages
npm/**/cypress/screenshots

# from example
packages/example/app
packages/example/build
packages/example/cypress/integration

# from frontend-shared
packages/frontend-shared/cypress/e2e/.projects
packages/frontend-shared/src/public/shiki/themes/cypress.theme.json

# from server
packages/server/.cy
packages/server/.projects
packages/server/support
packages/server/test/support/fixtures/server/imgs
packages/server/test/support/fixtures/server/libs

# from socket, dist built files
packages/socket/lib/*.js

# from system-tests
system-tests/.projects
system-tests/.http-mitm-proxy
system-tests/fixtures/large-img
system-tests/lib/fixtureDirs.ts

# from npm/react
/npm/react/bin/*
/npm/react/cypress/videos
/npm/react/.babel-cache

# from npm/webpack-dev-server
/npm/webpack-dev-server/cypress/videos

# from npm/xpath
/npm/xpath/cypress/videos
<<<<<<< HEAD
=======
# from npm/grep
/npm/grep/cypress/videos
>>>>>>> a43329b6

# from errors
/packages/errors/__snapshot-images__
/packages/errors/__snapshot-md__
/packages/errors/__snapshot-html-local__

# graphql, auto-generated
/packages/launchpad/src/generated
/packages/app/src/generated
/packages/frontend-shared/src/generated
/packages/frontend-shared/cypress/e2e/support/e2eProjectDirs.ts

# from npm/create-cypress-tests
/npm/create-cypress-tests/initial-template
/npm/create-cypress-tests/src/test-output

# Building app binary
scripts/support
binary-url.json

# Allows us to dynamically create eslint rules that override the default for Decaffeinate scripts
cli/visual-snapshots

# Created by https://www.gitignore.io/api/osx,git,node,windows,intellij,linux
# Edit at https://www.gitignore.io/?templates=osx,git,node,windows,intellij,linux

### Git ###
# Created by git for backups. To disable backups in Git:
# $ git config --global mergetool.keepBackup false
*.orig

### Intellij ###
# Covers JetBrains IDEs: IntelliJ, RubyMine, PhpStorm, AppCode, PyCharm, CLion, Android Studio and WebStorm
# Reference: https://intellij-support.jetbrains.com/hc/en-us/articles/206544839

# User-specific stuff
.idea
.idea/**/workspace.xml
.idea/**/tasks.xml
.idea/**/usage.statistics.xml
.idea/**/dictionaries
.idea/**/shelf

# Generated files
.idea/**/contentModel.xml

# Sensitive or high-churn files
.idea/**/dataSources/
.idea/**/dataSources.ids
.idea/**/dataSources.local.xml
.idea/**/sqlDataSources.xml
.idea/**/dynamic.xml
.idea/**/uiDesigner.xml
.idea/**/dbnavigator.xml

# Gradle
.idea/**/gradle.xml
.idea/**/libraries

# Gradle and Maven with auto-import
# When using Gradle or Maven with auto-import, you should exclude module files,
# since they will be recreated, and may cause churn.  Uncomment if using
# auto-import.
# .idea/modules.xml
# .idea/*.iml
# .idea/modules
# *.iml
# *.ipr

# CMake
cmake-build-*/

# Mongo Explorer plugin
.idea/**/mongoSettings.xml

# File-based project format
*.iws

# IntelliJ
out/

# mpeltonen/sbt-idea plugin
.idea_modules/

# JIRA plugin
atlassian-ide-plugin.xml

# Cursive Clojure plugin
.idea/replstate.xml

# Crashlytics plugin (for Android Studio and IntelliJ)
com_crashlytics_export_strings.xml
crashlytics.properties
crashlytics-build.properties
fabric.properties

# Editor-based Rest Client
.idea/httpRequests

# Android studio 3.1+ serialized cache file
.idea/caches/build_file_checksums.ser

### Intellij Patch ###
# Comment Reason: https://github.com/joeblau/gitignore.io/issues/186#issuecomment-215987721

# *.iml
# modules.xml
# .idea/misc.xml
# *.ipr

# Sonarlint plugin
.idea/**/sonarlint/

# SonarQube Plugin
.idea/**/sonarIssues.xml

# Markdown Navigator plugin
.idea/**/markdown-navigator.xml
.idea/**/markdown-navigator/

### Linux ###
*~

# temporary files which can be created if a process still has a handle open of a deleted file
.fuse_hidden*

# KDE directory preferences
.directory

# Linux trash folder which might appear on any partition or disk
.Trash-*

# .nfs files are created when an open file is removed but is still being accessed
.nfs*

### Node ###
# Logs
logs
*.log
npm-debug.log*
yarn-debug.log*
yarn-error.log*
lerna-debug.log*

# Diagnostic reports (https://nodejs.org/api/report.html)
report.[0-9]*.[0-9]*.[0-9]*.[0-9]*.json

# Runtime data
pids
*.pid
*.seed
*.pid.lock

# Directory for instrumented libs generated by jscoverage/JSCover
lib-cov

# Coverage directory used by tools like istanbul
coverage
*.lcov

# nyc test coverage
.nyc_output

# Grunt intermediate storage (https://gruntjs.com/creating-plugins#storing-task-files)
.grunt

# Bower dependency directory (https://bower.io/)
bower_components

# node-waf configuration
.lock-wscript

# Compiled binary addons (https://nodejs.org/api/addons.html)
build/Release

# Dependency directories
node_modules/
jspm_packages/

# TypeScript v1 declaration files
typings/

# TypeScript cache
*.tsbuildinfo

# Optional npm cache directory
.npm

# Optional eslint cache
.eslintcache

# Optional REPL history
.node_repl_history

# Output of 'npm pack'
*.tgz

# Yarn Integrity file
.yarn-integrity

# dotenv environment variables file
.env
.env.test

# parcel-bundler cache (https://parceljs.org/)
.cache

# next.js build output
.next

# nuxt.js build output
.nuxt

# rollup.js default build output
dist/

# Uncomment the public line if your project uses Gatsby
# https://nextjs.org/blog/next-9-1#public-directory-support
# https://create-react-app.dev/docs/using-the-public-folder/#docsNav
# public

# Storybook build outputs
.out
.storybook-out

# vuepress build output
.vuepress/dist

# Serverless directories
.serverless/

# FuseBox cache
.fusebox/

# DynamoDB Local files
.dynamodb/

# Temporary folders
tmp/
temp/

### OSX ###
# General
.DS_Store
.AppleDouble
.LSOverride

#Thumbnails
._*

# Files that might appear in the root of a volume
.DocumentRevisions-V100
.fseventsd
.Spotlight-V100
.TemporaryItems
.Trashes
.VolumeIcon.icns
.com.apple.timemachine.donotpresent

# Directories potentially created on remote AFP share
.AppleDB
.AppleDesktop
Network Trash Folder
Temporary Items
.apdisk

### Windows ###
# Windows thumbnail cache files
Thumbs.db
Thumbs.db:encryptable
ehthumbs.db
ehthumbs_vista.db

# Dump file
*.stackdump

# Folder config file
[Dd]esktop.ini

# Recycle Bin used on file shares
$RECYCLE.BIN/

# Windows Installer files
*.cab
*.msi
*.msix
*.msm
*.msp

# Windows shortcuts
*.lnk

# End of https://www.gitignore.io/api/osx,git,node,windows,intellij,linux

# Circle cache artifacts
globbed_node_modules

# Autogenerated files, typically from graphql-code-generator
*.gen.ts
*.gen.json

# Snapshot Binaries
snapshot_blob.bin
v8_context_snapshot.x86_64.bin<|MERGE_RESOLUTION|>--- conflicted
+++ resolved
@@ -80,11 +80,8 @@
 
 # from npm/xpath
 /npm/xpath/cypress/videos
-<<<<<<< HEAD
-=======
 # from npm/grep
 /npm/grep/cypress/videos
->>>>>>> a43329b6
 
 # from errors
 /packages/errors/__snapshot-images__
