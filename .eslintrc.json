{
  "plugins": [
    "@cypress/dev"
  ],
  "extends": [
    "plugin:@cypress/dev/general",
    "plugin:@cypress/dev/tests"
  ],
  "rules": {
<<<<<<< HEAD
    "no-only-tests/no-only-tests": "warn",
=======
    "@typescript-eslint/no-var-requires": "off",
    "@typescript-eslint/no-useless-constructor": "off",
>>>>>>> b67831b6
    "prefer-spread": "off",
    "prefer-rest-params": "off",
    "no-useless-constructor": "off"
  },
  "settings": {
    "react": {
      "version": "16.8"
    }
  }
}<|MERGE_RESOLUTION|>--- conflicted
+++ resolved
@@ -7,12 +7,6 @@
     "plugin:@cypress/dev/tests"
   ],
   "rules": {
-<<<<<<< HEAD
-    "no-only-tests/no-only-tests": "warn",
-=======
-    "@typescript-eslint/no-var-requires": "off",
-    "@typescript-eslint/no-useless-constructor": "off",
->>>>>>> b67831b6
     "prefer-spread": "off",
     "prefer-rest-params": "off",
     "no-useless-constructor": "off"
