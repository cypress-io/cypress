--- conflicted
+++ resolved
@@ -1,12 +1,9 @@
 module.exports = {
-<<<<<<< HEAD
-=======
   require: '@packages/ts/register',
   reporter: 'mocha-multi-reporters',
   reporterOptions: {
     configFile: '../../mocha-reporter-config.json',
   },
->>>>>>> 934a1c42
   timeout: 30000,
   spec: 'test/**/*.spec.ts',
   watchFiles: ['test/**/*.ts', 'src/**/*.ts'],
