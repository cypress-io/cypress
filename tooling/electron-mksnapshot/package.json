--- conflicted
+++ resolved
@@ -11,13 +11,8 @@
     "clean-deps": "rimraf node_modules",
     "clean": "rimraf dist",
     "test": "yarn test-unit",
-<<<<<<< HEAD
-    "test-unit": "mocha test/unit/**/*.spec.ts -r @packages/ts/register --config ./test/.mocharc.js --reporter mocha-multi-reporters --reporter-options configFile=../../mocha-reporter-config.json",
-    "test-integration": "mocha test/integration/**/*.spec.ts -r @packages/ts/register --config ./test/.mocharc.js --reporter mocha-multi-reporters --reporter-options configFile=../../mocha-reporter-config.json",
-=======
     "test-unit": "mocha test/unit/**/*.spec.ts --config ./test/.mocharc.js",
     "test-integration": "mocha test/integration/**/*.spec.ts --config ./test/.mocharc.js",
->>>>>>> 934a1c42
     "tslint": "tslint --config ../ts/tslint.json --project .",
     "watch": "tsc --watch"
   },
