import { strict as assert } from 'assert'
import debug from 'debug'
import fs from 'fs'
import path from 'path'
import { SnapshotDoctor } from './snapshot-doctor'
import { canAccess, createHashForFile, matchFileHash } from '../utils'

const logInfo = debug('cypress:snapgen:info')

export async function determineDeferred (
  bundlerPath: string,
  projectBaseDir: string,
  snapshotEntryFile: string,
  cacheDir: string,
  opts: {
    nodeModulesOnly: boolean
    previousDeferred: Set<string>
    previousHealthy: Set<string>
    previousNoRewrite: Set<string>
    forceNoRewrite: Set<string>
    useHashBasedCache: boolean
    nodeEnv: string
  },
) {
  const jsonPath = path.join(cacheDir, 'snapshot-meta.json')

  let hashFilePath: string | undefined
  let hash

  if (opts.useHashBasedCache) {
    hashFilePath = await findHashFile(projectBaseDir)
    assert(
      hashFilePath != null,
      `Unable to find hash file inside ${projectBaseDir}`,
    )

    const {
      match,
      hash: currentHash,
      deferred,
      norewrite,
      healthy,
    } = await validateExistingDeferred(jsonPath, hashFilePath)

<<<<<<< HEAD
    // TODO: Add a test for the not node modules only case. Deferred dependency, modify it to be norewrite
=======
>>>>>>> f2eb4f2f
    if (match && opts.nodeModulesOnly) {
      const combined: Set<string> = new Set([
        ...norewrite,
        ...opts.forceNoRewrite,
      ])

      return {
        norewrite: Array.from(combined),
        deferred,
        healthy,
      }
    }

    hash = currentHash
  }

  logInfo(
    'Did not find valid excludes for current project state, will determine them ...',
  )

  const doctor = new SnapshotDoctor({
    bundlerPath,
    entryFilePath: snapshotEntryFile,
    baseDirPath: projectBaseDir,
    nodeModulesOnly: opts.nodeModulesOnly,
    previousDeferred: opts.previousDeferred,
    previousHealthy: opts.previousHealthy,
    previousNoRewrite: opts.previousNoRewrite,
    forceNoRewrite: opts.forceNoRewrite,
    nodeEnv: opts.nodeEnv,
  })

  const {
    deferred: updatedDeferred,
    norewrite: updatedNorewrite,
    healthy: updatedHealty,
  } = await doctor.heal()
  const deferredHashFile = opts.useHashBasedCache
    ? path.relative(projectBaseDir, hashFilePath!)
    : '<not used>'

  const cachedDeferred = {
    norewrite: updatedNorewrite,
    deferred: updatedDeferred,
    healthy: updatedHealty,
    deferredHashFile,
    deferredHash: hash,
  }

  await fs.promises.writeFile(
    jsonPath,
    JSON.stringify(cachedDeferred, null, 2),
    'utf8',
  )

  return {
    norewrite: updatedNorewrite,
    deferred: updatedDeferred,
    healthy: updatedHealty,
  }
}

async function validateExistingDeferred (
  jsonPath: string,
  hashFilePath: string,
) {
  if (!(await canAccess(jsonPath))) {
    const hash = await createHashForFile(hashFilePath)

    return { deferred: [], match: false, hash }
  }

  const { deferredHash, norewrite, deferred, healthy } = require(jsonPath)
  const res = await matchFileHash(hashFilePath, deferredHash)

  return {
    norewrite,
    deferred,
    match: res.match,
    hash: res.hash,
    healthy,
  }
}

async function findHashFile (projectBaseDir: string) {
  const yarnLock = path.join(projectBaseDir, 'yarn.lock')
  const packageLock = path.join(projectBaseDir, 'package.json.lock')
  const packageJson = path.join(projectBaseDir, 'package.json')

  for (const x of [yarnLock, packageLock, packageJson]) {
    if (await canAccess(x)) return x
  }

  return
}<|MERGE_RESOLUTION|>--- conflicted
+++ resolved
@@ -42,10 +42,6 @@
       healthy,
     } = await validateExistingDeferred(jsonPath, hashFilePath)
 
-<<<<<<< HEAD
-    // TODO: Add a test for the not node modules only case. Deferred dependency, modify it to be norewrite
-=======
->>>>>>> f2eb4f2f
     if (match && opts.nodeModulesOnly) {
       const combined: Set<string> = new Set([
         ...norewrite,
