--- conflicted
+++ resolved
@@ -483,19 +483,6 @@
         nextStage.length > 0 || !healState.processedLeaves;
         nextStage = this._findNextStage(healState, circulars)
       ) {
-<<<<<<< HEAD
-        // Special case during the first processing step, checked all leaves
-        if (!healState.processedLeaves) {
-          healState.processedLeaves = true
-          // In case all leaves were determined to be healthy before we can
-          // move on to the next step
-          if (nextStage.length === 0) {
-            nextStage = this._findNextStage(healState, circulars)
-          }
-        }
-
-=======
->>>>>>> f2eb4f2f
         // 5. Process the module verification in parallel
         const promises = nextStage.map(async (key): Promise<void> => {
           logDebug('Testing entry in isolation "%s"', key)
