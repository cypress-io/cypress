--- conflicted
+++ resolved
@@ -1,13 +1,7 @@
 import path from 'path'
-<<<<<<< HEAD
-import { readBundleResult } from '../utils/bundle'
+import { readBundleResult, readSnapshotResult } from '../utils/bundle'
 import { SnapshotGenerator } from '../../src/generator/snapshot-generator'
 import { Flag } from '../../src/generator/snapshot-generator-flags'
-=======
-import { readBundleResult, readSnapshotResult } from '../utils/bundle'
-import { SnapshotGenerator } from '../../src/snapshot-generator'
-import { Flag } from '../../src/snapshot-generator-flags'
->>>>>>> f2eb4f2f
 import { electronExecutable } from '../utils/consts'
 import { expect, assert } from 'chai'
 import { promisify } from 'util'
