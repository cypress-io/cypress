# Release Process

These procedures concern the release process for the Cypress binary and `cypress` npm module.

The `@cypress/`-namespaced NPM packages that live inside the [`/npm`](../npm) directory are automatically published to npm (with [`semantic-release`](https://semantic-release.gitbook.io/semantic-release/)) upon being merged into `master`. You can read more about this in [CONTRIBUTING.md](../CONTRIBUTING.md#independent-packages-ci-workflow).

[Anyone can build the binary and npm package locally](./building-release-artifacts.md), but you can only deploy the Cypress application and publish the npm module `cypress` if you are a member of the `cypress` npm organization.

## Publishing

### Prerequisites

- Ensure you have the following permissions set up:
  - An AWS account with permission to access and write to the AWS S3, i.e. the Cypress CDN.
  - Permissions for your npm account to publish the `cypress` package.
  - Permissions to update releases in ZenHub.

- Set up the following environment variables:
  - For the `release-automations` steps, you will need setup the following envs:
    - GitHub token - generated yourself in github.
    - [ZenHub API token](https://app.zenhub.com/dashboard/tokens) to interact with Zenhub. Found in 1Password.
    - The `cypress-bot` GitHub app credentials. Found in 1Password.
    ```text
    GITHUB_TOKEN="..."
    ZENHUB_API_TOKEN="..."
    GITHUB_APP_CYPRESS_INSTALLATION_ID=
    GITHUB_APP_ID=
    GITHUB_PRIVATE_KEY=
    ```

  - For purging the Cloudflare cache (part of the `move-binaries` step), you'll need `CF_ZONEID` and `CF_TOKEN` set. These can be found in 1Password. 
      ```text
      CF_ZONEID="..."
      CF_TOKEN="..."
      ```

  - If you don't have access to 1Password, ask a team member who has done a deploy.
  - Tip: Use [as-a](https://github.com/bahmutov/as-a) to manage environment variables for different situations.

### Before Publishing a New Version

In order to publish a new version of the `cypress` package to the npm registry, CI must build and test it across multiple platforms and test projects. CI is set up to do the following on every commit to `develop`:

1. Build the npm package with the [next target version](./next-version.md) baked in.
2. Build the Linux, Mac & Windows binaries on CircleCI.
3. Upload the binaries and the new npm package to the AWS S3 Bucket `cdn.cypress.io` under the "beta" folder.
4. [Launch test projects](./testing-other-projects.md) using the newly-uploaded package & binary instead of installing from the npm registry.

Multiple test projects are launched for each target operating system and the results are reported
back to GitHub using status checks so that you can see if a change has broken real-world usage
of Cypress. You can see the progress of the test projects by opening the status checks on GitHub:

![Screenshot of status checks](https://i.imgur.com/AsQwzgO.png)

### Steps to Publish a New Version

In the following instructions, "X.Y.Z" is used to denote the [next version of Cypress being published](./next-version.md).

1. Confirm that every issue labeled [stage: pending release](https://github.com/cypress-io/cypress/issues?q=label%3A%22stage%3A+pending+release%22+is%3Aclosed) has a ZenHub release set. **Tip:** there is a command in [`release-automations`](https://github.com/cypress-io/release-automations)'s `issues-in-release` tool to list and check such issues. Without a ZenHub release issues will not be included in the right changelog.

2. Create or review the release-specific documentation and changelog in [cypress-documentation](https://github.com/cypress-io/cypress-documentation). If there is not already a release-specific PR open, create one.
     - Use [`release-automations`](https://github.com/cypress-io/release-automations)'s `issues-in-release` tool to generate a starting point for the changelog, based off of ZenHub:
        ```shell
        cd packages/issues-in-release
        yarn do:changelog --release <release label>
        ```
    - Ensure the changelog is up-to-date and has the correct date.
    - Merge any release-specific documentation changes into the main release PR.
    - You can view the doc's [branch deploy preview](https://github.com/cypress-io/cypress-documentation/blob/master/CONTRIBUTING.md#pull-requests) by clicking 'Details' on the PR's `netlify-cypress-docs/deploy-preview` GitHub status check.

3. `develop` should contain all of the changes made in `master`. However, this occasionally may not be the case.
   - Ensure that `master` does not have any additional commits that are not on `develop`.
   - Ensure all auto-generated pull requests designed to merge master into develop have been successfully merged.

4. If there is a new [`cypress-example-kitchensink`](https://github.com/cypress-io/cypress-example-kitchensink/releases) version, update the corresponding dependency in [`packages/example`](../packages/example) to that new version.

<<<<<<< HEAD
3. Use the `prepare-release-artifacts` script to prepare the latest commit to a stable release. When you run this script, the following happens:
    * the binaries for `<commit sha>` are moved from `beta` to the `desktop` folder for `<new target version>` in S3
    * the Cloudflare cache for this version is purged
    * the pre-prod `cypress.tgz` NPM package is converted to a stable NPM package ready for release
=======
5. Once the `develop` branch is passing for all test projects with the new changes and the `linux-x64` binary is present at `https://cdn.cypress.io/beta/binary/X.Y.Z/linux-x64/<sha>/cypress.zip`, and the `linux-x64` cypress npm package is present at `https://cdn.cypress.io/beta/binary/X.Y.Z/linux-x64/<sha>/cypress.tgz`, publishing can proceed.

6. Log into AWS SSO with `aws sso login --profile <name_of_profile>`. The release scripts assumes you are using the `production` profile. If you have setup your credentials under a different profile, be sure to set the `AWS_PROFILE` environment variable.

7. Use the `move-binaries` script to move the binaries for `<commit sha>` from `beta` to the `desktop` folder for `<new target version>`. This also purges the cloudflare cache for this version.
>>>>>>> ef3be709

    ```shell
    yarn prepare-release-artifacts --sha <commit sha> --version <new target version>
    ```

<<<<<<< HEAD
    You can pass `--dry-run` to see the commands this would run under the hood.
=======
8. Validate you are logged `npm` with `npm whoami`. Otherwise log in with `npm login`. 

9. Publish the new npm package under the `dev` tag, using your personal npm account.
    - To find the link to the package file `cypress.tgz`:
        1. In GitHub, go to the latest commit (the one whose sha you used in the last step).
            ![commit-link](https://user-images.githubusercontent.com/1157043/80608728-33fe6100-8a05-11ea-8b53-375303757b67.png)
        2. Scroll down past the changes to the comments. The first comment should be a `cypress-bot` comment that includes a line beginning `npm install ...`. Grab the `https://cdn.../npm/X.Y.Z/<platform>/<long sha>/cypress.tgz` link.
            ![commit-bot-comment](../assets/cypress-bot-pre-release-comment.png)
    - Make sure the `linux-x64` binary and npm package are present at the commented locations. See [Before Publishing a New Version](#before-publishing-a-new-version).
    - Publish the `linux-x64` distribution to the npm registry straight from the URL:
>>>>>>> ef3be709

4. Publish the generated npm package under the `dev` tag, using your personal npm account.

    ```shell
    npm publish /tmp/cypress-prod.tgz --tag dev
    ```

10. Double-check that the new version has been published under the `dev` tag using `npm info cypress` or [available-versions](https://github.com/bahmutov/available-versions). `latest` should still point to the previous version. Example output:

    ```shell
    dist-tags:
    dev: 3.4.0     latest: 3.3.2
    ```

11. Test `cypress@X.Y.Z` to make sure everything is working.
    - Install the new version: `npm install -g cypress@X.Y.Z`
    - Run a quick, manual smoke test:
        - `cypress open`
        - Go into a project, run a quick test, make sure things look right
    - Install the new version into an established project and run the tests there
        - [cypress-realworld-app](https://github.com/cypress-io/cypress-realworld-app) uses yarn and represents a typical consumer implementation.
    - Optionally, do more thorough tests, for example test the new version of Cypress against the Cypress dashboard repo.

12. Make the new npm version the "latest" version by updating the dist-tag `latest` to point to the new version:

    ```shell
    npm dist-tag add cypress@X.Y.Z
    ```

13. Run `binary-release` to update the [download server's manifest](https://download.cypress.io/desktop.json). This will also ensure the binary for the version is downloadable for each system.

    ```shell
    yarn binary-release --version X.Y.Z
    ```

14. If needed, push out any updated changes to the links manifest to [`on.cypress.io`](https://github.com/cypress-io/cypress-services/tree/develop/packages/on).

15. If needed, deploy the updated [`cypress-example-kitchensink`][cypress-example-kitchensink] to `example.cypress.io` by following [these instructions under "Deployment"](../packages/example/README.md).

16. Update the releases in [ZenHub](https://app.zenhub.com/workspaces/test-runner-5c3ea3baeb1e75374f7b0708/reports/release):
    - Close the current release in ZenHub.
    - Create a new patch release (and a new minor release, if this is a minor release) in ZenHub, and schedule them both to be completed 2 weeks from the current date.
    - Move all issues that are still open from the current release to the appropriate future release.

17. Bump `version` in [`package.json`](package.json), commit it to `develop`, tag it with the version, and push the tag up:

    ```shell
    git commit -am "release X.Y.Z [skip ci]"
    git log --pretty=oneline
    # copy sha of the previous commit
    git tag -a vX.Y.Z <sha>
    git push origin vX.Y.Z
    ```

18. Merge `develop` into `master` and push both branches up. Note: pushing to `master` will automatically publish any independent npm packages that have not yet been published.

    ```shell
    git push origin develop
    git checkout master
    git merge develop
    git push origin master
    ```

19. Inside of [cypress-io/release-automations][release-automations]:
    - Publish GitHub release to [cypress-io/cypress/releases](https://github.com/cypress-io/cypress/releases) using package `set-releases`:

        ```shell
        cd packages/set-releases && npm run release-log -- --version X.Y.Z
        ```

    - Add a comment to each GH issue that has been resolved with the new published version using package `issues-in-release`:

        ```shell
        cd packages/issues-in-release && npm run do:comment -- --release X.Y.Z
        ```

    - Confirm there are no issues with the label [stage: pending release](https://github.com/cypress-io/cypress/issues?q=label%3A%22stage%3A+pending+release%22+is%3Aclosed) left

20. Publish a new docker image in [`cypress-docker-images`](https://github.com/cypress-io/cypress-docker-images) under `included` for the new cypress version. Note: we use the base image with the Node version matching the bundled Node version. Instructions for updating `cypress-docker-images` can be found [here](https://github.com/cypress-io/cypress-docker-images/blob/master/CONTRIBUTING.md#add-new-included-image).

21. Update example projects to the new version. For most projects, you can go to the Renovate dependency issue and check the box next to `Update dependency cypress to X.Y.Z`. It will automatically create a PR. Once it passes, you can merge it. Try updating at least the following projects:
    - [cypress-example-todomvc](https://github.com/cypress-io/cypress-example-todomvc/issues/99)
    - [cypress-example-todomvc-redux](https://github.com/cypress-io/cypress-example-todomvc-redux/issues/1)
    - [cypress-example-realworld](https://github.com/cypress-io/cypress-example-realworld/issues/2)
    - [cypress-example-recipes](https://github.com/cypress-io/cypress-example-recipes/issues/225)
    - [angular-pizza-creator](https://github.com/cypress-io/angular-pizza-creator/issues/5)
    - [cypress-fiddle](https://github.com/cypress-io/cypress-fiddle/issues/5)
    - [cypress-documentation](https://github.com/cypress-io/cypress-documentation/issues/1313)
    - [cypress-example-docker-compose](https://github.com/cypress-io/cypress-example-docker-compose) - Doesn't have a Renovate issue, but will auto-create and auto-merge non-major Cypress updates as long as the tests pass.

22. Check if any test or example repositories have a branch for testing the features or fixes from the newly published version `x.y.z`. The branch should also be named `x.y.z`. Check all `cypress-test-*` and `cypress-example-*` repositories, and if there is a branch named `x.y.z`, merge it into `master`.

    **Test Repos**

    - [cypress-test-tiny](https://github.com/cypress-io/cypress-test-tiny)

    **Example Repos**

    - [cypress-example-todomvc](https://github.com/cypress-io/cypress-example-todomvc)
    - [cypress-example-todomvc-redux](https://github.com/cypress-io/cypress-example-todomvc-redux)
    - [cypress-example-realworld](https://github.com/cypress-io/cypress-example-realworld)
    - [cypress-example-recipes](https://github.com/cypress-io/cypress-example-recipes)
    - [cypress-example-docker-compose](https://github.com/cypress-io/cypress-example-docker-compose)
    - [cypress-documentation](https://github.com/cypress-io/cypress-documentation)

Take a break, you deserve it! :sunglasses:

[release-automations]: https://github.com/cypress-io/release-automations
[cypress-example-kitchensink]: https://github.com/cypress-io/cypress-example-kitchensink<|MERGE_RESOLUTION|>--- conflicted
+++ resolved
@@ -74,39 +74,24 @@
 
 4. If there is a new [`cypress-example-kitchensink`](https://github.com/cypress-io/cypress-example-kitchensink/releases) version, update the corresponding dependency in [`packages/example`](../packages/example) to that new version.
 
-<<<<<<< HEAD
-3. Use the `prepare-release-artifacts` script to prepare the latest commit to a stable release. When you run this script, the following happens:
+5. Once the `develop` branch is passing for all test projects with the new changes and the `linux-x64` binary is present at `https://cdn.cypress.io/beta/binary/X.Y.Z/linux-x64/<sha>/cypress.zip`, and the `linux-x64` cypress npm package is present at `https://cdn.cypress.io/beta/binary/X.Y.Z/linux-x64/<sha>/cypress.tgz`, publishing can proceed.
+
+6. Log into AWS SSO with `aws sso login --profile <name_of_profile>`. The release scripts assumes you are using the `production` profile. If you have setup your credentials under a different profile, be sure to set the `AWS_PROFILE` environment variable.
+
+7. Use the `prepare-release-artifacts` script to prepare the latest commit to a stable release. When you run this script, the following happens:
     * the binaries for `<commit sha>` are moved from `beta` to the `desktop` folder for `<new target version>` in S3
     * the Cloudflare cache for this version is purged
     * the pre-prod `cypress.tgz` NPM package is converted to a stable NPM package ready for release
-=======
-5. Once the `develop` branch is passing for all test projects with the new changes and the `linux-x64` binary is present at `https://cdn.cypress.io/beta/binary/X.Y.Z/linux-x64/<sha>/cypress.zip`, and the `linux-x64` cypress npm package is present at `https://cdn.cypress.io/beta/binary/X.Y.Z/linux-x64/<sha>/cypress.tgz`, publishing can proceed.
-
-6. Log into AWS SSO with `aws sso login --profile <name_of_profile>`. The release scripts assumes you are using the `production` profile. If you have setup your credentials under a different profile, be sure to set the `AWS_PROFILE` environment variable.
-
-7. Use the `move-binaries` script to move the binaries for `<commit sha>` from `beta` to the `desktop` folder for `<new target version>`. This also purges the cloudflare cache for this version.
->>>>>>> ef3be709
 
     ```shell
     yarn prepare-release-artifacts --sha <commit sha> --version <new target version>
     ```
 
-<<<<<<< HEAD
     You can pass `--dry-run` to see the commands this would run under the hood.
-=======
-8. Validate you are logged `npm` with `npm whoami`. Otherwise log in with `npm login`. 
-
-9. Publish the new npm package under the `dev` tag, using your personal npm account.
-    - To find the link to the package file `cypress.tgz`:
-        1. In GitHub, go to the latest commit (the one whose sha you used in the last step).
-            ![commit-link](https://user-images.githubusercontent.com/1157043/80608728-33fe6100-8a05-11ea-8b53-375303757b67.png)
-        2. Scroll down past the changes to the comments. The first comment should be a `cypress-bot` comment that includes a line beginning `npm install ...`. Grab the `https://cdn.../npm/X.Y.Z/<platform>/<long sha>/cypress.tgz` link.
-            ![commit-bot-comment](../assets/cypress-bot-pre-release-comment.png)
-    - Make sure the `linux-x64` binary and npm package are present at the commented locations. See [Before Publishing a New Version](#before-publishing-a-new-version).
-    - Publish the `linux-x64` distribution to the npm registry straight from the URL:
->>>>>>> ef3be709
-
-4. Publish the generated npm package under the `dev` tag, using your personal npm account.
+
+8. Validate you are logged in to `npm` with `npm whoami`. Otherwise log in with `npm login`.
+
+9. Publish the generated npm package under the `dev` tag, using your personal npm account.
 
     ```shell
     npm publish /tmp/cypress-prod.tgz --tag dev
