--- conflicted
+++ resolved
@@ -34,7 +34,7 @@
  * @example
  * import { mount } from '@cypress/react'
  * import { Stepper } from './Stepper'
- * 
+ *
  * it('mounts', () => {
  *   mount(<StepperComponent />)
  *   cy.get('[data-cy=increment]').click()
@@ -66,15 +66,12 @@
   return makeMountFn('mount', jsx, { ReactDom: ReactDOM, ...options }, rerenderKey, internalOptions)
 }
 
-<<<<<<< HEAD
 /**
  * Unmounts the component from the DOM.
+ * @internal
  * @param options - Options for unmounting.
  */
-export function unmount (options = { log: true }) {
-=======
 function internalUnmount (options = { log: true }) {
->>>>>>> 294985f8
   return makeUnmountFn(options)
 }
 
