import * as React from 'react'
import getDisplayName from './getDisplayName'
import {
  getContainerEl,
  ROOT_SELECTOR,
  setupHooks,
  checkForRemovedStyleOptions,
} from '@cypress/mount-utils'
import type { InternalMountOptions, MountOptions, MountReturn, UnmountArgs } from './types'

let mountCleanup: InternalMountOptions['cleanup']

/**
 * Create an `mount` function. Performs all the non-React-version specific
 * behavior related to mounting. The React-version-specific code
 * is injected. This helps us to maintain a consistent public API
 * and handle breaking changes in React's rendering API.
 *
 * This is designed to be consumed by `npm/react{16,17,18}`, and other React adapters,
 * or people writing adapters for third-party, custom adapters.
 */
export const makeMountFn = (
  type: 'mount' | 'rerender',
  jsx: React.ReactNode,
  options: MountOptions = {},
  rerenderKey?: string,
  internalMountOptions?: InternalMountOptions,
): globalThis.Cypress.Chainable<MountReturn> => {
  if (!internalMountOptions) {
    throw Error('internalMountOptions must be provided with `render` and `reactDom` parameters')
  }

  // @ts-expect-error - this is removed but we want to check if a user is passing it, and error if they are.
  if (options.alias) {
    // @ts-expect-error
    Cypress.utils.throwErrByPath('mount.alias', options.alias)
  }

  checkForRemovedStyleOptions(options)

  mountCleanup = internalMountOptions.cleanup

  // Get the display name property via the component constructor
  // @ts-ignore FIXME
  const componentName = getDisplayName(jsx.type)

  const jsxComponentName = `<${componentName} ... />`

  return cy
  .then(() => {
    const reactDomToUse = internalMountOptions.reactDom

    const el = getContainerEl()

    if (!el) {
      throw new Error(
        [
          `[@cypress/react] 🔥 Hmm, cannot find root element to mount the component. Searched for ${ROOT_SELECTOR}`,
        ].join(' '),
      )
    }

    const key = rerenderKey ??
        // @ts-ignore provide unique key to the the wrapped component to make sure we are rerendering between tests
        (Cypress?.mocha?.getRunner()?.test?.title as string || '') + Math.random()
    const props = {
      key,
    }

    const reactComponent = React.createElement(
      options.strict ? React.StrictMode : React.Fragment,
      props,
      jsx,
    )
    // since we always surround the component with a fragment
    // let's get back the original component
    const userComponent = (reactComponent.props as {
      key: string
      children: React.ReactNode
    }).children

    internalMountOptions.render(reactComponent, el, reactDomToUse)

<<<<<<< HEAD
    if (options.log !== false) {
      Cypress.log({
        name: type,
        type: 'parent',
        message: [jsxComponentName],
        // @ts-ignore
        $el: (el.children.item(0) as unknown) as JQuery<HTMLElement>,
        consoleProps: () => {
          return {
            // @ts-ignore protect the use of jsx functional components use ReactNode
            props: jsx.props,
            description: type === 'mount' ? 'Mounts React component' : 'Rerenders mounted React component',
            home: 'https://github.com/cypress-io/cypress',
          }
        },
      }).snapshot('mounted').end()
    }

=======
>>>>>>> 5f472efe
    return (
      cy.wrap<React.ReactNode>(userComponent, { log: false })
      .then(() => {
        return cy.wrap<MountReturn>({
          component: userComponent,
          rerender: (newComponent) => makeMountFn('rerender', newComponent, options, key, internalMountOptions),
          unmount: () => {
            // @ts-expect-error - undocumented API
            Cypress.utils.throwErrByPath('mount.unmount')
          },
        }, { log: false })
      })
      // by waiting, we delaying test execution for the next tick of event loop
      // and letting hooks and component lifecycle methods to execute mount
      // https://github.com/bahmutov/cypress-react-unit-test/issues/200
      .wait(0, { log: false })
      .then(() => {
        Cypress.log({
          name: type,
          type: 'parent',
          message: [message],
          // @ts-ignore
          $el: (el.children.item(0) as unknown) as JQuery<HTMLElement>,
          consoleProps: () => {
            return {
              // @ts-ignore protect the use of jsx functional components use ReactNode
              props: jsx.props,
              description: type === 'mount' ? 'Mounts React component' : 'Rerenders mounted React component',
              home: 'https://github.com/cypress-io/cypress',
            }
          },
        })
      })
    )
  // Bluebird types are terrible. I don't think the return type can be carried without this cast
  }) as unknown as globalThis.Cypress.Chainable<MountReturn>
}

/**
 * Create an `unmount` function. Performs all the non-React-version specific
 * behavior related to unmounting.
 *
 * This is designed to be consumed by `npm/react{16,17,18}`, and other React adapters,
 * or people writing adapters for third-party, custom adapters.
 *
 * @param {UnmountArgs} options used during unmounting
 */
export const makeUnmountFn = (options: UnmountArgs) => {
  return cy.then(() => {
    const wasUnmounted = mountCleanup?.()

    if (wasUnmounted && options.log) {
      Cypress.log({
        name: 'unmount',
        type: 'parent',
        message: [options.boundComponentMessage ?? 'Unmounted component'],
        consoleProps: () => {
          return {
            description: 'Unmounts React component',
            parent: getContainerEl().parentNode,
            home: 'https://github.com/cypress-io/cypress',
          }
        },
      })
    }
  })
}

// Cleanup before each run
// NOTE: we cannot use unmount here because
// we are not in the context of a test
const preMountCleanup = () => {
  mountCleanup?.()
}

const _mount = (jsx: React.ReactNode, options: MountOptions = {}) => makeMountFn('mount', jsx, options)

export const createMount = (defaultOptions: MountOptions) => {
  return (
    element: React.ReactElement,
    options?: MountOptions,
  ) => {
    return _mount(element, { ...defaultOptions, ...options })
  }
}

// Side effects from "import { mount } from '@cypress/<my-framework>'" are annoying, we should avoid doing this
// by creating an explicit function/import that the user can register in their 'component.js' support file,
// such as:
//    import 'cypress/<my-framework>/support'
// or
//    import { registerCT } from 'cypress/<my-framework>'
//    registerCT()
// Note: This would be a breaking change

// it is required to unmount component in beforeEach hook in order to provide a clean state inside test
// because `mount` can be called after some preparation that can side effect unmount
// @see npm/react/cypress/component/advanced/set-timeout-example/loading-indicator-spec.js
setupHooks(preMountCleanup)<|MERGE_RESOLUTION|>--- conflicted
+++ resolved
@@ -81,27 +81,6 @@
 
     internalMountOptions.render(reactComponent, el, reactDomToUse)
 
-<<<<<<< HEAD
-    if (options.log !== false) {
-      Cypress.log({
-        name: type,
-        type: 'parent',
-        message: [jsxComponentName],
-        // @ts-ignore
-        $el: (el.children.item(0) as unknown) as JQuery<HTMLElement>,
-        consoleProps: () => {
-          return {
-            // @ts-ignore protect the use of jsx functional components use ReactNode
-            props: jsx.props,
-            description: type === 'mount' ? 'Mounts React component' : 'Rerenders mounted React component',
-            home: 'https://github.com/cypress-io/cypress',
-          }
-        },
-      }).snapshot('mounted').end()
-    }
-
-=======
->>>>>>> 5f472efe
     return (
       cy.wrap<React.ReactNode>(userComponent, { log: false })
       .then(() => {
@@ -122,7 +101,7 @@
         Cypress.log({
           name: type,
           type: 'parent',
-          message: [message],
+          message: [jsxComponentName],
           // @ts-ignore
           $el: (el.children.item(0) as unknown) as JQuery<HTMLElement>,
           consoleProps: () => {
