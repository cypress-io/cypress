const viewportWidth = 200
const viewportHeight = 100

describe('cypress.json viewport',
  { viewportWidth, viewportHeight },
  () => {
    it('should have the correct dimensions', () => {
      // cy.should cannot be the first cy command we run
      cy.window().should((w) => {
        expect(w.innerWidth).to.eq(viewportWidth)
        expect(w.innerHeight).to.eq(viewportHeight)
      })
    })
  })

describe('cy.viewport', () => {
  it('should resize the viewport', () => {
    cy.viewport(viewportWidth, viewportHeight).should(() => {
      expect(window.innerWidth).to.eq(viewportWidth)
      expect(window.innerHeight).to.eq(viewportHeight)
    })
  })
<<<<<<< HEAD

  it('should make it scale down when overflowing', () => {
    mount(<p>
      Lorem, ipsum dolor sit amet consectetur adipisicing elit.
      Incidunt necessitatibus quia quo obcaecati tempora numquam nobis
      minima libero vel? Nam sequi iusto quod fugit vel rerum eligendi beatae voluptatibus numquam.
    </p>)

    expect(getComputedStyle(window.parent.document.querySelector('iframe').parentElement).transform).to.contain('matrix(1')
    cy.viewport(2000, 200).should(() => {
      expect(getComputedStyle(window.parent.document.querySelector('iframe').parentElement).transform).not.to.contain('matrix(1')
    })
  })
=======
>>>>>>> 35dde753
})<|MERGE_RESOLUTION|>--- conflicted
+++ resolved
@@ -20,20 +20,4 @@
       expect(window.innerHeight).to.eq(viewportHeight)
     })
   })
-<<<<<<< HEAD
-
-  it('should make it scale down when overflowing', () => {
-    mount(<p>
-      Lorem, ipsum dolor sit amet consectetur adipisicing elit.
-      Incidunt necessitatibus quia quo obcaecati tempora numquam nobis
-      minima libero vel? Nam sequi iusto quod fugit vel rerum eligendi beatae voluptatibus numquam.
-    </p>)
-
-    expect(getComputedStyle(window.parent.document.querySelector('iframe').parentElement).transform).to.contain('matrix(1')
-    cy.viewport(2000, 200).should(() => {
-      expect(getComputedStyle(window.parent.document.querySelector('iframe').parentElement).transform).not.to.contain('matrix(1')
-    })
-  })
-=======
->>>>>>> 35dde753
 })