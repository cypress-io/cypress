{
  "name": "@cypress/react",
  "version": "0.0.0-development",
  "description": "Unit test React components using Cypress",
  "main": "dist",
  "scripts": {
    "build": "rimraf dist && yarn transpile",
    "build-prod": "yarn build",
<<<<<<< HEAD
    "cypress:open": "node ../../scripts/start.js --component-testing --project ${PWD}",
    "cypress:open:debug": "NODE_OPTIONS=--max-http-header-size=1048576 node --inspect-brk ../../scripts/start.js --component-testing --project ${PWD}",
    "cypress:run": "node ../../scripts/cypress.js open-ct --run-project ${PWD}",
    "cypress:run:debug": "NODE_OPTIONS=--max-http-header-size=1048576 node --inspect-brk ../../scripts/start.js --component-testing --run-project ${PWD}",
=======
    "cy:open": "node ../../scripts/cypress.js open-ct --project ${PWD}",
    "cy:open:debug": "NODE_OPTIONS=--max-http-header-size=1048576 node --inspect-brk ../../scripts/start.js --component-testing --project ${PWD}",
    "cy:run": "node ../../scripts/cypress.js run-ct --project ${PWD}",
    "cy:run:debug": "NODE_OPTIONS=--max-http-header-size=1048576 node --inspect-brk ../../scripts/start.js --component-testing --run-project ${PWD}",
>>>>>>> 9668694b
    "pretest": "yarn transpile",
    "test": "yarn cypress:run",
    "transpile": "tsc",
    "watch": "tsc -w"
  },
  "dependencies": {
    "@babel/plugin-transform-modules-commonjs": "7.12.1",
    "@cypress/code-coverage": "3.8.6",
    "@cypress/webpack-dev-server": "0.0.0-development",
    "@cypress/webpack-preprocessor": "0.0.0-development",
    "babel-plugin-istanbul": "6.0.0",
    "debug": "4.3.2",
    "find-up": "5.0.0",
    "find-webpack": "2.2.1",
    "mime-types": "2.1.26",
    "semver": "7.3.2",
    "unfetch": "4.1.0"
  },
  "devDependencies": {
    "@babel/core": "7.4.5",
    "@babel/plugin-proposal-class-properties": "7.4.4",
    "@babel/plugin-syntax-dynamic-import": "7.8.3",
    "@babel/preset-env": "7.4.5",
    "@babel/preset-react": "7.0.0",
    "@babel/preset-typescript": "7.10.4",
    "@bahmutov/cy-api": "1.4.2",
    "@bahmutov/cy-rollup": "2.0.0",
    "@date-io/date-fns": "1",
    "@emotion/babel-preset-css-prop": "10.0.27",
    "@emotion/core": "10.0.22",
    "@material-ui/core": "4.9.5",
    "@material-ui/icons": "4.5.1",
    "@material-ui/lab": "4.0.0-alpha.39",
    "@material-ui/pickers": "3.2.10",
    "@percy/cypress": "2.3.2",
    "@testing-library/cypress": "7.0.1",
    "@types/chalk": "2.2.0",
    "@types/inquirer": "7.3.1",
    "@types/mock-fs": "4.10.0",
    "@types/node": "12.12.50",
    "@types/semver": "7.3.4",
    "arg": "4.1.3",
    "autoprefixer": "9.7.6",
    "axios": "0.18.1",
    "babel-loader": "8.0.6",
    "babel-plugin-module-resolver": "4.0.0",
    "bootstrap": "4.4.1",
    "check-code-coverage": "1.9.2",
    "common-tags": "1.8.0",
    "css-loader": "2.1.1",
    "cypress": "0.0.0-development",
    "cypress-expect": "2.0.0",
    "cypress-image-snapshot": "3.1.1",
    "cypress-plugin-snapshots": "1.4.4",
    "cypress-react-selector": "2.0.4",
    "date-fns": "2.13.0",
    "framer-motion": "2.6.13",
    "i18next": "19.7.0",
    "lodash": "4.17.15",
    "mobx": "6.0.0",
    "mobx-react-lite": "3.0.0",
    "mocha": "7.1.1",
    "mock-fs": "4.13.0",
    "next": "^9.5.3",
    "pretty": "2.0.0",
    "prop-types": "15.7.2",
    "radioactive-state": "1.3.4",
    "react": "16.8.6",
    "react-bootstrap": "1.0.1",
    "react-calendar-heatmap": "1.8.1",
    "react-dom": "16.8.6",
    "react-google-maps": "9.4.5",
    "react-i18next": "11.7.2",
    "react-loading-skeleton": "2.0.1",
    "react-router": "6.0.0-alpha.1",
    "react-router-dom": "6.0.0-alpha.1",
    "react-scripts": "3.4.1",
    "react-tooltip": "4.2.6",
    "rollup": "2.28.1",
    "rollup-plugin-istanbul": "2.0.1",
    "style-loader": "0.23.1",
    "styled-components": "5.0.0",
    "svg-url-loader": "3.0.3",
    "typescript": "4.0.3",
    "victory": "34.3.6",
    "webpack": "4.44.1",
    "webpack-cli": "3.3.9"
  },
  "peerDependencies": {
    "@babel/core": "^=7.x",
    "@babel/preset-env": "^=7.x",
    "@types/react": "^16.9.16 || ^17.0.0",
    "babel-loader": "^=8.x",
    "cypress": "*",
    "next": "^=8.x",
    "react": "^=16.x || ^=17.x",
    "react-dom": "^=16.x || ^=17.x",
    "webpack": "^=3.x"
  },
  "files": [
    "dist",
    "support",
    "plugins"
  ],
  "types": "dist",
  "license": "MIT",
  "repository": {
    "type": "git",
    "url": "https://github.com/cypress-io/cypress.git"
  },
  "homepage": "https://on.cypress.io/component-testing",
  "author": "Gleb Bahmutov <gleb.bahmutov@gmail.com>",
  "bugs": "https://github.com/cypress-io/cypress/issues/new?assignees=&labels=npm%3A%20%40cypress%2Freact&template=1-bug-report.md&title=",
  "keywords": [
    "react",
    "cypress",
    "cypress-io",
    "test",
    "testing"
  ],
  "peerDependenciesMeta": {
    "@babel/core": {
      "optional": true
    },
    "@babel/preset-env": {
      "optional": true
    },
    "@types/react": {
      "optional": true
    },
    "babel-loader": {
      "optional": true
    },
    "next": {
      "optional": true
    },
    "webpack": {
      "optional": true
    }
  },
  "ciJobs": [
    "npm-react",
    "npm-react-axe",
    "npm-react-next",
    "npm-react-cra",
    "npm-react-cra-folder",
    "npm-react-rollup",
    "npm-react-sass-ts",
    "npm-react-snapshots",
    "npm-react-tailwind",
    "npm-react-percy",
    "npm-react-webpack-file",
    "npm-react-webpack-options"
  ],
  "standard": {
    "globals": [
      "Cypress",
      "cy",
      "expect"
    ]
  }
}<|MERGE_RESOLUTION|>--- conflicted
+++ resolved
@@ -6,17 +6,10 @@
   "scripts": {
     "build": "rimraf dist && yarn transpile",
     "build-prod": "yarn build",
-<<<<<<< HEAD
-    "cypress:open": "node ../../scripts/start.js --component-testing --project ${PWD}",
+    "cypress:open": "node ../../scripts/cypress.js open-ct --project ${PWD}",
     "cypress:open:debug": "NODE_OPTIONS=--max-http-header-size=1048576 node --inspect-brk ../../scripts/start.js --component-testing --project ${PWD}",
-    "cypress:run": "node ../../scripts/cypress.js open-ct --run-project ${PWD}",
+    "cypress:run": "node ../../scripts/cypress.js run-ct --project ${PWD}",
     "cypress:run:debug": "NODE_OPTIONS=--max-http-header-size=1048576 node --inspect-brk ../../scripts/start.js --component-testing --run-project ${PWD}",
-=======
-    "cy:open": "node ../../scripts/cypress.js open-ct --project ${PWD}",
-    "cy:open:debug": "NODE_OPTIONS=--max-http-header-size=1048576 node --inspect-brk ../../scripts/start.js --component-testing --project ${PWD}",
-    "cy:run": "node ../../scripts/cypress.js run-ct --project ${PWD}",
-    "cy:run:debug": "NODE_OPTIONS=--max-http-header-size=1048576 node --inspect-brk ../../scripts/start.js --component-testing --run-project ${PWD}",
->>>>>>> 9668694b
     "pretest": "yarn transpile",
     "test": "yarn cypress:run",
     "transpile": "tsc",
