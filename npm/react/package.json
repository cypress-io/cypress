{
  "name": "@cypress/react",
  "version": "0.0.0-development",
  "description": "Unit test React components using Cypress",
  "main": "dist/cypress-react.cjs.js",
  "scripts": {
    "build": "rimraf dist && yarn rollup -c rollup.config.js",
    "build-prod": "yarn build",
    "cy:open": "node ../../scripts/cypress.js open-ct --project ${PWD}",
    "cy:open:debug": "NODE_OPTIONS=--max-http-header-size=1048576 node --inspect-brk ../../scripts/start.js --component-testing --project ${PWD}",
    "cy:run": "node ../../scripts/cypress.js run-ct --project ${PWD}",
    "cy:run:debug": "NODE_OPTIONS=--max-http-header-size=1048576 node --inspect-brk ../../scripts/start.js --component-testing --run-project ${PWD}",
    "pretest": "yarn transpile",
    "test": "yarn cy:run",
    "transpile": "tsc",
    "watch": "yarn build --watch --watch.exclude ./dist/**/*"
  },
  "dependencies": {
<<<<<<< HEAD
    "@babel/plugin-transform-modules-commonjs": "7.12.1",
    "@cypress/code-coverage": "3.8.6",
    "babel-plugin-istanbul": "6.0.0",
=======
    "@cypress/webpack-preprocessor": "0.0.0-development",
>>>>>>> 9c642369
    "debug": "4.3.2",
    "find-webpack": "2.2.1"
  },
  "devDependencies": {
    "@babel/core": "7.4.5",
    "@babel/plugin-proposal-class-properties": "7.4.4",
    "@babel/plugin-syntax-dynamic-import": "7.8.3",
    "@babel/plugin-transform-modules-commonjs": "7.12.1",
    "@babel/preset-env": "7.4.5",
    "@babel/preset-react": "7.0.0",
    "@babel/preset-typescript": "7.10.4",
    "@bahmutov/cy-api": "1.4.2",
    "@bahmutov/cy-rollup": "2.0.0",
    "@cypress/code-coverage": "3.8.6",
    "@cypress/webpack-dev-server": "0.0.0-development",
    "@date-io/date-fns": "1",
    "@emotion/babel-preset-css-prop": "10.0.27",
    "@emotion/core": "10.0.22",
    "@material-ui/core": "4.9.5",
    "@material-ui/icons": "4.5.1",
    "@material-ui/lab": "4.0.0-alpha.39",
    "@material-ui/pickers": "3.2.10",
    "@percy/cypress": "2.3.2",
    "@rollup/plugin-commonjs": "^17.1.0",
    "@rollup/plugin-json": "^4.1.0",
    "@rollup/plugin-node-resolve": "^11.1.1",
    "@testing-library/cypress": "7.0.1",
    "@types/chalk": "2.2.0",
    "@types/inquirer": "7.3.1",
    "@types/mock-fs": "4.10.0",
    "@types/node": "12.12.50",
    "@types/semver": "7.3.4",
    "arg": "4.1.3",
    "autoprefixer": "9.7.6",
    "axios": "0.18.1",
    "babel-loader": "8.0.6",
    "babel-plugin-istanbul": "6.0.0",
    "babel-plugin-module-resolver": "4.0.0",
    "bootstrap": "4.4.1",
    "check-code-coverage": "1.9.2",
    "common-tags": "1.8.0",
    "css-loader": "2.1.1",
    "cypress": "0.0.0-development",
    "cypress-expect": "2.0.0",
    "cypress-image-snapshot": "3.1.1",
    "cypress-plugin-snapshots": "1.4.4",
    "cypress-react-selector": "2.0.4",
    "date-fns": "2.13.0",
    "framer-motion": "2.6.13",
    "i18next": "19.7.0",
    "lodash": "4.17.15",
    "mobx": "6.0.0",
    "mobx-react-lite": "3.0.0",
    "mocha": "7.1.1",
    "mock-fs": "4.13.0",
    "next": "^9.5.3",
    "pretty": "2.0.0",
    "prop-types": "15.7.2",
    "radioactive-state": "1.3.4",
    "react": "16.8.6",
    "react-bootstrap": "1.0.1",
    "react-calendar-heatmap": "1.8.1",
    "react-dom": "16.8.6",
    "react-google-maps": "9.4.5",
    "react-i18next": "11.7.2",
    "react-loading-skeleton": "2.0.1",
    "react-router": "6.0.0-alpha.1",
    "react-router-dom": "6.0.0-alpha.1",
    "react-scripts": "3.4.1",
    "react-tooltip": "4.2.6",
    "rollup": "^2.38.5",
    "rollup-plugin-istanbul": "2.0.1",
    "rollup-plugin-typescript2": "^0.29.0",
    "style-loader": "0.23.1",
    "styled-components": "5.0.0",
    "svg-url-loader": "3.0.3",
    "typescript": "4.0.3",
    "victory": "34.3.6",
    "webpack": "4.44.1",
    "webpack-cli": "3.3.9"
  },
  "peerDependencies": {
    "@babel/core": "^=7.x",
    "@babel/preset-env": "^=7.x",
    "@cypress/webpack-dev-server": "*",
    "@types/react": "^16.9.16 || ^17.0.0",
    "babel-loader": "^=8.x",
    "cypress": "*",
    "next": "^=8.x",
    "react": "^=16.x || ^=17.x",
    "react-dom": "^=16.x || ^=17.x",
    "webpack": "^=3.x"
  },
  "files": [
    "dist",
    "support",
    "plugins"
  ],
  "types": "dist/index.d.ts",
  "license": "MIT",
  "repository": {
    "type": "git",
    "url": "https://github.com/cypress-io/cypress.git"
  },
  "homepage": "https://on.cypress.io/component-testing",
  "author": "Gleb Bahmutov <gleb.bahmutov@gmail.com>",
  "bugs": "https://github.com/cypress-io/cypress/issues/new?assignees=&labels=npm%3A%20%40cypress%2Freact&template=1-bug-report.md&title=",
  "keywords": [
    "react",
    "cypress",
    "cypress-io",
    "test",
    "testing"
  ],
  "unpkg": "dist/cypress-react.browser.js",
  "module": "dist/cypress-react.esm-bundler.js",
  "peerDependenciesMeta": {
    "@babel/core": {
      "optional": true
    },
    "@babel/preset-env": {
      "optional": true
    },
    "@cypress/webpack-dev-server": {
      "optional": true
    },
    "@types/react": {
      "optional": true
    },
    "babel-loader": {
      "optional": true
    },
    "next": {
      "optional": true
    },
    "webpack": {
      "optional": true
    }
  },
  "publishConfig": {
    "access": "public"
  },
  "ciJobs": [
    "npm-react",
    "npm-react-axe",
    "npm-react-next",
    "npm-react-cra",
    "npm-react-cra-folder",
    "npm-react-rollup",
    "npm-react-sass-ts",
    "npm-react-snapshots",
    "npm-react-tailwind",
    "npm-react-percy",
    "npm-react-webpack-file",
    "npm-react-webpack-options"
  ],
  "standard": {
    "globals": [
      "Cypress",
      "cy",
      "expect"
    ]
  }
}<|MERGE_RESOLUTION|>--- conflicted
+++ resolved
@@ -16,13 +16,7 @@
     "watch": "yarn build --watch --watch.exclude ./dist/**/*"
   },
   "dependencies": {
-<<<<<<< HEAD
-    "@babel/plugin-transform-modules-commonjs": "7.12.1",
-    "@cypress/code-coverage": "3.8.6",
-    "babel-plugin-istanbul": "6.0.0",
-=======
     "@cypress/webpack-preprocessor": "0.0.0-development",
->>>>>>> 9c642369
     "debug": "4.3.2",
     "find-webpack": "2.2.1"
   },
