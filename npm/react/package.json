{
  "name": "@cypress/react",
  "version": "0.0.0-development",
  "description": "Unit test React components using Cypress",
  "main": "dist",
  "scripts": {
<<<<<<< HEAD
    "build": "rimraf dist && yarn transpile && yarn build:dist-package",
=======
    "build": "rimraf dist && yarn transpile",
>>>>>>> ca25a274
    "build-prod": "yarn build",
    "cy:open": "node ../../scripts/cypress open",
    "pretest": "yarn transpile",
    "test": "node ../../scripts/cypress run",
    "transpile": "tsc",
    "watch": "tsc -w"
  },
  "dependencies": {
    "@babel/plugin-transform-modules-commonjs": "7.10.4",
    "@cypress/code-coverage": "3.8.1",
    "@cypress/webpack-preprocessor": "*",
    "babel-plugin-istanbul": "6.0.0",
    "debug": "4.1.1",
<<<<<<< HEAD
    "find-webpack": "2.1.0",
=======
    "find-up": "5.0.0",
    "find-webpack": "2.2.0",
>>>>>>> ca25a274
    "mime-types": "2.1.26",
    "semver": "7.3.2",
    "unfetch": "4.1.0"
  },
  "devDependencies": {
    "@babel/core": "7.4.5",
    "@babel/plugin-proposal-class-properties": "7.4.4",
    "@babel/plugin-syntax-dynamic-import": "7.8.3",
    "@babel/preset-env": "7.4.5",
    "@babel/preset-react": "7.0.0",
    "@babel/preset-typescript": "7.10.4",
    "@bahmutov/cy-api": "1.4.2",
    "@bahmutov/cy-rollup": "2.0.0",
    "@date-io/date-fns": "1",
    "@emotion/babel-preset-css-prop": "10.0.27",
    "@emotion/core": "10.0.22",
    "@material-ui/core": "4.9.5",
    "@material-ui/icons": "4.5.1",
    "@material-ui/lab": "4.0.0-alpha.39",
    "@material-ui/pickers": "3.2.10",
    "@percy/cypress": "2.3.2",
    "@testing-library/cypress": "7.0.1",
    "@types/chalk": "2.2.0",
    "@types/semver": "7.3.4",
    "arg": "4.1.3",
    "autoprefixer": "9.7.6",
    "axios": "0.18.1",
    "babel-loader": "8.0.6",
    "babel-plugin-module-resolver": "4.0.0",
    "bootstrap": "4.4.1",
    "check-code-coverage": "1.9.2",
    "common-tags": "1.8.0",
    "css-loader": "2.1.1",
    "cypress": "*",
    "cypress-expect": "2.0.0",
    "cypress-image-snapshot": "3.1.1",
    "cypress-plugin-snapshots": "1.4.4",
    "cypress-react-selector": "2.0.4",
    "date-fns": "2.13.0",
    "framer-motion": "2.6.13",
    "i18next": "19.7.0",
    "lodash": "4.17.15",
    "mobx": "6.0.0",
    "mobx-react-lite": "3.0.0",
<<<<<<< HEAD
=======
    "mocha": "7.1.1",
    "mock-fs": "4.13.0",
    "next": "^9.5.3",
>>>>>>> ca25a274
    "pretty": "2.0.0",
    "prop-types": "15.7.2",
    "radioactive-state": "1.3.4",
    "react": "16.8.6",
    "react-bootstrap": "1.0.1",
    "react-calendar-heatmap": "1.8.1",
    "react-dom": "16.8.6",
    "react-google-maps": "9.4.5",
    "react-i18next": "11.7.2",
    "react-loading-skeleton": "2.0.1",
    "react-router": "6.0.0-alpha.1",
    "react-router-dom": "6.0.0-alpha.1",
    "react-scripts": "3.4.1",
    "react-tooltip": "4.2.6",
    "rollup": "2.28.1",
    "rollup-plugin-istanbul": "2.0.1",
    "style-loader": "0.23.1",
    "styled-components": "5.0.0",
    "svg-url-loader": "3.0.3",
    "typescript": "4.0.3",
    "victory": "34.3.6",
    "webpack": "4.44.1",
    "webpack-cli": "3.3.9"
  },
  "peerDependencies": {
    "@babel/core": "^=7.x",
    "@babel/preset-env": "^=7.x",
    "@types/react": "^16.9.16",
    "babel-loader": "^=8.x",
    "cypress": "*",
    "next": "^=8.x",
    "react": "^=16.x",
    "react-dom": "^=16.x",
    "webpack": "^=3.x"
  },
  "files": [
    "dist",
    "lib",
    "support",
    "plugins"
  ],
  "types": "lib",
  "license": "MIT",
  "repository": {
    "type": "git",
    "url": "https://github.com/cypress-io/cypress.git"
  },
  "homepage": "https://on.cypress.io/component-testing",
  "author": "Gleb Bahmutov <gleb.bahmutov@gmail.com>",
  "bugs": "https://github.com/cypress-io/cypress/issues/new?assignees=&labels=npm%3A%20%40cypress%2Freact&template=1-bug-report.md&title=",
  "keywords": [
    "react",
    "cypress",
    "cypress-io",
    "test",
    "testing"
  ],
  "peerDependenciesMeta": {
    "@babel/core": {
      "optional": true
    },
    "@babel/preset-env": {
      "optional": true
    },
    "babel-loader": {
      "optional": true
    },
    "next": {
      "optional": true
    },
    "types/react": {
      "optional": true
    },
    "webpack": {
      "optional": true
    }
  },
  "ciJobs": [
    "npm-react",
    "npm-react-axe",
    "npm-react-next",
    "npm-react-cra",
    "npm-react-cra-folder",
    "npm-react-rollup",
    "npm-react-sass-ts",
    "npm-react-snapshots",
    "npm-react-tailwind",
    "npm-react-percy",
    "npm-react-webpack-file",
    "npm-react-webpack-options"
  ],
  "standard": {
    "globals": [
      "Cypress",
      "cy",
      "expect"
    ]
  }
}<|MERGE_RESOLUTION|>--- conflicted
+++ resolved
@@ -4,11 +4,7 @@
   "description": "Unit test React components using Cypress",
   "main": "dist",
   "scripts": {
-<<<<<<< HEAD
-    "build": "rimraf dist && yarn transpile && yarn build:dist-package",
-=======
     "build": "rimraf dist && yarn transpile",
->>>>>>> ca25a274
     "build-prod": "yarn build",
     "cy:open": "node ../../scripts/cypress open",
     "pretest": "yarn transpile",
@@ -22,12 +18,8 @@
     "@cypress/webpack-preprocessor": "*",
     "babel-plugin-istanbul": "6.0.0",
     "debug": "4.1.1",
-<<<<<<< HEAD
-    "find-webpack": "2.1.0",
-=======
     "find-up": "5.0.0",
     "find-webpack": "2.2.0",
->>>>>>> ca25a274
     "mime-types": "2.1.26",
     "semver": "7.3.2",
     "unfetch": "4.1.0"
@@ -72,12 +64,6 @@
     "lodash": "4.17.15",
     "mobx": "6.0.0",
     "mobx-react-lite": "3.0.0",
-<<<<<<< HEAD
-=======
-    "mocha": "7.1.1",
-    "mock-fs": "4.13.0",
-    "next": "^9.5.3",
->>>>>>> ca25a274
     "pretty": "2.0.0",
     "prop-types": "15.7.2",
     "radioactive-state": "1.3.4",
