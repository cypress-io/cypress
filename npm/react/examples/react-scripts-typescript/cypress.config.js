--- conflicted
+++ resolved
@@ -3,11 +3,8 @@
   'viewportWidth': 500,
   'viewportHeight': 800,
   'component': {
-<<<<<<< HEAD
     'supportFile': 'cypress/support/component.ts',
-=======
     'specPattern': 'src/**/*cy-spec.tsx',
->>>>>>> 0d51a925
     setupNodeEvents (on, config) {
       const devServer = require('@cypress/react/plugins/react-scripts')
 
