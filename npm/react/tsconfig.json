--- conflicted
+++ resolved
@@ -1,15 +1,8 @@
 {
   "compilerOptions": {
-<<<<<<< HEAD
-    /* Basic Options */
-    "target": "es6" /* Specify ECMAScript target version: 'ES3' (default), 'ES5', 'ES2015', 'ES2016', 'ES2017', or 'ESNEXT'. */,
-    "module": "commonjs" /* Specify module code generation: 'none', 'commonjs', 'amd', 'system', 'umd', 'es2015', or 'ESNext'. */,
-    "skipLibCheck": true,
-=======
-    "target": "es5",
+    "target": "es6",
     "module": "esnext",
     "moduleResolution": "node",
->>>>>>> f0d3a486
     "lib": [
       "es2015",
       "dom"
