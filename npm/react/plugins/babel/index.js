--- conflicted
+++ resolved
@@ -6,11 +6,7 @@
   return startDevServer({
     options: cypressDevServerConfig,
     webpackConfig: getBabelWebpackConfig(cypressDevServerConfig.config, devServerConfig),
-<<<<<<< HEAD
-    indexHtml: devServerConfig.indexHtml,
-=======
     indexHtmlFile: devServerConfig.indexHtmlFile,
->>>>>>> e0941990
   })
 }
 
