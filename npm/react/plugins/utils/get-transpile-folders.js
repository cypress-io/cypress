--- conflicted
+++ resolved
@@ -1,14 +1,9 @@
 // @ts-check
-<<<<<<< HEAD
-function getTranspileFolders(config) {
-  const folders = []
-=======
 const path = require('path')
 
 function getTranspileFolders (config) {
   const rawFolders = config.addTranspiledFolders ?? []
   const folders = rawFolders.map((folder) => path.resolve(config.projectRoot, folder))
->>>>>>> 25f59d13
 
   // user can disable folders, so check first
   if (config.componentFolder) {
