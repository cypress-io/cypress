--- conflicted
+++ resolved
@@ -7,11 +7,7 @@
   "scripts": {
     "build": "tsc",
     "build-prod": "tsc",
-<<<<<<< HEAD
-    "test": "tsc && ts-mocha test/**/*.spec.ts --exit",
-=======
     "test": "tsc && mocha -r @packages/ts/register --config ./test/.mocharc.js --exit",
->>>>>>> d34539ff
     "watch": "tsc -w"
   },
   "dependencies": {
@@ -23,7 +19,6 @@
     "@types/webpack-dev-server": "^3.11.1",
     "chai": "^4.2.0",
     "mocha": "^8.1.3",
-    "ts-mocha": "8.0.0",
     "typescript": "^3.9.7",
     "webpack": "^4.44.2",
     "webpack-dev-server": "^3.11.0"
