--- conflicted
+++ resolved
@@ -12,11 +12,7 @@
   "dependencies": {
     "@cypress/lazy-compile-webpack-plugin": "0.0.0-development",
     "debug": "4.3.2",
-<<<<<<< HEAD
-=======
     "html-webpack-plugin": "^4.0.0",
-    "lazy-compile-webpack-plugin": "0.1.11",
->>>>>>> a5bb2e07
     "semver": "^7.3.4",
     "webpack-merge": "^5.4.0"
   },
