/// <reference path="../support/e2e.ts" />
import type { ProjectFixtureDir } from '@tooling/system-tests/lib/fixtureDirs'

const WEBPACK_REACT: ProjectFixtureDir[] = ['next-11', 'next-12', 'next-11-webpack-4', 'next-12.1.6']

// Add to this list to focus on a particular permutation
const ONLY_PROJECTS: ProjectFixtureDir[] = []

for (const project of WEBPACK_REACT) {
  if (ONLY_PROJECTS.length && !ONLY_PROJECTS.includes(project)) {
    continue
  }

  describe(`Working with ${project}`, () => {
    beforeEach(() => {
      cy.scaffoldProject(project)
      cy.openProject(project)
      cy.startAppServer('component')
    })

    it('should mount a passing test', () => {
      cy.visitApp()
      cy.contains('index.cy.js').click()
      cy.waitForSpecToFinish({ passCount: 1 })
    })

    it('should live-reload on src changes', () => {
      cy.visitApp()

      cy.contains('index.cy.js').click()
      cy.waitForSpecToFinish({ passCount: 1 })

      cy.withCtx(async (ctx) => {
        const indexPath = ctx.path.join('pages', 'index.js')

        await ctx.actions.file.writeFileInProject(
          indexPath,
          (await ctx.file.readFileInProject(indexPath)).replace('Welcome to', 'Hello from'),
        )
      })

      cy.waitForSpecToFinish({ failCount: 1 })
<<<<<<< HEAD
=======
      cy.get('.test-err-code-frame').should('be.visible')
>>>>>>> a43329b6

      cy.withCtx(async (ctx) => {
        const indexTestPath = ctx.path.join('pages', 'index.cy.js')

        await ctx.actions.file.writeFileInProject(
          indexTestPath,
          (await ctx.file.readFileInProject(indexTestPath)).replace('Welcome to', 'Hello from'),
        )
      })

      cy.waitForSpecToFinish({ passCount: 1 })
    })

    it('should show compilation errors on src changes', () => {
      cy.visitApp()

      cy.contains('index.cy.js').click()
      cy.waitForSpecToFinish({ passCount: 1 })

      // Create compilation error
      cy.withCtx(async (ctx) => {
        const indexPath = ctx.path.join('pages', 'index.js')

        await ctx.actions.file.writeFileInProject(
          indexPath,
          (await ctx.file.readFileInProject(indexPath)).replace('export', 'expart'),
        )
      })

      // The test should fail and the stack trace should appear in the command log
      cy.waitForSpecToFinish({ failCount: 1 })
      cy.contains('The following error originated from your test code, not from Cypress.').should('exist')
    })

    // TODO: fix flaky test https://github.com/cypress-io/cypress/issues/23417
    it.skip('should detect new spec', () => {
      cy.visitApp()

      cy.withCtx(async (ctx) => {
        const newTestPath = ctx.path.join('pages', 'New.cy.js')
        const indexTestPath = ctx.path.join('pages', 'index.cy.js')

        await ctx.actions.file.writeFileInProject(
          newTestPath,
          await ctx.file.readFileInProject(indexTestPath),
        )
      })

      cy.contains('New.cy.js').click()
      cy.waitForSpecToFinish({ passCount: 1 })
    })

    // TODO: fix flaky test https://github.com/cypress-io/cypress/issues/23417
    it.skip('should allow import of global styles in support file', () => {
      cy.visitApp()
      cy.contains('styles.cy.js').click()
      cy.waitForSpecToFinish({ passCount: 1 })
    })
  })
}<|MERGE_RESOLUTION|>--- conflicted
+++ resolved
@@ -40,10 +40,7 @@
       })
 
       cy.waitForSpecToFinish({ failCount: 1 })
-<<<<<<< HEAD
-=======
       cy.get('.test-err-code-frame').should('be.visible')
->>>>>>> a43329b6
 
       cy.withCtx(async (ctx) => {
         const indexTestPath = ctx.path.join('pages', 'index.cy.js')
