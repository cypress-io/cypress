--- conflicted
+++ resolved
@@ -69,7 +69,6 @@
       cy.get('.passed > .num').should('contain', 1)
     })
 
-<<<<<<< HEAD
     it('AppCompilationError: should fail with uncaught exception error', () => {
       cy.on('uncaught:exception', () => {
         // Ignore the uncaught exception in the AUT
@@ -82,7 +81,8 @@
       cy.get('.failed > .num').should('contain', 1)
       cy.contains('An uncaught error was detected outside of a test')
       cy.contains('The following error originated from your test code, not from Cypress.')
-=======
+    })
+
     // https://cypress-io.atlassian.net/browse/UNIFY-1697
     it('filters missing spec files from loader during pre-compilation', () => {
       cy.visitApp()
@@ -112,7 +112,6 @@
 
       // 5. assert recreated spec executes successfully
       cy.get('.passed > .num').should('contain', 1)
->>>>>>> 0e32352c
     })
   })
 }