--- conflicted
+++ resolved
@@ -22,11 +22,8 @@
   isOpenMode: boolean
 }
 
-<<<<<<< HEAD
+
 const mergePublicPath = (baseValue = '/', userValue = '/') => {
-=======
-const mergePublicPath = (baseValue: string, userValue = '/') => {
->>>>>>> c7716f2f
   return path.join(baseValue, userValue, '/')
 }
 
