--- conflicted
+++ resolved
@@ -94,45 +94,6 @@
   }
 
   /*
-<<<<<<< HEAD
-=======
-   * After compiling, we check for errors and inform the server of them.
-   */
-  private afterCompile = () => {
-    if (!this.compilation) {
-      return
-    }
-
-    const stats = this.compilation.getStats()
-
-    if (stats.hasErrors()) {
-      this.errorEmitted = true
-
-      // webpack 4: string[]
-      // webpack 5: Error[]
-      const errors = stats.toJson().errors as Array<Error | string> | undefined
-
-      if (!errors || !errors.length) {
-        return
-      }
-
-      this.devServerEvents.emit('dev-server:compile:error', normalizeError(errors[0]))
-    } else if (this.errorEmitted) {
-      // compilation succeed but assets haven't emitted to the output yet
-      this.devServerEvents.emit('dev-server:compile:error', null)
-    }
-  }
-
-  // After emitting assets, we tell the server compilation was successful
-  // so it can trigger a reload the AUT iframe.
-  private afterEmit = () => {
-    if (!this.compilation?.getStats().hasErrors()) {
-      this.devServerEvents.emit('dev-server:compile:success')
-    }
-  }
-
-  /*
->>>>>>> 0e32352c
    * `webpack --watch` watches the existing specs and their dependencies for changes,
    * but we also need to add additional dependencies to our dynamic "browser.js" (generated
    * using loader.ts) when new specs are created. This hook informs webpack that browser.js
@@ -180,12 +141,7 @@
     const _compiler = compiler as Compiler
 
     this.devServerEvents.on('dev-server:specs:changed', this.onSpecsChange)
-<<<<<<< HEAD
-=======
     _compiler.hooks.beforeCompile.tapAsync('CypressCTPlugin', this.beforeCompile)
-    _compiler.hooks.afterCompile.tap('CypressCTPlugin', this.afterCompile)
-    _compiler.hooks.afterEmit.tap('CypressCTPlugin', this.afterEmit)
->>>>>>> 0e32352c
     _compiler.hooks.compilation.tap('CypressCTPlugin', (compilation) => this.addCompilationHooks(compilation as Webpack45Compilation))
   }
 }