--- conflicted
+++ resolved
@@ -64,11 +64,8 @@
         devServerConfig.devServerEvents.emit('dev-server:compile:error', normalizeError(errors[0]))
       }
 
-<<<<<<< HEAD
       devServerConfig.devServerEvents.emit('dev-server:compile:success')
-=======
       devServerConfig.devServerEvents.emit('dev-server:compile:done')
->>>>>>> 0e32352c
     })
 
     if (result.version === 3) {
