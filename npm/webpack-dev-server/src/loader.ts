/* global Cypress */
/// <reference types="cypress" />

import * as path from 'path'
import { CypressCTWebpackContext } from './plugin'

/**
 * @param {ComponentSpec} file spec to create import string from.
 * @param {string} filename name of the spec file - this is the same as file.name
 * @param {string} chunkName webpack chunk name. eg: 'spec-0'
 * @param {string} projectRoot absolute path to the project root. eg: /Users/<username>/my-app
 */
const makeImport = (file: Cypress.Cypress['spec'], filename: string, chunkName: string, projectRoot: string) => {
  // If we want to rename the chunks, we can use this
  const magicComments = chunkName ? `/* webpackChunkName: "${chunkName}" */` : ''

  return `"${filename}": {
    shouldLoad: () => document.location.pathname.includes(${JSON.stringify(file.relative)}),
    load: () => import(${JSON.stringify(path.resolve(projectRoot, file.relative))} ${magicComments}),
    chunkName: "${chunkName}",
  }`
}

/**
 * Creates a object maping a spec file to an object mapping
 * the spec name to the result of `makeImport`.
 *
 * @returns {Record<string, ReturnType<makeImport>}
 * {
 *   "App.spec.js": {
 *     shouldLoad: () => document.location.pathname.includes("cypress/component/App.spec.js"),
 *     load: () => {
 *       return import("/Users/projects/my-app/cypress/component/App.spec.js" \/* webpackChunkName: "spec-0" *\/)
 *     },
 *     chunkName: "spec-0"
 *   }
 * }
 */
function buildSpecs (projectRoot: string, files: Cypress.Cypress['spec'][] = []): string {
  if (!Array.isArray(files)) return `{}`

  return `{${files.map((f, i) => {
    return makeImport(f, f.name, `spec-${i}`, projectRoot)
  }).join(',')}}`
}

// Runs the tests inside the iframe
export default function loader (this: CypressCTWebpackContext) {
  const { files, projectRoot, supportFile } = this._cypress

  const supportFileAbsolutePath = supportFile ? JSON.stringify(path.resolve(projectRoot, supportFile)) : undefined

  return `
  var loadSupportFile = ${supportFile ? `() => import(${supportFileAbsolutePath})` : `() => Promise.resolve()`}
  var allTheSpecs = ${buildSpecs(projectRoot, files)};

  var { init } = require(${JSON.stringify(require.resolve('./aut-runner'))})

<<<<<<< HEAD
  const { restartRunner } = init(Object.keys(allTheSpecs)
    .filter(key => allTheSpecs[key].shouldLoad())
    .map(a => allTheSpecs[a].load())
  )
=======
  var scriptLoaders = Object.values(allTheSpecs).reduce(
    (accSpecLoaders, specLoader) => {
      if (specLoader.shouldLoad()) {
        accSpecLoaders.push(specLoader.load)
      }
      return accSpecLoaders
  }, [loadSupportFile])

  init(scriptLoaders)
>>>>>>> aa6c191d
  `
}<|MERGE_RESOLUTION|>--- conflicted
+++ resolved
@@ -56,12 +56,6 @@
 
   var { init } = require(${JSON.stringify(require.resolve('./aut-runner'))})
 
-<<<<<<< HEAD
-  const { restartRunner } = init(Object.keys(allTheSpecs)
-    .filter(key => allTheSpecs[key].shouldLoad())
-    .map(a => allTheSpecs[a].load())
-  )
-=======
   var scriptLoaders = Object.values(allTheSpecs).reduce(
     (accSpecLoaders, specLoader) => {
       if (specLoader.shouldLoad()) {
@@ -71,6 +65,5 @@
   }, [loadSupportFile])
 
   init(scriptLoaders)
->>>>>>> aa6c191d
   `
 }