import { scaffoldMigrationProject } from '../test-helpers/scaffoldProject'
import { expect } from 'chai'
import { nextHandler, allCssTests } from '../../src/helpers/nextHandler'
import type { Configuration, RuleSetRule } from 'webpack'
import * as path from 'path'
import { WebpackDevServerConfig } from '../../src/devServer'
import '../support'

const expectWatchOverrides = (webpackConfig: Configuration) => {
  expect(webpackConfig.watchOptions?.ignored).to.contain('**/node_modules/!(@cypress/webpack-dev-server/dist/browser.js)**')
}

const expectPagesDir = (webpackConfig: Configuration, projectRoot: string) => {
  const ReactLoadablePlugin: any = webpackConfig.plugins?.find((plugin) => plugin.constructor.name === 'ReactLoadablePlugin')

  expect(ReactLoadablePlugin.pagesDir).eq(path.join(projectRoot, 'pages'))
}

const expectWebpackSpan = (webpackConfig: Configuration) => {
  const ProfilingPlugin: any = webpackConfig.plugins?.find((plugin) => plugin.constructor.name === 'ProfilingPlugin')

  expect(ProfilingPlugin.runWebpackSpan).to.exist
}

const expectGlobalStyleOverrides = (webpackConfig: Configuration) => {
  const cssRules: RuleSetRule[] = []

  for (const rule of webpackConfig.module?.rules as RuleSetRule[]) {
    if (rule.oneOf) {
      for (const oneOf of rule.oneOf) {
        if (oneOf.test && allCssTests.some((re) => re.source === (oneOf as any).test?.source)) {
          cssRules.push(oneOf)
        }
      }
    }
  }

  expect(cssRules).to.have.length.greaterThan(0)
  cssRules.forEach((rule) => expect(rule.issuer).to.be.undefined)
}

describe('nextHandler', function () {
  // can take a while since we install node_modules
  this.timeout(1000 * 60)

  it('sources from a next-12 project', async () => {
    const projectRoot = await scaffoldMigrationProject('next-12')

    process.chdir(projectRoot)

    const { frameworkConfig: webpackConfig, sourceWebpackModulesResult } = await nextHandler({
      framework: 'next',
      cypressConfig: { projectRoot } as Cypress.PluginConfigOptions,
    } as WebpackDevServerConfig)

    expectWatchOverrides(webpackConfig)
    expectPagesDir(webpackConfig, projectRoot)
    expectWebpackSpan(webpackConfig)
<<<<<<< HEAD
    expectGlobalStyleOverrides(webpackConfig)
=======

    expect(sourceWebpackModulesResult.webpack.importPath).to.include('next')
    expect(sourceWebpackModulesResult.webpack.majorVersion).eq(5)
>>>>>>> 0aebe4a4
  })

  it('sources from a next-11 project', async () => {
    const projectRoot = await scaffoldMigrationProject('next-11')

    process.chdir(projectRoot)

    const { frameworkConfig: webpackConfig, sourceWebpackModulesResult } = await nextHandler({
      framework: 'next',
      cypressConfig: { projectRoot } as Cypress.PluginConfigOptions,
    } as WebpackDevServerConfig)

    expectWatchOverrides(webpackConfig)
    expectPagesDir(webpackConfig, projectRoot)
    expectWebpackSpan(webpackConfig)
<<<<<<< HEAD
    expectGlobalStyleOverrides(webpackConfig)
=======

    expect(sourceWebpackModulesResult.webpack.importPath).to.include('next')
    expect(sourceWebpackModulesResult.webpack.majorVersion).eq(5)
  })

  it('sources from a next-11-webpack-4 project', async () => {
    const projectRoot = await scaffoldMigrationProject('next-11-webpack-4')

    process.chdir(projectRoot)

    const { frameworkConfig: webpackConfig, sourceWebpackModulesResult } = await nextHandler({
      framework: 'next',
      cypressConfig: { projectRoot, cypressBinaryRoot: __dirname } as Cypress.PluginConfigOptions,
    } as WebpackDevServerConfig)

    expectWatchOverrides(webpackConfig)
    expectPagesDir(webpackConfig, projectRoot)
    expectWebpackSpan(webpackConfig)

    expect(sourceWebpackModulesResult.webpack.importPath).to.include('next')
    expect(sourceWebpackModulesResult.webpack.majorVersion).eq(4)
>>>>>>> 0aebe4a4
  })

  it('throws if nodeVersion is set to bundled', async () => {
    const projectRoot = await scaffoldMigrationProject('next-12')

    process.chdir(projectRoot)

    let err

    try {
      await nextHandler({

        framework: 'next', cypressConfig: { projectRoot, nodeVersion: 'bundled' } as Cypress.PluginConfigOptions,
      } as WebpackDevServerConfig)
    } catch (e) {
      err = e
    }

    expect(err.message).to.contain('Cypress cannot compile your Next.js application when "nodeVersion" is set to "bundled".')
  })
})<|MERGE_RESOLUTION|>--- conflicted
+++ resolved
@@ -56,13 +56,10 @@
     expectWatchOverrides(webpackConfig)
     expectPagesDir(webpackConfig, projectRoot)
     expectWebpackSpan(webpackConfig)
-<<<<<<< HEAD
     expectGlobalStyleOverrides(webpackConfig)
-=======
 
     expect(sourceWebpackModulesResult.webpack.importPath).to.include('next')
     expect(sourceWebpackModulesResult.webpack.majorVersion).eq(5)
->>>>>>> 0aebe4a4
   })
 
   it('sources from a next-11 project', async () => {
@@ -78,9 +75,7 @@
     expectWatchOverrides(webpackConfig)
     expectPagesDir(webpackConfig, projectRoot)
     expectWebpackSpan(webpackConfig)
-<<<<<<< HEAD
     expectGlobalStyleOverrides(webpackConfig)
-=======
 
     expect(sourceWebpackModulesResult.webpack.importPath).to.include('next')
     expect(sourceWebpackModulesResult.webpack.majorVersion).eq(5)
@@ -99,10 +94,10 @@
     expectWatchOverrides(webpackConfig)
     expectPagesDir(webpackConfig, projectRoot)
     expectWebpackSpan(webpackConfig)
+    expectGlobalStyleOverrides(webpackConfig)
 
     expect(sourceWebpackModulesResult.webpack.importPath).to.include('next')
     expect(sourceWebpackModulesResult.webpack.majorVersion).eq(4)
->>>>>>> 0aebe4a4
   })
 
   it('throws if nodeVersion is set to bundled', async () => {
