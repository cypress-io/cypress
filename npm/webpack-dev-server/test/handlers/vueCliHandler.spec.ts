--- conflicted
+++ resolved
@@ -19,14 +19,10 @@
     } as WebpackDevServerConfig)
 
     // Verify it's a Vue-specific webpack config by seeing if VueLoader is present.
-<<<<<<< HEAD
     expect(webpackConfig.plugins?.find((plug) => plug.constructor.name === 'VueLoader'))
-=======
-    expect(webpackConfig.plugins.find((plug) => plug.constructor.name === 'VueLoader'))
 
     expect(sourceWebpackModulesResult.framework?.importPath).to.include('@vue/cli-service')
     expect(sourceWebpackModulesResult.webpack.majorVersion).eq(5)
->>>>>>> 0aebe4a4
   })
 
   it('sources from a @vue/cli-service@4.x project with Vue 2', async () => {
@@ -40,13 +36,9 @@
     } as WebpackDevServerConfig)
 
     // Verify it's a Vue-specific webpack config by seeing if VueLoader is present.
-<<<<<<< HEAD
     expect(webpackConfig.plugins?.find((plug) => plug.constructor.name === 'VueLoader'))
-=======
-    expect(webpackConfig.plugins.find((plug) => plug.constructor.name === 'VueLoader'))
 
     expect(sourceWebpackModulesResult.framework?.importPath).to.include('@vue/cli-service')
     expect(sourceWebpackModulesResult.webpack.majorVersion).eq(4)
->>>>>>> 0aebe4a4
   })
 })