--- conflicted
+++ resolved
@@ -116,11 +116,7 @@
 // 'zone.js/testing' is not properly aliasing `it.skip` but it does provide `xit`/`xspecify`
 // Written up under https://github.com/angular/angular/issues/46297 but is not seeing movement
 // so we'll patch here pending a fix in that library
-<<<<<<< HEAD
-// @ts-ignore
-=======
 // @ts-ignore Ignore so that way we can bypass semantic error TS7017: Element implicitly has an 'any' type because type 'typeof globalThis' has no index signature.
->>>>>>> 3ad90a63
 globalThis.it.skip = globalThis.xit
 
 @Injectable()
