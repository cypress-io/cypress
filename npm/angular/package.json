{
  "name": "@cypress/angular",
  "version": "0.0.0-development",
  "description": "Test Angular Components using Cypress",
  "main": "dist/index.js",
  "scripts": {
    "prebuild": "rimraf dist",
    "build": "rollup -c rollup.config.mjs",
    "postbuild": "node ../../scripts/sync-exported-npm-with-cli.js",
    "build-prod": "yarn build",
    "check-ts": "tsc --noEmit",
<<<<<<< HEAD
    "test-unit": "echo 'no unit tests'"
=======
    "lint": "eslint --ext .js,.ts,.json, ."
>>>>>>> 06187121
  },
  "dependencies": {},
  "devDependencies": {
    "@angular/common": "^14.2.0",
    "@angular/core": "^14.2.0",
    "@angular/platform-browser-dynamic": "^14.2.0",
    "@cypress/mount-utils": "0.0.0-development",
    "typescript": "^4.7.4",
    "zone.js": "~0.11.4"
  },
  "peerDependencies": {
    "@angular/common": ">=13",
    "@angular/core": ">=13",
    "@angular/platform-browser-dynamic": ">=13",
    "zone.js": ">=0.11.0"
  },
  "files": [
    "dist"
  ],
  "types": "dist/index.d.ts",
  "license": "MIT",
  "repository": {
    "type": "git",
    "url": "https://github.com/cypress-io/cypress.git"
  },
  "homepage": "https://github.com/cypress-io/cypress/blob/develop/npm/angular/#readme",
  "author": "Jordan Powell",
  "bugs": "https://github.com/cypress-io/cypress/issues/new?assignees=&labels=npm%3A%20%40cypress%2Fangular&template=1-bug-report.md&title=",
  "keywords": [
    "angular",
    "cypress",
    "cypress-io",
    "test",
    "testing"
  ],
  "contributors": [
    {
      "name": "Jordan Powell",
      "social": "@jordanpowell88"
    },
    {
      "name": "Zach Williams",
      "social": "@ZachJW34"
    }
  ],
  "module": "dist/index.js",
  "publishConfig": {
    "access": "public"
  },
  "standard": {
    "globals": [
      "Cypress",
      "cy",
      "expect"
    ]
  }
}<|MERGE_RESOLUTION|>--- conflicted
+++ resolved
@@ -9,11 +9,8 @@
     "postbuild": "node ../../scripts/sync-exported-npm-with-cli.js",
     "build-prod": "yarn build",
     "check-ts": "tsc --noEmit",
-<<<<<<< HEAD
-    "test-unit": "echo 'no unit tests'"
-=======
+    "test-unit": "echo 'no unit tests'",
     "lint": "eslint --ext .js,.ts,.json, ."
->>>>>>> 06187121
   },
   "dependencies": {},
   "devDependencies": {
