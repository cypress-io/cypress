--- conflicted
+++ resolved
@@ -1,10 +1,6 @@
 import debugFn from 'debug'
-<<<<<<< HEAD
-import type { InlineConfig, UserConfig, ViteDevServer } from 'vite'
-=======
 import semverMajor from 'semver/functions/major'
-import type { UserConfig } from 'vite-5'
->>>>>>> 33272fb9
+import type { InlineConfig, UserConfig, ViteDevServer } from 'vite-5'
 import { getVite, Vite } from './getVite'
 import { createViteDevServerConfig } from './resolveConfig'
 
@@ -12,12 +8,8 @@
 
 const ALL_FRAMEWORKS = ['react', 'vue'] as const
 
-<<<<<<< HEAD
 export type ConfigHandler = UserConfig | (() => UserConfig | Promise<UserConfig>)
 
-=======
-type ConfigHandler = UserConfig | (() => UserConfig | Promise<UserConfig>)
->>>>>>> 33272fb9
 export type ViteDevServerConfig = {
   specs: Cypress.Spec[]
   cypressConfig: Cypress.PluginConfigOptions
