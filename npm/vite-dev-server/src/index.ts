--- conflicted
+++ resolved
@@ -18,21 +18,12 @@
     throw new Error(err as string)
   }
 
-<<<<<<< HEAD
-  return { port, close: viteDevServer.close }
-}
-=======
   debug('Vite server created')
   const port = await getPort({ port: 3000 })
->>>>>>> e0941990
 
   await server.listen(port)
   debug('Successfully launched the vite server on port', port)
 
-<<<<<<< HEAD
-export function devServer (cypressDevServerConfig: Cypress.DevServerConfig, devServerConfig?: CypressViteDevServerConfig) {
-  return startDevServer({ options: cypressDevServerConfig, viteConfig: devServerConfig })
-=======
   return {
     port,
     close: server.close,
@@ -43,5 +34,4 @@
   const { indexHtmlFile, ...viteConfig } = devServerConfig ?? {}
 
   return startDevServer({ options: cypressDevServerConfig, viteConfig, indexHtmlFile })
->>>>>>> e0941990
 }