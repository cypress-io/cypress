--- conflicted
+++ resolved
@@ -1,22 +1,13 @@
-<<<<<<< HEAD
-import { startDevServer } from '@cypress/vite-dev-server'
-import viteConfig from '../vite.config'
-=======
 const path = require('path')
 const { startDevServer } = require('../dist')
->>>>>>> fc68fc28
 
 module.exports = (on, config) => {
   on('dev-server:start', async (options) => {
     return startDevServer({
       options,
-<<<<<<< HEAD
-      viteConfig,
-=======
       viteConfig: {
         configFile: path.resolve(__dirname, '..', 'vite.config.ts'),
       },
->>>>>>> fc68fc28
     })
   })
 
