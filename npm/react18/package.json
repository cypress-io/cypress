--- conflicted
+++ resolved
@@ -7,13 +7,9 @@
     "build": "rimraf dist && rollup -c rollup.config.mjs",
     "postbuild": "node ../../scripts/sync-exported-npm-with-cli.js",
     "build-prod": "yarn build",
-<<<<<<< HEAD
+    "lint": "eslint --ext .js,.jsx,.ts,.tsx,.json, .",
     "test-unit": "echo 'no unit tests'",
     "watch": "yarn build --watch --watch.exclude ./dist/**/*"
-=======
-    "watch": "yarn build --watch --watch.exclude ./dist/**/*",
-    "lint": "eslint --ext .js,.jsx,.ts,.tsx,.json, ."
->>>>>>> 06187121
   },
   "devDependencies": {
     "@cypress/mount-utils": "0.0.0-development",
