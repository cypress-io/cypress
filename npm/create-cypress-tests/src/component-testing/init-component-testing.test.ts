import path from 'path'
import fs from 'fs-extra'
import snapshot from 'snap-shot-it'
import { expect, use } from 'chai'
import sinon, { SinonStub, SinonSpy } from 'sinon'
import chalk from 'chalk'
import mockFs from 'mock-fs'
import { initComponentTesting } from './init-component-testing'
import inquirer from 'inquirer'
import sinonChai from 'sinon-chai'
import childProcess from 'child_process'
import { someOfSpyCallsIncludes } from '../test-utils'

use(sinonChai)

describe('init component tests script', () => {
  let promptSpy: SinonStub<any> | null = null
  let logSpy: SinonSpy | null = null
  let processExitStub: SinonStub<any> | null = null
  let execStub: SinonStub | null = null

  const e2eTestOutputPath = path.resolve(__dirname, '..', 'test-output')
  const cypressConfigPath = path.join(e2eTestOutputPath, 'cypress.json')

  beforeEach(async () => {
    logSpy = sinon.spy(global.console, 'log')
    // @ts-ignores
    execStub = sinon.stub(childProcess, 'exec').callsFake((command, callback) => callback())
    processExitStub = sinon.stub(process, 'exit').callsFake(() => {
      throw new Error(`${chalk.red('process.exit')} should not be called`)
    })

    await fs.remove(e2eTestOutputPath)
    await fs.mkdir(e2eTestOutputPath)

    process.env.BABEL_TEST_ROOT = e2eTestOutputPath
  })

  afterEach(() => {
    mockFs.restore()
    logSpy?.restore()
    promptSpy?.restore()
    processExitStub?.restore()
    execStub?.restore()
  })

  function createTempFiles(tempFiles: Record<string, string>) {
    Object.entries(tempFiles).forEach(([fileName, content]) => {
      fs.outputFileSync(path.join(e2eTestOutputPath, fileName), content)
    })
  }

  function snapshotGeneratedFiles(name: string) {
    snapshot(
      `${name} cypress.json`,
      fs.readFileSync(path.join(e2eTestOutputPath, 'cypress.json'), { encoding: 'utf-8' })
    )

    snapshot(
      `${name} plugins/index.js`,
      fs.readFileSync(path.join(e2eTestOutputPath, 'cypress', 'plugins', 'index.js'), { encoding: 'utf-8' })
    )

    const supportFile = fs.readFileSync(path.join(e2eTestOutputPath, 'cypress', 'support', 'index.js'), {
      encoding: 'utf-8',
    })

    // Comparing empty snapshot errors.
    if (supportFile.length === 0) {
      return
    }

    snapshot(
      `${name} support/index.js`,
      fs.readFileSync(path.join(e2eTestOutputPath, 'cypress', 'support', 'index.js'), { encoding: 'utf-8' })
    )
  }

  it('determines more presumable configuration to suggest', async () => {
    createTempFiles({
      '/cypress.json': '{}',
      '/cypress/support/index.js': '',
      '/cypress/plugins/index.js': 'module.exports = (on, config) => {}',
      // For next.js user will have babel config, but we want to suggest to use the closest config for the application code
      '/babel.config.js': 'module.exports = { }',
      '/package.json': JSON.stringify({ dependencies: { react: '^17.x', next: '^9.2.0' } }),
    })

    promptSpy = sinon.stub(inquirer, 'prompt').returns(
      Promise.resolve({
        chosenTemplateName: 'next.js',
        componentFolder: 'src',
      }) as any
    )

    await initComponentTesting({ config: {}, cypressConfigPath, useYarn: true })

    const [{ choices }] = (inquirer.prompt as any).args[0][0]

    expect(choices[0]).to.equal('next.js')
    snapshotGeneratedFiles('injects guessed next.js template')
  })

  it('automatically suggests to the user which config to use', async () => {
    createTempFiles({
      '/cypress.json': '{}',
      '/cypress/support/index.js': 'import "./commands.js";',
      '/cypress/plugins/index.js': 'module.exports = () => {}',
      '/package.json': JSON.stringify({
        dependencies: {
          react: '^16.10.0',
        },
      }),
      '/webpack.config.js': 'module.exports = { }',
    })

    promptSpy = sinon.stub(inquirer, 'prompt').returns(
      Promise.resolve({
        chosenTemplateName: 'create-react-app',
        componentFolder: 'cypress/component',
      }) as any
    )

    await initComponentTesting({ config: {}, cypressConfigPath, useYarn: true })
    const [{ choices, message }] = (inquirer.prompt as any).args[0][0]

    expect(choices[0]).to.equal('webpack')
    expect(message).to.contain(
      `Press ${chalk.inverse(' Enter ')} to continue with ${chalk.green('webpack')} configuration`
    )

    snapshotGeneratedFiles('Injected overridden webpack template')
  })

  it('Asks for preferred bundling tool if can not determine the right one', async () => {
    createTempFiles({
      '/cypress.json': '{}',
      '/webpack.config.js': 'module.exports = { }',
      '/package.json': JSON.stringify({ dependencies: {} }),
    })

<<<<<<< HEAD
    promptSpy = sinon
      .stub(inquirer, 'prompt')
      .onCall(0)
      .returns(
        Promise.resolve({
          framework: 'vue',
        }) as any
      )
      .onCall(1)
      .returns(
        Promise.resolve({
          chosenTemplateName: 'webpack',
          componentFolder: 'src',
        }) as any
      )
=======
    promptSpy = sinon.stub(inquirer, 'prompt')
    .onCall(0)
    .returns(Promise.resolve({
      framework: 'vue@2',
    }) as any)
    .onCall(1)
    .returns(Promise.resolve({
      chosenTemplateName: 'webpack',
      componentFolder: 'src',
    }) as any)
>>>>>>> 3f31f094

    await initComponentTesting({ config: {}, cypressConfigPath, useYarn: true })

    expect(someOfSpyCallsIncludes(global.console.log, 'We were unable to automatically determine your framework 😿')).to
      .be.true
  })

  it('Asks for framework if more than 1 option was auto detected', async () => {
    createTempFiles({
      '/cypress.json': '{}',
      '/webpack.config.js': 'module.exports = { }',
      '/package.json': JSON.stringify({ dependencies: { react: '*', vue: '^2.4.5' } }),
    })

<<<<<<< HEAD
    promptSpy = sinon
      .stub(inquirer, 'prompt')
      .onCall(0)
      .returns(
        Promise.resolve({
          framework: 'vue',
        }) as any
      )
      .onCall(1)
      .returns(
        Promise.resolve({
          chosenTemplateName: 'webpack',
          componentFolder: 'src',
        }) as any
      )
=======
    promptSpy = sinon.stub(inquirer, 'prompt')
    .onCall(0)
    .returns(Promise.resolve({
      framework: 'vue@3',
    }) as any)
    .onCall(1)
    .returns(Promise.resolve({
      chosenTemplateName: 'webpack',
      componentFolder: 'src',
    }) as any)
>>>>>>> 3f31f094

    await initComponentTesting({ config: {}, cypressConfigPath, useYarn: true })

    expect(
      someOfSpyCallsIncludes(
        global.console.log,
        `It looks like all these frameworks: ${chalk.yellow('react, vue@2')} are available from this directory.`
      )
    ).to.be.true
  })

  it('installs the right adapter', async () => {
    createTempFiles({
      '/cypress.json': '{}',
      '/webpack.config.js': 'module.exports = { }',
      '/package.json': JSON.stringify({ dependencies: { react: '16.4.5' } }),
    })

    promptSpy = sinon
      .stub(inquirer, 'prompt')
      .onCall(0)
      .returns(
        Promise.resolve({
          chosenTemplateName: 'vite',
          componentFolder: 'src',
        }) as any
      )

    await initComponentTesting({ config: {}, cypressConfigPath, useYarn: true })
    expect(execStub).to.be.calledWith('yarn add @cypress/react --dev')
  })

  it('installs the right adapter for vue 3', async () => {
    createTempFiles({
      '/cypress.json': '{}',
      '/vite.config.js': 'module.exports = { }',
      '/package.json': JSON.stringify({ dependencies: { vue: '^3.0.0' } }),
    })

    promptSpy = sinon
      .stub(inquirer, 'prompt')
      .onCall(0)
      .returns(
        Promise.resolve({
          chosenTemplateName: 'vite',
          componentFolder: 'src',
        }) as any
      )

    await initComponentTesting({ config: {}, cypressConfigPath, useYarn: true })
    expect(execStub).to.be.calledWith('yarn add @cypress/vue@3 --dev')
  })

  it('suggest the right instruction based on user template choice', async () => {
    createTempFiles({
      '/package.json': JSON.stringify({
        dependencies: {
          react: '^16.0.0',
        },
      }),
      '/cypress.json': '{}',
    })

    promptSpy = sinon.stub(inquirer, 'prompt').returns(
      Promise.resolve({
        chosenTemplateName: 'create-react-app',
        componentFolder: 'src',
      }) as any
    )

    await initComponentTesting({ config: {}, cypressConfigPath, useYarn: true })
    expect(
      someOfSpyCallsIncludes(
        global.console.log,
        'https://github.com/cypress-io/cypress/tree/develop/npm/react/examples/react-scripts'
      )
    ).to.be.true
  })

  it('suggests right docs example and cypress.json config based on the `componentFolder` answer', async () => {
    createTempFiles({
      '/cypress.json': '{}',
      '/package.json': JSON.stringify({
        dependencies: {
          react: '^16.0.0',
        },
      }),
    })

    sinon.stub(inquirer, 'prompt').returns(
      Promise.resolve({
        chosenTemplateName: 'create-react-app',
        componentFolder: 'cypress/component',
      }) as any
    )

    await initComponentTesting({ config: {}, cypressConfigPath, useYarn: true })

    const injectedCode = fs.readFileSync(path.join(e2eTestOutputPath, 'cypress.json'), { encoding: 'utf-8' })

    expect(injectedCode).to.equal(
      JSON.stringify(
        {
          componentFolder: 'cypress/component',
          testFiles: '**/*.spec.{js,ts,jsx,tsx}',
        },
        null,
        2
      )
    )
  })

  it('Shows help message if cypress files are not created', async () => {
    createTempFiles({
      '/cypress.json': '{}',
      '/package.json': JSON.stringify({
        dependencies: {
          react: '^16.0.0',
        },
      }),
    })

    sinon.stub(inquirer, 'prompt').returns(
      Promise.resolve({
        chosenTemplateName: 'create-react-app',
        componentFolder: 'cypress/component',
      }) as any
    )

    await initComponentTesting({ config: {}, cypressConfigPath, useYarn: true })

    expect(
      someOfSpyCallsIncludes(
        global.console.log,
        'was not updated automatically. Please add the following config manually:'
      )
    ).to.be.true
  })

  it("Doesn't affect injected code if user has custom babel.config.js", async () => {
    createTempFiles({
      '/cypress/plugins/index.js': 'module.exports = (on, config) => {}',
      '/cypress.json': '{}',
      'babel.config.js': `module.exports = ${JSON.stringify({
        presets: ['@babel/preset-env'],
      })}`,
      '/package.json': JSON.stringify({
        dependencies: {
          babel: '*',
          react: '^16.0.0',
        },
      }),
    })

    sinon.stub(inquirer, 'prompt').returns(
      Promise.resolve({
        chosenTemplateName: 'create-react-app',
        componentFolder: 'cypress/component',
      }) as any
    )

    await initComponentTesting({ config: {}, cypressConfigPath, useYarn: true })
    const babelPluginsOutput = await fs.readFile(
      path.join(e2eTestOutputPath, 'cypress', 'plugins', 'index.js'),
      'utf-8'
    )

    expect(babelPluginsOutput).not.to.contain('use strict')
    expect(babelPluginsOutput).to.contain('module.exports = (on, config) => {')
  })
})<|MERGE_RESOLUTION|>--- conflicted
+++ resolved
@@ -139,23 +139,6 @@
       '/package.json': JSON.stringify({ dependencies: {} }),
     })
 
-<<<<<<< HEAD
-    promptSpy = sinon
-      .stub(inquirer, 'prompt')
-      .onCall(0)
-      .returns(
-        Promise.resolve({
-          framework: 'vue',
-        }) as any
-      )
-      .onCall(1)
-      .returns(
-        Promise.resolve({
-          chosenTemplateName: 'webpack',
-          componentFolder: 'src',
-        }) as any
-      )
-=======
     promptSpy = sinon.stub(inquirer, 'prompt')
     .onCall(0)
     .returns(Promise.resolve({
@@ -166,7 +149,6 @@
       chosenTemplateName: 'webpack',
       componentFolder: 'src',
     }) as any)
->>>>>>> 3f31f094
 
     await initComponentTesting({ config: {}, cypressConfigPath, useYarn: true })
 
@@ -181,23 +163,6 @@
       '/package.json': JSON.stringify({ dependencies: { react: '*', vue: '^2.4.5' } }),
     })
 
-<<<<<<< HEAD
-    promptSpy = sinon
-      .stub(inquirer, 'prompt')
-      .onCall(0)
-      .returns(
-        Promise.resolve({
-          framework: 'vue',
-        }) as any
-      )
-      .onCall(1)
-      .returns(
-        Promise.resolve({
-          chosenTemplateName: 'webpack',
-          componentFolder: 'src',
-        }) as any
-      )
-=======
     promptSpy = sinon.stub(inquirer, 'prompt')
     .onCall(0)
     .returns(Promise.resolve({
@@ -208,7 +173,6 @@
       chosenTemplateName: 'webpack',
       componentFolder: 'src',
     }) as any)
->>>>>>> 3f31f094
 
     await initComponentTesting({ config: {}, cypressConfigPath, useYarn: true })
 
