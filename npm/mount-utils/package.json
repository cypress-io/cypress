{
  "name": "@cypress/mount-utils",
  "version": "0.0.0-development",
  "description": "Shared utilities for the various component testing adapters",
  "main": "dist/index.js",
  "scripts": {
    "build": "tsc || echo 'built, with type errors'",
    "postbuild": "node ../../scripts/sync-exported-npm-with-cli.js",
    "build-prod": "yarn build",
    "check-ts": "tsc --noEmit",
    "watch": "tsc -w"
  },
  "dependencies": {},
  "devDependencies": {
<<<<<<< HEAD
    "@rollup/plugin-commonjs": "^17.1.0",
    "@rollup/plugin-node-resolve": "^11.1.1",
    "rollup": "^2.38.5",
    "rollup-plugin-typescript2": "^0.29.0",
    "typescript": "^4.2.3"
=======
    "typescript": "^4.7.4"
>>>>>>> 7ddcc963
  },
  "files": [
    "dist"
  ],
  "types": "dist/index.d.ts",
  "license": "MIT",
  "repository": {
    "type": "git",
    "url": "https://github.com/cypress-io/cypress.git"
  },
  "homepage": "https://github.com/cypress-io/cypress/tree/master/npm/mount-utils#readme",
  "bugs": "https://github.com/cypress-io/cypress/issues/new?template=1-bug-report.md",
  "publishConfig": {
    "access": "public"
  }
}<|MERGE_RESOLUTION|>--- conflicted
+++ resolved
@@ -12,15 +12,11 @@
   },
   "dependencies": {},
   "devDependencies": {
-<<<<<<< HEAD
     "@rollup/plugin-commonjs": "^17.1.0",
     "@rollup/plugin-node-resolve": "^11.1.1",
     "rollup": "^2.38.5",
     "rollup-plugin-typescript2": "^0.29.0",
-    "typescript": "^4.2.3"
-=======
     "typescript": "^4.7.4"
->>>>>>> 7ddcc963
   },
   "files": [
     "dist"
