import Module from 'module'
import path from 'path'
import type { WebpackDevServerConfig } from '../devServer'
import debugFn from 'debug'

const debug = debugFn('cypress:webpack-dev-server-fresh:sourceRelativeWebpackModules')

type ModuleClass = typeof Module & {
  _load(id: string, parent: Module, isMain: boolean): any
  _resolveFilename(request: string, parent: Module, isMain: boolean, options?: { paths: string[] }): string
  _cache: Record<string, Module>
}

export interface PackageJson {
  name: string
  version: string
}

export interface SourceRelativeWebpackResult {
  framework?: {
    importPath: string
    packageJson: PackageJson
  }
  /**
   * The webpack module instance
   */
  webpack: {
    importPath: string
    module: Function
    packageJson: PackageJson
    majorVersion: 4 | 5
  }
  /**
   * The webpack dev-server instance
   */
  webpackDevServer: {
    importPath: string
    module: {
      new (...args: unknown[]): unknown
    }
    packageJson: PackageJson
    majorVersion: 3 | 4
  }
  /**
   * html-webpack-plugin
   */
  htmlWebpackPlugin: {
    importPath: string
    module: unknown
    packageJson: PackageJson
    majorVersion: 4 | 5
  }
}

const originalModuleLoad = (Module as ModuleClass)._load
const originalModuleResolveFilename = (Module as ModuleClass)._resolveFilename

/**
 * Based on the current project config, we look for the closest webpack,
 * webpack-dev-server, and html-webpack-plugin for a user's project
 *
 * @internal
 */
export function sourceRelativeWebpackModules (config: WebpackDevServerConfig) {
  let searchRoot = config.cypressConfig.projectRoot
  const result = {
    webpackDevServer: {},
    webpack: {},
    htmlWebpackPlugin: {},
  } as SourceRelativeWebpackResult

  // We bundle webpack@4 with "@cypress/webpack-batteries-included-preprocessor" in the binary. This
  // serves as our fallback if we can't source webpack@4 from the project.
  const cypressWebpackPath = require.resolve('@cypress/webpack-batteries-included-preprocessor', {
    paths: [__dirname],
  })

  // First, we source the framework, ensuring it's sourced from the user's project and not the
  // Cypress binary. This is the path we use to relative-resolve the
  // This is generally used for Create React App and Vue CLI and other packages
  // that ship webpack as a dependency. e.g. your-project/node_modules/react-scripts/node_modules/webpack
  // So what we do, is we grab the framework's path, and try and find webpack relative to that framework.
  if (config.framework) {
    try {
      const frameworkJsonPath = require.resolve(`${config.framework}/package.json`, {
        paths: [searchRoot],
      })

      debug('Framework JSON path is %s', frameworkJsonPath)
      const frameworkPathRoot = path.dirname(frameworkJsonPath)

      debug('Framework JSON path root is %s', frameworkPathRoot)

      // Want to make sure we're sourcing this from the user's code. Otherwise we can
      // warn and tell them they don't have their dependencies installed
      if (!frameworkPathRoot.includes(config.cypressConfig.cypressBinaryRoot)) {
        result.framework = {
          importPath: frameworkPathRoot,
          packageJson: require(frameworkJsonPath),
        }

        searchRoot = frameworkPathRoot
      }
    } catch (e) {
      debug('Error %o', e)
      // TODO
    }
  }

  // Webpack:
  // At this point, we know where we're looking for webpack!
  // We've made accommodations for certain frameworks that bundle it in (e.g. react-scripts)
  let webpackJsonPath: string

<<<<<<< HEAD
  if (config.framework === 'next') {
    // Next bundles webpack internally so we cannot source it with normal module resolution
    try {
      webpackJsonPath = require.resolve('next/dist/compiled/webpack/package.json', {
        paths: [searchRoot],
      })
    } catch (e) {
      throw e
    }

    // Next 11 allows the choice of webpack@4 or webpack@5, depending on the "webpack5" property in their next.config.js
    // The webpackModule.init" for Next 11 returns a webpack@4 or webpack@4 compiler instance based on this boolean
    let webpack5 = true
    const importPath = path.dirname(webpackJsonPath)
    const webpackModule = require(path.join(importPath, 'webpack.js'))

    try {
      const nextConfig = require(path.resolve(config.cypressConfig.projectRoot, 'next.config.js'))

      if (nextConfig.webpack5 === false) {
        webpack5 = false
      }
    } catch (e) {
      // No next.config.js, assume webpack 5
    }

    webpackModule.init(webpack5)

    const packageJson = require(webpackJsonPath)

    result.webpack.importPath = importPath
    // The package.json of "next/dist/compiled/webpack/package.json" has no version so we supply the version for later use
    result.webpack.packageJson = { ...packageJson, version: webpack5 ? '5' : '4' }
    result.webpack.module = webpackModule.webpack
    result.webpack.majorVersion = getMajorVersion(result.webpack.packageJson, [4, 5])
  } else {
    // Normal webpack module resolution
    try {
      webpackJsonPath = require.resolve('webpack/package.json', {
        paths: [searchRoot],
      })
    } catch (e) {
      if ((e as {code?: string}).code !== 'MODULE_NOT_FOUND') {
        throw e
      }

      webpackJsonPath = require.resolve('webpack/package.json', {
        paths: [cypressWebpackPath],
      })
    }

    result.webpack.importPath = path.dirname(webpackJsonPath)
    result.webpack.packageJson = require(webpackJsonPath)
    result.webpack.module = require(result.webpack.importPath)
    result.webpack.majorVersion = getMajorVersion(result.webpack.packageJson, [4, 5])
  }

  (Module as ModuleClass)._load = function (request, parent, isMain) {
    // Next with webpack@4 doesn't ship certain dependencies that HtmlWebpackPlugin requires, so we patch the resolution through to our bundled version
    if (request === 'webpack' || request.startsWith('webpack/') && config.framework === 'next' && result.webpack.majorVersion === 4) {
      const resolvePath = require.resolve(request, {
        paths: [cypressWebpackPath],
      })

      return originalModuleLoad(resolvePath, parent, isMain)
    }

=======
  debug('search root is %s', searchRoot)

  try {
    webpackJsonPath = require.resolve('webpack/package.json', {
      paths: [searchRoot],
    })
  } catch (e) {
    if ((e as {code?: string}).code !== 'MODULE_NOT_FOUND') {
      throw e
    }

    webpackJsonPath = require.resolve('webpack/package.json', {
      paths: [
        require.resolve('@cypress/webpack-batteries-included-preprocessor', {
          paths: [__dirname],
        }),
      ],
    })

    debug('using webpack-batteries-included %s', webpackJsonPath)
  }

  result.webpack.importPath = path.dirname(webpackJsonPath)
  result.webpack.packageJson = require(webpackJsonPath)
  result.webpack.module = require(result.webpack.importPath)
  result.webpack.majorVersion = getMajorVersion(result.webpack.packageJson, [4, 5])

  const webpackImportPath = result.webpack.importPath

  ;(Module as ModuleClass)._load = function (request, parent, isMain) {
>>>>>>> 026c3007
    if (request === 'webpack' || request.startsWith('webpack/')) {
      const resolvePath = require.resolve(request, {
        paths: [webpackImportPath],
      })

      debug('Resolve path %s', resolvePath)

      return originalModuleLoad(resolvePath, parent, isMain)
    }

    return originalModuleLoad(request, parent, isMain)
  };

  (Module as ModuleClass)._resolveFilename = function (request, parent, isMain, options) {
    if (request === 'webpack' || request.startsWith('webpack/') && !options?.paths) {
      return originalModuleResolveFilename(request, parent, isMain, {
        paths: [webpackImportPath],
      })
    }

    return originalModuleResolveFilename(request, parent, isMain, options)
  }

  // Webpack dev server:

  let webpackDevServerJsonPath: string

  try {
    webpackDevServerJsonPath = require.resolve('webpack-dev-server/package.json', {
      paths: [searchRoot],
    })
  } catch (e) {
    if ((e as {code?: string}).code !== 'MODULE_NOT_FOUND') {
      throw e
    }

    webpackDevServerJsonPath = require.resolve('webpack-dev-server/package.json', {
      paths: [
        __dirname,
      ],
    })
  }

  result.webpackDevServer.importPath = path.dirname(webpackDevServerJsonPath)
  result.webpackDevServer.packageJson = require(webpackDevServerJsonPath)
  result.webpackDevServer.module = require(result.webpackDevServer.importPath)
  result.webpackDevServer.majorVersion = getMajorVersion(result.webpackDevServer.packageJson, [3, 4])

  // Webpack HTML Plugin:

  let htmlWebpackPluginJsonPath: string

  try {
    htmlWebpackPluginJsonPath = require.resolve('html-webpack-plugin/package.json', {
      paths: [searchRoot],
    })

    result.htmlWebpackPlugin.packageJson = require(htmlWebpackPluginJsonPath)
    // Check that they're not using v3 of html-webpack-plugin. Since we should be the only consumer of it,
    // we shouldn't be concerned with using our own copy if they've shipped w/ an earlier version
    result.htmlWebpackPlugin.majorVersion = getMajorVersion(result.htmlWebpackPlugin.packageJson, [4, 5])
  } catch (e) {
    const err = e as Error & {code?: string}

    if (err.code !== 'MODULE_NOT_FOUND' && !err.message.includes('Unexpected major version')) {
      throw e
    }

    const htmlWebpack = `html-webpack-plugin-${result.webpack.majorVersion}`

    htmlWebpackPluginJsonPath = require.resolve(`${htmlWebpack}/package.json`, {
      paths: [
        __dirname,
      ],
    })
  }

  result.htmlWebpackPlugin.importPath = path.dirname(htmlWebpackPluginJsonPath)
  result.htmlWebpackPlugin.packageJson = require(htmlWebpackPluginJsonPath)
  result.htmlWebpackPlugin.module = require(result.htmlWebpackPlugin.importPath)
  result.htmlWebpackPlugin.majorVersion = getMajorVersion(result.htmlWebpackPlugin.packageJson, [4, 5])

  return result
}

function getMajorVersion <T extends number> (json: PackageJson, acceptedVersions: T[]): T {
  const major = Number(json.version.split('.')[0])

  if (!acceptedVersions.includes(major as T)) {
    throw new Error(
      `Unexpected major version of ${json.name}. ` +
      `Cypress webpack-dev-server works with ${json.name} versions ${acceptedVersions.join(', ')} - saw ${json.version}`,
    )
  }

  return Number(major) as T
}

export function restoreLoadHook () {
  (Module as ModuleClass)._load = originalModuleLoad;
  (Module as ModuleClass)._resolveFilename = originalModuleResolveFilename
}<|MERGE_RESOLUTION|>--- conflicted
+++ resolved
@@ -69,12 +69,6 @@
     htmlWebpackPlugin: {},
   } as SourceRelativeWebpackResult
 
-  // We bundle webpack@4 with "@cypress/webpack-batteries-included-preprocessor" in the binary. This
-  // serves as our fallback if we can't source webpack@4 from the project.
-  const cypressWebpackPath = require.resolve('@cypress/webpack-batteries-included-preprocessor', {
-    paths: [__dirname],
-  })
-
   // First, we source the framework, ensuring it's sourced from the user's project and not the
   // Cypress binary. This is the path we use to relative-resolve the
   // This is generally used for Create React App and Vue CLI and other packages
@@ -112,75 +106,6 @@
   // We've made accommodations for certain frameworks that bundle it in (e.g. react-scripts)
   let webpackJsonPath: string
 
-<<<<<<< HEAD
-  if (config.framework === 'next') {
-    // Next bundles webpack internally so we cannot source it with normal module resolution
-    try {
-      webpackJsonPath = require.resolve('next/dist/compiled/webpack/package.json', {
-        paths: [searchRoot],
-      })
-    } catch (e) {
-      throw e
-    }
-
-    // Next 11 allows the choice of webpack@4 or webpack@5, depending on the "webpack5" property in their next.config.js
-    // The webpackModule.init" for Next 11 returns a webpack@4 or webpack@4 compiler instance based on this boolean
-    let webpack5 = true
-    const importPath = path.dirname(webpackJsonPath)
-    const webpackModule = require(path.join(importPath, 'webpack.js'))
-
-    try {
-      const nextConfig = require(path.resolve(config.cypressConfig.projectRoot, 'next.config.js'))
-
-      if (nextConfig.webpack5 === false) {
-        webpack5 = false
-      }
-    } catch (e) {
-      // No next.config.js, assume webpack 5
-    }
-
-    webpackModule.init(webpack5)
-
-    const packageJson = require(webpackJsonPath)
-
-    result.webpack.importPath = importPath
-    // The package.json of "next/dist/compiled/webpack/package.json" has no version so we supply the version for later use
-    result.webpack.packageJson = { ...packageJson, version: webpack5 ? '5' : '4' }
-    result.webpack.module = webpackModule.webpack
-    result.webpack.majorVersion = getMajorVersion(result.webpack.packageJson, [4, 5])
-  } else {
-    // Normal webpack module resolution
-    try {
-      webpackJsonPath = require.resolve('webpack/package.json', {
-        paths: [searchRoot],
-      })
-    } catch (e) {
-      if ((e as {code?: string}).code !== 'MODULE_NOT_FOUND') {
-        throw e
-      }
-
-      webpackJsonPath = require.resolve('webpack/package.json', {
-        paths: [cypressWebpackPath],
-      })
-    }
-
-    result.webpack.importPath = path.dirname(webpackJsonPath)
-    result.webpack.packageJson = require(webpackJsonPath)
-    result.webpack.module = require(result.webpack.importPath)
-    result.webpack.majorVersion = getMajorVersion(result.webpack.packageJson, [4, 5])
-  }
-
-  (Module as ModuleClass)._load = function (request, parent, isMain) {
-    // Next with webpack@4 doesn't ship certain dependencies that HtmlWebpackPlugin requires, so we patch the resolution through to our bundled version
-    if (request === 'webpack' || request.startsWith('webpack/') && config.framework === 'next' && result.webpack.majorVersion === 4) {
-      const resolvePath = require.resolve(request, {
-        paths: [cypressWebpackPath],
-      })
-
-      return originalModuleLoad(resolvePath, parent, isMain)
-    }
-
-=======
   debug('search root is %s', searchRoot)
 
   try {
@@ -211,7 +136,6 @@
   const webpackImportPath = result.webpack.importPath
 
   ;(Module as ModuleClass)._load = function (request, parent, isMain) {
->>>>>>> 026c3007
     if (request === 'webpack' || request.startsWith('webpack/')) {
       const resolvePath = require.resolve(request, {
         paths: [webpackImportPath],
