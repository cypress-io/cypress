--- conflicted
+++ resolved
@@ -16,13 +16,8 @@
     "test:ci:ct": "node ../../scripts/run-ct-examples.js --examplesList=./examples.env"
   },
   "dependencies": {
-<<<<<<< HEAD
-    "@cypress/mount-utils": "0.0.0-development",
-    "@vue/test-utils": "^2.0.0-rc.10"
-=======
     "@cypress/mount-utils": "*",
     "@vue/test-utils": "2.0.0-rc.19"
->>>>>>> 70e988f7
   },
   "devDependencies": {
     "@babel/core": "7.9.0",
