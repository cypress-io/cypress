# Manual Installation

> _Not Recommended_: All of this is done automatically with Vue CLI

1. Install `cypress` and `@cypress/vue`

```sh
npm install -D cypress @cypress/vue
```

2. Include this plugin from your project's `cypress/plugin/index.js` file

```js
const preprocessor = require('@cypress/vue/dist/plugins/webpack')
module.exports = (on, config) => {
  preprocessor(on, config)
  // IMPORTANT return the config object
  return config
}
```

3. Include the support file from your project's `cypress/support/component.js` file

```js
import '@cypress/vue/dist/support'
```

4. ⚠️ Turn the experimental component support on in your `cypress.json` by including the `component` property. You can also specify the glob for locating component spec files. For example to have them located in `src` folder use:

```js
{
<<<<<<< HEAD
  "componentFolder": "src"
=======
  "component": {
    "specPattern": "src/**/*.cy.jsx"
  }
>>>>>>> ae9fe975
}
```<|MERGE_RESOLUTION|>--- conflicted
+++ resolved
@@ -29,12 +29,7 @@
 
 ```js
 {
-<<<<<<< HEAD
-  "componentFolder": "src"
-=======
   "component": {
     "specPattern": "src/**/*.cy.jsx"
   }
->>>>>>> ae9fe975
-}
 ```