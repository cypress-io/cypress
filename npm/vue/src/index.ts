--- conflicted
+++ resolved
@@ -324,11 +324,7 @@
 >
 
 // implementation
-<<<<<<< HEAD
-export function mount (componentOptions: any, options: any) {
-=======
 export function mount (componentOptions: any, options: any = {}) {
->>>>>>> a43329b6
   // TODO: get the real displayName and props from VTU shallowMount
   const componentName = getComponentDisplayName(componentOptions)
 
