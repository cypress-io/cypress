/* eslint-disable no-redeclare */
/// <reference types="cypress" />
import type {
  ComponentPublicInstance,
  VNodeProps,
  AllowedComponentProps,
  ComponentCustomProps,
  ExtractPropTypes,
  ExtractDefaultPropTypes,
  DefineComponent,
  FunctionalComponent,
  ComputedOptions,
  MethodOptions,
  ComponentOptionsMixin,
  EmitsOptions,
  ComponentOptionsWithObjectProps,
  ComponentPropsOptions,
  ComponentOptionsWithArrayProps,
  ComponentOptionsWithoutProps,
  Prop,
} from 'vue'
import type { MountingOptions as VTUMountingOptions, VueWrapper } from '@vue/test-utils'
import {
  getContainerEl,
  setupHooks,
  checkForRemovedStyleOptions,
} from '@cypress/mount-utils'

import * as _VueTestUtils from '@vue/test-utils'

const {
  // We do not expose the `mount` from VueTestUtils, instead, we wrap it and expose a
  // Cypress-compatible `mount` API.
  mount: VTUmount,
  // We do not expose shallowMount. It doesn't make much sense in the context of Cypress.
  // It might be useful for people who like to migrate some Test Utils tests to Cypress,
  // so if we decide it is useful to expose, just remove the next line, and it will be
  // available on the `VueTestUtils` import.
  shallowMount,
  ...VueTestUtils
} = _VueTestUtils

export { VueTestUtils }

const DEFAULT_COMP_NAME = 'unknown'
const VUE_ROOT = '__cy_vue_root'

type GlobalMountOptions = Required<VTUMountingOptions<any>>['global']

// when we mount a Vue component, we add it to the global Cypress object
// so here we extend the global Cypress namespace and its Cypress interface
declare global {
  // eslint-disable-next-line no-redeclare
  namespace Cypress {
    interface Cypress {
      vueWrapper: VueWrapper<ComponentPublicInstance>
      vue: ComponentPublicInstance
    }
  }
}

type MountingOptions<Props, Data = {}> = Omit<VTUMountingOptions<Props, Data>, 'attachTo'> & {
  log?: boolean
  /**
   * @deprecated use vue-test-utils `global` instead
   */
  extensions?: GlobalMountOptions & {
    use?: GlobalMountOptions['plugins']
    mixin?: GlobalMountOptions['mixins']
  }
}

export type CyMountOptions<Props, Data = {}> = MountingOptions<Props, Data>

const cleanup = () => {
  Cypress.vueWrapper?.unmount()
  Cypress.$(`#${VUE_ROOT}`).remove()

  ;(Cypress as any).vueWrapper = null

  ;(Cypress as any).vue = null
}

/**
 * The types for mount have been copied directly from the VTU mount
 * https://github.com/vuejs/vue-test-utils-next/blob/master/src/mount.ts.
 *
 * There isn't a good way to make them generic enough that we can extend them.
 *
 * In addition, we modify the types slightly.
 *
 * `MountOptions` are modifying, including some Cypress specific options like `styles`.
 * The return type is different. Instead of VueWrapper, it's Cypress.Chainable<VueWrapper<...>>.
 */
type PublicProps = VNodeProps & AllowedComponentProps & ComponentCustomProps

type ComponentMountingOptions<T> = T extends DefineComponent<
  infer PropsOrPropOptions,
  any,
  infer D,
  any,
  any
>
  ? MountingOptions<
      Partial<ExtractDefaultPropTypes<PropsOrPropOptions>> &
      Omit<
          Readonly<ExtractPropTypes<PropsOrPropOptions>> & PublicProps,
          keyof ExtractDefaultPropTypes<PropsOrPropOptions>
        >,
      D
    > &
  Record<string, any>
  : MountingOptions<any>

// Class component (without vue-class-component) - no props
export function mount<V extends {}>(
  originalComponent: {
    new (...args: any[]): V
    __vccOpts: any
  },
  options?: MountingOptions<any> & Record<string, any>
): Cypress.Chainable<{
  wrapper: VueWrapper<ComponentPublicInstance<V>>
  component: VueWrapper<ComponentPublicInstance<V>>['vm']
}>

// Class component (without vue-class-component) - props
export function mount<V extends {}, P>(
  originalComponent: {
    new (...args: any[]): V
    __vccOpts: any
    defaultProps?: Record<string, Prop<any>> | string[]
  },
  options?: MountingOptions<P & PublicProps> & Record<string, any>
): Cypress.Chainable<{
  wrapper: VueWrapper<ComponentPublicInstance<V>>
  component: VueWrapper<ComponentPublicInstance<V>>['vm']
}>

// Class component - no props
export function mount<V extends {}>(
  originalComponent: {
    new (...args: any[]): V
    registerHooks(keys: string[]): void
  },
  options?: MountingOptions<any> & Record<string, any>
): Cypress.Chainable<{
  wrapper: VueWrapper<ComponentPublicInstance<V>>
  component: VueWrapper<ComponentPublicInstance<V>>['vm']
}>

// Class component - props
export function mount<V extends {}, P>(
  originalComponent: {
    new (...args: any[]): V
    props(Props: P): any
    registerHooks(keys: string[]): void
  },
  options?: MountingOptions<P & PublicProps> & Record<string, any>
): Cypress.Chainable<{
  wrapper: VueWrapper<ComponentPublicInstance<V>>
  component: VueWrapper<ComponentPublicInstance<V>>['vm']
}>

// Functional component with emits
export function mount<Props extends {}, E extends EmitsOptions = {}>(
  originalComponent: FunctionalComponent<Props, E>,
  options?: MountingOptions<Props & PublicProps> & Record<string, any>
): Cypress.Chainable<{
  wrapper: VueWrapper<ComponentPublicInstance<Props>>
  component: VueWrapper<ComponentPublicInstance<Props>>['vm']
}>

// Component declared with defineComponent
export function mount<
  PropsOrPropOptions = {},
  RawBindings = {},
  D = {},
  C extends ComputedOptions = ComputedOptions,
  M extends MethodOptions = MethodOptions,
  Mixin extends ComponentOptionsMixin = ComponentOptionsMixin,
  Extends extends ComponentOptionsMixin = ComponentOptionsMixin,
  E extends EmitsOptions = Record<string, any>,
  EE extends string = string,
  PP = PublicProps,
  Props = Readonly<ExtractPropTypes<PropsOrPropOptions>>,
  Defaults extends {} = ExtractDefaultPropTypes<PropsOrPropOptions>
>(
  component: DefineComponent<
    PropsOrPropOptions,
    RawBindings,
    D,
    C,
    M,
    Mixin,
    Extends,
    E,
    EE,
    PP,
    Props,
    Defaults
  >,
  options?: MountingOptions<
    Partial<Defaults> & Omit<Props & PublicProps, keyof Defaults>,
    D
  > &
  Record<string, any>
): Cypress.Chainable<{
  wrapper: VueWrapper<
    InstanceType<
      DefineComponent<
        PropsOrPropOptions,
        RawBindings,
        D,
        C,
        M,
        Mixin,
        Extends,
        E,
        EE,
        PP,
        Props,
        Defaults
      >
    >
  >
  component: VueWrapper<
    InstanceType<
      DefineComponent<
        PropsOrPropOptions,
        RawBindings,
        D,
        C,
        M,
        Mixin,
        Extends,
        E,
        EE,
        PP,
        Props,
        Defaults
      >
    >
  >['vm']}
>

// component declared by vue-tsc ScriptSetup
export function mount<T extends DefineComponent<any, any, any, any>>(
  component: T,
  options?: ComponentMountingOptions<T>
): Cypress.Chainable<{
  wrapper: VueWrapper<InstanceType<T>>
  component: VueWrapper<InstanceType<T>>['vm']
}>

// Component declared with no props
export function mount<
  Props = {},
  RawBindings = {},
  D extends {} = {},
  C extends ComputedOptions = {},
  M extends Record<string, Function> = {},
  E extends EmitsOptions = Record<string, any>,
  Mixin extends ComponentOptionsMixin = ComponentOptionsMixin,
  Extends extends ComponentOptionsMixin = ComponentOptionsMixin,
  EE extends string = string
>(
  componentOptions: ComponentOptionsWithoutProps<
    Props,
    RawBindings,
    D,
    C,
    M,
    E,
    Mixin,
    Extends,
    EE
  >,
  options?: MountingOptions<Props & PublicProps, D>
): Cypress.Chainable<{
  wrapper: VueWrapper<ComponentPublicInstance<Props, RawBindings, D, C, M, E, VNodeProps & Props>>
  component: VueWrapper<ComponentPublicInstance<Props, RawBindings, D, C, M, E, VNodeProps & Props>>['vm']
}> & Record<string, any>

// Component declared with { props: [] }
export function mount<
  PropNames extends string,
  RawBindings,
  D extends {},
  C extends ComputedOptions = {},
  M extends Record<string, Function> = {},
  E extends EmitsOptions = Record<string, any>,
  Mixin extends ComponentOptionsMixin = ComponentOptionsMixin,
  Extends extends ComponentOptionsMixin = ComponentOptionsMixin,
  EE extends string = string,
  Props extends Readonly<{ [key in PropNames]?: any }> = Readonly<{
    [key in PropNames]?: any
  }>
>(
  componentOptions: ComponentOptionsWithArrayProps<
    PropNames,
    RawBindings,
    D,
    C,
    M,
    E,
    Mixin,
    Extends,
    EE,
    Props
  >,
  options?: MountingOptions<Props & PublicProps, D>
): Cypress.Chainable<{
  wrapper: VueWrapper<ComponentPublicInstance<Props, RawBindings, D, C, M, E>>
  component: VueWrapper<ComponentPublicInstance<Props, RawBindings, D, C, M, E>>['vm']
}>

// Component declared with { props: { ... } }
export function mount<
  // the Readonly constraint allows TS to treat the type of { required: true }
  // as constant instead of boolean.
  PropsOptions extends Readonly<ComponentPropsOptions>,
  RawBindings,
  D extends {},
  C extends ComputedOptions = {},
  M extends Record<string, Function> = {},
  E extends EmitsOptions = Record<string, any>,
  Mixin extends ComponentOptionsMixin = ComponentOptionsMixin,
  Extends extends ComponentOptionsMixin = ComponentOptionsMixin,
  EE extends string = string
>(
  componentOptions: ComponentOptionsWithObjectProps<
    PropsOptions,
    RawBindings,
    D,
    C,
    M,
    E,
    Mixin,
    Extends,
    EE
  >,
  options?: MountingOptions<ExtractPropTypes<PropsOptions> & PublicProps, D>
): Cypress.Chainable<{
  wrapper: VueWrapper<
    ComponentPublicInstance<
      ExtractPropTypes<PropsOptions>,
      RawBindings,
      D,
      C,
      M,
      E,
      VNodeProps & ExtractPropTypes<PropsOptions>
    >
  >
  component: VueWrapper<
    ComponentPublicInstance<
      ExtractPropTypes<PropsOptions>,
      RawBindings,
      D,
      C,
      M,
      E,
      VNodeProps & ExtractPropTypes<PropsOptions>
    >
  >['vm']
}>

// implementation
export function mount (componentOptions: any, options: any = {}) {
<<<<<<< HEAD
  checkForRemovedStyleOptions(options)
=======
  // Remove last mounted component if cy.mount is called more than once in a test
  cleanup()
>>>>>>> f39eb1c1

  // TODO: get the real displayName and props from VTU shallowMount
  const componentName = getComponentDisplayName(componentOptions)

  const message = `<${componentName} ... />`
  let logInstance: Cypress.Log

  // then wait for cypress to load
  return cy.then(() => {
    if (options.log !== false) {
      logInstance = Cypress.log({
        name: 'mount',
        message: [message],
      })
    }

    // @ts-ignore
    const document: Document = cy.state('document')

    const el = getContainerEl()

    // merge the extensions with global
    if (options.extensions) {
      options.extensions.plugins = ([] as GlobalMountOptions['plugins'])?.concat(options.extensions.plugins || [], options.extensions.use || [])
      options.extensions.mixins = ([] as GlobalMountOptions['mixins'])?.concat(options.extensions.mixins || [], options.extensions.mixin || [])
      options.global = { ...options.extensions, ...options.global }
    }

    const componentNode = document.createElement('div')

    componentNode.id = VUE_ROOT

    el.append(componentNode)

    // mount the component using VTU and return the wrapper in Cypress.VueWrapper
    const wrapper = VTUmount(componentOptions, { attachTo: componentNode, ...options })

    Cypress.vueWrapper = wrapper as VueWrapper<ComponentPublicInstance>
    Cypress.vue = wrapper.vm as ComponentPublicInstance

    return cy
    .wait(1, { log: false })
    .then(() => {
      if (logInstance) {
        logInstance.snapshot('mounted')
        logInstance.end()
      }

      return new Proxy(Object.create({}), {
        get (obj, prop) {
          if (Reflect.get(wrapper, prop)) {
            // @ts-expect-error - internal API
            Cypress.utils.throwErrByPath('mount.vue_yielded_value')
          }

          if (prop === 'then') {
            return {
              wrapper,
              component: wrapper.vm,
            }
          }

          if (prop === 'wrapper') {
            return wrapper
          }

          if (prop === 'component') {
            return wrapper.vm
          }
        },
      })
    })
  })
}

/**
 * Extract the component name from the object passed to mount
 * @param componentOptions the component passed to mount
 * @returns name of the component
 */
function getComponentDisplayName (componentOptions: any): string {
  if (componentOptions.name) {
    return componentOptions.name
  }

  if (componentOptions.__file) {
    const filepathSplit = componentOptions.__file.split('/')
    const fileName = filepathSplit[filepathSplit.length - 1] ?? DEFAULT_COMP_NAME

    // remove the extension .js, .ts or .vue from the filename to get the name of the component
    const baseFileName = fileName.replace(/\.(js|ts|vue)?$/, '')

    // if the filename is index, then we can use the direct parent foldername, else use the name itself
    return (baseFileName === 'index' ? filepathSplit[filepathSplit.length - 2] : baseFileName)
  }

  return DEFAULT_COMP_NAME
}

/**
 * Helper function for mounting a component quickly in test hooks.
 * @example
 *  import {mountCallback} from '@cypress/vue'
 *  beforeEach(mountVue(component, options))
 *
 * Removed as of Cypress 11.0.0.
 * @see https://on.cypress.io/migration-11-0-0-component-testing-updates
 */
export function mountCallback (
  component: any,
  options: any = {},
) {
  return () => {
    // @ts-expect-error - undocumented API
    Cypress.utils.throwErrByPath('mount.mount_callback')
  }
}

// Side effects from "import { mount } from '@cypress/<my-framework>'" are annoying, we should avoid doing this
// by creating an explicit function/import that the user can register in their 'component.js' support file,
// such as:
//    import 'cypress/<my-framework>/support'
// or
//    import { registerCT } from 'cypress/<my-framework>'
//    registerCT()
// Note: This would be a breaking change
setupHooks(cleanup)<|MERGE_RESOLUTION|>--- conflicted
+++ resolved
@@ -368,12 +368,9 @@
 
 // implementation
 export function mount (componentOptions: any, options: any = {}) {
-<<<<<<< HEAD
   checkForRemovedStyleOptions(options)
-=======
   // Remove last mounted component if cy.mount is called more than once in a test
   cleanup()
->>>>>>> f39eb1c1
 
   // TODO: get the real displayName and props from VTU shallowMount
   const componentName = getComponentDisplayName(componentOptions)
