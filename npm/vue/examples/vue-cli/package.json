--- conflicted
+++ resolved
@@ -12,12 +12,8 @@
   },
   "dependencies": {
     "core-js": "^3.6.5",
-<<<<<<< HEAD
+    "register-service-worker": "^1.7.1",
     "vue": "^3.0.11"
-=======
-    "register-service-worker": "^1.7.1",
-    "vue": "^2.6.11"
->>>>>>> a0d8cfe9
   },
   "devDependencies": {
     "@cypress/code-coverage": "^3.9.5",
@@ -26,7 +22,6 @@
     "@vue/cli-plugin-pwa": "~4.5.0",
     "@vue/cli-service": "~4.5.0",
     "babel-plugin-istanbul": "~6.0.0",
-    "cypress-circleci-reporter": "0.2.0",
-    "vue-template-compiler": "^2.6.11"
+    "cypress-circleci-reporter": "0.2.0"
   }
 }