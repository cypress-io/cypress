# @cypress/vue

[![NPM][npm-icon] ][npm-url]

[![semantic-release][semantic-image] ][semantic-url]
[![renovate-app badge][renovate-badge]][renovate-app]

> Browser-based Component Testing for Vue.js with the Open-Source [Cypress.io](https://www.cypress.io/) Test Runner ✌️🌲
>
**✨ New** We're growing the Cypress Community Discord. We have dedicated sections on Component Testing. 👉 [Join now](https://discord.com/invite/TmzTGUW) and let's chat!

**Jump to:** [Comparison](#comparison), [Blog posts](#blog-posts), Examples: [basic](#basic-examples), [advanced](#advanced-examples), [full](#full-examples), [external](#external-examples), [Code coverage](#code-coverage), [Development](#development)

<<<<<<< HEAD
=======
**🚧 Notice** We are in the middle of moving into the Cypress NPM org, so any references to `cypress-vue-unit-test` should be switched to `@cypress/vue`. Once complete, this repository will be archived.

>>>>>>> fa253d24
### What is @cypress/vue?
This package allows you to use the [Cypress](https://www.cypress.io/) test runner to mount and test your components within Cypress. It is built on top of the [Vue Test Utils](https://github.com/vuejs/vue-test-utils) package.

![Example component test](images/dynamic.gif)

### How is this different from Vue Test Utils?
It uses [Vue Test Utils](https://github.com/vuejs/vue-test-utils) under the hood. This is more of a replacement for node-based testing than it is replacing Vue Test Utils and its API. Instead of running your tests in node (using Jest or Mocha), the Cypress Component Testing Library runs each component in the **real browser** with full power of the Cypress Framework: [live GUI, full API, screen recording, CI support, cross-platform](https://www.cypress.io/features/). One benefit to using Cypress instead of a node-based runner is that limitations of Vue Test Utils in Node (e.g. manually awaiting Vue's internal event loop) are hidden from the user due to Cypress's retry-ability logic.  

- If you like using `@testing-library/vue`, you can use `@testing-library/cypress` for the same `findBy`, `queryBy` commands, see one of the examples in the list below

## Installation

<p align="center">
  <img src="./docs/commands.gif" width="400px" alt="Terminal typing vue add cypress-experimental"/>
</p>

- Requires Cypress v4.5.0 or later
- Requires [Node](https://nodejs.org/en/) version 8 or above
- Only supporting webpack-based projects
- Installation via Vue CLI recommended, read [Write Your First Vue Component Test](https://glebbahmutov.com/blog/first-vue-component-test/)

### Vue CLI Installation

> Vue CLI v3+

_Recommended_: One step install to existing projects with Vue CLI via [experimental plugin](https://github.com/jessicasachs/vue-cli-plugin-cypress-experimental), read [Write Your First Vue Component Test](https://glebbahmutov.com/blog/first-vue-component-test/)

```sh
vue add cypress-experimental
```

If you want to install this package manually, follow [manual install](./docs/manual-install.md)

## Usage and Examples

```js
// components/HelloWorld.spec.js
import { mount } from '@cypress/vue'
import { HelloWorld } from './HelloWorld.vue'
describe('HelloWorld component', () => {
  it('works', () => {
    mount(HelloWorld)
    // now use standard Cypress commands
    cy.contains('Hello World!').should('be.visible')
  })
})
```

### Options

You can pass additional styles, css files and external stylesheets to load, see [docs/styles.md](./docs/styles.md) for full list.

```js
import Todo from './Todo.vue'
const todo = {
  id: '123',
  title: 'Write more tests',
}

mount(Todo, {
  propsData: { todo },
  stylesheets: [
    'https://cdnjs.cloudflare.com/ajax/libs/bulma/0.7.2/css/bulma.css',
  ],
})
```

See examples below for details.

<a name="global-vue-extensions"/>

### Global Vue Options

You can pass extensions (global components, mixins, modules to use)
when mounting Vue component. Use `{ extensions: { ... }}` object inside
the `options`.

- `components` - object of 'id' and components to register globally, see [Components](cypress/component/basic/components) example
- `use` (alias `plugins`) - list of plugins, see [Plugins](cypress/component/basic/plugins)
- `mixin` (alias `mixins`) - list of global mixins, see [Mixins](cypress/component/basic/mixins) example
- `filters` - hash of global filters, see [Filters](cypress/component/basic/filters) example

<a name="intro-example"/>

### The intro example

Take a look at the first Vue v2 example:
[Declarative Rendering](https://vuejs.org/v2/guide/#Declarative-Rendering).
The code is pretty simple

```html
<div id="app">
  {{ message }}
</div>
```

```js
var app = new Vue({
  el: '#app',
  data() {
    return { message: 'Hello Vue!' }
  },
})
```

It shows the message when running in the browser

```
Hello Vue!
```

Let's test it in [Cypress.io][cypress.io] (for the current version see
[cypress/integration/spec.js](cypress/integration/spec.js)).

```js
import { mountCallback } from '@cypress/vue'

describe('Declarative rendering', () => {
  // Vue code from https://vuejs.org/v2/guide/#Declarative-Rendering
  const template = `
    <div id="app">
      {{ message }}
    </div>
  `

  const data = {
    message: 'Hello Vue!',
  }

  // that's all you need to do
  beforeEach(mountCallback({ template, data }))

  it('shows hello', () => {
    cy.contains('Hello Vue!')
  })

  it('changes message if data changes', () => {
    // mounted Vue instance is available under Cypress.vue
    Cypress.vue.message = 'Vue rocks!'
    cy.contains('Vue rocks!')
  })
})
```

Fire up Cypress test runner and have real browser (Electron, Chrome) load
Vue and mount your test code and be able to interact with the instance through
the reference `Cypress.vue.$data` and via GUI. The full power of the
[Cypress API](https://on.cypress.io/api) is available.

![Hello world tested](images/spec.png)

<a name="list-example"/>

### The list example

There is a list example next in the Vue docs.

```html
<div id="app-4">
  <ol>
    <li v-for="todo in todos">
      {{ todo.text }}
    </li>
  </ol>
</div>
```

```js
var app4 = new Vue({
  el: '#app-4',
  data: {
    todos: [
      { text: 'Learn JavaScript' },
      { text: 'Learn Vue' },
      { text: 'Build something awesome' },
    ],
  },
})
```

Let's test it. Simple.

```js
import { mountCallback } from '@cypress/vue'

describe('Declarative rendering', () => {
  // List example from https://vuejs.org/v2/guide/#Declarative-Rendering
  const template = `
    <ol>
      <li v-for="todo in todos">
        {{ todo.text }}
      </li>
    </ol>
  `

  function data() {
    return {
      todos: [
        { text: 'Learn JavaScript' },
        { text: 'Learn Vue' },
        { text: 'Build something awesome' },
      ],
    }
  }

  beforeEach(mountCallback({ template, data }))

  it('shows 3 items', () => {
    cy.get('li').should('have.length', 3)
  })

  it('can add an item', () => {
    Cypress.vue.todos.push({ text: 'Test using Cypress' })
    cy.get('li').should('have.length', 4)
  })
})
```

![List tested](images/list-spec.png)

<a name="handling-user-input"/>

### Handling User Input

The next section in the Vue docs starts with [reverse message example](https://vuejs.org/v2/guide/#Handling-User-Input).

```html
<div id="app-5">
  <p>{{ message }}</p>
  <button @click="reverseMessage">Reverse Message</button>
</div>
```

```js
var app5 = new Vue({
  el: '#app-5',
  data: {
    message: 'Hello Vue.js!',
  },
  methods: {
    reverseMessage: function () {
      this.message = this.message.split('').reverse().join('')
    },
  },
})
```

We can write the test the same way

```js
import { mountCallback } from '@cypress/vue'

describe('Handling User Input', () => {
  // Example from https://vuejs.org/v2/guide/#Handling-User-Input
  const template = `
    <div>
      <p>{{ message }}</p>
      <button @click="reverseMessage">Reverse Message</button>
    </div>
  `

  function data() {
    return { message: 'Hello Vue.js!' }
  }

  const methods = {
    reverseMessage: function () {
      this.message = this.message.split('').reverse().join('')
    },
  }

  beforeEach(mountCallback({ template, data, methods }))

  it('reverses text', () => {
    cy.contains('Hello Vue')
    cy.get('button').click()
    cy.contains('!sj.euV olleH')
  })
})
```

Take a look at the video of the test. When you hover over the `CLICK` step
the test runner is showing _before_ and _after_ DOM snapshots. Not only that,
the application is fully functioning, you can interact with the application
because it is really running!

![Reverse input](images/reverse-spec.gif)

<a name="component-example"/>

### Component example

Let us test a complex example. Let us test a [single file Vue component](https://vuejs.org/v2/guide/single-file-components.html). Here is the [Hello.vue](Hello.vue) file

```vue
<template>
  <p>{{ greeting }} World!</p>
</template>

<script>
export default {
  data() {
    return {
      greeting: 'Hello',
    }
  },
}
</script>

<style scoped>
p {
  font-size: 2em;
  text-align: center;
}
</style>
```

**note** to learn how to load Vue component files in Cypress, see
[Bundling](#bundling) section.

Do you want to interact with the component? Go ahead! Do you want
to have multiple components? No problem!

```js
import Hello from '../../components/Hello.vue'
import { mountCallback } from '@cypress/vue'
describe('Several components', () => {
  const template = `
    <div>
      <hello></hello>
      <hello></hello>
      <hello></hello>
    </div>
  `
  const components = {
    hello: Hello,
  }
  beforeEach(mountCallback({ template, components }))

  it('greets the world 3 times', () => {
    cy.get('p').should('have.length', 3)
  })
})
```

<a name="spying-example"/>

### Spying example

Button counter component is used in several Vue doc examples

```vue
<template>
  <button @click="incrementCounter">{{ counter }}</button>
</template>

<script>
export default {
  data() {
    return {
      counter: 0,
    }
  },

  methods: {
    incrementCounter: function () {
      this.counter += 1
      this.$emit('increment')
    },
  },
}
</script>

<style scoped>
button {
  margin: 5px 10px;
  padding: 5px 10px;
  border-radius: 3px;
}
</style>
```

Let us test it - how do we ensure the event is emitted when the button is clicked?
Simple - let us spy on the event, [spying and stubbing is built into Cypress](https://on.cypress.io/stubs-spies-and-clocks)

```js
import ButtonCounter from '../../components/ButtonCounter.vue'
import { mountCallback } from '@cypress/vue'

describe('ButtonCounter', () => {
  beforeEach(mountCallback(ButtonCounter))

  it('starts with zero', () => {
    cy.contains('button', '0')
  })

  it('increments the counter on click', () => {
    cy.get('button').click().click().click().contains('3')
  })

  it('emits "increment" event on click', () => {
    const spy = cy.spy()
    Cypress.vue.$on('increment', spy)
    cy.get('button')
      .click()
      .click()
      .then(() => {
        expect(spy).to.be.calledTwice
      })
  })
})
```

The component is really updating the counter in response to the click
and is emitting an event.

![Spying test](images/spy-spec.png)

[cypress.io]: https://www.cypress.io/

<a name="xhr-spying-stubbing"/>

### XHR spying and stubbing

The mount function automatically wraps XMLHttpRequest giving you an ability to intercept XHR requests your component might do. For full documentation see [Network Requests](https://on.cypress.io/network-requests). In this repo see [components/AjaxList.vue](components/AjaxList.vue) and the corresponding tests [cypress/integration/ajax-list-spec.js](cypress/integration/ajax-list-spec.js).

```js
// component use axios to get list of users
created() {
  axios.get(`https://jsonplaceholder.cypress.io/users?_limit=3`)
  .then(response => {
    // JSON responses are automatically parsed.
    this.users = response.data
  })
}
// test can observe, return mock data, delay and a lot more
beforeEach(mountCallback(AjaxList))
it('can inspect real data in XHR', () => {
  cy.server()
  cy.route('/users?_limit=3').as('users')
  cy.wait('@users').its('response.body').should('have.length', 3)
})
it('can display mock XHR response', () => {
  cy.server()
  const users = [{id: 1, name: 'foo'}]
  cy.route('GET', '/users?_limit=3', users).as('users')
  cy.get('li').should('have.length', 1)
    .first().contains('foo')
})
```

<a name="spying-window-alert"/>

### Spying on `window.alert`

Calls to `window.alert` are automatically recorded, but do not show up. Instead you can spy on them, see [AlertMessage.vue](components/AlertMessage.vue) and its test [cypress/integration/alert-spec.js](cypress/integration/alert-spec.js)

## Comparison

<!-- prettier-ignore-start -->
Feature | Vue Test Utils or @testing-library/vue | Cypress + `@cypress/vue`
--- | --- | ---
Test runs in real browser | ❌ | ✅
Uses full mount | ❌ | ✅
Test speed | 🏎 | as fast as the app works in the browser
Test can use additional plugins | maybe | use any [Cypress plugin](https://on.cypress.io/plugins)
Test can interact with component | synthetic limited API | use any [Cypress command](https://on.cypress.io/api)
Test can be debugged | via terminal and Node debugger | use browser DevTools
Built-in time traveling debugger | ❌ | Cypress time traveling debugger
Re-run tests on file or test change | ✅ | ✅
Test output on CI | terminal | terminal, screenshots, videos
Tests can be run in parallel | ✅ | ✅ via [parallelization](https://on.cypress.io/parallelization)
Test against interface | if using `@testing-library/vue` | ✅ and can use `@testing-library/cypress`
Spying and mocking | Jest mocks | Sinon library
Code coverage | ✅ | ✅
<!-- prettier-ignore-end -->

## Examples

```js
// components/HelloWorld.spec.js
import { mount } from '@cypress/vue'
import { HelloWorld } from './HelloWorld.vue'
describe('HelloWorld component', () => {
  it('works', () => {
    mount(HelloWorld)
    // now use standard Cypress commands
    cy.contains('Hello World!').should('be.visible')
  })
})
```

### Basic examples

<!-- prettier-ignore-start -->
Spec | Description
--- | ---
[Components](cypress/component/basic/components) | Registers global components to use
[Filters](cypress/component/basic/filters) | Registering global filters
[Hello](cypress/component/basic/hello) | Testing examples from Vue2 cookbook
[Mixins](cypress/component/basic/mixins) | Registering Vue mixins
[Plugins](cypress/component/basic/plugins) | Loading additional plugins
[Props](cypress/component/basic/props) | Pass props to the component during mount
[Slots](cypress/component/basic/slots) | Passing slots and scopedSlots to the component
[Small examples](cypress/component/basic/small-examples) | A few small examples testing forms, buttons
<!-- prettier-ignore-end -->

### Advanced examples

<!-- prettier-ignore-start -->
Spec | Description
--- | ---
[access-component](cypress/component/advanced/access-component) | Access the mounted component directly from test
[i18n](cypress/component/advanced/i18n) | Testing component that uses [Vue I18n](https://kazupon.github.io/vue-i18n/) plugin
[mocking-axios](cypress/component/advanced/mocking-axios) | Mocking 3rd party CommonJS modules like `axios`
[mocking-fetch](cypress/component/advanced/mocking-fetch) | Mocking `window.fetch` to stub responses and test the UI
[fetch-polyfill](ypress/component/advanced/fetch-polyfill) | Using experimental `fetch` polyfill to spy on / stub those Ajax requests using regular Cypress network methods
[mocking-components](cypress/component/advanced/mocking-components) | Mocking locally registered child components during tests
[mocking-imports](cypress/component/advanced/mocking-imports) | Stub ES6 imports from the tests
[render-functions](cypress/component/advanced/render-functions) | Mounting components with a [render function](https://www.tutorialandexample.com/vue-js-render-functions/)
<!-- prettier-ignore-end -->

### Full examples

We have several subfolders in [examples](examples) folder.

<!-- prettier-ignore-start -->
Folder Name | Description
--- | ---
[cli](examples/cli) | An example app scaffolded using Vue CLI and the component testing added using `vue add cypress-experimental` command.
<!-- prettier-ignore-end -->

### External examples

<!-- prettier-ignore-start -->
Repo | Description
--- | ---
[vue-component-test-example](https://github.com/bahmutov/vue-component-test-example) | Scaffolded Vue CLI v3 project with added component tests, read [Write Your First Vue Component Test](https://glebbahmutov.com/blog/first-vue-component-test/).
<!-- prettier-ignore-end -->

## Known problems

<a name="bundling"/>

## Bundling

How do we load this Vue file into the testing code? Using webpack preprocessor. Note that this module ships with [@cypress/webpack-preprocessor](https://github.com/cypress-io/cypress-webpack-preprocessor#compatibility) 2.x that requires Webpack 4.x. If you have Webpack 3.x please add `@cypress/webpack-preprocessor v1.x`.

<a name="short-way"/>

### Short way

#### For Webpack Users

Your project probably already has `webpack.config.js` setup to transpile
`.vue` files. To load these files in the Cypress tests, grab the webpack
processor included in this module, and load it from the `cypress/plugins/index.js`
file.

```js
const {
  onFilePreprocessor,
} = require('@cypress/vue/preprocessor/webpack')
module.exports = (on) => {
  on('file:preprocessor', onFilePreprocessor('../path/to/webpack.config'))
}
```

Cypress should be able to import `.vue` files in the tests

<a name="manual"/>

### Manual

Using [@cypress/webpack-preprocessor](https://github.com/cypress-io/cypress-webpack-preprocessor#readme) and [vue-loader](https://github.com/vuejs/vue-loader).
You can use [cypress/plugins/index.js](cypress/plugins/index.js) to load `.vue` files
using `vue-loader`.

```js
// cypress/plugins/index.js
const webpack = require('@cypress/webpack-preprocessor')
const webpackOptions = {
  module: {
    rules: [
      {
        test: /\.vue$/,
        loader: 'vue-loader',
      },
    ],
  },
}

const options = {
  // send in the options from your webpack.config.js, so it works the same
  // as your app's code
  webpackOptions,
  watchOptions: {},
}

module.exports = (on) => {
  on('file:preprocessor', webpack(options))
}
```

Install dev dependencies

```shell
npm i -D @cypress/webpack-preprocessor \
  vue-loader vue-template-compiler css-loader
```

And write a test

```js
import Hello from '../../components/Hello.vue'
import { mountCallback } from '@cypress/vue'

describe('Hello.vue', () => {
  beforeEach(mountCallback(Hello))

  it('shows hello', () => {
    cy.contains('Hello World!')
  })
})
```

## Code coverage

This plugin uses `babel-plugin-istanbul` to automatically instrument `.js` and `.vue` files and generates the code coverage report using dependency [cypress-io/code-coverage](https://github.com/cypress-io/code-coverage) (included). The output reports are saved in the folder "coverage" at the end of the test run.

If you want to disable code coverage instrumentation and reporting, use `--env coverage=false` or `CYPRESS_coverage=false` or set in your `cypress.json` file

```json
{
  "env": {
    "coverage": false
  }
}
```

**Note ⚠️:** if the component `.vue` file does not have a `<script>` section, it will not have any code coverage information.

## What happened to cypress-vue-unit-test?

We were in the middle of moving into the Cypress NPM org, so any references to `cypress-vue-unit-test` should be switched to `@cypress/vue`. Once complete, the old repository will be archived.

<a name="#development"/>

## Development

To see all local tests, install dependencies, build the code and open Cypress in GUI mode

```sh
npm install
npm run build
```

The build is done using `tsc` that transpiles all files from [src](src) to the `dist` folder. You can then run component tests by opening Cypress

```sh
npm run cy:open
```

and clicking on any component spec

![Component specs](images/component-specs.png)

Larger tests that use full application and run on CI (see [circle.yml](circle.yml)) are located in the folder [examples](examples).

### Debugging

Run Cypress with environment variable

```
DEBUG=@cypress/vue
``` 

If some deeply nested objects are abbreviated and do not print fully, set the maximum logging depth

```
DEBUG=@cypress/vue DEBUG_DEPTH=10
```

<a name="#related"/>

## Related info

- [Testing Vue web applications with Vuex data store & REST backend](https://www.cypress.io/blog/2017/11/28/testing-vue-web-application-with-vuex-data-store-and-rest-backend/)
- [Why Cypress?](https://on.cypress.io/why-cypress)
- [Cypress API](https://on.cypress.io/api)
- [Learn TDD in Vue](https://learntdd.in/vue)
- [@cypress/vue vs vue-test-utils](https://codingitwrong.com/2018/03/04/comparing-vue-component-testing-tools.html)

```js
const {
  onFileDefaultPreprocessor,
} = require('@cypress/vue/preprocessor/webpack')

module.exports = (on, config) => {
  require('@cypress/code-coverage/task')(on, config)
  on('file:preprocessor', onFileDefaultPreprocessor(config))

  // IMPORTANT to return the config object
  // with the any changed environment variables
  return config
}
```

## Blog posts

- [Write Your First Vue Component Test](https://glebbahmutov.com/blog/first-vue-component-test/)

<a name="#other"/>

## Test adapters for other frameworks

- [cypress-react-unit-test](https://github.com/bahmutov/cypress-react-unit-test)
- [cypress-cycle-unit-test](https://github.com/bahmutov/cypress-cycle-unit-test)
- [cypress-svelte-unit-test](https://github.com/bahmutov/cypress-svelte-unit-test)
- [cypress-angular-unit-test](https://github.com/bahmutov/cypress-angular-unit-test)
- [cypress-hyperapp-unit-test](https://github.com/bahmutov/cypress-hyperapp-unit-test)
- [cypress-angularjs-unit-test](https://github.com/bahmutov/cypress-angularjs-unit-test)

<a name="#maintainers"/>

## Maintainers

The Cypress.io Component Testing Team

- [Jessica Sachs](https://github.com/jessicasachs) (Current Maintainer, [Vue Test Utils](https://github.com/vuejs/vue-test-utils) Maintainer)
- [Gleb Bahmutov](https://github.com/bahmutov) (Original Author, Current Maintainer of [@cypress/react](https://github.com/bahmutov/cypress-react-unit-test))

Support: if you find any problems with this module, [tweet](https://twitter.com/_jessicasachs) / [open issue](https://github.com/cypress-io/cypress/issues) on Github

## License

[![license](https://img.shields.io/badge/license-MIT-green.svg)](https://github.com/cypress-io/cypress/blob/master/LICENSE)

This project is licensed under the terms of the [MIT license](/LICENSE).

## Badges

Let the world know your project is using Cypress.io to test with this cool badge

[![Cypress.io](https://img.shields.io/badge/tested%20with-Cypress-04C38E.svg)](https://www.cypress.io/)

[npm-icon]: https://nodei.co/npm/@cypress/vue.svg?downloads=true
[npm-url]: https://npmjs.org/package/@cypress/vue
[semantic-image]: https://img.shields.io/badge/%20%20%F0%9F%93%A6%F0%9F%9A%80-semantic--release-e10079.svg
[semantic-url]: https://github.com/semantic-release/semantic-release
[cypress-badge]: https://img.shields.io/badge/cypress.io-tests-green.svg?style=flat-square
[renovate-badge]: https://img.shields.io/badge/renovate-app-blue.svg
[renovate-app]: https://renovateapp.com/<|MERGE_RESOLUTION|>--- conflicted
+++ resolved
@@ -11,11 +11,8 @@
 
 **Jump to:** [Comparison](#comparison), [Blog posts](#blog-posts), Examples: [basic](#basic-examples), [advanced](#advanced-examples), [full](#full-examples), [external](#external-examples), [Code coverage](#code-coverage), [Development](#development)
 
-<<<<<<< HEAD
-=======
 **🚧 Notice** We are in the middle of moving into the Cypress NPM org, so any references to `cypress-vue-unit-test` should be switched to `@cypress/vue`. Once complete, this repository will be archived.
 
->>>>>>> fa253d24
 ### What is @cypress/vue?
 This package allows you to use the [Cypress](https://www.cypress.io/) test runner to mount and test your components within Cypress. It is built on top of the [Vue Test Utils](https://github.com/vuejs/vue-test-utils) package.
 
