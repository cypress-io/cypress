module.exports = {
  'fixturesFolder': false,
  'e2e': {
<<<<<<< HEAD
    'supportFile': false,
=======
    'specPattern': 'cypress/integration/**/*',
>>>>>>> 0d51a925
    setupNodeEvents (on, config) {
      const webpackPreprocessor = require('../..')
      const defaults = webpackPreprocessor.defaultOptions

      delete defaults.webpackOptions.module.rules[0].use[0].options.presets
      on('file:preprocessor', webpackPreprocessor(defaults))

      return config
    },
  },
}<|MERGE_RESOLUTION|>--- conflicted
+++ resolved
@@ -1,11 +1,8 @@
 module.exports = {
   'fixturesFolder': false,
   'e2e': {
-<<<<<<< HEAD
     'supportFile': false,
-=======
     'specPattern': 'cypress/integration/**/*',
->>>>>>> 0d51a925
     setupNodeEvents (on, config) {
       const webpackPreprocessor = require('../..')
       const defaults = webpackPreprocessor.defaultOptions
