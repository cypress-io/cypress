{
  "viewportWidth": 400,
  "viewportHeight": 400,
  "video": false,
  "projectId": "z9dxah",
  "testFiles": "**/*spec.{js,jsx,ts,tsx}",
  "env": {
    "reactDevtools": true
  },
  "ignoreTestFiles": [
    "**/__snapshots__/*",
    "**/__image_snapshots__/*"
  ],
  "componentFolder": "src",
<<<<<<< HEAD
=======
  "experimentalFetchPolyfill": true,
>>>>>>> c7716f2f
  "fixturesFolder": false
}<|MERGE_RESOLUTION|>--- conflicted
+++ resolved
@@ -12,9 +12,5 @@
     "**/__image_snapshots__/*"
   ],
   "componentFolder": "src",
-<<<<<<< HEAD
-=======
-  "experimentalFetchPolyfill": true,
->>>>>>> c7716f2f
   "fixturesFolder": false
 }