<<<<<<< HEAD
import React from 'react'
import { Story } from '@storybook/react'
=======
import * as React from 'react'
>>>>>>> 340a6e4d

import { createStory, createStorybookConfig } from 'stories/util'

import { PaddedBox as PaddedComponent } from './PaddedBox'
import { lorem } from 'util/lorem'
import { StoryHighlightWrapper } from 'util/storybook/storyHighlightWrapper/StoryHighlightWrapper'
import { Spacing } from 'css'

import spacing from 'css/derived/jsSpacing.scss'

export default createStorybookConfig({
  title: 'Core/Surfaces/PaddedBox',
  argTypes: {
    padding: {
      control: {
        type: 'select',
        options: Object.keys(spacing).map((key) => key.replace('space-', '')),
      },
    },
  },
})

<<<<<<< HEAD
const Template: Story<{
  padding: Spacing
}> = ({ padding }) => (
  <div>
    <StoryHighlightWrapper>
      <PaddedComponent padding={padding}>{lorem}</PaddedComponent>
    </StoryHighlightWrapper>
  </div>
)

export const PaddedBox = createStory(Template, {
  padding: 'm',
})
=======
export const PaddedBox = createStory<{
    padding: Spacing
  }>(({ padding }) => (
    <div>
      <StoryHighlightWrapper>
        <PaddedComponent padding={padding}>
          {lorem}
        </PaddedComponent>
      </StoryHighlightWrapper>
    </div>
  ), {
    padding: 'm',
  })
>>>>>>> 340a6e4d

// Required to prevent Storybook from separating into two words and creating unnecessary nesting
PaddedBox.storyName = 'PaddedBox'<|MERGE_RESOLUTION|>--- conflicted
+++ resolved
@@ -1,9 +1,4 @@
-<<<<<<< HEAD
 import React from 'react'
-import { Story } from '@storybook/react'
-=======
-import * as React from 'react'
->>>>>>> 340a6e4d
 
 import { createStory, createStorybookConfig } from 'stories/util'
 
@@ -26,35 +21,20 @@
   },
 })
 
-<<<<<<< HEAD
-const Template: Story<{
+export const PaddedBox = createStory<{
   padding: Spacing
-}> = ({ padding }) => (
-  <div>
-    <StoryHighlightWrapper>
-      <PaddedComponent padding={padding}>{lorem}</PaddedComponent>
-    </StoryHighlightWrapper>
-  </div>
-)
-
-export const PaddedBox = createStory(Template, {
-  padding: 'm',
-})
-=======
-export const PaddedBox = createStory<{
-    padding: Spacing
-  }>(({ padding }) => (
+}>(
+  ({ padding }) => (
     <div>
       <StoryHighlightWrapper>
-        <PaddedComponent padding={padding}>
-          {lorem}
-        </PaddedComponent>
+        <PaddedComponent padding={padding}>{lorem}</PaddedComponent>
       </StoryHighlightWrapper>
     </div>
-  ), {
+  ),
+  {
     padding: 'm',
-  })
->>>>>>> 340a6e4d
+  }
+)
 
 // Required to prevent Storybook from separating into two words and creating unnecessary nesting
 PaddedBox.storyName = 'PaddedBox'