--- conflicted
+++ resolved
@@ -1,11 +1,7 @@
 import React from 'react'
 import { mount } from '@cypress/react'
-<<<<<<< HEAD
-import { FileTree } from '../../../dist'
+import { FileTree } from './FileTree'
 import { mountAndSnapshot } from 'util/testing'
-=======
-import { FileTree } from './index'
->>>>>>> a277e98d
 
 const files = [
   {
