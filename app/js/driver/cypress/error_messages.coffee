--- conflicted
+++ resolved
@@ -156,15 +156,11 @@
       """
       invalid_position_argument: "Invalid position argument: '{{position}}'. Position may only be center, topLeft, topRight, bottomLeft, or bottomRight."
       non_dom: "Cannot call #{cmd('{{cmd}}')} on a non-DOM subject."
-<<<<<<< HEAD
-      non_dom_is_hidden: "$Cypress.Dom.isHidden() must be passed a basic DOM element. You passed: '{{el}}'"
+      non_dom_is_hidden: "$Cypress.Dom.{{filter}} must be passed a basic DOM element. You passed: '{{el}}'"
       not_scrollable: """
         #{cmd('{{cmd}}')} failed because this element is not scrollable:\n
         {{node}}\n
       """
-=======
-      non_dom_is_hidden: "$Cypress.Dom.{{filter}} must be passed a basic DOM element. You passed: '{{el}}'"
->>>>>>> 669816e3
       not_visible: """
         #{cmd('{{cmd}}')} failed because this element is not visible:\n
         {{node}}\n
