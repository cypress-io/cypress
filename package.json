--- conflicted
+++ resolved
@@ -1,11 +1,7 @@
 {
   "name": "cypress",
   "productName": "Cypress",
-<<<<<<< HEAD
-  "version": "3.1.3",
-=======
   "version": "3.1.4",
->>>>>>> 26c571ff
   "description": "Cypress.io end to end testing tool",
   "private": true,
   "engines": {
