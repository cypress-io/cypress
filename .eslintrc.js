--- conflicted
+++ resolved
@@ -41,12 +41,7 @@
         '**/scripts/**',
         '**/test/**',
         '**/system-tests/**',
-<<<<<<< HEAD
-        'packages/electron-mksnapshot/**',
-        'packages/v8-snapshot/**',
-=======
         'tooling/**',
->>>>>>> 797a24a4
         'packages/{app,driver,frontend-shared,launchpad}/cypress/**',
         '*.test.ts',
         // ignore in packages that don't run in the Cypress process
