--- conflicted
+++ resolved
@@ -148,9 +148,6 @@
  * specified in the project's `package.json`. No-op if no `package.json` is found.
  * Will use `yarn` or `npm` based on the lockfile present.
  */
-<<<<<<< HEAD
-export async function scaffoldProjectNodeModules (project: string, updateLockFile: boolean = !!process.env.UPDATE_LOCK_FILE, forceCopyDependencies: boolean = false): Promise<void> {
-=======
 export async function scaffoldProjectNodeModules ({
   project,
   updateLockFile = !!process.env.UPDATE_LOCK_FILE,
@@ -160,7 +157,6 @@
   updateLockFile?: boolean
   forceCopyDependencies?: boolean
 }): Promise<void> {
->>>>>>> fce3ec42
   const projectDir = projectPath(project)
   const relativePathToMonorepoRoot = path.relative(
     path.join(projects, project),
