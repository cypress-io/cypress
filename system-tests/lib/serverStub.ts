--- conflicted
+++ resolved
@@ -150,14 +150,6 @@
       }
 
       mockServerState.setSpecs(req)
-<<<<<<< HEAD
-      if (CAPTURE_PROTOCOL_ENABLED && req.body.runnerCapabilities.protocolMountVersion === 2) {
-        res.json({
-          ...postRunResponse,
-          captureProtocolUrl: `http://localhost:1234/capture-protocol/script/${CYPRESS_LOCAL_PROTOCOL_STUB_HASH}.js`,
-        })
-=======
->>>>>>> a361913a
 
       const postRunResponseReturnVal = (CAPTURE_PROTOCOL_ENABLED && req.body.runnerCapabilities.protocolMountVersion === 1) ?
         (postRunResponseWithProtocolEnabled()) :
