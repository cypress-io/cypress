import type { ProtocolManagerShape } from '@packages/types'

declare const Debug: (namespace) => import('debug').IDebugger
declare const performance: {
  now(): number
  timeOrigin: number
}

export class AppCaptureProtocol implements ProtocolManagerShape {
  private Debug: typeof Debug
  private performance: typeof performance

  constructor () {
    this.Debug = Debug
    this.performance = performance
  }

  setupProtocol = (script, runId) => {
    return Promise.resolve()
  }
  connectToBrowser = (cdpClient) => {
    return Promise.resolve()
  }
  addRunnables = (runnables) => {}
  beforeSpec = (spec) => {}
  afterSpec = () => {
    return Promise.resolve()
  }
  beforeTest = (test) => {}
  commandLogAdded = (log) => {}
  commandLogChanged = (log) => {}
  viewportChanged = (input) => {}
  urlChanged = (input) => {}
<<<<<<< HEAD
  resetTest (testId) {}
=======
  pageLoading = (input) => {}
>>>>>>> 569197c4
  sendErrors (errors) {
    return Promise.resolve()
  }
  uploadCaptureArtifact (uploadUrl) {
    return Promise.resolve()
  }
  afterTest (test): void {}
}<|MERGE_RESOLUTION|>--- conflicted
+++ resolved
@@ -31,11 +31,8 @@
   commandLogChanged = (log) => {}
   viewportChanged = (input) => {}
   urlChanged = (input) => {}
-<<<<<<< HEAD
+  pageLoading = (input) => {}
   resetTest (testId) {}
-=======
-  pageLoading = (input) => {}
->>>>>>> 569197c4
   sendErrors (errors) {
     return Promise.resolve()
   }
