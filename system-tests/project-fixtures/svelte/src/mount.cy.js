--- conflicted
+++ resolved
@@ -1,15 +1,7 @@
-<<<<<<< HEAD
-import Counter from "./Counter.svelte";
-import Context from "./Context.svelte";
-import Store from "./Store.svelte";
-import { messageStore } from "./store";
-import { mount } from 'cypress/svelte'
-=======
 import Counter from './Counter.svelte';
 import Context from './Context.svelte';
 import Store from './Store.svelte';
 import { messageStore } from './store';
->>>>>>> f39eb1c1
 
 describe('Svelte mount', () => {
   it('mounts', () => {
@@ -92,7 +84,7 @@
     });
   });
 
-<<<<<<< HEAD
+
   it('throws error when receiving removed mounting option', () => {
     Cypress.on('fail', (e) => {
       expect(e.message).to.contain('The `styles` mounting option is no longer supported.')
@@ -101,7 +93,9 @@
 
     cy.mount(Counter, { 
       styles: `body { background: red; }`
-=======
+    })
+  })
+
   context('teardown', () => {
     beforeEach(() => {
       // component-index.html has anchor element within [data-cy-root] so base # of elements is 1
@@ -120,7 +114,6 @@
 
       cy.contains('h1', 'Count is 0').should('not.exist')
       cy.get('[data-cy-root]').children().should('have.length', 2)
->>>>>>> f39eb1c1
     })
   })
 });