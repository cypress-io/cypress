--- conflicted
+++ resolved
@@ -5,10 +5,6 @@
 
   it('failing when no specs found and default specPattern', function () {
     return systemTests.exec(this, {
-<<<<<<< HEAD
-      project: 'no-specs-found',
-      testingType: 'e2e',
-=======
       project: 'no-specs',
       snapshot: true,
       expectedExitCode: 1,
@@ -36,7 +32,6 @@
     return systemTests.exec(this, {
       project: 'no-specs-custom-pattern',
       spec: 'does/not/exist/**notfound**',
->>>>>>> bd1c7cd0
       snapshot: true,
       expectedExitCode: 1,
     })
@@ -45,7 +40,6 @@
   // @see https://github.com/cypress-io/cypress/issues/14226
   it('handles the same integration and fixtures folders', function () {
     return systemTests.exec(this, {
-      testingType: 'e2e',
       project: 'same-fixtures-integration-folders',
       snapshot: false,
       expectedExitCode: 0,
@@ -54,7 +48,6 @@
 
   it('handles the fixtures folder being the subfolder of integration', function () {
     return systemTests.exec(this, {
-      testingType: 'e2e',
       project: 'fixture-subfolder-of-integration',
       snapshot: false,
       expectedExitCode: 0,
