--- conflicted
+++ resolved
@@ -87,6 +87,7 @@
     systemTests.it('displays warning when firefox and chromeWebSecurity:false', {
       spec: 'simple_passing.cy.js',
       snapshot: true,
+      // TODO(webkit): run this test in webkit
       browser: 'firefox',
       config: {
         chromeWebSecurity: false,
@@ -109,18 +110,10 @@
     })
   })
 
-<<<<<<< HEAD
   context('when experimentalSessionAndOrigin is enabled', () => {
     systemTests.it('fails', {
+      browser: '!webkit', // TODO(webkit): fix+unskip
       spec: 'web_security.cy.js',
-=======
-  context('firefox', () => {
-    systemTests.it('displays warning when firefox and chromeWebSecurity:false', {
-      spec: 'simple_passing.cy.js',
-      snapshot: true,
-      // TODO(webkit): run this test in webkit
-      browser: 'firefox',
->>>>>>> 35fe5b4e
       config: {
         experimentalSessionAndOrigin: true,
         pageLoadTimeout: 5000,
