const systemTests = require('../lib/system-tests').default

const onServer = function (app) {
  app.get('/link', (req, res) => {
    res.send('<html><h1>link</h1><a href=\'https://www.foo.com:44665/cross_origin\'>second</a></html>')
  })

  app.get('/cross_origin', (req, res) => {
    res.send('<html><h1>cross origin</h1></html>')
  })

  app.get('/form', (req, res) => {
    res.send(`\
<html>
<h1>form</h1>
<form method='POST' action='https://www.foo.com:44665/submit'>
  <input type='submit' name='foo' value='bar' />
</form>
</html>\
`)
  })

  app.post('/submit', (req, res) => {
    res.redirect('https://www.foo.com:44665/cross_origin')
  })

  app.get('/javascript', (req, res) => {
    res.send(`\
<html>
<script type='text/javascript'>
  window.redirect = function(){
    window.location.href = 'https://www.foo.com:44665/cross_origin'
  }
</script>
<h1>javascript</h1>
<button onclick='redirect()'>click me</button>
</html>\
`)
  })

  app.get('/cors', (req, res) => {
    res.send(`<script>
      fetch('https://www.foo.com:44665/cross_origin')
      .then((res) => res.text())
      .then(text => {
        if (text.includes('cross origin')) document.write('success!')
      })
      .catch(err => document.write(err.message))
    </script>`)
  })
}

describe('e2e web security', () => {
  systemTests.setup({
    servers: [{
      port: 4466,
      onServer,
    }, {
      port: 44665,
      https: true,
      onServer,
    }],
    settings: {
      hosts: {
        '*.foo.com': '127.0.0.1',
        '*.bar.com': '127.0.0.1',
        '*.foobar.com': '127.0.0.1',
      },
      e2e: {},
    },
  })

  context('when enabled', () => {
    systemTests.it('fails', {
      browser: '!webkit', // TODO(webkit): fix+unskip
      spec: 'web_security.cy.js',
      config: {
        experimentalSessionAndOrigin: false,
        pageLoadTimeout: 5000,
      },
      snapshot: true,
      expectedExitCode: 4,
    })
  })

  context('firefox', () => {
    systemTests.it('displays warning when firefox and chromeWebSecurity:false', {
      spec: 'simple_passing.cy.js',
      snapshot: true,
      // TODO(webkit): run this test in webkit
      browser: 'firefox',
      config: {
        chromeWebSecurity: false,
      },
      onStdout (stdout) {
        expect(stdout).include('Your project has set the configuration option: chromeWebSecurity to false\n\nThis option will not have an effect in Firefox.')
      },
    })
  })

  context('when disabled', () => {
    systemTests.it('passes', {
      spec: 'web_security.cy.js',
      config: {
        chromeWebSecurity: false,
        experimentalSessionAndOrigin: false,
      },
      snapshot: true,
      browser: ['chrome', 'electron'],
    })
  })

  context('when experimentalSessionAndOrigin is enabled', () => {
    systemTests.it('fails', {
      browser: '!webkit', // TODO(webkit): fix+unskip
      spec: 'web_security.cy.js',
      config: {
<<<<<<< HEAD
        experimentalSessionAndOrigin: true,
        pageLoadTimeout: 5000,
=======
        chromeWebSecurity: false,
      },
      onStdout (stdout) {
        expect(stdout).include('Your project has set the configuration option: `chromeWebSecurity` to `false`.\n\nThis option will not have an effect in Firefox.')
      },
    })
  })

  context('when experimentalSessionAndOrigin is enabled', () => {
    systemTests.it('fails', {
      browser: '!webkit', // TODO(webkit): fix+unskip Fixed by: https://github.com/cypress-io/cypress/issues/23532
      spec: 'web_security.cy.js',
      config: {
        experimentalSessionAndOrigin: true,
        defaultCommandTimeout: 50,
>>>>>>> 823ffd0c
      },
      snapshot: true,
      expectedExitCode: 4,
    })
  })
})<|MERGE_RESOLUTION|>--- conflicted
+++ resolved
@@ -115,10 +115,6 @@
       browser: '!webkit', // TODO(webkit): fix+unskip
       spec: 'web_security.cy.js',
       config: {
-<<<<<<< HEAD
-        experimentalSessionAndOrigin: true,
-        pageLoadTimeout: 5000,
-=======
         chromeWebSecurity: false,
       },
       onStdout (stdout) {
@@ -134,7 +130,6 @@
       config: {
         experimentalSessionAndOrigin: true,
         defaultCommandTimeout: 50,
->>>>>>> 823ffd0c
       },
       snapshot: true,
       expectedExitCode: 4,
