import systemTests from '../lib/system-tests'
import parser from 'cookie-parser'
import BodyParser from 'body-parser'

const it = systemTests.it

const onServer = function (app) {
  app.use(parser())

  app.get('*', (req, res, next) => {
    res.cookie(req.path, 'value', {
      sameSite: 'None',
      secure: true,
    })

    next()
  })

  app.use(BodyParser.urlencoded())

  app.get('/link', (req, res) => {
    res.send('<html><h1>link</h1><a href=\'https://www.foo.com:44665/cross_origin\'>second</a></html>')
  })

  app.get('/status/:code', (req, res) => {
    res.sendStatus(+req.params.code)
  })

  app.get('/cross_origin', (req, res) => {
    res.send('<html><h1>cross origin</h1></html>')
  })

  app.get('/cross_origin_iframe/:name', (req, res) => {
    res.send(`<html><body><h1>cross_origin_iframe ${req.params.name}</h1><iframe src="https://127.0.0.1:44665/set-localStorage/${req.params.name}"</body></html>`)
  })

  app.get('/set-localStorage/:name', (req, res) => {
    res.send(`<html><body><h1>set-localStorage ${req.params.name}</h1><script>window.localStorage.clear(); window.localStorage.name = "${req.params.name}"</script></body></html>`)
  })

  app.get('/make-reqs', (req, res) => {
    res.send(`<body><script>(function() {
      fetch('/keep_open')
      req = new XMLHttpRequest()
      req.open('GET', '/keep_open')
      req.send()

    })()</script></body>`)
  })

  app.get('/form', (req, res) => {
    res.send(`\
<html>
<h1>form</h1>
<form method='POST' action='/submit'>
  <input name='delay' />
</form>
</html>\
`)
  })

  app.post('/submit', (req, res) => {
    if (req.body.delay) {
      return setTimeout(() => {
        res.redirect('/home')
      }, +req.body.delay)
    }

    res.redirect('/home')
  })

  app.get('/home', (req, res) => {
    res.send(`\
  <!DOCTYPE html>
  <head>
    <title>Home</title>
    <script>
      window.onLoad = function() {
        let cookies = document.cookie
        if (!cookies || cookies !== 'token=1') {
          window.location.href = "/cypress/fixtures/loginPage.html"
        }
      }
    </script>
  </head>
  <body>
      <h1>Home Page</h1>
  </body>
</html>
`)
  })

  app.get('/login', (req, res) => {
    res.send(`\
    <!DOCTYPE html>
  <head>
    <title>Login Page</title>
    <script>
      window.onload = function(){
        if (window.localStorage.getItem('persist') === 'true') {
          // global session data
          document.cookie = "token=1; Secure=true; SameSite=None"
          window.localStorage.setItem('animal', 'tiger')
          window.sessionStorage.setItem('food', 'zebra')
        } else {
          // spec session data
          document.cookie = "token=2; Secure=true; SameSite=None"
          window.localStorage.setItem('animal', 'bear')
          window.sessionStorage.setItem('food', 'salmon')
        }
      }
      function login(){
        window.location.href = "https://localhost:4466/home"
      }
    </script>
  </head>
  <body>
      <h1>Not Signed in...</h1>

      <button onClick="login()">Login</button>
  </body>
</html>
`)
  })

  app.get('/redirect', (req, res) => {
    res.redirect('/home')
  })

  app.get('/keep_open', (req, res) => {
    // dont respond
  })

  app.get('/javascript', (req, res) => {
    res.send(`\
<html>
<script type='text/javascript'>
  window.redirect = function(){
    window.location.href = 'https://www.foo.com:44665/cross_origin'
  }
</script>
<h1>javascript</h1>
<button onclick='redirect()'>click me</button>
</html>\
`)
  })

  app.get('/cors', (req, res) => {
    res.send(`<script>
      fetch('https://127.0.0.1:44665/cross_origin')
      .then((res) => res.text())
      .then(text => {
        if (text.includes('cross origin')) document.write('success!')
      })
      .catch(err => document.write(err.message))
    </script>`)
  })
}

describe('e2e sessions', () => {
  systemTests.setup({
    servers: [{
      port: 4466,
      https: true,
      onServer,
    }, {
      port: 44665,
      https: true,
      onServer,
    }, {
      port: 4465,
      // https: true,
      onServer,
    }],
    settings: {
      hosts: {
        '*.foo.com': '127.0.0.1',
      },
      e2e: {},
    },
  })

  it('session tests', {
<<<<<<< HEAD
    browser: '!webkit', // TODO(webkit): fix+unskip (needs multidomain support)
    spec: 'session.cy.js',
    snapshot: true,
    config: {
      video: false,
    },
  })

  it('sessions persist on reload, and clear between specs', {
    browser: '!webkit', // TODO(webkit): fix+unskip (needs multidomain support)
    spec: 'session_persist_spec_1.cy.js,session_persist_spec_2.cy.js',
=======
    project: 'session-and-origin-e2e-specs',
    browser: 'chrome', // TODO(webkit): fix+unskip (needs multidomain support)
    spec: 'session/session.cy.js',
>>>>>>> df86ae45
    snapshot: true,
    config: {
      video: false,
    },
  })

  it('handles spec and global sessions persistence on spec reload, and switching specs', {
    project: 'session-and-origin-e2e-specs',
    spec: 'session/session_persist_1.cy.js,session/session_persist_2.cy.js',
    browser: '!webkit', // TODO(webkit): fix+unskip (needs multidomain support)
    snapshot: true,
    config: {
<<<<<<< HEAD
=======
      env: { SYSTEM_TESTS: true },
      experimentalSessionAndOrigin: true,
>>>>>>> df86ae45
      video: false,
    },
  })
})<|MERGE_RESOLUTION|>--- conflicted
+++ resolved
@@ -181,23 +181,9 @@
   })
 
   it('session tests', {
-<<<<<<< HEAD
-    browser: '!webkit', // TODO(webkit): fix+unskip (needs multidomain support)
-    spec: 'session.cy.js',
-    snapshot: true,
-    config: {
-      video: false,
-    },
-  })
-
-  it('sessions persist on reload, and clear between specs', {
-    browser: '!webkit', // TODO(webkit): fix+unskip (needs multidomain support)
-    spec: 'session_persist_spec_1.cy.js,session_persist_spec_2.cy.js',
-=======
     project: 'session-and-origin-e2e-specs',
     browser: 'chrome', // TODO(webkit): fix+unskip (needs multidomain support)
     spec: 'session/session.cy.js',
->>>>>>> df86ae45
     snapshot: true,
     config: {
       video: false,
@@ -210,11 +196,7 @@
     browser: '!webkit', // TODO(webkit): fix+unskip (needs multidomain support)
     snapshot: true,
     config: {
-<<<<<<< HEAD
-=======
       env: { SYSTEM_TESTS: true },
-      experimentalSessionAndOrigin: true,
->>>>>>> df86ae45
       video: false,
     },
   })
