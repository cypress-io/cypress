--- conflicted
+++ resolved
@@ -131,11 +131,8 @@
   })
 
   it('session tests', {
-<<<<<<< HEAD
     project: 'session-and-origin-e2e-specs',
-=======
     browser: '!webkit', // TODO(webkit): fix+unskip (needs multidomain support)
->>>>>>> 12406c4e
     spec: 'session.cy.js',
     snapshot: true,
     config: {
@@ -144,15 +141,11 @@
     },
   })
 
-<<<<<<< HEAD
-  it.only('sessions persist on reload, and clear between specs', {
+  it('sessions persist on reload, and clear between specs', {
     project: 'session-and-origin-e2e-specs',
     spec: 'session_persist_1.cy.js,session_persist_2.cy.js',
-=======
-  it('sessions persist on reload, and clear between specs', {
     browser: '!webkit', // TODO(webkit): fix+unskip (needs multidomain support)
     spec: 'session_persist_spec_1.cy.js,session_persist_spec_2.cy.js',
->>>>>>> 12406c4e
     snapshot: true,
     config: {
       experimentalSessionAndOrigin: true,
@@ -161,11 +154,8 @@
   })
 
   it('sessions recreated on reload in open mode', {
-<<<<<<< HEAD
     project: 'session-and-origin-e2e-specs',
-=======
     browser: '!webkit', // TODO(webkit): fix+unskip (needs multidomain support)
->>>>>>> 12406c4e
     spec: 'session_recreate_reload.cy.js',
     snapshot: true,
     config: {
