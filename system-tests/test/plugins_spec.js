const path = require('path')

const systemTests = require('../lib/system-tests').default
const Fixtures = require('../lib/fixtures')

const e2eProject = Fixtures.projectPath('e2e')

describe('e2e plugins', function () {
  systemTests.setup()

  // this tests verifies stdout manually instead of via snapshot because
  // there's a degree of randomness as to whether the error occurs before or
  // after the run output starts. the important thing is that the run is
  // failed and the right error is displayed
  systemTests.it('fails when there is an async error at the root', {
    browser: 'chrome',
    spec: 'app.cy.js',
    project: 'plugins-root-async-error',
    expectedExitCode: 1,
    onRun (exec) {
      return exec().then(({ stdout }) => {
<<<<<<< HEAD
        expect(stdout).to.include('The following error was thrown by a plugin. We stopped running your tests because a plugin crashed. Please check your e2e.setupNodeEvents method in `cypress.config.js`')
=======
        expect(stdout).to.include('We stopped running your tests because your config file crashed.')
        expect(stdout).to.include('Your configFile threw an error from: cypress.config.js')
>>>>>>> bd1c7cd0
        expect(stdout).to.include('Error: Root async error from config file')
      })
    },
  })

  it('fails when there is an async error inside an event handler', function () {
    return systemTests.exec(this, {
      spec: 'app.cy.js',
      project: 'plugins-async-error',
      sanitizeScreenshotDimensions: true,
      snapshot: true,
      expectedExitCode: 1,
      config: {
        video: false,
      },
    })
  })

  it('can modify config from plugins', function () {
    return systemTests.exec(this, {
      spec: 'app.cy.js',
      env: 'foo=foo,bar=bar',
      config: { pageLoadTimeout: 10000 },
      project: 'plugin-config',
      sanitizeScreenshotDimensions: true,
      snapshot: true,
    })
  })

  it('passes version correctly', function () {
    return systemTests.exec(this, {
      project: 'plugin-config-version',
    })
  })

  it('catches invalid viewportWidth returned from plugins', function () {
    // the test project returns config object with a bad value
    return systemTests.exec(this, {
      project: 'plugin-returns-bad-config',
      expectedExitCode: 1,
      snapshot: true,
    })
  })

  it('catches invalid browsers list returned from plugins', function () {
    return systemTests.exec(this, {
      project: 'plugin-returns-empty-browsers-list',
      expectedExitCode: 1,
      snapshot: true,
    })
  })

  it('catches invalid browser returned from plugins', function () {
    return systemTests.exec(this, {
      project: 'plugin-returns-invalid-browser',
      expectedExitCode: 1,
      snapshot: true,
    })
  })

  it('can filter browsers from config', function () {
    return systemTests.exec(this, {
      project: 'plugin-filter-browsers',
      // the test project filters available browsers
      // and returns a list with JUST Electron browser
      // and we ask to run in Chrome
      // thus the test should fail
      browser: 'chrome',
      expectedExitCode: 1,
      snapshot: true,
      // we are interested in the actual filtered available browser name
      // which should be "electron"
      normalizeStdoutAvailableBrowsers: false,
    })
  })

  systemTests.it('works with user extensions', {
    browser: 'chrome',
    spec: 'app.cy.js',
    headed: true,
    project: 'plugin-extension',
    sanitizeScreenshotDimensions: true,
    snapshot: true,
  })

  it('handles absolute path to pluginsFile', function () {
    const pluginsAbsolutePath = Fixtures.projectPath('plugins-absolute-path')

    return systemTests.exec(this, {
      spec: 'absolute.cy.js',
      config: {
        pluginsFile: path.join(
          pluginsAbsolutePath,
          'cypress/plugins/index.js',
        ),
      },
      project: 'plugins-absolute-path',
      sanitizeScreenshotDimensions: true,
      snapshot: true,
    })
  })

  const pluginAfterScreenshot = 'plugin-after-screenshot'

  it('calls after:screenshot for cy.screenshot() and failure screenshots', function () {
    return systemTests.exec(this, {
      spec: 'after_screenshot.cy.js',
      project: pluginAfterScreenshot,
      sanitizeScreenshotDimensions: true,
      snapshot: true,
      expectedExitCode: 1,
    })
  })

  // https://github.com/cypress-io/cypress/issues/8079
  it('does not report more screenshots than exist if user overwrites previous screenshot in afterScreenshot', function () {
    return systemTests.exec(this, {
      spec: 'after_screenshot_overwrite.cy.js',
      project: pluginAfterScreenshot,
      snapshot: true,
    })
  })

  it('fails when invalid event is registered', function () {
    return systemTests.exec(this, {
      spec: 'app.cy.js',
      project: 'plugin-validation-error',
      sanitizeScreenshotDimensions: true,
      snapshot: true,
      expectedExitCode: 1,
    })
  })

<<<<<<< HEAD
  it('fails when setupNodeEvents is not a function', function () {
    return systemTests.exec(this, {
      spec: 'app.cy.js',
      project: 'plugin-empty',
=======
  it('fails when invalid event handler is registered', function () {
    return systemTests.exec(this, {
      spec: 'app.cy.js',
      project: 'plugin-invalid-event-handler-error',
      sanitizeScreenshotDimensions: true,
      snapshot: true,
      expectedExitCode: 1,
    })
  })

  it('fails when setupNodeEvents is not a function', function () {
    return systemTests.exec(this, {
      spec: 'app.cy.js',
      project: 'plugin-empty',
      sanitizeScreenshotDimensions: true,
      snapshot: true,
      expectedExitCode: 1,
    })
  })

  it('fails when there is no function exported', function () {
    return systemTests.exec(this, {
      spec: 'app_spec.js',
      project: 'plugin-no-function-return',
      sanitizeScreenshotDimensions: true,
      snapshot: true,
      expectedExitCode: 1,
    })
  })

  it('fails when require throws synchronously', function () {
    return systemTests.exec(this, {
      spec: 'app_spec.js',
      project: 'plugins-root-sync-error',
      sanitizeScreenshotDimensions: true,
      snapshot: true,
      expectedExitCode: 1,
    })
  })

  it('fails when function throws synchronously', function () {
    return systemTests.exec(this, {
      spec: 'app_spec.js',
      project: 'plugins-function-sync-error',
>>>>>>> bd1c7cd0
      sanitizeScreenshotDimensions: true,
      snapshot: true,
      expectedExitCode: 1,
    })
  })

  describe('preprocessor', function () {
    it('passes with working preprocessor', function () {
      return systemTests.exec(this, {
        spec: 'app.cy.js',
        project: 'working-preprocessor',
        sanitizeScreenshotDimensions: true,
        snapshot: true,
      })
    })

    it('supports node builtins', function () {
      return systemTests.exec(this, {
        spec: 'node_builtins.cy.js',
      })
    })

    // https://github.com/cypress-io/cypress/issues/8361
    it('supports .mjs files', function () {
      return systemTests.exec(this, {
        spec: 'mjs_spec.mjs',
      })
    })
  })

  describe('extra properties', function () {
    it('passes projectRoot and default configFile to plugins function', function () {
      return systemTests.exec(this, {
        spec: 'plugins_config_extras.cy.js',
        config: {
          env: {
            projectRoot: e2eProject,
            configFile: path.join(e2eProject, 'cypress.config.js'),
          },
        },
      })
    })

    it('passes custom configFile to plugins function', function () {
      return systemTests.exec(this, {
        spec: 'plugins_config_extras.cy.js',
        configFile: 'cypress-alt.config.js',
        config: {
          env: {
            projectRoot: e2eProject,
            configFile: path.join(e2eProject, 'cypress-alt.config.js'),
          },
        },
      })
    })
  })
})<|MERGE_RESOLUTION|>--- conflicted
+++ resolved
@@ -19,12 +19,8 @@
     expectedExitCode: 1,
     onRun (exec) {
       return exec().then(({ stdout }) => {
-<<<<<<< HEAD
-        expect(stdout).to.include('The following error was thrown by a plugin. We stopped running your tests because a plugin crashed. Please check your e2e.setupNodeEvents method in `cypress.config.js`')
-=======
         expect(stdout).to.include('We stopped running your tests because your config file crashed.')
         expect(stdout).to.include('Your configFile threw an error from: cypress.config.js')
->>>>>>> bd1c7cd0
         expect(stdout).to.include('Error: Root async error from config file')
       })
     },
@@ -158,12 +154,6 @@
     })
   })
 
-<<<<<<< HEAD
-  it('fails when setupNodeEvents is not a function', function () {
-    return systemTests.exec(this, {
-      spec: 'app.cy.js',
-      project: 'plugin-empty',
-=======
   it('fails when invalid event handler is registered', function () {
     return systemTests.exec(this, {
       spec: 'app.cy.js',
@@ -208,7 +198,6 @@
     return systemTests.exec(this, {
       spec: 'app_spec.js',
       project: 'plugins-function-sync-error',
->>>>>>> bd1c7cd0
       sanitizeScreenshotDimensions: true,
       snapshot: true,
       expectedExitCode: 1,
