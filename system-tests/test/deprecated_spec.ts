--- conflicted
+++ resolved
@@ -46,15 +46,11 @@
   })
 
   systemTests.it('using non-deprecated API - no warning', {
-<<<<<<< HEAD
-    browser: '!webkit', // throws in WebKit since it rejects unsupported arguments
-=======
-    browser: '!webkit', // TODO(webkit): fix+unskip (add executeBeforeBrowserLaunch to WebKit)
->>>>>>> dc9e9dc6
     // TODO: implement webPreferences.additionalArgs here
     // once we decide if/what we're going to make the implemenation
     // SUGGESTION: add this to Cypress.browser.args which will capture
     // whatever args we use to launch the browser
+    browser: '!webkit', // throws in WebKit since it rejects unsupported arguments
     config: {
       video: false,
       env: {
@@ -68,7 +64,6 @@
   })
 
   systemTests.it('concat return returns once', {
-    browser: '!webkit', // TODO(webkit): fix+unskip (add executeBeforeBrowserLaunch to WebKit)
     // TODO: implement webPreferences.additionalArgs here
     // once we decide if/what we're going to make the implemenation
     // SUGGESTION: add this to Cypress.browser.args which will capture
