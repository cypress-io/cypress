import systemTests from '../lib/system-tests'

describe('component testing projects', function () {
  systemTests.setup()

  systemTests.it('create-react-app-configured', {
    project: 'create-react-app-configured',
    testingType: 'component',
    spec: 'src/App.cy.jsx',
    browser: 'chrome',
    expectedExitCode: 0,
  })

  systemTests.it('vueclivue2-configured', {
    project: 'vueclivue2-configured',
    testingType: 'component',
    spec: 'src/components/HelloWorld.cy.js',
    browser: 'electron',
    expectedExitCode: 0,
  })

  systemTests.it('vueclivue3-configured', {
    project: 'vueclivue3-configured',
    testingType: 'component',
    spec: 'src/components/HelloWorld.cy.js',
    browser: 'chrome',
    expectedExitCode: 0,
  })

  systemTests.it('react-vite-ts-configured', {
    project: 'react-vite-ts-configured',
    testingType: 'component',
    spec: 'src/App.cy.tsx',
    browser: 'chrome',
    expectedExitCode: 0,
  })

  systemTests.it('vue3-vite-ts-configured', {
    project: 'vue3-vite-ts-configured',
    testingType: 'component',
    spec: 'src/components/HelloWorld.cy.ts',
    browser: 'chrome',
    expectedExitCode: 0,
  })

  // TODO: Figure out correct dependencies to make Next.js, 11-12  work.
  systemTests.it.skip('nextjs-configured', {
    project: 'nextjs-configured',
    testingType: 'component',
    spec: 'components/button.cy.jsx',
    browser: 'chrome',
    expectedExitCode: 0,
  })

  systemTests.it('nuxtjs-vue2-configured', {
    project: 'nuxtjs-vue2-configured',
    testingType: 'component',
    spec: 'components/Tutorial.cy.js',
    browser: 'chrome',
    expectedExitCode: 0,
  })

  systemTests.it('vuecli5vue3-configured', {
    project: 'vuecli5vue3-configured',
    testingType: 'component',
    spec: 'src/components/HelloWorld.cy.js',
    browser: 'chrome',
    expectedExitCode: 0,
  })
})

const REACT_MAJOR_VERSIONS = ['17', '18'] as const

describe(`React major versions with Vite`, function () {
  systemTests.setup()

  for (const majorVersion of REACT_MAJOR_VERSIONS) {
    it(`executes all of the tests for React v${majorVersion} with Vite`, function () {
      return systemTests.exec(this, {
        project: `react${majorVersion}`,
        configFile: 'cypress-vite.config.ts',
        spec: 'src/App.cy.jsx,src/Unmount.cy.jsx',
        testingType: 'component',
        browser: 'chrome',
        snapshot: true,
        expectedExitCode: 0,
      })
    })
  }
})

describe(`React major versions with Webpack`, function () {
  systemTests.setup()

  for (const majorVersion of REACT_MAJOR_VERSIONS) {
    it(`executes all of the tests for React v${majorVersion} with Webpack`, function () {
      return systemTests.exec(this, {
        project: `react${majorVersion}`,
        configFile: 'cypress-webpack.config.ts',
        spec: 'src/App.cy.jsx,src/Unmount.cy.jsx',
        testingType: 'component',
        browser: 'chrome',
        snapshot: true,
        expectedExitCode: 0,
      })
    })
  }
})

<<<<<<< HEAD
describe('experimentalSingleTabRunMode', function () {
  systemTests.setup()

  systemTests.it('executes all specs in a single tab', {
    project: 'component-tests',
    testingType: 'component',
    spec: '**/*.spec.js',
    browser: 'chrome',
    config: {
      component: {
        experimentalSingleTabRunMode: true,
      },
    },
    snapshot: true,
    expectedExitCode: 2,
  })
=======
const ANGULAR_MAJOR_VERSIONS = ['13', '14']

describe(`Angular CLI major versions`, () => {
  systemTests.setup()

  for (const majorVersion of ANGULAR_MAJOR_VERSIONS) {
    const spec = `${majorVersion === '14' ? 'src/app/components/standalone.component.cy.ts,src/app/mount.cy.ts' : 'src/app/mount.cy.ts'}`

    systemTests.it(`v${majorVersion} with mount tests`, {
      project: `angular-${majorVersion}`,
      spec,
      testingType: 'component',
      browser: 'chrome',
      expectedExitCode: 0,
    })
  }
>>>>>>> d201b37b
})<|MERGE_RESOLUTION|>--- conflicted
+++ resolved
@@ -107,7 +107,24 @@
   }
 })
 
-<<<<<<< HEAD
+const ANGULAR_MAJOR_VERSIONS = ['13', '14']
+
+describe(`Angular CLI major versions`, () => {
+  systemTests.setup()
+
+  for (const majorVersion of ANGULAR_MAJOR_VERSIONS) {
+    const spec = `${majorVersion === '14' ? 'src/app/components/standalone.component.cy.ts,src/app/mount.cy.ts' : 'src/app/mount.cy.ts'}`
+
+    systemTests.it(`v${majorVersion} with mount tests`, {
+      project: `angular-${majorVersion}`,
+      spec,
+      testingType: 'component',
+      browser: 'chrome',
+      expectedExitCode: 0,
+    })
+  }
+})
+
 describe('experimentalSingleTabRunMode', function () {
   systemTests.setup()
 
@@ -124,22 +141,4 @@
     snapshot: true,
     expectedExitCode: 2,
   })
-=======
-const ANGULAR_MAJOR_VERSIONS = ['13', '14']
-
-describe(`Angular CLI major versions`, () => {
-  systemTests.setup()
-
-  for (const majorVersion of ANGULAR_MAJOR_VERSIONS) {
-    const spec = `${majorVersion === '14' ? 'src/app/components/standalone.component.cy.ts,src/app/mount.cy.ts' : 'src/app/mount.cy.ts'}`
-
-    systemTests.it(`v${majorVersion} with mount tests`, {
-      project: `angular-${majorVersion}`,
-      spec,
-      testingType: 'component',
-      browser: 'chrome',
-      expectedExitCode: 0,
-    })
-  }
->>>>>>> d201b37b
 })