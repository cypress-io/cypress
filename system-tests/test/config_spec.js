--- conflicted
+++ resolved
@@ -181,14 +181,16 @@
     })
   })
 
-<<<<<<< HEAD
   it('setupNodeEvents modify specPattern for current testing type', async function () {
     await Fixtures.scaffoldProject('e2e')
 
     return systemTests.exec(this, {
       project: 'e2e',
       configFile: 'cypress-setupNodeEvents-modify-config.config.js',
-=======
+      snapshot: true,
+    })
+  })
+
   it('throws an error if componentFolder is set on the config file', async function () {
     await Fixtures.scaffoldProject('invalid-root-level-config')
 
@@ -196,7 +198,6 @@
       project: 'invalid-root-level-config',
       configFile: 'invalid-componentFolder-config.js',
       expectedExitCode: 1,
->>>>>>> ae9fe975
       snapshot: true,
     })
   })
