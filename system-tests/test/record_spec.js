--- conflicted
+++ resolved
@@ -2278,13 +2278,9 @@
 
         await fsPromise.mkdir(dbPath, { recursive: true })
 
-<<<<<<< HEAD
+        debug('writing archive to', dbFile)
+
         return fsPromise.writeFile(archiveFile, randomBytes(128))
-=======
-        debug('writing db to', dbFile)
-
-        return fsPromise.writeFile(dbFile, randomBytes(128))
->>>>>>> 483e33b0
       })
 
       describe('passing', () => {
