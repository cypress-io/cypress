/* eslint-disable no-console */
const _ = require('lodash')
const path = require('path')
const Promise = require('bluebird')
const dedent = require('dedent')

const systemTests = require('../lib/system-tests').default
const { fs } = require('@packages/server/lib/util/fs')
const { promises: fsPromise } = require('fs')
const os = require('os')

const Fixtures = require('../lib/fixtures')
const { assertSchema } = require('../lib/validations/cloudValidations')
const {
  createRoutes,
  setupStubbedServer,
  enableCaptureProtocol,
  getRequestUrls,
  getRequests,
  postRunResponse,
  postRunResponseWithWarnings,
  postRunInstanceResponse,
  postInstanceTestsResponse,
  encryptBody,
  disableCaptureProtocolWithMessage,
  CAPTURE_PROTOCOL_UPLOAD_URL,
  postRunResponseWithProtocolDisabled,
  routeHandlers,
} = require('../lib/serverStub')
const { expectRunsToHaveCorrectTimings } = require('../lib/resultsUtils')
const { randomBytes } = require('crypto')
const { PROTOCOL_STUB_CONSTRUCTOR_ERROR, PROTOCOL_STUB_NONFATAL_ERROR, PROTOCOL_STUB_BEFORESPEC_ERROR } = require('../lib/protocol-stubs/protocolStubResponse')
const debug = require('debug')('cypress:system-tests:record_spec')
const e2ePath = Fixtures.projectPath('e2e')
const outputPath = path.join(e2ePath, 'output.json')

let { runId, groupId, machineId, runUrl, tags } = postRunResponse
const { instanceId } = postRunInstanceResponse

describe('e2e record', () => {
  context('passing', () => {
    setupStubbedServer(createRoutes())

    it('passes', async function () {
      const { stdout } = await systemTests.exec(this, {
        key: 'f858a2bc-b469-4e48-be67-0876339ee7e1',
        configFile: 'cypress-with-project-id-and-no-upload-on-pass-event.config.js',
        spec: 'record*',
        record: true,
        snapshot: true,
        outputPath,
        expectedExitCode: 3,
        config: {
          video: true,
          videoCompression: 32,
          env: {
            'TEST_STDIO': '1',
          },
        },
      })

      console.log(stdout)
      expect(stdout).to.include('Run URL:')
      expect(stdout).to.include(runUrl)

      const urls = getRequestUrls()
      const requests = getRequests()

      const instanceReqs = urls.slice(0, 26)

      expect(instanceReqs).to.deep.eq([
        // first create run request
        'POST /runs',

        // spec 1
        `POST /runs/${runId}/instances`,
        // no instances/:id/tests because spec failed during eval
        `POST /instances/${instanceId}/results`,
        'PUT /videos/video.mp4',
        `PUT /instances/${instanceId}/artifacts`,
        `PUT /instances/${instanceId}/stdout`,

        // spec 2
        `POST /runs/${runId}/instances`,
        `POST /instances/${instanceId}/tests`,
        `POST /instances/${instanceId}/results`,
        'PUT /videos/video.mp4',
        'PUT /screenshots/1.png',
        `PUT /instances/${instanceId}/artifacts`,
        `PUT /instances/${instanceId}/stdout`,

        // spec 3
        `POST /runs/${runId}/instances`,
        `POST /instances/${instanceId}/tests`,
        `POST /instances/${instanceId}/results`,
        // no video because no tests failed
        'PUT /screenshots/1.png',
        `PUT /instances/${instanceId}/artifacts`,
        `PUT /instances/${instanceId}/stdout`,

        // spec 4
        `POST /runs/${runId}/instances`,
        `POST /instances/${instanceId}/tests`,
        `POST /instances/${instanceId}/results`,
        'PUT /videos/video.mp4',
        'PUT /screenshots/1.png',
        `PUT /instances/${instanceId}/artifacts`,
        `PUT /instances/${instanceId}/stdout`,
      ])

      const postRun = requests[0]

      // ensure its relative to projectRoot
      expect(postRun.body.specs).to.deep.eq([
        'cypress/e2e/record_error.cy.js',
        'cypress/e2e/record_fail.cy.js',
        'cypress/e2e/record_pass.cy.js',
        'cypress/e2e/record_uncaught.cy.js',
      ])

      expect(postRun.body.projectId).to.eq('pid123')
      expect(postRun.body.recordKey).to.eq('f858a2bc-b469-4e48-be67-0876339ee7e1')
      expect(postRun.body.specPattern).to.eq('cypress/e2e/record*')
      expect(postRun.body.testingType).to.eq('e2e')

      const firstInstance = requests[1]

      expect(firstInstance.body.groupId).to.eq(groupId)
      expect(firstInstance.body.machineId).to.eq(machineId)
      expect(firstInstance.body.spec).to.eq(null)

      const firstInstancePostResults = requests[2]

      expect(firstInstancePostResults.body.exception).to.include('Oops...we found an error preparing this test file')
      expect(firstInstancePostResults.body.tests).to.be.null
      expect(firstInstancePostResults.body.hooks).to.not.exist
      expect(firstInstancePostResults.body.screenshots).to.have.length(0)
      expect(firstInstancePostResults.body.stats.tests).to.eq(0)
      expect(firstInstancePostResults.body.stats.failures).to.eq(1)
      expect(firstInstancePostResults.body.stats.passes).to.eq(0)

      const firstInstanceStdout = requests[5]

      expect(firstInstanceStdout.body.stdout).to.include('record_error.cy.js')

      const secondInstance = requests[6]

      expect(secondInstance.body.groupId).to.eq(groupId)
      expect(secondInstance.body.machineId).to.eq(machineId)
      expect(secondInstance.body.spec).to.eq(null)

      const secondInstancePostTests = requests[7].body

      expect(secondInstancePostTests.tests).length(2)
      expect(secondInstancePostTests.hooks).length(1)
      expect(secondInstancePostTests.config).is.an('object')

      const secondInstancePostResults = requests[8]

      expect(secondInstancePostResults.body.exception).to.be.null
      expect(secondInstancePostResults.body.tests).to.have.length(2)
      expect(secondInstancePostResults.body.screenshots).to.have.length(1)
      expect(secondInstancePostResults.body.stats.tests).to.eq(2)
      expect(secondInstancePostResults.body.stats.failures).to.eq(1)
      expect(secondInstancePostResults.body.stats.passes).to.eq(0)
      expect(secondInstancePostResults.body.stats.skipped).to.eq(1)
      expect(secondInstancePostResults.body.hooks).not.exist
      expect(secondInstancePostResults.body.cypressConfig).not.exist

      const secondInstanceStdout = requests[12]

      expect(secondInstanceStdout.body.stdout).to.include('record_fail.cy.js')
      expect(secondInstanceStdout.body.stdout).not.to.include('record_error.cy.js')

      const thirdInstance = requests[13]

      expect(thirdInstance.body.groupId).to.eq(groupId)
      expect(thirdInstance.body.machineId).to.eq(machineId)
      expect(thirdInstance.body.spec).to.eq(null)

      const thirdInstancePostTests = requests[14].body

      expect(thirdInstancePostTests.tests[0].config.env.foo).eq(true)
      expect(thirdInstancePostTests.tests).length(2)
      expect(thirdInstancePostTests.hooks).length(0)
      expect(thirdInstancePostTests.config).is.an('object')

      const thirdInstancePostResults = requests[15]

      expect(thirdInstancePostResults.body.exception).to.be.null
      expect(thirdInstancePostResults.body.tests).to.have.length(2)
      expect(thirdInstancePostResults.body.screenshots).to.have.length(1)
      expect(thirdInstancePostResults.body.stats.tests).to.eq(2)
      expect(thirdInstancePostResults.body.stats.passes).to.eq(1)
      expect(thirdInstancePostResults.body.stats.failures).to.eq(0)
      expect(thirdInstancePostResults.body.stats.pending).to.eq(1)

      const thirdInstanceStdout = requests[18]

      console.log('13')

      expect(thirdInstanceStdout.body.stdout).to.include('record_pass.cy.js')
      expect(thirdInstanceStdout.body.stdout).not.to.include('record_error.cy.js')
      expect(thirdInstanceStdout.body.stdout).not.to.include('record_fail.cy.js')
      expect(thirdInstanceStdout.body.stdout).to.include('plugin stdout')
      expect(thirdInstanceStdout.body.stdout).to.not.include('plugin stderr')

      const fourthInstance = requests[19]

      console.log('14')

      expect(fourthInstance.body.groupId).to.eq(groupId)
      expect(fourthInstance.body.machineId).to.eq(machineId)
      expect(fourthInstance.body.spec).to.eq(null)

      const fourthInstancePostResults = requests[21]

      console.log('15')

      expect(fourthInstancePostResults.body.exception).to.be.null
      expect(fourthInstancePostResults.body.tests).to.have.length(1)
      expect(fourthInstancePostResults.body.screenshots).to.have.length(1)
      expect(fourthInstancePostResults.body.stats.tests).to.eq(1)
      expect(fourthInstancePostResults.body.stats.failures).to.eq(1)
      expect(fourthInstancePostResults.body.stats.passes).to.eq(0)

      const forthInstanceStdout = requests[25]

      console.log('18')

      expect(forthInstanceStdout.body.stdout).to.include('record_uncaught.cy.js')
      expect(forthInstanceStdout.body.stdout).not.to.include('record_error.cy.js')
      expect(forthInstanceStdout.body.stdout).not.to.include('record_fail.cy.js')
      expect(forthInstanceStdout.body.stdout).not.to.include('record_pass.cy.js')

      let runs = requests.filter((v) => v.url.match(/POST \/instances\/.*\/results/) && v.body.tests).map((v) => v.body)

      expectRunsToHaveCorrectTimings(runs)

      runs = systemTests.normalizeRuns(runs)

      systemTests.snapshot(runs)

      const results = await fs.readJsonAsync(outputPath)

      expect(results.runUrl).to.equal(runUrl)
    })
  })

  context('parallelization', () => {
    const allSpecs = [
      'cypress/e2e/record_error.cy.js',
      'cypress/e2e/record_fail.cy.js',
      'cypress/e2e/record_pass.cy.js',
      'cypress/e2e/record_uncaught.cy.js',
    ]

    const postInstanceResponses = (specs) => {
      return _
      .chain(specs)
      .map((spec, i) => {
        return {
          spec,
          instanceId,
          estimatedWallClockDuration: (i + 1) * 1000,
        }
      })
      .concat({
        spec: null,
        instanceId: null,
        estimatedWallClockDuration: null,
      })
      .value()
    }

    // a1 does 3 specs, b2 does 1 spec
    const a1Specs = _.without(allSpecs, 'cypress/e2e/record_pass.cy.js')
    const b2Specs = _.difference(allSpecs, a1Specs)

    let firstRunResponse = false
    let waitUntilSecondInstanceClaims = null

    const claimed = []

    const responses = {
      a1: postInstanceResponses(a1Specs),
      b2: postInstanceResponses(b2Specs),
    }

    // replace the 1st + 2nd routes object
    const routes = createRoutes({
      postRun: {
        res (req, res) {
          let ciBuildId; let group;

          ({ group, tags, ciBuildId } = req.body)

          expect(group).to.eq('prod-e2e')
          expect(tags).to.deep.eq(['nightly'])
          expect(ciBuildId).to.eq('ciBuildId123')

          // if this is the first response
          // give machineId a1, else b2
          if (!firstRunResponse) {
            firstRunResponse = true
            machineId = 'a1ad2bcf-6398-46ed-b201-2fd90b188d5f'
          } else {
            machineId = 'b2bd2bcf-6398-46ed-b201-2fd90b188d5f'
          }

          return res.json(
            _.extend({}, postRunResponse, { machineId }),
          )
        },
      },
      postRunInstance: {
        res (req, res) {
          let spec;

          ({ machineId, spec } = req.body)

          expect(spec).to.be.null

          const mId = machineId.slice(0, 2)

          const respond = function () {
            const resp = responses[mId].shift()

            // if theres a spec to claim
            if (resp.spec) {
              claimed.push(resp)
            }

            resp.claimedInstances = claimed.length
            resp.totalInstances = allSpecs.length

            assertSchema('createInstance', 5, 'req')(resp)

            return res.json(resp)
          }

          // when the 1st machine attempts to claim its FIRST spec, we
          // automatically delay it until the 2nd machine claims its FIRST
          // spec so that the request URL's are deterministic
          if ((mId === 'a1') && (claimed.length === 0)) {
            waitUntilSecondInstanceClaims = function () {
              waitUntilSecondInstanceClaims = null

              return respond()
            }
          } else {
            respond()

            return (typeof waitUntilSecondInstanceClaims === 'function' ? waitUntilSecondInstanceClaims() : undefined)
          }
        },
      },
    })

    setupStubbedServer(routes)

    // TODO: fix failing test https://github.com/cypress-io/cypress/issues/23152
    it.skip('passes in parallel with group', function () {
      this.retries(3)

      return Promise.all([
        systemTests.exec(this, {
          key: 'f858a2bc-b469-4e48-be67-0876339ee7e1',
          configFile: 'cypress-with-project-id.config.js',
          spec: 'record*',
          group: 'prod-e2e',
          record: true,
          parallel: true,
          snapshot: true,
          tag: 'nightly',
          ciBuildId: 'ciBuildId123',
          expectedExitCode: 3,
          config: {
            video: true,
            videoCompression: 32,
            trashAssetsBeforeRuns: false,
          },
        })
        .then(({ stdout }) => stdout),

        // stagger the 2nd run
        // starting up a bit
        // NOTE: this is probably why this test flakes - despite waiting 3s, sometimes the second instance finishes first
        Promise
        .delay(3000)
        .then(() => {
          return systemTests.exec(this, {
            key: 'f858a2bc-b469-4e48-be67-0876339ee7e1',
            configFile: 'cypress-with-project-id.config.js',
            spec: 'record*',
            group: 'prod-e2e',
            record: true,
            parallel: true,
            snapshot: true,
            tag: 'nightly',
            ciBuildId: 'ciBuildId123',
            config: {
              videoCompression: 32,
              trashAssetsBeforeRuns: false,
            },
          })
          .then(({ stdout }) => stdout)
        }),
      ])
    })
  })

  context('metadata', () => {
    setupStubbedServer(createRoutes())

    // TODO: fix failing test https://github.com/cypress-io/cypress/issues/23151
    it.skip('sends Studio usage metadata', function () {
      return systemTests.exec(this, {
        key: 'f858a2bc-b469-4e48-be67-0876339ee7e1',
        configFile: 'cypress-with-project-id.config.js',
        spec: 'studio_written.cy.js',
        record: true,
        snapshot: true,
      })
      .then(() => {
        const requests = getRequests()
        const postResults = requests[3]

        expect(postResults.url).to.eq(`POST /instances/${instanceId}/results`)

        expect(postResults.body.metadata.studioCreated).to.eq(2)
        expect(postResults.body.metadata.studioExtended).to.eq(4)
      })
    })
  })

  context('misconfiguration', () => {
    setupStubbedServer([])

    it('errors and exits when no specs found', function () {
      return systemTests.exec(this, {
        spec: 'notfound/**',
        snapshot: true,
        expectedExitCode: 1,
      })
      .then(() => {
        expect(getRequestUrls()).to.be.empty
      })
    })

    it('errors and exits when no browser found', function () {
      return systemTests.exec(this, {
        browser: 'browserDoesNotExist',
        spec: 'record_pass*',
        snapshot: true,
        expectedExitCode: 1,
      })
      .then(() => {
        expect(getRequestUrls()).to.be.empty
      })
    })
  })

  context('empty specs', () => {
    setupStubbedServer(createRoutes())

    // https://github.com/cypress-io/cypress/issues/15512
    it('succeeds when empty spec file', async function () {
      await systemTests.exec(this, {
        key: 'f858a2bc-b469-4e48-be67-0876339ee7e1',
        configFile: 'cypress-with-project-id.config.js',
        record: true,
        spec: 'empty_suite.cy.js,empty.cy.js',
        snapshot: true,
        expectedExitCode: 0,
      })

      expect(getRequestUrls()).deep.eq([
        'POST /runs',
        `POST /runs/${runId}/instances`,
        `POST /instances/${instanceId}/tests`,
        `POST /instances/${instanceId}/results`,
        `PUT /instances/${instanceId}/artifacts`,
        `PUT /instances/${instanceId}/stdout`,
        `POST /runs/${runId}/instances`,
        `POST /instances/${instanceId}/tests`,
        `POST /instances/${instanceId}/results`,
        `PUT /instances/${instanceId}/artifacts`,
        `PUT /instances/${instanceId}/stdout`,
        `POST /runs/${runId}/instances`,
      ])
    })
  })

  context('projectId', () => {
    systemTests.setup()

    it('errors and exits without projectId', function () {
      return systemTests.exec(this, {
        key: 'f858a2bc-b469-4e48-be67-0876339ee7e1',
        spec: 'record_pass*',
        record: true,
        snapshot: true,
        expectedExitCode: 1,
      })
    })
  })

  context('quiet mode', () => {
    setupStubbedServer(createRoutes())

    it('respects quiet mode', function () {
      return systemTests.exec(this, {
        key: 'f858a2bc-b469-4e48-be67-0876339ee7e1',
        configFile: 'cypress-with-project-id.config.js',
        spec: 'record_pass*',
        record: true,
        snapshot: true,
        expectedExitCode: 0,
        quiet: true,
      })
    })
  })

  context('recordKey', () => {
    setupStubbedServer(createRoutes())

    it('errors and exits without recordKey', function () {
      return systemTests.exec(this, {
        configFile: 'cypress-with-project-id.config.js',
        spec: 'record_pass*',
        record: true,
        snapshot: true,
        expectedExitCode: 1,
      })
      .then(() => {
        expect(getRequestUrls()).to.be.empty
      })
    })

    it('warns but does not exit when is forked pr', function () {
      process.env.CIRCLECI = 'true'
      process.env.CIRCLE_PR_NUMBER = '123'
      process.env.CIRCLE_PR_USERNAME = 'brian-mann'
      process.env.CIRCLE_PR_REPONAME = 'cypress'
      process.env.CYPRESS_INTERNAL_SYSTEM_TESTS = '0'

      return systemTests.exec(this, {
        configFile: 'cypress-with-project-id.config.js',
        spec: 'record_pass*',
        record: true,
        snapshot: true,
      })
      .then(() => {
        console.log('GETREQUESTURLS', getRequestUrls())

        expect(getRequestUrls()).to.be.empty
      })
    })

    it('warns but does not exit when is forked pr and parallel', function () {
      process.env.CIRCLECI = 'true'
      process.env.CIRCLE_WORKFLOW_ID = '123'
      process.env.CIRCLE_PR_NUMBER = '123'
      process.env.CIRCLE_PR_USERNAME = 'brian-mann'
      process.env.CIRCLE_PR_REPONAME = 'cypress'
      process.env.CYPRESS_INTERNAL_SYSTEM_TESTS = '0'

      return systemTests.exec(this, {
        configFile: 'cypress-with-project-id.config.js',
        spec: 'record_pass*',
        record: true,
        parallel: true,
        snapshot: true,
      })
      .then(() => {
        expect(getRequestUrls()).to.be.empty
      })
    })
  })

  context('test configuration', () => {
    setupStubbedServer(createRoutes())

    it('config from runtime, testOptions', async function () {
      await systemTests.exec(this, {
        key: 'f858a2bc-b469-4e48-be67-0876339ee7e1',
        configFile: 'cypress-with-project-id-without-video.config.js',
        spec: 'config_record.cy.js',
        record: true,
        snapshot: false,

      })

      const requests = getRequests()

      expect(requests[2].body.config.defaultCommandTimeout).eq(1111)
      expect(requests[2].body.config.resolved.defaultCommandTimeout).deep.eq({
        value: 1111,
        from: 'runtime',
      })

      expect(requests[2].body.config.pageLoadTimeout).eq(3333)
      expect(requests[2].body.config.resolved.pageLoadTimeout).deep.eq({
        value: 3333,
        from: 'runtime',
      })

      expect(requests[2].body.tests[0].config).deep.eq({
        defaultCommandTimeout: 1234,
        env: { foo: true },
        retries: 2,
      })

      expect(requests[2].body.tests[1].title).deep.eq([
        'record pass',
        'is pending',
      ])

      expect(requests[2].body.tests[1].body).to.eq('')

      expect(requests[2].body.tests[2].title).deep.eq([
        'record pass',
        'is pending due to .skip',
      ])

      expect(requests[2].body.tests[2].body).to.eq('() => {\n    console.log(\'stuff\');\n  }')

      expect(requests[2].body.tests[3].title).deep.eq([
        'record pass',
        'is skipped due to browser',
      ])

      expect(requests[2].body.tests[3].body).eq('() => {}')

      expect(requests[2].body.tests[3].config).deep.eq({
        defaultCommandTimeout: 1234,
        browser: 'edge',
      })
    })
  })

  context('record in non-parallel', () => {
    describe('api reordering specs', () => {
      let mockServerState

      mockServerState = setupStubbedServer(createRoutes({
        postRun: {
          res (req, res) {
            console.log(req.body.specs)
            mockServerState.specs = req.body.specs.slice().reverse()
            console.log(mockServerState.specs)
            mockServerState.allSpecs = req.body.specs
            res.json(postRunResponseWithProtocolDisabled())
          },
        },
      }))

      it('changes spec run order', async function () {
        await systemTests.exec(this, {
          key: 'f858a2bc-b469-4e48-be67-0876339ee7e1',
          configFile: 'cypress-with-project-id-without-video.config.js',
          spec: 'a_record.cy.js,b_record.cy.js',
          record: true,
          snapshot: false,
        })

        const requests = getRequests()

        // specs were reordered
        expect(requests[2].body.tests[0].title[1]).eq('b test')
        expect(requests[7].body.tests[0].title[1]).eq('a test')
      })
    })
  })

  describe('api skips specs', () => {
    let mockServerState = setupStubbedServer(createRoutes({

      postInstanceTests: {
        res: (req, res) => {
          console.log(mockServerState.specs)
          if (mockServerState.specs.length > 0) {
            return res.json({
              ...postInstanceTestsResponse,
              actions: [{
                type: 'SPEC',
                clientId: null,
                payload: null,
                action: 'SKIP',
              }],
            })
          }

          return res.json({
            ...postInstanceTestsResponse,
            actions: [],
          })
        },
      },

    }))

    it('records tests and exits without executing', async function () {
      await systemTests.exec(this, {
        key: 'f858a2bc-b469-4e48-be67-0876339ee7e1',
        configFile: 'cypress-with-project-id-without-video.config.js',
        spec: 'a_record_instantfail.cy.js,b_record.cy.js',
        record: true,
        snapshot: true,
        expectedExitCode: 1,
      })

      const requests = getRequests()

      expect(getRequestUrls()).deep.eq([
        'POST /runs',
        'POST /runs/00748421-e035-4a3d-8604-8468cc48bdb5/instances',
        'POST /instances/e9e81b5e-cc58-4026-b2ff-8ae3161435a6/tests',
        'POST /runs/00748421-e035-4a3d-8604-8468cc48bdb5/instances',
        'POST /instances/e9e81b5e-cc58-4026-b2ff-8ae3161435a6/tests',
        'POST /instances/e9e81b5e-cc58-4026-b2ff-8ae3161435a6/results',
        'PUT /instances/e9e81b5e-cc58-4026-b2ff-8ae3161435a6/artifacts',
        'PUT /instances/e9e81b5e-cc58-4026-b2ff-8ae3161435a6/stdout',
        'POST /runs/00748421-e035-4a3d-8604-8468cc48bdb5/instances',
      ])

      console.log(requests[0].body.runnerCapabilities)
      expect(requests[0].body).property('runnerCapabilities').deep.eq({
        'dynamicSpecsInSerialMode': true,
        'protocolMountVersion': 2,
        'skipSpecAction': true,
      })
    })

    it('records tests and exits without executing in parallel', async function () {
      await systemTests.exec(this, {
        key: 'f858a2bc-b469-4e48-be67-0876339ee7e1',
        configFile: 'cypress-with-project-id-without-video.config.js',
        spec: 'a_record_instantfail.cy.js,b_record.cy.js',
        record: true,
        snapshot: true,
        group: 'abc',
        parallel: true,
        ciBuildId: 'ciBuildId123',
        expectedExitCode: 1,
      })

      expect(getRequestUrls()).deep.eq([
        'POST /runs',
        'POST /runs/00748421-e035-4a3d-8604-8468cc48bdb5/instances',
        'POST /instances/e9e81b5e-cc58-4026-b2ff-8ae3161435a6/tests',
        'POST /runs/00748421-e035-4a3d-8604-8468cc48bdb5/instances',
        'POST /instances/e9e81b5e-cc58-4026-b2ff-8ae3161435a6/tests',
        'POST /instances/e9e81b5e-cc58-4026-b2ff-8ae3161435a6/results',
        'PUT /instances/e9e81b5e-cc58-4026-b2ff-8ae3161435a6/artifacts',
        'PUT /instances/e9e81b5e-cc58-4026-b2ff-8ae3161435a6/stdout',
        'POST /runs/00748421-e035-4a3d-8604-8468cc48bdb5/instances',
      ])
    })
  })

  context('video recording', () => {
    describe('when video=false', () => {
      setupStubbedServer(createRoutes())

      it('does not upload when not enabled', async function () {
        const { stdout } = await systemTests.exec(this, {
          key: 'f858a2bc-b469-4e48-be67-0876339ee7e1',
          configFile: 'cypress-with-project-id-without-video.config.js',
          spec: 'record_pass*',
          record: true,
          snapshot: true,
          config: {
            env: {
              'TEST_STDIO': '1',
            },
          },
        })
        const requests = getRequests()

        console.log(stdout)

        expect(stdout).to.include('Run URL:')
        expect(stdout).to.include(runUrl)

        const postRun = requests[0]

        // ensure its relative to projectRoot
        expect(postRun.body.specs).to.deep.eq([
          'cypress/e2e/record_pass.cy.js',
        ])

        const runResults = requests[3]

        expect(runResults.body.video).to.be.false
      })
    })
  })

  context('api interaction errors', () => {
    describe('recordKey and projectId', () => {
      const routes = createRoutes({
        postRun: {
          res (req, res) {
            return res.sendStatus(401)
          },
        },
      })

      setupStubbedServer(routes)

      it('errors and exits on 401', function () {
        return systemTests.exec(this, {
          key: 'f858a2bc-b469-4e48-be67-0876339ee7e1',
          configFile: 'cypress-with-project-id.config.js',
          spec: 'record_pass*',
          record: true,
          snapshot: true,
          expectedExitCode: 1,
        })
      })
    })

    describe('project 404', () => {
      const routes = createRoutes({
        postRun: {
          res (req, res) {
            return res.sendStatus(404)
          },
        },
      })

      setupStubbedServer(routes)

      it('errors and exits', function () {
        return systemTests.exec(this, {
          key: 'f858a2bc-b469-4e48-be67-0876339ee7e1',
          configFile: 'cypress-with-project-id.config.js',
          spec: 'record_pass*',
          record: true,
          snapshot: true,
          expectedExitCode: 1,
        })
      })
    })

    describe('create run 500', () => {
      const routes = createRoutes({
        postRun: {
          res (req, res) {
            return res.sendStatus(500)
          },
        },
      })

      setupStubbedServer(routes)

      it('errors and exits', function () {
        process.env.DISABLE_API_RETRIES = 'true'

        return systemTests.exec(this, {
          key: 'f858a2bc-b469-4e48-be67-0876339ee7e1',
          configFile: 'cypress-with-project-id.config.js',
          spec: 'record_pass*',
          record: true,
          snapshot: true,
          expectedExitCode: 1,
        })
        .then(() => {
          const urls = getRequestUrls()

          expect(urls).to.deep.eq([
            'POST /runs',
          ])
        })
      })

      it('when grouping without parallelization errors and exits', function () {
        process.env.DISABLE_API_RETRIES = 'true'

        return systemTests.exec(this, {
          key: 'f858a2bc-b469-4e48-be67-0876339ee7e1',
          configFile: 'cypress-with-project-id.config.js',
          spec: 'record_pass*',
          group: 'foo',
          record: true,
          snapshot: true,
          ciBuildId: 'ciBuildId123',
          expectedExitCode: 1,
        })
        .then(() => {
          const urls = getRequestUrls()

          expect(urls).to.deep.eq([
            'POST /runs',
          ])
        })
      })

      it('does not proceed and exits with error when parallelizing', function () {
        process.env.DISABLE_API_RETRIES = 'true'

        return systemTests.exec(this, {
          key: 'f858a2bc-b469-4e48-be67-0876339ee7e1',
          configFile: 'cypress-with-project-id.config.js',
          spec: 'record_pass*',
          group: 'foo',
          tag: 'nightly',
          record: true,
          parallel: true,
          snapshot: true,
          ciBuildId: 'ciBuildId123',
          expectedExitCode: 1,
        })
        .then(() => {
          const urls = getRequestUrls()

          expect(urls).to.deep.eq([
            'POST /runs',
          ])
        })
      })
    })

    describe('create instance 500', () => {
      const routes = createRoutes({
        postRunInstance: {
          res (req, res) {
            return res.sendStatus(500)
          },
        },
      })

      setupStubbedServer(_.values(routes))

      it('does not proceed and exits with error when parallelizing and creating instance', function () {
        process.env.DISABLE_API_RETRIES = 'true'

        return systemTests.exec(this, {
          key: 'f858a2bc-b469-4e48-be67-0876339ee7e1',
          configFile: 'cypress-with-project-id.config.js',
          spec: 'record_pass*',
          group: 'foo',
          tag: 'nightly',
          record: true,
          parallel: true,
          snapshot: true,
          ciBuildId: 'ciBuildId123',
          expectedExitCode: 1,
        })
        .then(() => {
          const urls = getRequestUrls()

          expect(urls).to.deep.eq([
            'POST /runs',
            `POST /runs/${runId}/instances`,
          ])
        })
      })

      it('without parallelization - does not proceed', async function () {
        process.env.DISABLE_API_RETRIES = 'true'

        await systemTests.exec(this, {
          key: 'f858a2bc-b469-4e48-be67-0876339ee7e1',
          configFile: 'cypress-with-project-id.config.js',
          spec: 'a_record.cy.js,b_record.cy.js',
          record: true,
          snapshot: true,
          expectedExitCode: 1,
        })
        .then(() => {
          const urls = getRequestUrls()

          expect(urls).to.deep.eq([
            'POST /runs',
            'POST /runs/00748421-e035-4a3d-8604-8468cc48bdb5/instances',
          ])
        })
      })
    })

    describe('update instance 500', () => {
      const routes = createRoutes({
        postRunInstance: {
          res (req, res) {
            return res.json({
              instanceId,
              spec: 'cypress/e2e/record_pass.cy.js',
              estimatedWallClockDuration: 5000,
              totalInstances: 1,
              claimedInstances: 1,
            })
          },
        },
        postInstanceResults: {
          res (req, res) {
            return res.sendStatus(500)
          },
        },
      })

      setupStubbedServer(routes)

      it('does not proceed and exits with error when parallelizing and updating instance', function () {
        process.env.DISABLE_API_RETRIES = 'true'

        return systemTests.exec(this, {
          key: 'f858a2bc-b469-4e48-be67-0876339ee7e1',
          configFile: 'cypress-with-project-id.config.js',
          spec: 'record_pass*',
          group: 'foo',
          tag: 'nightly',
          record: true,
          parallel: true,
          snapshot: true,
          ciBuildId: 'ciBuildId123',
          expectedExitCode: 1,
        })
        .then(() => {
          const urls = getRequestUrls()

          expect(urls).to.deep.eq([
            'POST /runs',
            `POST /runs/${runId}/instances`,
            'POST /instances/e9e81b5e-cc58-4026-b2ff-8ae3161435a6/tests',
            'POST /instances/e9e81b5e-cc58-4026-b2ff-8ae3161435a6/results',
          ])
        })
      })
    })

    describe('create run 422', () => {
      setupStubbedServer(createRoutes({
        postRun: {
          res (req, res) {
            return res.status(422).json({
              code: 'RUN_GROUP_NAME_NOT_UNIQUE',
              message: 'Run group name cannot be used again without passing the parallel flag.',
              payload: {
                runUrl: 'https://cloud.cypress.io/runs/12345',
              },
            })
          },
        },
      }))

      // the other 422 tests for this are in integration/cypress_spec
      it('errors and exits when group name is in use', function () {
        process.env.CIRCLECI = '1'

        return systemTests.exec(this, {
          key: 'f858a2bc-b469-4e48-be67-0876339ee7e1',
          configFile: 'cypress-with-project-id.config.js',
          spec: 'record_pass*',
          group: 'e2e-tests',
          record: true,
          snapshot: true,
          expectedExitCode: 1,
        })
        .then(() => {
          const urls = getRequestUrls()

          expect(urls).to.deep.eq([
            'POST /runs',
          ])
        })
      })
    })

    describe('create run 412', () => {
      setupStubbedServer(createRoutes({
        postRun: {
          reqSchema: ['createRun', 4],
          // force this to throw a schema error
          onReqBody (body) {
            _.extend(body, {
              ci: null,
              commit: null,
              ciBuildId: null,
              platform: null,
            })
          },
        },
      }))

      it('errors and exits when request schema is invalid', function () {
        return systemTests.exec(this, {
          key: 'f858a2bc-b469-4e48-be67-0876339ee7e1',
          spec: 'record_pass*',
          configFile: 'cypress-with-project-id.config.js',
          record: true,
          snapshot: true,
          expectedExitCode: 1,
        })
        .then(() => {
          const urls = getRequestUrls()

          expect(urls).to.be.empty
        })
      })
    })

    describe('create run unknown 422', () => {
      setupStubbedServer(createRoutes({
        postRun: {
          res (req, res) {
            return res.status(422).json({
              code: 'SOMETHING_UNKNOWN',
              message: 'An unknown message here from the server.',
            })
          },
        },
      }))

      it('errors and exits when there is an unknown 422 response', function () {
        return systemTests.exec(this, {
          key: 'f858a2bc-b469-4e48-be67-0876339ee7e1',
          configFile: 'cypress-with-project-id.config.js',
          spec: 'record_pass*',
          group: 'e2e-tests',
          tag: 'nightly',
          record: true,
          parallel: true,
          snapshot: true,
          ciBuildId: 'ciBuildId123',
          expectedExitCode: 1,
        })
        .then(() => {
          const urls = getRequestUrls()

          expect(urls).to.deep.eq([
            'POST /runs',
          ])
        })
      })
    })

    describe('create run 402 - free plan exceeds monthly private tests', () => {
      setupStubbedServer(createRoutes({
        postRun: {
          res (req, res) {
            return res.status(402).json({
              code: 'FREE_PLAN_EXCEEDS_MONTHLY_PRIVATE_TESTS',
              payload: {
                used: 600,
                limit: 500,
                orgId: 'org-id-1234',
              },
            })
          },
        },
      }))

      it('errors and exits when on free plan and over recorded runs limit', function () {
        return systemTests.exec(this, {
          key: 'f858a2bc-b469-4e48-be67-0876339ee7e1',
          configFile: 'cypress-with-project-id.config.js',
          spec: 'record_pass*',
          record: true,
          snapshot: true,
          expectedExitCode: 1,
        })
      })
    })

    describe('create run 402 - free plan exceeds monthly tests', () => {
      setupStubbedServer(createRoutes({
        postRun: {
          res (req, res) {
            return res.status(402).json({
              code: 'FREE_PLAN_EXCEEDS_MONTHLY_TESTS',
              payload: {
                used: 600,
                limit: 500,
                orgId: 'org-id-1234',
              },
            })
          },
        },
      }))

      it('errors and exits when on free plan and over recorded tests limit', function () {
        return systemTests.exec(this, {
          key: 'f858a2bc-b469-4e48-be67-0876339ee7e1',
          configFile: 'cypress-with-project-id.config.js',
          spec: 'record_pass*',
          record: true,
          snapshot: true,
          expectedExitCode: 1,
        })
      })
    })

    describe('create run 402 - parallel feature not available in plan', () => {
      setupStubbedServer(createRoutes({
        postRun: {
          res (req, res) {
            return res.status(402).json({
              code: 'PARALLEL_FEATURE_NOT_AVAILABLE_IN_PLAN',
              payload: {
                orgId: 'org-id-1234',
              },
            })
          },
        } }))

      it('errors and exits when attempting parallel run when not available in plan', function () {
        return systemTests.exec(this, {
          key: 'f858a2bc-b469-4e48-be67-0876339ee7e1',
          configFile: 'cypress-with-project-id.config.js',
          spec: 'record_pass*',
          record: true,
          snapshot: true,
          expectedExitCode: 1,
        })
      })
    })

    describe('create run 402 - grouping feature not available in plan', () => {
      setupStubbedServer(createRoutes({ postRun: {
        res (req, res) {
          return res.status(402).json({
            code: 'RUN_GROUPING_FEATURE_NOT_AVAILABLE_IN_PLAN',
            payload: {
              orgId: 'org-id-1234',
            },
          })
        },
      } }))

      it('errors and exits when attempting parallel run when not available in plan', function () {
        return systemTests.exec(this, {
          key: 'f858a2bc-b469-4e48-be67-0876339ee7e1',
          configFile: 'cypress-with-project-id.config.js',
          spec: 'record_pass*',
          record: true,
          snapshot: true,
          expectedExitCode: 1,
        })
      })
    })

    describe('create run 402 - unknown error', () => {
      setupStubbedServer(createRoutes({ postRun: {
        res (req, res) {
          return res.status(402).json({
            error: 'Something went wrong',
          })
        },
      } }))

      it(`errors and exits when there's an unknown 402 error`, function () {
        return systemTests.exec(this, {
          key: 'f858a2bc-b469-4e48-be67-0876339ee7e1',
          configFile: 'cypress-with-project-id.config.js',
          spec: 'record_pass*',
          record: true,
          snapshot: true,
          expectedExitCode: 1,
        })
      })
    })

    describe('create run 402 - auto cancel not available in plan', () => {
      setupStubbedServer(createRoutes({
        postRun: {
          res (req, res) {
            return res.status(402).json({
              code: 'AUTO_CANCEL_NOT_AVAILABLE_IN_PLAN',
              payload: {
                orgId: 'org-id-1234',
              },
            })
          },
        } }))

      it('errors and exits when auto cancel not available in plan', function () {
        return systemTests.exec(this, {
          key: 'f858a2bc-b469-4e48-be67-0876339ee7e1',
          configFile: 'cypress-with-project-id.config.js',
          spec: 'record_pass*',
          record: true,
          snapshot: true,
          expectedExitCode: 1,
        })
      })
    })

    describe('create instance', () => {
      setupStubbedServer(createRoutes({
        postRunInstance: {
          res (req, res) {
            return res.sendStatus(500)
          },
        },
      }))

      it('errors and exits on createInstance error', function () {
        process.env.DISABLE_API_RETRIES = 'true'

        return systemTests.exec(this, {
          key: 'f858a2bc-b469-4e48-be67-0876339ee7e1',
          configFile: 'cypress-with-project-id.config.js',
          spec: 'a_record_instantfail.cy.js',
          record: true,
          snapshot: true,
          expectedExitCode: 1,
        })
        .then(() => {
          const urls = getRequestUrls()

          expect(urls).to.deep.eq([
            'POST /runs',
            `POST /runs/${runId}/instances`,
          ])
        })
      })
    })

    describe('postInstanceTests', () => {
      setupStubbedServer(createRoutes({
        postInstanceTests: {
          res (req, res) {
            res.sendStatus(500)
          },
        },
      }))

      // it('without parallelization continues, does not post instance results', async function () {
      //   process.env.DISABLE_API_RETRIES = 'true'

      //   return systemTests.exec(this, {
      //     key: 'f858a2bc-b469-4e48-be67-0876339ee7e1',
      //     configFile: 'cypress-with-project-id.config.js',
      //     spec: '*_record.spec*',
      //     record: true,
      //     snapshot: true,
      //   })
      //   .then(() => {
      //     const urls = getRequestUrls()

      //     expect(urls).to.deep.eq([
      //       'POST /runs',
      //       'POST /runs/00748421-e035-4a3d-8604-8468cc48bdb5/instances',
      //       'POST /instances/e9e81b5e-cc58-4026-b2ff-8ae3161435a6/tests',
      //       'POST /runs/00748421-e035-4a3d-8604-8468cc48bdb5/instances',
      //       'POST /instances/e9e81b5e-cc58-4026-b2ff-8ae3161435a6/tests',
      //     ])
      //   })
      // })

      it('without parallelization errors and exits', async function () {
        process.env.DISABLE_API_RETRIES = 'true'

        return systemTests.exec(this, {
          key: 'f858a2bc-b469-4e48-be67-0876339ee7e1',
          configFile: 'cypress-with-project-id.config.js',
          spec: 'a_record.cy.js,b_record.cy.js',
          group: 'foo',
          ciBuildId: 1,
          expectedExitCode: 1,
          record: true,
          snapshot: true,
        })
        .then(() => {
          const urls = getRequestUrls()

          expect(urls).to.deep.eq([
            'POST /runs',
            'POST /runs/00748421-e035-4a3d-8604-8468cc48bdb5/instances',
            'POST /instances/e9e81b5e-cc58-4026-b2ff-8ae3161435a6/tests',
          ])
        })
      })

      it('with parallelization errors and exits', async function () {
        process.env.DISABLE_API_RETRIES = 'true'

        await systemTests.exec(this, {
          key: 'f858a2bc-b469-4e48-be67-0876339ee7e1',
          configFile: 'cypress-with-project-id.config.js',
          spec: 'a_record.cy.js,b_record.cy.js',
          record: true,
          group: 'foo',
          ciBuildId: 'ciBuildId123',
          expectedExitCode: 1,
          parallel: true,
          snapshot: true,
        })
        .then(() => {
          const urls = getRequestUrls()

          expect(urls).to.deep.eq([
            'POST /runs',
            'POST /runs/00748421-e035-4a3d-8604-8468cc48bdb5/instances',
            'POST /instances/e9e81b5e-cc58-4026-b2ff-8ae3161435a6/tests',
          ])
        })
      })
    })

    describe('postInstanceResults', () => {
      const routes = createRoutes({
        postInstanceResults: {
          res (req, res) {
            return res.sendStatus(500)
          },
        },
      })

      setupStubbedServer(routes)

      it('errors and exits in serial', function () {
        process.env.DISABLE_API_RETRIES = 'true'

        return systemTests.exec(this, {
          key: 'f858a2bc-b469-4e48-be67-0876339ee7e1',
          configFile: 'cypress-with-project-id.config.js',
          spec: 'record_pass*',
          record: true,
          snapshot: true,
          expectedExitCode: 1,
        })
        .then(() => {
          const urls = getRequestUrls()

          expect(urls).to.deep.eq([
            'POST /runs',
            `POST /runs/${runId}/instances`,
            `POST /instances/${instanceId}/tests`,
            `POST /instances/${instanceId}/results`,
          ])
        })
      })
    })

    describe('update instance stdout', () => {
      const routes = createRoutes({
        putInstanceStdout: {
          res (req, res) {
            return res.sendStatus(500)
          },
        },
      })

      setupStubbedServer(routes)

      it('warns but proceeds', function () {
        process.env.DISABLE_API_RETRIES = 'true'

        return systemTests.exec(this, {
          key: 'f858a2bc-b469-4e48-be67-0876339ee7e1',
          configFile: 'cypress-with-project-id.config.js',
          spec: 'record_pass*',
          record: true,
          snapshot: true,
        })
        .then(() => {
          const urls = getRequestUrls()

          expect(urls).to.deep.eq([
            'POST /runs',
            `POST /runs/${runId}/instances`,
            `POST /instances/${instanceId}/tests`,
            `POST /instances/${instanceId}/results`,
            'PUT /screenshots/1.png',
            `PUT /instances/${instanceId}/artifacts`,
            `PUT /instances/${instanceId}/stdout`,
            `POST /runs/${runId}/instances`,
          ])
        })
      })
    })

    describe('uploading assets', () => {
      const routes = createRoutes({

        putVideo: {
          res (req, res) {
            return Promise.delay(500)
            .then(() => {
              return res.sendStatus(500)
            })
          },
        },
        putScreenshots: {
          res (req, res) {
            return res.sendStatus(500)
          },
        },
      })

      setupStubbedServer(routes)

      it('warns but proceeds', function () {
        return systemTests.exec(this, {
          key: 'f858a2bc-b469-4e48-be67-0876339ee7e1',
          configFile: 'cypress-with-project-id-uploading-assets.config.js',
          spec: 'record_pass*',
          record: true,
          snapshot: true,
          config: {
            video: true,
          },
        })
        .then(() => {
          const urls = getRequestUrls()

          expect(urls).to.deep.eq([
            'POST /runs',
            `POST /runs/${runId}/instances`,
            `POST /instances/${instanceId}/tests`,
            `POST /instances/${instanceId}/results`,
            'PUT /screenshots/1.png',
            'PUT /videos/video.mp4',
            `PUT /instances/${instanceId}/artifacts`,
            `PUT /instances/${instanceId}/stdout`,
            `POST /runs/${runId}/instances`,
          ])
        })
      })
    })

    describe('api retries on error', () => {
      let count = 0

      const routes = createRoutes({
        postRun: {
          res (req, res) {
            count += 1

            if (count === 4) {
              return res.json(postRunResponseWithProtocolDisabled())
            }

            return res.sendStatus(500)
          },
        },
        postRunInstance: {
          res (req, res) {
            count += 1

            if (count === 5) {
              return res.sendStatus(500)
            }

            if (count === 6) {
              return res.json({
                instanceId,
                spec: 'cypress/e2e/record_pass.cy.js',
                estimatedWallClockDuration: 5000,
                totalInstances: 1,
                claimedInstances: 1,
              })
            }

            return res.json({
              instanceId,
              spec: null,
              estimatedWallClockDuration: null,
              totalInstances: 0,
              claimedInstances: 0,
            })
          },
        },

      })

      setupStubbedServer(routes)

      it('warns and does not create or update instances', function () {
        process.env.API_RETRY_INTERVALS = '1000,2000,3000'

        return systemTests.exec(this, {
          key: 'f858a2bc-b469-4e48-be67-0876339ee7e1',
          configFile: 'cypress-with-project-id.config.js',
          spec: 'record_pass*',
          group: 'foo',
          tag: 'nightly',
          record: true,
          parallel: true,
          snapshot: true,
          ciBuildId: 'ciBuildId123',
        })
        .then(() => {
          const urls = getRequestUrls()

          expect(urls).to.deep.eq([
            'POST /runs',
            'POST /runs',
            'POST /runs',
            'POST /runs',
            'POST /runs/00748421-e035-4a3d-8604-8468cc48bdb5/instances',
            'POST /runs/00748421-e035-4a3d-8604-8468cc48bdb5/instances',
            'POST /instances/e9e81b5e-cc58-4026-b2ff-8ae3161435a6/tests',
            'POST /instances/e9e81b5e-cc58-4026-b2ff-8ae3161435a6/results',
            'PUT /screenshots/1.png',
            'PUT /instances/e9e81b5e-cc58-4026-b2ff-8ae3161435a6/artifacts',
            'PUT /instances/e9e81b5e-cc58-4026-b2ff-8ae3161435a6/stdout',
            'POST /runs/00748421-e035-4a3d-8604-8468cc48bdb5/instances',
          ])
        })
      })
    })

    describe('sendPreflight', () => {
      describe('[F1] socket errors', () => {
        setupStubbedServer(createRoutes({
          sendPreflight: {
            res (req, res) {
              return req.socket.destroy(new Error('killed'))
            },
          },
        }))

        it('fails after retrying', function () {
          process.env.API_RETRY_INTERVALS = '1000'

          return systemTests.exec(this, {
            key: 'f858a2bc-b469-4e48-be67-0876339ee7e1',
            configFile: 'cypress-with-project-id.config.js',
            spec: 'record_pass*',
            group: 'foo',
            tag: 'nightly',
            record: true,
            parallel: true,
            snapshot: true,
            ciBuildId: 'ciBuildId123',
            expectedExitCode: 1,
          })
        })
      })

      describe('[F1] 500 status code errors with empty body', () => {
        setupStubbedServer(createRoutes({
          sendPreflight: {
            res (req, res) {
              return res.sendStatus(500)
            },
          },
        }))

        it('fails after retrying', function () {
          process.env.API_RETRY_INTERVALS = '1000'

          return systemTests.exec(this, {
            key: 'f858a2bc-b469-4e48-be67-0876339ee7e1',
            configFile: 'cypress-with-project-id.config.js',
            spec: 'record_pass*',
            group: 'foo',
            tag: 'nightly',
            record: true,
            parallel: true,
            snapshot: true,
            ciBuildId: 'ciBuildId123',
            expectedExitCode: 1,
          })
        })
      })

      describe('[F1] 500 status code errors with body', () => {
        setupStubbedServer(createRoutes({
          sendPreflight: {
            res (req, res) {
              return res
              .status(500)
              .json({ message: 'an error message' })
            },
          },
        }))

        it('fails after retrying', function () {
          process.env.API_RETRY_INTERVALS = '1000'

          return systemTests.exec(this, {
            key: 'f858a2bc-b469-4e48-be67-0876339ee7e1',
            configFile: 'cypress-with-project-id.config.js',
            spec: 'record_pass*',
            group: 'foo',
            tag: 'nightly',
            record: true,
            parallel: true,
            snapshot: true,
            ciBuildId: 'ciBuildId123',
            expectedExitCode: 1,
          })
        })
      })

      describe('[F2] 404 status code with JSON body', () => {
        setupStubbedServer(createRoutes({
          sendPreflight: {
            res (req, res) {
              return res
              .status(404)
              .json({ message: 'not found' })
            },
          },
        }))

        it('fails without retrying', function () {
          process.env.API_RETRY_INTERVALS = '1000'

          return systemTests.exec(this, {
            key: 'f858a2bc-b469-4e48-be67-0876339ee7e1',
            configFile: 'cypress-with-project-id.config.js',
            spec: 'record_pass*',
            group: 'foo',
            tag: 'nightly',
            record: true,
            parallel: true,
            snapshot: true,
            ciBuildId: 'ciBuildId123',
            expectedExitCode: 1,
          })
        })
      })

      describe('[F2] 404 status code with empty body', () => {
        setupStubbedServer(createRoutes({
          sendPreflight: {
            res (req, res) {
              return res.sendStatus(404)
            },
          },
        }))

        it('fails without retrying', function () {
          process.env.API_RETRY_INTERVALS = '1000'

          return systemTests.exec(this, {
            key: 'f858a2bc-b469-4e48-be67-0876339ee7e1',
            configFile: 'cypress-with-project-id.config.js',
            spec: 'record_pass*',
            group: 'foo',
            tag: 'nightly',
            record: true,
            parallel: true,
            snapshot: true,
            ciBuildId: 'ciBuildId123',
            expectedExitCode: 1,
          })
        })
      })

      describe('[F3] 422 status code with invalid decryption', () => {
        setupStubbedServer(createRoutes({
          sendPreflight: {
            res: async (req, res) => {
              return res.status(422).json({
                message: 'something broke',
              })
            },
          },
        }))

        it('fails without retrying', function () {
          process.env.API_RETRY_INTERVALS = '1000'

          return systemTests.exec(this, {
            key: 'f858a2bc-b469-4e48-be67-0876339ee7e1',
            configFile: 'cypress-with-project-id.config.js',
            spec: 'record_pass*',
            group: 'foo',
            tag: 'nightly',
            record: true,
            parallel: true,
            snapshot: true,
            ciBuildId: 'ciBuildId123',
            expectedExitCode: 1,
          })
        })
      })

      describe('[F3] 201 status code with invalid decryption', () => {
        setupStubbedServer(createRoutes({
          sendPreflight: {
            res (req, res) {
              return res
              .status(201)
              .json({ data: 'very encrypted and secure string' })
            },
          },
        }))

        it('fails without retrying', function () {
          process.env.API_RETRY_INTERVALS = '1000'

          return systemTests.exec(this, {
            key: 'f858a2bc-b469-4e48-be67-0876339ee7e1',
            configFile: 'cypress-with-project-id.config.js',
            spec: 'record_pass*',
            group: 'foo',
            tag: 'nightly',
            record: true,
            parallel: true,
            snapshot: true,
            ciBuildId: 'ciBuildId123',
            expectedExitCode: 1,
          })
        })
      })

      describe('[F3] 200 status code with empty body', () => {
        setupStubbedServer(createRoutes({
          sendPreflight: {
            res (req, res) {
              return res.sendStatus(200)
            },
          },
        }))

        it('fails without retrying', function () {
          process.env.API_RETRY_INTERVALS = '1000'

          return systemTests.exec(this, {
            key: 'f858a2bc-b469-4e48-be67-0876339ee7e1',
            configFile: 'cypress-with-project-id.config.js',
            spec: 'record_pass*',
            group: 'foo',
            tag: 'nightly',
            record: true,
            parallel: true,
            snapshot: true,
            ciBuildId: 'ciBuildId123',
            expectedExitCode: 1,
          })
        })
      })

      describe('[F4] 412 status code with valid decryption', () => {
        setupStubbedServer(createRoutes({
          sendPreflight: {
            res: async (req, res) => {
              return res.status(412).json(await encryptBody(req, res, {
                message: 'Recording is not working',
                errors: [
                  'attempted to send invalid data',
                ],
                object: {
                  projectId: 'cy12345',
                },
              }))
            },
          },
        }))

        it('fails without retrying', function () {
          process.env.API_RETRY_INTERVALS = '1000'

          return systemTests.exec(this, {
            key: 'f858a2bc-b469-4e48-be67-0876339ee7e1',
            configFile: 'cypress-with-project-id.config.js',
            spec: 'record_pass*',
            group: 'foo',
            tag: 'nightly',
            record: true,
            parallel: true,
            snapshot: true,
            ciBuildId: 'ciBuildId123',
            expectedExitCode: 1,
          })
        })
      })

      describe('[F5] 422 status code with valid decryption on createRun', async () => {
        const mockServer = setupStubbedServer(createRoutes({
          sendPreflight: {
            res: async (req, res) => {
              return res.json(await encryptBody(req, res, {
                encrypt: true,
                apiUrl: req.body.apiUrl,
              }))
            },
          },
          postRun: {
            res: async (req, res) => {
              mockServer.setSpecs(req)

              return res
              .set({ 'x-cypress-encrypted': true })
              .status(422)
              .json(await encryptBody(req, res, {
                code: 'RUN_GROUP_NAME_NOT_UNIQUE',
                message: 'Run group name cannot be used again without passing the parallel flag.',
                payload: {
                  runUrl: 'https://cloud.cypress.io/runs/12345',
                },
              }))
            },
          },
        }))

        // the other 422 tests for this are in integration/cypress_spec
        it('errors and exits when group name is in use', function () {
          process.env.CIRCLECI = '1'

          return systemTests.exec(this, {
            key: 'f858a2bc-b469-4e48-be67-0876339ee7e1',
            configFile: 'cypress-with-project-id.config.js',
            spec: 'record_pass*',
            group: 'e2e-tests',
            record: true,
            snapshot: true,
            expectedExitCode: 1,
          })
          .then(() => {
            const urls = getRequestUrls()

            expect(urls).to.deep.eq([
              'POST /runs',
            ])
          })
        })
      })

      describe('[W1] warning message', () => {
        const mockServer = setupStubbedServer(createRoutes({
          sendPreflight: {
            res: async (req, res) => {
              return res.json(await encryptBody(req, res, {
                encrypt: true,
                apiUrl: req.body.apiUrl,
                warnings: [
                  {
                    message: dedent`
                    ----------------------------------------------------------------------
                    This feature will not be supported soon, please check with Cypress to learn more: https://on.cypress.io/
                    ----------------------------------------------------------------------
                  `,
                  },
                ],
              }))
            },
          },
          postRun: {
            res (req, res) {
              mockServer.setSpecs(req)

              return res.status(200).json({
                runId,
                groupId,
                machineId,
                runUrl,
                tags,
                warnings: [{
                  name: 'foo',
                  message: 'foo',
                  code: 'FREE_PLAN_IN_GRACE_PERIOD_EXCEEDS_MONTHLY_PRIVATE_TESTS',
                  limit: 500,
                  gracePeriodEnds: '2999-12-31',
                  orgId: 'org-id-1234',
                }],
              })
            },
          },
        }))

        it('renders preflight warning messages prior to run warnings', async function () {
          return await systemTests.exec(this, {
            key: 'f858a2bc-b469-4e48-be67-0876339ee7e1',
            configFile: 'cypress-with-project-id.config.js',
            spec: 'record_pass*',
            group: 'foo',
            tag: 'nightly',
            record: true,
            parallel: true,
            snapshot: true,
            ciBuildId: 'ciBuildId123',
          })
        })
      })
    })
  })

  describe('api interaction warnings', () => {
    describe('create run warnings', () => {
      describe('grace period - over private tests limit', () => {
        const mockServer = setupStubbedServer(createRoutes({
          postRun: {
            res (req, res) {
              mockServer.setSpecs(req)

              return res.status(200).json({
                runId,
                groupId,
                machineId,
                runUrl,
                tags,
                warnings: [{
                  name: 'foo',
                  message: 'foo',
                  code: 'FREE_PLAN_IN_GRACE_PERIOD_EXCEEDS_MONTHLY_PRIVATE_TESTS',
                  limit: 500,
                  gracePeriodEnds: '2999-12-31',
                  orgId: 'org-id-1234',
                }],
              })
            },
          },

        }))

        it('warns when over private test results', function () {
          return systemTests.exec(this, {
            key: 'f858a2bc-b469-4e48-be67-0876339ee7e1',
            configFile: 'cypress-with-project-id.config.js',
            spec: 'record_pass*',
            record: true,
            snapshot: true,
          })
        })
      })

      describe('grace period - over tests limit', () => {
        const mockServer = setupStubbedServer(createRoutes({
          postRun: {
            res (req, res) {
              mockServer.setSpecs(req)

              return res.status(200).json({
                runId,
                groupId,
                machineId,
                runUrl,
                tags,
                warnings: [{
                  name: 'foo',
                  message: 'foo',
                  code: 'FREE_PLAN_IN_GRACE_PERIOD_EXCEEDS_MONTHLY_TESTS',
                  limit: 500,
                  gracePeriodEnds: '2999-12-31',
                  orgId: 'org-id-1234',
                }],
              })
            },
          },
        }))

        it('warns when over test results', function () {
          return systemTests.exec(this, {
            key: 'f858a2bc-b469-4e48-be67-0876339ee7e1',
            configFile: 'cypress-with-project-id.config.js',
            spec: 'record_pass*',
            record: true,
            snapshot: true,
          })
        })
      })

      describe('grace period - parallel feature', () => {
        const mockServer = setupStubbedServer(createRoutes({
          postRun: {
            res (req, res) {
              mockServer.setSpecs(req)

              return res.status(200).json({
                runId,
                groupId,
                machineId,
                runUrl,
                tags,
                warnings: [{
                  name: 'foo',
                  message: 'foo',
                  code: 'FREE_PLAN_IN_GRACE_PERIOD_PARALLEL_FEATURE',
                  gracePeriodEnds: '2999-12-31',
                  orgId: 'org-id-1234',
                }],
              })
            },
          },
        }))

        it('warns when using parallel feature', function () {
          return systemTests.exec(this, {
            key: 'f858a2bc-b469-4e48-be67-0876339ee7e1',
            configFile: 'cypress-with-project-id.config.js',
            spec: 'record_pass*',
            record: true,
            snapshot: true,
          })
        })
      })

      describe('grace period - grouping feature', () => {
        const mockServer = setupStubbedServer(createRoutes({
          postRun: {
            res (req, res) {
              mockServer.setSpecs(req)

              return res.status(200).json({
                runId,
                groupId,
                machineId,
                runUrl,
                tags,
                warnings: [{
                  name: 'foo',
                  message: 'foo',
                  code: 'PLAN_IN_GRACE_PERIOD_RUN_GROUPING_FEATURE_USED',
                  gracePeriodEnds: '2999-12-31',
                  orgId: 'org-id-1234',
                }],
              })
            },
          },
        }))

        it('warns when using parallel feature', function () {
          return systemTests.exec(this, {
            key: 'f858a2bc-b469-4e48-be67-0876339ee7e1',
            configFile: 'cypress-with-project-id.config.js',
            spec: 'record_pass*',
            record: true,
            snapshot: true,
          })
        })
      })

      describe('paid plan - over private tests limit', () => {
        const mockServer = setupStubbedServer(createRoutes({
          postRun: {
            res (req, res) {
              mockServer.setSpecs(req)

              return res.status(200).json({
                runId,
                groupId,
                machineId,
                runUrl,
                tags,
                warnings: [{
                  name: 'foo',
                  message: 'foo',
                  code: 'PAID_PLAN_EXCEEDS_MONTHLY_PRIVATE_TESTS',
                  used: 700,
                  limit: 500,
                  orgId: 'org-id-1234',
                }],
              })
            },
          },
        }))

        it('warns when over private test results', function () {
          return systemTests.exec(this, {
            key: 'f858a2bc-b469-4e48-be67-0876339ee7e1',
            configFile: 'cypress-with-project-id.config.js',
            spec: 'record_pass*',
            record: true,
            snapshot: true,
          })
        })
      })

      describe('paid plan - over tests limit', () => {
        const mockServer = setupStubbedServer(createRoutes({
          postRun: {
            res (req, res) {
              mockServer.setSpecs(req)

              return res.status(200).json({
                runId,
                groupId,
                machineId,
                runUrl,
                tags,
                warnings: [{
                  name: 'foo',
                  message: 'foo',
                  code: 'PAID_PLAN_EXCEEDS_MONTHLY_TESTS',
                  used: 700,
                  limit: 500,
                  orgId: 'org-id-1234',
                }],
              })
            },
          },
        }))

        it('warns when over test results', function () {
          return systemTests.exec(this, {
            key: 'f858a2bc-b469-4e48-be67-0876339ee7e1',
            configFile: 'cypress-with-project-id.config.js',
            spec: 'record_pass*',
            record: true,
            snapshot: true,
          })
        })
      })

      describe('free plan - over tests limit v2', () => {
        const mockServer = setupStubbedServer(createRoutes({
          postRun: {
            res (req, res) {
              mockServer.setSpecs(req)

              return res.status(200).json({
                runId,
                groupId,
                machineId,
                runUrl,
                tags,
                warnings: [{
                  name: 'FreePlanExceedsMonthlyTests',
                  message: 'Warning from Cypress Cloud: Organization with free plan has exceeded monthly test results limit.',
                  code: 'FREE_PLAN_EXCEEDS_MONTHLY_TESTS_V2',
                  used: 700,
                  limit: 500,
                  orgId: 'org-id-1234',
                }],
              })
            },
          },
        }))

        it('warns when over test results', function () {
          return systemTests.exec(this, {
            key: 'f858a2bc-b469-4e48-be67-0876339ee7e1',
            configFile: 'cypress-with-project-id.config.js',
            spec: 'record_pass*',
            record: true,
            snapshot: true,
          })
        })
      })

      describe('unknown warning', () => {
        const mockServer = setupStubbedServer(createRoutes({
          postRun: {
            res: (req, res) => {
              mockServer.setSpecs(req)
              res.json(postRunResponseWithProtocolDisabled(postRunResponseWithWarnings))
            },
          },
        }))

        it('warns with unknown warning code', function () {
          return systemTests.exec(this, {
            key: 'f858a2bc-b469-4e48-be67-0876339ee7e1',
            configFile: 'cypress-with-project-id.config.js',
            spec: 'record_pass*',
            record: true,
            snapshot: true,
          }).then(() => {
            const urls = getRequestUrls()

            expect(urls).to.include.members([`PUT /instances/${instanceId}/artifacts`])

            const artifactReport = getRequests().find(({ url }) => url === `PUT /instances/${instanceId}/artifacts`).body

            debug(artifactReport)
          })
        })
      })
    })
  })

  describe('capture-protocol', () => {
    setupStubbedServer(createRoutes())

    describe('disabled messaging', () => {
      disableCaptureProtocolWithMessage('Test Replay is only supported in Chromium browsers')

      it('displays disabled message but continues', function () {
        return systemTests.exec(this, {
          key: 'f858a2bc-b469-4e48-be67-0876339ee7e1',
          configFile: 'cypress-with-project-id.config.js',
          spec: 'record_pass*',
          record: true,
          snapshot: true,
        })
      })
    })

    describe('enabled', () => {
      let archiveFile = ''

      beforeEach(async () => {
        const dbPath = path.join(os.tmpdir(), 'cypress', 'protocol')

        archiveFile = path.join(dbPath, `${instanceId}.tar`)

        await fsPromise.mkdir(dbPath, { recursive: true })

        debug('writing archive to', archiveFile)

        return fsPromise.writeFile(archiveFile, randomBytes(128))
      })

      describe('passing', () => {
        enableCaptureProtocol()
        it('retrieves the capture protocol and uploads the db', function () {
          return systemTests.exec(this, {
            key: 'f858a2bc-b469-4e48-be67-0876339ee7e1',
            configFile: 'cypress-with-project-id.config.js',
            spec: 'record_pass*',
            record: true,
            snapshot: true,
          }).then((ret) => {
            const urls = getRequestUrls()

            expect(urls).to.include.members([`PUT ${CAPTURE_PROTOCOL_UPLOAD_URL}`])
          })
        })
      })

      describe('protocol runtime errors', () => {
        enableCaptureProtocol()
        describe('db size too large', () => {
          beforeEach(() => {
            return fsPromise.writeFile(archiveFile, randomBytes(1024))
          })

          afterEach(async () => {
            if (fs.existsSync(archiveFile)) {
              return fsPromise.rm(archiveFile)
            }
          })

          it('displays error and does not upload if db size is too large', function () {
          // have to write the db to fs here instead of in the t
            return systemTests.exec(this, {
              key: 'f858a2bc-b469-4e48-be67-0876339ee7e1',
              configFile: 'cypress-with-project-id.config.js',
              spec: 'record_pass*',
              record: true,
              snapshot: true,
            }).then(() => {
              const urls = getRequestUrls()

              expect(urls).not.to.include.members([`PUT ${CAPTURE_PROTOCOL_UPLOAD_URL}`])
            })
          })
        })

        describe('error initializing protocol', () => {
          enableCaptureProtocol(PROTOCOL_STUB_CONSTRUCTOR_ERROR)

          it('displays the error and reports the fatal error to cloud via artifacts', function () {
            return systemTests.exec(this, {
              key: 'f858a2bc-b469-4e48-be67-0876339ee7e1',
              configFile: 'cypress-with-project-id.config.js',
              spec: 'record_pass*',
              record: true,
              snapshot: true,
            }).then(() => {
              const urls = getRequestUrls()

              expect(urls).to.include.members([`PUT /instances/${instanceId}/artifacts`])
              expect(urls).not.to.include.members([`PUT ${CAPTURE_PROTOCOL_UPLOAD_URL}`])

              const artifactReport = getRequests().find(({ url }) => url === `PUT /instances/${instanceId}/artifacts`)?.body

              expect(artifactReport?.protocol).to.exist()
              expect(artifactReport?.protocol?.error).to.exist().and.not.to.be.empty()
            })
          })
        })

        describe('error in protocol beforeSpec', () => {
          enableCaptureProtocol(PROTOCOL_STUB_BEFORESPEC_ERROR)

          it('displays the error and reports the fatal error to the cloud via artifacts', function () {
            return systemTests.exec(this, {
              key: 'f858a2bc-b469-4e48-be67-0876339ee7e1',
              configFile: 'cypress-with-project-id.config.js',
              spec: 'record_pass*',
              record: true,
              snapshot: true,
            }).then(() => {
              const urls = getRequestUrls()

              expect(urls).to.include.members([`PUT /instances/${instanceId}/artifacts`])
              expect(urls).not.to.include.members([`PUT ${CAPTURE_PROTOCOL_UPLOAD_URL}`])

              const artifactReport = getRequests().find(({ url }) => url === `PUT /instances/${instanceId}/artifacts`)?.body

              expect(artifactReport?.protocol).to.exist()
              expect(artifactReport?.protocol?.error).to.exist().and.not.to.be.empty()
            })
          })
        })

        describe('non-fatal error encountered during protocol capture', () => {
          enableCaptureProtocol(PROTOCOL_STUB_NONFATAL_ERROR)

          it('reports the error to the protocol error endpoint', function () {
            return systemTests.exec(this, {
              key: 'f858a2bc-b469-4e48-be67-0876339ee7e1',
              configFile: 'cypress-with-project-id.config.js',
              spec: 'record_pass*',
              record: true,
              snapshot: true,
            }).then(() => {
              const reportErrorUrl = 'POST /capture-protocol/errors'
              const urls = getRequestUrls()

              debug(urls)
              expect(urls).to.include.members([reportErrorUrl])

              const errorReport = getRequests().find(({ url }) => url === reportErrorUrl).body

              debug(errorReport)
              expect(errorReport.errors).to.be.length(4)

              errorReport.errors.forEach((e) => {
                expect(e.captureMethod).to.eq('commandLogAdded')
                expect(e.runnableId).to.eq('r3')
              })

              expect(errorReport.context.specName).to.eq('cypress/e2e/record_pass.cy.js')
              expect(errorReport.context.projectSlug).to.eq('pid123')
              expect(errorReport.context.osName).to.eq(os.platform())
            })
          })
        })
      })
    })
  })
})

describe('capture-protocol api errors', () => {
  enableCaptureProtocol()

  const stubbedServerWithErrorOn = (endpoint, numberOfFailuresBeforeSuccess = Number.MAX_SAFE_INTEGER) => {
    let failures = 0

    return setupStubbedServer(createRoutes({
      [endpoint]: {
        res: (req, res) => {
<<<<<<< HEAD
          if (failures < numberOfFailuresBeforeSuccess) {
            failures += 1
            res.status(500).send()
          } else {
            routeHandlers[endpoint].res(req, res)
          }
=======
          res.status(500).send('500 - Internal Server Error')
>>>>>>> 47b18d22
        },
      },
    }))
  }

  describe('upload 500 - retries 6 times', () => {
    stubbedServerWithErrorOn('putCaptureProtocolUpload')
    it('continues', function () {
      process.env.API_RETRY_INTERVALS = '1000'

      return systemTests.exec(this, {
        key: 'f858a2bc-b469-4e48-be67-0876339ee7e1',
        configFile: 'cypress-with-project-id.config.js',
        spec: 'record_pass*',
        record: true,
        snapshot: true,
      })
    })
  })

  describe('upload 500 - retries 5 times and succeeds on the last call', () => {
    stubbedServerWithErrorOn('putCaptureProtocolUpload', 5)

    let archiveFile = ''

    beforeEach(async () => {
      const dbPath = path.join(os.tmpdir(), 'cypress', 'protocol')

      archiveFile = path.join(dbPath, `${instanceId}.tar`)

      await fsPromise.mkdir(dbPath, { recursive: true })

      return fsPromise.writeFile(archiveFile, randomBytes(128))
    })

    it('continues', function () {
      process.env.API_RETRY_INTERVALS = '1000'

      return systemTests.exec(this, {
        key: 'f858a2bc-b469-4e48-be67-0876339ee7e1',
        configFile: 'cypress-with-project-id.config.js',
        spec: 'record_pass*',
        record: true,
        snapshot: true,
      })
    })
  })

  describe('fetch script 500', () => {
    stubbedServerWithErrorOn('getCaptureScript')
    it('continues', function () {
      process.env.API_RETRY_INTERVALS = '1000'

      return systemTests.exec(this, {
        key: 'f858a2bc-b469-4e48-be67-0876339ee7e1',
        configFile: 'cypress-with-project-id.config.js',
        spec: 'record_pass*',
        record: true,
        snapshot: true,
      })
    })
  })

  describe('error report 500', () => {
    stubbedServerWithErrorOn('postCaptureProtocolErrors')

    let archiveFile = ''

    beforeEach(async () => {
      const dbPath = path.join(os.tmpdir(), 'cypress', 'protocol')

      archiveFile = path.join(dbPath, `${instanceId}.tar`)

      await fsPromise.mkdir(dbPath, { recursive: true })

      return fsPromise.writeFile(archiveFile, randomBytes(128))
    })

    it('continues', function () {
      process.env.API_RETRY_INTERVALS = '1000'

      return systemTests.exec(this, {
        key: 'f858a2bc-b469-4e48-be67-0876339ee7e1',
        configFile: 'cypress-with-project-id.config.js',
        spec: 'record_pass*',
        record: true,
        snapshot: true,
      })
    })
  })
})<|MERGE_RESOLUTION|>--- conflicted
+++ resolved
@@ -2432,16 +2432,12 @@
     return setupStubbedServer(createRoutes({
       [endpoint]: {
         res: (req, res) => {
-<<<<<<< HEAD
           if (failures < numberOfFailuresBeforeSuccess) {
             failures += 1
-            res.status(500).send()
+            res.status(500).send('500 - Internal Server Error')
           } else {
             routeHandlers[endpoint].res(req, res)
           }
-=======
-          res.status(500).send('500 - Internal Server Error')
->>>>>>> 47b18d22
         },
       },
     }))
