module.exports = {
  'e2e': {
<<<<<<< HEAD
    'supportFile': false,
=======
    specPattern: 'cypress/integration/**/*',
>>>>>>> 0d51a925
    setupNodeEvents (on, config) {
      const plugin = require('./plugins')

      return plugin(on, config)
    },
  },
}<|MERGE_RESOLUTION|>--- conflicted
+++ resolved
@@ -1,10 +1,7 @@
 module.exports = {
   'e2e': {
-<<<<<<< HEAD
-    'supportFile': false,
-=======
+    supportFile: false,
     specPattern: 'cypress/integration/**/*',
->>>>>>> 0d51a925
     setupNodeEvents (on, config) {
       const plugin = require('./plugins')
 
