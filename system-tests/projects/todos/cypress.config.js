--- conflicted
+++ resolved
@@ -1,11 +1,4 @@
 module.exports = {
-<<<<<<< HEAD
-  'integrationFolder': 'tests',
-=======
-  'e2e': {
-    'specPattern': 'tests/**/*',
-  },
->>>>>>> 0d51a925
   'fixturesFolder': 'tests/_fixtures',
   'port': 8888,
   'projectId': 'abc123',
@@ -16,5 +9,6 @@
   },
   'e2e': {
     'supportFile': 'tests/_support/spec_helper.js',
+    'specPattern': 'tests/**/*',
   },
 }