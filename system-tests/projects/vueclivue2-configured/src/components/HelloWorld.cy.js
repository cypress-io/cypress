<<<<<<< HEAD
import { mount } from 'cypress/vue'
=======
import { mount } from 'cypress/vue2'
>>>>>>> 3aa69e25
import HelloWorld from './HelloWorld.vue'

describe('<Logo />', () => {
  it('contains the default slot in its h1', () => {
    const slotContent = 'Welcome to testing in Vue CLI'

    mount(HelloWorld, {
      propsData: {
        msg: slotContent,
      },
    })

    cy.contains('h1', slotContent)
  })
})<|MERGE_RESOLUTION|>--- conflicted
+++ resolved
@@ -1,8 +1,4 @@
-<<<<<<< HEAD
-import { mount } from 'cypress/vue'
-=======
 import { mount } from 'cypress/vue2'
->>>>>>> 3aa69e25
 import HelloWorld from './HelloWorld.vue'
 
 describe('<Logo />', () => {
