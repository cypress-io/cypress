module.exports = {
  numTestsKeptInMemory: 0,
  video: false,
  e2e: {
<<<<<<< HEAD
    supportFile: false,
=======
    experimentalSessionAndOrigin: true,
>>>>>>> df86ae45
  },
}<|MERGE_RESOLUTION|>--- conflicted
+++ resolved
@@ -1,11 +1,4 @@
 module.exports = {
   numTestsKeptInMemory: 0,
   video: false,
-  e2e: {
-<<<<<<< HEAD
-    supportFile: false,
-=======
-    experimentalSessionAndOrigin: true,
->>>>>>> df86ae45
-  },
 }