--- conflicted
+++ resolved
@@ -1,11 +1,5 @@
 describe('simple v8 snapshot spec', () => {
   it('passes', () => {
-<<<<<<< HEAD
-    // Snapshot result needs to be undefined in the renderer process
-    expect(window.snapshotResult).to.be.undefined
-=======
-    // TODO: This can be re-enabled once we pull in and incorporate electron v21: https://github.com/cypress-io/cypress/issues/22985
-    //expect(Object.keys(window.snapshotResult.customRequire.exports).length).to.equal(0)
->>>>>>> c5db4d30
+    expect(Object.keys(window.snapshotResult.customRequire.exports).length).to.equal(0)
   })
 })