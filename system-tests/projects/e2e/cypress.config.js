--- conflicted
+++ resolved
@@ -8,11 +8,8 @@
     },
   },
   'component': {
-<<<<<<< HEAD
     'supportFile': false,
-=======
     'specPattern': 'cypress/component/**/*spec.js',
->>>>>>> 0d51a925
     devServer (cypressConfig, devServerConfig) {
       const { startDevServer } = require('@cypress/webpack-dev-server')
 
