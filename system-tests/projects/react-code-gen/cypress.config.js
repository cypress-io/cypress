module.exports = {
<<<<<<< HEAD
  testFiles: '**/*.cy.{js,jsx}',
  componentFolder: 'src',
  component: {
    supportFile: 'cypress/component/support.js',
=======
  supportFile: 'cypress/component/support.js',
  component: {
    specPattern: 'src/**/*.cy.{js,jsx}',
>>>>>>> 0d51a925
    devServer (cypressConfig, devServerConfig) {
      const { startDevServer } = require('@cypress/webpack-dev-server')

      return startDevServer({ options: cypressConfig, ...devServerConfig })
    },
  },
  e2e: {
    supportFile: 'cypress/component/support.js',
  },
}<|MERGE_RESOLUTION|>--- conflicted
+++ resolved
@@ -1,14 +1,7 @@
 module.exports = {
-<<<<<<< HEAD
-  testFiles: '**/*.cy.{js,jsx}',
-  componentFolder: 'src',
   component: {
     supportFile: 'cypress/component/support.js',
-=======
-  supportFile: 'cypress/component/support.js',
-  component: {
     specPattern: 'src/**/*.cy.{js,jsx}',
->>>>>>> 0d51a925
     devServer (cypressConfig, devServerConfig) {
       const { startDevServer } = require('@cypress/webpack-dev-server')
 
