<<<<<<< HEAD
const { defineConfig } = require('cypress')

module.exports = defineConfig({
  component: {
    devServer: {
      framework: 'create-react-app',
      bundler: 'webpack',
    },
  },
})
=======
module.exports = {
  component: {
    devServer: {
      framework: 'create-react-app',
      bundler: 'webpack'
    }
  }
}
>>>>>>> a98898de
<|MERGE_RESOLUTION|>--- conflicted
+++ resolved
@@ -1,4 +1,3 @@
-<<<<<<< HEAD
 const { defineConfig } = require('cypress')
 
 module.exports = defineConfig({
@@ -8,14 +7,4 @@
       bundler: 'webpack',
     },
   },
-})
-=======
-module.exports = {
-  component: {
-    devServer: {
-      framework: 'create-react-app',
-      bundler: 'webpack'
-    }
-  }
-}
->>>>>>> a98898de
+})