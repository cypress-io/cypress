--- conflicted
+++ resolved
@@ -11,10 +11,6 @@
   },
   e2e: {
     supportFile: false,
-<<<<<<< HEAD
-    specPattern: 'src/**/*.{spec,cy}.{js,jsx}',
-=======
     specPattern: 'src/**/*.{cy,spec}.{js,jsx}',
->>>>>>> b4da6e89
   },
 }