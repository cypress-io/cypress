module.exports = {
  'projectId': 'abc123',
<<<<<<< HEAD
  'e2e': {
    'supportFile': false,
  },
=======
  e2e: {},
>>>>>>> 6d10a7fa
}<|MERGE_RESOLUTION|>--- conflicted
+++ resolved
@@ -1,10 +1,6 @@
 module.exports = {
-  'projectId': 'abc123',
-<<<<<<< HEAD
-  'e2e': {
-    'supportFile': false,
+  projectId: 'abc123',
+  e2e: {
+    supportFile: false,
   },
-=======
-  e2e: {},
->>>>>>> 6d10a7fa
 }