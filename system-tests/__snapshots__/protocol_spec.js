exports['e2e events'] = `
{
  "beforeSpec": [
    {
      "name": "/path/to/name",
      "open": true,
      "inTransaction": false,
      "readonly": false,
      "memory": false
    },
    {
      "name": "/path/to/name",
      "open": true,
      "inTransaction": false,
      "readonly": false,
      "memory": false
    },
    {
      "name": "/path/to/name",
      "open": true,
      "inTransaction": false,
      "readonly": false,
      "memory": false
    }
  ],
  "afterSpec": [
    true,
    true,
    true
  ],
  "beforeTest": [
    {
      "_testConfig": {
        "testConfigList": [
          {
            "overrideLevel": "suite",
            "overrides": {
              "baseUrl": "http://foobar.com:2121"
            },
            "invocationDetails": {
              "function": "eval",
              "fileUrl": "http://localhost:3131/__cypress/tests?p=cypress/e2e/protocol.cy.js",
              "originalFile": "webpack://protocol-sample-project/./cypress/e2e/protocol.cy.js",
              "relativeFile": "cypress/e2e/protocol.cy.js",
              "absoluteFile": "/path/to/absoluteFile",
              "line": 1,
              "column": 0,
              "whitespace": "    ",
              "stack": "Error\\n    at eval (http://localhost:3131/__cypress/tests?p=cypress/e2e/protocol.cy.js:9:1)\\n    at eval (http://localhost:3131/__cypress/tests?p=cypress/e2e/protocol.cy.js:33:12)\\n    at eval (<anonymous>)"
            }
          }
        ],
        "unverifiedTestConfig": {
          "baseUrl": "http://foobar.com:2121"
        },
        "applied": "complete"
      },
      "id": "r3",
      "order": 1,
      "title": "has protocol events",
      "pending": false,
      "body": "() => {\\n    // change the viewport so we get viewport:changed event\\n    cy.viewport(300, 200);\\n\\n    // click an element so we get command logs with snapshots\\n    cy.contains('hi').click();\\n    cy.origin('http://foobar.com', () => {\\n      // verify changing the viewport inside cy.origin works\\n      cy.viewport(400, 500);\\n\\n      // eslint-disable-next-line cypress/no-unnecessary-waiting\\n      cy.wait(1000, {\\n        log: false\\n      });\\n    });\\n  }",
      "type": "test",
      "wallClockStartedAt": "Any.ISODate",
      "file": null,
      "invocationDetails": {
        "function": "Suite.eval",
        "fileUrl": "http://localhost:3131/__cypress/tests?p=cypress/e2e/protocol.cy.js",
        "originalFile": "webpack://protocol-sample-project/./cypress/e2e/protocol.cy.js",
        "relativeFile": "cypress/e2e/protocol.cy.js",
        "absoluteFile": "/path/to/absoluteFile",
        "line": 7,
        "column": 2,
        "whitespace": "    ",
        "stack": "Error\\n    at Suite.eval (http://localhost:3131/__cypress/tests?p=cypress/e2e/protocol.cy.js:16:3)\\n    at eval (http://localhost:3131/__cypress/tests?p=cypress/e2e/protocol.cy.js:9:1)\\n    at eval (http://localhost:3131/__cypress/tests?p=cypress/e2e/protocol.cy.js:33:12)\\n    at eval (<anonymous>)"
      },
      "currentRetry": 0,
      "retries": 0,
      "_slow": 10000,
      "timestamp": "Any.Number"
    },
    {
      "_testConfig": {
        "testConfigList": [
          {
            "overrideLevel": "suite",
            "overrides": {
              "baseUrl": null
            },
            "invocationDetails": {
              "function": "eval",
              "fileUrl": "http://localhost:2121/__cypress/tests?p=cypress/e2e/test-isolation.cy.js",
              "originalFile": "webpack://protocol-sample-project/./cypress/e2e/test-isolation.cy.js",
              "relativeFile": "cypress/e2e/test-isolation.cy.js",
              "absoluteFile": "/path/to/absoluteFile",
              "line": 3,
              "column": 0,
              "whitespace": "    ",
              "stack": "Error\\n    at eval (http://localhost:2121/__cypress/tests?p=cypress/e2e/test-isolation.cy.js:11:1)\\n    at eval (http://localhost:2121/__cypress/tests?p=cypress/e2e/test-isolation.cy.js:68:12)\\n    at eval (<anonymous>)"
            }
          },
          {
            "overrideLevel": "suite",
            "overrides": {
              "testIsolation": false
            },
            "invocationDetails": {
              "function": "Suite.eval",
              "fileUrl": "http://localhost:2121/__cypress/tests?p=cypress/e2e/test-isolation.cy.js",
              "originalFile": "webpack://protocol-sample-project/./cypress/e2e/test-isolation.cy.js",
              "relativeFile": "cypress/e2e/test-isolation.cy.js",
              "absoluteFile": "/path/to/absoluteFile",
              "line": 4,
              "column": 2,
              "whitespace": "    ",
              "stack": "Error\\n    at Suite.eval (http://localhost:2121/__cypress/tests?p=cypress/e2e/test-isolation.cy.js:14:3)\\n    at eval (http://localhost:2121/__cypress/tests?p=cypress/e2e/test-isolation.cy.js:11:1)\\n    at eval (http://localhost:2121/__cypress/tests?p=cypress/e2e/test-isolation.cy.js:68:12)\\n    at eval (<anonymous>)"
            }
          }
        ],
        "unverifiedTestConfig": {
          "baseUrl": null,
          "testIsolation": false
        },
        "applied": "complete"
      },
      "id": "r4",
      "order": 1,
      "title": "test 1",
      "pending": false,
      "body": "() => {\\n      cy.visit('cypress/fixtures/dom-with-browser-interactions.html');\\n      cy.wait(1000, {\\n        log: false\\n      });\\n      cy.get('#text-target').type('abc').should('have.value', 'abc');\\n    }",
      "type": "test",
      "wallClockStartedAt": "Any.ISODate",
      "file": null,
      "invocationDetails": {
        "function": "Suite.eval",
        "fileUrl": "http://localhost:2121/__cypress/tests?p=cypress/e2e/test-isolation.cy.js",
        "originalFile": "webpack://protocol-sample-project/./cypress/e2e/test-isolation.cy.js",
        "relativeFile": "cypress/e2e/test-isolation.cy.js",
        "absoluteFile": "/path/to/absoluteFile",
        "line": 5,
        "column": 4,
        "whitespace": "    ",
        "stack": "Error\\n    at Suite.eval (http://localhost:2121/__cypress/tests?p=cypress/e2e/test-isolation.cy.js:17:5)\\n    at Suite.eval (http://localhost:2121/__cypress/tests?p=cypress/e2e/test-isolation.cy.js:14:3)\\n    at eval (http://localhost:2121/__cypress/tests?p=cypress/e2e/test-isolation.cy.js:11:1)\\n    at eval (http://localhost:2121/__cypress/tests?p=cypress/e2e/test-isolation.cy.js:68:12)\\n    at eval (<anonymous>)"
      },
      "currentRetry": 0,
      "retries": 0,
      "_slow": 10000,
      "timestamp": "Any.Number"
    },
    {
      "_testConfig": {
        "testConfigList": [
          {
            "overrideLevel": "suite",
            "overrides": {
              "baseUrl": null
            },
            "invocationDetails": {
              "function": "eval",
              "fileUrl": "http://localhost:2121/__cypress/tests?p=cypress/e2e/test-isolation.cy.js",
              "originalFile": "webpack://protocol-sample-project/./cypress/e2e/test-isolation.cy.js",
              "relativeFile": "cypress/e2e/test-isolation.cy.js",
              "absoluteFile": "/path/to/absoluteFile",
              "line": 3,
              "column": 0,
              "whitespace": "    ",
              "stack": "Error\\n    at eval (http://localhost:2121/__cypress/tests?p=cypress/e2e/test-isolation.cy.js:11:1)\\n    at eval (http://localhost:2121/__cypress/tests?p=cypress/e2e/test-isolation.cy.js:68:12)\\n    at eval (<anonymous>)"
            }
          },
          {
            "overrideLevel": "suite",
            "overrides": {
              "testIsolation": false
            },
            "invocationDetails": {
              "function": "Suite.eval",
              "fileUrl": "http://localhost:2121/__cypress/tests?p=cypress/e2e/test-isolation.cy.js",
              "originalFile": "webpack://protocol-sample-project/./cypress/e2e/test-isolation.cy.js",
              "relativeFile": "cypress/e2e/test-isolation.cy.js",
              "absoluteFile": "/path/to/absoluteFile",
              "line": 4,
              "column": 2,
              "whitespace": "    ",
              "stack": "Error\\n    at Suite.eval (http://localhost:2121/__cypress/tests?p=cypress/e2e/test-isolation.cy.js:14:3)\\n    at eval (http://localhost:2121/__cypress/tests?p=cypress/e2e/test-isolation.cy.js:11:1)\\n    at eval (http://localhost:2121/__cypress/tests?p=cypress/e2e/test-isolation.cy.js:68:12)\\n    at eval (<anonymous>)"
            }
          }
        ],
        "unverifiedTestConfig": {
          "baseUrl": null,
          "testIsolation": false
        },
        "applied": "complete"
      },
      "id": "r5",
      "order": 2,
      "title": "test 2",
      "pending": false,
      "body": "() => {\\n      cy.get('#text-target').type('def').should('have.value', 'abcdef');\\n    }",
      "type": "test",
      "wallClockStartedAt": "Any.ISODate",
      "file": null,
      "invocationDetails": {
        "function": "Suite.eval",
        "fileUrl": "http://localhost:2121/__cypress/tests?p=cypress/e2e/test-isolation.cy.js",
        "originalFile": "webpack://protocol-sample-project/./cypress/e2e/test-isolation.cy.js",
        "relativeFile": "cypress/e2e/test-isolation.cy.js",
        "absoluteFile": "/path/to/absoluteFile",
        "line": 11,
        "column": 4,
        "whitespace": "    ",
        "stack": "Error\\n    at Suite.eval (http://localhost:2121/__cypress/tests?p=cypress/e2e/test-isolation.cy.js:24:5)\\n    at Suite.eval (http://localhost:2121/__cypress/tests?p=cypress/e2e/test-isolation.cy.js:14:3)\\n    at eval (http://localhost:2121/__cypress/tests?p=cypress/e2e/test-isolation.cy.js:11:1)\\n    at eval (http://localhost:2121/__cypress/tests?p=cypress/e2e/test-isolation.cy.js:68:12)\\n    at eval (<anonymous>)"
      },
      "currentRetry": 0,
      "retries": 0,
      "_slow": 10000,
      "timestamp": "Any.Number"
    },
    {
      "_testConfig": {
        "testConfigList": [
          {
            "overrideLevel": "suite",
            "overrides": {
              "baseUrl": null
            },
            "invocationDetails": {
              "function": "eval",
              "fileUrl": "http://localhost:2121/__cypress/tests?p=cypress/e2e/test-isolation.cy.js",
              "originalFile": "webpack://protocol-sample-project/./cypress/e2e/test-isolation.cy.js",
              "relativeFile": "cypress/e2e/test-isolation.cy.js",
              "absoluteFile": "/path/to/absoluteFile",
              "line": 3,
              "column": 0,
              "whitespace": "    ",
              "stack": "Error\\n    at eval (http://localhost:2121/__cypress/tests?p=cypress/e2e/test-isolation.cy.js:11:1)\\n    at eval (http://localhost:2121/__cypress/tests?p=cypress/e2e/test-isolation.cy.js:68:12)\\n    at eval (<anonymous>)"
            }
          },
          {
            "overrideLevel": "suite",
            "overrides": {
              "testIsolation": false
            },
            "invocationDetails": {
              "function": "Suite.eval",
              "fileUrl": "http://localhost:2121/__cypress/tests?p=cypress/e2e/test-isolation.cy.js",
              "originalFile": "webpack://protocol-sample-project/./cypress/e2e/test-isolation.cy.js",
              "relativeFile": "cypress/e2e/test-isolation.cy.js",
              "absoluteFile": "/path/to/absoluteFile",
              "line": 4,
              "column": 2,
              "whitespace": "    ",
              "stack": "Error\\n    at Suite.eval (http://localhost:2121/__cypress/tests?p=cypress/e2e/test-isolation.cy.js:14:3)\\n    at eval (http://localhost:2121/__cypress/tests?p=cypress/e2e/test-isolation.cy.js:11:1)\\n    at eval (http://localhost:2121/__cypress/tests?p=cypress/e2e/test-isolation.cy.js:68:12)\\n    at eval (<anonymous>)"
            }
          }
        ],
        "unverifiedTestConfig": {
          "baseUrl": null,
          "testIsolation": false
        },
        "applied": "complete"
      },
      "id": "r6",
      "order": 3,
      "title": "test 3",
      "pending": false,
      "body": "() => {\\n      cy.get('#text-target').type('ghi').should('have.value', 'abcdefghi');\\n    }",
      "type": "test",
      "wallClockStartedAt": "Any.ISODate",
      "file": null,
      "invocationDetails": {
        "function": "Suite.eval",
        "fileUrl": "http://localhost:2121/__cypress/tests?p=cypress/e2e/test-isolation.cy.js",
        "originalFile": "webpack://protocol-sample-project/./cypress/e2e/test-isolation.cy.js",
        "relativeFile": "cypress/e2e/test-isolation.cy.js",
        "absoluteFile": "/path/to/absoluteFile",
        "line": 15,
        "column": 4,
        "whitespace": "    ",
        "stack": "Error\\n    at Suite.eval (http://localhost:2121/__cypress/tests?p=cypress/e2e/test-isolation.cy.js:27:5)\\n    at Suite.eval (http://localhost:2121/__cypress/tests?p=cypress/e2e/test-isolation.cy.js:14:3)\\n    at eval (http://localhost:2121/__cypress/tests?p=cypress/e2e/test-isolation.cy.js:11:1)\\n    at eval (http://localhost:2121/__cypress/tests?p=cypress/e2e/test-isolation.cy.js:68:12)\\n    at eval (<anonymous>)"
      },
      "currentRetry": 0,
      "retries": 0,
      "_slow": 10000,
      "timestamp": "Any.Number"
    },
    {
      "_testConfig": {
        "testConfigList": [
          {
            "overrideLevel": "suite",
            "overrides": {
              "baseUrl": null
            },
            "invocationDetails": {
              "function": "eval",
              "fileUrl": "http://localhost:2121/__cypress/tests?p=cypress/e2e/test-isolation.cy.js",
              "originalFile": "webpack://protocol-sample-project/./cypress/e2e/test-isolation.cy.js",
              "relativeFile": "cypress/e2e/test-isolation.cy.js",
              "absoluteFile": "/path/to/absoluteFile",
              "line": 3,
              "column": 0,
              "whitespace": "    ",
              "stack": "Error\\n    at eval (http://localhost:2121/__cypress/tests?p=cypress/e2e/test-isolation.cy.js:11:1)\\n    at eval (http://localhost:2121/__cypress/tests?p=cypress/e2e/test-isolation.cy.js:68:12)\\n    at eval (<anonymous>)"
            }
          },
          {
            "overrideLevel": "suite",
            "overrides": {
              "testIsolation": false
            },
            "invocationDetails": {
              "function": "Suite.eval",
              "fileUrl": "http://localhost:2121/__cypress/tests?p=cypress/e2e/test-isolation.cy.js",
              "originalFile": "webpack://protocol-sample-project/./cypress/e2e/test-isolation.cy.js",
              "relativeFile": "cypress/e2e/test-isolation.cy.js",
              "absoluteFile": "/path/to/absoluteFile",
              "line": 4,
              "column": 2,
              "whitespace": "    ",
              "stack": "Error\\n    at Suite.eval (http://localhost:2121/__cypress/tests?p=cypress/e2e/test-isolation.cy.js:14:3)\\n    at eval (http://localhost:2121/__cypress/tests?p=cypress/e2e/test-isolation.cy.js:11:1)\\n    at eval (http://localhost:2121/__cypress/tests?p=cypress/e2e/test-isolation.cy.js:68:12)\\n    at eval (<anonymous>)"
            }
          }
        ],
        "unverifiedTestConfig": {
          "baseUrl": null,
          "testIsolation": false
        },
        "applied": "complete"
      },
      "id": "r7",
      "order": 4,
      "title": "test 4",
      "pending": false,
      "body": "() => {\\n      cy.get('#text-target').type('!').should('have.value', 'abcdefghi!');\\n      cy.visit('cypress/fixtures/dom-with-browser-interactions.html');\\n      cy.wait(1000, {\\n        log: false\\n      });\\n      cy.get('#text-target').type('abc').should('have.value', 'abc');\\n    }",
      "type": "test",
      "wallClockStartedAt": "Any.ISODate",
      "file": null,
      "invocationDetails": {
        "function": "Suite.eval",
        "fileUrl": "http://localhost:2121/__cypress/tests?p=cypress/e2e/test-isolation.cy.js",
        "originalFile": "webpack://protocol-sample-project/./cypress/e2e/test-isolation.cy.js",
        "relativeFile": "cypress/e2e/test-isolation.cy.js",
        "absoluteFile": "/path/to/absoluteFile",
        "line": 19,
        "column": 4,
        "whitespace": "    ",
        "stack": "Error\\n    at Suite.eval (http://localhost:2121/__cypress/tests?p=cypress/e2e/test-isolation.cy.js:30:5)\\n    at Suite.eval (http://localhost:2121/__cypress/tests?p=cypress/e2e/test-isolation.cy.js:14:3)\\n    at eval (http://localhost:2121/__cypress/tests?p=cypress/e2e/test-isolation.cy.js:11:1)\\n    at eval (http://localhost:2121/__cypress/tests?p=cypress/e2e/test-isolation.cy.js:68:12)\\n    at eval (<anonymous>)"
      },
      "currentRetry": 0,
      "retries": 0,
      "_slow": 10000,
      "timestamp": "Any.Number"
    },
    {
      "_testConfig": {
        "testConfigList": [
          {
            "overrideLevel": "suite",
            "overrides": {
              "baseUrl": null
            },
            "invocationDetails": {
              "function": "eval",
              "fileUrl": "http://localhost:2121/__cypress/tests?p=cypress/e2e/test-isolation.cy.js",
              "originalFile": "webpack://protocol-sample-project/./cypress/e2e/test-isolation.cy.js",
              "relativeFile": "cypress/e2e/test-isolation.cy.js",
              "absoluteFile": "/path/to/absoluteFile",
              "line": 3,
              "column": 0,
              "whitespace": "    ",
              "stack": "Error\\n    at eval (http://localhost:2121/__cypress/tests?p=cypress/e2e/test-isolation.cy.js:11:1)\\n    at eval (http://localhost:2121/__cypress/tests?p=cypress/e2e/test-isolation.cy.js:68:12)\\n    at eval (<anonymous>)"
            }
          },
          {
            "overrideLevel": "suite",
            "overrides": {
              "testIsolation": false
            },
            "invocationDetails": {
              "function": "Suite.eval",
              "fileUrl": "http://localhost:2121/__cypress/tests?p=cypress/e2e/test-isolation.cy.js",
              "originalFile": "webpack://protocol-sample-project/./cypress/e2e/test-isolation.cy.js",
              "relativeFile": "cypress/e2e/test-isolation.cy.js",
              "absoluteFile": "/path/to/absoluteFile",
              "line": 4,
              "column": 2,
              "whitespace": "    ",
              "stack": "Error\\n    at Suite.eval (http://localhost:2121/__cypress/tests?p=cypress/e2e/test-isolation.cy.js:14:3)\\n    at eval (http://localhost:2121/__cypress/tests?p=cypress/e2e/test-isolation.cy.js:11:1)\\n    at eval (http://localhost:2121/__cypress/tests?p=cypress/e2e/test-isolation.cy.js:68:12)\\n    at eval (<anonymous>)"
            }
          }
        ],
        "unverifiedTestConfig": {
          "baseUrl": null,
          "testIsolation": false
        },
        "applied": "complete"
      },
      "id": "r8",
      "order": 5,
      "title": "test 5",
      "pending": false,
      "body": "() => {\\n      cy.get('#text-target').type('!').should('have.value', 'abc!');\\n    }",
      "type": "test",
      "wallClockStartedAt": "Any.ISODate",
      "file": null,
      "invocationDetails": {
        "function": "Suite.eval",
        "fileUrl": "http://localhost:2121/__cypress/tests?p=cypress/e2e/test-isolation.cy.js",
        "originalFile": "webpack://protocol-sample-project/./cypress/e2e/test-isolation.cy.js",
        "relativeFile": "cypress/e2e/test-isolation.cy.js",
        "absoluteFile": "/path/to/absoluteFile",
        "line": 27,
        "column": 4,
        "whitespace": "    ",
        "stack": "Error\\n    at Suite.eval (http://localhost:2121/__cypress/tests?p=cypress/e2e/test-isolation.cy.js:38:5)\\n    at Suite.eval (http://localhost:2121/__cypress/tests?p=cypress/e2e/test-isolation.cy.js:14:3)\\n    at eval (http://localhost:2121/__cypress/tests?p=cypress/e2e/test-isolation.cy.js:11:1)\\n    at eval (http://localhost:2121/__cypress/tests?p=cypress/e2e/test-isolation.cy.js:68:12)\\n    at eval (<anonymous>)"
      },
      "currentRetry": 0,
      "retries": 0,
      "_slow": 10000,
      "timestamp": "Any.Number"
    },
    {
      "_testConfig": {
        "testConfigList": [
          {
            "overrideLevel": "suite",
            "overrides": {
              "baseUrl": null
            },
            "invocationDetails": {
              "function": "eval",
              "fileUrl": "http://localhost:2121/__cypress/tests?p=cypress/e2e/test-isolation.cy.js",
              "originalFile": "webpack://protocol-sample-project/./cypress/e2e/test-isolation.cy.js",
              "relativeFile": "cypress/e2e/test-isolation.cy.js",
              "absoluteFile": "/path/to/absoluteFile",
              "line": 3,
              "column": 0,
              "whitespace": "    ",
              "stack": "Error\\n    at eval (http://localhost:2121/__cypress/tests?p=cypress/e2e/test-isolation.cy.js:11:1)\\n    at eval (http://localhost:2121/__cypress/tests?p=cypress/e2e/test-isolation.cy.js:68:12)\\n    at eval (<anonymous>)"
            }
          },
          {
            "overrideLevel": "suite",
            "overrides": {
              "testIsolation": true
            },
            "invocationDetails": {
              "function": "Suite.eval",
              "fileUrl": "http://localhost:2121/__cypress/tests?p=cypress/e2e/test-isolation.cy.js",
              "originalFile": "webpack://protocol-sample-project/./cypress/e2e/test-isolation.cy.js",
              "relativeFile": "cypress/e2e/test-isolation.cy.js",
              "absoluteFile": "/path/to/absoluteFile",
              "line": 32,
              "column": 2,
              "whitespace": "    ",
              "stack": "Error\\n    at Suite.eval (http://localhost:2121/__cypress/tests?p=cypress/e2e/test-isolation.cy.js:42:3)\\n    at eval (http://localhost:2121/__cypress/tests?p=cypress/e2e/test-isolation.cy.js:11:1)\\n    at eval (http://localhost:2121/__cypress/tests?p=cypress/e2e/test-isolation.cy.js:68:12)\\n    at eval (<anonymous>)"
            }
          }
        ],
        "unverifiedTestConfig": {
          "baseUrl": null,
          "testIsolation": true
        },
        "applied": "complete"
      },
      "id": "r10",
      "order": 6,
      "title": "test 6",
      "pending": false,
      "body": "() => {\\n      cy.visit('cypress/fixtures/dom-with-browser-interactions.html');\\n      cy.wait(1000, {\\n        log: false\\n      });\\n      cy.get('#text-target').type('abc').should('have.value', 'abc');\\n    }",
      "type": "test",
      "wallClockStartedAt": "Any.ISODate",
      "file": null,
      "invocationDetails": {
        "function": "Suite.eval",
        "fileUrl": "http://localhost:2121/__cypress/tests?p=cypress/e2e/test-isolation.cy.js",
        "originalFile": "webpack://protocol-sample-project/./cypress/e2e/test-isolation.cy.js",
        "relativeFile": "cypress/e2e/test-isolation.cy.js",
        "absoluteFile": "/path/to/absoluteFile",
        "line": 33,
        "column": 4,
        "whitespace": "    ",
        "stack": "Error\\n    at Suite.eval (http://localhost:2121/__cypress/tests?p=cypress/e2e/test-isolation.cy.js:45:5)\\n    at Suite.eval (http://localhost:2121/__cypress/tests?p=cypress/e2e/test-isolation.cy.js:42:3)\\n    at eval (http://localhost:2121/__cypress/tests?p=cypress/e2e/test-isolation.cy.js:11:1)\\n    at eval (http://localhost:2121/__cypress/tests?p=cypress/e2e/test-isolation.cy.js:68:12)\\n    at eval (<anonymous>)"
      },
      "currentRetry": 0,
      "retries": 0,
      "_slow": 10000,
      "timestamp": "Any.Number"
    },
    {
      "_testConfig": {
        "testConfigList": [
          {
            "overrideLevel": "suite",
            "overrides": {
              "baseUrl": null
            },
            "invocationDetails": {
              "function": "eval",
              "fileUrl": "http://localhost:2121/__cypress/tests?p=cypress/e2e/test-isolation.cy.js",
              "originalFile": "webpack://protocol-sample-project/./cypress/e2e/test-isolation.cy.js",
              "relativeFile": "cypress/e2e/test-isolation.cy.js",
              "absoluteFile": "/path/to/absoluteFile",
              "line": 3,
              "column": 0,
              "whitespace": "    ",
              "stack": "Error\\n    at eval (http://localhost:2121/__cypress/tests?p=cypress/e2e/test-isolation.cy.js:11:1)\\n    at eval (http://localhost:2121/__cypress/tests?p=cypress/e2e/test-isolation.cy.js:68:12)\\n    at eval (<anonymous>)"
            }
          },
          {
            "overrideLevel": "suite",
            "overrides": {
              "testIsolation": true
            },
            "invocationDetails": {
              "function": "Suite.eval",
              "fileUrl": "http://localhost:2121/__cypress/tests?p=cypress/e2e/test-isolation.cy.js",
              "originalFile": "webpack://protocol-sample-project/./cypress/e2e/test-isolation.cy.js",
              "relativeFile": "cypress/e2e/test-isolation.cy.js",
              "absoluteFile": "/path/to/absoluteFile",
              "line": 32,
              "column": 2,
              "whitespace": "    ",
              "stack": "Error\\n    at Suite.eval (http://localhost:2121/__cypress/tests?p=cypress/e2e/test-isolation.cy.js:42:3)\\n    at eval (http://localhost:2121/__cypress/tests?p=cypress/e2e/test-isolation.cy.js:11:1)\\n    at eval (http://localhost:2121/__cypress/tests?p=cypress/e2e/test-isolation.cy.js:68:12)\\n    at eval (<anonymous>)"
            }
          }
        ],
        "unverifiedTestConfig": {
          "baseUrl": null,
          "testIsolation": true
        },
        "applied": "complete"
      },
      "id": "r11",
      "order": 7,
      "title": "test 7",
      "pending": false,
      "body": "() => {\\n      cy.visit('cypress/fixtures/dom-with-browser-interactions.html');\\n      cy.wait(1000, {\\n        log: false\\n      });\\n      cy.get('#text-target').type('def').should('have.value', 'def');\\n    }",
      "type": "test",
      "wallClockStartedAt": "Any.ISODate",
      "file": null,
      "invocationDetails": {
        "function": "Suite.eval",
        "fileUrl": "http://localhost:2121/__cypress/tests?p=cypress/e2e/test-isolation.cy.js",
        "originalFile": "webpack://protocol-sample-project/./cypress/e2e/test-isolation.cy.js",
        "relativeFile": "cypress/e2e/test-isolation.cy.js",
        "absoluteFile": "/path/to/absoluteFile",
        "line": 39,
        "column": 4,
        "whitespace": "    ",
        "stack": "Error\\n    at Suite.eval (http://localhost:2121/__cypress/tests?p=cypress/e2e/test-isolation.cy.js:52:5)\\n    at Suite.eval (http://localhost:2121/__cypress/tests?p=cypress/e2e/test-isolation.cy.js:42:3)\\n    at eval (http://localhost:2121/__cypress/tests?p=cypress/e2e/test-isolation.cy.js:11:1)\\n    at eval (http://localhost:2121/__cypress/tests?p=cypress/e2e/test-isolation.cy.js:68:12)\\n    at eval (<anonymous>)"
      },
      "currentRetry": 0,
      "retries": 0,
      "_slow": 10000,
      "timestamp": "Any.Number"
    },
    {
      "_testConfig": {
        "testConfigList": [
          {
            "overrideLevel": "suite",
            "overrides": {
              "baseUrl": null
            },
            "invocationDetails": {
              "function": "eval",
              "fileUrl": "http://localhost:2121/__cypress/tests?p=cypress/e2e/test-isolation.cy.js",
              "originalFile": "webpack://protocol-sample-project/./cypress/e2e/test-isolation.cy.js",
              "relativeFile": "cypress/e2e/test-isolation.cy.js",
              "absoluteFile": "/path/to/absoluteFile",
              "line": 3,
              "column": 0,
              "whitespace": "    ",
              "stack": "Error\\n    at eval (http://localhost:2121/__cypress/tests?p=cypress/e2e/test-isolation.cy.js:11:1)\\n    at eval (http://localhost:2121/__cypress/tests?p=cypress/e2e/test-isolation.cy.js:68:12)\\n    at eval (<anonymous>)"
            }
          },
          {
            "overrideLevel": "suite",
            "overrides": {
              "testIsolation": false
            },
            "invocationDetails": {
              "function": "Suite.eval",
              "fileUrl": "http://localhost:2121/__cypress/tests?p=cypress/e2e/test-isolation.cy.js",
              "originalFile": "webpack://protocol-sample-project/./cypress/e2e/test-isolation.cy.js",
              "relativeFile": "cypress/e2e/test-isolation.cy.js",
              "absoluteFile": "/path/to/absoluteFile",
              "line": 46,
              "column": 2,
              "whitespace": "    ",
              "stack": "Error\\n    at Suite.eval (http://localhost:2121/__cypress/tests?p=cypress/e2e/test-isolation.cy.js:60:3)\\n    at eval (http://localhost:2121/__cypress/tests?p=cypress/e2e/test-isolation.cy.js:11:1)\\n    at eval (http://localhost:2121/__cypress/tests?p=cypress/e2e/test-isolation.cy.js:68:12)\\n    at eval (<anonymous>)"
            }
          }
        ],
        "unverifiedTestConfig": {
          "baseUrl": null,
          "testIsolation": false
        },
        "applied": "complete"
      },
      "id": "r13",
      "order": 8,
      "title": "test 8",
      "pending": false,
      "body": "() => {\\n      cy.get('#text-target').type('abc').should('have.value', 'defabc');\\n    }",
      "type": "test",
      "wallClockStartedAt": "Any.ISODate",
      "file": null,
      "invocationDetails": {
        "function": "Suite.eval",
        "fileUrl": "http://localhost:2121/__cypress/tests?p=cypress/e2e/test-isolation.cy.js",
        "originalFile": "webpack://protocol-sample-project/./cypress/e2e/test-isolation.cy.js",
        "relativeFile": "cypress/e2e/test-isolation.cy.js",
        "absoluteFile": "/path/to/absoluteFile",
        "line": 47,
        "column": 4,
        "whitespace": "    ",
        "stack": "Error\\n    at Suite.eval (http://localhost:2121/__cypress/tests?p=cypress/e2e/test-isolation.cy.js:63:5)\\n    at Suite.eval (http://localhost:2121/__cypress/tests?p=cypress/e2e/test-isolation.cy.js:60:3)\\n    at eval (http://localhost:2121/__cypress/tests?p=cypress/e2e/test-isolation.cy.js:11:1)\\n    at eval (http://localhost:2121/__cypress/tests?p=cypress/e2e/test-isolation.cy.js:68:12)\\n    at eval (<anonymous>)"
      },
      "currentRetry": 0,
      "retries": 0,
<<<<<<< HEAD
      "_slow": 10000
    },
    {
      "_testConfig": {
        "testConfigList": [],
        "unverifiedTestConfig": {},
        "applied": "complete"
      },
      "id": "r3",
      "order": 1,
      "title": "has protocol events with shadow DOM selectors",
      "pending": false,
      "body": "() => {\\n    cy.visit('cypress/fixtures/shadow-dom.html');\\n    cy.get('#in-shadow', {\\n      includeShadowDom: true\\n    }).should('exist');\\n  }",
      "type": "test",
      "wallClockStartedAt": "Any.ISODate",
      "file": null,
      "invocationDetails": {
        "function": "Suite.eval",
        "fileUrl": "http://localhost:2121/__cypress/tests?p=cypress/e2e/shadow-dom.cy.js",
        "originalFile": "webpack://protocol-sample-project/./cypress/e2e/shadow-dom.cy.js",
        "relativeFile": "cypress/e2e/shadow-dom.cy.js",
        "absoluteFile": "/path/to/absoluteFile",
        "line": 2,
        "column": 2,
        "whitespace": "    ",
        "stack": "Error\\n    at Suite.eval (http://localhost:2121/__cypress/tests?p=cypress/e2e/shadow-dom.cy.js:10:3)\\n    at eval (http://localhost:2121/__cypress/tests?p=cypress/e2e/shadow-dom.cy.js:9:1)\\n    at eval (http://localhost:2121/__cypress/tests?p=cypress/e2e/shadow-dom.cy.js:23:12)\\n    at eval (<anonymous>)"
      },
      "currentRetry": 0,
      "retries": 0,
      "_slow": 10000
    },
    {
      "_testConfig": {
        "testConfigList": [],
        "unverifiedTestConfig": {},
        "applied": "complete"
      },
      "id": "r4",
      "order": 2,
      "title": "does not have cypress errors when visiting closed shadow roots",
      "pending": false,
      "body": "() => {\\n    cy.visit('cypress/fixtures/shadow-dom-closed.html');\\n    cy.get('#in-shadow', {\\n      includeShadowDom: true\\n    }).should('not.exist');\\n  }",
      "type": "test",
      "wallClockStartedAt": "Any.ISODate",
      "file": null,
      "invocationDetails": {
        "function": "Suite.eval",
        "fileUrl": "http://localhost:2121/__cypress/tests?p=cypress/e2e/shadow-dom.cy.js",
        "originalFile": "webpack://protocol-sample-project/./cypress/e2e/shadow-dom.cy.js",
        "relativeFile": "cypress/e2e/shadow-dom.cy.js",
        "absoluteFile": "/path/to/absoluteFile",
        "line": 7,
        "column": 2,
        "whitespace": "    ",
        "stack": "Error\\n    at Suite.eval (http://localhost:2121/__cypress/tests?p=cypress/e2e/shadow-dom.cy.js:16:3)\\n    at eval (http://localhost:2121/__cypress/tests?p=cypress/e2e/shadow-dom.cy.js:9:1)\\n    at eval (http://localhost:2121/__cypress/tests?p=cypress/e2e/shadow-dom.cy.js:23:12)\\n    at eval (<anonymous>)"
      },
      "currentRetry": 0,
      "retries": 0,
      "_slow": 10000
=======
      "_slow": 10000,
      "timestamp": "Any.Number"
>>>>>>> 3383043c
    }
  ],
  "preAfterTest": [
    {
      "test": {
        "_cypressTestStatusInfo": {
          "strategy": "detect-flake-and-pass-on-threshold",
          "shouldAttemptsContinue": false,
          "attempts": 1,
          "outerStatus": "passed"
        },
        "_testConfig": {
          "testConfigList": [
            {
              "overrideLevel": "suite",
              "overrides": {
                "baseUrl": "http://foobar.com:2121"
              },
              "invocationDetails": {
                "function": "eval",
                "fileUrl": "http://localhost:3131/__cypress/tests?p=cypress/e2e/protocol.cy.js",
                "originalFile": "webpack://protocol-sample-project/./cypress/e2e/protocol.cy.js",
                "relativeFile": "cypress/e2e/protocol.cy.js",
                "absoluteFile": "/path/to/absoluteFile",
                "line": 1,
                "column": 0,
                "whitespace": "    ",
                "stack": "Error\\n    at eval (http://localhost:3131/__cypress/tests?p=cypress/e2e/protocol.cy.js:9:1)\\n    at eval (http://localhost:3131/__cypress/tests?p=cypress/e2e/protocol.cy.js:33:12)\\n    at eval (<anonymous>)"
              }
            }
          ],
          "unverifiedTestConfig": {
            "baseUrl": "http://foobar.com:2121"
          },
          "applied": "complete"
        },
        "id": "r3",
        "order": 1,
        "title": "has protocol events",
        "state": "passed",
        "pending": false,
        "body": "() => {\\n    // change the viewport so we get viewport:changed event\\n    cy.viewport(300, 200);\\n\\n    // click an element so we get command logs with snapshots\\n    cy.contains('hi').click();\\n    cy.origin('http://foobar.com', () => {\\n      // verify changing the viewport inside cy.origin works\\n      cy.viewport(400, 500);\\n\\n      // eslint-disable-next-line cypress/no-unnecessary-waiting\\n      cy.wait(1000, {\\n        log: false\\n      });\\n    });\\n  }",
        "type": "test",
        "duration": "Any.Number",
        "wallClockStartedAt": "Any.ISODate",
        "timings": {
          "lifecycle": "Any.Number",
          "before each": [
            {
              "hookId": "h1",
              "fnDuration": "Any.Number",
              "afterFnDuration": "Any.Number"
            }
          ],
          "test": {
            "fnDuration": "Any.Number",
            "afterFnDuration": "Any.Number"
          }
        },
        "file": null,
        "invocationDetails": {
          "function": "Suite.eval",
          "fileUrl": "http://localhost:3131/__cypress/tests?p=cypress/e2e/protocol.cy.js",
          "originalFile": "webpack://protocol-sample-project/./cypress/e2e/protocol.cy.js",
          "relativeFile": "cypress/e2e/protocol.cy.js",
          "absoluteFile": "/path/to/absoluteFile",
          "line": 7,
          "column": 2,
          "whitespace": "    ",
          "stack": "Error\\n    at Suite.eval (http://localhost:3131/__cypress/tests?p=cypress/e2e/protocol.cy.js:16:3)\\n    at eval (http://localhost:3131/__cypress/tests?p=cypress/e2e/protocol.cy.js:9:1)\\n    at eval (http://localhost:3131/__cypress/tests?p=cypress/e2e/protocol.cy.js:33:12)\\n    at eval (<anonymous>)"
        },
        "final": true,
        "currentRetry": 0,
        "retries": 0,
        "_slow": 10000
      },
      "options": {}
    },
    {
      "test": {
        "_cypressTestStatusInfo": {
          "strategy": "detect-flake-and-pass-on-threshold",
          "shouldAttemptsContinue": false,
          "attempts": 1,
          "outerStatus": "passed"
        },
        "_testConfig": {
          "testConfigList": [
            {
              "overrideLevel": "suite",
              "overrides": {
                "baseUrl": null
              },
              "invocationDetails": {
                "function": "eval",
                "fileUrl": "http://localhost:2121/__cypress/tests?p=cypress/e2e/test-isolation.cy.js",
                "originalFile": "webpack://protocol-sample-project/./cypress/e2e/test-isolation.cy.js",
                "relativeFile": "cypress/e2e/test-isolation.cy.js",
                "absoluteFile": "/path/to/absoluteFile",
                "line": 3,
                "column": 0,
                "whitespace": "    ",
                "stack": "Error\\n    at eval (http://localhost:2121/__cypress/tests?p=cypress/e2e/test-isolation.cy.js:11:1)\\n    at eval (http://localhost:2121/__cypress/tests?p=cypress/e2e/test-isolation.cy.js:68:12)\\n    at eval (<anonymous>)"
              }
            },
            {
              "overrideLevel": "suite",
              "overrides": {
                "testIsolation": false
              },
              "invocationDetails": {
                "function": "Suite.eval",
                "fileUrl": "http://localhost:2121/__cypress/tests?p=cypress/e2e/test-isolation.cy.js",
                "originalFile": "webpack://protocol-sample-project/./cypress/e2e/test-isolation.cy.js",
                "relativeFile": "cypress/e2e/test-isolation.cy.js",
                "absoluteFile": "/path/to/absoluteFile",
                "line": 4,
                "column": 2,
                "whitespace": "    ",
                "stack": "Error\\n    at Suite.eval (http://localhost:2121/__cypress/tests?p=cypress/e2e/test-isolation.cy.js:14:3)\\n    at eval (http://localhost:2121/__cypress/tests?p=cypress/e2e/test-isolation.cy.js:11:1)\\n    at eval (http://localhost:2121/__cypress/tests?p=cypress/e2e/test-isolation.cy.js:68:12)\\n    at eval (<anonymous>)"
              }
            }
          ],
          "unverifiedTestConfig": {
            "baseUrl": null,
            "testIsolation": false
          },
          "applied": "complete"
        },
        "id": "r4",
        "order": 1,
        "title": "test 1",
        "state": "passed",
        "pending": false,
        "body": "() => {\\n      cy.visit('cypress/fixtures/dom-with-browser-interactions.html');\\n      cy.wait(1000, {\\n        log: false\\n      });\\n      cy.get('#text-target').type('abc').should('have.value', 'abc');\\n    }",
        "type": "test",
        "duration": "Any.Number",
        "wallClockStartedAt": "Any.ISODate",
        "timings": {
          "lifecycle": "Any.Number",
          "test": {
            "fnDuration": "Any.Number",
            "afterFnDuration": "Any.Number"
          }
        },
        "file": null,
        "invocationDetails": {
          "function": "Suite.eval",
          "fileUrl": "http://localhost:2121/__cypress/tests?p=cypress/e2e/test-isolation.cy.js",
          "originalFile": "webpack://protocol-sample-project/./cypress/e2e/test-isolation.cy.js",
          "relativeFile": "cypress/e2e/test-isolation.cy.js",
          "absoluteFile": "/path/to/absoluteFile",
          "line": 5,
          "column": 4,
          "whitespace": "    ",
          "stack": "Error\\n    at Suite.eval (http://localhost:2121/__cypress/tests?p=cypress/e2e/test-isolation.cy.js:17:5)\\n    at Suite.eval (http://localhost:2121/__cypress/tests?p=cypress/e2e/test-isolation.cy.js:14:3)\\n    at eval (http://localhost:2121/__cypress/tests?p=cypress/e2e/test-isolation.cy.js:11:1)\\n    at eval (http://localhost:2121/__cypress/tests?p=cypress/e2e/test-isolation.cy.js:68:12)\\n    at eval (<anonymous>)"
        },
        "final": true,
        "currentRetry": 0,
        "retries": 0,
        "_slow": 10000
      },
      "options": {
        "nextTestHasTestIsolationOn": false
      }
    },
    {
      "test": {
        "_cypressTestStatusInfo": {
          "strategy": "detect-flake-and-pass-on-threshold",
          "shouldAttemptsContinue": false,
          "attempts": 1,
          "outerStatus": "passed"
        },
        "_testConfig": {
          "testConfigList": [
            {
              "overrideLevel": "suite",
              "overrides": {
                "baseUrl": null
              },
              "invocationDetails": {
                "function": "eval",
                "fileUrl": "http://localhost:2121/__cypress/tests?p=cypress/e2e/test-isolation.cy.js",
                "originalFile": "webpack://protocol-sample-project/./cypress/e2e/test-isolation.cy.js",
                "relativeFile": "cypress/e2e/test-isolation.cy.js",
                "absoluteFile": "/path/to/absoluteFile",
                "line": 3,
                "column": 0,
                "whitespace": "    ",
                "stack": "Error\\n    at eval (http://localhost:2121/__cypress/tests?p=cypress/e2e/test-isolation.cy.js:11:1)\\n    at eval (http://localhost:2121/__cypress/tests?p=cypress/e2e/test-isolation.cy.js:68:12)\\n    at eval (<anonymous>)"
              }
            },
            {
              "overrideLevel": "suite",
              "overrides": {
                "testIsolation": false
              },
              "invocationDetails": {
                "function": "Suite.eval",
                "fileUrl": "http://localhost:2121/__cypress/tests?p=cypress/e2e/test-isolation.cy.js",
                "originalFile": "webpack://protocol-sample-project/./cypress/e2e/test-isolation.cy.js",
                "relativeFile": "cypress/e2e/test-isolation.cy.js",
                "absoluteFile": "/path/to/absoluteFile",
                "line": 4,
                "column": 2,
                "whitespace": "    ",
                "stack": "Error\\n    at Suite.eval (http://localhost:2121/__cypress/tests?p=cypress/e2e/test-isolation.cy.js:14:3)\\n    at eval (http://localhost:2121/__cypress/tests?p=cypress/e2e/test-isolation.cy.js:11:1)\\n    at eval (http://localhost:2121/__cypress/tests?p=cypress/e2e/test-isolation.cy.js:68:12)\\n    at eval (<anonymous>)"
              }
            }
          ],
          "unverifiedTestConfig": {
            "baseUrl": null,
            "testIsolation": false
          },
          "applied": "complete"
        },
        "id": "r5",
        "order": 2,
        "title": "test 2",
        "state": "passed",
        "pending": false,
        "body": "() => {\\n      cy.get('#text-target').type('def').should('have.value', 'abcdef');\\n    }",
        "type": "test",
        "duration": "Any.Number",
        "wallClockStartedAt": "Any.ISODate",
        "timings": {
          "lifecycle": "Any.Number",
          "test": {
            "fnDuration": "Any.Number",
            "afterFnDuration": "Any.Number"
          }
        },
        "file": null,
        "invocationDetails": {
          "function": "Suite.eval",
          "fileUrl": "http://localhost:2121/__cypress/tests?p=cypress/e2e/test-isolation.cy.js",
          "originalFile": "webpack://protocol-sample-project/./cypress/e2e/test-isolation.cy.js",
          "relativeFile": "cypress/e2e/test-isolation.cy.js",
          "absoluteFile": "/path/to/absoluteFile",
          "line": 11,
          "column": 4,
          "whitespace": "    ",
          "stack": "Error\\n    at Suite.eval (http://localhost:2121/__cypress/tests?p=cypress/e2e/test-isolation.cy.js:24:5)\\n    at Suite.eval (http://localhost:2121/__cypress/tests?p=cypress/e2e/test-isolation.cy.js:14:3)\\n    at eval (http://localhost:2121/__cypress/tests?p=cypress/e2e/test-isolation.cy.js:11:1)\\n    at eval (http://localhost:2121/__cypress/tests?p=cypress/e2e/test-isolation.cy.js:68:12)\\n    at eval (<anonymous>)"
        },
        "final": true,
        "currentRetry": 0,
        "retries": 0,
        "_slow": 10000
      },
      "options": {
        "nextTestHasTestIsolationOn": false
      }
    },
    {
      "test": {
        "_cypressTestStatusInfo": {
          "strategy": "detect-flake-and-pass-on-threshold",
          "shouldAttemptsContinue": false,
          "attempts": 1,
          "outerStatus": "passed"
        },
        "_testConfig": {
          "testConfigList": [
            {
              "overrideLevel": "suite",
              "overrides": {
                "baseUrl": null
              },
              "invocationDetails": {
                "function": "eval",
                "fileUrl": "http://localhost:2121/__cypress/tests?p=cypress/e2e/test-isolation.cy.js",
                "originalFile": "webpack://protocol-sample-project/./cypress/e2e/test-isolation.cy.js",
                "relativeFile": "cypress/e2e/test-isolation.cy.js",
                "absoluteFile": "/path/to/absoluteFile",
                "line": 3,
                "column": 0,
                "whitespace": "    ",
                "stack": "Error\\n    at eval (http://localhost:2121/__cypress/tests?p=cypress/e2e/test-isolation.cy.js:11:1)\\n    at eval (http://localhost:2121/__cypress/tests?p=cypress/e2e/test-isolation.cy.js:68:12)\\n    at eval (<anonymous>)"
              }
            },
            {
              "overrideLevel": "suite",
              "overrides": {
                "testIsolation": false
              },
              "invocationDetails": {
                "function": "Suite.eval",
                "fileUrl": "http://localhost:2121/__cypress/tests?p=cypress/e2e/test-isolation.cy.js",
                "originalFile": "webpack://protocol-sample-project/./cypress/e2e/test-isolation.cy.js",
                "relativeFile": "cypress/e2e/test-isolation.cy.js",
                "absoluteFile": "/path/to/absoluteFile",
                "line": 4,
                "column": 2,
                "whitespace": "    ",
                "stack": "Error\\n    at Suite.eval (http://localhost:2121/__cypress/tests?p=cypress/e2e/test-isolation.cy.js:14:3)\\n    at eval (http://localhost:2121/__cypress/tests?p=cypress/e2e/test-isolation.cy.js:11:1)\\n    at eval (http://localhost:2121/__cypress/tests?p=cypress/e2e/test-isolation.cy.js:68:12)\\n    at eval (<anonymous>)"
              }
            }
          ],
          "unverifiedTestConfig": {
            "baseUrl": null,
            "testIsolation": false
          },
          "applied": "complete"
        },
        "id": "r6",
        "order": 3,
        "title": "test 3",
        "state": "passed",
        "pending": false,
        "body": "() => {\\n      cy.get('#text-target').type('ghi').should('have.value', 'abcdefghi');\\n    }",
        "type": "test",
        "duration": "Any.Number",
        "wallClockStartedAt": "Any.ISODate",
        "timings": {
          "lifecycle": "Any.Number",
          "test": {
            "fnDuration": "Any.Number",
            "afterFnDuration": "Any.Number"
          }
        },
        "file": null,
        "invocationDetails": {
          "function": "Suite.eval",
          "fileUrl": "http://localhost:2121/__cypress/tests?p=cypress/e2e/test-isolation.cy.js",
          "originalFile": "webpack://protocol-sample-project/./cypress/e2e/test-isolation.cy.js",
          "relativeFile": "cypress/e2e/test-isolation.cy.js",
          "absoluteFile": "/path/to/absoluteFile",
          "line": 15,
          "column": 4,
          "whitespace": "    ",
          "stack": "Error\\n    at Suite.eval (http://localhost:2121/__cypress/tests?p=cypress/e2e/test-isolation.cy.js:27:5)\\n    at Suite.eval (http://localhost:2121/__cypress/tests?p=cypress/e2e/test-isolation.cy.js:14:3)\\n    at eval (http://localhost:2121/__cypress/tests?p=cypress/e2e/test-isolation.cy.js:11:1)\\n    at eval (http://localhost:2121/__cypress/tests?p=cypress/e2e/test-isolation.cy.js:68:12)\\n    at eval (<anonymous>)"
        },
        "final": true,
        "currentRetry": 0,
        "retries": 0,
        "_slow": 10000
      },
      "options": {
        "nextTestHasTestIsolationOn": false
      }
    },
    {
      "test": {
        "_cypressTestStatusInfo": {
          "strategy": "detect-flake-and-pass-on-threshold",
          "shouldAttemptsContinue": false,
          "attempts": 1,
          "outerStatus": "passed"
        },
        "_testConfig": {
          "testConfigList": [
            {
              "overrideLevel": "suite",
              "overrides": {
                "baseUrl": null
              },
              "invocationDetails": {
                "function": "eval",
                "fileUrl": "http://localhost:2121/__cypress/tests?p=cypress/e2e/test-isolation.cy.js",
                "originalFile": "webpack://protocol-sample-project/./cypress/e2e/test-isolation.cy.js",
                "relativeFile": "cypress/e2e/test-isolation.cy.js",
                "absoluteFile": "/path/to/absoluteFile",
                "line": 3,
                "column": 0,
                "whitespace": "    ",
                "stack": "Error\\n    at eval (http://localhost:2121/__cypress/tests?p=cypress/e2e/test-isolation.cy.js:11:1)\\n    at eval (http://localhost:2121/__cypress/tests?p=cypress/e2e/test-isolation.cy.js:68:12)\\n    at eval (<anonymous>)"
              }
            },
            {
              "overrideLevel": "suite",
              "overrides": {
                "testIsolation": false
              },
              "invocationDetails": {
                "function": "Suite.eval",
                "fileUrl": "http://localhost:2121/__cypress/tests?p=cypress/e2e/test-isolation.cy.js",
                "originalFile": "webpack://protocol-sample-project/./cypress/e2e/test-isolation.cy.js",
                "relativeFile": "cypress/e2e/test-isolation.cy.js",
                "absoluteFile": "/path/to/absoluteFile",
                "line": 4,
                "column": 2,
                "whitespace": "    ",
                "stack": "Error\\n    at Suite.eval (http://localhost:2121/__cypress/tests?p=cypress/e2e/test-isolation.cy.js:14:3)\\n    at eval (http://localhost:2121/__cypress/tests?p=cypress/e2e/test-isolation.cy.js:11:1)\\n    at eval (http://localhost:2121/__cypress/tests?p=cypress/e2e/test-isolation.cy.js:68:12)\\n    at eval (<anonymous>)"
              }
            }
          ],
          "unverifiedTestConfig": {
            "baseUrl": null,
            "testIsolation": false
          },
          "applied": "complete"
        },
        "id": "r7",
        "order": 4,
        "title": "test 4",
        "state": "passed",
        "pending": false,
        "body": "() => {\\n      cy.get('#text-target').type('!').should('have.value', 'abcdefghi!');\\n      cy.visit('cypress/fixtures/dom-with-browser-interactions.html');\\n      cy.wait(1000, {\\n        log: false\\n      });\\n      cy.get('#text-target').type('abc').should('have.value', 'abc');\\n    }",
        "type": "test",
        "duration": "Any.Number",
        "wallClockStartedAt": "Any.ISODate",
        "timings": {
          "lifecycle": "Any.Number",
          "test": {
            "fnDuration": "Any.Number",
            "afterFnDuration": "Any.Number"
          }
        },
        "file": null,
        "invocationDetails": {
          "function": "Suite.eval",
          "fileUrl": "http://localhost:2121/__cypress/tests?p=cypress/e2e/test-isolation.cy.js",
          "originalFile": "webpack://protocol-sample-project/./cypress/e2e/test-isolation.cy.js",
          "relativeFile": "cypress/e2e/test-isolation.cy.js",
          "absoluteFile": "/path/to/absoluteFile",
          "line": 19,
          "column": 4,
          "whitespace": "    ",
          "stack": "Error\\n    at Suite.eval (http://localhost:2121/__cypress/tests?p=cypress/e2e/test-isolation.cy.js:30:5)\\n    at Suite.eval (http://localhost:2121/__cypress/tests?p=cypress/e2e/test-isolation.cy.js:14:3)\\n    at eval (http://localhost:2121/__cypress/tests?p=cypress/e2e/test-isolation.cy.js:11:1)\\n    at eval (http://localhost:2121/__cypress/tests?p=cypress/e2e/test-isolation.cy.js:68:12)\\n    at eval (<anonymous>)"
        },
        "final": true,
        "currentRetry": 0,
        "retries": 0,
        "_slow": 10000
      },
      "options": {
        "nextTestHasTestIsolationOn": false
      }
    },
    {
      "test": {
        "_cypressTestStatusInfo": {
          "strategy": "detect-flake-and-pass-on-threshold",
          "shouldAttemptsContinue": false,
          "attempts": 1,
          "outerStatus": "passed"
        },
        "_testConfig": {
          "testConfigList": [
            {
              "overrideLevel": "suite",
              "overrides": {
                "baseUrl": null
              },
              "invocationDetails": {
                "function": "eval",
                "fileUrl": "http://localhost:2121/__cypress/tests?p=cypress/e2e/test-isolation.cy.js",
                "originalFile": "webpack://protocol-sample-project/./cypress/e2e/test-isolation.cy.js",
                "relativeFile": "cypress/e2e/test-isolation.cy.js",
                "absoluteFile": "/path/to/absoluteFile",
                "line": 3,
                "column": 0,
                "whitespace": "    ",
                "stack": "Error\\n    at eval (http://localhost:2121/__cypress/tests?p=cypress/e2e/test-isolation.cy.js:11:1)\\n    at eval (http://localhost:2121/__cypress/tests?p=cypress/e2e/test-isolation.cy.js:68:12)\\n    at eval (<anonymous>)"
              }
            },
            {
              "overrideLevel": "suite",
              "overrides": {
                "testIsolation": false
              },
              "invocationDetails": {
                "function": "Suite.eval",
                "fileUrl": "http://localhost:2121/__cypress/tests?p=cypress/e2e/test-isolation.cy.js",
                "originalFile": "webpack://protocol-sample-project/./cypress/e2e/test-isolation.cy.js",
                "relativeFile": "cypress/e2e/test-isolation.cy.js",
                "absoluteFile": "/path/to/absoluteFile",
                "line": 4,
                "column": 2,
                "whitespace": "    ",
                "stack": "Error\\n    at Suite.eval (http://localhost:2121/__cypress/tests?p=cypress/e2e/test-isolation.cy.js:14:3)\\n    at eval (http://localhost:2121/__cypress/tests?p=cypress/e2e/test-isolation.cy.js:11:1)\\n    at eval (http://localhost:2121/__cypress/tests?p=cypress/e2e/test-isolation.cy.js:68:12)\\n    at eval (<anonymous>)"
              }
            }
          ],
          "unverifiedTestConfig": {
            "baseUrl": null,
            "testIsolation": false
          },
          "applied": "complete"
        },
        "id": "r8",
        "order": 5,
        "title": "test 5",
        "state": "passed",
        "pending": false,
        "body": "() => {\\n      cy.get('#text-target').type('!').should('have.value', 'abc!');\\n    }",
        "type": "test",
        "duration": "Any.Number",
        "wallClockStartedAt": "Any.ISODate",
        "timings": {
          "lifecycle": "Any.Number",
          "test": {
            "fnDuration": "Any.Number",
            "afterFnDuration": "Any.Number"
          }
        },
        "file": null,
        "invocationDetails": {
          "function": "Suite.eval",
          "fileUrl": "http://localhost:2121/__cypress/tests?p=cypress/e2e/test-isolation.cy.js",
          "originalFile": "webpack://protocol-sample-project/./cypress/e2e/test-isolation.cy.js",
          "relativeFile": "cypress/e2e/test-isolation.cy.js",
          "absoluteFile": "/path/to/absoluteFile",
          "line": 27,
          "column": 4,
          "whitespace": "    ",
          "stack": "Error\\n    at Suite.eval (http://localhost:2121/__cypress/tests?p=cypress/e2e/test-isolation.cy.js:38:5)\\n    at Suite.eval (http://localhost:2121/__cypress/tests?p=cypress/e2e/test-isolation.cy.js:14:3)\\n    at eval (http://localhost:2121/__cypress/tests?p=cypress/e2e/test-isolation.cy.js:11:1)\\n    at eval (http://localhost:2121/__cypress/tests?p=cypress/e2e/test-isolation.cy.js:68:12)\\n    at eval (<anonymous>)"
        },
        "final": true,
        "currentRetry": 0,
        "retries": 0,
        "_slow": 10000
      },
      "options": {
        "nextTestHasTestIsolationOn": true
      }
    },
    {
      "test": {
        "_cypressTestStatusInfo": {
          "strategy": "detect-flake-and-pass-on-threshold",
          "shouldAttemptsContinue": false,
          "attempts": 1,
          "outerStatus": "passed"
        },
        "_testConfig": {
          "testConfigList": [
            {
              "overrideLevel": "suite",
              "overrides": {
                "baseUrl": null
              },
              "invocationDetails": {
                "function": "eval",
                "fileUrl": "http://localhost:2121/__cypress/tests?p=cypress/e2e/test-isolation.cy.js",
                "originalFile": "webpack://protocol-sample-project/./cypress/e2e/test-isolation.cy.js",
                "relativeFile": "cypress/e2e/test-isolation.cy.js",
                "absoluteFile": "/path/to/absoluteFile",
                "line": 3,
                "column": 0,
                "whitespace": "    ",
                "stack": "Error\\n    at eval (http://localhost:2121/__cypress/tests?p=cypress/e2e/test-isolation.cy.js:11:1)\\n    at eval (http://localhost:2121/__cypress/tests?p=cypress/e2e/test-isolation.cy.js:68:12)\\n    at eval (<anonymous>)"
              }
            },
            {
              "overrideLevel": "suite",
              "overrides": {
                "testIsolation": true
              },
              "invocationDetails": {
                "function": "Suite.eval",
                "fileUrl": "http://localhost:2121/__cypress/tests?p=cypress/e2e/test-isolation.cy.js",
                "originalFile": "webpack://protocol-sample-project/./cypress/e2e/test-isolation.cy.js",
                "relativeFile": "cypress/e2e/test-isolation.cy.js",
                "absoluteFile": "/path/to/absoluteFile",
                "line": 32,
                "column": 2,
                "whitespace": "    ",
                "stack": "Error\\n    at Suite.eval (http://localhost:2121/__cypress/tests?p=cypress/e2e/test-isolation.cy.js:42:3)\\n    at eval (http://localhost:2121/__cypress/tests?p=cypress/e2e/test-isolation.cy.js:11:1)\\n    at eval (http://localhost:2121/__cypress/tests?p=cypress/e2e/test-isolation.cy.js:68:12)\\n    at eval (<anonymous>)"
              }
            }
          ],
          "unverifiedTestConfig": {
            "baseUrl": null,
            "testIsolation": true
          },
          "applied": "complete"
        },
        "id": "r10",
        "order": 6,
        "title": "test 6",
        "state": "passed",
        "pending": false,
        "body": "() => {\\n      cy.visit('cypress/fixtures/dom-with-browser-interactions.html');\\n      cy.wait(1000, {\\n        log: false\\n      });\\n      cy.get('#text-target').type('abc').should('have.value', 'abc');\\n    }",
        "type": "test",
        "duration": "Any.Number",
        "wallClockStartedAt": "Any.ISODate",
        "timings": {
          "lifecycle": "Any.Number",
          "test": {
            "fnDuration": "Any.Number",
            "afterFnDuration": "Any.Number"
          }
        },
        "file": null,
        "invocationDetails": {
          "function": "Suite.eval",
          "fileUrl": "http://localhost:2121/__cypress/tests?p=cypress/e2e/test-isolation.cy.js",
          "originalFile": "webpack://protocol-sample-project/./cypress/e2e/test-isolation.cy.js",
          "relativeFile": "cypress/e2e/test-isolation.cy.js",
          "absoluteFile": "/path/to/absoluteFile",
          "line": 33,
          "column": 4,
          "whitespace": "    ",
          "stack": "Error\\n    at Suite.eval (http://localhost:2121/__cypress/tests?p=cypress/e2e/test-isolation.cy.js:45:5)\\n    at Suite.eval (http://localhost:2121/__cypress/tests?p=cypress/e2e/test-isolation.cy.js:42:3)\\n    at eval (http://localhost:2121/__cypress/tests?p=cypress/e2e/test-isolation.cy.js:11:1)\\n    at eval (http://localhost:2121/__cypress/tests?p=cypress/e2e/test-isolation.cy.js:68:12)\\n    at eval (<anonymous>)"
        },
        "final": true,
        "currentRetry": 0,
        "retries": 0,
        "_slow": 10000
      },
      "options": {
        "nextTestHasTestIsolationOn": true
      }
    },
    {
      "test": {
        "_cypressTestStatusInfo": {
          "strategy": "detect-flake-and-pass-on-threshold",
          "shouldAttemptsContinue": false,
          "attempts": 1,
          "outerStatus": "passed"
        },
        "_testConfig": {
          "testConfigList": [
            {
              "overrideLevel": "suite",
              "overrides": {
                "baseUrl": null
              },
              "invocationDetails": {
                "function": "eval",
                "fileUrl": "http://localhost:2121/__cypress/tests?p=cypress/e2e/test-isolation.cy.js",
                "originalFile": "webpack://protocol-sample-project/./cypress/e2e/test-isolation.cy.js",
                "relativeFile": "cypress/e2e/test-isolation.cy.js",
                "absoluteFile": "/path/to/absoluteFile",
                "line": 3,
                "column": 0,
                "whitespace": "    ",
                "stack": "Error\\n    at eval (http://localhost:2121/__cypress/tests?p=cypress/e2e/test-isolation.cy.js:11:1)\\n    at eval (http://localhost:2121/__cypress/tests?p=cypress/e2e/test-isolation.cy.js:68:12)\\n    at eval (<anonymous>)"
              }
            },
            {
              "overrideLevel": "suite",
              "overrides": {
                "testIsolation": true
              },
              "invocationDetails": {
                "function": "Suite.eval",
                "fileUrl": "http://localhost:2121/__cypress/tests?p=cypress/e2e/test-isolation.cy.js",
                "originalFile": "webpack://protocol-sample-project/./cypress/e2e/test-isolation.cy.js",
                "relativeFile": "cypress/e2e/test-isolation.cy.js",
                "absoluteFile": "/path/to/absoluteFile",
                "line": 32,
                "column": 2,
                "whitespace": "    ",
                "stack": "Error\\n    at Suite.eval (http://localhost:2121/__cypress/tests?p=cypress/e2e/test-isolation.cy.js:42:3)\\n    at eval (http://localhost:2121/__cypress/tests?p=cypress/e2e/test-isolation.cy.js:11:1)\\n    at eval (http://localhost:2121/__cypress/tests?p=cypress/e2e/test-isolation.cy.js:68:12)\\n    at eval (<anonymous>)"
              }
            }
          ],
          "unverifiedTestConfig": {
            "baseUrl": null,
            "testIsolation": true
          },
          "applied": "complete"
        },
        "id": "r11",
        "order": 7,
        "title": "test 7",
        "state": "passed",
        "pending": false,
        "body": "() => {\\n      cy.visit('cypress/fixtures/dom-with-browser-interactions.html');\\n      cy.wait(1000, {\\n        log: false\\n      });\\n      cy.get('#text-target').type('def').should('have.value', 'def');\\n    }",
        "type": "test",
        "duration": "Any.Number",
        "wallClockStartedAt": "Any.ISODate",
        "timings": {
          "lifecycle": "Any.Number",
          "test": {
            "fnDuration": "Any.Number",
            "afterFnDuration": "Any.Number"
          }
        },
        "file": null,
        "invocationDetails": {
          "function": "Suite.eval",
          "fileUrl": "http://localhost:2121/__cypress/tests?p=cypress/e2e/test-isolation.cy.js",
          "originalFile": "webpack://protocol-sample-project/./cypress/e2e/test-isolation.cy.js",
          "relativeFile": "cypress/e2e/test-isolation.cy.js",
          "absoluteFile": "/path/to/absoluteFile",
          "line": 39,
          "column": 4,
          "whitespace": "    ",
          "stack": "Error\\n    at Suite.eval (http://localhost:2121/__cypress/tests?p=cypress/e2e/test-isolation.cy.js:52:5)\\n    at Suite.eval (http://localhost:2121/__cypress/tests?p=cypress/e2e/test-isolation.cy.js:42:3)\\n    at eval (http://localhost:2121/__cypress/tests?p=cypress/e2e/test-isolation.cy.js:11:1)\\n    at eval (http://localhost:2121/__cypress/tests?p=cypress/e2e/test-isolation.cy.js:68:12)\\n    at eval (<anonymous>)"
        },
        "final": true,
        "currentRetry": 0,
        "retries": 0,
        "_slow": 10000
      },
      "options": {
        "nextTestHasTestIsolationOn": false
      }
    },
    {
      "test": {
        "_cypressTestStatusInfo": {
          "strategy": "detect-flake-and-pass-on-threshold",
          "shouldAttemptsContinue": false,
          "attempts": 1,
          "outerStatus": "passed"
        },
        "_testConfig": {
          "testConfigList": [
            {
              "overrideLevel": "suite",
              "overrides": {
                "baseUrl": null
              },
              "invocationDetails": {
                "function": "eval",
                "fileUrl": "http://localhost:2121/__cypress/tests?p=cypress/e2e/test-isolation.cy.js",
                "originalFile": "webpack://protocol-sample-project/./cypress/e2e/test-isolation.cy.js",
                "relativeFile": "cypress/e2e/test-isolation.cy.js",
                "absoluteFile": "/path/to/absoluteFile",
                "line": 3,
                "column": 0,
                "whitespace": "    ",
                "stack": "Error\\n    at eval (http://localhost:2121/__cypress/tests?p=cypress/e2e/test-isolation.cy.js:11:1)\\n    at eval (http://localhost:2121/__cypress/tests?p=cypress/e2e/test-isolation.cy.js:68:12)\\n    at eval (<anonymous>)"
              }
            },
            {
              "overrideLevel": "suite",
              "overrides": {
                "testIsolation": false
              },
              "invocationDetails": {
                "function": "Suite.eval",
                "fileUrl": "http://localhost:2121/__cypress/tests?p=cypress/e2e/test-isolation.cy.js",
                "originalFile": "webpack://protocol-sample-project/./cypress/e2e/test-isolation.cy.js",
                "relativeFile": "cypress/e2e/test-isolation.cy.js",
                "absoluteFile": "/path/to/absoluteFile",
                "line": 46,
                "column": 2,
                "whitespace": "    ",
                "stack": "Error\\n    at Suite.eval (http://localhost:2121/__cypress/tests?p=cypress/e2e/test-isolation.cy.js:60:3)\\n    at eval (http://localhost:2121/__cypress/tests?p=cypress/e2e/test-isolation.cy.js:11:1)\\n    at eval (http://localhost:2121/__cypress/tests?p=cypress/e2e/test-isolation.cy.js:68:12)\\n    at eval (<anonymous>)"
              }
            }
          ],
          "unverifiedTestConfig": {
            "baseUrl": null,
            "testIsolation": false
          },
          "applied": "complete"
        },
        "id": "r13",
        "order": 8,
        "title": "test 8",
        "state": "passed",
        "pending": false,
        "body": "() => {\\n      cy.get('#text-target').type('abc').should('have.value', 'defabc');\\n    }",
        "type": "test",
        "duration": "Any.Number",
        "wallClockStartedAt": "Any.ISODate",
        "timings": {
          "lifecycle": "Any.Number",
          "test": {
            "fnDuration": "Any.Number",
            "afterFnDuration": "Any.Number"
          }
        },
        "file": null,
        "invocationDetails": {
          "function": "Suite.eval",
          "fileUrl": "http://localhost:2121/__cypress/tests?p=cypress/e2e/test-isolation.cy.js",
          "originalFile": "webpack://protocol-sample-project/./cypress/e2e/test-isolation.cy.js",
          "relativeFile": "cypress/e2e/test-isolation.cy.js",
          "absoluteFile": "/path/to/absoluteFile",
          "line": 47,
          "column": 4,
          "whitespace": "    ",
          "stack": "Error\\n    at Suite.eval (http://localhost:2121/__cypress/tests?p=cypress/e2e/test-isolation.cy.js:63:5)\\n    at Suite.eval (http://localhost:2121/__cypress/tests?p=cypress/e2e/test-isolation.cy.js:60:3)\\n    at eval (http://localhost:2121/__cypress/tests?p=cypress/e2e/test-isolation.cy.js:11:1)\\n    at eval (http://localhost:2121/__cypress/tests?p=cypress/e2e/test-isolation.cy.js:68:12)\\n    at eval (<anonymous>)"
        },
        "final": true,
        "currentRetry": 0,
        "retries": 0,
        "_slow": 10000
      },
      "options": {}
    },
    {
      "test": {
        "_cypressTestStatusInfo": {
          "strategy": "detect-flake-and-pass-on-threshold",
          "shouldAttemptsContinue": false,
          "attempts": 1,
          "outerStatus": "passed"
        },
        "_testConfig": {
          "testConfigList": [],
          "unverifiedTestConfig": {},
          "applied": "complete"
        },
        "id": "r3",
        "order": 1,
        "title": "has protocol events with shadow DOM selectors",
        "state": "passed",
        "pending": false,
        "body": "() => {\\n    cy.visit('cypress/fixtures/shadow-dom.html');\\n    cy.get('#in-shadow', {\\n      includeShadowDom: true\\n    }).should('exist');\\n  }",
        "type": "test",
        "duration": "Any.Number",
        "wallClockStartedAt": "Any.ISODate",
        "timings": {
          "lifecycle": "Any.Number",
          "test": {
            "fnDuration": "Any.Number",
            "afterFnDuration": "Any.Number"
          }
        },
        "file": null,
        "invocationDetails": {
          "function": "Suite.eval",
          "fileUrl": "http://localhost:2121/__cypress/tests?p=cypress/e2e/shadow-dom.cy.js",
          "originalFile": "webpack://protocol-sample-project/./cypress/e2e/shadow-dom.cy.js",
          "relativeFile": "cypress/e2e/shadow-dom.cy.js",
          "absoluteFile": "/path/to/absoluteFile",
          "line": 2,
          "column": 2,
          "whitespace": "    ",
          "stack": "Error\\n    at Suite.eval (http://localhost:2121/__cypress/tests?p=cypress/e2e/shadow-dom.cy.js:10:3)\\n    at eval (http://localhost:2121/__cypress/tests?p=cypress/e2e/shadow-dom.cy.js:9:1)\\n    at eval (http://localhost:2121/__cypress/tests?p=cypress/e2e/shadow-dom.cy.js:23:12)\\n    at eval (<anonymous>)"
        },
        "final": true,
        "currentRetry": 0,
        "retries": 0,
        "_slow": 10000
      },
      "options": {
        "nextTestHasTestIsolationOn": true
      }
    },
    {
      "test": {
        "_cypressTestStatusInfo": {
          "strategy": "detect-flake-and-pass-on-threshold",
          "shouldAttemptsContinue": false,
          "attempts": 1,
          "outerStatus": "passed"
        },
        "_testConfig": {
          "testConfigList": [],
          "unverifiedTestConfig": {},
          "applied": "complete"
        },
        "id": "r4",
        "order": 2,
        "title": "does not have cypress errors when visiting closed shadow roots",
        "state": "passed",
        "pending": false,
        "body": "() => {\\n    cy.visit('cypress/fixtures/shadow-dom-closed.html');\\n    cy.get('#in-shadow', {\\n      includeShadowDom: true\\n    }).should('not.exist');\\n  }",
        "type": "test",
        "duration": "Any.Number",
        "wallClockStartedAt": "Any.ISODate",
        "timings": {
          "lifecycle": "Any.Number",
          "test": {
            "fnDuration": "Any.Number",
            "afterFnDuration": "Any.Number"
          }
        },
        "file": null,
        "invocationDetails": {
          "function": "Suite.eval",
          "fileUrl": "http://localhost:2121/__cypress/tests?p=cypress/e2e/shadow-dom.cy.js",
          "originalFile": "webpack://protocol-sample-project/./cypress/e2e/shadow-dom.cy.js",
          "relativeFile": "cypress/e2e/shadow-dom.cy.js",
          "absoluteFile": "/path/to/absoluteFile",
          "line": 7,
          "column": 2,
          "whitespace": "    ",
          "stack": "Error\\n    at Suite.eval (http://localhost:2121/__cypress/tests?p=cypress/e2e/shadow-dom.cy.js:16:3)\\n    at eval (http://localhost:2121/__cypress/tests?p=cypress/e2e/shadow-dom.cy.js:9:1)\\n    at eval (http://localhost:2121/__cypress/tests?p=cypress/e2e/shadow-dom.cy.js:23:12)\\n    at eval (<anonymous>)"
        },
        "final": true,
        "currentRetry": 0,
        "retries": 0,
        "_slow": 10000
      },
      "options": {}
    }
  ],
  "afterTest": [
    {
      "_cypressTestStatusInfo": {
        "strategy": "detect-flake-and-pass-on-threshold",
        "shouldAttemptsContinue": false,
        "attempts": 1,
        "outerStatus": "passed"
      },
      "_testConfig": {
        "testConfigList": [
          {
            "overrideLevel": "suite",
            "overrides": {
              "baseUrl": "http://foobar.com:2121"
            },
            "invocationDetails": {
              "function": "eval",
              "fileUrl": "http://localhost:3131/__cypress/tests?p=cypress/e2e/protocol.cy.js",
              "originalFile": "webpack://protocol-sample-project/./cypress/e2e/protocol.cy.js",
              "relativeFile": "cypress/e2e/protocol.cy.js",
              "absoluteFile": "/path/to/absoluteFile",
              "line": 1,
              "column": 0,
              "whitespace": "    ",
              "stack": "Error\\n    at eval (http://localhost:3131/__cypress/tests?p=cypress/e2e/protocol.cy.js:9:1)\\n    at eval (http://localhost:3131/__cypress/tests?p=cypress/e2e/protocol.cy.js:33:12)\\n    at eval (<anonymous>)"
            }
          }
        ],
        "unverifiedTestConfig": {
          "baseUrl": "http://foobar.com:2121"
        },
        "applied": "complete"
      },
      "id": "r3",
      "order": 1,
      "title": "has protocol events",
      "state": "passed",
      "pending": false,
      "body": "() => {\\n    // change the viewport so we get viewport:changed event\\n    cy.viewport(300, 200);\\n\\n    // click an element so we get command logs with snapshots\\n    cy.contains('hi').click();\\n    cy.origin('http://foobar.com', () => {\\n      // verify changing the viewport inside cy.origin works\\n      cy.viewport(400, 500);\\n\\n      // eslint-disable-next-line cypress/no-unnecessary-waiting\\n      cy.wait(1000, {\\n        log: false\\n      });\\n    });\\n  }",
      "type": "test",
      "duration": "Any.Number",
      "wallClockStartedAt": "Any.ISODate",
      "wallClockDuration": "Any.Number",
      "timings": {
        "lifecycle": "Any.Number",
        "before each": [
          {
            "hookId": "h1",
            "fnDuration": "Any.Number",
            "afterFnDuration": "Any.Number"
          }
        ],
        "test": {
          "fnDuration": "Any.Number",
          "afterFnDuration": "Any.Number"
        }
      },
      "file": null,
      "invocationDetails": {
        "function": "Suite.eval",
        "fileUrl": "http://localhost:3131/__cypress/tests?p=cypress/e2e/protocol.cy.js",
        "originalFile": "webpack://protocol-sample-project/./cypress/e2e/protocol.cy.js",
        "relativeFile": "cypress/e2e/protocol.cy.js",
        "absoluteFile": "/path/to/absoluteFile",
        "line": 7,
        "column": 2,
        "whitespace": "    ",
        "stack": "Error\\n    at Suite.eval (http://localhost:3131/__cypress/tests?p=cypress/e2e/protocol.cy.js:16:3)\\n    at eval (http://localhost:3131/__cypress/tests?p=cypress/e2e/protocol.cy.js:9:1)\\n    at eval (http://localhost:3131/__cypress/tests?p=cypress/e2e/protocol.cy.js:33:12)\\n    at eval (<anonymous>)"
      },
      "final": true,
      "currentRetry": 0,
      "retries": 0,
      "_slow": 10000
    },
    {
      "_cypressTestStatusInfo": {
        "strategy": "detect-flake-and-pass-on-threshold",
        "shouldAttemptsContinue": false,
        "attempts": 1,
        "outerStatus": "passed"
      },
      "_testConfig": {
        "testConfigList": [
          {
            "overrideLevel": "suite",
            "overrides": {
              "baseUrl": null
            },
            "invocationDetails": {
              "function": "eval",
              "fileUrl": "http://localhost:2121/__cypress/tests?p=cypress/e2e/test-isolation.cy.js",
              "originalFile": "webpack://protocol-sample-project/./cypress/e2e/test-isolation.cy.js",
              "relativeFile": "cypress/e2e/test-isolation.cy.js",
              "absoluteFile": "/path/to/absoluteFile",
              "line": 3,
              "column": 0,
              "whitespace": "    ",
              "stack": "Error\\n    at eval (http://localhost:2121/__cypress/tests?p=cypress/e2e/test-isolation.cy.js:11:1)\\n    at eval (http://localhost:2121/__cypress/tests?p=cypress/e2e/test-isolation.cy.js:68:12)\\n    at eval (<anonymous>)"
            }
          },
          {
            "overrideLevel": "suite",
            "overrides": {
              "testIsolation": false
            },
            "invocationDetails": {
              "function": "Suite.eval",
              "fileUrl": "http://localhost:2121/__cypress/tests?p=cypress/e2e/test-isolation.cy.js",
              "originalFile": "webpack://protocol-sample-project/./cypress/e2e/test-isolation.cy.js",
              "relativeFile": "cypress/e2e/test-isolation.cy.js",
              "absoluteFile": "/path/to/absoluteFile",
              "line": 4,
              "column": 2,
              "whitespace": "    ",
              "stack": "Error\\n    at Suite.eval (http://localhost:2121/__cypress/tests?p=cypress/e2e/test-isolation.cy.js:14:3)\\n    at eval (http://localhost:2121/__cypress/tests?p=cypress/e2e/test-isolation.cy.js:11:1)\\n    at eval (http://localhost:2121/__cypress/tests?p=cypress/e2e/test-isolation.cy.js:68:12)\\n    at eval (<anonymous>)"
            }
          }
        ],
        "unverifiedTestConfig": {
          "baseUrl": null,
          "testIsolation": false
        },
        "applied": "complete"
      },
      "id": "r4",
      "order": 1,
      "title": "test 1",
      "state": "passed",
      "pending": false,
      "body": "() => {\\n      cy.visit('cypress/fixtures/dom-with-browser-interactions.html');\\n      cy.wait(1000, {\\n        log: false\\n      });\\n      cy.get('#text-target').type('abc').should('have.value', 'abc');\\n    }",
      "type": "test",
      "duration": "Any.Number",
      "wallClockStartedAt": "Any.ISODate",
      "wallClockDuration": "Any.Number",
      "timings": {
        "lifecycle": "Any.Number",
        "test": {
          "fnDuration": "Any.Number",
          "afterFnDuration": "Any.Number"
        }
      },
      "file": null,
      "invocationDetails": {
        "function": "Suite.eval",
        "fileUrl": "http://localhost:2121/__cypress/tests?p=cypress/e2e/test-isolation.cy.js",
        "originalFile": "webpack://protocol-sample-project/./cypress/e2e/test-isolation.cy.js",
        "relativeFile": "cypress/e2e/test-isolation.cy.js",
        "absoluteFile": "/path/to/absoluteFile",
        "line": 5,
        "column": 4,
        "whitespace": "    ",
        "stack": "Error\\n    at Suite.eval (http://localhost:2121/__cypress/tests?p=cypress/e2e/test-isolation.cy.js:17:5)\\n    at Suite.eval (http://localhost:2121/__cypress/tests?p=cypress/e2e/test-isolation.cy.js:14:3)\\n    at eval (http://localhost:2121/__cypress/tests?p=cypress/e2e/test-isolation.cy.js:11:1)\\n    at eval (http://localhost:2121/__cypress/tests?p=cypress/e2e/test-isolation.cy.js:68:12)\\n    at eval (<anonymous>)"
      },
      "final": true,
      "currentRetry": 0,
      "retries": 0,
      "_slow": 10000
    },
    {
      "_cypressTestStatusInfo": {
        "strategy": "detect-flake-and-pass-on-threshold",
        "shouldAttemptsContinue": false,
        "attempts": 1,
        "outerStatus": "passed"
      },
      "_testConfig": {
        "testConfigList": [
          {
            "overrideLevel": "suite",
            "overrides": {
              "baseUrl": null
            },
            "invocationDetails": {
              "function": "eval",
              "fileUrl": "http://localhost:2121/__cypress/tests?p=cypress/e2e/test-isolation.cy.js",
              "originalFile": "webpack://protocol-sample-project/./cypress/e2e/test-isolation.cy.js",
              "relativeFile": "cypress/e2e/test-isolation.cy.js",
              "absoluteFile": "/path/to/absoluteFile",
              "line": 3,
              "column": 0,
              "whitespace": "    ",
              "stack": "Error\\n    at eval (http://localhost:2121/__cypress/tests?p=cypress/e2e/test-isolation.cy.js:11:1)\\n    at eval (http://localhost:2121/__cypress/tests?p=cypress/e2e/test-isolation.cy.js:68:12)\\n    at eval (<anonymous>)"
            }
          },
          {
            "overrideLevel": "suite",
            "overrides": {
              "testIsolation": false
            },
            "invocationDetails": {
              "function": "Suite.eval",
              "fileUrl": "http://localhost:2121/__cypress/tests?p=cypress/e2e/test-isolation.cy.js",
              "originalFile": "webpack://protocol-sample-project/./cypress/e2e/test-isolation.cy.js",
              "relativeFile": "cypress/e2e/test-isolation.cy.js",
              "absoluteFile": "/path/to/absoluteFile",
              "line": 4,
              "column": 2,
              "whitespace": "    ",
              "stack": "Error\\n    at Suite.eval (http://localhost:2121/__cypress/tests?p=cypress/e2e/test-isolation.cy.js:14:3)\\n    at eval (http://localhost:2121/__cypress/tests?p=cypress/e2e/test-isolation.cy.js:11:1)\\n    at eval (http://localhost:2121/__cypress/tests?p=cypress/e2e/test-isolation.cy.js:68:12)\\n    at eval (<anonymous>)"
            }
          }
        ],
        "unverifiedTestConfig": {
          "baseUrl": null,
          "testIsolation": false
        },
        "applied": "complete"
      },
      "id": "r5",
      "order": 2,
      "title": "test 2",
      "state": "passed",
      "pending": false,
      "body": "() => {\\n      cy.get('#text-target').type('def').should('have.value', 'abcdef');\\n    }",
      "type": "test",
      "duration": "Any.Number",
      "wallClockStartedAt": "Any.ISODate",
      "wallClockDuration": "Any.Number",
      "timings": {
        "lifecycle": "Any.Number",
        "test": {
          "fnDuration": "Any.Number",
          "afterFnDuration": "Any.Number"
        }
      },
      "file": null,
      "invocationDetails": {
        "function": "Suite.eval",
        "fileUrl": "http://localhost:2121/__cypress/tests?p=cypress/e2e/test-isolation.cy.js",
        "originalFile": "webpack://protocol-sample-project/./cypress/e2e/test-isolation.cy.js",
        "relativeFile": "cypress/e2e/test-isolation.cy.js",
        "absoluteFile": "/path/to/absoluteFile",
        "line": 11,
        "column": 4,
        "whitespace": "    ",
        "stack": "Error\\n    at Suite.eval (http://localhost:2121/__cypress/tests?p=cypress/e2e/test-isolation.cy.js:24:5)\\n    at Suite.eval (http://localhost:2121/__cypress/tests?p=cypress/e2e/test-isolation.cy.js:14:3)\\n    at eval (http://localhost:2121/__cypress/tests?p=cypress/e2e/test-isolation.cy.js:11:1)\\n    at eval (http://localhost:2121/__cypress/tests?p=cypress/e2e/test-isolation.cy.js:68:12)\\n    at eval (<anonymous>)"
      },
      "final": true,
      "currentRetry": 0,
      "retries": 0,
      "_slow": 10000
    },
    {
      "_cypressTestStatusInfo": {
        "strategy": "detect-flake-and-pass-on-threshold",
        "shouldAttemptsContinue": false,
        "attempts": 1,
        "outerStatus": "passed"
      },
      "_testConfig": {
        "testConfigList": [
          {
            "overrideLevel": "suite",
            "overrides": {
              "baseUrl": null
            },
            "invocationDetails": {
              "function": "eval",
              "fileUrl": "http://localhost:2121/__cypress/tests?p=cypress/e2e/test-isolation.cy.js",
              "originalFile": "webpack://protocol-sample-project/./cypress/e2e/test-isolation.cy.js",
              "relativeFile": "cypress/e2e/test-isolation.cy.js",
              "absoluteFile": "/path/to/absoluteFile",
              "line": 3,
              "column": 0,
              "whitespace": "    ",
              "stack": "Error\\n    at eval (http://localhost:2121/__cypress/tests?p=cypress/e2e/test-isolation.cy.js:11:1)\\n    at eval (http://localhost:2121/__cypress/tests?p=cypress/e2e/test-isolation.cy.js:68:12)\\n    at eval (<anonymous>)"
            }
          },
          {
            "overrideLevel": "suite",
            "overrides": {
              "testIsolation": false
            },
            "invocationDetails": {
              "function": "Suite.eval",
              "fileUrl": "http://localhost:2121/__cypress/tests?p=cypress/e2e/test-isolation.cy.js",
              "originalFile": "webpack://protocol-sample-project/./cypress/e2e/test-isolation.cy.js",
              "relativeFile": "cypress/e2e/test-isolation.cy.js",
              "absoluteFile": "/path/to/absoluteFile",
              "line": 4,
              "column": 2,
              "whitespace": "    ",
              "stack": "Error\\n    at Suite.eval (http://localhost:2121/__cypress/tests?p=cypress/e2e/test-isolation.cy.js:14:3)\\n    at eval (http://localhost:2121/__cypress/tests?p=cypress/e2e/test-isolation.cy.js:11:1)\\n    at eval (http://localhost:2121/__cypress/tests?p=cypress/e2e/test-isolation.cy.js:68:12)\\n    at eval (<anonymous>)"
            }
          }
        ],
        "unverifiedTestConfig": {
          "baseUrl": null,
          "testIsolation": false
        },
        "applied": "complete"
      },
      "id": "r6",
      "order": 3,
      "title": "test 3",
      "state": "passed",
      "pending": false,
      "body": "() => {\\n      cy.get('#text-target').type('ghi').should('have.value', 'abcdefghi');\\n    }",
      "type": "test",
      "duration": "Any.Number",
      "wallClockStartedAt": "Any.ISODate",
      "wallClockDuration": "Any.Number",
      "timings": {
        "lifecycle": "Any.Number",
        "test": {
          "fnDuration": "Any.Number",
          "afterFnDuration": "Any.Number"
        }
      },
      "file": null,
      "invocationDetails": {
        "function": "Suite.eval",
        "fileUrl": "http://localhost:2121/__cypress/tests?p=cypress/e2e/test-isolation.cy.js",
        "originalFile": "webpack://protocol-sample-project/./cypress/e2e/test-isolation.cy.js",
        "relativeFile": "cypress/e2e/test-isolation.cy.js",
        "absoluteFile": "/path/to/absoluteFile",
        "line": 15,
        "column": 4,
        "whitespace": "    ",
        "stack": "Error\\n    at Suite.eval (http://localhost:2121/__cypress/tests?p=cypress/e2e/test-isolation.cy.js:27:5)\\n    at Suite.eval (http://localhost:2121/__cypress/tests?p=cypress/e2e/test-isolation.cy.js:14:3)\\n    at eval (http://localhost:2121/__cypress/tests?p=cypress/e2e/test-isolation.cy.js:11:1)\\n    at eval (http://localhost:2121/__cypress/tests?p=cypress/e2e/test-isolation.cy.js:68:12)\\n    at eval (<anonymous>)"
      },
      "final": true,
      "currentRetry": 0,
      "retries": 0,
      "_slow": 10000
    },
    {
      "_cypressTestStatusInfo": {
        "strategy": "detect-flake-and-pass-on-threshold",
        "shouldAttemptsContinue": false,
        "attempts": 1,
        "outerStatus": "passed"
      },
      "_testConfig": {
        "testConfigList": [
          {
            "overrideLevel": "suite",
            "overrides": {
              "baseUrl": null
            },
            "invocationDetails": {
              "function": "eval",
              "fileUrl": "http://localhost:2121/__cypress/tests?p=cypress/e2e/test-isolation.cy.js",
              "originalFile": "webpack://protocol-sample-project/./cypress/e2e/test-isolation.cy.js",
              "relativeFile": "cypress/e2e/test-isolation.cy.js",
              "absoluteFile": "/path/to/absoluteFile",
              "line": 3,
              "column": 0,
              "whitespace": "    ",
              "stack": "Error\\n    at eval (http://localhost:2121/__cypress/tests?p=cypress/e2e/test-isolation.cy.js:11:1)\\n    at eval (http://localhost:2121/__cypress/tests?p=cypress/e2e/test-isolation.cy.js:68:12)\\n    at eval (<anonymous>)"
            }
          },
          {
            "overrideLevel": "suite",
            "overrides": {
              "testIsolation": false
            },
            "invocationDetails": {
              "function": "Suite.eval",
              "fileUrl": "http://localhost:2121/__cypress/tests?p=cypress/e2e/test-isolation.cy.js",
              "originalFile": "webpack://protocol-sample-project/./cypress/e2e/test-isolation.cy.js",
              "relativeFile": "cypress/e2e/test-isolation.cy.js",
              "absoluteFile": "/path/to/absoluteFile",
              "line": 4,
              "column": 2,
              "whitespace": "    ",
              "stack": "Error\\n    at Suite.eval (http://localhost:2121/__cypress/tests?p=cypress/e2e/test-isolation.cy.js:14:3)\\n    at eval (http://localhost:2121/__cypress/tests?p=cypress/e2e/test-isolation.cy.js:11:1)\\n    at eval (http://localhost:2121/__cypress/tests?p=cypress/e2e/test-isolation.cy.js:68:12)\\n    at eval (<anonymous>)"
            }
          }
        ],
        "unverifiedTestConfig": {
          "baseUrl": null,
          "testIsolation": false
        },
        "applied": "complete"
      },
      "id": "r7",
      "order": 4,
      "title": "test 4",
      "state": "passed",
      "pending": false,
      "body": "() => {\\n      cy.get('#text-target').type('!').should('have.value', 'abcdefghi!');\\n      cy.visit('cypress/fixtures/dom-with-browser-interactions.html');\\n      cy.wait(1000, {\\n        log: false\\n      });\\n      cy.get('#text-target').type('abc').should('have.value', 'abc');\\n    }",
      "type": "test",
      "duration": "Any.Number",
      "wallClockStartedAt": "Any.ISODate",
      "wallClockDuration": "Any.Number",
      "timings": {
        "lifecycle": "Any.Number",
        "test": {
          "fnDuration": "Any.Number",
          "afterFnDuration": "Any.Number"
        }
      },
      "file": null,
      "invocationDetails": {
        "function": "Suite.eval",
        "fileUrl": "http://localhost:2121/__cypress/tests?p=cypress/e2e/test-isolation.cy.js",
        "originalFile": "webpack://protocol-sample-project/./cypress/e2e/test-isolation.cy.js",
        "relativeFile": "cypress/e2e/test-isolation.cy.js",
        "absoluteFile": "/path/to/absoluteFile",
        "line": 19,
        "column": 4,
        "whitespace": "    ",
        "stack": "Error\\n    at Suite.eval (http://localhost:2121/__cypress/tests?p=cypress/e2e/test-isolation.cy.js:30:5)\\n    at Suite.eval (http://localhost:2121/__cypress/tests?p=cypress/e2e/test-isolation.cy.js:14:3)\\n    at eval (http://localhost:2121/__cypress/tests?p=cypress/e2e/test-isolation.cy.js:11:1)\\n    at eval (http://localhost:2121/__cypress/tests?p=cypress/e2e/test-isolation.cy.js:68:12)\\n    at eval (<anonymous>)"
      },
      "final": true,
      "currentRetry": 0,
      "retries": 0,
      "_slow": 10000
    },
    {
      "_cypressTestStatusInfo": {
        "strategy": "detect-flake-and-pass-on-threshold",
        "shouldAttemptsContinue": false,
        "attempts": 1,
        "outerStatus": "passed"
      },
      "_testConfig": {
        "testConfigList": [
          {
            "overrideLevel": "suite",
            "overrides": {
              "baseUrl": null
            },
            "invocationDetails": {
              "function": "eval",
              "fileUrl": "http://localhost:2121/__cypress/tests?p=cypress/e2e/test-isolation.cy.js",
              "originalFile": "webpack://protocol-sample-project/./cypress/e2e/test-isolation.cy.js",
              "relativeFile": "cypress/e2e/test-isolation.cy.js",
              "absoluteFile": "/path/to/absoluteFile",
              "line": 3,
              "column": 0,
              "whitespace": "    ",
              "stack": "Error\\n    at eval (http://localhost:2121/__cypress/tests?p=cypress/e2e/test-isolation.cy.js:11:1)\\n    at eval (http://localhost:2121/__cypress/tests?p=cypress/e2e/test-isolation.cy.js:68:12)\\n    at eval (<anonymous>)"
            }
          },
          {
            "overrideLevel": "suite",
            "overrides": {
              "testIsolation": false
            },
            "invocationDetails": {
              "function": "Suite.eval",
              "fileUrl": "http://localhost:2121/__cypress/tests?p=cypress/e2e/test-isolation.cy.js",
              "originalFile": "webpack://protocol-sample-project/./cypress/e2e/test-isolation.cy.js",
              "relativeFile": "cypress/e2e/test-isolation.cy.js",
              "absoluteFile": "/path/to/absoluteFile",
              "line": 4,
              "column": 2,
              "whitespace": "    ",
              "stack": "Error\\n    at Suite.eval (http://localhost:2121/__cypress/tests?p=cypress/e2e/test-isolation.cy.js:14:3)\\n    at eval (http://localhost:2121/__cypress/tests?p=cypress/e2e/test-isolation.cy.js:11:1)\\n    at eval (http://localhost:2121/__cypress/tests?p=cypress/e2e/test-isolation.cy.js:68:12)\\n    at eval (<anonymous>)"
            }
          }
        ],
        "unverifiedTestConfig": {
          "baseUrl": null,
          "testIsolation": false
        },
        "applied": "complete"
      },
      "id": "r8",
      "order": 5,
      "title": "test 5",
      "state": "passed",
      "pending": false,
      "body": "() => {\\n      cy.get('#text-target').type('!').should('have.value', 'abc!');\\n    }",
      "type": "test",
      "duration": "Any.Number",
      "wallClockStartedAt": "Any.ISODate",
      "wallClockDuration": "Any.Number",
      "timings": {
        "lifecycle": "Any.Number",
        "test": {
          "fnDuration": "Any.Number",
          "afterFnDuration": "Any.Number"
        }
      },
      "file": null,
      "invocationDetails": {
        "function": "Suite.eval",
        "fileUrl": "http://localhost:2121/__cypress/tests?p=cypress/e2e/test-isolation.cy.js",
        "originalFile": "webpack://protocol-sample-project/./cypress/e2e/test-isolation.cy.js",
        "relativeFile": "cypress/e2e/test-isolation.cy.js",
        "absoluteFile": "/path/to/absoluteFile",
        "line": 27,
        "column": 4,
        "whitespace": "    ",
        "stack": "Error\\n    at Suite.eval (http://localhost:2121/__cypress/tests?p=cypress/e2e/test-isolation.cy.js:38:5)\\n    at Suite.eval (http://localhost:2121/__cypress/tests?p=cypress/e2e/test-isolation.cy.js:14:3)\\n    at eval (http://localhost:2121/__cypress/tests?p=cypress/e2e/test-isolation.cy.js:11:1)\\n    at eval (http://localhost:2121/__cypress/tests?p=cypress/e2e/test-isolation.cy.js:68:12)\\n    at eval (<anonymous>)"
      },
      "final": true,
      "currentRetry": 0,
      "retries": 0,
      "_slow": 10000
    },
    {
      "_cypressTestStatusInfo": {
        "strategy": "detect-flake-and-pass-on-threshold",
        "shouldAttemptsContinue": false,
        "attempts": 1,
        "outerStatus": "passed"
      },
      "_testConfig": {
        "testConfigList": [
          {
            "overrideLevel": "suite",
            "overrides": {
              "baseUrl": null
            },
            "invocationDetails": {
              "function": "eval",
              "fileUrl": "http://localhost:2121/__cypress/tests?p=cypress/e2e/test-isolation.cy.js",
              "originalFile": "webpack://protocol-sample-project/./cypress/e2e/test-isolation.cy.js",
              "relativeFile": "cypress/e2e/test-isolation.cy.js",
              "absoluteFile": "/path/to/absoluteFile",
              "line": 3,
              "column": 0,
              "whitespace": "    ",
              "stack": "Error\\n    at eval (http://localhost:2121/__cypress/tests?p=cypress/e2e/test-isolation.cy.js:11:1)\\n    at eval (http://localhost:2121/__cypress/tests?p=cypress/e2e/test-isolation.cy.js:68:12)\\n    at eval (<anonymous>)"
            }
          },
          {
            "overrideLevel": "suite",
            "overrides": {
              "testIsolation": true
            },
            "invocationDetails": {
              "function": "Suite.eval",
              "fileUrl": "http://localhost:2121/__cypress/tests?p=cypress/e2e/test-isolation.cy.js",
              "originalFile": "webpack://protocol-sample-project/./cypress/e2e/test-isolation.cy.js",
              "relativeFile": "cypress/e2e/test-isolation.cy.js",
              "absoluteFile": "/path/to/absoluteFile",
              "line": 32,
              "column": 2,
              "whitespace": "    ",
              "stack": "Error\\n    at Suite.eval (http://localhost:2121/__cypress/tests?p=cypress/e2e/test-isolation.cy.js:42:3)\\n    at eval (http://localhost:2121/__cypress/tests?p=cypress/e2e/test-isolation.cy.js:11:1)\\n    at eval (http://localhost:2121/__cypress/tests?p=cypress/e2e/test-isolation.cy.js:68:12)\\n    at eval (<anonymous>)"
            }
          }
        ],
        "unverifiedTestConfig": {
          "baseUrl": null,
          "testIsolation": true
        },
        "applied": "complete"
      },
      "id": "r10",
      "order": 6,
      "title": "test 6",
      "state": "passed",
      "pending": false,
      "body": "() => {\\n      cy.visit('cypress/fixtures/dom-with-browser-interactions.html');\\n      cy.wait(1000, {\\n        log: false\\n      });\\n      cy.get('#text-target').type('abc').should('have.value', 'abc');\\n    }",
      "type": "test",
      "duration": "Any.Number",
      "wallClockStartedAt": "Any.ISODate",
      "wallClockDuration": "Any.Number",
      "timings": {
        "lifecycle": "Any.Number",
        "test": {
          "fnDuration": "Any.Number",
          "afterFnDuration": "Any.Number"
        }
      },
      "file": null,
      "invocationDetails": {
        "function": "Suite.eval",
        "fileUrl": "http://localhost:2121/__cypress/tests?p=cypress/e2e/test-isolation.cy.js",
        "originalFile": "webpack://protocol-sample-project/./cypress/e2e/test-isolation.cy.js",
        "relativeFile": "cypress/e2e/test-isolation.cy.js",
        "absoluteFile": "/path/to/absoluteFile",
        "line": 33,
        "column": 4,
        "whitespace": "    ",
        "stack": "Error\\n    at Suite.eval (http://localhost:2121/__cypress/tests?p=cypress/e2e/test-isolation.cy.js:45:5)\\n    at Suite.eval (http://localhost:2121/__cypress/tests?p=cypress/e2e/test-isolation.cy.js:42:3)\\n    at eval (http://localhost:2121/__cypress/tests?p=cypress/e2e/test-isolation.cy.js:11:1)\\n    at eval (http://localhost:2121/__cypress/tests?p=cypress/e2e/test-isolation.cy.js:68:12)\\n    at eval (<anonymous>)"
      },
      "final": true,
      "currentRetry": 0,
      "retries": 0,
      "_slow": 10000
    },
    {
      "_cypressTestStatusInfo": {
        "strategy": "detect-flake-and-pass-on-threshold",
        "shouldAttemptsContinue": false,
        "attempts": 1,
        "outerStatus": "passed"
      },
      "_testConfig": {
        "testConfigList": [
          {
            "overrideLevel": "suite",
            "overrides": {
              "baseUrl": null
            },
            "invocationDetails": {
              "function": "eval",
              "fileUrl": "http://localhost:2121/__cypress/tests?p=cypress/e2e/test-isolation.cy.js",
              "originalFile": "webpack://protocol-sample-project/./cypress/e2e/test-isolation.cy.js",
              "relativeFile": "cypress/e2e/test-isolation.cy.js",
              "absoluteFile": "/path/to/absoluteFile",
              "line": 3,
              "column": 0,
              "whitespace": "    ",
              "stack": "Error\\n    at eval (http://localhost:2121/__cypress/tests?p=cypress/e2e/test-isolation.cy.js:11:1)\\n    at eval (http://localhost:2121/__cypress/tests?p=cypress/e2e/test-isolation.cy.js:68:12)\\n    at eval (<anonymous>)"
            }
          },
          {
            "overrideLevel": "suite",
            "overrides": {
              "testIsolation": true
            },
            "invocationDetails": {
              "function": "Suite.eval",
              "fileUrl": "http://localhost:2121/__cypress/tests?p=cypress/e2e/test-isolation.cy.js",
              "originalFile": "webpack://protocol-sample-project/./cypress/e2e/test-isolation.cy.js",
              "relativeFile": "cypress/e2e/test-isolation.cy.js",
              "absoluteFile": "/path/to/absoluteFile",
              "line": 32,
              "column": 2,
              "whitespace": "    ",
              "stack": "Error\\n    at Suite.eval (http://localhost:2121/__cypress/tests?p=cypress/e2e/test-isolation.cy.js:42:3)\\n    at eval (http://localhost:2121/__cypress/tests?p=cypress/e2e/test-isolation.cy.js:11:1)\\n    at eval (http://localhost:2121/__cypress/tests?p=cypress/e2e/test-isolation.cy.js:68:12)\\n    at eval (<anonymous>)"
            }
          }
        ],
        "unverifiedTestConfig": {
          "baseUrl": null,
          "testIsolation": true
        },
        "applied": "complete"
      },
      "id": "r11",
      "order": 7,
      "title": "test 7",
      "state": "passed",
      "pending": false,
      "body": "() => {\\n      cy.visit('cypress/fixtures/dom-with-browser-interactions.html');\\n      cy.wait(1000, {\\n        log: false\\n      });\\n      cy.get('#text-target').type('def').should('have.value', 'def');\\n    }",
      "type": "test",
      "duration": "Any.Number",
      "wallClockStartedAt": "Any.ISODate",
      "wallClockDuration": "Any.Number",
      "timings": {
        "lifecycle": "Any.Number",
        "test": {
          "fnDuration": "Any.Number",
          "afterFnDuration": "Any.Number"
        }
      },
      "file": null,
      "invocationDetails": {
        "function": "Suite.eval",
        "fileUrl": "http://localhost:2121/__cypress/tests?p=cypress/e2e/test-isolation.cy.js",
        "originalFile": "webpack://protocol-sample-project/./cypress/e2e/test-isolation.cy.js",
        "relativeFile": "cypress/e2e/test-isolation.cy.js",
        "absoluteFile": "/path/to/absoluteFile",
        "line": 39,
        "column": 4,
        "whitespace": "    ",
        "stack": "Error\\n    at Suite.eval (http://localhost:2121/__cypress/tests?p=cypress/e2e/test-isolation.cy.js:52:5)\\n    at Suite.eval (http://localhost:2121/__cypress/tests?p=cypress/e2e/test-isolation.cy.js:42:3)\\n    at eval (http://localhost:2121/__cypress/tests?p=cypress/e2e/test-isolation.cy.js:11:1)\\n    at eval (http://localhost:2121/__cypress/tests?p=cypress/e2e/test-isolation.cy.js:68:12)\\n    at eval (<anonymous>)"
      },
      "final": true,
      "currentRetry": 0,
      "retries": 0,
      "_slow": 10000
    },
    {
      "_cypressTestStatusInfo": {
        "strategy": "detect-flake-and-pass-on-threshold",
        "shouldAttemptsContinue": false,
        "attempts": 1,
        "outerStatus": "passed"
      },
      "_testConfig": {
        "testConfigList": [
          {
            "overrideLevel": "suite",
            "overrides": {
              "baseUrl": null
            },
            "invocationDetails": {
              "function": "eval",
              "fileUrl": "http://localhost:2121/__cypress/tests?p=cypress/e2e/test-isolation.cy.js",
              "originalFile": "webpack://protocol-sample-project/./cypress/e2e/test-isolation.cy.js",
              "relativeFile": "cypress/e2e/test-isolation.cy.js",
              "absoluteFile": "/path/to/absoluteFile",
              "line": 3,
              "column": 0,
              "whitespace": "    ",
              "stack": "Error\\n    at eval (http://localhost:2121/__cypress/tests?p=cypress/e2e/test-isolation.cy.js:11:1)\\n    at eval (http://localhost:2121/__cypress/tests?p=cypress/e2e/test-isolation.cy.js:68:12)\\n    at eval (<anonymous>)"
            }
          },
          {
            "overrideLevel": "suite",
            "overrides": {
              "testIsolation": false
            },
            "invocationDetails": {
              "function": "Suite.eval",
              "fileUrl": "http://localhost:2121/__cypress/tests?p=cypress/e2e/test-isolation.cy.js",
              "originalFile": "webpack://protocol-sample-project/./cypress/e2e/test-isolation.cy.js",
              "relativeFile": "cypress/e2e/test-isolation.cy.js",
              "absoluteFile": "/path/to/absoluteFile",
              "line": 46,
              "column": 2,
              "whitespace": "    ",
              "stack": "Error\\n    at Suite.eval (http://localhost:2121/__cypress/tests?p=cypress/e2e/test-isolation.cy.js:60:3)\\n    at eval (http://localhost:2121/__cypress/tests?p=cypress/e2e/test-isolation.cy.js:11:1)\\n    at eval (http://localhost:2121/__cypress/tests?p=cypress/e2e/test-isolation.cy.js:68:12)\\n    at eval (<anonymous>)"
            }
          }
        ],
        "unverifiedTestConfig": {
          "baseUrl": null,
          "testIsolation": false
        },
        "applied": "complete"
      },
      "id": "r13",
      "order": 8,
      "title": "test 8",
      "state": "passed",
      "pending": false,
      "body": "() => {\\n      cy.get('#text-target').type('abc').should('have.value', 'defabc');\\n    }",
      "type": "test",
      "duration": "Any.Number",
      "wallClockStartedAt": "Any.ISODate",
      "wallClockDuration": "Any.Number",
      "timings": {
        "lifecycle": "Any.Number",
        "test": {
          "fnDuration": "Any.Number",
          "afterFnDuration": "Any.Number"
        }
      },
      "file": null,
      "invocationDetails": {
        "function": "Suite.eval",
        "fileUrl": "http://localhost:2121/__cypress/tests?p=cypress/e2e/test-isolation.cy.js",
        "originalFile": "webpack://protocol-sample-project/./cypress/e2e/test-isolation.cy.js",
        "relativeFile": "cypress/e2e/test-isolation.cy.js",
        "absoluteFile": "/path/to/absoluteFile",
        "line": 47,
        "column": 4,
        "whitespace": "    ",
        "stack": "Error\\n    at Suite.eval (http://localhost:2121/__cypress/tests?p=cypress/e2e/test-isolation.cy.js:63:5)\\n    at Suite.eval (http://localhost:2121/__cypress/tests?p=cypress/e2e/test-isolation.cy.js:60:3)\\n    at eval (http://localhost:2121/__cypress/tests?p=cypress/e2e/test-isolation.cy.js:11:1)\\n    at eval (http://localhost:2121/__cypress/tests?p=cypress/e2e/test-isolation.cy.js:68:12)\\n    at eval (<anonymous>)"
      },
      "final": true,
      "currentRetry": 0,
      "retries": 0,
      "_slow": 10000
    },
    {
      "_cypressTestStatusInfo": {
        "strategy": "detect-flake-and-pass-on-threshold",
        "shouldAttemptsContinue": false,
        "attempts": 1,
        "outerStatus": "passed"
      },
      "_testConfig": {
        "testConfigList": [],
        "unverifiedTestConfig": {},
        "applied": "complete"
      },
      "id": "r3",
      "order": 1,
      "title": "has protocol events with shadow DOM selectors",
      "state": "passed",
      "pending": false,
      "body": "() => {\\n    cy.visit('cypress/fixtures/shadow-dom.html');\\n    cy.get('#in-shadow', {\\n      includeShadowDom: true\\n    }).should('exist');\\n  }",
      "type": "test",
      "duration": "Any.Number",
      "wallClockStartedAt": "Any.ISODate",
      "wallClockDuration": "Any.Number",
      "timings": {
        "lifecycle": "Any.Number",
        "test": {
          "fnDuration": "Any.Number",
          "afterFnDuration": "Any.Number"
        }
      },
      "file": null,
      "invocationDetails": {
        "function": "Suite.eval",
        "fileUrl": "http://localhost:2121/__cypress/tests?p=cypress/e2e/shadow-dom.cy.js",
        "originalFile": "webpack://protocol-sample-project/./cypress/e2e/shadow-dom.cy.js",
        "relativeFile": "cypress/e2e/shadow-dom.cy.js",
        "absoluteFile": "/path/to/absoluteFile",
        "line": 2,
        "column": 2,
        "whitespace": "    ",
        "stack": "Error\\n    at Suite.eval (http://localhost:2121/__cypress/tests?p=cypress/e2e/shadow-dom.cy.js:10:3)\\n    at eval (http://localhost:2121/__cypress/tests?p=cypress/e2e/shadow-dom.cy.js:9:1)\\n    at eval (http://localhost:2121/__cypress/tests?p=cypress/e2e/shadow-dom.cy.js:23:12)\\n    at eval (<anonymous>)"
      },
      "final": true,
      "currentRetry": 0,
      "retries": 0,
      "_slow": 10000
    },
    {
      "_cypressTestStatusInfo": {
        "strategy": "detect-flake-and-pass-on-threshold",
        "shouldAttemptsContinue": false,
        "attempts": 1,
        "outerStatus": "passed"
      },
      "_testConfig": {
        "testConfigList": [],
        "unverifiedTestConfig": {},
        "applied": "complete"
      },
      "id": "r4",
      "order": 2,
      "title": "does not have cypress errors when visiting closed shadow roots",
      "state": "passed",
      "pending": false,
      "body": "() => {\\n    cy.visit('cypress/fixtures/shadow-dom-closed.html');\\n    cy.get('#in-shadow', {\\n      includeShadowDom: true\\n    }).should('not.exist');\\n  }",
      "type": "test",
      "duration": "Any.Number",
      "wallClockStartedAt": "Any.ISODate",
      "wallClockDuration": "Any.Number",
      "timings": {
        "lifecycle": "Any.Number",
        "test": {
          "fnDuration": "Any.Number",
          "afterFnDuration": "Any.Number"
        }
      },
      "file": null,
      "invocationDetails": {
        "function": "Suite.eval",
        "fileUrl": "http://localhost:2121/__cypress/tests?p=cypress/e2e/shadow-dom.cy.js",
        "originalFile": "webpack://protocol-sample-project/./cypress/e2e/shadow-dom.cy.js",
        "relativeFile": "cypress/e2e/shadow-dom.cy.js",
        "absoluteFile": "/path/to/absoluteFile",
        "line": 7,
        "column": 2,
        "whitespace": "    ",
        "stack": "Error\\n    at Suite.eval (http://localhost:2121/__cypress/tests?p=cypress/e2e/shadow-dom.cy.js:16:3)\\n    at eval (http://localhost:2121/__cypress/tests?p=cypress/e2e/shadow-dom.cy.js:9:1)\\n    at eval (http://localhost:2121/__cypress/tests?p=cypress/e2e/shadow-dom.cy.js:23:12)\\n    at eval (<anonymous>)"
      },
      "final": true,
      "currentRetry": 0,
      "retries": 0,
      "_slow": 10000
    }
  ],
  "addRunnables": [
    {
      "id": "r1",
      "title": "",
      "root": true,
      "pending": false,
      "type": "suite",
      "file": "cypress/e2e/protocol.cy.js",
      "retries": -1,
      "_slow": 10000,
      "hooks": [],
      "tests": [],
      "suites": [
        {
          "_testConfig": {
            "baseUrl": "http://foobar.com:2121"
          },
          "id": "r2",
          "title": "protocol events",
          "root": false,
          "pending": false,
          "type": "suite",
          "file": null,
          "invocationDetails": {
            "function": "eval",
            "fileUrl": "http://localhost:2121/__cypress/tests?p=cypress/e2e/protocol.cy.js",
            "originalFile": "webpack://protocol-sample-project/./cypress/e2e/protocol.cy.js",
            "relativeFile": "cypress/e2e/protocol.cy.js",
            "absoluteFile": "/path/to/absoluteFile",
            "line": 1,
            "column": 0,
            "whitespace": "    ",
            "stack": "Error\\n    at eval (http://localhost:2121/__cypress/tests?p=cypress/e2e/protocol.cy.js:9:1)\\n    at eval (http://localhost:2121/__cypress/tests?p=cypress/e2e/protocol.cy.js:33:12)\\n    at eval (<anonymous>)"
          },
          "retries": -1,
          "_slow": 10000,
          "hooks": [
            {
              "title": "\\"before each\\" hook",
              "hookName": "before each",
              "hookId": "h1",
              "pending": false,
              "body": "() => {\\n    // cause the top-origin to change by visiting a different domain\\n    cy.visit('http://localhost:3131/index.html');\\n  }",
              "type": "hook",
              "file": null,
              "invocationDetails": {
                "function": "Suite.eval",
                "fileUrl": "http://localhost:2121/__cypress/tests?p=cypress/e2e/protocol.cy.js",
                "originalFile": "webpack://protocol-sample-project/./cypress/e2e/protocol.cy.js",
                "relativeFile": "cypress/e2e/protocol.cy.js",
                "absoluteFile": "/path/to/absoluteFile",
                "line": 2,
                "column": 2,
                "whitespace": "    ",
                "stack": "Error\\n    at Suite.eval (http://localhost:2121/__cypress/tests?p=cypress/e2e/protocol.cy.js:12:3)\\n    at eval (http://localhost:2121/__cypress/tests?p=cypress/e2e/protocol.cy.js:9:1)\\n    at eval (http://localhost:2121/__cypress/tests?p=cypress/e2e/protocol.cy.js:33:12)\\n    at eval (<anonymous>)"
              },
              "currentRetry": 0,
              "retries": -1,
              "_slow": 10000
            }
          ],
          "tests": [
            {
              "id": "r3",
              "title": "has protocol events",
              "pending": false,
              "body": "() => {\\n    // change the viewport so we get viewport:changed event\\n    cy.viewport(300, 200);\\n\\n    // click an element so we get command logs with snapshots\\n    cy.contains('hi').click();\\n    cy.origin('http://foobar.com', () => {\\n      // verify changing the viewport inside cy.origin works\\n      cy.viewport(400, 500);\\n\\n      // eslint-disable-next-line cypress/no-unnecessary-waiting\\n      cy.wait(1000, {\\n        log: false\\n      });\\n    });\\n  }",
              "type": "test",
              "file": null,
              "invocationDetails": {
                "function": "Suite.eval",
                "fileUrl": "http://localhost:2121/__cypress/tests?p=cypress/e2e/protocol.cy.js",
                "originalFile": "webpack://protocol-sample-project/./cypress/e2e/protocol.cy.js",
                "relativeFile": "cypress/e2e/protocol.cy.js",
                "absoluteFile": "/path/to/absoluteFile",
                "line": 7,
                "column": 2,
                "whitespace": "    ",
                "stack": "Error\\n    at Suite.eval (http://localhost:2121/__cypress/tests?p=cypress/e2e/protocol.cy.js:16:3)\\n    at eval (http://localhost:2121/__cypress/tests?p=cypress/e2e/protocol.cy.js:9:1)\\n    at eval (http://localhost:2121/__cypress/tests?p=cypress/e2e/protocol.cy.js:33:12)\\n    at eval (<anonymous>)"
              },
              "currentRetry": 0,
              "retries": -1,
              "_slow": 10000,
              "hooks": [],
              "_testConfig": {
                "testConfigList": [
                  {
                    "overrideLevel": "suite",
                    "overrides": {
                      "baseUrl": "http://foobar.com:2121"
                    },
                    "invocationDetails": {
                      "function": "eval",
                      "fileUrl": "http://localhost:2121/__cypress/tests?p=cypress/e2e/protocol.cy.js",
                      "originalFile": "webpack://protocol-sample-project/./cypress/e2e/protocol.cy.js",
                      "relativeFile": "cypress/e2e/protocol.cy.js",
                      "absoluteFile": "/path/to/absoluteFile",
                      "line": 1,
                      "column": 0,
                      "whitespace": "    ",
                      "stack": "Error\\n    at eval (http://localhost:2121/__cypress/tests?p=cypress/e2e/protocol.cy.js:9:1)\\n    at eval (http://localhost:2121/__cypress/tests?p=cypress/e2e/protocol.cy.js:33:12)\\n    at eval (<anonymous>)"
                    }
                  }
                ],
                "unverifiedTestConfig": {
                  "baseUrl": "http://foobar.com:2121"
                }
              },
              "_titlePath": [
                "protocol events",
                "has protocol events"
              ]
            }
          ],
          "suites": []
        }
      ],
      "runtimeConfig": {},
      "totalUnfilteredTests": 0
    },
    {
      "id": "r1",
      "title": "",
      "root": true,
      "pending": false,
      "type": "suite",
      "file": "cypress/e2e/test-isolation.cy.js",
      "retries": -1,
      "_slow": 10000,
      "hooks": [],
      "tests": [],
      "suites": [
        {
          "_testConfig": {
            "baseUrl": null
          },
          "id": "r2",
          "title": "test isolation",
          "root": false,
          "pending": false,
          "type": "suite",
          "file": null,
          "invocationDetails": {
            "function": "eval",
            "fileUrl": "http://localhost:2121/__cypress/tests?p=cypress/e2e/test-isolation.cy.js",
            "originalFile": "webpack://protocol-sample-project/./cypress/e2e/test-isolation.cy.js",
            "relativeFile": "cypress/e2e/test-isolation.cy.js",
            "absoluteFile": "/path/to/absoluteFile",
            "line": 3,
            "column": 0,
            "whitespace": "    ",
            "stack": "Error\\n    at eval (http://localhost:2121/__cypress/tests?p=cypress/e2e/test-isolation.cy.js:11:1)\\n    at eval (http://localhost:2121/__cypress/tests?p=cypress/e2e/test-isolation.cy.js:68:12)\\n    at eval (<anonymous>)"
          },
          "retries": -1,
          "_slow": 10000,
          "hooks": [],
          "tests": [],
          "suites": [
            {
              "_testConfig": {
                "testIsolation": false
              },
              "id": "r3",
              "title": "test isolation false",
              "root": false,
              "pending": false,
              "type": "suite",
              "file": null,
              "invocationDetails": {
                "function": "Suite.eval",
                "fileUrl": "http://localhost:2121/__cypress/tests?p=cypress/e2e/test-isolation.cy.js",
                "originalFile": "webpack://protocol-sample-project/./cypress/e2e/test-isolation.cy.js",
                "relativeFile": "cypress/e2e/test-isolation.cy.js",
                "absoluteFile": "/path/to/absoluteFile",
                "line": 4,
                "column": 2,
                "whitespace": "    ",
                "stack": "Error\\n    at Suite.eval (http://localhost:2121/__cypress/tests?p=cypress/e2e/test-isolation.cy.js:14:3)\\n    at eval (http://localhost:2121/__cypress/tests?p=cypress/e2e/test-isolation.cy.js:11:1)\\n    at eval (http://localhost:2121/__cypress/tests?p=cypress/e2e/test-isolation.cy.js:68:12)\\n    at eval (<anonymous>)"
              },
              "retries": -1,
              "_slow": 10000,
              "hooks": [],
              "tests": [
                {
                  "id": "r4",
                  "title": "test 1",
                  "pending": false,
                  "body": "() => {\\n      cy.visit('cypress/fixtures/dom-with-browser-interactions.html');\\n      cy.wait(1000, {\\n        log: false\\n      });\\n      cy.get('#text-target').type('abc').should('have.value', 'abc');\\n    }",
                  "type": "test",
                  "file": null,
                  "invocationDetails": {
                    "function": "Suite.eval",
                    "fileUrl": "http://localhost:2121/__cypress/tests?p=cypress/e2e/test-isolation.cy.js",
                    "originalFile": "webpack://protocol-sample-project/./cypress/e2e/test-isolation.cy.js",
                    "relativeFile": "cypress/e2e/test-isolation.cy.js",
                    "absoluteFile": "/path/to/absoluteFile",
                    "line": 5,
                    "column": 4,
                    "whitespace": "    ",
                    "stack": "Error\\n    at Suite.eval (http://localhost:2121/__cypress/tests?p=cypress/e2e/test-isolation.cy.js:17:5)\\n    at Suite.eval (http://localhost:2121/__cypress/tests?p=cypress/e2e/test-isolation.cy.js:14:3)\\n    at eval (http://localhost:2121/__cypress/tests?p=cypress/e2e/test-isolation.cy.js:11:1)\\n    at eval (http://localhost:2121/__cypress/tests?p=cypress/e2e/test-isolation.cy.js:68:12)\\n    at eval (<anonymous>)"
                  },
                  "currentRetry": 0,
                  "retries": -1,
                  "_slow": 10000,
                  "hooks": [],
                  "_testConfig": {
                    "testConfigList": [
                      {
                        "overrideLevel": "suite",
                        "overrides": {
                          "baseUrl": null
                        },
                        "invocationDetails": {
                          "function": "eval",
                          "fileUrl": "http://localhost:2121/__cypress/tests?p=cypress/e2e/test-isolation.cy.js",
                          "originalFile": "webpack://protocol-sample-project/./cypress/e2e/test-isolation.cy.js",
                          "relativeFile": "cypress/e2e/test-isolation.cy.js",
                          "absoluteFile": "/path/to/absoluteFile",
                          "line": 3,
                          "column": 0,
                          "whitespace": "    ",
                          "stack": "Error\\n    at eval (http://localhost:2121/__cypress/tests?p=cypress/e2e/test-isolation.cy.js:11:1)\\n    at eval (http://localhost:2121/__cypress/tests?p=cypress/e2e/test-isolation.cy.js:68:12)\\n    at eval (<anonymous>)"
                        }
                      },
                      {
                        "overrideLevel": "suite",
                        "overrides": {
                          "testIsolation": false
                        },
                        "invocationDetails": {
                          "function": "Suite.eval",
                          "fileUrl": "http://localhost:2121/__cypress/tests?p=cypress/e2e/test-isolation.cy.js",
                          "originalFile": "webpack://protocol-sample-project/./cypress/e2e/test-isolation.cy.js",
                          "relativeFile": "cypress/e2e/test-isolation.cy.js",
                          "absoluteFile": "/path/to/absoluteFile",
                          "line": 4,
                          "column": 2,
                          "whitespace": "    ",
                          "stack": "Error\\n    at Suite.eval (http://localhost:2121/__cypress/tests?p=cypress/e2e/test-isolation.cy.js:14:3)\\n    at eval (http://localhost:2121/__cypress/tests?p=cypress/e2e/test-isolation.cy.js:11:1)\\n    at eval (http://localhost:2121/__cypress/tests?p=cypress/e2e/test-isolation.cy.js:68:12)\\n    at eval (<anonymous>)"
                        }
                      }
                    ],
                    "unverifiedTestConfig": {
                      "baseUrl": null,
                      "testIsolation": false
                    }
                  },
                  "_titlePath": [
                    "test isolation",
                    "test isolation false",
                    "test 1"
                  ]
                },
                {
                  "id": "r5",
                  "title": "test 2",
                  "pending": false,
                  "body": "() => {\\n      cy.get('#text-target').type('def').should('have.value', 'abcdef');\\n    }",
                  "type": "test",
                  "file": null,
                  "invocationDetails": {
                    "function": "Suite.eval",
                    "fileUrl": "http://localhost:2121/__cypress/tests?p=cypress/e2e/test-isolation.cy.js",
                    "originalFile": "webpack://protocol-sample-project/./cypress/e2e/test-isolation.cy.js",
                    "relativeFile": "cypress/e2e/test-isolation.cy.js",
                    "absoluteFile": "/path/to/absoluteFile",
                    "line": 11,
                    "column": 4,
                    "whitespace": "    ",
                    "stack": "Error\\n    at Suite.eval (http://localhost:2121/__cypress/tests?p=cypress/e2e/test-isolation.cy.js:24:5)\\n    at Suite.eval (http://localhost:2121/__cypress/tests?p=cypress/e2e/test-isolation.cy.js:14:3)\\n    at eval (http://localhost:2121/__cypress/tests?p=cypress/e2e/test-isolation.cy.js:11:1)\\n    at eval (http://localhost:2121/__cypress/tests?p=cypress/e2e/test-isolation.cy.js:68:12)\\n    at eval (<anonymous>)"
                  },
                  "currentRetry": 0,
                  "retries": -1,
                  "_slow": 10000,
                  "hooks": [],
                  "_testConfig": {
                    "testConfigList": [
                      {
                        "overrideLevel": "suite",
                        "overrides": {
                          "baseUrl": null
                        },
                        "invocationDetails": {
                          "function": "eval",
                          "fileUrl": "http://localhost:2121/__cypress/tests?p=cypress/e2e/test-isolation.cy.js",
                          "originalFile": "webpack://protocol-sample-project/./cypress/e2e/test-isolation.cy.js",
                          "relativeFile": "cypress/e2e/test-isolation.cy.js",
                          "absoluteFile": "/path/to/absoluteFile",
                          "line": 3,
                          "column": 0,
                          "whitespace": "    ",
                          "stack": "Error\\n    at eval (http://localhost:2121/__cypress/tests?p=cypress/e2e/test-isolation.cy.js:11:1)\\n    at eval (http://localhost:2121/__cypress/tests?p=cypress/e2e/test-isolation.cy.js:68:12)\\n    at eval (<anonymous>)"
                        }
                      },
                      {
                        "overrideLevel": "suite",
                        "overrides": {
                          "testIsolation": false
                        },
                        "invocationDetails": {
                          "function": "Suite.eval",
                          "fileUrl": "http://localhost:2121/__cypress/tests?p=cypress/e2e/test-isolation.cy.js",
                          "originalFile": "webpack://protocol-sample-project/./cypress/e2e/test-isolation.cy.js",
                          "relativeFile": "cypress/e2e/test-isolation.cy.js",
                          "absoluteFile": "/path/to/absoluteFile",
                          "line": 4,
                          "column": 2,
                          "whitespace": "    ",
                          "stack": "Error\\n    at Suite.eval (http://localhost:2121/__cypress/tests?p=cypress/e2e/test-isolation.cy.js:14:3)\\n    at eval (http://localhost:2121/__cypress/tests?p=cypress/e2e/test-isolation.cy.js:11:1)\\n    at eval (http://localhost:2121/__cypress/tests?p=cypress/e2e/test-isolation.cy.js:68:12)\\n    at eval (<anonymous>)"
                        }
                      }
                    ],
                    "unverifiedTestConfig": {
                      "baseUrl": null,
                      "testIsolation": false
                    }
                  },
                  "_titlePath": [
                    "test isolation",
                    "test isolation false",
                    "test 2"
                  ]
                },
                {
                  "id": "r6",
                  "title": "test 3",
                  "pending": false,
                  "body": "() => {\\n      cy.get('#text-target').type('ghi').should('have.value', 'abcdefghi');\\n    }",
                  "type": "test",
                  "file": null,
                  "invocationDetails": {
                    "function": "Suite.eval",
                    "fileUrl": "http://localhost:2121/__cypress/tests?p=cypress/e2e/test-isolation.cy.js",
                    "originalFile": "webpack://protocol-sample-project/./cypress/e2e/test-isolation.cy.js",
                    "relativeFile": "cypress/e2e/test-isolation.cy.js",
                    "absoluteFile": "/path/to/absoluteFile",
                    "line": 15,
                    "column": 4,
                    "whitespace": "    ",
                    "stack": "Error\\n    at Suite.eval (http://localhost:2121/__cypress/tests?p=cypress/e2e/test-isolation.cy.js:27:5)\\n    at Suite.eval (http://localhost:2121/__cypress/tests?p=cypress/e2e/test-isolation.cy.js:14:3)\\n    at eval (http://localhost:2121/__cypress/tests?p=cypress/e2e/test-isolation.cy.js:11:1)\\n    at eval (http://localhost:2121/__cypress/tests?p=cypress/e2e/test-isolation.cy.js:68:12)\\n    at eval (<anonymous>)"
                  },
                  "currentRetry": 0,
                  "retries": -1,
                  "_slow": 10000,
                  "hooks": [],
                  "_testConfig": {
                    "testConfigList": [
                      {
                        "overrideLevel": "suite",
                        "overrides": {
                          "baseUrl": null
                        },
                        "invocationDetails": {
                          "function": "eval",
                          "fileUrl": "http://localhost:2121/__cypress/tests?p=cypress/e2e/test-isolation.cy.js",
                          "originalFile": "webpack://protocol-sample-project/./cypress/e2e/test-isolation.cy.js",
                          "relativeFile": "cypress/e2e/test-isolation.cy.js",
                          "absoluteFile": "/path/to/absoluteFile",
                          "line": 3,
                          "column": 0,
                          "whitespace": "    ",
                          "stack": "Error\\n    at eval (http://localhost:2121/__cypress/tests?p=cypress/e2e/test-isolation.cy.js:11:1)\\n    at eval (http://localhost:2121/__cypress/tests?p=cypress/e2e/test-isolation.cy.js:68:12)\\n    at eval (<anonymous>)"
                        }
                      },
                      {
                        "overrideLevel": "suite",
                        "overrides": {
                          "testIsolation": false
                        },
                        "invocationDetails": {
                          "function": "Suite.eval",
                          "fileUrl": "http://localhost:2121/__cypress/tests?p=cypress/e2e/test-isolation.cy.js",
                          "originalFile": "webpack://protocol-sample-project/./cypress/e2e/test-isolation.cy.js",
                          "relativeFile": "cypress/e2e/test-isolation.cy.js",
                          "absoluteFile": "/path/to/absoluteFile",
                          "line": 4,
                          "column": 2,
                          "whitespace": "    ",
                          "stack": "Error\\n    at Suite.eval (http://localhost:2121/__cypress/tests?p=cypress/e2e/test-isolation.cy.js:14:3)\\n    at eval (http://localhost:2121/__cypress/tests?p=cypress/e2e/test-isolation.cy.js:11:1)\\n    at eval (http://localhost:2121/__cypress/tests?p=cypress/e2e/test-isolation.cy.js:68:12)\\n    at eval (<anonymous>)"
                        }
                      }
                    ],
                    "unverifiedTestConfig": {
                      "baseUrl": null,
                      "testIsolation": false
                    }
                  },
                  "_titlePath": [
                    "test isolation",
                    "test isolation false",
                    "test 3"
                  ]
                },
                {
                  "id": "r7",
                  "title": "test 4",
                  "pending": false,
                  "body": "() => {\\n      cy.get('#text-target').type('!').should('have.value', 'abcdefghi!');\\n      cy.visit('cypress/fixtures/dom-with-browser-interactions.html');\\n      cy.wait(1000, {\\n        log: false\\n      });\\n      cy.get('#text-target').type('abc').should('have.value', 'abc');\\n    }",
                  "type": "test",
                  "file": null,
                  "invocationDetails": {
                    "function": "Suite.eval",
                    "fileUrl": "http://localhost:2121/__cypress/tests?p=cypress/e2e/test-isolation.cy.js",
                    "originalFile": "webpack://protocol-sample-project/./cypress/e2e/test-isolation.cy.js",
                    "relativeFile": "cypress/e2e/test-isolation.cy.js",
                    "absoluteFile": "/path/to/absoluteFile",
                    "line": 19,
                    "column": 4,
                    "whitespace": "    ",
                    "stack": "Error\\n    at Suite.eval (http://localhost:2121/__cypress/tests?p=cypress/e2e/test-isolation.cy.js:30:5)\\n    at Suite.eval (http://localhost:2121/__cypress/tests?p=cypress/e2e/test-isolation.cy.js:14:3)\\n    at eval (http://localhost:2121/__cypress/tests?p=cypress/e2e/test-isolation.cy.js:11:1)\\n    at eval (http://localhost:2121/__cypress/tests?p=cypress/e2e/test-isolation.cy.js:68:12)\\n    at eval (<anonymous>)"
                  },
                  "currentRetry": 0,
                  "retries": -1,
                  "_slow": 10000,
                  "hooks": [],
                  "_testConfig": {
                    "testConfigList": [
                      {
                        "overrideLevel": "suite",
                        "overrides": {
                          "baseUrl": null
                        },
                        "invocationDetails": {
                          "function": "eval",
                          "fileUrl": "http://localhost:2121/__cypress/tests?p=cypress/e2e/test-isolation.cy.js",
                          "originalFile": "webpack://protocol-sample-project/./cypress/e2e/test-isolation.cy.js",
                          "relativeFile": "cypress/e2e/test-isolation.cy.js",
                          "absoluteFile": "/path/to/absoluteFile",
                          "line": 3,
                          "column": 0,
                          "whitespace": "    ",
                          "stack": "Error\\n    at eval (http://localhost:2121/__cypress/tests?p=cypress/e2e/test-isolation.cy.js:11:1)\\n    at eval (http://localhost:2121/__cypress/tests?p=cypress/e2e/test-isolation.cy.js:68:12)\\n    at eval (<anonymous>)"
                        }
                      },
                      {
                        "overrideLevel": "suite",
                        "overrides": {
                          "testIsolation": false
                        },
                        "invocationDetails": {
                          "function": "Suite.eval",
                          "fileUrl": "http://localhost:2121/__cypress/tests?p=cypress/e2e/test-isolation.cy.js",
                          "originalFile": "webpack://protocol-sample-project/./cypress/e2e/test-isolation.cy.js",
                          "relativeFile": "cypress/e2e/test-isolation.cy.js",
                          "absoluteFile": "/path/to/absoluteFile",
                          "line": 4,
                          "column": 2,
                          "whitespace": "    ",
                          "stack": "Error\\n    at Suite.eval (http://localhost:2121/__cypress/tests?p=cypress/e2e/test-isolation.cy.js:14:3)\\n    at eval (http://localhost:2121/__cypress/tests?p=cypress/e2e/test-isolation.cy.js:11:1)\\n    at eval (http://localhost:2121/__cypress/tests?p=cypress/e2e/test-isolation.cy.js:68:12)\\n    at eval (<anonymous>)"
                        }
                      }
                    ],
                    "unverifiedTestConfig": {
                      "baseUrl": null,
                      "testIsolation": false
                    }
                  },
                  "_titlePath": [
                    "test isolation",
                    "test isolation false",
                    "test 4"
                  ]
                },
                {
                  "id": "r8",
                  "title": "test 5",
                  "pending": false,
                  "body": "() => {\\n      cy.get('#text-target').type('!').should('have.value', 'abc!');\\n    }",
                  "type": "test",
                  "file": null,
                  "invocationDetails": {
                    "function": "Suite.eval",
                    "fileUrl": "http://localhost:2121/__cypress/tests?p=cypress/e2e/test-isolation.cy.js",
                    "originalFile": "webpack://protocol-sample-project/./cypress/e2e/test-isolation.cy.js",
                    "relativeFile": "cypress/e2e/test-isolation.cy.js",
                    "absoluteFile": "/path/to/absoluteFile",
                    "line": 27,
                    "column": 4,
                    "whitespace": "    ",
                    "stack": "Error\\n    at Suite.eval (http://localhost:2121/__cypress/tests?p=cypress/e2e/test-isolation.cy.js:38:5)\\n    at Suite.eval (http://localhost:2121/__cypress/tests?p=cypress/e2e/test-isolation.cy.js:14:3)\\n    at eval (http://localhost:2121/__cypress/tests?p=cypress/e2e/test-isolation.cy.js:11:1)\\n    at eval (http://localhost:2121/__cypress/tests?p=cypress/e2e/test-isolation.cy.js:68:12)\\n    at eval (<anonymous>)"
                  },
                  "currentRetry": 0,
                  "retries": -1,
                  "_slow": 10000,
                  "hooks": [],
                  "_testConfig": {
                    "testConfigList": [
                      {
                        "overrideLevel": "suite",
                        "overrides": {
                          "baseUrl": null
                        },
                        "invocationDetails": {
                          "function": "eval",
                          "fileUrl": "http://localhost:2121/__cypress/tests?p=cypress/e2e/test-isolation.cy.js",
                          "originalFile": "webpack://protocol-sample-project/./cypress/e2e/test-isolation.cy.js",
                          "relativeFile": "cypress/e2e/test-isolation.cy.js",
                          "absoluteFile": "/path/to/absoluteFile",
                          "line": 3,
                          "column": 0,
                          "whitespace": "    ",
                          "stack": "Error\\n    at eval (http://localhost:2121/__cypress/tests?p=cypress/e2e/test-isolation.cy.js:11:1)\\n    at eval (http://localhost:2121/__cypress/tests?p=cypress/e2e/test-isolation.cy.js:68:12)\\n    at eval (<anonymous>)"
                        }
                      },
                      {
                        "overrideLevel": "suite",
                        "overrides": {
                          "testIsolation": false
                        },
                        "invocationDetails": {
                          "function": "Suite.eval",
                          "fileUrl": "http://localhost:2121/__cypress/tests?p=cypress/e2e/test-isolation.cy.js",
                          "originalFile": "webpack://protocol-sample-project/./cypress/e2e/test-isolation.cy.js",
                          "relativeFile": "cypress/e2e/test-isolation.cy.js",
                          "absoluteFile": "/path/to/absoluteFile",
                          "line": 4,
                          "column": 2,
                          "whitespace": "    ",
                          "stack": "Error\\n    at Suite.eval (http://localhost:2121/__cypress/tests?p=cypress/e2e/test-isolation.cy.js:14:3)\\n    at eval (http://localhost:2121/__cypress/tests?p=cypress/e2e/test-isolation.cy.js:11:1)\\n    at eval (http://localhost:2121/__cypress/tests?p=cypress/e2e/test-isolation.cy.js:68:12)\\n    at eval (<anonymous>)"
                        }
                      }
                    ],
                    "unverifiedTestConfig": {
                      "baseUrl": null,
                      "testIsolation": false
                    }
                  },
                  "_titlePath": [
                    "test isolation",
                    "test isolation false",
                    "test 5"
                  ]
                }
              ],
              "suites": []
            },
            {
              "_testConfig": {
                "testIsolation": true
              },
              "id": "r9",
              "title": "test isolation true",
              "root": false,
              "pending": false,
              "type": "suite",
              "file": null,
              "invocationDetails": {
                "function": "Suite.eval",
                "fileUrl": "http://localhost:2121/__cypress/tests?p=cypress/e2e/test-isolation.cy.js",
                "originalFile": "webpack://protocol-sample-project/./cypress/e2e/test-isolation.cy.js",
                "relativeFile": "cypress/e2e/test-isolation.cy.js",
                "absoluteFile": "/path/to/absoluteFile",
                "line": 32,
                "column": 2,
                "whitespace": "    ",
                "stack": "Error\\n    at Suite.eval (http://localhost:2121/__cypress/tests?p=cypress/e2e/test-isolation.cy.js:42:3)\\n    at eval (http://localhost:2121/__cypress/tests?p=cypress/e2e/test-isolation.cy.js:11:1)\\n    at eval (http://localhost:2121/__cypress/tests?p=cypress/e2e/test-isolation.cy.js:68:12)\\n    at eval (<anonymous>)"
              },
              "retries": -1,
              "_slow": 10000,
              "hooks": [],
              "tests": [
                {
                  "id": "r10",
                  "title": "test 6",
                  "pending": false,
                  "body": "() => {\\n      cy.visit('cypress/fixtures/dom-with-browser-interactions.html');\\n      cy.wait(1000, {\\n        log: false\\n      });\\n      cy.get('#text-target').type('abc').should('have.value', 'abc');\\n    }",
                  "type": "test",
                  "file": null,
                  "invocationDetails": {
                    "function": "Suite.eval",
                    "fileUrl": "http://localhost:2121/__cypress/tests?p=cypress/e2e/test-isolation.cy.js",
                    "originalFile": "webpack://protocol-sample-project/./cypress/e2e/test-isolation.cy.js",
                    "relativeFile": "cypress/e2e/test-isolation.cy.js",
                    "absoluteFile": "/path/to/absoluteFile",
                    "line": 33,
                    "column": 4,
                    "whitespace": "    ",
                    "stack": "Error\\n    at Suite.eval (http://localhost:2121/__cypress/tests?p=cypress/e2e/test-isolation.cy.js:45:5)\\n    at Suite.eval (http://localhost:2121/__cypress/tests?p=cypress/e2e/test-isolation.cy.js:42:3)\\n    at eval (http://localhost:2121/__cypress/tests?p=cypress/e2e/test-isolation.cy.js:11:1)\\n    at eval (http://localhost:2121/__cypress/tests?p=cypress/e2e/test-isolation.cy.js:68:12)\\n    at eval (<anonymous>)"
                  },
                  "currentRetry": 0,
                  "retries": -1,
                  "_slow": 10000,
                  "hooks": [],
                  "_testConfig": {
                    "testConfigList": [
                      {
                        "overrideLevel": "suite",
                        "overrides": {
                          "baseUrl": null
                        },
                        "invocationDetails": {
                          "function": "eval",
                          "fileUrl": "http://localhost:2121/__cypress/tests?p=cypress/e2e/test-isolation.cy.js",
                          "originalFile": "webpack://protocol-sample-project/./cypress/e2e/test-isolation.cy.js",
                          "relativeFile": "cypress/e2e/test-isolation.cy.js",
                          "absoluteFile": "/path/to/absoluteFile",
                          "line": 3,
                          "column": 0,
                          "whitespace": "    ",
                          "stack": "Error\\n    at eval (http://localhost:2121/__cypress/tests?p=cypress/e2e/test-isolation.cy.js:11:1)\\n    at eval (http://localhost:2121/__cypress/tests?p=cypress/e2e/test-isolation.cy.js:68:12)\\n    at eval (<anonymous>)"
                        }
                      },
                      {
                        "overrideLevel": "suite",
                        "overrides": {
                          "testIsolation": true
                        },
                        "invocationDetails": {
                          "function": "Suite.eval",
                          "fileUrl": "http://localhost:2121/__cypress/tests?p=cypress/e2e/test-isolation.cy.js",
                          "originalFile": "webpack://protocol-sample-project/./cypress/e2e/test-isolation.cy.js",
                          "relativeFile": "cypress/e2e/test-isolation.cy.js",
                          "absoluteFile": "/path/to/absoluteFile",
                          "line": 32,
                          "column": 2,
                          "whitespace": "    ",
                          "stack": "Error\\n    at Suite.eval (http://localhost:2121/__cypress/tests?p=cypress/e2e/test-isolation.cy.js:42:3)\\n    at eval (http://localhost:2121/__cypress/tests?p=cypress/e2e/test-isolation.cy.js:11:1)\\n    at eval (http://localhost:2121/__cypress/tests?p=cypress/e2e/test-isolation.cy.js:68:12)\\n    at eval (<anonymous>)"
                        }
                      }
                    ],
                    "unverifiedTestConfig": {
                      "baseUrl": null,
                      "testIsolation": true
                    }
                  },
                  "_titlePath": [
                    "test isolation",
                    "test isolation true",
                    "test 6"
                  ]
                },
                {
                  "id": "r11",
                  "title": "test 7",
                  "pending": false,
                  "body": "() => {\\n      cy.visit('cypress/fixtures/dom-with-browser-interactions.html');\\n      cy.wait(1000, {\\n        log: false\\n      });\\n      cy.get('#text-target').type('def').should('have.value', 'def');\\n    }",
                  "type": "test",
                  "file": null,
                  "invocationDetails": {
                    "function": "Suite.eval",
                    "fileUrl": "http://localhost:2121/__cypress/tests?p=cypress/e2e/test-isolation.cy.js",
                    "originalFile": "webpack://protocol-sample-project/./cypress/e2e/test-isolation.cy.js",
                    "relativeFile": "cypress/e2e/test-isolation.cy.js",
                    "absoluteFile": "/path/to/absoluteFile",
                    "line": 39,
                    "column": 4,
                    "whitespace": "    ",
                    "stack": "Error\\n    at Suite.eval (http://localhost:2121/__cypress/tests?p=cypress/e2e/test-isolation.cy.js:52:5)\\n    at Suite.eval (http://localhost:2121/__cypress/tests?p=cypress/e2e/test-isolation.cy.js:42:3)\\n    at eval (http://localhost:2121/__cypress/tests?p=cypress/e2e/test-isolation.cy.js:11:1)\\n    at eval (http://localhost:2121/__cypress/tests?p=cypress/e2e/test-isolation.cy.js:68:12)\\n    at eval (<anonymous>)"
                  },
                  "currentRetry": 0,
                  "retries": -1,
                  "_slow": 10000,
                  "hooks": [],
                  "_testConfig": {
                    "testConfigList": [
                      {
                        "overrideLevel": "suite",
                        "overrides": {
                          "baseUrl": null
                        },
                        "invocationDetails": {
                          "function": "eval",
                          "fileUrl": "http://localhost:2121/__cypress/tests?p=cypress/e2e/test-isolation.cy.js",
                          "originalFile": "webpack://protocol-sample-project/./cypress/e2e/test-isolation.cy.js",
                          "relativeFile": "cypress/e2e/test-isolation.cy.js",
                          "absoluteFile": "/path/to/absoluteFile",
                          "line": 3,
                          "column": 0,
                          "whitespace": "    ",
                          "stack": "Error\\n    at eval (http://localhost:2121/__cypress/tests?p=cypress/e2e/test-isolation.cy.js:11:1)\\n    at eval (http://localhost:2121/__cypress/tests?p=cypress/e2e/test-isolation.cy.js:68:12)\\n    at eval (<anonymous>)"
                        }
                      },
                      {
                        "overrideLevel": "suite",
                        "overrides": {
                          "testIsolation": true
                        },
                        "invocationDetails": {
                          "function": "Suite.eval",
                          "fileUrl": "http://localhost:2121/__cypress/tests?p=cypress/e2e/test-isolation.cy.js",
                          "originalFile": "webpack://protocol-sample-project/./cypress/e2e/test-isolation.cy.js",
                          "relativeFile": "cypress/e2e/test-isolation.cy.js",
                          "absoluteFile": "/path/to/absoluteFile",
                          "line": 32,
                          "column": 2,
                          "whitespace": "    ",
                          "stack": "Error\\n    at Suite.eval (http://localhost:2121/__cypress/tests?p=cypress/e2e/test-isolation.cy.js:42:3)\\n    at eval (http://localhost:2121/__cypress/tests?p=cypress/e2e/test-isolation.cy.js:11:1)\\n    at eval (http://localhost:2121/__cypress/tests?p=cypress/e2e/test-isolation.cy.js:68:12)\\n    at eval (<anonymous>)"
                        }
                      }
                    ],
                    "unverifiedTestConfig": {
                      "baseUrl": null,
                      "testIsolation": true
                    }
                  },
                  "_titlePath": [
                    "test isolation",
                    "test isolation true",
                    "test 7"
                  ]
                }
              ],
              "suites": []
            },
            {
              "_testConfig": {
                "testIsolation": false
              },
              "id": "r12",
              "title": "test isolation false",
              "root": false,
              "pending": false,
              "type": "suite",
              "file": null,
              "invocationDetails": {
                "function": "Suite.eval",
                "fileUrl": "http://localhost:2121/__cypress/tests?p=cypress/e2e/test-isolation.cy.js",
                "originalFile": "webpack://protocol-sample-project/./cypress/e2e/test-isolation.cy.js",
                "relativeFile": "cypress/e2e/test-isolation.cy.js",
                "absoluteFile": "/path/to/absoluteFile",
                "line": 46,
                "column": 2,
                "whitespace": "    ",
                "stack": "Error\\n    at Suite.eval (http://localhost:2121/__cypress/tests?p=cypress/e2e/test-isolation.cy.js:60:3)\\n    at eval (http://localhost:2121/__cypress/tests?p=cypress/e2e/test-isolation.cy.js:11:1)\\n    at eval (http://localhost:2121/__cypress/tests?p=cypress/e2e/test-isolation.cy.js:68:12)\\n    at eval (<anonymous>)"
              },
              "retries": -1,
              "_slow": 10000,
              "hooks": [],
              "tests": [
                {
                  "id": "r13",
                  "title": "test 8",
                  "pending": false,
                  "body": "() => {\\n      cy.get('#text-target').type('abc').should('have.value', 'defabc');\\n    }",
                  "type": "test",
                  "file": null,
                  "invocationDetails": {
                    "function": "Suite.eval",
                    "fileUrl": "http://localhost:2121/__cypress/tests?p=cypress/e2e/test-isolation.cy.js",
                    "originalFile": "webpack://protocol-sample-project/./cypress/e2e/test-isolation.cy.js",
                    "relativeFile": "cypress/e2e/test-isolation.cy.js",
                    "absoluteFile": "/path/to/absoluteFile",
                    "line": 47,
                    "column": 4,
                    "whitespace": "    ",
                    "stack": "Error\\n    at Suite.eval (http://localhost:2121/__cypress/tests?p=cypress/e2e/test-isolation.cy.js:63:5)\\n    at Suite.eval (http://localhost:2121/__cypress/tests?p=cypress/e2e/test-isolation.cy.js:60:3)\\n    at eval (http://localhost:2121/__cypress/tests?p=cypress/e2e/test-isolation.cy.js:11:1)\\n    at eval (http://localhost:2121/__cypress/tests?p=cypress/e2e/test-isolation.cy.js:68:12)\\n    at eval (<anonymous>)"
                  },
                  "currentRetry": 0,
                  "retries": -1,
                  "_slow": 10000,
                  "hooks": [],
                  "_testConfig": {
                    "testConfigList": [
                      {
                        "overrideLevel": "suite",
                        "overrides": {
                          "baseUrl": null
                        },
                        "invocationDetails": {
                          "function": "eval",
                          "fileUrl": "http://localhost:2121/__cypress/tests?p=cypress/e2e/test-isolation.cy.js",
                          "originalFile": "webpack://protocol-sample-project/./cypress/e2e/test-isolation.cy.js",
                          "relativeFile": "cypress/e2e/test-isolation.cy.js",
                          "absoluteFile": "/path/to/absoluteFile",
                          "line": 3,
                          "column": 0,
                          "whitespace": "    ",
                          "stack": "Error\\n    at eval (http://localhost:2121/__cypress/tests?p=cypress/e2e/test-isolation.cy.js:11:1)\\n    at eval (http://localhost:2121/__cypress/tests?p=cypress/e2e/test-isolation.cy.js:68:12)\\n    at eval (<anonymous>)"
                        }
                      },
                      {
                        "overrideLevel": "suite",
                        "overrides": {
                          "testIsolation": false
                        },
                        "invocationDetails": {
                          "function": "Suite.eval",
                          "fileUrl": "http://localhost:2121/__cypress/tests?p=cypress/e2e/test-isolation.cy.js",
                          "originalFile": "webpack://protocol-sample-project/./cypress/e2e/test-isolation.cy.js",
                          "relativeFile": "cypress/e2e/test-isolation.cy.js",
                          "absoluteFile": "/path/to/absoluteFile",
                          "line": 46,
                          "column": 2,
                          "whitespace": "    ",
                          "stack": "Error\\n    at Suite.eval (http://localhost:2121/__cypress/tests?p=cypress/e2e/test-isolation.cy.js:60:3)\\n    at eval (http://localhost:2121/__cypress/tests?p=cypress/e2e/test-isolation.cy.js:11:1)\\n    at eval (http://localhost:2121/__cypress/tests?p=cypress/e2e/test-isolation.cy.js:68:12)\\n    at eval (<anonymous>)"
                        }
                      }
                    ],
                    "unverifiedTestConfig": {
                      "baseUrl": null,
                      "testIsolation": false
                    }
                  },
                  "_titlePath": [
                    "test isolation",
                    "test isolation false",
                    "test 8"
                  ]
                }
              ],
              "suites": []
            }
          ]
        }
      ],
      "runtimeConfig": {},
      "totalUnfilteredTests": 0
    },
    {
      "id": "r1",
      "title": "",
      "root": true,
      "pending": false,
      "type": "suite",
      "file": "cypress/e2e/shadow-dom.cy.js",
      "retries": -1,
      "_slow": 10000,
      "hooks": [],
      "tests": [],
      "suites": [
        {
          "id": "r2",
          "title": "protocol events w/ shadow DOM",
          "root": false,
          "pending": false,
          "type": "suite",
          "file": null,
          "invocationDetails": {
            "function": "eval",
            "fileUrl": "http://localhost:2121/__cypress/tests?p=cypress/e2e/shadow-dom.cy.js",
            "originalFile": "webpack://protocol-sample-project/./cypress/e2e/shadow-dom.cy.js",
            "relativeFile": "cypress/e2e/shadow-dom.cy.js",
            "absoluteFile": "/path/to/absoluteFile",
            "line": 1,
            "column": 0,
            "whitespace": "    ",
            "stack": "Error\\n    at eval (http://localhost:2121/__cypress/tests?p=cypress/e2e/shadow-dom.cy.js:9:1)\\n    at eval (http://localhost:2121/__cypress/tests?p=cypress/e2e/shadow-dom.cy.js:23:12)\\n    at eval (<anonymous>)"
          },
          "retries": -1,
          "_slow": 10000,
          "hooks": [],
          "tests": [
            {
              "id": "r3",
              "title": "has protocol events with shadow DOM selectors",
              "pending": false,
              "body": "() => {\\n    cy.visit('cypress/fixtures/shadow-dom.html');\\n    cy.get('#in-shadow', {\\n      includeShadowDom: true\\n    }).should('exist');\\n  }",
              "type": "test",
              "file": null,
              "invocationDetails": {
                "function": "Suite.eval",
                "fileUrl": "http://localhost:2121/__cypress/tests?p=cypress/e2e/shadow-dom.cy.js",
                "originalFile": "webpack://protocol-sample-project/./cypress/e2e/shadow-dom.cy.js",
                "relativeFile": "cypress/e2e/shadow-dom.cy.js",
                "absoluteFile": "/path/to/absoluteFile",
                "line": 2,
                "column": 2,
                "whitespace": "    ",
                "stack": "Error\\n    at Suite.eval (http://localhost:2121/__cypress/tests?p=cypress/e2e/shadow-dom.cy.js:10:3)\\n    at eval (http://localhost:2121/__cypress/tests?p=cypress/e2e/shadow-dom.cy.js:9:1)\\n    at eval (http://localhost:2121/__cypress/tests?p=cypress/e2e/shadow-dom.cy.js:23:12)\\n    at eval (<anonymous>)"
              },
              "currentRetry": 0,
              "retries": -1,
              "_slow": 10000,
              "hooks": [],
              "_testConfig": {
                "testConfigList": [],
                "unverifiedTestConfig": {}
              },
              "_titlePath": [
                "protocol events w/ shadow DOM",
                "has protocol events with shadow DOM selectors"
              ]
            },
            {
              "id": "r4",
              "title": "does not have cypress errors when visiting closed shadow roots",
              "pending": false,
              "body": "() => {\\n    cy.visit('cypress/fixtures/shadow-dom-closed.html');\\n    cy.get('#in-shadow', {\\n      includeShadowDom: true\\n    }).should('not.exist');\\n  }",
              "type": "test",
              "file": null,
              "invocationDetails": {
                "function": "Suite.eval",
                "fileUrl": "http://localhost:2121/__cypress/tests?p=cypress/e2e/shadow-dom.cy.js",
                "originalFile": "webpack://protocol-sample-project/./cypress/e2e/shadow-dom.cy.js",
                "relativeFile": "cypress/e2e/shadow-dom.cy.js",
                "absoluteFile": "/path/to/absoluteFile",
                "line": 7,
                "column": 2,
                "whitespace": "    ",
                "stack": "Error\\n    at Suite.eval (http://localhost:2121/__cypress/tests?p=cypress/e2e/shadow-dom.cy.js:16:3)\\n    at eval (http://localhost:2121/__cypress/tests?p=cypress/e2e/shadow-dom.cy.js:9:1)\\n    at eval (http://localhost:2121/__cypress/tests?p=cypress/e2e/shadow-dom.cy.js:23:12)\\n    at eval (<anonymous>)"
              },
              "currentRetry": 0,
              "retries": -1,
              "_slow": 10000,
              "hooks": [],
              "_testConfig": {
                "testConfigList": [],
                "unverifiedTestConfig": {}
              },
              "_titlePath": [
                "protocol events w/ shadow DOM",
                "does not have cypress errors when visiting closed shadow roots"
              ]
            }
          ],
          "suites": []
        }
      ],
      "runtimeConfig": {},
      "totalUnfilteredTests": 0
    }
  ],
  "connectToBrowser": [
    true,
    true,
    true
  ],
  "commandLogAdded": [
    {
      "id": "log-http://localhost:3131-1",
      "event": false,
      "hookId": "h1",
      "instrument": "command",
      "hidden": false,
      "message": "http://localhost:3131/index.html",
      "name": "visit",
      "renderProps": {},
      "state": "pending",
      "testId": "r3",
      "timeout": 60000,
      "type": "parent",
      "url": "",
      "wallClockStartedAt": "Any.ISODate",
      "testCurrentRetry": 0,
      "createdAtTimestamp": "Any.Number",
      "updatedAtTimestamp": "Any.Number"
    },
    {
      "id": "log-http://localhost:3131-2",
      "event": false,
      "hookId": "r3",
      "instrument": "command",
      "hidden": false,
      "message": "300, 200",
      "name": "viewport",
      "renderProps": {},
      "state": "pending",
      "testId": "r3",
      "timeout": 4000,
      "type": "parent",
      "url": "http://localhost:3131/index.html",
      "wallClockStartedAt": "Any.ISODate",
      "testCurrentRetry": 0,
      "createdAtTimestamp": "Any.Number",
      "updatedAtTimestamp": "Any.Number"
    },
    {
      "id": "log-http://localhost:3131-3",
      "event": false,
      "hookId": "r3",
      "instrument": "command",
      "hidden": false,
      "message": "hi",
      "name": "contains",
      "renderProps": {},
      "state": "pending",
      "testId": "r3",
      "timeout": 4000,
      "type": "child",
      "url": "http://localhost:3131/index.html",
      "wallClockStartedAt": "Any.ISODate",
      "testCurrentRetry": 0,
      "createdAtTimestamp": "Any.Number",
      "updatedAtTimestamp": "Any.Number"
    },
    {
      "id": "log-http://localhost:3131-4",
      "event": false,
      "hookId": "r3",
      "instrument": "command",
      "hidden": false,
      "message": "",
      "name": "click",
      "numElements": 1,
      "renderProps": {},
      "state": "pending",
      "testId": "r3",
      "timeout": 4000,
      "type": "child",
      "url": "http://localhost:3131/index.html",
      "visible": true,
      "wallClockStartedAt": "Any.ISODate",
      "testCurrentRetry": 0,
      "createdAtTimestamp": "Any.Number",
      "updatedAtTimestamp": "Any.Number",
      "highlightAttr": "data-cypress-el"
    },
    {
      "id": "log-http://localhost:3131-5",
      "event": false,
      "hookId": "r3",
      "instrument": "command",
      "hidden": false,
      "message": "http://foobar.com",
      "name": "origin",
      "renderProps": {},
      "state": "pending",
      "testId": "r3",
      "timeout": 4000,
      "type": "parent",
      "url": "http://localhost:3131/index.html",
      "wallClockStartedAt": "Any.ISODate",
      "testCurrentRetry": 0,
      "createdAtTimestamp": "Any.Number",
      "updatedAtTimestamp": "Any.Number"
    },
    {
      "id": "log-http://foobar.com-6",
      "event": false,
      "groupLevel": 1,
      "hookId": "r3",
      "instrument": "command",
      "group": "log-http://localhost:3131-5",
      "hidden": false,
      "message": "400, 500",
      "name": "viewport",
      "renderProps": {},
      "state": "pending",
      "testId": "r3",
      "timeout": 4000,
      "type": "parent",
      "url": "",
      "wallClockStartedAt": "Any.ISODate",
      "testCurrentRetry": 0,
      "createdAtTimestamp": "Any.Number",
      "updatedAtTimestamp": "Any.Number"
    },
    {
      "id": "log-http://localhost:2121-1",
      "event": false,
      "hookId": "r4",
      "instrument": "command",
      "hidden": false,
      "message": "cypress/fixtures/dom-with-browser-interactions.html",
      "name": "visit",
      "renderProps": {},
      "state": "pending",
      "testId": "r4",
      "timeout": 60000,
      "type": "parent",
      "url": "",
      "wallClockStartedAt": "Any.ISODate",
      "testCurrentRetry": 0,
      "createdAtTimestamp": "Any.Number",
      "updatedAtTimestamp": "Any.Number"
    },
    {
      "id": "log-http://localhost:2121-3",
      "event": false,
      "hookId": "r4",
      "instrument": "command",
      "hidden": false,
      "message": "#text-target",
      "name": "get",
      "renderProps": {},
      "state": "pending",
      "testId": "r4",
      "timeout": 4000,
      "type": "parent",
      "url": "http://localhost:2121/cypress/fixtures/dom-with-browser-interactions.html",
      "wallClockStartedAt": "Any.ISODate",
      "testCurrentRetry": 0,
      "createdAtTimestamp": "Any.Number",
      "updatedAtTimestamp": "Any.Number"
    },
    {
      "id": "log-http://localhost:2121-4",
      "event": false,
      "hookId": "r4",
      "instrument": "command",
      "hidden": false,
      "message": "abc",
      "name": "type",
      "numElements": 1,
      "renderProps": {},
      "state": "pending",
      "testId": "r4",
      "timeout": 4000,
      "type": "child",
      "url": "http://localhost:2121/cypress/fixtures/dom-with-browser-interactions.html",
      "visible": true,
      "wallClockStartedAt": "Any.ISODate",
      "testCurrentRetry": 0,
      "createdAtTimestamp": "Any.Number",
      "updatedAtTimestamp": "Any.Number",
      "highlightAttr": "data-cypress-el"
    },
    {
      "id": "log-http://localhost:2121-5",
      "event": false,
      "hookId": "r4",
      "instrument": "command",
      "hidden": false,
      "message": "expected **<input#text-target>** to have value **abc**",
      "name": "assert",
      "numElements": 1,
      "renderProps": {},
      "state": "pending",
      "testId": "r4",
      "timeout": 0,
      "type": "child",
      "url": "http://localhost:2121/cypress/fixtures/dom-with-browser-interactions.html",
      "visible": true,
      "wallClockStartedAt": "Any.ISODate",
      "testCurrentRetry": 0,
      "createdAtTimestamp": "Any.Number",
      "updatedAtTimestamp": "Any.Number",
      "highlightAttr": "data-cypress-el"
    },
    {
      "id": "log-http://localhost:2121-6",
      "event": false,
      "hookId": "r5",
      "instrument": "command",
      "hidden": false,
      "message": "#text-target",
      "name": "get",
      "renderProps": {},
      "state": "pending",
      "testId": "r5",
      "timeout": 4000,
      "type": "parent",
      "url": "",
      "wallClockStartedAt": "Any.ISODate",
      "testCurrentRetry": 0,
      "createdAtTimestamp": "Any.Number",
      "updatedAtTimestamp": "Any.Number"
    },
    {
      "id": "log-http://localhost:2121-7",
      "event": false,
      "hookId": "r5",
      "instrument": "command",
      "hidden": false,
      "message": "def",
      "name": "type",
      "numElements": 1,
      "renderProps": {},
      "state": "pending",
      "testId": "r5",
      "timeout": 4000,
      "type": "child",
      "url": "",
      "visible": true,
      "wallClockStartedAt": "Any.ISODate",
      "testCurrentRetry": 0,
      "createdAtTimestamp": "Any.Number",
      "updatedAtTimestamp": "Any.Number",
      "highlightAttr": "data-cypress-el"
    },
    {
      "id": "log-http://localhost:2121-8",
      "event": false,
      "hookId": "r5",
      "instrument": "command",
      "hidden": false,
      "message": "expected **<input#text-target>** to have value **abcdef**",
      "name": "assert",
      "numElements": 1,
      "renderProps": {},
      "state": "pending",
      "testId": "r5",
      "timeout": 0,
      "type": "child",
      "url": "",
      "visible": true,
      "wallClockStartedAt": "Any.ISODate",
      "testCurrentRetry": 0,
      "createdAtTimestamp": "Any.Number",
      "updatedAtTimestamp": "Any.Number",
      "highlightAttr": "data-cypress-el"
    },
    {
      "id": "log-http://localhost:2121-9",
      "event": false,
      "hookId": "r6",
      "instrument": "command",
      "hidden": false,
      "message": "#text-target",
      "name": "get",
      "renderProps": {},
      "state": "pending",
      "testId": "r6",
      "timeout": 4000,
      "type": "parent",
      "url": "",
      "wallClockStartedAt": "Any.ISODate",
      "testCurrentRetry": 0,
      "createdAtTimestamp": "Any.Number",
      "updatedAtTimestamp": "Any.Number"
    },
    {
      "id": "log-http://localhost:2121-10",
      "event": false,
      "hookId": "r6",
      "instrument": "command",
      "hidden": false,
      "message": "ghi",
      "name": "type",
      "numElements": 1,
      "renderProps": {},
      "state": "pending",
      "testId": "r6",
      "timeout": 4000,
      "type": "child",
      "url": "",
      "visible": true,
      "wallClockStartedAt": "Any.ISODate",
      "testCurrentRetry": 0,
      "createdAtTimestamp": "Any.Number",
      "updatedAtTimestamp": "Any.Number",
      "highlightAttr": "data-cypress-el"
    },
    {
      "id": "log-http://localhost:2121-11",
      "event": false,
      "hookId": "r6",
      "instrument": "command",
      "hidden": false,
      "message": "expected **<input#text-target>** to have value **abcdefghi**",
      "name": "assert",
      "numElements": 1,
      "renderProps": {},
      "state": "pending",
      "testId": "r6",
      "timeout": 0,
      "type": "child",
      "url": "",
      "visible": true,
      "wallClockStartedAt": "Any.ISODate",
      "testCurrentRetry": 0,
      "createdAtTimestamp": "Any.Number",
      "updatedAtTimestamp": "Any.Number",
      "highlightAttr": "data-cypress-el"
    },
    {
      "id": "log-http://localhost:2121-12",
      "event": false,
      "hookId": "r7",
      "instrument": "command",
      "hidden": false,
      "message": "#text-target",
      "name": "get",
      "renderProps": {},
      "state": "pending",
      "testId": "r7",
      "timeout": 4000,
      "type": "parent",
      "url": "",
      "wallClockStartedAt": "Any.ISODate",
      "testCurrentRetry": 0,
      "createdAtTimestamp": "Any.Number",
      "updatedAtTimestamp": "Any.Number"
    },
    {
      "id": "log-http://localhost:2121-13",
      "event": false,
      "hookId": "r7",
      "instrument": "command",
      "hidden": false,
      "message": "!",
      "name": "type",
      "numElements": 1,
      "renderProps": {},
      "state": "pending",
      "testId": "r7",
      "timeout": 4000,
      "type": "child",
      "url": "",
      "visible": true,
      "wallClockStartedAt": "Any.ISODate",
      "testCurrentRetry": 0,
      "createdAtTimestamp": "Any.Number",
      "updatedAtTimestamp": "Any.Number",
      "highlightAttr": "data-cypress-el"
    },
    {
      "id": "log-http://localhost:2121-14",
      "event": false,
      "hookId": "r7",
      "instrument": "command",
      "hidden": false,
      "message": "expected **<input#text-target>** to have value **abcdefghi!**",
      "name": "assert",
      "numElements": 1,
      "renderProps": {},
      "state": "pending",
      "testId": "r7",
      "timeout": 0,
      "type": "child",
      "url": "",
      "visible": true,
      "wallClockStartedAt": "Any.ISODate",
      "testCurrentRetry": 0,
      "createdAtTimestamp": "Any.Number",
      "updatedAtTimestamp": "Any.Number",
      "highlightAttr": "data-cypress-el"
    },
    {
      "id": "log-http://localhost:2121-15",
      "event": false,
      "hookId": "r7",
      "instrument": "command",
      "hidden": false,
      "message": "cypress/fixtures/dom-with-browser-interactions.html",
      "name": "visit",
      "renderProps": {},
      "state": "pending",
      "testId": "r7",
      "timeout": 60000,
      "type": "parent",
      "url": "",
      "wallClockStartedAt": "Any.ISODate",
      "testCurrentRetry": 0,
      "createdAtTimestamp": "Any.Number",
      "updatedAtTimestamp": "Any.Number"
    },
    {
      "id": "log-http://localhost:2121-17",
      "event": false,
      "hookId": "r7",
      "instrument": "command",
      "hidden": false,
      "message": "#text-target",
      "name": "get",
      "renderProps": {},
      "state": "pending",
      "testId": "r7",
      "timeout": 4000,
      "type": "parent",
      "url": "http://localhost:2121/cypress/fixtures/dom-with-browser-interactions.html",
      "wallClockStartedAt": "Any.ISODate",
      "testCurrentRetry": 0,
      "createdAtTimestamp": "Any.Number",
      "updatedAtTimestamp": "Any.Number"
    },
    {
      "id": "log-http://localhost:2121-18",
      "event": false,
      "hookId": "r7",
      "instrument": "command",
      "hidden": false,
      "message": "abc",
      "name": "type",
      "numElements": 1,
      "renderProps": {},
      "state": "pending",
      "testId": "r7",
      "timeout": 4000,
      "type": "child",
      "url": "http://localhost:2121/cypress/fixtures/dom-with-browser-interactions.html",
      "visible": true,
      "wallClockStartedAt": "Any.ISODate",
      "testCurrentRetry": 0,
      "createdAtTimestamp": "Any.Number",
      "updatedAtTimestamp": "Any.Number",
      "highlightAttr": "data-cypress-el"
    },
    {
      "id": "log-http://localhost:2121-19",
      "event": false,
      "hookId": "r7",
      "instrument": "command",
      "hidden": false,
      "message": "expected **<input#text-target>** to have value **abc**",
      "name": "assert",
      "numElements": 1,
      "renderProps": {},
      "state": "pending",
      "testId": "r7",
      "timeout": 0,
      "type": "child",
      "url": "http://localhost:2121/cypress/fixtures/dom-with-browser-interactions.html",
      "visible": true,
      "wallClockStartedAt": "Any.ISODate",
      "testCurrentRetry": 0,
      "createdAtTimestamp": "Any.Number",
      "updatedAtTimestamp": "Any.Number",
      "highlightAttr": "data-cypress-el"
    },
    {
      "id": "log-http://localhost:2121-20",
      "event": false,
      "hookId": "r8",
      "instrument": "command",
      "hidden": false,
      "message": "#text-target",
      "name": "get",
      "renderProps": {},
      "state": "pending",
      "testId": "r8",
      "timeout": 4000,
      "type": "parent",
      "url": "",
      "wallClockStartedAt": "Any.ISODate",
      "testCurrentRetry": 0,
      "createdAtTimestamp": "Any.Number",
      "updatedAtTimestamp": "Any.Number"
    },
    {
      "id": "log-http://localhost:2121-21",
      "event": false,
      "hookId": "r8",
      "instrument": "command",
      "hidden": false,
      "message": "!",
      "name": "type",
      "numElements": 1,
      "renderProps": {},
      "state": "pending",
      "testId": "r8",
      "timeout": 4000,
      "type": "child",
      "url": "",
      "visible": true,
      "wallClockStartedAt": "Any.ISODate",
      "testCurrentRetry": 0,
      "createdAtTimestamp": "Any.Number",
      "updatedAtTimestamp": "Any.Number",
      "highlightAttr": "data-cypress-el"
    },
    {
      "id": "log-http://localhost:2121-22",
      "event": false,
      "hookId": "r8",
      "instrument": "command",
      "hidden": false,
      "message": "expected **<input#text-target>** to have value **abc!**",
      "name": "assert",
      "numElements": 1,
      "renderProps": {},
      "state": "pending",
      "testId": "r8",
      "timeout": 0,
      "type": "child",
      "url": "",
      "visible": true,
      "wallClockStartedAt": "Any.ISODate",
      "testCurrentRetry": 0,
      "createdAtTimestamp": "Any.Number",
      "updatedAtTimestamp": "Any.Number",
      "highlightAttr": "data-cypress-el"
    },
    {
      "id": "log-http://localhost:2121-23",
      "event": false,
      "hookId": "r10",
      "instrument": "command",
      "hidden": false,
      "message": "cypress/fixtures/dom-with-browser-interactions.html",
      "name": "visit",
      "renderProps": {},
      "state": "pending",
      "testId": "r10",
      "timeout": 60000,
      "type": "parent",
      "url": "",
      "wallClockStartedAt": "Any.ISODate",
      "testCurrentRetry": 0,
      "createdAtTimestamp": "Any.Number",
      "updatedAtTimestamp": "Any.Number"
    },
    {
      "id": "log-http://localhost:2121-25",
      "event": false,
      "hookId": "r10",
      "instrument": "command",
      "hidden": false,
      "message": "#text-target",
      "name": "get",
      "renderProps": {},
      "state": "pending",
      "testId": "r10",
      "timeout": 4000,
      "type": "parent",
      "url": "http://localhost:2121/cypress/fixtures/dom-with-browser-interactions.html",
      "wallClockStartedAt": "Any.ISODate",
      "testCurrentRetry": 0,
      "createdAtTimestamp": "Any.Number",
      "updatedAtTimestamp": "Any.Number"
    },
    {
      "id": "log-http://localhost:2121-26",
      "event": false,
      "hookId": "r10",
      "instrument": "command",
      "hidden": false,
      "message": "abc",
      "name": "type",
      "numElements": 1,
      "renderProps": {},
      "state": "pending",
      "testId": "r10",
      "timeout": 4000,
      "type": "child",
      "url": "http://localhost:2121/cypress/fixtures/dom-with-browser-interactions.html",
      "visible": true,
      "wallClockStartedAt": "Any.ISODate",
      "testCurrentRetry": 0,
      "createdAtTimestamp": "Any.Number",
      "updatedAtTimestamp": "Any.Number",
      "highlightAttr": "data-cypress-el"
    },
    {
      "id": "log-http://localhost:2121-27",
      "event": false,
      "hookId": "r10",
      "instrument": "command",
      "hidden": false,
      "message": "expected **<input#text-target>** to have value **abc**",
      "name": "assert",
      "numElements": 1,
      "renderProps": {},
      "state": "pending",
      "testId": "r10",
      "timeout": 0,
      "type": "child",
      "url": "http://localhost:2121/cypress/fixtures/dom-with-browser-interactions.html",
      "visible": true,
      "wallClockStartedAt": "Any.ISODate",
      "testCurrentRetry": 0,
      "createdAtTimestamp": "Any.Number",
      "updatedAtTimestamp": "Any.Number",
      "highlightAttr": "data-cypress-el"
    },
    {
      "id": "log-http://localhost:2121-28",
      "event": false,
      "hookId": "r11",
      "instrument": "command",
      "hidden": false,
      "message": "cypress/fixtures/dom-with-browser-interactions.html",
      "name": "visit",
      "renderProps": {},
      "state": "pending",
      "testId": "r11",
      "timeout": 60000,
      "type": "parent",
      "url": "",
      "wallClockStartedAt": "Any.ISODate",
      "testCurrentRetry": 0,
      "createdAtTimestamp": "Any.Number",
      "updatedAtTimestamp": "Any.Number"
    },
    {
      "id": "log-http://localhost:2121-30",
      "event": false,
      "hookId": "r11",
      "instrument": "command",
      "hidden": false,
      "message": "#text-target",
      "name": "get",
      "renderProps": {},
      "state": "pending",
      "testId": "r11",
      "timeout": 4000,
      "type": "parent",
      "url": "http://localhost:2121/cypress/fixtures/dom-with-browser-interactions.html",
      "wallClockStartedAt": "Any.ISODate",
      "testCurrentRetry": 0,
      "createdAtTimestamp": "Any.Number",
      "updatedAtTimestamp": "Any.Number"
    },
    {
      "id": "log-http://localhost:2121-31",
      "event": false,
      "hookId": "r11",
      "instrument": "command",
      "hidden": false,
      "message": "def",
      "name": "type",
      "numElements": 1,
      "renderProps": {},
      "state": "pending",
      "testId": "r11",
      "timeout": 4000,
      "type": "child",
      "url": "http://localhost:2121/cypress/fixtures/dom-with-browser-interactions.html",
      "visible": true,
      "wallClockStartedAt": "Any.ISODate",
      "testCurrentRetry": 0,
      "createdAtTimestamp": "Any.Number",
      "updatedAtTimestamp": "Any.Number",
      "highlightAttr": "data-cypress-el"
    },
    {
      "id": "log-http://localhost:2121-32",
      "event": false,
      "hookId": "r11",
      "instrument": "command",
      "hidden": false,
      "message": "expected **<input#text-target>** to have value **def**",
      "name": "assert",
      "numElements": 1,
      "renderProps": {},
      "state": "pending",
      "testId": "r11",
      "timeout": 0,
      "type": "child",
      "url": "http://localhost:2121/cypress/fixtures/dom-with-browser-interactions.html",
      "visible": true,
      "wallClockStartedAt": "Any.ISODate",
      "testCurrentRetry": 0,
      "createdAtTimestamp": "Any.Number",
      "updatedAtTimestamp": "Any.Number",
      "highlightAttr": "data-cypress-el"
    },
    {
      "id": "log-http://localhost:2121-33",
      "event": false,
      "hookId": "r13",
      "instrument": "command",
      "hidden": false,
      "message": "#text-target",
      "name": "get",
      "renderProps": {},
      "state": "pending",
      "testId": "r13",
      "timeout": 4000,
      "type": "parent",
      "url": "",
      "wallClockStartedAt": "Any.ISODate",
      "testCurrentRetry": 0,
      "createdAtTimestamp": "Any.Number",
      "updatedAtTimestamp": "Any.Number"
    },
    {
      "id": "log-http://localhost:2121-34",
      "event": false,
      "hookId": "r13",
      "instrument": "command",
      "hidden": false,
      "message": "abc",
      "name": "type",
      "numElements": 1,
      "renderProps": {},
      "state": "pending",
      "testId": "r13",
      "timeout": 4000,
      "type": "child",
      "url": "",
      "visible": true,
      "wallClockStartedAt": "Any.ISODate",
      "testCurrentRetry": 0,
      "createdAtTimestamp": "Any.Number",
      "updatedAtTimestamp": "Any.Number",
      "highlightAttr": "data-cypress-el"
    },
    {
      "id": "log-http://localhost:2121-35",
      "event": false,
      "hookId": "r13",
      "instrument": "command",
      "hidden": false,
      "message": "expected **<input#text-target>** to have value **defabc**",
      "name": "assert",
      "numElements": 1,
      "renderProps": {},
      "state": "pending",
      "testId": "r13",
      "timeout": 0,
      "type": "child",
      "url": "",
      "visible": true,
      "wallClockStartedAt": "Any.ISODate",
      "testCurrentRetry": 0,
      "createdAtTimestamp": "Any.Number",
      "updatedAtTimestamp": "Any.Number",
      "highlightAttr": "data-cypress-el"
    },
    {
      "id": "log-http://localhost:2121-1",
      "event": false,
      "hookId": "r3",
      "instrument": "command",
      "hidden": false,
      "message": "cypress/fixtures/shadow-dom.html",
      "name": "visit",
      "renderProps": {},
      "state": "pending",
      "testId": "r3",
      "timeout": 60000,
      "type": "parent",
      "url": "",
      "wallClockStartedAt": "Any.ISODate",
      "testCurrentRetry": 0,
      "createdAtTimestamp": "Any.Number",
      "updatedAtTimestamp": "Any.Number"
    },
    {
      "id": "log-http://localhost:2121-2",
      "event": false,
      "hookId": "r3",
      "instrument": "command",
      "hidden": false,
      "message": "#in-shadow",
      "name": "get",
      "renderProps": {},
      "state": "pending",
      "testId": "r3",
      "timeout": 4000,
      "type": "parent",
      "url": "http://localhost:2121/cypress/fixtures/shadow-dom.html",
      "wallClockStartedAt": "Any.ISODate",
      "testCurrentRetry": 0,
      "createdAtTimestamp": "Any.Number",
      "updatedAtTimestamp": "Any.Number"
    },
    {
      "id": "log-http://localhost:2121-3",
      "event": false,
      "hookId": "r3",
      "instrument": "command",
      "hidden": false,
      "message": "expected **<div#in-shadow>** to exist in the DOM",
      "name": "assert",
      "numElements": 1,
      "renderProps": {},
      "state": "pending",
      "testId": "r3",
      "timeout": 0,
      "type": "child",
      "url": "http://localhost:2121/cypress/fixtures/shadow-dom.html",
      "visible": true,
      "wallClockStartedAt": "Any.ISODate",
      "testCurrentRetry": 0,
      "createdAtTimestamp": "Any.Number",
      "updatedAtTimestamp": "Any.Number",
      "highlightAttr": "data-cypress-el"
    },
    {
      "id": "log-http://localhost:2121-4",
      "event": false,
      "hookId": "r4",
      "instrument": "command",
      "hidden": false,
      "message": "cypress/fixtures/shadow-dom-closed.html",
      "name": "visit",
      "renderProps": {},
      "state": "pending",
      "testId": "r4",
      "timeout": 60000,
      "type": "parent",
      "url": "",
      "wallClockStartedAt": "Any.ISODate",
      "testCurrentRetry": 0,
      "createdAtTimestamp": "Any.Number",
      "updatedAtTimestamp": "Any.Number"
    },
    {
      "id": "log-http://localhost:2121-5",
      "event": false,
      "hookId": "r4",
      "instrument": "command",
      "hidden": false,
      "message": "#in-shadow",
      "name": "get",
      "renderProps": {},
      "state": "pending",
      "testId": "r4",
      "timeout": 4000,
      "type": "parent",
      "url": "http://localhost:2121/cypress/fixtures/shadow-dom-closed.html",
      "wallClockStartedAt": "Any.ISODate",
      "testCurrentRetry": 0,
      "createdAtTimestamp": "Any.Number",
      "updatedAtTimestamp": "Any.Number"
    },
    {
      "id": "log-http://localhost:2121-6",
      "event": false,
      "hookId": "r4",
      "instrument": "command",
      "hidden": false,
      "message": "expected **#in-shadow** not to exist in the DOM",
      "name": "assert",
      "renderProps": {},
      "state": "pending",
      "testId": "r4",
      "timeout": 0,
      "type": "child",
      "url": "http://localhost:2121/cypress/fixtures/shadow-dom-closed.html",
      "wallClockStartedAt": "Any.ISODate",
      "testCurrentRetry": 0,
      "createdAtTimestamp": "Any.Number",
      "updatedAtTimestamp": "Any.Number"
    }
  ],
  "commandLogChanged": [
    {
      "id": "log-http://foobar.com-6",
      "event": false,
      "groupLevel": 1,
      "hookId": "r3",
      "instrument": "command",
      "group": "log-http://localhost:3131-5",
      "hidden": false,
      "message": "400, 500",
      "name": "viewport",
      "renderProps": {},
      "state": "passed",
      "testId": "r3",
      "timeout": 4000,
      "type": "parent",
      "url": "",
      "wallClockStartedAt": "Any.ISODate",
      "testCurrentRetry": 0,
      "snapshots": [],
      "createdAtTimestamp": "Any.Number",
      "updatedAtTimestamp": "Any.Number"
    },
    {
      "id": "log-http://localhost:2121-1",
      "event": false,
      "hookId": "r4",
      "instrument": "command",
      "hidden": false,
      "message": "cypress/fixtures/dom-with-browser-interactions.html",
      "name": "visit",
      "renderProps": {},
      "state": "passed",
      "testId": "r4",
      "timeout": 60000,
      "type": "parent",
      "url": "cypress/fixtures/dom-with-browser-interactions.html",
      "wallClockStartedAt": "Any.ISODate",
      "testCurrentRetry": 0,
      "snapshots": [
        {
          "timestamp": "Any.Number"
        }
      ],
      "createdAtTimestamp": "Any.Number",
      "updatedAtTimestamp": "Any.Number"
    },
    {
      "id": "log-http://localhost:2121-1",
      "event": false,
      "hookId": "r3",
      "instrument": "command",
      "hidden": false,
      "message": "cypress/fixtures/shadow-dom.html",
      "name": "visit",
      "renderProps": {},
      "state": "passed",
      "testId": "r3",
      "timeout": 60000,
      "type": "parent",
      "url": "cypress/fixtures/shadow-dom.html",
      "wallClockStartedAt": "Any.ISODate",
      "testCurrentRetry": 0,
      "snapshots": [
        {
          "timestamp": "Any.Number"
        }
      ],
      "createdAtTimestamp": "Any.Number",
      "updatedAtTimestamp": "Any.Number"
    },
    {
      "id": "log-http://localhost:2121-10",
      "event": false,
      "hookId": "r6",
      "instrument": "command",
      "hidden": false,
      "message": "ghi",
      "name": "type",
      "numElements": 1,
      "renderProps": {},
      "state": "passed",
      "testId": "r6",
      "timeout": 4000,
      "type": "child",
      "url": "",
      "visible": true,
      "wallClockStartedAt": "Any.ISODate",
      "testCurrentRetry": 0,
      "snapshots": [
        {
          "name": "before",
          "timestamp": "Any.Number",
          "elementsToHighlight": [
            {
              "selector": "#text-target"
            }
          ]
        },
        {
          "name": "after",
          "timestamp": "Any.Number",
          "elementsToHighlight": [
            {
              "selector": "#text-target"
            }
          ]
        }
      ],
      "createdAtTimestamp": "Any.Number",
      "updatedAtTimestamp": "Any.Number",
      "highlightAttr": "data-cypress-el"
    },
    {
      "id": "log-http://localhost:2121-11",
      "event": false,
      "hookId": "r6",
      "instrument": "command",
      "hidden": false,
      "message": "expected **<input#text-target>** to have value **abcdefghi**",
      "name": "assert",
      "numElements": 1,
      "renderProps": {},
      "state": "passed",
      "testId": "r6",
      "timeout": 0,
      "type": "child",
      "url": "",
      "visible": true,
      "wallClockStartedAt": "Any.ISODate",
      "testCurrentRetry": 0,
      "snapshots": [
        {
          "timestamp": "Any.Number",
          "elementsToHighlight": [
            {
              "selector": "#text-target"
            }
          ]
        }
      ],
      "createdAtTimestamp": "Any.Number",
      "updatedAtTimestamp": "Any.Number",
      "highlightAttr": "data-cypress-el"
    },
    {
      "id": "log-http://localhost:2121-12",
      "event": false,
      "hookId": "r7",
      "instrument": "command",
      "hidden": false,
      "message": "#text-target",
      "name": "get",
      "numElements": 1,
      "renderProps": {},
      "state": "passed",
      "testId": "r7",
      "timeout": 4000,
      "type": "parent",
      "url": "",
      "visible": true,
      "wallClockStartedAt": "Any.ISODate",
      "testCurrentRetry": 0,
      "snapshots": [
        {
          "timestamp": "Any.Number",
          "elementsToHighlight": [
            {
              "selector": "#text-target"
            }
          ]
        }
      ],
      "createdAtTimestamp": "Any.Number",
      "updatedAtTimestamp": "Any.Number",
      "highlightAttr": "data-cypress-el"
    },
    {
      "id": "log-http://localhost:2121-13",
      "event": false,
      "hookId": "r7",
      "instrument": "command",
      "hidden": false,
      "message": "!",
      "name": "type",
      "numElements": 1,
      "renderProps": {},
      "state": "passed",
      "testId": "r7",
      "timeout": 4000,
      "type": "child",
      "url": "",
      "visible": true,
      "wallClockStartedAt": "Any.ISODate",
      "testCurrentRetry": 0,
      "snapshots": [
        {
          "name": "before",
          "timestamp": "Any.Number",
          "elementsToHighlight": [
            {
              "selector": "#text-target"
            }
          ]
        },
        {
          "name": "after",
          "timestamp": "Any.Number",
          "elementsToHighlight": [
            {
              "selector": "#text-target"
            }
          ]
        }
      ],
      "createdAtTimestamp": "Any.Number",
      "updatedAtTimestamp": "Any.Number",
      "highlightAttr": "data-cypress-el"
    },
    {
      "id": "log-http://localhost:2121-14",
      "event": false,
      "hookId": "r7",
      "instrument": "command",
      "hidden": false,
      "message": "expected **<input#text-target>** to have value **abcdefghi!**",
      "name": "assert",
      "numElements": 1,
      "renderProps": {},
      "state": "passed",
      "testId": "r7",
      "timeout": 0,
      "type": "child",
      "url": "",
      "visible": true,
      "wallClockStartedAt": "Any.ISODate",
      "testCurrentRetry": 0,
      "snapshots": [
        {
          "timestamp": "Any.Number",
          "elementsToHighlight": [
            {
              "selector": "#text-target"
            }
          ]
        }
      ],
      "createdAtTimestamp": "Any.Number",
      "updatedAtTimestamp": "Any.Number",
      "highlightAttr": "data-cypress-el"
    },
    {
      "id": "log-http://localhost:2121-15",
      "event": false,
      "hookId": "r7",
      "instrument": "command",
      "hidden": false,
      "message": "cypress/fixtures/dom-with-browser-interactions.html",
      "name": "visit",
      "renderProps": {},
      "state": "passed",
      "testId": "r7",
      "timeout": 60000,
      "type": "parent",
      "url": "cypress/fixtures/dom-with-browser-interactions.html",
      "wallClockStartedAt": "Any.ISODate",
      "testCurrentRetry": 0,
      "snapshots": [
        {
          "timestamp": "Any.Number"
        }
      ],
      "createdAtTimestamp": "Any.Number",
      "updatedAtTimestamp": "Any.Number"
    },
    {
      "id": "log-http://localhost:2121-17",
      "event": false,
      "hookId": "r7",
      "instrument": "command",
      "hidden": false,
      "message": "#text-target",
      "name": "get",
      "numElements": 1,
      "renderProps": {},
      "state": "passed",
      "testId": "r7",
      "timeout": 4000,
      "type": "parent",
      "url": "http://localhost:2121/cypress/fixtures/dom-with-browser-interactions.html",
      "visible": true,
      "wallClockStartedAt": "Any.ISODate",
      "testCurrentRetry": 0,
      "snapshots": [
        {
          "timestamp": "Any.Number",
          "elementsToHighlight": [
            {
              "selector": "#text-target"
            }
          ]
        }
      ],
      "createdAtTimestamp": "Any.Number",
      "updatedAtTimestamp": "Any.Number",
      "highlightAttr": "data-cypress-el"
    },
    {
      "id": "log-http://localhost:2121-18",
      "event": false,
      "hookId": "r7",
      "instrument": "command",
      "hidden": false,
      "message": "abc",
      "name": "type",
      "numElements": 1,
      "renderProps": {},
      "state": "passed",
      "testId": "r7",
      "timeout": 4000,
      "type": "child",
      "url": "http://localhost:2121/cypress/fixtures/dom-with-browser-interactions.html",
      "visible": true,
      "wallClockStartedAt": "Any.ISODate",
      "testCurrentRetry": 0,
      "snapshots": [
        {
          "name": "before",
          "timestamp": "Any.Number",
          "elementsToHighlight": [
            {
              "selector": "#text-target"
            }
          ]
        },
        {
          "name": "after",
          "timestamp": "Any.Number",
          "elementsToHighlight": [
            {
              "selector": "#text-target"
            }
          ]
        }
      ],
      "createdAtTimestamp": "Any.Number",
      "updatedAtTimestamp": "Any.Number",
      "coords": {
        "top": "Any.Number",
        "left": "Any.Number",
        "topCenter": "Any.Number",
        "leftCenter": "Any.Number",
        "x": "Any.Number",
        "y": "Any.Number"
      },
      "highlightAttr": "data-cypress-el"
    },
    {
      "id": "log-http://localhost:2121-19",
      "event": false,
      "hookId": "r7",
      "instrument": "command",
      "hidden": false,
      "message": "expected **<input#text-target>** to have value **abc**",
      "name": "assert",
      "numElements": 1,
      "renderProps": {},
      "state": "passed",
      "testId": "r7",
      "timeout": 0,
      "type": "child",
      "url": "http://localhost:2121/cypress/fixtures/dom-with-browser-interactions.html",
      "visible": true,
      "wallClockStartedAt": "Any.ISODate",
      "testCurrentRetry": 0,
      "snapshots": [
        {
          "timestamp": "Any.Number",
          "elementsToHighlight": [
            {
              "selector": "#text-target"
            }
          ]
        }
      ],
      "createdAtTimestamp": "Any.Number",
      "updatedAtTimestamp": "Any.Number",
      "highlightAttr": "data-cypress-el"
    },
    {
      "id": "log-http://localhost:2121-2",
      "event": false,
      "hookId": "r3",
      "instrument": "command",
      "hidden": false,
      "message": "#in-shadow",
      "name": "get",
      "numElements": 1,
      "renderProps": {},
      "state": "passed",
      "testId": "r3",
      "timeout": 4000,
      "type": "parent",
      "url": "http://localhost:2121/cypress/fixtures/shadow-dom.html",
      "visible": true,
      "wallClockStartedAt": "Any.ISODate",
      "testCurrentRetry": 0,
      "snapshots": [
        {
          "timestamp": "Any.Number",
          "elementsToHighlight": [
            {
              "selector": [
                "#shadow-root",
                "#in-shadow"
              ]
            }
          ]
        }
      ],
      "createdAtTimestamp": "Any.Number",
      "updatedAtTimestamp": "Any.Number",
      "highlightAttr": "data-cypress-el"
    },
    {
      "id": "log-http://localhost:2121-20",
      "event": false,
      "hookId": "r8",
      "instrument": "command",
      "hidden": false,
      "message": "#text-target",
      "name": "get",
      "numElements": 1,
      "renderProps": {},
      "state": "passed",
      "testId": "r8",
      "timeout": 4000,
      "type": "parent",
      "url": "",
      "visible": true,
      "wallClockStartedAt": "Any.ISODate",
      "testCurrentRetry": 0,
      "snapshots": [
        {
          "timestamp": "Any.Number",
          "elementsToHighlight": [
            {
              "selector": "#text-target"
            }
          ]
        }
      ],
      "createdAtTimestamp": "Any.Number",
      "updatedAtTimestamp": "Any.Number",
      "highlightAttr": "data-cypress-el"
    },
    {
      "id": "log-http://localhost:2121-21",
      "event": false,
      "hookId": "r8",
      "instrument": "command",
      "hidden": false,
      "message": "!",
      "name": "type",
      "numElements": 1,
      "renderProps": {},
      "state": "passed",
      "testId": "r8",
      "timeout": 4000,
      "type": "child",
      "url": "",
      "visible": true,
      "wallClockStartedAt": "Any.ISODate",
      "testCurrentRetry": 0,
      "snapshots": [
        {
          "name": "before",
          "timestamp": "Any.Number",
          "elementsToHighlight": [
            {
              "selector": "#text-target"
            }
          ]
        },
        {
          "name": "after",
          "timestamp": "Any.Number",
          "elementsToHighlight": [
            {
              "selector": "#text-target"
            }
          ]
        }
      ],
      "createdAtTimestamp": "Any.Number",
      "updatedAtTimestamp": "Any.Number",
      "highlightAttr": "data-cypress-el"
    },
    {
      "id": "log-http://localhost:2121-22",
      "event": false,
      "hookId": "r8",
      "instrument": "command",
      "hidden": false,
      "message": "expected **<input#text-target>** to have value **abc!**",
      "name": "assert",
      "numElements": 1,
      "renderProps": {},
      "state": "passed",
      "testId": "r8",
      "timeout": 0,
      "type": "child",
      "url": "",
      "visible": true,
      "wallClockStartedAt": "Any.ISODate",
      "testCurrentRetry": 0,
      "snapshots": [
        {
          "timestamp": "Any.Number",
          "elementsToHighlight": [
            {
              "selector": "#text-target"
            }
          ]
        }
      ],
      "createdAtTimestamp": "Any.Number",
      "updatedAtTimestamp": "Any.Number",
      "highlightAttr": "data-cypress-el"
    },
    {
      "id": "log-http://localhost:2121-23",
      "event": false,
      "hookId": "r10",
      "instrument": "command",
      "hidden": false,
      "message": "cypress/fixtures/dom-with-browser-interactions.html",
      "name": "visit",
      "renderProps": {},
      "state": "passed",
      "testId": "r10",
      "timeout": 60000,
      "type": "parent",
      "url": "cypress/fixtures/dom-with-browser-interactions.html",
      "wallClockStartedAt": "Any.ISODate",
      "testCurrentRetry": 0,
      "snapshots": [
        {
          "timestamp": "Any.Number"
        }
      ],
      "createdAtTimestamp": "Any.Number",
      "updatedAtTimestamp": "Any.Number"
    },
    {
      "id": "log-http://localhost:2121-25",
      "event": false,
      "hookId": "r10",
      "instrument": "command",
      "hidden": false,
      "message": "#text-target",
      "name": "get",
      "numElements": 1,
      "renderProps": {},
      "state": "passed",
      "testId": "r10",
      "timeout": 4000,
      "type": "parent",
      "url": "http://localhost:2121/cypress/fixtures/dom-with-browser-interactions.html",
      "visible": true,
      "wallClockStartedAt": "Any.ISODate",
      "testCurrentRetry": 0,
      "snapshots": [
        {
          "timestamp": "Any.Number",
          "elementsToHighlight": [
            {
              "selector": "#text-target"
            }
          ]
        }
      ],
      "createdAtTimestamp": "Any.Number",
      "updatedAtTimestamp": "Any.Number",
      "highlightAttr": "data-cypress-el"
    },
    {
      "id": "log-http://localhost:2121-26",
      "event": false,
      "hookId": "r10",
      "instrument": "command",
      "hidden": false,
      "message": "abc",
      "name": "type",
      "numElements": 1,
      "renderProps": {},
      "state": "passed",
      "testId": "r10",
      "timeout": 4000,
      "type": "child",
      "url": "http://localhost:2121/cypress/fixtures/dom-with-browser-interactions.html",
      "visible": true,
      "wallClockStartedAt": "Any.ISODate",
      "testCurrentRetry": 0,
      "snapshots": [
        {
          "name": "before",
          "timestamp": "Any.Number",
          "elementsToHighlight": [
            {
              "selector": "#text-target"
            }
          ]
        },
        {
          "name": "after",
          "timestamp": "Any.Number",
          "elementsToHighlight": [
            {
              "selector": "#text-target"
            }
          ]
        }
      ],
      "createdAtTimestamp": "Any.Number",
      "updatedAtTimestamp": "Any.Number",
      "coords": {
        "top": "Any.Number",
        "left": "Any.Number",
        "topCenter": "Any.Number",
        "leftCenter": "Any.Number",
        "x": "Any.Number",
        "y": "Any.Number"
      },
      "highlightAttr": "data-cypress-el"
    },
    {
      "id": "log-http://localhost:2121-27",
      "event": false,
      "hookId": "r10",
      "instrument": "command",
      "hidden": false,
      "message": "expected **<input#text-target>** to have value **abc**",
      "name": "assert",
      "numElements": 1,
      "renderProps": {},
      "state": "passed",
      "testId": "r10",
      "timeout": 0,
      "type": "child",
      "url": "http://localhost:2121/cypress/fixtures/dom-with-browser-interactions.html",
      "visible": true,
      "wallClockStartedAt": "Any.ISODate",
      "testCurrentRetry": 0,
      "snapshots": [
        {
          "timestamp": "Any.Number",
          "elementsToHighlight": [
            {
              "selector": "#text-target"
            }
          ]
        }
      ],
      "createdAtTimestamp": "Any.Number",
      "updatedAtTimestamp": "Any.Number",
      "highlightAttr": "data-cypress-el"
    },
    {
      "id": "log-http://localhost:2121-28",
      "event": false,
      "hookId": "r11",
      "instrument": "command",
      "hidden": false,
      "message": "cypress/fixtures/dom-with-browser-interactions.html",
      "name": "visit",
      "renderProps": {},
      "state": "passed",
      "testId": "r11",
      "timeout": 60000,
      "type": "parent",
      "url": "cypress/fixtures/dom-with-browser-interactions.html",
      "wallClockStartedAt": "Any.ISODate",
      "testCurrentRetry": 0,
      "snapshots": [
        {
          "timestamp": "Any.Number"
        }
      ],
      "createdAtTimestamp": "Any.Number",
      "updatedAtTimestamp": "Any.Number"
    },
    {
      "id": "log-http://localhost:2121-3",
      "event": false,
      "hookId": "r4",
      "instrument": "command",
      "hidden": false,
      "message": "#text-target",
      "name": "get",
      "numElements": 1,
      "renderProps": {},
      "state": "passed",
      "testId": "r4",
      "timeout": 4000,
      "type": "parent",
      "url": "http://localhost:2121/cypress/fixtures/dom-with-browser-interactions.html",
      "visible": true,
      "wallClockStartedAt": "Any.ISODate",
      "testCurrentRetry": 0,
      "snapshots": [
        {
          "timestamp": "Any.Number",
          "elementsToHighlight": [
            {
              "selector": "#text-target"
            }
          ]
        }
      ],
      "createdAtTimestamp": "Any.Number",
      "updatedAtTimestamp": "Any.Number",
      "highlightAttr": "data-cypress-el"
    },
    {
      "id": "log-http://localhost:2121-3",
      "event": false,
      "hookId": "r3",
      "instrument": "command",
      "hidden": false,
      "message": "expected **<div#in-shadow>** to exist in the DOM",
      "name": "assert",
      "numElements": 1,
      "renderProps": {},
      "state": "passed",
      "testId": "r3",
      "timeout": 0,
      "type": "child",
      "url": "http://localhost:2121/cypress/fixtures/shadow-dom.html",
      "visible": true,
      "wallClockStartedAt": "Any.ISODate",
      "testCurrentRetry": 0,
      "snapshots": [
        {
          "timestamp": "Any.Number",
          "elementsToHighlight": [
            {
              "selector": [
                "#shadow-root",
                "#in-shadow"
              ]
            }
          ]
        }
      ],
      "createdAtTimestamp": "Any.Number",
      "updatedAtTimestamp": "Any.Number",
      "highlightAttr": "data-cypress-el"
    },
    {
      "id": "log-http://localhost:2121-30",
      "event": false,
      "hookId": "r11",
      "instrument": "command",
      "hidden": false,
      "message": "#text-target",
      "name": "get",
      "numElements": 1,
      "renderProps": {},
      "state": "passed",
      "testId": "r11",
      "timeout": 4000,
      "type": "parent",
      "url": "http://localhost:2121/cypress/fixtures/dom-with-browser-interactions.html",
      "visible": true,
      "wallClockStartedAt": "Any.ISODate",
      "testCurrentRetry": 0,
      "snapshots": [
        {
          "timestamp": "Any.Number",
          "elementsToHighlight": [
            {
              "selector": "#text-target"
            }
          ]
        }
      ],
      "createdAtTimestamp": "Any.Number",
      "updatedAtTimestamp": "Any.Number",
      "highlightAttr": "data-cypress-el"
    },
    {
      "id": "log-http://localhost:2121-31",
      "event": false,
      "hookId": "r11",
      "instrument": "command",
      "hidden": false,
      "message": "def",
      "name": "type",
      "numElements": 1,
      "renderProps": {},
      "state": "passed",
      "testId": "r11",
      "timeout": 4000,
      "type": "child",
      "url": "http://localhost:2121/cypress/fixtures/dom-with-browser-interactions.html",
      "visible": true,
      "wallClockStartedAt": "Any.ISODate",
      "testCurrentRetry": 0,
      "snapshots": [
        {
          "name": "before",
          "timestamp": "Any.Number",
          "elementsToHighlight": [
            {
              "selector": "#text-target"
            }
          ]
        },
        {
          "name": "after",
          "timestamp": "Any.Number",
          "elementsToHighlight": [
            {
              "selector": "#text-target"
            }
          ]
        }
      ],
      "createdAtTimestamp": "Any.Number",
      "updatedAtTimestamp": "Any.Number",
      "coords": {
        "top": "Any.Number",
        "left": "Any.Number",
        "topCenter": "Any.Number",
        "leftCenter": "Any.Number",
        "x": "Any.Number",
        "y": "Any.Number"
      },
      "highlightAttr": "data-cypress-el"
    },
    {
      "id": "log-http://localhost:2121-32",
      "event": false,
      "hookId": "r11",
      "instrument": "command",
      "hidden": false,
      "message": "expected **<input#text-target>** to have value **def**",
      "name": "assert",
      "numElements": 1,
      "renderProps": {},
      "state": "passed",
      "testId": "r11",
      "timeout": 0,
      "type": "child",
      "url": "http://localhost:2121/cypress/fixtures/dom-with-browser-interactions.html",
      "visible": true,
      "wallClockStartedAt": "Any.ISODate",
      "testCurrentRetry": 0,
      "snapshots": [
        {
          "timestamp": "Any.Number",
          "elementsToHighlight": [
            {
              "selector": "#text-target"
            }
          ]
        }
      ],
      "createdAtTimestamp": "Any.Number",
      "updatedAtTimestamp": "Any.Number",
      "highlightAttr": "data-cypress-el"
    },
    {
      "id": "log-http://localhost:2121-33",
      "event": false,
      "hookId": "r13",
      "instrument": "command",
      "hidden": false,
      "message": "#text-target",
      "name": "get",
      "numElements": 1,
      "renderProps": {},
      "state": "passed",
      "testId": "r13",
      "timeout": 4000,
      "type": "parent",
      "url": "",
      "visible": true,
      "wallClockStartedAt": "Any.ISODate",
      "testCurrentRetry": 0,
      "snapshots": [
        {
          "timestamp": "Any.Number",
          "elementsToHighlight": [
            {
              "selector": "#text-target"
            }
          ]
        }
      ],
      "createdAtTimestamp": "Any.Number",
      "updatedAtTimestamp": "Any.Number",
      "highlightAttr": "data-cypress-el"
    },
    {
      "id": "log-http://localhost:2121-34",
      "event": false,
      "hookId": "r13",
      "instrument": "command",
      "hidden": false,
      "message": "abc",
      "name": "type",
      "numElements": 1,
      "renderProps": {},
      "state": "passed",
      "testId": "r13",
      "timeout": 4000,
      "type": "child",
      "url": "",
      "visible": true,
      "wallClockStartedAt": "Any.ISODate",
      "testCurrentRetry": 0,
      "snapshots": [
        {
          "name": "before",
          "timestamp": "Any.Number",
          "elementsToHighlight": [
            {
              "selector": "#text-target"
            }
          ]
        },
        {
          "name": "after",
          "timestamp": "Any.Number",
          "elementsToHighlight": [
            {
              "selector": "#text-target"
            }
          ]
        }
      ],
      "createdAtTimestamp": "Any.Number",
      "updatedAtTimestamp": "Any.Number",
      "highlightAttr": "data-cypress-el"
    },
    {
      "id": "log-http://localhost:2121-35",
      "event": false,
      "hookId": "r13",
      "instrument": "command",
      "hidden": false,
      "message": "expected **<input#text-target>** to have value **defabc**",
      "name": "assert",
      "numElements": 1,
      "renderProps": {},
      "state": "passed",
      "testId": "r13",
      "timeout": 0,
      "type": "child",
      "url": "",
      "visible": true,
      "wallClockStartedAt": "Any.ISODate",
      "testCurrentRetry": 0,
      "snapshots": [
        {
          "timestamp": "Any.Number",
          "elementsToHighlight": [
            {
              "selector": "#text-target"
            }
          ]
        }
      ],
      "createdAtTimestamp": "Any.Number",
      "updatedAtTimestamp": "Any.Number",
      "highlightAttr": "data-cypress-el"
    },
    {
      "id": "log-http://localhost:2121-4",
      "event": false,
      "hookId": "r4",
      "instrument": "command",
      "hidden": false,
      "message": "abc",
      "name": "type",
      "numElements": 1,
      "renderProps": {},
      "state": "passed",
      "testId": "r4",
      "timeout": 4000,
      "type": "child",
      "url": "http://localhost:2121/cypress/fixtures/dom-with-browser-interactions.html",
      "visible": true,
      "wallClockStartedAt": "Any.ISODate",
      "testCurrentRetry": 0,
      "snapshots": [
        {
          "name": "before",
          "timestamp": "Any.Number",
          "elementsToHighlight": [
            {
              "selector": "#text-target"
            }
          ]
        },
        {
          "name": "after",
          "timestamp": "Any.Number",
          "elementsToHighlight": [
            {
              "selector": "#text-target"
            }
          ]
        }
      ],
      "createdAtTimestamp": "Any.Number",
      "updatedAtTimestamp": "Any.Number",
      "coords": {
        "top": "Any.Number",
        "left": "Any.Number",
        "topCenter": "Any.Number",
        "leftCenter": "Any.Number",
        "x": "Any.Number",
        "y": "Any.Number"
      },
      "highlightAttr": "data-cypress-el"
    },
    {
      "id": "log-http://localhost:2121-4",
      "event": false,
      "hookId": "r4",
      "instrument": "command",
      "hidden": false,
      "message": "cypress/fixtures/shadow-dom-closed.html",
      "name": "visit",
      "renderProps": {},
      "state": "passed",
      "testId": "r4",
      "timeout": 60000,
      "type": "parent",
      "url": "cypress/fixtures/shadow-dom-closed.html",
      "wallClockStartedAt": "Any.ISODate",
      "testCurrentRetry": 0,
      "snapshots": [
        {
          "timestamp": "Any.Number"
        }
      ],
      "createdAtTimestamp": "Any.Number",
      "updatedAtTimestamp": "Any.Number"
    },
    {
      "id": "log-http://localhost:2121-5",
      "event": false,
      "hookId": "r4",
      "instrument": "command",
      "hidden": false,
      "message": "expected **<input#text-target>** to have value **abc**",
      "name": "assert",
      "numElements": 1,
      "renderProps": {},
      "state": "passed",
      "testId": "r4",
      "timeout": 0,
      "type": "child",
      "url": "http://localhost:2121/cypress/fixtures/dom-with-browser-interactions.html",
      "visible": true,
      "wallClockStartedAt": "Any.ISODate",
      "testCurrentRetry": 0,
      "snapshots": [
        {
          "timestamp": "Any.Number",
          "elementsToHighlight": [
            {
              "selector": "#text-target"
            }
          ]
        }
      ],
      "createdAtTimestamp": "Any.Number",
      "updatedAtTimestamp": "Any.Number",
      "highlightAttr": "data-cypress-el"
    },
    {
      "id": "log-http://localhost:2121-5",
      "event": false,
      "hookId": "r4",
      "instrument": "command",
      "hidden": false,
      "message": "#in-shadow",
      "name": "get",
      "numElements": 0,
      "renderProps": {},
      "state": "passed",
      "testId": "r4",
      "timeout": 4000,
      "type": "parent",
      "url": "http://localhost:2121/cypress/fixtures/shadow-dom-closed.html",
      "visible": true,
      "wallClockStartedAt": "Any.ISODate",
      "testCurrentRetry": 0,
      "snapshots": [
        {
          "timestamp": "Any.Number"
        }
      ],
      "createdAtTimestamp": "Any.Number",
      "updatedAtTimestamp": "Any.Number",
      "highlightAttr": "data-cypress-el"
    },
    {
      "id": "log-http://localhost:2121-6",
      "event": false,
      "hookId": "r5",
      "instrument": "command",
      "hidden": false,
      "message": "#text-target",
      "name": "get",
      "numElements": 1,
      "renderProps": {},
      "state": "passed",
      "testId": "r5",
      "timeout": 4000,
      "type": "parent",
      "url": "",
      "visible": true,
      "wallClockStartedAt": "Any.ISODate",
      "testCurrentRetry": 0,
      "snapshots": [
        {
          "timestamp": "Any.Number",
          "elementsToHighlight": [
            {
              "selector": "#text-target"
            }
          ]
        }
      ],
      "createdAtTimestamp": "Any.Number",
      "updatedAtTimestamp": "Any.Number",
      "highlightAttr": "data-cypress-el"
    },
    {
      "id": "log-http://localhost:2121-6",
      "event": false,
      "hookId": "r4",
      "instrument": "command",
      "hidden": false,
      "message": "expected **#in-shadow** not to exist in the DOM",
      "name": "assert",
      "renderProps": {},
      "state": "passed",
      "testId": "r4",
      "timeout": 0,
      "type": "child",
      "url": "http://localhost:2121/cypress/fixtures/shadow-dom-closed.html",
      "wallClockStartedAt": "Any.ISODate",
      "testCurrentRetry": 0,
      "snapshots": [
        {
          "timestamp": "Any.Number"
        }
      ],
      "createdAtTimestamp": "Any.Number",
      "updatedAtTimestamp": "Any.Number"
    },
    {
      "id": "log-http://localhost:2121-7",
      "event": false,
      "hookId": "r5",
      "instrument": "command",
      "hidden": false,
      "message": "def",
      "name": "type",
      "numElements": 1,
      "renderProps": {},
      "state": "passed",
      "testId": "r5",
      "timeout": 4000,
      "type": "child",
      "url": "",
      "visible": true,
      "wallClockStartedAt": "Any.ISODate",
      "testCurrentRetry": 0,
      "snapshots": [
        {
          "name": "before",
          "timestamp": "Any.Number",
          "elementsToHighlight": [
            {
              "selector": "#text-target"
            }
          ]
        },
        {
          "name": "after",
          "timestamp": "Any.Number",
          "elementsToHighlight": [
            {
              "selector": "#text-target"
            }
          ]
        }
      ],
      "createdAtTimestamp": "Any.Number",
      "updatedAtTimestamp": "Any.Number",
      "highlightAttr": "data-cypress-el"
    },
    {
      "id": "log-http://localhost:2121-8",
      "event": false,
      "hookId": "r5",
      "instrument": "command",
      "hidden": false,
      "message": "expected **<input#text-target>** to have value **abcdef**",
      "name": "assert",
      "numElements": 1,
      "renderProps": {},
      "state": "passed",
      "testId": "r5",
      "timeout": 0,
      "type": "child",
      "url": "",
      "visible": true,
      "wallClockStartedAt": "Any.ISODate",
      "testCurrentRetry": 0,
      "snapshots": [
        {
          "timestamp": "Any.Number",
          "elementsToHighlight": [
            {
              "selector": "#text-target"
            }
          ]
        }
      ],
      "createdAtTimestamp": "Any.Number",
      "updatedAtTimestamp": "Any.Number",
      "highlightAttr": "data-cypress-el"
    },
    {
      "id": "log-http://localhost:2121-9",
      "event": false,
      "hookId": "r6",
      "instrument": "command",
      "hidden": false,
      "message": "#text-target",
      "name": "get",
      "numElements": 1,
      "renderProps": {},
      "state": "passed",
      "testId": "r6",
      "timeout": 4000,
      "type": "parent",
      "url": "",
      "visible": true,
      "wallClockStartedAt": "Any.ISODate",
      "testCurrentRetry": 0,
      "snapshots": [
        {
          "timestamp": "Any.Number",
          "elementsToHighlight": [
            {
              "selector": "#text-target"
            }
          ]
        }
      ],
      "createdAtTimestamp": "Any.Number",
      "updatedAtTimestamp": "Any.Number",
      "highlightAttr": "data-cypress-el"
    },
    {
      "id": "log-http://localhost:3131-1",
      "event": false,
      "hookId": "h1",
      "instrument": "command",
      "hidden": false,
      "message": "http://localhost:3131/index.html",
      "name": "visit",
      "renderProps": {},
      "state": "passed",
      "testId": "r3",
      "timeout": 60000,
      "type": "parent",
      "url": "http://localhost:3131/index.html",
      "wallClockStartedAt": "Any.ISODate",
      "testCurrentRetry": 0,
      "snapshots": [
        {
          "timestamp": "Any.Number"
        }
      ],
      "createdAtTimestamp": "Any.Number",
      "updatedAtTimestamp": "Any.Number"
    },
    {
      "id": "log-http://localhost:3131-2",
      "event": false,
      "hookId": "r3",
      "instrument": "command",
      "hidden": false,
      "message": "300, 200",
      "name": "viewport",
      "renderProps": {},
      "state": "passed",
      "testId": "r3",
      "timeout": 4000,
      "type": "parent",
      "url": "http://localhost:3131/index.html",
      "wallClockStartedAt": "Any.ISODate",
      "testCurrentRetry": 0,
      "snapshots": [
        {
          "timestamp": "Any.Number"
        }
      ],
      "createdAtTimestamp": "Any.Number",
      "updatedAtTimestamp": "Any.Number"
    },
    {
      "id": "log-http://localhost:3131-3",
      "event": false,
      "hookId": "r3",
      "instrument": "command",
      "hidden": false,
      "message": "hi",
      "name": "contains",
      "numElements": 1,
      "renderProps": {},
      "state": "passed",
      "testId": "r3",
      "timeout": 4000,
      "type": "child",
      "url": "http://localhost:3131/index.html",
      "visible": true,
      "wallClockStartedAt": "Any.ISODate",
      "testCurrentRetry": 0,
      "snapshots": [
        {
          "timestamp": "Any.Number",
          "elementsToHighlight": [
            {
              "selector": "h1:nth-child(1)"
            }
          ]
        }
      ],
      "createdAtTimestamp": "Any.Number",
      "updatedAtTimestamp": "Any.Number",
      "highlightAttr": "data-cypress-el"
    },
    {
      "id": "log-http://localhost:3131-4",
      "event": false,
      "hookId": "r3",
      "instrument": "command",
      "hidden": false,
      "message": "",
      "name": "click",
      "numElements": 1,
      "renderProps": {},
      "state": "passed",
      "testId": "r3",
      "timeout": 4000,
      "type": "child",
      "url": "http://localhost:3131/index.html",
      "visible": true,
      "wallClockStartedAt": "Any.ISODate",
      "testCurrentRetry": 0,
      "snapshots": [
        {
          "name": "before",
          "timestamp": "Any.Number",
          "elementsToHighlight": [
            {
              "selector": "h1:nth-child(1)"
            }
          ]
        },
        {
          "name": "after",
          "timestamp": "Any.Number",
          "elementsToHighlight": [
            {
              "selector": "h1:nth-child(1)"
            }
          ]
        }
      ],
      "createdAtTimestamp": "Any.Number",
      "updatedAtTimestamp": "Any.Number",
      "coords": {
        "top": "Any.Number",
        "left": "Any.Number",
        "topCenter": "Any.Number",
        "leftCenter": "Any.Number",
        "x": "Any.Number",
        "y": "Any.Number"
      },
      "highlightAttr": "data-cypress-el"
    },
    {
      "id": "log-http://localhost:3131-5",
      "event": false,
      "hookId": "r3",
      "instrument": "command",
      "hidden": false,
      "message": "http://foobar.com",
      "name": "origin",
      "renderProps": {},
      "state": "passed",
      "testId": "r3",
      "timeout": 4000,
      "type": "parent",
      "url": "http://localhost:3131/index.html",
      "wallClockStartedAt": "Any.ISODate",
      "testCurrentRetry": 0,
      "snapshots": [
        {
          "timestamp": "Any.Number"
        }
      ],
      "createdAtTimestamp": "Any.Number",
      "updatedAtTimestamp": "Any.Number"
    }
  ],
  "viewportChanged": [
    {
      "viewport": {
        "width": 300,
        "height": 200
      },
      "timestamp": "Any.Number"
    },
    {
      "viewport": {
        "width": 400,
        "height": 500
      },
      "timestamp": "Any.Number"
    }
  ],
  "urlChanged": [
    {
      "url": "http://localhost:3131/index.html",
      "timestamp": "Any.Number"
    },
    {
      "url": "",
      "timestamp": "Any.Number"
    },
    {
      "url": "http://localhost:2121/cypress/fixtures/dom-with-browser-interactions.html",
      "timestamp": "Any.Number"
    },
    {
      "url": "http://localhost:2121/cypress/fixtures/dom-with-browser-interactions.html",
      "timestamp": "Any.Number"
    },
    {
      "url": "",
      "timestamp": "Any.Number"
    },
    {
      "url": "http://localhost:2121/cypress/fixtures/dom-with-browser-interactions.html",
      "timestamp": "Any.Number"
    },
    {
      "url": "",
      "timestamp": "Any.Number"
    },
    {
      "url": "http://localhost:2121/cypress/fixtures/dom-with-browser-interactions.html",
      "timestamp": "Any.Number"
    },
    {
      "url": "",
      "timestamp": "Any.Number"
    },
    {
      "url": "http://localhost:2121/cypress/fixtures/shadow-dom.html",
      "timestamp": "Any.Number"
    },
    {
      "url": "",
      "timestamp": "Any.Number"
    },
    {
      "url": "http://localhost:2121/cypress/fixtures/shadow-dom-closed.html",
      "timestamp": "Any.Number"
    },
    {
      "url": "",
      "timestamp": "Any.Number"
    }
  ],
  "pageLoading": [
    {
      "loading": true,
      "timestamp": "Any.Number"
    },
    {
      "loading": false,
      "timestamp": "Any.Number"
    },
    {
      "loading": true,
      "timestamp": "Any.Number"
    },
    {
      "loading": false,
      "timestamp": "Any.Number"
    },
    {
      "loading": true,
      "timestamp": "Any.Number"
    },
    {
      "loading": false,
      "timestamp": "Any.Number"
    },
    {
      "loading": true,
      "timestamp": "Any.Number"
    },
    {
      "loading": false,
      "timestamp": "Any.Number"
    },
    {
      "loading": true,
      "timestamp": "Any.Number"
    },
    {
      "loading": false,
      "timestamp": "Any.Number"
    },
    {
      "loading": true,
      "timestamp": "Any.Number"
    },
    {
      "loading": false,
      "timestamp": "Any.Number"
    },
    {
      "loading": true,
      "timestamp": "Any.Number"
    },
    {
      "loading": false,
      "timestamp": "Any.Number"
    },
    {
      "loading": true,
      "timestamp": "Any.Number"
    },
    {
      "loading": false,
      "timestamp": "Any.Number"
    },
    {
      "loading": true,
      "timestamp": "Any.Number"
    },
    {
      "loading": false,
      "timestamp": "Any.Number"
    },
    {
      "loading": true,
      "timestamp": "Any.Number"
    },
    {
      "loading": false,
      "timestamp": "Any.Number"
    },
    {
      "loading": true,
      "timestamp": "Any.Number"
    },
    {
      "loading": false,
      "timestamp": "Any.Number"
    },
    {
      "loading": true,
      "timestamp": "Any.Number"
    },
    {
      "loading": false,
      "timestamp": "Any.Number"
    },
    {
      "loading": true,
      "timestamp": "Any.Number"
    },
    {
      "loading": false,
      "timestamp": "Any.Number"
    }
  ],
  "resetTest": [
    "r3"
  ],
  "responseEndedWithEmptyBody": [],
  "responseStreamTimedOut": []
}
`

exports['component events - experimentalSingleTabRunMode: true'] = `
{
  "beforeSpec": [
    {
      "name": "/path/to/name",
      "open": true,
      "inTransaction": false,
      "readonly": false,
      "memory": false
    },
    {
      "name": "/path/to/name",
      "open": true,
      "inTransaction": false,
      "readonly": false,
      "memory": false
    }
  ],
  "afterSpec": [
    true,
    true
  ],
  "beforeTest": [
    {
      "_testConfig": {
        "testConfigList": [],
        "unverifiedTestConfig": {},
        "applied": "complete"
      },
      "id": "r3",
      "order": 1,
      "title": "test 1",
      "pending": false,
      "body": "function () {\\n    cy.mount( /*#__PURE__*/react__WEBPACK_IMPORTED_MODULE_0___default().createElement(_HelloEarth_jsx__WEBPACK_IMPORTED_MODULE_1__[\\"default\\"], null));\\n    cy.get('#earth-text').type('Hello Earth').should('have.value', 'Hello Earth');\\n  }",
      "type": "test",
      "wallClockStartedAt": "Any.ISODate",
      "file": null,
      "invocationDetails": {
        "function": "Object.getInvocationDetails",
        "fileUrl": "cypress:///../driver/src/cypress/stack_utils.ts",
        "originalFile": "cypress:///../driver/src/cypress/stack_utils.ts",
        "relativeFile": "../driver/src/cypress/stack_utils.ts",
        "absoluteFile": "/path/to/absoluteFile",
        "line": 94,
        "column": 17,
        "whitespace": "    ",
        "stack": "Error\\n    at Object.getInvocationDetails (cypress:///../driver/src/cypress/stack_utils.ts:94:17)\\n    at Suite.addTest (cypress:///../driver/src/cypress/mocha.ts:462:85)\\n    at context.it.context.specify (cypress:///../driver/node_modules/mocha/lib/interfaces/bdd.js:88:13)\\n    at createRunnable (cypress:///../driver/src/cypress/mocha.ts:126:31)\\n    at eval (cypress:///../driver/src/cypress/mocha.ts:187:14)\\n    at Suite.<anonymous> (http://localhost:2121/__cypress/src/spec-0.js:17:3)\\n    at Object.create (cypress:///../driver/node_modules/mocha/lib/interfaces/common.js:140:19)\\n    at context.describe.context.context (cypress:///../driver/node_modules/mocha/lib/interfaces/bdd.js:41:27)\\n    at createRunnable (cypress:///../driver/src/cypress/mocha.ts:126:31)\\n    at eval (cypress:///../driver/src/cypress/mocha.ts:187:14)"
      },
      "currentRetry": 0,
      "retries": 0,
      "_slow": 250,
      "timestamp": "Any.Number"
    },
    {
      "_testConfig": {
        "testConfigList": [],
        "unverifiedTestConfig": {},
        "applied": "complete"
      },
      "id": "r4",
      "order": 2,
      "title": "test 2",
      "pending": false,
      "body": "function () {\\n    cy.mount( /*#__PURE__*/react__WEBPACK_IMPORTED_MODULE_0___default().createElement(_HelloEarth_jsx__WEBPACK_IMPORTED_MODULE_1__[\\"default\\"], null));\\n    cy.get('#earth-text').type('Where\\\\'s Mars?').should('have.value', 'Where\\\\'s Mars?');\\n  }",
      "type": "test",
      "wallClockStartedAt": "Any.ISODate",
      "file": null,
      "invocationDetails": {
        "function": "Object.getInvocationDetails",
        "fileUrl": "cypress:///../driver/src/cypress/stack_utils.ts",
        "originalFile": "cypress:///../driver/src/cypress/stack_utils.ts",
        "relativeFile": "../driver/src/cypress/stack_utils.ts",
        "absoluteFile": "/path/to/absoluteFile",
        "line": 94,
        "column": 17,
        "whitespace": "    ",
        "stack": "Error\\n    at Object.getInvocationDetails (cypress:///../driver/src/cypress/stack_utils.ts:94:17)\\n    at Suite.addTest (cypress:///../driver/src/cypress/mocha.ts:462:85)\\n    at context.it.context.specify (cypress:///../driver/node_modules/mocha/lib/interfaces/bdd.js:88:13)\\n    at createRunnable (cypress:///../driver/src/cypress/mocha.ts:126:31)\\n    at eval (cypress:///../driver/src/cypress/mocha.ts:187:14)\\n    at Suite.<anonymous> (http://localhost:2121/__cypress/src/spec-0.js:21:3)\\n    at Object.create (cypress:///../driver/node_modules/mocha/lib/interfaces/common.js:140:19)\\n    at context.describe.context.context (cypress:///../driver/node_modules/mocha/lib/interfaces/bdd.js:41:27)\\n    at createRunnable (cypress:///../driver/src/cypress/mocha.ts:126:31)\\n    at eval (cypress:///../driver/src/cypress/mocha.ts:187:14)"
      },
      "currentRetry": 0,
      "retries": 0,
      "_slow": 250,
      "timestamp": "Any.Number"
    },
    {
      "_testConfig": {
        "testConfigList": [],
        "unverifiedTestConfig": {},
        "applied": "complete"
      },
      "id": "r3",
      "order": 1,
      "title": "test 1",
      "pending": false,
      "body": "function () {\\n    cy.mount( /*#__PURE__*/react__WEBPACK_IMPORTED_MODULE_0___default().createElement(_HelloMars_jsx__WEBPACK_IMPORTED_MODULE_1__[\\"default\\"], null));\\n    cy.get('#mars-text').type('Hello Mars').should('have.value', 'Hello Mars');\\n  }",
      "type": "test",
      "wallClockStartedAt": "Any.ISODate",
      "file": null,
      "invocationDetails": {
        "function": "Object.getInvocationDetails",
        "fileUrl": "cypress:///../driver/src/cypress/stack_utils.ts",
        "originalFile": "cypress:///../driver/src/cypress/stack_utils.ts",
        "relativeFile": "../driver/src/cypress/stack_utils.ts",
        "absoluteFile": "/path/to/absoluteFile",
        "line": 94,
        "column": 17,
        "whitespace": "    ",
        "stack": "Error\\n    at Object.getInvocationDetails (cypress:///../driver/src/cypress/stack_utils.ts:94:17)\\n    at Suite.addTest (cypress:///../driver/src/cypress/mocha.ts:462:85)\\n    at context.it.context.specify (cypress:///../driver/node_modules/mocha/lib/interfaces/bdd.js:88:13)\\n    at createRunnable (cypress:///../driver/src/cypress/mocha.ts:126:31)\\n    at eval (cypress:///../driver/src/cypress/mocha.ts:187:14)\\n    at Suite.<anonymous> (http://localhost:2121/__cypress/src/spec-1.js:17:3)\\n    at Object.create (cypress:///../driver/node_modules/mocha/lib/interfaces/common.js:140:19)\\n    at context.describe.context.context (cypress:///../driver/node_modules/mocha/lib/interfaces/bdd.js:41:27)\\n    at createRunnable (cypress:///../driver/src/cypress/mocha.ts:126:31)\\n    at eval (cypress:///../driver/src/cypress/mocha.ts:187:14)"
      },
      "currentRetry": 0,
      "retries": 0,
      "_slow": 250,
      "timestamp": "Any.Number"
    },
    {
      "_testConfig": {
        "testConfigList": [],
        "unverifiedTestConfig": {},
        "applied": "complete"
      },
      "id": "r4",
      "order": 2,
      "title": "test 2",
      "pending": false,
      "body": "function () {\\n    cy.mount( /*#__PURE__*/react__WEBPACK_IMPORTED_MODULE_0___default().createElement(_HelloMars_jsx__WEBPACK_IMPORTED_MODULE_1__[\\"default\\"], null));\\n    cy.get('#mars-text').type('Where\\\\'s Earth?').should('have.value', 'Where\\\\'s Earth?');\\n  }",
      "type": "test",
      "wallClockStartedAt": "Any.ISODate",
      "file": null,
      "invocationDetails": {
        "function": "Object.getInvocationDetails",
        "fileUrl": "cypress:///../driver/src/cypress/stack_utils.ts",
        "originalFile": "cypress:///../driver/src/cypress/stack_utils.ts",
        "relativeFile": "../driver/src/cypress/stack_utils.ts",
        "absoluteFile": "/path/to/absoluteFile",
        "line": 94,
        "column": 17,
        "whitespace": "    ",
        "stack": "Error\\n    at Object.getInvocationDetails (cypress:///../driver/src/cypress/stack_utils.ts:94:17)\\n    at Suite.addTest (cypress:///../driver/src/cypress/mocha.ts:462:85)\\n    at context.it.context.specify (cypress:///../driver/node_modules/mocha/lib/interfaces/bdd.js:88:13)\\n    at createRunnable (cypress:///../driver/src/cypress/mocha.ts:126:31)\\n    at eval (cypress:///../driver/src/cypress/mocha.ts:187:14)\\n    at Suite.<anonymous> (http://localhost:2121/__cypress/src/spec-1.js:21:3)\\n    at Object.create (cypress:///../driver/node_modules/mocha/lib/interfaces/common.js:140:19)\\n    at context.describe.context.context (cypress:///../driver/node_modules/mocha/lib/interfaces/bdd.js:41:27)\\n    at createRunnable (cypress:///../driver/src/cypress/mocha.ts:126:31)\\n    at eval (cypress:///../driver/src/cypress/mocha.ts:187:14)"
      },
      "currentRetry": 0,
      "retries": 0,
      "_slow": 250,
      "timestamp": "Any.Number"
    }
  ],
  "preAfterTest": [
    {
      "test": {
        "_cypressTestStatusInfo": {
          "strategy": "detect-flake-and-pass-on-threshold",
          "shouldAttemptsContinue": false,
          "attempts": 1,
          "outerStatus": "passed"
        },
        "_testConfig": {
          "testConfigList": [],
          "unverifiedTestConfig": {},
          "applied": "complete"
        },
        "id": "r3",
        "order": 1,
        "title": "test 1",
        "state": "passed",
        "pending": false,
        "body": "function () {\\n    cy.mount( /*#__PURE__*/react__WEBPACK_IMPORTED_MODULE_0___default().createElement(_HelloEarth_jsx__WEBPACK_IMPORTED_MODULE_1__[\\"default\\"], null));\\n    cy.get('#earth-text').type('Hello Earth').should('have.value', 'Hello Earth');\\n  }",
        "type": "test",
        "duration": "Any.Number",
        "wallClockStartedAt": "Any.ISODate",
        "timings": {
          "lifecycle": "Any.Number",
          "test": {
            "fnDuration": "Any.Number",
            "afterFnDuration": "Any.Number"
          }
        },
        "file": null,
        "invocationDetails": {
          "function": "Object.getInvocationDetails",
          "fileUrl": "cypress:///../driver/src/cypress/stack_utils.ts",
          "originalFile": "cypress:///../driver/src/cypress/stack_utils.ts",
          "relativeFile": "../driver/src/cypress/stack_utils.ts",
          "absoluteFile": "/path/to/absoluteFile",
          "line": 94,
          "column": 17,
          "whitespace": "    ",
          "stack": "Error\\n    at Object.getInvocationDetails (cypress:///../driver/src/cypress/stack_utils.ts:94:17)\\n    at Suite.addTest (cypress:///../driver/src/cypress/mocha.ts:462:85)\\n    at context.it.context.specify (cypress:///../driver/node_modules/mocha/lib/interfaces/bdd.js:88:13)\\n    at createRunnable (cypress:///../driver/src/cypress/mocha.ts:126:31)\\n    at eval (cypress:///../driver/src/cypress/mocha.ts:187:14)\\n    at Suite.<anonymous> (http://localhost:2121/__cypress/src/spec-0.js:17:3)\\n    at Object.create (cypress:///../driver/node_modules/mocha/lib/interfaces/common.js:140:19)\\n    at context.describe.context.context (cypress:///../driver/node_modules/mocha/lib/interfaces/bdd.js:41:27)\\n    at createRunnable (cypress:///../driver/src/cypress/mocha.ts:126:31)\\n    at eval (cypress:///../driver/src/cypress/mocha.ts:187:14)"
        },
        "final": true,
        "currentRetry": 0,
        "retries": 0,
        "_slow": 250
      },
      "options": {
        "nextTestHasTestIsolationOn": true
      }
    },
    {
      "test": {
        "_cypressTestStatusInfo": {
          "strategy": "detect-flake-and-pass-on-threshold",
          "shouldAttemptsContinue": false,
          "attempts": 1,
          "outerStatus": "passed"
        },
        "_testConfig": {
          "testConfigList": [],
          "unverifiedTestConfig": {},
          "applied": "complete"
        },
        "id": "r4",
        "order": 2,
        "title": "test 2",
        "state": "passed",
        "pending": false,
        "body": "function () {\\n    cy.mount( /*#__PURE__*/react__WEBPACK_IMPORTED_MODULE_0___default().createElement(_HelloEarth_jsx__WEBPACK_IMPORTED_MODULE_1__[\\"default\\"], null));\\n    cy.get('#earth-text').type('Where\\\\'s Mars?').should('have.value', 'Where\\\\'s Mars?');\\n  }",
        "type": "test",
        "duration": "Any.Number",
        "wallClockStartedAt": "Any.ISODate",
        "timings": {
          "lifecycle": "Any.Number",
          "test": {
            "fnDuration": "Any.Number",
            "afterFnDuration": "Any.Number"
          }
        },
        "file": null,
        "invocationDetails": {
          "function": "Object.getInvocationDetails",
          "fileUrl": "cypress:///../driver/src/cypress/stack_utils.ts",
          "originalFile": "cypress:///../driver/src/cypress/stack_utils.ts",
          "relativeFile": "../driver/src/cypress/stack_utils.ts",
          "absoluteFile": "/path/to/absoluteFile",
          "line": 94,
          "column": 17,
          "whitespace": "    ",
          "stack": "Error\\n    at Object.getInvocationDetails (cypress:///../driver/src/cypress/stack_utils.ts:94:17)\\n    at Suite.addTest (cypress:///../driver/src/cypress/mocha.ts:462:85)\\n    at context.it.context.specify (cypress:///../driver/node_modules/mocha/lib/interfaces/bdd.js:88:13)\\n    at createRunnable (cypress:///../driver/src/cypress/mocha.ts:126:31)\\n    at eval (cypress:///../driver/src/cypress/mocha.ts:187:14)\\n    at Suite.<anonymous> (http://localhost:2121/__cypress/src/spec-0.js:21:3)\\n    at Object.create (cypress:///../driver/node_modules/mocha/lib/interfaces/common.js:140:19)\\n    at context.describe.context.context (cypress:///../driver/node_modules/mocha/lib/interfaces/bdd.js:41:27)\\n    at createRunnable (cypress:///../driver/src/cypress/mocha.ts:126:31)\\n    at eval (cypress:///../driver/src/cypress/mocha.ts:187:14)"
        },
        "final": true,
        "currentRetry": 0,
        "retries": 0,
        "_slow": 250
      },
      "options": {}
    },
    {
      "test": {
        "_cypressTestStatusInfo": {
          "strategy": "detect-flake-and-pass-on-threshold",
          "shouldAttemptsContinue": false,
          "attempts": 1,
          "outerStatus": "passed"
        },
        "_testConfig": {
          "testConfigList": [],
          "unverifiedTestConfig": {},
          "applied": "complete"
        },
        "id": "r3",
        "order": 1,
        "title": "test 1",
        "state": "passed",
        "pending": false,
        "body": "function () {\\n    cy.mount( /*#__PURE__*/react__WEBPACK_IMPORTED_MODULE_0___default().createElement(_HelloMars_jsx__WEBPACK_IMPORTED_MODULE_1__[\\"default\\"], null));\\n    cy.get('#mars-text').type('Hello Mars').should('have.value', 'Hello Mars');\\n  }",
        "type": "test",
        "duration": "Any.Number",
        "wallClockStartedAt": "Any.ISODate",
        "timings": {
          "lifecycle": "Any.Number",
          "test": {
            "fnDuration": "Any.Number",
            "afterFnDuration": "Any.Number"
          }
        },
        "file": null,
        "invocationDetails": {
          "function": "Object.getInvocationDetails",
          "fileUrl": "cypress:///../driver/src/cypress/stack_utils.ts",
          "originalFile": "cypress:///../driver/src/cypress/stack_utils.ts",
          "relativeFile": "../driver/src/cypress/stack_utils.ts",
          "absoluteFile": "/path/to/absoluteFile",
          "line": 94,
          "column": 17,
          "whitespace": "    ",
          "stack": "Error\\n    at Object.getInvocationDetails (cypress:///../driver/src/cypress/stack_utils.ts:94:17)\\n    at Suite.addTest (cypress:///../driver/src/cypress/mocha.ts:462:85)\\n    at context.it.context.specify (cypress:///../driver/node_modules/mocha/lib/interfaces/bdd.js:88:13)\\n    at createRunnable (cypress:///../driver/src/cypress/mocha.ts:126:31)\\n    at eval (cypress:///../driver/src/cypress/mocha.ts:187:14)\\n    at Suite.<anonymous> (http://localhost:2121/__cypress/src/spec-1.js:17:3)\\n    at Object.create (cypress:///../driver/node_modules/mocha/lib/interfaces/common.js:140:19)\\n    at context.describe.context.context (cypress:///../driver/node_modules/mocha/lib/interfaces/bdd.js:41:27)\\n    at createRunnable (cypress:///../driver/src/cypress/mocha.ts:126:31)\\n    at eval (cypress:///../driver/src/cypress/mocha.ts:187:14)"
        },
        "final": true,
        "currentRetry": 0,
        "retries": 0,
        "_slow": 250
      },
      "options": {
        "nextTestHasTestIsolationOn": true
      }
    },
    {
      "test": {
        "_cypressTestStatusInfo": {
          "strategy": "detect-flake-and-pass-on-threshold",
          "shouldAttemptsContinue": false,
          "attempts": 1,
          "outerStatus": "passed"
        },
        "_testConfig": {
          "testConfigList": [],
          "unverifiedTestConfig": {},
          "applied": "complete"
        },
        "id": "r4",
        "order": 2,
        "title": "test 2",
        "state": "passed",
        "pending": false,
        "body": "function () {\\n    cy.mount( /*#__PURE__*/react__WEBPACK_IMPORTED_MODULE_0___default().createElement(_HelloMars_jsx__WEBPACK_IMPORTED_MODULE_1__[\\"default\\"], null));\\n    cy.get('#mars-text').type('Where\\\\'s Earth?').should('have.value', 'Where\\\\'s Earth?');\\n  }",
        "type": "test",
        "duration": "Any.Number",
        "wallClockStartedAt": "Any.ISODate",
        "timings": {
          "lifecycle": "Any.Number",
          "test": {
            "fnDuration": "Any.Number",
            "afterFnDuration": "Any.Number"
          }
        },
        "file": null,
        "invocationDetails": {
          "function": "Object.getInvocationDetails",
          "fileUrl": "cypress:///../driver/src/cypress/stack_utils.ts",
          "originalFile": "cypress:///../driver/src/cypress/stack_utils.ts",
          "relativeFile": "../driver/src/cypress/stack_utils.ts",
          "absoluteFile": "/path/to/absoluteFile",
          "line": 94,
          "column": 17,
          "whitespace": "    ",
          "stack": "Error\\n    at Object.getInvocationDetails (cypress:///../driver/src/cypress/stack_utils.ts:94:17)\\n    at Suite.addTest (cypress:///../driver/src/cypress/mocha.ts:462:85)\\n    at context.it.context.specify (cypress:///../driver/node_modules/mocha/lib/interfaces/bdd.js:88:13)\\n    at createRunnable (cypress:///../driver/src/cypress/mocha.ts:126:31)\\n    at eval (cypress:///../driver/src/cypress/mocha.ts:187:14)\\n    at Suite.<anonymous> (http://localhost:2121/__cypress/src/spec-1.js:21:3)\\n    at Object.create (cypress:///../driver/node_modules/mocha/lib/interfaces/common.js:140:19)\\n    at context.describe.context.context (cypress:///../driver/node_modules/mocha/lib/interfaces/bdd.js:41:27)\\n    at createRunnable (cypress:///../driver/src/cypress/mocha.ts:126:31)\\n    at eval (cypress:///../driver/src/cypress/mocha.ts:187:14)"
        },
        "final": true,
        "currentRetry": 0,
        "retries": 0,
        "_slow": 250
      },
      "options": {}
    }
  ],
  "afterTest": [
    {
      "_cypressTestStatusInfo": {
        "strategy": "detect-flake-and-pass-on-threshold",
        "shouldAttemptsContinue": false,
        "attempts": 1,
        "outerStatus": "passed"
      },
      "_testConfig": {
        "testConfigList": [],
        "unverifiedTestConfig": {},
        "applied": "complete"
      },
      "id": "r3",
      "order": 1,
      "title": "test 1",
      "state": "passed",
      "pending": false,
      "body": "function () {\\n    cy.mount( /*#__PURE__*/react__WEBPACK_IMPORTED_MODULE_0___default().createElement(_HelloEarth_jsx__WEBPACK_IMPORTED_MODULE_1__[\\"default\\"], null));\\n    cy.get('#earth-text').type('Hello Earth').should('have.value', 'Hello Earth');\\n  }",
      "type": "test",
      "duration": "Any.Number",
      "wallClockStartedAt": "Any.ISODate",
      "wallClockDuration": "Any.Number",
      "timings": {
        "lifecycle": "Any.Number",
        "test": {
          "fnDuration": "Any.Number",
          "afterFnDuration": "Any.Number"
        }
      },
      "file": null,
      "invocationDetails": {
        "function": "Object.getInvocationDetails",
        "fileUrl": "cypress:///../driver/src/cypress/stack_utils.ts",
        "originalFile": "cypress:///../driver/src/cypress/stack_utils.ts",
        "relativeFile": "../driver/src/cypress/stack_utils.ts",
        "absoluteFile": "/path/to/absoluteFile",
        "line": 94,
        "column": 17,
        "whitespace": "    ",
        "stack": "Error\\n    at Object.getInvocationDetails (cypress:///../driver/src/cypress/stack_utils.ts:94:17)\\n    at Suite.addTest (cypress:///../driver/src/cypress/mocha.ts:462:85)\\n    at context.it.context.specify (cypress:///../driver/node_modules/mocha/lib/interfaces/bdd.js:88:13)\\n    at createRunnable (cypress:///../driver/src/cypress/mocha.ts:126:31)\\n    at eval (cypress:///../driver/src/cypress/mocha.ts:187:14)\\n    at Suite.<anonymous> (http://localhost:2121/__cypress/src/spec-0.js:17:3)\\n    at Object.create (cypress:///../driver/node_modules/mocha/lib/interfaces/common.js:140:19)\\n    at context.describe.context.context (cypress:///../driver/node_modules/mocha/lib/interfaces/bdd.js:41:27)\\n    at createRunnable (cypress:///../driver/src/cypress/mocha.ts:126:31)\\n    at eval (cypress:///../driver/src/cypress/mocha.ts:187:14)"
      },
      "final": true,
      "currentRetry": 0,
      "retries": 0,
      "_slow": 250
    },
    {
      "_cypressTestStatusInfo": {
        "strategy": "detect-flake-and-pass-on-threshold",
        "shouldAttemptsContinue": false,
        "attempts": 1,
        "outerStatus": "passed"
      },
      "_testConfig": {
        "testConfigList": [],
        "unverifiedTestConfig": {},
        "applied": "complete"
      },
      "id": "r4",
      "order": 2,
      "title": "test 2",
      "state": "passed",
      "pending": false,
      "body": "function () {\\n    cy.mount( /*#__PURE__*/react__WEBPACK_IMPORTED_MODULE_0___default().createElement(_HelloEarth_jsx__WEBPACK_IMPORTED_MODULE_1__[\\"default\\"], null));\\n    cy.get('#earth-text').type('Where\\\\'s Mars?').should('have.value', 'Where\\\\'s Mars?');\\n  }",
      "type": "test",
      "duration": "Any.Number",
      "wallClockStartedAt": "Any.ISODate",
      "wallClockDuration": "Any.Number",
      "timings": {
        "lifecycle": "Any.Number",
        "test": {
          "fnDuration": "Any.Number",
          "afterFnDuration": "Any.Number"
        }
      },
      "file": null,
      "invocationDetails": {
        "function": "Object.getInvocationDetails",
        "fileUrl": "cypress:///../driver/src/cypress/stack_utils.ts",
        "originalFile": "cypress:///../driver/src/cypress/stack_utils.ts",
        "relativeFile": "../driver/src/cypress/stack_utils.ts",
        "absoluteFile": "/path/to/absoluteFile",
        "line": 94,
        "column": 17,
        "whitespace": "    ",
        "stack": "Error\\n    at Object.getInvocationDetails (cypress:///../driver/src/cypress/stack_utils.ts:94:17)\\n    at Suite.addTest (cypress:///../driver/src/cypress/mocha.ts:462:85)\\n    at context.it.context.specify (cypress:///../driver/node_modules/mocha/lib/interfaces/bdd.js:88:13)\\n    at createRunnable (cypress:///../driver/src/cypress/mocha.ts:126:31)\\n    at eval (cypress:///../driver/src/cypress/mocha.ts:187:14)\\n    at Suite.<anonymous> (http://localhost:2121/__cypress/src/spec-0.js:21:3)\\n    at Object.create (cypress:///../driver/node_modules/mocha/lib/interfaces/common.js:140:19)\\n    at context.describe.context.context (cypress:///../driver/node_modules/mocha/lib/interfaces/bdd.js:41:27)\\n    at createRunnable (cypress:///../driver/src/cypress/mocha.ts:126:31)\\n    at eval (cypress:///../driver/src/cypress/mocha.ts:187:14)"
      },
      "final": true,
      "currentRetry": 0,
      "retries": 0,
      "_slow": 250
    },
    {
      "_cypressTestStatusInfo": {
        "strategy": "detect-flake-and-pass-on-threshold",
        "shouldAttemptsContinue": false,
        "attempts": 1,
        "outerStatus": "passed"
      },
      "_testConfig": {
        "testConfigList": [],
        "unverifiedTestConfig": {},
        "applied": "complete"
      },
      "id": "r3",
      "order": 1,
      "title": "test 1",
      "state": "passed",
      "pending": false,
      "body": "function () {\\n    cy.mount( /*#__PURE__*/react__WEBPACK_IMPORTED_MODULE_0___default().createElement(_HelloMars_jsx__WEBPACK_IMPORTED_MODULE_1__[\\"default\\"], null));\\n    cy.get('#mars-text').type('Hello Mars').should('have.value', 'Hello Mars');\\n  }",
      "type": "test",
      "duration": "Any.Number",
      "wallClockStartedAt": "Any.ISODate",
      "wallClockDuration": "Any.Number",
      "timings": {
        "lifecycle": "Any.Number",
        "test": {
          "fnDuration": "Any.Number",
          "afterFnDuration": "Any.Number"
        }
      },
      "file": null,
      "invocationDetails": {
        "function": "Object.getInvocationDetails",
        "fileUrl": "cypress:///../driver/src/cypress/stack_utils.ts",
        "originalFile": "cypress:///../driver/src/cypress/stack_utils.ts",
        "relativeFile": "../driver/src/cypress/stack_utils.ts",
        "absoluteFile": "/path/to/absoluteFile",
        "line": 94,
        "column": 17,
        "whitespace": "    ",
        "stack": "Error\\n    at Object.getInvocationDetails (cypress:///../driver/src/cypress/stack_utils.ts:94:17)\\n    at Suite.addTest (cypress:///../driver/src/cypress/mocha.ts:462:85)\\n    at context.it.context.specify (cypress:///../driver/node_modules/mocha/lib/interfaces/bdd.js:88:13)\\n    at createRunnable (cypress:///../driver/src/cypress/mocha.ts:126:31)\\n    at eval (cypress:///../driver/src/cypress/mocha.ts:187:14)\\n    at Suite.<anonymous> (http://localhost:2121/__cypress/src/spec-1.js:17:3)\\n    at Object.create (cypress:///../driver/node_modules/mocha/lib/interfaces/common.js:140:19)\\n    at context.describe.context.context (cypress:///../driver/node_modules/mocha/lib/interfaces/bdd.js:41:27)\\n    at createRunnable (cypress:///../driver/src/cypress/mocha.ts:126:31)\\n    at eval (cypress:///../driver/src/cypress/mocha.ts:187:14)"
      },
      "final": true,
      "currentRetry": 0,
      "retries": 0,
      "_slow": 250
    },
    {
      "_cypressTestStatusInfo": {
        "strategy": "detect-flake-and-pass-on-threshold",
        "shouldAttemptsContinue": false,
        "attempts": 1,
        "outerStatus": "passed"
      },
      "_testConfig": {
        "testConfigList": [],
        "unverifiedTestConfig": {},
        "applied": "complete"
      },
      "id": "r4",
      "order": 2,
      "title": "test 2",
      "state": "passed",
      "pending": false,
      "body": "function () {\\n    cy.mount( /*#__PURE__*/react__WEBPACK_IMPORTED_MODULE_0___default().createElement(_HelloMars_jsx__WEBPACK_IMPORTED_MODULE_1__[\\"default\\"], null));\\n    cy.get('#mars-text').type('Where\\\\'s Earth?').should('have.value', 'Where\\\\'s Earth?');\\n  }",
      "type": "test",
      "duration": "Any.Number",
      "wallClockStartedAt": "Any.ISODate",
      "wallClockDuration": "Any.Number",
      "timings": {
        "lifecycle": "Any.Number",
        "test": {
          "fnDuration": "Any.Number",
          "afterFnDuration": "Any.Number"
        }
      },
      "file": null,
      "invocationDetails": {
        "function": "Object.getInvocationDetails",
        "fileUrl": "cypress:///../driver/src/cypress/stack_utils.ts",
        "originalFile": "cypress:///../driver/src/cypress/stack_utils.ts",
        "relativeFile": "../driver/src/cypress/stack_utils.ts",
        "absoluteFile": "/path/to/absoluteFile",
        "line": 94,
        "column": 17,
        "whitespace": "    ",
        "stack": "Error\\n    at Object.getInvocationDetails (cypress:///../driver/src/cypress/stack_utils.ts:94:17)\\n    at Suite.addTest (cypress:///../driver/src/cypress/mocha.ts:462:85)\\n    at context.it.context.specify (cypress:///../driver/node_modules/mocha/lib/interfaces/bdd.js:88:13)\\n    at createRunnable (cypress:///../driver/src/cypress/mocha.ts:126:31)\\n    at eval (cypress:///../driver/src/cypress/mocha.ts:187:14)\\n    at Suite.<anonymous> (http://localhost:2121/__cypress/src/spec-1.js:21:3)\\n    at Object.create (cypress:///../driver/node_modules/mocha/lib/interfaces/common.js:140:19)\\n    at context.describe.context.context (cypress:///../driver/node_modules/mocha/lib/interfaces/bdd.js:41:27)\\n    at createRunnable (cypress:///../driver/src/cypress/mocha.ts:126:31)\\n    at eval (cypress:///../driver/src/cypress/mocha.ts:187:14)"
      },
      "final": true,
      "currentRetry": 0,
      "retries": 0,
      "_slow": 250
    }
  ],
  "addRunnables": [
    {
      "id": "r1",
      "title": "",
      "root": true,
      "pending": false,
      "type": "suite",
      "file": "src/components/HelloEarth.cy.jsx",
      "retries": -1,
      "_slow": 250,
      "hooks": [],
      "tests": [],
      "suites": [
        {
          "id": "r2",
          "title": "<HelloEarth />",
          "root": false,
          "pending": false,
          "type": "suite",
          "file": null,
          "invocationDetails": {
            "function": "Object.getInvocationDetails",
            "fileUrl": "cypress:///../driver/src/cypress/stack_utils.ts",
            "originalFile": "cypress:///../driver/src/cypress/stack_utils.ts",
            "relativeFile": "../driver/src/cypress/stack_utils.ts",
            "absoluteFile": "/path/to/absoluteFile",
            "line": 94,
            "column": 17,
            "whitespace": "    ",
            "stack": "Error\\n    at Object.getInvocationDetails (cypress:///../driver/src/cypress/stack_utils.ts:94:17)\\n    at Suite.addSuite (cypress:///../driver/src/cypress/mocha.ts:488:86)\\n    at Suite.create (cypress:///../driver/node_modules/mocha/lib/suite.js:33:10)\\n    at Object.create (cypress:///../driver/node_modules/mocha/lib/interfaces/common.js:123:27)\\n    at context.describe.context.context (cypress:///../driver/node_modules/mocha/lib/interfaces/bdd.js:41:27)\\n    at createRunnable (cypress:///../driver/src/cypress/mocha.ts:126:31)\\n    at eval (cypress:///../driver/src/cypress/mocha.ts:187:14)\\n    at ./src/components/HelloEarth.cy.jsx (http://localhost:2121/__cypress/src/spec-0.js:16:1)\\n    at Function.__webpack_require__ (http://localhost:2121/__cypress/src/main.js:114:42)"
          },
          "retries": -1,
          "_slow": 250,
          "hooks": [],
          "tests": [
            {
              "id": "r3",
              "title": "test 1",
              "pending": false,
              "body": "function () {\\n    cy.mount( /*#__PURE__*/react__WEBPACK_IMPORTED_MODULE_0___default().createElement(_HelloEarth_jsx__WEBPACK_IMPORTED_MODULE_1__[\\"default\\"], null));\\n    cy.get('#earth-text').type('Hello Earth').should('have.value', 'Hello Earth');\\n  }",
              "type": "test",
              "file": null,
              "invocationDetails": {
                "function": "Object.getInvocationDetails",
                "fileUrl": "cypress:///../driver/src/cypress/stack_utils.ts",
                "originalFile": "cypress:///../driver/src/cypress/stack_utils.ts",
                "relativeFile": "../driver/src/cypress/stack_utils.ts",
                "absoluteFile": "/path/to/absoluteFile",
                "line": 94,
                "column": 17,
                "whitespace": "    ",
                "stack": "Error\\n    at Object.getInvocationDetails (cypress:///../driver/src/cypress/stack_utils.ts:94:17)\\n    at Suite.addTest (cypress:///../driver/src/cypress/mocha.ts:462:85)\\n    at context.it.context.specify (cypress:///../driver/node_modules/mocha/lib/interfaces/bdd.js:88:13)\\n    at createRunnable (cypress:///../driver/src/cypress/mocha.ts:126:31)\\n    at eval (cypress:///../driver/src/cypress/mocha.ts:187:14)\\n    at Suite.<anonymous> (http://localhost:2121/__cypress/src/spec-0.js:17:3)\\n    at Object.create (cypress:///../driver/node_modules/mocha/lib/interfaces/common.js:140:19)\\n    at context.describe.context.context (cypress:///../driver/node_modules/mocha/lib/interfaces/bdd.js:41:27)\\n    at createRunnable (cypress:///../driver/src/cypress/mocha.ts:126:31)\\n    at eval (cypress:///../driver/src/cypress/mocha.ts:187:14)"
              },
              "currentRetry": 0,
              "retries": -1,
              "_slow": 250,
              "hooks": [],
              "_testConfig": {
                "testConfigList": [],
                "unverifiedTestConfig": {}
              },
              "_titlePath": [
                "<HelloEarth />",
                "test 1"
              ]
            },
            {
              "id": "r4",
              "title": "test 2",
              "pending": false,
              "body": "function () {\\n    cy.mount( /*#__PURE__*/react__WEBPACK_IMPORTED_MODULE_0___default().createElement(_HelloEarth_jsx__WEBPACK_IMPORTED_MODULE_1__[\\"default\\"], null));\\n    cy.get('#earth-text').type('Where\\\\'s Mars?').should('have.value', 'Where\\\\'s Mars?');\\n  }",
              "type": "test",
              "file": null,
              "invocationDetails": {
                "function": "Object.getInvocationDetails",
                "fileUrl": "cypress:///../driver/src/cypress/stack_utils.ts",
                "originalFile": "cypress:///../driver/src/cypress/stack_utils.ts",
                "relativeFile": "../driver/src/cypress/stack_utils.ts",
                "absoluteFile": "/path/to/absoluteFile",
                "line": 94,
                "column": 17,
                "whitespace": "    ",
                "stack": "Error\\n    at Object.getInvocationDetails (cypress:///../driver/src/cypress/stack_utils.ts:94:17)\\n    at Suite.addTest (cypress:///../driver/src/cypress/mocha.ts:462:85)\\n    at context.it.context.specify (cypress:///../driver/node_modules/mocha/lib/interfaces/bdd.js:88:13)\\n    at createRunnable (cypress:///../driver/src/cypress/mocha.ts:126:31)\\n    at eval (cypress:///../driver/src/cypress/mocha.ts:187:14)\\n    at Suite.<anonymous> (http://localhost:2121/__cypress/src/spec-0.js:21:3)\\n    at Object.create (cypress:///../driver/node_modules/mocha/lib/interfaces/common.js:140:19)\\n    at context.describe.context.context (cypress:///../driver/node_modules/mocha/lib/interfaces/bdd.js:41:27)\\n    at createRunnable (cypress:///../driver/src/cypress/mocha.ts:126:31)\\n    at eval (cypress:///../driver/src/cypress/mocha.ts:187:14)"
              },
              "currentRetry": 0,
              "retries": -1,
              "_slow": 250,
              "hooks": [],
              "_testConfig": {
                "testConfigList": [],
                "unverifiedTestConfig": {}
              },
              "_titlePath": [
                "<HelloEarth />",
                "test 2"
              ]
            }
          ],
          "suites": []
        }
      ],
      "runtimeConfig": {},
      "totalUnfilteredTests": 0
    },
    {
      "id": "r1",
      "title": "",
      "root": true,
      "pending": false,
      "type": "suite",
      "file": "src/components/HelloMars.cy.jsx",
      "retries": -1,
      "_slow": 250,
      "hooks": [],
      "tests": [],
      "suites": [
        {
          "id": "r2",
          "title": "<HelloMars />",
          "root": false,
          "pending": false,
          "type": "suite",
          "file": null,
          "invocationDetails": {
            "function": "Object.getInvocationDetails",
            "fileUrl": "cypress:///../driver/src/cypress/stack_utils.ts",
            "originalFile": "cypress:///../driver/src/cypress/stack_utils.ts",
            "relativeFile": "../driver/src/cypress/stack_utils.ts",
            "absoluteFile": "/path/to/absoluteFile",
            "line": 94,
            "column": 17,
            "whitespace": "    ",
            "stack": "Error\\n    at Object.getInvocationDetails (cypress:///../driver/src/cypress/stack_utils.ts:94:17)\\n    at Suite.addSuite (cypress:///../driver/src/cypress/mocha.ts:488:86)\\n    at Suite.create (cypress:///../driver/node_modules/mocha/lib/suite.js:33:10)\\n    at Object.create (cypress:///../driver/node_modules/mocha/lib/interfaces/common.js:123:27)\\n    at context.describe.context.context (cypress:///../driver/node_modules/mocha/lib/interfaces/bdd.js:41:27)\\n    at createRunnable (cypress:///../driver/src/cypress/mocha.ts:126:31)\\n    at eval (cypress:///../driver/src/cypress/mocha.ts:187:14)\\n    at ./src/components/HelloMars.cy.jsx (http://localhost:2121/__cypress/src/spec-1.js:16:1)\\n    at Function.__webpack_require__ (http://localhost:2121/__cypress/src/main.js:114:42)"
          },
          "retries": -1,
          "_slow": 250,
          "hooks": [],
          "tests": [
            {
              "id": "r3",
              "title": "test 1",
              "pending": false,
              "body": "function () {\\n    cy.mount( /*#__PURE__*/react__WEBPACK_IMPORTED_MODULE_0___default().createElement(_HelloMars_jsx__WEBPACK_IMPORTED_MODULE_1__[\\"default\\"], null));\\n    cy.get('#mars-text').type('Hello Mars').should('have.value', 'Hello Mars');\\n  }",
              "type": "test",
              "file": null,
              "invocationDetails": {
                "function": "Object.getInvocationDetails",
                "fileUrl": "cypress:///../driver/src/cypress/stack_utils.ts",
                "originalFile": "cypress:///../driver/src/cypress/stack_utils.ts",
                "relativeFile": "../driver/src/cypress/stack_utils.ts",
                "absoluteFile": "/path/to/absoluteFile",
                "line": 94,
                "column": 17,
                "whitespace": "    ",
                "stack": "Error\\n    at Object.getInvocationDetails (cypress:///../driver/src/cypress/stack_utils.ts:94:17)\\n    at Suite.addTest (cypress:///../driver/src/cypress/mocha.ts:462:85)\\n    at context.it.context.specify (cypress:///../driver/node_modules/mocha/lib/interfaces/bdd.js:88:13)\\n    at createRunnable (cypress:///../driver/src/cypress/mocha.ts:126:31)\\n    at eval (cypress:///../driver/src/cypress/mocha.ts:187:14)\\n    at Suite.<anonymous> (http://localhost:2121/__cypress/src/spec-1.js:17:3)\\n    at Object.create (cypress:///../driver/node_modules/mocha/lib/interfaces/common.js:140:19)\\n    at context.describe.context.context (cypress:///../driver/node_modules/mocha/lib/interfaces/bdd.js:41:27)\\n    at createRunnable (cypress:///../driver/src/cypress/mocha.ts:126:31)\\n    at eval (cypress:///../driver/src/cypress/mocha.ts:187:14)"
              },
              "currentRetry": 0,
              "retries": -1,
              "_slow": 250,
              "hooks": [],
              "_testConfig": {
                "testConfigList": [],
                "unverifiedTestConfig": {}
              },
              "_titlePath": [
                "<HelloMars />",
                "test 1"
              ]
            },
            {
              "id": "r4",
              "title": "test 2",
              "pending": false,
              "body": "function () {\\n    cy.mount( /*#__PURE__*/react__WEBPACK_IMPORTED_MODULE_0___default().createElement(_HelloMars_jsx__WEBPACK_IMPORTED_MODULE_1__[\\"default\\"], null));\\n    cy.get('#mars-text').type('Where\\\\'s Earth?').should('have.value', 'Where\\\\'s Earth?');\\n  }",
              "type": "test",
              "file": null,
              "invocationDetails": {
                "function": "Object.getInvocationDetails",
                "fileUrl": "cypress:///../driver/src/cypress/stack_utils.ts",
                "originalFile": "cypress:///../driver/src/cypress/stack_utils.ts",
                "relativeFile": "../driver/src/cypress/stack_utils.ts",
                "absoluteFile": "/path/to/absoluteFile",
                "line": 94,
                "column": 17,
                "whitespace": "    ",
                "stack": "Error\\n    at Object.getInvocationDetails (cypress:///../driver/src/cypress/stack_utils.ts:94:17)\\n    at Suite.addTest (cypress:///../driver/src/cypress/mocha.ts:462:85)\\n    at context.it.context.specify (cypress:///../driver/node_modules/mocha/lib/interfaces/bdd.js:88:13)\\n    at createRunnable (cypress:///../driver/src/cypress/mocha.ts:126:31)\\n    at eval (cypress:///../driver/src/cypress/mocha.ts:187:14)\\n    at Suite.<anonymous> (http://localhost:2121/__cypress/src/spec-1.js:21:3)\\n    at Object.create (cypress:///../driver/node_modules/mocha/lib/interfaces/common.js:140:19)\\n    at context.describe.context.context (cypress:///../driver/node_modules/mocha/lib/interfaces/bdd.js:41:27)\\n    at createRunnable (cypress:///../driver/src/cypress/mocha.ts:126:31)\\n    at eval (cypress:///../driver/src/cypress/mocha.ts:187:14)"
              },
              "currentRetry": 0,
              "retries": -1,
              "_slow": 250,
              "hooks": [],
              "_testConfig": {
                "testConfigList": [],
                "unverifiedTestConfig": {}
              },
              "_titlePath": [
                "<HelloMars />",
                "test 2"
              ]
            }
          ],
          "suites": []
        }
      ],
      "runtimeConfig": {},
      "totalUnfilteredTests": 0
    }
  ],
  "connectToBrowser": [
    true,
    true
  ],
  "commandLogAdded": [
    {
      "id": "log-http://localhost:2121-7",
      "event": false,
      "hookId": "r3",
      "instrument": "command",
      "hidden": false,
      "message": "<HelloEarth ... />",
      "name": "mount",
      "numElements": 1,
      "renderProps": {},
      "state": "pending",
      "testId": "r3",
      "timeout": 4000,
      "type": "parent",
      "url": "",
      "visible": true,
      "wallClockStartedAt": "Any.ISODate",
      "testCurrentRetry": 0,
      "createdAtTimestamp": "Any.Number",
      "updatedAtTimestamp": "Any.Number",
      "highlightAttr": "data-cypress-el"
    },
    {
      "id": "log-http://localhost:2121-8",
      "event": false,
      "hookId": "r3",
      "instrument": "command",
      "hidden": false,
      "message": "#earth-text",
      "name": "get",
      "renderProps": {},
      "state": "pending",
      "testId": "r3",
      "timeout": 4000,
      "type": "parent",
      "url": "",
      "wallClockStartedAt": "Any.ISODate",
      "testCurrentRetry": 0,
      "createdAtTimestamp": "Any.Number",
      "updatedAtTimestamp": "Any.Number"
    },
    {
      "id": "log-http://localhost:2121-9",
      "event": false,
      "hookId": "r3",
      "instrument": "command",
      "hidden": false,
      "message": "Hello Earth",
      "name": "type",
      "numElements": 1,
      "renderProps": {},
      "state": "pending",
      "testId": "r3",
      "timeout": 4000,
      "type": "child",
      "url": "",
      "visible": true,
      "wallClockStartedAt": "Any.ISODate",
      "testCurrentRetry": 0,
      "createdAtTimestamp": "Any.Number",
      "updatedAtTimestamp": "Any.Number",
      "highlightAttr": "data-cypress-el"
    },
    {
      "id": "log-http://localhost:2121-10",
      "event": false,
      "hookId": "r3",
      "instrument": "command",
      "hidden": false,
      "message": "expected **<input#earth-text>** to have value **Hello Earth**",
      "name": "assert",
      "numElements": 1,
      "renderProps": {},
      "state": "pending",
      "testId": "r3",
      "timeout": 0,
      "type": "child",
      "url": "",
      "visible": true,
      "wallClockStartedAt": "Any.ISODate",
      "testCurrentRetry": 0,
      "createdAtTimestamp": "Any.Number",
      "updatedAtTimestamp": "Any.Number",
      "highlightAttr": "data-cypress-el"
    },
    {
      "id": "log-http://localhost:2121-14",
      "event": false,
      "hookId": "r4",
      "instrument": "command",
      "hidden": false,
      "message": "<HelloEarth ... />",
      "name": "mount",
      "numElements": 1,
      "renderProps": {},
      "state": "pending",
      "testId": "r4",
      "timeout": 4000,
      "type": "parent",
      "url": "",
      "visible": true,
      "wallClockStartedAt": "Any.ISODate",
      "testCurrentRetry": 0,
      "createdAtTimestamp": "Any.Number",
      "updatedAtTimestamp": "Any.Number",
      "highlightAttr": "data-cypress-el"
    },
    {
      "id": "log-http://localhost:2121-15",
      "event": false,
      "hookId": "r4",
      "instrument": "command",
      "hidden": false,
      "message": "#earth-text",
      "name": "get",
      "renderProps": {},
      "state": "pending",
      "testId": "r4",
      "timeout": 4000,
      "type": "parent",
      "url": "",
      "wallClockStartedAt": "Any.ISODate",
      "testCurrentRetry": 0,
      "createdAtTimestamp": "Any.Number",
      "updatedAtTimestamp": "Any.Number"
    },
    {
      "id": "log-http://localhost:2121-16",
      "event": false,
      "hookId": "r4",
      "instrument": "command",
      "hidden": false,
      "message": "Where's Mars?",
      "name": "type",
      "numElements": 1,
      "renderProps": {},
      "state": "pending",
      "testId": "r4",
      "timeout": 4000,
      "type": "child",
      "url": "",
      "visible": true,
      "wallClockStartedAt": "Any.ISODate",
      "testCurrentRetry": 0,
      "createdAtTimestamp": "Any.Number",
      "updatedAtTimestamp": "Any.Number",
      "highlightAttr": "data-cypress-el"
    },
    {
      "id": "log-http://localhost:2121-17",
      "event": false,
      "hookId": "r4",
      "instrument": "command",
      "hidden": false,
      "message": "expected **<input#earth-text>** to have value **Where's Mars?**",
      "name": "assert",
      "numElements": 1,
      "renderProps": {},
      "state": "pending",
      "testId": "r4",
      "timeout": 0,
      "type": "child",
      "url": "",
      "visible": true,
      "wallClockStartedAt": "Any.ISODate",
      "testCurrentRetry": 0,
      "createdAtTimestamp": "Any.Number",
      "updatedAtTimestamp": "Any.Number",
      "highlightAttr": "data-cypress-el"
    },
    {
      "id": "log-http://localhost:2121-7",
      "event": false,
      "hookId": "r3",
      "instrument": "command",
      "hidden": false,
      "message": "<HelloMars ... />",
      "name": "mount",
      "numElements": 1,
      "renderProps": {},
      "state": "pending",
      "testId": "r3",
      "timeout": 4000,
      "type": "parent",
      "url": "",
      "visible": true,
      "wallClockStartedAt": "Any.ISODate",
      "testCurrentRetry": 0,
      "createdAtTimestamp": "Any.Number",
      "updatedAtTimestamp": "Any.Number",
      "highlightAttr": "data-cypress-el"
    },
    {
      "id": "log-http://localhost:2121-8",
      "event": false,
      "hookId": "r3",
      "instrument": "command",
      "hidden": false,
      "message": "#mars-text",
      "name": "get",
      "renderProps": {},
      "state": "pending",
      "testId": "r3",
      "timeout": 4000,
      "type": "parent",
      "url": "",
      "wallClockStartedAt": "Any.ISODate",
      "testCurrentRetry": 0,
      "createdAtTimestamp": "Any.Number",
      "updatedAtTimestamp": "Any.Number"
    },
    {
      "id": "log-http://localhost:2121-9",
      "event": false,
      "hookId": "r3",
      "instrument": "command",
      "hidden": false,
      "message": "Hello Mars",
      "name": "type",
      "numElements": 1,
      "renderProps": {},
      "state": "pending",
      "testId": "r3",
      "timeout": 4000,
      "type": "child",
      "url": "",
      "visible": true,
      "wallClockStartedAt": "Any.ISODate",
      "testCurrentRetry": 0,
      "createdAtTimestamp": "Any.Number",
      "updatedAtTimestamp": "Any.Number",
      "highlightAttr": "data-cypress-el"
    },
    {
      "id": "log-http://localhost:2121-10",
      "event": false,
      "hookId": "r3",
      "instrument": "command",
      "hidden": false,
      "message": "expected **<input#mars-text>** to have value **Hello Mars**",
      "name": "assert",
      "numElements": 1,
      "renderProps": {},
      "state": "pending",
      "testId": "r3",
      "timeout": 0,
      "type": "child",
      "url": "",
      "visible": true,
      "wallClockStartedAt": "Any.ISODate",
      "testCurrentRetry": 0,
      "createdAtTimestamp": "Any.Number",
      "updatedAtTimestamp": "Any.Number",
      "highlightAttr": "data-cypress-el"
    },
    {
      "id": "log-http://localhost:2121-14",
      "event": false,
      "hookId": "r4",
      "instrument": "command",
      "hidden": false,
      "message": "<HelloMars ... />",
      "name": "mount",
      "numElements": 1,
      "renderProps": {},
      "state": "pending",
      "testId": "r4",
      "timeout": 4000,
      "type": "parent",
      "url": "",
      "visible": true,
      "wallClockStartedAt": "Any.ISODate",
      "testCurrentRetry": 0,
      "createdAtTimestamp": "Any.Number",
      "updatedAtTimestamp": "Any.Number",
      "highlightAttr": "data-cypress-el"
    },
    {
      "id": "log-http://localhost:2121-15",
      "event": false,
      "hookId": "r4",
      "instrument": "command",
      "hidden": false,
      "message": "#mars-text",
      "name": "get",
      "renderProps": {},
      "state": "pending",
      "testId": "r4",
      "timeout": 4000,
      "type": "parent",
      "url": "",
      "wallClockStartedAt": "Any.ISODate",
      "testCurrentRetry": 0,
      "createdAtTimestamp": "Any.Number",
      "updatedAtTimestamp": "Any.Number"
    },
    {
      "id": "log-http://localhost:2121-16",
      "event": false,
      "hookId": "r4",
      "instrument": "command",
      "hidden": false,
      "message": "Where's Earth?",
      "name": "type",
      "numElements": 1,
      "renderProps": {},
      "state": "pending",
      "testId": "r4",
      "timeout": 4000,
      "type": "child",
      "url": "",
      "visible": true,
      "wallClockStartedAt": "Any.ISODate",
      "testCurrentRetry": 0,
      "createdAtTimestamp": "Any.Number",
      "updatedAtTimestamp": "Any.Number",
      "highlightAttr": "data-cypress-el"
    },
    {
      "id": "log-http://localhost:2121-17",
      "event": false,
      "hookId": "r4",
      "instrument": "command",
      "hidden": false,
      "message": "expected **<input#mars-text>** to have value **Where's Earth?**",
      "name": "assert",
      "numElements": 1,
      "renderProps": {},
      "state": "pending",
      "testId": "r4",
      "timeout": 0,
      "type": "child",
      "url": "",
      "visible": true,
      "wallClockStartedAt": "Any.ISODate",
      "testCurrentRetry": 0,
      "createdAtTimestamp": "Any.Number",
      "updatedAtTimestamp": "Any.Number",
      "highlightAttr": "data-cypress-el"
    }
  ],
  "commandLogChanged": [
    {
      "id": "log-http://localhost:2121-10",
      "event": false,
      "hookId": "r3",
      "instrument": "command",
      "hidden": false,
      "message": "expected **<input#earth-text>** to have value **Hello Earth**",
      "name": "assert",
      "numElements": 1,
      "renderProps": {},
      "state": "passed",
      "testId": "r3",
      "timeout": 0,
      "type": "child",
      "url": "",
      "visible": true,
      "wallClockStartedAt": "Any.ISODate",
      "testCurrentRetry": 0,
      "snapshots": [
        {
          "timestamp": "Any.Number",
          "elementsToHighlight": [
            {
              "selector": "#earth-text"
            }
          ]
        }
      ],
      "createdAtTimestamp": "Any.Number",
      "updatedAtTimestamp": "Any.Number",
      "highlightAttr": "data-cypress-el"
    },
    {
      "id": "log-http://localhost:2121-10",
      "event": false,
      "hookId": "r3",
      "instrument": "command",
      "hidden": false,
      "message": "expected **<input#mars-text>** to have value **Hello Mars**",
      "name": "assert",
      "numElements": 1,
      "renderProps": {},
      "state": "passed",
      "testId": "r3",
      "timeout": 0,
      "type": "child",
      "url": "",
      "visible": true,
      "wallClockStartedAt": "Any.ISODate",
      "testCurrentRetry": 0,
      "snapshots": [
        {
          "timestamp": "Any.Number",
          "elementsToHighlight": [
            {
              "selector": "#mars-text"
            }
          ]
        }
      ],
      "createdAtTimestamp": "Any.Number",
      "updatedAtTimestamp": "Any.Number",
      "highlightAttr": "data-cypress-el"
    },
    {
      "id": "log-http://localhost:2121-14",
      "event": false,
      "hookId": "r4",
      "instrument": "command",
      "hidden": false,
      "message": "<HelloEarth ... />",
      "name": "mount",
      "numElements": 1,
      "renderProps": {},
      "state": "passed",
      "testId": "r4",
      "timeout": 4000,
      "type": "parent",
      "url": "",
      "visible": true,
      "wallClockStartedAt": "Any.ISODate",
      "testCurrentRetry": 0,
      "snapshots": [
        {
          "timestamp": "Any.Number",
          "elementsToHighlight": [
            {
              "selector": "div:nth-child(1) > div:nth-child(1)"
            }
          ]
        }
      ],
      "createdAtTimestamp": "Any.Number",
      "updatedAtTimestamp": "Any.Number",
      "highlightAttr": "data-cypress-el"
    },
    {
      "id": "log-http://localhost:2121-14",
      "event": false,
      "hookId": "r4",
      "instrument": "command",
      "hidden": false,
      "message": "<HelloMars ... />",
      "name": "mount",
      "numElements": 1,
      "renderProps": {},
      "state": "passed",
      "testId": "r4",
      "timeout": 4000,
      "type": "parent",
      "url": "",
      "visible": true,
      "wallClockStartedAt": "Any.ISODate",
      "testCurrentRetry": 0,
      "snapshots": [
        {
          "timestamp": "Any.Number",
          "elementsToHighlight": [
            {
              "selector": "div:nth-child(1) > div:nth-child(1)"
            }
          ]
        }
      ],
      "createdAtTimestamp": "Any.Number",
      "updatedAtTimestamp": "Any.Number",
      "highlightAttr": "data-cypress-el"
    },
    {
      "id": "log-http://localhost:2121-15",
      "event": false,
      "hookId": "r4",
      "instrument": "command",
      "hidden": false,
      "message": "#earth-text",
      "name": "get",
      "numElements": 1,
      "renderProps": {},
      "state": "passed",
      "testId": "r4",
      "timeout": 4000,
      "type": "parent",
      "url": "",
      "visible": true,
      "wallClockStartedAt": "Any.ISODate",
      "testCurrentRetry": 0,
      "snapshots": [
        {
          "timestamp": "Any.Number",
          "elementsToHighlight": [
            {
              "selector": "#earth-text"
            }
          ]
        }
      ],
      "createdAtTimestamp": "Any.Number",
      "updatedAtTimestamp": "Any.Number",
      "highlightAttr": "data-cypress-el"
    },
    {
      "id": "log-http://localhost:2121-15",
      "event": false,
      "hookId": "r4",
      "instrument": "command",
      "hidden": false,
      "message": "#mars-text",
      "name": "get",
      "numElements": 1,
      "renderProps": {},
      "state": "passed",
      "testId": "r4",
      "timeout": 4000,
      "type": "parent",
      "url": "",
      "visible": true,
      "wallClockStartedAt": "Any.ISODate",
      "testCurrentRetry": 0,
      "snapshots": [
        {
          "timestamp": "Any.Number",
          "elementsToHighlight": [
            {
              "selector": "#mars-text"
            }
          ]
        }
      ],
      "createdAtTimestamp": "Any.Number",
      "updatedAtTimestamp": "Any.Number",
      "highlightAttr": "data-cypress-el"
    },
    {
      "id": "log-http://localhost:2121-16",
      "event": false,
      "hookId": "r4",
      "instrument": "command",
      "hidden": false,
      "message": "Where's Mars?",
      "name": "type",
      "numElements": 1,
      "renderProps": {},
      "state": "passed",
      "testId": "r4",
      "timeout": 4000,
      "type": "child",
      "url": "",
      "visible": true,
      "wallClockStartedAt": "Any.ISODate",
      "testCurrentRetry": 0,
      "snapshots": [
        {
          "name": "before",
          "timestamp": "Any.Number",
          "elementsToHighlight": [
            {
              "selector": "#earth-text"
            }
          ]
        },
        {
          "name": "after",
          "timestamp": "Any.Number",
          "elementsToHighlight": [
            {
              "selector": "#earth-text"
            }
          ]
        }
      ],
      "createdAtTimestamp": "Any.Number",
      "updatedAtTimestamp": "Any.Number",
      "coords": {
        "top": "Any.Number",
        "left": "Any.Number",
        "topCenter": "Any.Number",
        "leftCenter": "Any.Number",
        "x": "Any.Number",
        "y": "Any.Number"
      },
      "highlightAttr": "data-cypress-el"
    },
    {
      "id": "log-http://localhost:2121-16",
      "event": false,
      "hookId": "r4",
      "instrument": "command",
      "hidden": false,
      "message": "Where's Earth?",
      "name": "type",
      "numElements": 1,
      "renderProps": {},
      "state": "passed",
      "testId": "r4",
      "timeout": 4000,
      "type": "child",
      "url": "",
      "visible": true,
      "wallClockStartedAt": "Any.ISODate",
      "testCurrentRetry": 0,
      "snapshots": [
        {
          "name": "before",
          "timestamp": "Any.Number",
          "elementsToHighlight": [
            {
              "selector": "#mars-text"
            }
          ]
        },
        {
          "name": "after",
          "timestamp": "Any.Number",
          "elementsToHighlight": [
            {
              "selector": "#mars-text"
            }
          ]
        }
      ],
      "createdAtTimestamp": "Any.Number",
      "updatedAtTimestamp": "Any.Number",
      "coords": {
        "top": "Any.Number",
        "left": "Any.Number",
        "topCenter": "Any.Number",
        "leftCenter": "Any.Number",
        "x": "Any.Number",
        "y": "Any.Number"
      },
      "highlightAttr": "data-cypress-el"
    },
    {
      "id": "log-http://localhost:2121-17",
      "event": false,
      "hookId": "r4",
      "instrument": "command",
      "hidden": false,
      "message": "expected **<input#earth-text>** to have value **Where's Mars?**",
      "name": "assert",
      "numElements": 1,
      "renderProps": {},
      "state": "passed",
      "testId": "r4",
      "timeout": 0,
      "type": "child",
      "url": "",
      "visible": true,
      "wallClockStartedAt": "Any.ISODate",
      "testCurrentRetry": 0,
      "snapshots": [
        {
          "timestamp": "Any.Number",
          "elementsToHighlight": [
            {
              "selector": "#earth-text"
            }
          ]
        }
      ],
      "createdAtTimestamp": "Any.Number",
      "updatedAtTimestamp": "Any.Number",
      "highlightAttr": "data-cypress-el"
    },
    {
      "id": "log-http://localhost:2121-17",
      "event": false,
      "hookId": "r4",
      "instrument": "command",
      "hidden": false,
      "message": "expected **<input#mars-text>** to have value **Where's Earth?**",
      "name": "assert",
      "numElements": 1,
      "renderProps": {},
      "state": "passed",
      "testId": "r4",
      "timeout": 0,
      "type": "child",
      "url": "",
      "visible": true,
      "wallClockStartedAt": "Any.ISODate",
      "testCurrentRetry": 0,
      "snapshots": [
        {
          "timestamp": "Any.Number",
          "elementsToHighlight": [
            {
              "selector": "#mars-text"
            }
          ]
        }
      ],
      "createdAtTimestamp": "Any.Number",
      "updatedAtTimestamp": "Any.Number",
      "highlightAttr": "data-cypress-el"
    },
    {
      "id": "log-http://localhost:2121-7",
      "event": false,
      "hookId": "r3",
      "instrument": "command",
      "hidden": false,
      "message": "<HelloEarth ... />",
      "name": "mount",
      "numElements": 1,
      "renderProps": {},
      "state": "passed",
      "testId": "r3",
      "timeout": 4000,
      "type": "parent",
      "url": "",
      "visible": true,
      "wallClockStartedAt": "Any.ISODate",
      "testCurrentRetry": 0,
      "snapshots": [
        {
          "timestamp": "Any.Number",
          "elementsToHighlight": [
            {
              "selector": "div:nth-child(1) > div:nth-child(1)"
            }
          ]
        }
      ],
      "createdAtTimestamp": "Any.Number",
      "updatedAtTimestamp": "Any.Number",
      "highlightAttr": "data-cypress-el"
    },
    {
      "id": "log-http://localhost:2121-7",
      "event": false,
      "hookId": "r3",
      "instrument": "command",
      "hidden": false,
      "message": "<HelloMars ... />",
      "name": "mount",
      "numElements": 1,
      "renderProps": {},
      "state": "passed",
      "testId": "r3",
      "timeout": 4000,
      "type": "parent",
      "url": "",
      "visible": true,
      "wallClockStartedAt": "Any.ISODate",
      "testCurrentRetry": 0,
      "snapshots": [
        {
          "timestamp": "Any.Number",
          "elementsToHighlight": [
            {
              "selector": "div:nth-child(1) > div:nth-child(1)"
            }
          ]
        }
      ],
      "createdAtTimestamp": "Any.Number",
      "updatedAtTimestamp": "Any.Number",
      "highlightAttr": "data-cypress-el"
    },
    {
      "id": "log-http://localhost:2121-8",
      "event": false,
      "hookId": "r3",
      "instrument": "command",
      "hidden": false,
      "message": "#earth-text",
      "name": "get",
      "numElements": 1,
      "renderProps": {},
      "state": "passed",
      "testId": "r3",
      "timeout": 4000,
      "type": "parent",
      "url": "",
      "visible": true,
      "wallClockStartedAt": "Any.ISODate",
      "testCurrentRetry": 0,
      "snapshots": [
        {
          "timestamp": "Any.Number",
          "elementsToHighlight": [
            {
              "selector": "#earth-text"
            }
          ]
        }
      ],
      "createdAtTimestamp": "Any.Number",
      "updatedAtTimestamp": "Any.Number",
      "highlightAttr": "data-cypress-el"
    },
    {
      "id": "log-http://localhost:2121-8",
      "event": false,
      "hookId": "r3",
      "instrument": "command",
      "hidden": false,
      "message": "#mars-text",
      "name": "get",
      "numElements": 1,
      "renderProps": {},
      "state": "passed",
      "testId": "r3",
      "timeout": 4000,
      "type": "parent",
      "url": "",
      "visible": true,
      "wallClockStartedAt": "Any.ISODate",
      "testCurrentRetry": 0,
      "snapshots": [
        {
          "timestamp": "Any.Number",
          "elementsToHighlight": [
            {
              "selector": "#mars-text"
            }
          ]
        }
      ],
      "createdAtTimestamp": "Any.Number",
      "updatedAtTimestamp": "Any.Number",
      "highlightAttr": "data-cypress-el"
    },
    {
      "id": "log-http://localhost:2121-9",
      "event": false,
      "hookId": "r3",
      "instrument": "command",
      "hidden": false,
      "message": "Hello Earth",
      "name": "type",
      "numElements": 1,
      "renderProps": {},
      "state": "passed",
      "testId": "r3",
      "timeout": 4000,
      "type": "child",
      "url": "",
      "visible": true,
      "wallClockStartedAt": "Any.ISODate",
      "testCurrentRetry": 0,
      "snapshots": [
        {
          "name": "before",
          "timestamp": "Any.Number",
          "elementsToHighlight": [
            {
              "selector": "#earth-text"
            }
          ]
        },
        {
          "name": "after",
          "timestamp": "Any.Number",
          "elementsToHighlight": [
            {
              "selector": "#earth-text"
            }
          ]
        }
      ],
      "createdAtTimestamp": "Any.Number",
      "updatedAtTimestamp": "Any.Number",
      "coords": {
        "top": "Any.Number",
        "left": "Any.Number",
        "topCenter": "Any.Number",
        "leftCenter": "Any.Number",
        "x": "Any.Number",
        "y": "Any.Number"
      },
      "highlightAttr": "data-cypress-el"
    },
    {
      "id": "log-http://localhost:2121-9",
      "event": false,
      "hookId": "r3",
      "instrument": "command",
      "hidden": false,
      "message": "Hello Mars",
      "name": "type",
      "numElements": 1,
      "renderProps": {},
      "state": "passed",
      "testId": "r3",
      "timeout": 4000,
      "type": "child",
      "url": "",
      "visible": true,
      "wallClockStartedAt": "Any.ISODate",
      "testCurrentRetry": 0,
      "snapshots": [
        {
          "name": "before",
          "timestamp": "Any.Number",
          "elementsToHighlight": [
            {
              "selector": "#mars-text"
            }
          ]
        },
        {
          "name": "after",
          "timestamp": "Any.Number",
          "elementsToHighlight": [
            {
              "selector": "#mars-text"
            }
          ]
        }
      ],
      "createdAtTimestamp": "Any.Number",
      "updatedAtTimestamp": "Any.Number",
      "coords": {
        "top": "Any.Number",
        "left": "Any.Number",
        "topCenter": "Any.Number",
        "leftCenter": "Any.Number",
        "x": "Any.Number",
        "y": "Any.Number"
      },
      "highlightAttr": "data-cypress-el"
    }
  ],
  "viewportChanged": [],
  "urlChanged": [
    {
      "url": "http://localhost:2121/__cypress/iframes/index.html?specPath=/protocol/src/components/HelloEarth.cy.jsx",
      "timestamp": "Any.Number"
    },
    {
      "url": "http://localhost:2121/__cypress/iframes/index.html?specPath=/protocol/src/components/HelloMars.cy.jsx",
      "timestamp": "Any.Number"
    }
  ],
  "pageLoading": [],
  "resetTest": [],
  "responseEndedWithEmptyBody": [
    {
      "requestId": "Any.Number",
      "isCached": true,
      "timings": {
        "cdpRequestWillBeSentTimestamp": "Any.Number",
        "cdpRequestWillBeSentReceivedTimestamp": "Any.Number",
        "proxyRequestReceivedTimestamp": "Any.Number",
        "cdpLagDuration": "Any.Number",
        "proxyRequestCorrelationDuration": "Any.Number"
      }
    },
    {
      "requestId": "Any.Number",
      "isCached": true,
      "timings": {
        "cdpRequestWillBeSentTimestamp": "Any.Number",
        "cdpRequestWillBeSentReceivedTimestamp": "Any.Number",
        "proxyRequestReceivedTimestamp": "Any.Number",
        "cdpLagDuration": "Any.Number",
        "proxyRequestCorrelationDuration": "Any.Number"
      }
    },
    {
      "requestId": "Any.Number",
      "isCached": true,
      "timings": {
        "cdpRequestWillBeSentTimestamp": "Any.Number",
        "cdpRequestWillBeSentReceivedTimestamp": "Any.Number",
        "proxyRequestReceivedTimestamp": "Any.Number",
        "cdpLagDuration": "Any.Number",
        "proxyRequestCorrelationDuration": "Any.Number"
      }
    },
    {
      "requestId": "Any.Number",
      "isCached": true,
      "timings": {
        "cdpRequestWillBeSentTimestamp": "Any.Number",
        "cdpRequestWillBeSentReceivedTimestamp": "Any.Number",
        "proxyRequestReceivedTimestamp": "Any.Number",
        "cdpLagDuration": "Any.Number",
        "proxyRequestCorrelationDuration": "Any.Number"
      }
    }
  ],
  "responseStreamTimedOut": []
}
`

exports['component events - experimentalSingleTabRunMode: false'] = `
{
  "beforeSpec": [
    {
      "name": "/path/to/name",
      "open": true,
      "inTransaction": false,
      "readonly": false,
      "memory": false
    },
    {
      "name": "/path/to/name",
      "open": true,
      "inTransaction": false,
      "readonly": false,
      "memory": false
    }
  ],
  "afterSpec": [
    true,
    true
  ],
  "beforeTest": [
    {
      "_testConfig": {
        "testConfigList": [],
        "unverifiedTestConfig": {},
        "applied": "complete"
      },
      "id": "r3",
      "order": 1,
      "title": "test 1",
      "pending": false,
      "body": "function () {\\n    cy.mount( /*#__PURE__*/react__WEBPACK_IMPORTED_MODULE_0___default().createElement(_HelloEarth_jsx__WEBPACK_IMPORTED_MODULE_1__[\\"default\\"], null));\\n    cy.get('#earth-text').type('Hello Earth').should('have.value', 'Hello Earth');\\n  }",
      "type": "test",
      "wallClockStartedAt": "Any.ISODate",
      "file": null,
      "invocationDetails": {
        "function": "Object.getInvocationDetails",
        "fileUrl": "cypress:///../driver/src/cypress/stack_utils.ts",
        "originalFile": "cypress:///../driver/src/cypress/stack_utils.ts",
        "relativeFile": "../driver/src/cypress/stack_utils.ts",
        "absoluteFile": "/path/to/absoluteFile",
        "line": 94,
        "column": 17,
        "whitespace": "    ",
        "stack": "Error\\n    at Object.getInvocationDetails (cypress:///../driver/src/cypress/stack_utils.ts:94:17)\\n    at Suite.addTest (cypress:///../driver/src/cypress/mocha.ts:462:85)\\n    at context.it.context.specify (cypress:///../driver/node_modules/mocha/lib/interfaces/bdd.js:88:13)\\n    at createRunnable (cypress:///../driver/src/cypress/mocha.ts:126:31)\\n    at eval (cypress:///../driver/src/cypress/mocha.ts:187:14)\\n    at Suite.<anonymous> (http://localhost:2121/__cypress/src/spec-0.js:17:3)\\n    at Object.create (cypress:///../driver/node_modules/mocha/lib/interfaces/common.js:140:19)\\n    at context.describe.context.context (cypress:///../driver/node_modules/mocha/lib/interfaces/bdd.js:41:27)\\n    at createRunnable (cypress:///../driver/src/cypress/mocha.ts:126:31)\\n    at eval (cypress:///../driver/src/cypress/mocha.ts:187:14)"
      },
      "currentRetry": 0,
      "retries": 0,
      "_slow": 250,
      "timestamp": "Any.Number"
    },
    {
      "_testConfig": {
        "testConfigList": [],
        "unverifiedTestConfig": {},
        "applied": "complete"
      },
      "id": "r4",
      "order": 2,
      "title": "test 2",
      "pending": false,
      "body": "function () {\\n    cy.mount( /*#__PURE__*/react__WEBPACK_IMPORTED_MODULE_0___default().createElement(_HelloEarth_jsx__WEBPACK_IMPORTED_MODULE_1__[\\"default\\"], null));\\n    cy.get('#earth-text').type('Where\\\\'s Mars?').should('have.value', 'Where\\\\'s Mars?');\\n  }",
      "type": "test",
      "wallClockStartedAt": "Any.ISODate",
      "file": null,
      "invocationDetails": {
        "function": "Object.getInvocationDetails",
        "fileUrl": "cypress:///../driver/src/cypress/stack_utils.ts",
        "originalFile": "cypress:///../driver/src/cypress/stack_utils.ts",
        "relativeFile": "../driver/src/cypress/stack_utils.ts",
        "absoluteFile": "/path/to/absoluteFile",
        "line": 94,
        "column": 17,
        "whitespace": "    ",
        "stack": "Error\\n    at Object.getInvocationDetails (cypress:///../driver/src/cypress/stack_utils.ts:94:17)\\n    at Suite.addTest (cypress:///../driver/src/cypress/mocha.ts:462:85)\\n    at context.it.context.specify (cypress:///../driver/node_modules/mocha/lib/interfaces/bdd.js:88:13)\\n    at createRunnable (cypress:///../driver/src/cypress/mocha.ts:126:31)\\n    at eval (cypress:///../driver/src/cypress/mocha.ts:187:14)\\n    at Suite.<anonymous> (http://localhost:2121/__cypress/src/spec-0.js:21:3)\\n    at Object.create (cypress:///../driver/node_modules/mocha/lib/interfaces/common.js:140:19)\\n    at context.describe.context.context (cypress:///../driver/node_modules/mocha/lib/interfaces/bdd.js:41:27)\\n    at createRunnable (cypress:///../driver/src/cypress/mocha.ts:126:31)\\n    at eval (cypress:///../driver/src/cypress/mocha.ts:187:14)"
      },
      "currentRetry": 0,
      "retries": 0,
      "_slow": 250,
      "timestamp": "Any.Number"
    },
    {
      "_testConfig": {
        "testConfigList": [],
        "unverifiedTestConfig": {},
        "applied": "complete"
      },
      "id": "r3",
      "order": 1,
      "title": "test 1",
      "pending": false,
      "body": "function () {\\n    cy.mount( /*#__PURE__*/react__WEBPACK_IMPORTED_MODULE_0___default().createElement(_HelloMars_jsx__WEBPACK_IMPORTED_MODULE_1__[\\"default\\"], null));\\n    cy.get('#mars-text').type('Hello Mars').should('have.value', 'Hello Mars');\\n  }",
      "type": "test",
      "wallClockStartedAt": "Any.ISODate",
      "file": null,
      "invocationDetails": {
        "function": "Object.getInvocationDetails",
        "fileUrl": "cypress:///../driver/src/cypress/stack_utils.ts",
        "originalFile": "cypress:///../driver/src/cypress/stack_utils.ts",
        "relativeFile": "../driver/src/cypress/stack_utils.ts",
        "absoluteFile": "/path/to/absoluteFile",
        "line": 94,
        "column": 17,
        "whitespace": "    ",
        "stack": "Error\\n    at Object.getInvocationDetails (cypress:///../driver/src/cypress/stack_utils.ts:94:17)\\n    at Suite.addTest (cypress:///../driver/src/cypress/mocha.ts:462:85)\\n    at context.it.context.specify (cypress:///../driver/node_modules/mocha/lib/interfaces/bdd.js:88:13)\\n    at createRunnable (cypress:///../driver/src/cypress/mocha.ts:126:31)\\n    at eval (cypress:///../driver/src/cypress/mocha.ts:187:14)\\n    at Suite.<anonymous> (http://localhost:2121/__cypress/src/spec-1.js:17:3)\\n    at Object.create (cypress:///../driver/node_modules/mocha/lib/interfaces/common.js:140:19)\\n    at context.describe.context.context (cypress:///../driver/node_modules/mocha/lib/interfaces/bdd.js:41:27)\\n    at createRunnable (cypress:///../driver/src/cypress/mocha.ts:126:31)\\n    at eval (cypress:///../driver/src/cypress/mocha.ts:187:14)"
      },
      "currentRetry": 0,
      "retries": 0,
      "_slow": 250,
      "timestamp": "Any.Number"
    },
    {
      "_testConfig": {
        "testConfigList": [],
        "unverifiedTestConfig": {},
        "applied": "complete"
      },
      "id": "r4",
      "order": 2,
      "title": "test 2",
      "pending": false,
      "body": "function () {\\n    cy.mount( /*#__PURE__*/react__WEBPACK_IMPORTED_MODULE_0___default().createElement(_HelloMars_jsx__WEBPACK_IMPORTED_MODULE_1__[\\"default\\"], null));\\n    cy.get('#mars-text').type('Where\\\\'s Earth?').should('have.value', 'Where\\\\'s Earth?');\\n  }",
      "type": "test",
      "wallClockStartedAt": "Any.ISODate",
      "file": null,
      "invocationDetails": {
        "function": "Object.getInvocationDetails",
        "fileUrl": "cypress:///../driver/src/cypress/stack_utils.ts",
        "originalFile": "cypress:///../driver/src/cypress/stack_utils.ts",
        "relativeFile": "../driver/src/cypress/stack_utils.ts",
        "absoluteFile": "/path/to/absoluteFile",
        "line": 94,
        "column": 17,
        "whitespace": "    ",
        "stack": "Error\\n    at Object.getInvocationDetails (cypress:///../driver/src/cypress/stack_utils.ts:94:17)\\n    at Suite.addTest (cypress:///../driver/src/cypress/mocha.ts:462:85)\\n    at context.it.context.specify (cypress:///../driver/node_modules/mocha/lib/interfaces/bdd.js:88:13)\\n    at createRunnable (cypress:///../driver/src/cypress/mocha.ts:126:31)\\n    at eval (cypress:///../driver/src/cypress/mocha.ts:187:14)\\n    at Suite.<anonymous> (http://localhost:2121/__cypress/src/spec-1.js:21:3)\\n    at Object.create (cypress:///../driver/node_modules/mocha/lib/interfaces/common.js:140:19)\\n    at context.describe.context.context (cypress:///../driver/node_modules/mocha/lib/interfaces/bdd.js:41:27)\\n    at createRunnable (cypress:///../driver/src/cypress/mocha.ts:126:31)\\n    at eval (cypress:///../driver/src/cypress/mocha.ts:187:14)"
      },
      "currentRetry": 0,
      "retries": 0,
      "_slow": 250,
      "timestamp": "Any.Number"
    }
  ],
  "preAfterTest": [
    {
      "test": {
        "_cypressTestStatusInfo": {
          "strategy": "detect-flake-and-pass-on-threshold",
          "shouldAttemptsContinue": false,
          "attempts": 1,
          "outerStatus": "passed"
        },
        "_testConfig": {
          "testConfigList": [],
          "unverifiedTestConfig": {},
          "applied": "complete"
        },
        "id": "r3",
        "order": 1,
        "title": "test 1",
        "state": "passed",
        "pending": false,
        "body": "function () {\\n    cy.mount( /*#__PURE__*/react__WEBPACK_IMPORTED_MODULE_0___default().createElement(_HelloEarth_jsx__WEBPACK_IMPORTED_MODULE_1__[\\"default\\"], null));\\n    cy.get('#earth-text').type('Hello Earth').should('have.value', 'Hello Earth');\\n  }",
        "type": "test",
        "duration": "Any.Number",
        "wallClockStartedAt": "Any.ISODate",
        "timings": {
          "lifecycle": "Any.Number",
          "test": {
            "fnDuration": "Any.Number",
            "afterFnDuration": "Any.Number"
          }
        },
        "file": null,
        "invocationDetails": {
          "function": "Object.getInvocationDetails",
          "fileUrl": "cypress:///../driver/src/cypress/stack_utils.ts",
          "originalFile": "cypress:///../driver/src/cypress/stack_utils.ts",
          "relativeFile": "../driver/src/cypress/stack_utils.ts",
          "absoluteFile": "/path/to/absoluteFile",
          "line": 94,
          "column": 17,
          "whitespace": "    ",
          "stack": "Error\\n    at Object.getInvocationDetails (cypress:///../driver/src/cypress/stack_utils.ts:94:17)\\n    at Suite.addTest (cypress:///../driver/src/cypress/mocha.ts:462:85)\\n    at context.it.context.specify (cypress:///../driver/node_modules/mocha/lib/interfaces/bdd.js:88:13)\\n    at createRunnable (cypress:///../driver/src/cypress/mocha.ts:126:31)\\n    at eval (cypress:///../driver/src/cypress/mocha.ts:187:14)\\n    at Suite.<anonymous> (http://localhost:2121/__cypress/src/spec-0.js:17:3)\\n    at Object.create (cypress:///../driver/node_modules/mocha/lib/interfaces/common.js:140:19)\\n    at context.describe.context.context (cypress:///../driver/node_modules/mocha/lib/interfaces/bdd.js:41:27)\\n    at createRunnable (cypress:///../driver/src/cypress/mocha.ts:126:31)\\n    at eval (cypress:///../driver/src/cypress/mocha.ts:187:14)"
        },
        "final": true,
        "currentRetry": 0,
        "retries": 0,
        "_slow": 250
      },
      "options": {
        "nextTestHasTestIsolationOn": true
      }
    },
    {
      "test": {
        "_cypressTestStatusInfo": {
          "strategy": "detect-flake-and-pass-on-threshold",
          "shouldAttemptsContinue": false,
          "attempts": 1,
          "outerStatus": "passed"
        },
        "_testConfig": {
          "testConfigList": [],
          "unverifiedTestConfig": {},
          "applied": "complete"
        },
        "id": "r4",
        "order": 2,
        "title": "test 2",
        "state": "passed",
        "pending": false,
        "body": "function () {\\n    cy.mount( /*#__PURE__*/react__WEBPACK_IMPORTED_MODULE_0___default().createElement(_HelloEarth_jsx__WEBPACK_IMPORTED_MODULE_1__[\\"default\\"], null));\\n    cy.get('#earth-text').type('Where\\\\'s Mars?').should('have.value', 'Where\\\\'s Mars?');\\n  }",
        "type": "test",
        "duration": "Any.Number",
        "wallClockStartedAt": "Any.ISODate",
        "timings": {
          "lifecycle": "Any.Number",
          "test": {
            "fnDuration": "Any.Number",
            "afterFnDuration": "Any.Number"
          }
        },
        "file": null,
        "invocationDetails": {
          "function": "Object.getInvocationDetails",
          "fileUrl": "cypress:///../driver/src/cypress/stack_utils.ts",
          "originalFile": "cypress:///../driver/src/cypress/stack_utils.ts",
          "relativeFile": "../driver/src/cypress/stack_utils.ts",
          "absoluteFile": "/path/to/absoluteFile",
          "line": 94,
          "column": 17,
          "whitespace": "    ",
          "stack": "Error\\n    at Object.getInvocationDetails (cypress:///../driver/src/cypress/stack_utils.ts:94:17)\\n    at Suite.addTest (cypress:///../driver/src/cypress/mocha.ts:462:85)\\n    at context.it.context.specify (cypress:///../driver/node_modules/mocha/lib/interfaces/bdd.js:88:13)\\n    at createRunnable (cypress:///../driver/src/cypress/mocha.ts:126:31)\\n    at eval (cypress:///../driver/src/cypress/mocha.ts:187:14)\\n    at Suite.<anonymous> (http://localhost:2121/__cypress/src/spec-0.js:21:3)\\n    at Object.create (cypress:///../driver/node_modules/mocha/lib/interfaces/common.js:140:19)\\n    at context.describe.context.context (cypress:///../driver/node_modules/mocha/lib/interfaces/bdd.js:41:27)\\n    at createRunnable (cypress:///../driver/src/cypress/mocha.ts:126:31)\\n    at eval (cypress:///../driver/src/cypress/mocha.ts:187:14)"
        },
        "final": true,
        "currentRetry": 0,
        "retries": 0,
        "_slow": 250
      },
      "options": {}
    },
    {
      "test": {
        "_cypressTestStatusInfo": {
          "strategy": "detect-flake-and-pass-on-threshold",
          "shouldAttemptsContinue": false,
          "attempts": 1,
          "outerStatus": "passed"
        },
        "_testConfig": {
          "testConfigList": [],
          "unverifiedTestConfig": {},
          "applied": "complete"
        },
        "id": "r3",
        "order": 1,
        "title": "test 1",
        "state": "passed",
        "pending": false,
        "body": "function () {\\n    cy.mount( /*#__PURE__*/react__WEBPACK_IMPORTED_MODULE_0___default().createElement(_HelloMars_jsx__WEBPACK_IMPORTED_MODULE_1__[\\"default\\"], null));\\n    cy.get('#mars-text').type('Hello Mars').should('have.value', 'Hello Mars');\\n  }",
        "type": "test",
        "duration": "Any.Number",
        "wallClockStartedAt": "Any.ISODate",
        "timings": {
          "lifecycle": "Any.Number",
          "test": {
            "fnDuration": "Any.Number",
            "afterFnDuration": "Any.Number"
          }
        },
        "file": null,
        "invocationDetails": {
          "function": "Object.getInvocationDetails",
          "fileUrl": "cypress:///../driver/src/cypress/stack_utils.ts",
          "originalFile": "cypress:///../driver/src/cypress/stack_utils.ts",
          "relativeFile": "../driver/src/cypress/stack_utils.ts",
          "absoluteFile": "/path/to/absoluteFile",
          "line": 94,
          "column": 17,
          "whitespace": "    ",
          "stack": "Error\\n    at Object.getInvocationDetails (cypress:///../driver/src/cypress/stack_utils.ts:94:17)\\n    at Suite.addTest (cypress:///../driver/src/cypress/mocha.ts:462:85)\\n    at context.it.context.specify (cypress:///../driver/node_modules/mocha/lib/interfaces/bdd.js:88:13)\\n    at createRunnable (cypress:///../driver/src/cypress/mocha.ts:126:31)\\n    at eval (cypress:///../driver/src/cypress/mocha.ts:187:14)\\n    at Suite.<anonymous> (http://localhost:2121/__cypress/src/spec-1.js:17:3)\\n    at Object.create (cypress:///../driver/node_modules/mocha/lib/interfaces/common.js:140:19)\\n    at context.describe.context.context (cypress:///../driver/node_modules/mocha/lib/interfaces/bdd.js:41:27)\\n    at createRunnable (cypress:///../driver/src/cypress/mocha.ts:126:31)\\n    at eval (cypress:///../driver/src/cypress/mocha.ts:187:14)"
        },
        "final": true,
        "currentRetry": 0,
        "retries": 0,
        "_slow": 250
      },
      "options": {
        "nextTestHasTestIsolationOn": true
      }
    },
    {
      "test": {
        "_cypressTestStatusInfo": {
          "strategy": "detect-flake-and-pass-on-threshold",
          "shouldAttemptsContinue": false,
          "attempts": 1,
          "outerStatus": "passed"
        },
        "_testConfig": {
          "testConfigList": [],
          "unverifiedTestConfig": {},
          "applied": "complete"
        },
        "id": "r4",
        "order": 2,
        "title": "test 2",
        "state": "passed",
        "pending": false,
        "body": "function () {\\n    cy.mount( /*#__PURE__*/react__WEBPACK_IMPORTED_MODULE_0___default().createElement(_HelloMars_jsx__WEBPACK_IMPORTED_MODULE_1__[\\"default\\"], null));\\n    cy.get('#mars-text').type('Where\\\\'s Earth?').should('have.value', 'Where\\\\'s Earth?');\\n  }",
        "type": "test",
        "duration": "Any.Number",
        "wallClockStartedAt": "Any.ISODate",
        "timings": {
          "lifecycle": "Any.Number",
          "test": {
            "fnDuration": "Any.Number",
            "afterFnDuration": "Any.Number"
          }
        },
        "file": null,
        "invocationDetails": {
          "function": "Object.getInvocationDetails",
          "fileUrl": "cypress:///../driver/src/cypress/stack_utils.ts",
          "originalFile": "cypress:///../driver/src/cypress/stack_utils.ts",
          "relativeFile": "../driver/src/cypress/stack_utils.ts",
          "absoluteFile": "/path/to/absoluteFile",
          "line": 94,
          "column": 17,
          "whitespace": "    ",
          "stack": "Error\\n    at Object.getInvocationDetails (cypress:///../driver/src/cypress/stack_utils.ts:94:17)\\n    at Suite.addTest (cypress:///../driver/src/cypress/mocha.ts:462:85)\\n    at context.it.context.specify (cypress:///../driver/node_modules/mocha/lib/interfaces/bdd.js:88:13)\\n    at createRunnable (cypress:///../driver/src/cypress/mocha.ts:126:31)\\n    at eval (cypress:///../driver/src/cypress/mocha.ts:187:14)\\n    at Suite.<anonymous> (http://localhost:2121/__cypress/src/spec-1.js:21:3)\\n    at Object.create (cypress:///../driver/node_modules/mocha/lib/interfaces/common.js:140:19)\\n    at context.describe.context.context (cypress:///../driver/node_modules/mocha/lib/interfaces/bdd.js:41:27)\\n    at createRunnable (cypress:///../driver/src/cypress/mocha.ts:126:31)\\n    at eval (cypress:///../driver/src/cypress/mocha.ts:187:14)"
        },
        "final": true,
        "currentRetry": 0,
        "retries": 0,
        "_slow": 250
      },
      "options": {}
    }
  ],
  "afterTest": [
    {
      "_cypressTestStatusInfo": {
        "strategy": "detect-flake-and-pass-on-threshold",
        "shouldAttemptsContinue": false,
        "attempts": 1,
        "outerStatus": "passed"
      },
      "_testConfig": {
        "testConfigList": [],
        "unverifiedTestConfig": {},
        "applied": "complete"
      },
      "id": "r3",
      "order": 1,
      "title": "test 1",
      "state": "passed",
      "pending": false,
      "body": "function () {\\n    cy.mount( /*#__PURE__*/react__WEBPACK_IMPORTED_MODULE_0___default().createElement(_HelloEarth_jsx__WEBPACK_IMPORTED_MODULE_1__[\\"default\\"], null));\\n    cy.get('#earth-text').type('Hello Earth').should('have.value', 'Hello Earth');\\n  }",
      "type": "test",
      "duration": "Any.Number",
      "wallClockStartedAt": "Any.ISODate",
      "wallClockDuration": "Any.Number",
      "timings": {
        "lifecycle": "Any.Number",
        "test": {
          "fnDuration": "Any.Number",
          "afterFnDuration": "Any.Number"
        }
      },
      "file": null,
      "invocationDetails": {
        "function": "Object.getInvocationDetails",
        "fileUrl": "cypress:///../driver/src/cypress/stack_utils.ts",
        "originalFile": "cypress:///../driver/src/cypress/stack_utils.ts",
        "relativeFile": "../driver/src/cypress/stack_utils.ts",
        "absoluteFile": "/path/to/absoluteFile",
        "line": 94,
        "column": 17,
        "whitespace": "    ",
        "stack": "Error\\n    at Object.getInvocationDetails (cypress:///../driver/src/cypress/stack_utils.ts:94:17)\\n    at Suite.addTest (cypress:///../driver/src/cypress/mocha.ts:462:85)\\n    at context.it.context.specify (cypress:///../driver/node_modules/mocha/lib/interfaces/bdd.js:88:13)\\n    at createRunnable (cypress:///../driver/src/cypress/mocha.ts:126:31)\\n    at eval (cypress:///../driver/src/cypress/mocha.ts:187:14)\\n    at Suite.<anonymous> (http://localhost:2121/__cypress/src/spec-0.js:17:3)\\n    at Object.create (cypress:///../driver/node_modules/mocha/lib/interfaces/common.js:140:19)\\n    at context.describe.context.context (cypress:///../driver/node_modules/mocha/lib/interfaces/bdd.js:41:27)\\n    at createRunnable (cypress:///../driver/src/cypress/mocha.ts:126:31)\\n    at eval (cypress:///../driver/src/cypress/mocha.ts:187:14)"
      },
      "final": true,
      "currentRetry": 0,
      "retries": 0,
      "_slow": 250
    },
    {
      "_cypressTestStatusInfo": {
        "strategy": "detect-flake-and-pass-on-threshold",
        "shouldAttemptsContinue": false,
        "attempts": 1,
        "outerStatus": "passed"
      },
      "_testConfig": {
        "testConfigList": [],
        "unverifiedTestConfig": {},
        "applied": "complete"
      },
      "id": "r4",
      "order": 2,
      "title": "test 2",
      "state": "passed",
      "pending": false,
      "body": "function () {\\n    cy.mount( /*#__PURE__*/react__WEBPACK_IMPORTED_MODULE_0___default().createElement(_HelloEarth_jsx__WEBPACK_IMPORTED_MODULE_1__[\\"default\\"], null));\\n    cy.get('#earth-text').type('Where\\\\'s Mars?').should('have.value', 'Where\\\\'s Mars?');\\n  }",
      "type": "test",
      "duration": "Any.Number",
      "wallClockStartedAt": "Any.ISODate",
      "wallClockDuration": "Any.Number",
      "timings": {
        "lifecycle": "Any.Number",
        "test": {
          "fnDuration": "Any.Number",
          "afterFnDuration": "Any.Number"
        }
      },
      "file": null,
      "invocationDetails": {
        "function": "Object.getInvocationDetails",
        "fileUrl": "cypress:///../driver/src/cypress/stack_utils.ts",
        "originalFile": "cypress:///../driver/src/cypress/stack_utils.ts",
        "relativeFile": "../driver/src/cypress/stack_utils.ts",
        "absoluteFile": "/path/to/absoluteFile",
        "line": 94,
        "column": 17,
        "whitespace": "    ",
        "stack": "Error\\n    at Object.getInvocationDetails (cypress:///../driver/src/cypress/stack_utils.ts:94:17)\\n    at Suite.addTest (cypress:///../driver/src/cypress/mocha.ts:462:85)\\n    at context.it.context.specify (cypress:///../driver/node_modules/mocha/lib/interfaces/bdd.js:88:13)\\n    at createRunnable (cypress:///../driver/src/cypress/mocha.ts:126:31)\\n    at eval (cypress:///../driver/src/cypress/mocha.ts:187:14)\\n    at Suite.<anonymous> (http://localhost:2121/__cypress/src/spec-0.js:21:3)\\n    at Object.create (cypress:///../driver/node_modules/mocha/lib/interfaces/common.js:140:19)\\n    at context.describe.context.context (cypress:///../driver/node_modules/mocha/lib/interfaces/bdd.js:41:27)\\n    at createRunnable (cypress:///../driver/src/cypress/mocha.ts:126:31)\\n    at eval (cypress:///../driver/src/cypress/mocha.ts:187:14)"
      },
      "final": true,
      "currentRetry": 0,
      "retries": 0,
      "_slow": 250
    },
    {
      "_cypressTestStatusInfo": {
        "strategy": "detect-flake-and-pass-on-threshold",
        "shouldAttemptsContinue": false,
        "attempts": 1,
        "outerStatus": "passed"
      },
      "_testConfig": {
        "testConfigList": [],
        "unverifiedTestConfig": {},
        "applied": "complete"
      },
      "id": "r3",
      "order": 1,
      "title": "test 1",
      "state": "passed",
      "pending": false,
      "body": "function () {\\n    cy.mount( /*#__PURE__*/react__WEBPACK_IMPORTED_MODULE_0___default().createElement(_HelloMars_jsx__WEBPACK_IMPORTED_MODULE_1__[\\"default\\"], null));\\n    cy.get('#mars-text').type('Hello Mars').should('have.value', 'Hello Mars');\\n  }",
      "type": "test",
      "duration": "Any.Number",
      "wallClockStartedAt": "Any.ISODate",
      "wallClockDuration": "Any.Number",
      "timings": {
        "lifecycle": "Any.Number",
        "test": {
          "fnDuration": "Any.Number",
          "afterFnDuration": "Any.Number"
        }
      },
      "file": null,
      "invocationDetails": {
        "function": "Object.getInvocationDetails",
        "fileUrl": "cypress:///../driver/src/cypress/stack_utils.ts",
        "originalFile": "cypress:///../driver/src/cypress/stack_utils.ts",
        "relativeFile": "../driver/src/cypress/stack_utils.ts",
        "absoluteFile": "/path/to/absoluteFile",
        "line": 94,
        "column": 17,
        "whitespace": "    ",
        "stack": "Error\\n    at Object.getInvocationDetails (cypress:///../driver/src/cypress/stack_utils.ts:94:17)\\n    at Suite.addTest (cypress:///../driver/src/cypress/mocha.ts:462:85)\\n    at context.it.context.specify (cypress:///../driver/node_modules/mocha/lib/interfaces/bdd.js:88:13)\\n    at createRunnable (cypress:///../driver/src/cypress/mocha.ts:126:31)\\n    at eval (cypress:///../driver/src/cypress/mocha.ts:187:14)\\n    at Suite.<anonymous> (http://localhost:2121/__cypress/src/spec-1.js:17:3)\\n    at Object.create (cypress:///../driver/node_modules/mocha/lib/interfaces/common.js:140:19)\\n    at context.describe.context.context (cypress:///../driver/node_modules/mocha/lib/interfaces/bdd.js:41:27)\\n    at createRunnable (cypress:///../driver/src/cypress/mocha.ts:126:31)\\n    at eval (cypress:///../driver/src/cypress/mocha.ts:187:14)"
      },
      "final": true,
      "currentRetry": 0,
      "retries": 0,
      "_slow": 250
    },
    {
      "_cypressTestStatusInfo": {
        "strategy": "detect-flake-and-pass-on-threshold",
        "shouldAttemptsContinue": false,
        "attempts": 1,
        "outerStatus": "passed"
      },
      "_testConfig": {
        "testConfigList": [],
        "unverifiedTestConfig": {},
        "applied": "complete"
      },
      "id": "r4",
      "order": 2,
      "title": "test 2",
      "state": "passed",
      "pending": false,
      "body": "function () {\\n    cy.mount( /*#__PURE__*/react__WEBPACK_IMPORTED_MODULE_0___default().createElement(_HelloMars_jsx__WEBPACK_IMPORTED_MODULE_1__[\\"default\\"], null));\\n    cy.get('#mars-text').type('Where\\\\'s Earth?').should('have.value', 'Where\\\\'s Earth?');\\n  }",
      "type": "test",
      "duration": "Any.Number",
      "wallClockStartedAt": "Any.ISODate",
      "wallClockDuration": "Any.Number",
      "timings": {
        "lifecycle": "Any.Number",
        "test": {
          "fnDuration": "Any.Number",
          "afterFnDuration": "Any.Number"
        }
      },
      "file": null,
      "invocationDetails": {
        "function": "Object.getInvocationDetails",
        "fileUrl": "cypress:///../driver/src/cypress/stack_utils.ts",
        "originalFile": "cypress:///../driver/src/cypress/stack_utils.ts",
        "relativeFile": "../driver/src/cypress/stack_utils.ts",
        "absoluteFile": "/path/to/absoluteFile",
        "line": 94,
        "column": 17,
        "whitespace": "    ",
        "stack": "Error\\n    at Object.getInvocationDetails (cypress:///../driver/src/cypress/stack_utils.ts:94:17)\\n    at Suite.addTest (cypress:///../driver/src/cypress/mocha.ts:462:85)\\n    at context.it.context.specify (cypress:///../driver/node_modules/mocha/lib/interfaces/bdd.js:88:13)\\n    at createRunnable (cypress:///../driver/src/cypress/mocha.ts:126:31)\\n    at eval (cypress:///../driver/src/cypress/mocha.ts:187:14)\\n    at Suite.<anonymous> (http://localhost:2121/__cypress/src/spec-1.js:21:3)\\n    at Object.create (cypress:///../driver/node_modules/mocha/lib/interfaces/common.js:140:19)\\n    at context.describe.context.context (cypress:///../driver/node_modules/mocha/lib/interfaces/bdd.js:41:27)\\n    at createRunnable (cypress:///../driver/src/cypress/mocha.ts:126:31)\\n    at eval (cypress:///../driver/src/cypress/mocha.ts:187:14)"
      },
      "final": true,
      "currentRetry": 0,
      "retries": 0,
      "_slow": 250
    }
  ],
  "addRunnables": [
    {
      "id": "r1",
      "title": "",
      "root": true,
      "pending": false,
      "type": "suite",
      "file": "src/components/HelloEarth.cy.jsx",
      "retries": -1,
      "_slow": 250,
      "hooks": [],
      "tests": [],
      "suites": [
        {
          "id": "r2",
          "title": "<HelloEarth />",
          "root": false,
          "pending": false,
          "type": "suite",
          "file": null,
          "invocationDetails": {
            "function": "Object.getInvocationDetails",
            "fileUrl": "cypress:///../driver/src/cypress/stack_utils.ts",
            "originalFile": "cypress:///../driver/src/cypress/stack_utils.ts",
            "relativeFile": "../driver/src/cypress/stack_utils.ts",
            "absoluteFile": "/path/to/absoluteFile",
            "line": 94,
            "column": 17,
            "whitespace": "    ",
            "stack": "Error\\n    at Object.getInvocationDetails (cypress:///../driver/src/cypress/stack_utils.ts:94:17)\\n    at Suite.addSuite (cypress:///../driver/src/cypress/mocha.ts:488:86)\\n    at Suite.create (cypress:///../driver/node_modules/mocha/lib/suite.js:33:10)\\n    at Object.create (cypress:///../driver/node_modules/mocha/lib/interfaces/common.js:123:27)\\n    at context.describe.context.context (cypress:///../driver/node_modules/mocha/lib/interfaces/bdd.js:41:27)\\n    at createRunnable (cypress:///../driver/src/cypress/mocha.ts:126:31)\\n    at eval (cypress:///../driver/src/cypress/mocha.ts:187:14)\\n    at ./src/components/HelloEarth.cy.jsx (http://localhost:2121/__cypress/src/spec-0.js:16:1)\\n    at Function.__webpack_require__ (http://localhost:2121/__cypress/src/main.js:114:42)"
          },
          "retries": -1,
          "_slow": 250,
          "hooks": [],
          "tests": [
            {
              "id": "r3",
              "title": "test 1",
              "pending": false,
              "body": "function () {\\n    cy.mount( /*#__PURE__*/react__WEBPACK_IMPORTED_MODULE_0___default().createElement(_HelloEarth_jsx__WEBPACK_IMPORTED_MODULE_1__[\\"default\\"], null));\\n    cy.get('#earth-text').type('Hello Earth').should('have.value', 'Hello Earth');\\n  }",
              "type": "test",
              "file": null,
              "invocationDetails": {
                "function": "Object.getInvocationDetails",
                "fileUrl": "cypress:///../driver/src/cypress/stack_utils.ts",
                "originalFile": "cypress:///../driver/src/cypress/stack_utils.ts",
                "relativeFile": "../driver/src/cypress/stack_utils.ts",
                "absoluteFile": "/path/to/absoluteFile",
                "line": 94,
                "column": 17,
                "whitespace": "    ",
                "stack": "Error\\n    at Object.getInvocationDetails (cypress:///../driver/src/cypress/stack_utils.ts:94:17)\\n    at Suite.addTest (cypress:///../driver/src/cypress/mocha.ts:462:85)\\n    at context.it.context.specify (cypress:///../driver/node_modules/mocha/lib/interfaces/bdd.js:88:13)\\n    at createRunnable (cypress:///../driver/src/cypress/mocha.ts:126:31)\\n    at eval (cypress:///../driver/src/cypress/mocha.ts:187:14)\\n    at Suite.<anonymous> (http://localhost:2121/__cypress/src/spec-0.js:17:3)\\n    at Object.create (cypress:///../driver/node_modules/mocha/lib/interfaces/common.js:140:19)\\n    at context.describe.context.context (cypress:///../driver/node_modules/mocha/lib/interfaces/bdd.js:41:27)\\n    at createRunnable (cypress:///../driver/src/cypress/mocha.ts:126:31)\\n    at eval (cypress:///../driver/src/cypress/mocha.ts:187:14)"
              },
              "currentRetry": 0,
              "retries": -1,
              "_slow": 250,
              "hooks": [],
              "_testConfig": {
                "testConfigList": [],
                "unverifiedTestConfig": {}
              },
              "_titlePath": [
                "<HelloEarth />",
                "test 1"
              ]
            },
            {
              "id": "r4",
              "title": "test 2",
              "pending": false,
              "body": "function () {\\n    cy.mount( /*#__PURE__*/react__WEBPACK_IMPORTED_MODULE_0___default().createElement(_HelloEarth_jsx__WEBPACK_IMPORTED_MODULE_1__[\\"default\\"], null));\\n    cy.get('#earth-text').type('Where\\\\'s Mars?').should('have.value', 'Where\\\\'s Mars?');\\n  }",
              "type": "test",
              "file": null,
              "invocationDetails": {
                "function": "Object.getInvocationDetails",
                "fileUrl": "cypress:///../driver/src/cypress/stack_utils.ts",
                "originalFile": "cypress:///../driver/src/cypress/stack_utils.ts",
                "relativeFile": "../driver/src/cypress/stack_utils.ts",
                "absoluteFile": "/path/to/absoluteFile",
                "line": 94,
                "column": 17,
                "whitespace": "    ",
                "stack": "Error\\n    at Object.getInvocationDetails (cypress:///../driver/src/cypress/stack_utils.ts:94:17)\\n    at Suite.addTest (cypress:///../driver/src/cypress/mocha.ts:462:85)\\n    at context.it.context.specify (cypress:///../driver/node_modules/mocha/lib/interfaces/bdd.js:88:13)\\n    at createRunnable (cypress:///../driver/src/cypress/mocha.ts:126:31)\\n    at eval (cypress:///../driver/src/cypress/mocha.ts:187:14)\\n    at Suite.<anonymous> (http://localhost:2121/__cypress/src/spec-0.js:21:3)\\n    at Object.create (cypress:///../driver/node_modules/mocha/lib/interfaces/common.js:140:19)\\n    at context.describe.context.context (cypress:///../driver/node_modules/mocha/lib/interfaces/bdd.js:41:27)\\n    at createRunnable (cypress:///../driver/src/cypress/mocha.ts:126:31)\\n    at eval (cypress:///../driver/src/cypress/mocha.ts:187:14)"
              },
              "currentRetry": 0,
              "retries": -1,
              "_slow": 250,
              "hooks": [],
              "_testConfig": {
                "testConfigList": [],
                "unverifiedTestConfig": {}
              },
              "_titlePath": [
                "<HelloEarth />",
                "test 2"
              ]
            }
          ],
          "suites": []
        }
      ],
      "runtimeConfig": {},
      "totalUnfilteredTests": 0
    },
    {
      "id": "r1",
      "title": "",
      "root": true,
      "pending": false,
      "type": "suite",
      "file": "src/components/HelloMars.cy.jsx",
      "retries": -1,
      "_slow": 250,
      "hooks": [],
      "tests": [],
      "suites": [
        {
          "id": "r2",
          "title": "<HelloMars />",
          "root": false,
          "pending": false,
          "type": "suite",
          "file": null,
          "invocationDetails": {
            "function": "Object.getInvocationDetails",
            "fileUrl": "cypress:///../driver/src/cypress/stack_utils.ts",
            "originalFile": "cypress:///../driver/src/cypress/stack_utils.ts",
            "relativeFile": "../driver/src/cypress/stack_utils.ts",
            "absoluteFile": "/path/to/absoluteFile",
            "line": 94,
            "column": 17,
            "whitespace": "    ",
            "stack": "Error\\n    at Object.getInvocationDetails (cypress:///../driver/src/cypress/stack_utils.ts:94:17)\\n    at Suite.addSuite (cypress:///../driver/src/cypress/mocha.ts:488:86)\\n    at Suite.create (cypress:///../driver/node_modules/mocha/lib/suite.js:33:10)\\n    at Object.create (cypress:///../driver/node_modules/mocha/lib/interfaces/common.js:123:27)\\n    at context.describe.context.context (cypress:///../driver/node_modules/mocha/lib/interfaces/bdd.js:41:27)\\n    at createRunnable (cypress:///../driver/src/cypress/mocha.ts:126:31)\\n    at eval (cypress:///../driver/src/cypress/mocha.ts:187:14)\\n    at ./src/components/HelloMars.cy.jsx (http://localhost:2121/__cypress/src/spec-1.js:16:1)\\n    at Function.__webpack_require__ (http://localhost:2121/__cypress/src/main.js:114:42)"
          },
          "retries": -1,
          "_slow": 250,
          "hooks": [],
          "tests": [
            {
              "id": "r3",
              "title": "test 1",
              "pending": false,
              "body": "function () {\\n    cy.mount( /*#__PURE__*/react__WEBPACK_IMPORTED_MODULE_0___default().createElement(_HelloMars_jsx__WEBPACK_IMPORTED_MODULE_1__[\\"default\\"], null));\\n    cy.get('#mars-text').type('Hello Mars').should('have.value', 'Hello Mars');\\n  }",
              "type": "test",
              "file": null,
              "invocationDetails": {
                "function": "Object.getInvocationDetails",
                "fileUrl": "cypress:///../driver/src/cypress/stack_utils.ts",
                "originalFile": "cypress:///../driver/src/cypress/stack_utils.ts",
                "relativeFile": "../driver/src/cypress/stack_utils.ts",
                "absoluteFile": "/path/to/absoluteFile",
                "line": 94,
                "column": 17,
                "whitespace": "    ",
                "stack": "Error\\n    at Object.getInvocationDetails (cypress:///../driver/src/cypress/stack_utils.ts:94:17)\\n    at Suite.addTest (cypress:///../driver/src/cypress/mocha.ts:462:85)\\n    at context.it.context.specify (cypress:///../driver/node_modules/mocha/lib/interfaces/bdd.js:88:13)\\n    at createRunnable (cypress:///../driver/src/cypress/mocha.ts:126:31)\\n    at eval (cypress:///../driver/src/cypress/mocha.ts:187:14)\\n    at Suite.<anonymous> (http://localhost:2121/__cypress/src/spec-1.js:17:3)\\n    at Object.create (cypress:///../driver/node_modules/mocha/lib/interfaces/common.js:140:19)\\n    at context.describe.context.context (cypress:///../driver/node_modules/mocha/lib/interfaces/bdd.js:41:27)\\n    at createRunnable (cypress:///../driver/src/cypress/mocha.ts:126:31)\\n    at eval (cypress:///../driver/src/cypress/mocha.ts:187:14)"
              },
              "currentRetry": 0,
              "retries": -1,
              "_slow": 250,
              "hooks": [],
              "_testConfig": {
                "testConfigList": [],
                "unverifiedTestConfig": {}
              },
              "_titlePath": [
                "<HelloMars />",
                "test 1"
              ]
            },
            {
              "id": "r4",
              "title": "test 2",
              "pending": false,
              "body": "function () {\\n    cy.mount( /*#__PURE__*/react__WEBPACK_IMPORTED_MODULE_0___default().createElement(_HelloMars_jsx__WEBPACK_IMPORTED_MODULE_1__[\\"default\\"], null));\\n    cy.get('#mars-text').type('Where\\\\'s Earth?').should('have.value', 'Where\\\\'s Earth?');\\n  }",
              "type": "test",
              "file": null,
              "invocationDetails": {
                "function": "Object.getInvocationDetails",
                "fileUrl": "cypress:///../driver/src/cypress/stack_utils.ts",
                "originalFile": "cypress:///../driver/src/cypress/stack_utils.ts",
                "relativeFile": "../driver/src/cypress/stack_utils.ts",
                "absoluteFile": "/path/to/absoluteFile",
                "line": 94,
                "column": 17,
                "whitespace": "    ",
                "stack": "Error\\n    at Object.getInvocationDetails (cypress:///../driver/src/cypress/stack_utils.ts:94:17)\\n    at Suite.addTest (cypress:///../driver/src/cypress/mocha.ts:462:85)\\n    at context.it.context.specify (cypress:///../driver/node_modules/mocha/lib/interfaces/bdd.js:88:13)\\n    at createRunnable (cypress:///../driver/src/cypress/mocha.ts:126:31)\\n    at eval (cypress:///../driver/src/cypress/mocha.ts:187:14)\\n    at Suite.<anonymous> (http://localhost:2121/__cypress/src/spec-1.js:21:3)\\n    at Object.create (cypress:///../driver/node_modules/mocha/lib/interfaces/common.js:140:19)\\n    at context.describe.context.context (cypress:///../driver/node_modules/mocha/lib/interfaces/bdd.js:41:27)\\n    at createRunnable (cypress:///../driver/src/cypress/mocha.ts:126:31)\\n    at eval (cypress:///../driver/src/cypress/mocha.ts:187:14)"
              },
              "currentRetry": 0,
              "retries": -1,
              "_slow": 250,
              "hooks": [],
              "_testConfig": {
                "testConfigList": [],
                "unverifiedTestConfig": {}
              },
              "_titlePath": [
                "<HelloMars />",
                "test 2"
              ]
            }
          ],
          "suites": []
        }
      ],
      "runtimeConfig": {},
      "totalUnfilteredTests": 0
    }
  ],
  "connectToBrowser": [
    true,
    true
  ],
  "commandLogAdded": [
    {
      "id": "log-http://localhost:2121-7",
      "event": false,
      "hookId": "r3",
      "instrument": "command",
      "hidden": false,
      "message": "<HelloEarth ... />",
      "name": "mount",
      "numElements": 1,
      "renderProps": {},
      "state": "pending",
      "testId": "r3",
      "timeout": 4000,
      "type": "parent",
      "url": "",
      "visible": true,
      "wallClockStartedAt": "Any.ISODate",
      "testCurrentRetry": 0,
      "createdAtTimestamp": "Any.Number",
      "updatedAtTimestamp": "Any.Number",
      "highlightAttr": "data-cypress-el"
    },
    {
      "id": "log-http://localhost:2121-8",
      "event": false,
      "hookId": "r3",
      "instrument": "command",
      "hidden": false,
      "message": "#earth-text",
      "name": "get",
      "renderProps": {},
      "state": "pending",
      "testId": "r3",
      "timeout": 4000,
      "type": "parent",
      "url": "",
      "wallClockStartedAt": "Any.ISODate",
      "testCurrentRetry": 0,
      "createdAtTimestamp": "Any.Number",
      "updatedAtTimestamp": "Any.Number"
    },
    {
      "id": "log-http://localhost:2121-9",
      "event": false,
      "hookId": "r3",
      "instrument": "command",
      "hidden": false,
      "message": "Hello Earth",
      "name": "type",
      "numElements": 1,
      "renderProps": {},
      "state": "pending",
      "testId": "r3",
      "timeout": 4000,
      "type": "child",
      "url": "",
      "visible": true,
      "wallClockStartedAt": "Any.ISODate",
      "testCurrentRetry": 0,
      "createdAtTimestamp": "Any.Number",
      "updatedAtTimestamp": "Any.Number",
      "highlightAttr": "data-cypress-el"
    },
    {
      "id": "log-http://localhost:2121-10",
      "event": false,
      "hookId": "r3",
      "instrument": "command",
      "hidden": false,
      "message": "expected **<input#earth-text>** to have value **Hello Earth**",
      "name": "assert",
      "numElements": 1,
      "renderProps": {},
      "state": "pending",
      "testId": "r3",
      "timeout": 0,
      "type": "child",
      "url": "",
      "visible": true,
      "wallClockStartedAt": "Any.ISODate",
      "testCurrentRetry": 0,
      "createdAtTimestamp": "Any.Number",
      "updatedAtTimestamp": "Any.Number",
      "highlightAttr": "data-cypress-el"
    },
    {
      "id": "log-http://localhost:2121-14",
      "event": false,
      "hookId": "r4",
      "instrument": "command",
      "hidden": false,
      "message": "<HelloEarth ... />",
      "name": "mount",
      "numElements": 1,
      "renderProps": {},
      "state": "pending",
      "testId": "r4",
      "timeout": 4000,
      "type": "parent",
      "url": "",
      "visible": true,
      "wallClockStartedAt": "Any.ISODate",
      "testCurrentRetry": 0,
      "createdAtTimestamp": "Any.Number",
      "updatedAtTimestamp": "Any.Number",
      "highlightAttr": "data-cypress-el"
    },
    {
      "id": "log-http://localhost:2121-15",
      "event": false,
      "hookId": "r4",
      "instrument": "command",
      "hidden": false,
      "message": "#earth-text",
      "name": "get",
      "renderProps": {},
      "state": "pending",
      "testId": "r4",
      "timeout": 4000,
      "type": "parent",
      "url": "",
      "wallClockStartedAt": "Any.ISODate",
      "testCurrentRetry": 0,
      "createdAtTimestamp": "Any.Number",
      "updatedAtTimestamp": "Any.Number"
    },
    {
      "id": "log-http://localhost:2121-16",
      "event": false,
      "hookId": "r4",
      "instrument": "command",
      "hidden": false,
      "message": "Where's Mars?",
      "name": "type",
      "numElements": 1,
      "renderProps": {},
      "state": "pending",
      "testId": "r4",
      "timeout": 4000,
      "type": "child",
      "url": "",
      "visible": true,
      "wallClockStartedAt": "Any.ISODate",
      "testCurrentRetry": 0,
      "createdAtTimestamp": "Any.Number",
      "updatedAtTimestamp": "Any.Number",
      "highlightAttr": "data-cypress-el"
    },
    {
      "id": "log-http://localhost:2121-17",
      "event": false,
      "hookId": "r4",
      "instrument": "command",
      "hidden": false,
      "message": "expected **<input#earth-text>** to have value **Where's Mars?**",
      "name": "assert",
      "numElements": 1,
      "renderProps": {},
      "state": "pending",
      "testId": "r4",
      "timeout": 0,
      "type": "child",
      "url": "",
      "visible": true,
      "wallClockStartedAt": "Any.ISODate",
      "testCurrentRetry": 0,
      "createdAtTimestamp": "Any.Number",
      "updatedAtTimestamp": "Any.Number",
      "highlightAttr": "data-cypress-el"
    },
    {
      "id": "log-http://localhost:2121-7",
      "event": false,
      "hookId": "r3",
      "instrument": "command",
      "hidden": false,
      "message": "<HelloMars ... />",
      "name": "mount",
      "numElements": 1,
      "renderProps": {},
      "state": "pending",
      "testId": "r3",
      "timeout": 4000,
      "type": "parent",
      "url": "",
      "visible": true,
      "wallClockStartedAt": "Any.ISODate",
      "testCurrentRetry": 0,
      "createdAtTimestamp": "Any.Number",
      "updatedAtTimestamp": "Any.Number",
      "highlightAttr": "data-cypress-el"
    },
    {
      "id": "log-http://localhost:2121-8",
      "event": false,
      "hookId": "r3",
      "instrument": "command",
      "hidden": false,
      "message": "#mars-text",
      "name": "get",
      "renderProps": {},
      "state": "pending",
      "testId": "r3",
      "timeout": 4000,
      "type": "parent",
      "url": "",
      "wallClockStartedAt": "Any.ISODate",
      "testCurrentRetry": 0,
      "createdAtTimestamp": "Any.Number",
      "updatedAtTimestamp": "Any.Number"
    },
    {
      "id": "log-http://localhost:2121-9",
      "event": false,
      "hookId": "r3",
      "instrument": "command",
      "hidden": false,
      "message": "Hello Mars",
      "name": "type",
      "numElements": 1,
      "renderProps": {},
      "state": "pending",
      "testId": "r3",
      "timeout": 4000,
      "type": "child",
      "url": "",
      "visible": true,
      "wallClockStartedAt": "Any.ISODate",
      "testCurrentRetry": 0,
      "createdAtTimestamp": "Any.Number",
      "updatedAtTimestamp": "Any.Number",
      "highlightAttr": "data-cypress-el"
    },
    {
      "id": "log-http://localhost:2121-10",
      "event": false,
      "hookId": "r3",
      "instrument": "command",
      "hidden": false,
      "message": "expected **<input#mars-text>** to have value **Hello Mars**",
      "name": "assert",
      "numElements": 1,
      "renderProps": {},
      "state": "pending",
      "testId": "r3",
      "timeout": 0,
      "type": "child",
      "url": "",
      "visible": true,
      "wallClockStartedAt": "Any.ISODate",
      "testCurrentRetry": 0,
      "createdAtTimestamp": "Any.Number",
      "updatedAtTimestamp": "Any.Number",
      "highlightAttr": "data-cypress-el"
    },
    {
      "id": "log-http://localhost:2121-14",
      "event": false,
      "hookId": "r4",
      "instrument": "command",
      "hidden": false,
      "message": "<HelloMars ... />",
      "name": "mount",
      "numElements": 1,
      "renderProps": {},
      "state": "pending",
      "testId": "r4",
      "timeout": 4000,
      "type": "parent",
      "url": "",
      "visible": true,
      "wallClockStartedAt": "Any.ISODate",
      "testCurrentRetry": 0,
      "createdAtTimestamp": "Any.Number",
      "updatedAtTimestamp": "Any.Number",
      "highlightAttr": "data-cypress-el"
    },
    {
      "id": "log-http://localhost:2121-15",
      "event": false,
      "hookId": "r4",
      "instrument": "command",
      "hidden": false,
      "message": "#mars-text",
      "name": "get",
      "renderProps": {},
      "state": "pending",
      "testId": "r4",
      "timeout": 4000,
      "type": "parent",
      "url": "",
      "wallClockStartedAt": "Any.ISODate",
      "testCurrentRetry": 0,
      "createdAtTimestamp": "Any.Number",
      "updatedAtTimestamp": "Any.Number"
    },
    {
      "id": "log-http://localhost:2121-16",
      "event": false,
      "hookId": "r4",
      "instrument": "command",
      "hidden": false,
      "message": "Where's Earth?",
      "name": "type",
      "numElements": 1,
      "renderProps": {},
      "state": "pending",
      "testId": "r4",
      "timeout": 4000,
      "type": "child",
      "url": "",
      "visible": true,
      "wallClockStartedAt": "Any.ISODate",
      "testCurrentRetry": 0,
      "createdAtTimestamp": "Any.Number",
      "updatedAtTimestamp": "Any.Number",
      "highlightAttr": "data-cypress-el"
    },
    {
      "id": "log-http://localhost:2121-17",
      "event": false,
      "hookId": "r4",
      "instrument": "command",
      "hidden": false,
      "message": "expected **<input#mars-text>** to have value **Where's Earth?**",
      "name": "assert",
      "numElements": 1,
      "renderProps": {},
      "state": "pending",
      "testId": "r4",
      "timeout": 0,
      "type": "child",
      "url": "",
      "visible": true,
      "wallClockStartedAt": "Any.ISODate",
      "testCurrentRetry": 0,
      "createdAtTimestamp": "Any.Number",
      "updatedAtTimestamp": "Any.Number",
      "highlightAttr": "data-cypress-el"
    }
  ],
  "commandLogChanged": [
    {
      "id": "log-http://localhost:2121-10",
      "event": false,
      "hookId": "r3",
      "instrument": "command",
      "hidden": false,
      "message": "expected **<input#earth-text>** to have value **Hello Earth**",
      "name": "assert",
      "numElements": 1,
      "renderProps": {},
      "state": "passed",
      "testId": "r3",
      "timeout": 0,
      "type": "child",
      "url": "",
      "visible": true,
      "wallClockStartedAt": "Any.ISODate",
      "testCurrentRetry": 0,
      "snapshots": [
        {
          "timestamp": "Any.Number",
          "elementsToHighlight": [
            {
              "selector": "#earth-text"
            }
          ]
        }
      ],
      "createdAtTimestamp": "Any.Number",
      "updatedAtTimestamp": "Any.Number",
      "highlightAttr": "data-cypress-el"
    },
    {
      "id": "log-http://localhost:2121-10",
      "event": false,
      "hookId": "r3",
      "instrument": "command",
      "hidden": false,
      "message": "expected **<input#mars-text>** to have value **Hello Mars**",
      "name": "assert",
      "numElements": 1,
      "renderProps": {},
      "state": "passed",
      "testId": "r3",
      "timeout": 0,
      "type": "child",
      "url": "",
      "visible": true,
      "wallClockStartedAt": "Any.ISODate",
      "testCurrentRetry": 0,
      "snapshots": [
        {
          "timestamp": "Any.Number",
          "elementsToHighlight": [
            {
              "selector": "#mars-text"
            }
          ]
        }
      ],
      "createdAtTimestamp": "Any.Number",
      "updatedAtTimestamp": "Any.Number",
      "highlightAttr": "data-cypress-el"
    },
    {
      "id": "log-http://localhost:2121-14",
      "event": false,
      "hookId": "r4",
      "instrument": "command",
      "hidden": false,
      "message": "<HelloEarth ... />",
      "name": "mount",
      "numElements": 1,
      "renderProps": {},
      "state": "passed",
      "testId": "r4",
      "timeout": 4000,
      "type": "parent",
      "url": "",
      "visible": true,
      "wallClockStartedAt": "Any.ISODate",
      "testCurrentRetry": 0,
      "snapshots": [
        {
          "timestamp": "Any.Number",
          "elementsToHighlight": [
            {
              "selector": "div:nth-child(1) > div:nth-child(1)"
            }
          ]
        }
      ],
      "createdAtTimestamp": "Any.Number",
      "updatedAtTimestamp": "Any.Number",
      "highlightAttr": "data-cypress-el"
    },
    {
      "id": "log-http://localhost:2121-14",
      "event": false,
      "hookId": "r4",
      "instrument": "command",
      "hidden": false,
      "message": "<HelloMars ... />",
      "name": "mount",
      "numElements": 1,
      "renderProps": {},
      "state": "passed",
      "testId": "r4",
      "timeout": 4000,
      "type": "parent",
      "url": "",
      "visible": true,
      "wallClockStartedAt": "Any.ISODate",
      "testCurrentRetry": 0,
      "snapshots": [
        {
          "timestamp": "Any.Number",
          "elementsToHighlight": [
            {
              "selector": "div:nth-child(1) > div:nth-child(1)"
            }
          ]
        }
      ],
      "createdAtTimestamp": "Any.Number",
      "updatedAtTimestamp": "Any.Number",
      "highlightAttr": "data-cypress-el"
    },
    {
      "id": "log-http://localhost:2121-15",
      "event": false,
      "hookId": "r4",
      "instrument": "command",
      "hidden": false,
      "message": "#earth-text",
      "name": "get",
      "numElements": 1,
      "renderProps": {},
      "state": "passed",
      "testId": "r4",
      "timeout": 4000,
      "type": "parent",
      "url": "",
      "visible": true,
      "wallClockStartedAt": "Any.ISODate",
      "testCurrentRetry": 0,
      "snapshots": [
        {
          "timestamp": "Any.Number",
          "elementsToHighlight": [
            {
              "selector": "#earth-text"
            }
          ]
        }
      ],
      "createdAtTimestamp": "Any.Number",
      "updatedAtTimestamp": "Any.Number",
      "highlightAttr": "data-cypress-el"
    },
    {
      "id": "log-http://localhost:2121-15",
      "event": false,
      "hookId": "r4",
      "instrument": "command",
      "hidden": false,
      "message": "#mars-text",
      "name": "get",
      "numElements": 1,
      "renderProps": {},
      "state": "passed",
      "testId": "r4",
      "timeout": 4000,
      "type": "parent",
      "url": "",
      "visible": true,
      "wallClockStartedAt": "Any.ISODate",
      "testCurrentRetry": 0,
      "snapshots": [
        {
          "timestamp": "Any.Number",
          "elementsToHighlight": [
            {
              "selector": "#mars-text"
            }
          ]
        }
      ],
      "createdAtTimestamp": "Any.Number",
      "updatedAtTimestamp": "Any.Number",
      "highlightAttr": "data-cypress-el"
    },
    {
      "id": "log-http://localhost:2121-16",
      "event": false,
      "hookId": "r4",
      "instrument": "command",
      "hidden": false,
      "message": "Where's Mars?",
      "name": "type",
      "numElements": 1,
      "renderProps": {},
      "state": "passed",
      "testId": "r4",
      "timeout": 4000,
      "type": "child",
      "url": "",
      "visible": true,
      "wallClockStartedAt": "Any.ISODate",
      "testCurrentRetry": 0,
      "snapshots": [
        {
          "name": "before",
          "timestamp": "Any.Number",
          "elementsToHighlight": [
            {
              "selector": "#earth-text"
            }
          ]
        },
        {
          "name": "after",
          "timestamp": "Any.Number",
          "elementsToHighlight": [
            {
              "selector": "#earth-text"
            }
          ]
        }
      ],
      "createdAtTimestamp": "Any.Number",
      "updatedAtTimestamp": "Any.Number",
      "coords": {
        "top": "Any.Number",
        "left": "Any.Number",
        "topCenter": "Any.Number",
        "leftCenter": "Any.Number",
        "x": "Any.Number",
        "y": "Any.Number"
      },
      "highlightAttr": "data-cypress-el"
    },
    {
      "id": "log-http://localhost:2121-16",
      "event": false,
      "hookId": "r4",
      "instrument": "command",
      "hidden": false,
      "message": "Where's Earth?",
      "name": "type",
      "numElements": 1,
      "renderProps": {},
      "state": "passed",
      "testId": "r4",
      "timeout": 4000,
      "type": "child",
      "url": "",
      "visible": true,
      "wallClockStartedAt": "Any.ISODate",
      "testCurrentRetry": 0,
      "snapshots": [
        {
          "name": "before",
          "timestamp": "Any.Number",
          "elementsToHighlight": [
            {
              "selector": "#mars-text"
            }
          ]
        },
        {
          "name": "after",
          "timestamp": "Any.Number",
          "elementsToHighlight": [
            {
              "selector": "#mars-text"
            }
          ]
        }
      ],
      "createdAtTimestamp": "Any.Number",
      "updatedAtTimestamp": "Any.Number",
      "coords": {
        "top": "Any.Number",
        "left": "Any.Number",
        "topCenter": "Any.Number",
        "leftCenter": "Any.Number",
        "x": "Any.Number",
        "y": "Any.Number"
      },
      "highlightAttr": "data-cypress-el"
    },
    {
      "id": "log-http://localhost:2121-17",
      "event": false,
      "hookId": "r4",
      "instrument": "command",
      "hidden": false,
      "message": "expected **<input#earth-text>** to have value **Where's Mars?**",
      "name": "assert",
      "numElements": 1,
      "renderProps": {},
      "state": "passed",
      "testId": "r4",
      "timeout": 0,
      "type": "child",
      "url": "",
      "visible": true,
      "wallClockStartedAt": "Any.ISODate",
      "testCurrentRetry": 0,
      "snapshots": [
        {
          "timestamp": "Any.Number",
          "elementsToHighlight": [
            {
              "selector": "#earth-text"
            }
          ]
        }
      ],
      "createdAtTimestamp": "Any.Number",
      "updatedAtTimestamp": "Any.Number",
      "highlightAttr": "data-cypress-el"
    },
    {
      "id": "log-http://localhost:2121-17",
      "event": false,
      "hookId": "r4",
      "instrument": "command",
      "hidden": false,
      "message": "expected **<input#mars-text>** to have value **Where's Earth?**",
      "name": "assert",
      "numElements": 1,
      "renderProps": {},
      "state": "passed",
      "testId": "r4",
      "timeout": 0,
      "type": "child",
      "url": "",
      "visible": true,
      "wallClockStartedAt": "Any.ISODate",
      "testCurrentRetry": 0,
      "snapshots": [
        {
          "timestamp": "Any.Number",
          "elementsToHighlight": [
            {
              "selector": "#mars-text"
            }
          ]
        }
      ],
      "createdAtTimestamp": "Any.Number",
      "updatedAtTimestamp": "Any.Number",
      "highlightAttr": "data-cypress-el"
    },
    {
      "id": "log-http://localhost:2121-7",
      "event": false,
      "hookId": "r3",
      "instrument": "command",
      "hidden": false,
      "message": "<HelloEarth ... />",
      "name": "mount",
      "numElements": 1,
      "renderProps": {},
      "state": "passed",
      "testId": "r3",
      "timeout": 4000,
      "type": "parent",
      "url": "",
      "visible": true,
      "wallClockStartedAt": "Any.ISODate",
      "testCurrentRetry": 0,
      "snapshots": [
        {
          "timestamp": "Any.Number",
          "elementsToHighlight": [
            {
              "selector": "div:nth-child(1) > div:nth-child(1)"
            }
          ]
        }
      ],
      "createdAtTimestamp": "Any.Number",
      "updatedAtTimestamp": "Any.Number",
      "highlightAttr": "data-cypress-el"
    },
    {
      "id": "log-http://localhost:2121-7",
      "event": false,
      "hookId": "r3",
      "instrument": "command",
      "hidden": false,
      "message": "<HelloMars ... />",
      "name": "mount",
      "numElements": 1,
      "renderProps": {},
      "state": "passed",
      "testId": "r3",
      "timeout": 4000,
      "type": "parent",
      "url": "",
      "visible": true,
      "wallClockStartedAt": "Any.ISODate",
      "testCurrentRetry": 0,
      "snapshots": [
        {
          "timestamp": "Any.Number",
          "elementsToHighlight": [
            {
              "selector": "div:nth-child(1) > div:nth-child(1)"
            }
          ]
        }
      ],
      "createdAtTimestamp": "Any.Number",
      "updatedAtTimestamp": "Any.Number",
      "highlightAttr": "data-cypress-el"
    },
    {
      "id": "log-http://localhost:2121-8",
      "event": false,
      "hookId": "r3",
      "instrument": "command",
      "hidden": false,
      "message": "#earth-text",
      "name": "get",
      "numElements": 1,
      "renderProps": {},
      "state": "passed",
      "testId": "r3",
      "timeout": 4000,
      "type": "parent",
      "url": "",
      "visible": true,
      "wallClockStartedAt": "Any.ISODate",
      "testCurrentRetry": 0,
      "snapshots": [
        {
          "timestamp": "Any.Number",
          "elementsToHighlight": [
            {
              "selector": "#earth-text"
            }
          ]
        }
      ],
      "createdAtTimestamp": "Any.Number",
      "updatedAtTimestamp": "Any.Number",
      "highlightAttr": "data-cypress-el"
    },
    {
      "id": "log-http://localhost:2121-8",
      "event": false,
      "hookId": "r3",
      "instrument": "command",
      "hidden": false,
      "message": "#mars-text",
      "name": "get",
      "numElements": 1,
      "renderProps": {},
      "state": "passed",
      "testId": "r3",
      "timeout": 4000,
      "type": "parent",
      "url": "",
      "visible": true,
      "wallClockStartedAt": "Any.ISODate",
      "testCurrentRetry": 0,
      "snapshots": [
        {
          "timestamp": "Any.Number",
          "elementsToHighlight": [
            {
              "selector": "#mars-text"
            }
          ]
        }
      ],
      "createdAtTimestamp": "Any.Number",
      "updatedAtTimestamp": "Any.Number",
      "highlightAttr": "data-cypress-el"
    },
    {
      "id": "log-http://localhost:2121-9",
      "event": false,
      "hookId": "r3",
      "instrument": "command",
      "hidden": false,
      "message": "Hello Earth",
      "name": "type",
      "numElements": 1,
      "renderProps": {},
      "state": "passed",
      "testId": "r3",
      "timeout": 4000,
      "type": "child",
      "url": "",
      "visible": true,
      "wallClockStartedAt": "Any.ISODate",
      "testCurrentRetry": 0,
      "snapshots": [
        {
          "name": "before",
          "timestamp": "Any.Number",
          "elementsToHighlight": [
            {
              "selector": "#earth-text"
            }
          ]
        },
        {
          "name": "after",
          "timestamp": "Any.Number",
          "elementsToHighlight": [
            {
              "selector": "#earth-text"
            }
          ]
        }
      ],
      "createdAtTimestamp": "Any.Number",
      "updatedAtTimestamp": "Any.Number",
      "coords": {
        "top": "Any.Number",
        "left": "Any.Number",
        "topCenter": "Any.Number",
        "leftCenter": "Any.Number",
        "x": "Any.Number",
        "y": "Any.Number"
      },
      "highlightAttr": "data-cypress-el"
    },
    {
      "id": "log-http://localhost:2121-9",
      "event": false,
      "hookId": "r3",
      "instrument": "command",
      "hidden": false,
      "message": "Hello Mars",
      "name": "type",
      "numElements": 1,
      "renderProps": {},
      "state": "passed",
      "testId": "r3",
      "timeout": 4000,
      "type": "child",
      "url": "",
      "visible": true,
      "wallClockStartedAt": "Any.ISODate",
      "testCurrentRetry": 0,
      "snapshots": [
        {
          "name": "before",
          "timestamp": "Any.Number",
          "elementsToHighlight": [
            {
              "selector": "#mars-text"
            }
          ]
        },
        {
          "name": "after",
          "timestamp": "Any.Number",
          "elementsToHighlight": [
            {
              "selector": "#mars-text"
            }
          ]
        }
      ],
      "createdAtTimestamp": "Any.Number",
      "updatedAtTimestamp": "Any.Number",
      "coords": {
        "top": "Any.Number",
        "left": "Any.Number",
        "topCenter": "Any.Number",
        "leftCenter": "Any.Number",
        "x": "Any.Number",
        "y": "Any.Number"
      },
      "highlightAttr": "data-cypress-el"
    }
  ],
  "viewportChanged": [],
  "urlChanged": [
    {
      "url": "http://localhost:2121/__cypress/iframes/index.html?specPath=/protocol/src/components/HelloEarth.cy.jsx",
      "timestamp": "Any.Number"
    },
    {
      "url": "http://localhost:2121/__cypress/iframes/index.html?specPath=/protocol/src/components/HelloMars.cy.jsx",
      "timestamp": "Any.Number"
    }
  ],
  "pageLoading": [],
  "resetTest": [],
  "responseEndedWithEmptyBody": [
    {
      "requestId": "Any.Number",
      "isCached": true,
      "timings": {
        "cdpRequestWillBeSentTimestamp": "Any.Number",
        "cdpRequestWillBeSentReceivedTimestamp": "Any.Number",
        "proxyRequestReceivedTimestamp": "Any.Number",
        "cdpLagDuration": "Any.Number",
        "proxyRequestCorrelationDuration": "Any.Number"
      }
    },
    {
      "requestId": "Any.Number",
      "isCached": true,
      "timings": {
        "cdpRequestWillBeSentTimestamp": "Any.Number",
        "cdpRequestWillBeSentReceivedTimestamp": "Any.Number",
        "proxyRequestReceivedTimestamp": "Any.Number",
        "cdpLagDuration": "Any.Number",
        "proxyRequestCorrelationDuration": "Any.Number"
      }
    },
    {
      "requestId": "Any.Number",
      "isCached": true,
      "timings": {
        "cdpRequestWillBeSentTimestamp": "Any.Number",
        "cdpRequestWillBeSentReceivedTimestamp": "Any.Number",
        "proxyRequestReceivedTimestamp": "Any.Number",
        "cdpLagDuration": "Any.Number",
        "proxyRequestCorrelationDuration": "Any.Number"
      }
    },
    {
      "requestId": "Any.Number",
      "isCached": true,
      "timings": {
        "cdpRequestWillBeSentTimestamp": "Any.Number",
        "cdpRequestWillBeSentReceivedTimestamp": "Any.Number",
        "proxyRequestReceivedTimestamp": "Any.Number",
        "cdpLagDuration": "Any.Number",
        "proxyRequestCorrelationDuration": "Any.Number"
      }
    }
  ],
  "responseStreamTimedOut": []
}
`<|MERGE_RESOLUTION|>--- conflicted
+++ resolved
@@ -620,8 +620,8 @@
       },
       "currentRetry": 0,
       "retries": 0,
-<<<<<<< HEAD
-      "_slow": 10000
+      "_slow": 10000,
+      "timestamp": "Any.Number"
     },
     {
       "_testConfig": {
@@ -650,7 +650,8 @@
       },
       "currentRetry": 0,
       "retries": 0,
-      "_slow": 10000
+      "_slow": 10000,
+      "timestamp": "Any.Number"
     },
     {
       "_testConfig": {
@@ -679,11 +680,8 @@
       },
       "currentRetry": 0,
       "retries": 0,
-      "_slow": 10000
-=======
       "_slow": 10000,
       "timestamp": "Any.Number"
->>>>>>> 3383043c
     }
   ],
   "preAfterTest": [
