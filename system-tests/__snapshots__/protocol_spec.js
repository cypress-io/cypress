--- conflicted
+++ resolved
@@ -3585,11 +3585,11 @@
       "timeout": 4000,
       "type": "parent",
       "url": "",
-      "wallClockStartedAt": "2015-03-18T00:00:00.000Z",
+      "wallClockStartedAt": "Any.ISODate",
       "testCurrentRetry": 0,
       "snapshots": [],
-      "createdAtTimestamp": 100,
-      "updatedAtTimestamp": 100
+      "createdAtTimestamp": "Any.Number",
+      "updatedAtTimestamp": "Any.Number"
     },
     {
       "id": "log-http://localhost:2121-1",
@@ -3603,13 +3603,8 @@
       "testId": "r4",
       "timeout": 60000,
       "type": "parent",
-<<<<<<< HEAD
-      "url": "http://localhost:3131/index.html",
-      "wallClockStartedAt": "Any.ISODate",
-=======
       "url": "cypress/fixtures/dom-with-browser-interactions.html",
-      "wallClockStartedAt": "2015-03-18T00:00:00.000Z",
->>>>>>> 2247ffd7
+      "wallClockStartedAt": "Any.ISODate",
       "testCurrentRetry": 0,
       "snapshots": [
         {
@@ -3629,31 +3624,16 @@
       "numElements": 1,
       "renderProps": {},
       "state": "passed",
-<<<<<<< HEAD
-      "testId": "r3",
-      "timeout": 4000,
-      "type": "parent",
-      "url": "http://localhost:3131/index.html",
-      "wallClockStartedAt": "Any.ISODate",
-      "testCurrentRetry": 0,
-      "snapshots": [
-        {
-          "timestamp": "Any.Number"
-        }
-      ],
-      "createdAtTimestamp": "Any.Number",
-      "updatedAtTimestamp": "Any.Number"
-=======
       "testId": "r6",
       "timeout": 0,
       "type": "child",
       "url": "",
       "visible": true,
-      "wallClockStartedAt": "2015-03-18T00:00:00.000Z",
+      "wallClockStartedAt": "Any.ISODate",
       "testCurrentRetry": 0,
       "snapshots": [
         {
-          "timestamp": 100,
+          "timestamp": "Any.Number",
           "elementsToHighlight": [
             {
               "selector": "#text-target"
@@ -3661,10 +3641,9 @@
           ]
         }
       ],
-      "createdAtTimestamp": 100,
-      "updatedAtTimestamp": 100,
-      "highlightAttr": "data-cypress-el"
->>>>>>> 2247ffd7
+      "createdAtTimestamp": "Any.Number",
+      "updatedAtTimestamp": "Any.Number",
+      "highlightAttr": "data-cypress-el"
     },
     {
       "id": "log-http://localhost:2121-11",
@@ -3734,7 +3713,132 @@
           ]
         }
       ],
-<<<<<<< HEAD
+      "createdAtTimestamp": "Any.Number",
+      "updatedAtTimestamp": "Any.Number",
+      "highlightAttr": "data-cypress-el"
+    },
+    {
+      "id": "log-http://localhost:2121-13",
+      "event": false,
+      "hookId": "r7",
+      "instrument": "command",
+      "message": "expected **<input#text-target>** to have value **abcdefghi!**",
+      "name": "assert",
+      "numElements": 1,
+      "renderProps": {},
+      "state": "passed",
+      "testId": "r7",
+      "timeout": 0,
+      "type": "child",
+      "url": "",
+      "visible": true,
+      "wallClockStartedAt": "Any.ISODate",
+      "testCurrentRetry": 0,
+      "snapshots": [
+        {
+          "timestamp": "Any.Number",
+          "elementsToHighlight": [
+            {
+              "selector": "#text-target"
+            }
+          ]
+        }
+      ],
+      "createdAtTimestamp": "Any.Number",
+      "updatedAtTimestamp": "Any.Number",
+      "highlightAttr": "data-cypress-el"
+    },
+    {
+      "id": "log-http://localhost:2121-14",
+      "event": false,
+      "hookId": "r7",
+      "instrument": "command",
+      "message": "cypress/fixtures/dom-with-browser-interactions.html",
+      "name": "visit",
+      "renderProps": {},
+      "state": "passed",
+      "testId": "r7",
+      "timeout": 60000,
+      "type": "parent",
+      "url": "cypress/fixtures/dom-with-browser-interactions.html",
+      "wallClockStartedAt": "Any.ISODate",
+      "testCurrentRetry": 0,
+      "snapshots": [
+        {
+          "timestamp": "Any.Number"
+        }
+      ],
+      "createdAtTimestamp": "Any.Number",
+      "updatedAtTimestamp": "Any.Number"
+    },
+    {
+      "id": "log-http://localhost:2121-15",
+      "event": false,
+      "hookId": "r7",
+      "instrument": "command",
+      "message": "#text-target",
+      "name": "get",
+      "numElements": 1,
+      "renderProps": {},
+      "state": "passed",
+      "testId": "r7",
+      "timeout": 4000,
+      "type": "parent",
+      "url": "http://localhost:2121/cypress/fixtures/dom-with-browser-interactions.html",
+      "visible": true,
+      "wallClockStartedAt": "Any.ISODate",
+      "testCurrentRetry": 0,
+      "snapshots": [
+        {
+          "timestamp": "Any.Number",
+          "elementsToHighlight": [
+            {
+              "selector": "#text-target"
+            }
+          ]
+        }
+      ],
+      "createdAtTimestamp": "Any.Number",
+      "updatedAtTimestamp": "Any.Number",
+      "highlightAttr": "data-cypress-el"
+    },
+    {
+      "id": "log-http://localhost:2121-16",
+      "event": false,
+      "hookId": "r7",
+      "instrument": "command",
+      "message": "abc",
+      "name": "type",
+      "numElements": 1,
+      "renderProps": {},
+      "state": "passed",
+      "testId": "r7",
+      "timeout": 4000,
+      "type": "child",
+      "url": "http://localhost:2121/cypress/fixtures/dom-with-browser-interactions.html",
+      "visible": true,
+      "wallClockStartedAt": "Any.ISODate",
+      "testCurrentRetry": 0,
+      "snapshots": [
+        {
+          "name": "before",
+          "timestamp": "Any.Number",
+          "elementsToHighlight": [
+            {
+              "selector": "#text-target"
+            }
+          ]
+        },
+        {
+          "name": "after",
+          "timestamp": "Any.Number",
+          "elementsToHighlight": [
+            {
+              "selector": "#text-target"
+            }
+          ]
+        }
+      ],
       "createdAtTimestamp": "Any.Number",
       "updatedAtTimestamp": "Any.Number",
       "coords": {
@@ -3745,18 +3849,14 @@
         "x": "Any.Number",
         "y": "Any.Number"
       },
-=======
-      "createdAtTimestamp": 100,
-      "updatedAtTimestamp": 100,
->>>>>>> 2247ffd7
-      "highlightAttr": "data-cypress-el"
-    },
-    {
-      "id": "log-http://localhost:2121-13",
+      "highlightAttr": "data-cypress-el"
+    },
+    {
+      "id": "log-http://localhost:2121-17",
       "event": false,
       "hookId": "r7",
       "instrument": "command",
-      "message": "expected **<input#text-target>** to have value **abcdefghi!**",
+      "message": "expected **<input#text-target>** to have value **abc**",
       "name": "assert",
       "numElements": 1,
       "renderProps": {},
@@ -3764,65 +3864,168 @@
       "testId": "r7",
       "timeout": 0,
       "type": "child",
-      "url": "",
-<<<<<<< HEAD
-      "wallClockStartedAt": "Any.ISODate",
-      "testCurrentRetry": 0,
-      "snapshots": [],
-      "createdAtTimestamp": "Any.Number",
-      "updatedAtTimestamp": "Any.Number"
-    },
-    {
-      "id": "log-http://localhost:3131-5",
-      "event": false,
-      "hookId": "r3",
-      "instrument": "command",
-      "message": "http://foobar.com",
-      "name": "origin",
-      "renderProps": {},
-      "state": "passed",
-      "testId": "r3",
+      "url": "http://localhost:2121/cypress/fixtures/dom-with-browser-interactions.html",
+      "visible": true,
+      "wallClockStartedAt": "Any.ISODate",
+      "testCurrentRetry": 0,
+      "snapshots": [
+        {
+          "timestamp": "Any.Number",
+          "elementsToHighlight": [
+            {
+              "selector": "#text-target"
+            }
+          ]
+        }
+      ],
+      "createdAtTimestamp": "Any.Number",
+      "updatedAtTimestamp": "Any.Number",
+      "highlightAttr": "data-cypress-el"
+    },
+    {
+      "id": "log-http://localhost:2121-18",
+      "event": false,
+      "hookId": "r8",
+      "instrument": "command",
+      "message": "#text-target",
+      "name": "get",
+      "numElements": 1,
+      "renderProps": {},
+      "state": "passed",
+      "testId": "r8",
       "timeout": 4000,
       "type": "parent",
-      "url": "http://localhost:3131/index.html",
+      "url": "",
+      "visible": true,
       "wallClockStartedAt": "Any.ISODate",
       "testCurrentRetry": 0,
       "snapshots": [
         {
-          "timestamp": "Any.Number"
+          "timestamp": "Any.Number",
+          "elementsToHighlight": [
+            {
+              "selector": "#text-target"
+            }
+          ]
         }
       ],
       "createdAtTimestamp": "Any.Number",
-      "updatedAtTimestamp": "Any.Number"
-=======
-      "visible": true,
-      "wallClockStartedAt": "2015-03-18T00:00:00.000Z",
+      "updatedAtTimestamp": "Any.Number",
+      "highlightAttr": "data-cypress-el"
+    },
+    {
+      "id": "log-http://localhost:2121-19",
+      "event": false,
+      "hookId": "r8",
+      "instrument": "command",
+      "message": "!",
+      "name": "type",
+      "numElements": 1,
+      "renderProps": {},
+      "state": "passed",
+      "testId": "r8",
+      "timeout": 4000,
+      "type": "child",
+      "url": "",
+      "visible": true,
+      "wallClockStartedAt": "Any.ISODate",
       "testCurrentRetry": 0,
       "snapshots": [
         {
-          "timestamp": 100,
+          "name": "before",
+          "timestamp": "Any.Number",
           "elementsToHighlight": [
             {
               "selector": "#text-target"
             }
           ]
+        },
+        {
+          "name": "after",
+          "timestamp": "Any.Number",
+          "elementsToHighlight": [
+            {
+              "selector": "#text-target"
+            }
+          ]
         }
       ],
-      "createdAtTimestamp": 100,
-      "updatedAtTimestamp": 100,
-      "highlightAttr": "data-cypress-el"
->>>>>>> 2247ffd7
-    },
-    {
-      "id": "log-http://localhost:2121-14",
-      "event": false,
-      "hookId": "r7",
+      "createdAtTimestamp": "Any.Number",
+      "updatedAtTimestamp": "Any.Number",
+      "highlightAttr": "data-cypress-el"
+    },
+    {
+      "id": "log-http://localhost:2121-2",
+      "event": false,
+      "hookId": "r4",
+      "instrument": "command",
+      "message": "#text-target",
+      "name": "get",
+      "numElements": 1,
+      "renderProps": {},
+      "state": "passed",
+      "testId": "r4",
+      "timeout": 4000,
+      "type": "parent",
+      "url": "http://localhost:2121/cypress/fixtures/dom-with-browser-interactions.html",
+      "visible": true,
+      "wallClockStartedAt": "Any.ISODate",
+      "testCurrentRetry": 0,
+      "snapshots": [
+        {
+          "timestamp": "Any.Number",
+          "elementsToHighlight": [
+            {
+              "selector": "#text-target"
+            }
+          ]
+        }
+      ],
+      "createdAtTimestamp": "Any.Number",
+      "updatedAtTimestamp": "Any.Number",
+      "highlightAttr": "data-cypress-el"
+    },
+    {
+      "id": "log-http://localhost:2121-20",
+      "event": false,
+      "hookId": "r8",
+      "instrument": "command",
+      "message": "expected **<input#text-target>** to have value **abc!**",
+      "name": "assert",
+      "numElements": 1,
+      "renderProps": {},
+      "state": "passed",
+      "testId": "r8",
+      "timeout": 0,
+      "type": "child",
+      "url": "",
+      "visible": true,
+      "wallClockStartedAt": "Any.ISODate",
+      "testCurrentRetry": 0,
+      "snapshots": [
+        {
+          "timestamp": "Any.Number",
+          "elementsToHighlight": [
+            {
+              "selector": "#text-target"
+            }
+          ]
+        }
+      ],
+      "createdAtTimestamp": "Any.Number",
+      "updatedAtTimestamp": "Any.Number",
+      "highlightAttr": "data-cypress-el"
+    },
+    {
+      "id": "log-http://localhost:2121-21",
+      "event": false,
+      "hookId": "r10",
       "instrument": "command",
       "message": "cypress/fixtures/dom-with-browser-interactions.html",
       "name": "visit",
       "renderProps": {},
       "state": "passed",
-      "testId": "r7",
+      "testId": "r10",
       "timeout": 60000,
       "type": "parent",
       "url": "cypress/fixtures/dom-with-browser-interactions.html",
@@ -3837,16 +4040,16 @@
       "updatedAtTimestamp": "Any.Number"
     },
     {
-      "id": "log-http://localhost:2121-15",
-      "event": false,
-      "hookId": "r7",
+      "id": "log-http://localhost:2121-22",
+      "event": false,
+      "hookId": "r10",
       "instrument": "command",
       "message": "#text-target",
       "name": "get",
       "numElements": 1,
       "renderProps": {},
       "state": "passed",
-      "testId": "r7",
+      "testId": "r10",
       "timeout": 4000,
       "type": "parent",
       "url": "http://localhost:2121/cypress/fixtures/dom-with-browser-interactions.html",
@@ -3868,51 +4071,16 @@
       "highlightAttr": "data-cypress-el"
     },
     {
-<<<<<<< HEAD
-      "id": "log-http://localhost:2121-4",
-      "event": false,
-      "hookId": "r4",
-      "instrument": "command",
-      "message": "expected **<input#text-target>** to have value **abc**",
-      "name": "assert",
-      "numElements": 1,
-      "renderProps": {},
-      "state": "passed",
-      "testId": "r4",
-      "timeout": 0,
-      "type": "child",
-      "url": "http://localhost:2121/cypress/fixtures/dom-with-browser-interactions.html",
-      "visible": true,
-      "wallClockStartedAt": "Any.ISODate",
-      "testCurrentRetry": 0,
-      "snapshots": [
-        {
-          "timestamp": "Any.Number",
-          "elementsToHighlight": [
-            {
-              "selector": "#text-target"
-            }
-          ]
-        }
-      ],
-      "createdAtTimestamp": "Any.Number",
-      "updatedAtTimestamp": "Any.Number",
-      "highlightAttr": "data-cypress-el"
-    },
-    {
-      "id": "log-http://localhost:2121-3",
-=======
-      "id": "log-http://localhost:2121-16",
->>>>>>> 2247ffd7
-      "event": false,
-      "hookId": "r7",
+      "id": "log-http://localhost:2121-23",
+      "event": false,
+      "hookId": "r10",
       "instrument": "command",
       "message": "abc",
       "name": "type",
       "numElements": 1,
       "renderProps": {},
       "state": "passed",
-      "testId": "r7",
+      "testId": "r10",
       "timeout": 4000,
       "type": "child",
       "url": "http://localhost:2121/cypress/fixtures/dom-with-browser-interactions.html",
@@ -3952,316 +4120,6 @@
       "highlightAttr": "data-cypress-el"
     },
     {
-      "id": "log-http://localhost:2121-17",
-      "event": false,
-      "hookId": "r7",
-      "instrument": "command",
-      "message": "expected **<input#text-target>** to have value **abc**",
-      "name": "assert",
-      "numElements": 1,
-      "renderProps": {},
-      "state": "passed",
-      "testId": "r7",
-      "timeout": 0,
-      "type": "child",
-      "url": "http://localhost:2121/cypress/fixtures/dom-with-browser-interactions.html",
-      "visible": true,
-      "wallClockStartedAt": "Any.ISODate",
-      "testCurrentRetry": 0,
-      "snapshots": [
-        {
-          "timestamp": "Any.Number",
-          "elementsToHighlight": [
-            {
-              "selector": "#text-target"
-            }
-          ]
-        }
-      ],
-      "createdAtTimestamp": "Any.Number",
-      "updatedAtTimestamp": "Any.Number",
-      "highlightAttr": "data-cypress-el"
-    },
-    {
-      "id": "log-http://localhost:2121-18",
-      "event": false,
-      "hookId": "r8",
-      "instrument": "command",
-      "message": "#text-target",
-      "name": "get",
-      "numElements": 1,
-      "renderProps": {},
-      "state": "passed",
-      "testId": "r8",
-      "timeout": 4000,
-      "type": "parent",
-      "url": "",
-      "visible": true,
-      "wallClockStartedAt": "Any.ISODate",
-      "testCurrentRetry": 0,
-      "snapshots": [
-        {
-          "timestamp": "Any.Number",
-          "elementsToHighlight": [
-            {
-              "selector": "#text-target"
-            }
-          ]
-        }
-      ],
-      "createdAtTimestamp": "Any.Number",
-      "updatedAtTimestamp": "Any.Number",
-      "highlightAttr": "data-cypress-el"
-    },
-    {
-      "id": "log-http://localhost:2121-19",
-      "event": false,
-      "hookId": "r8",
-      "instrument": "command",
-      "message": "!",
-      "name": "type",
-      "numElements": 1,
-      "renderProps": {},
-      "state": "passed",
-      "testId": "r8",
-      "timeout": 4000,
-      "type": "child",
-      "url": "",
-      "visible": true,
-      "wallClockStartedAt": "Any.ISODate",
-      "testCurrentRetry": 0,
-      "snapshots": [
-        {
-          "name": "before",
-          "timestamp": "Any.Number",
-          "elementsToHighlight": [
-            {
-              "selector": "#text-target"
-            }
-          ]
-        },
-        {
-          "name": "after",
-          "timestamp": "Any.Number",
-          "elementsToHighlight": [
-            {
-              "selector": "#text-target"
-            }
-          ]
-        }
-      ],
-      "createdAtTimestamp": "Any.Number",
-      "updatedAtTimestamp": "Any.Number",
-      "highlightAttr": "data-cypress-el"
-    },
-    {
-      "id": "log-http://localhost:2121-2",
-      "event": false,
-      "hookId": "r4",
-      "instrument": "command",
-      "message": "#text-target",
-      "name": "get",
-      "numElements": 1,
-      "renderProps": {},
-      "state": "passed",
-      "testId": "r4",
-      "timeout": 4000,
-      "type": "parent",
-      "url": "http://localhost:2121/cypress/fixtures/dom-with-browser-interactions.html",
-      "visible": true,
-      "wallClockStartedAt": "Any.ISODate",
-      "testCurrentRetry": 0,
-      "snapshots": [
-        {
-          "timestamp": "Any.Number",
-          "elementsToHighlight": [
-            {
-              "selector": "#text-target"
-            }
-          ]
-        }
-      ],
-      "createdAtTimestamp": "Any.Number",
-      "updatedAtTimestamp": "Any.Number",
-      "highlightAttr": "data-cypress-el"
-    },
-    {
-      "id": "log-http://localhost:2121-20",
-      "event": false,
-      "hookId": "r8",
-      "instrument": "command",
-      "message": "expected **<input#text-target>** to have value **abc!**",
-      "name": "assert",
-      "numElements": 1,
-      "renderProps": {},
-      "state": "passed",
-      "testId": "r8",
-      "timeout": 0,
-      "type": "child",
-      "url": "",
-      "visible": true,
-      "wallClockStartedAt": "Any.ISODate",
-      "testCurrentRetry": 0,
-      "snapshots": [
-        {
-          "timestamp": "Any.Number",
-          "elementsToHighlight": [
-            {
-              "selector": "#text-target"
-            }
-          ]
-        }
-      ],
-      "createdAtTimestamp": "Any.Number",
-      "updatedAtTimestamp": "Any.Number",
-      "highlightAttr": "data-cypress-el"
-    },
-    {
-      "id": "log-http://localhost:2121-21",
-      "event": false,
-      "hookId": "r10",
-      "instrument": "command",
-      "message": "cypress/fixtures/dom-with-browser-interactions.html",
-      "name": "visit",
-      "renderProps": {},
-      "state": "passed",
-<<<<<<< HEAD
-      "testId": "r6",
-      "timeout": 4000,
-      "type": "child",
-      "url": "",
-      "visible": true,
-      "wallClockStartedAt": "Any.ISODate",
-      "testCurrentRetry": 0,
-      "snapshots": [
-        {
-          "name": "before",
-          "timestamp": "Any.Number",
-          "elementsToHighlight": [
-            {
-              "selector": "#text-target"
-            }
-          ]
-        },
-        {
-          "name": "after",
-          "timestamp": "Any.Number",
-          "elementsToHighlight": [
-            {
-              "selector": "#text-target"
-            }
-          ]
-        }
-      ],
-      "createdAtTimestamp": "Any.Number",
-      "updatedAtTimestamp": "Any.Number",
-      "highlightAttr": "data-cypress-el"
-=======
-      "testId": "r10",
-      "timeout": 60000,
-      "type": "parent",
-      "url": "cypress/fixtures/dom-with-browser-interactions.html",
-      "wallClockStartedAt": "2015-03-18T00:00:00.000Z",
-      "testCurrentRetry": 0,
-      "snapshots": [
-        {
-          "timestamp": 100
-        }
-      ],
-      "createdAtTimestamp": 100,
-      "updatedAtTimestamp": 100
->>>>>>> 2247ffd7
-    },
-    {
-      "id": "log-http://localhost:2121-22",
-      "event": false,
-      "hookId": "r10",
-      "instrument": "command",
-      "message": "#text-target",
-      "name": "get",
-      "numElements": 1,
-      "renderProps": {},
-      "state": "passed",
-      "testId": "r10",
-      "timeout": 4000,
-      "type": "parent",
-      "url": "http://localhost:2121/cypress/fixtures/dom-with-browser-interactions.html",
-      "visible": true,
-      "wallClockStartedAt": "Any.ISODate",
-      "testCurrentRetry": 0,
-      "snapshots": [
-        {
-          "timestamp": "Any.Number",
-          "elementsToHighlight": [
-            {
-              "selector": "#text-target"
-            }
-          ]
-        }
-      ],
-      "createdAtTimestamp": "Any.Number",
-      "updatedAtTimestamp": "Any.Number",
-      "highlightAttr": "data-cypress-el"
-    },
-    {
-      "id": "log-http://localhost:2121-23",
-      "event": false,
-      "hookId": "r10",
-      "instrument": "command",
-      "message": "abc",
-      "name": "type",
-      "numElements": 1,
-      "renderProps": {},
-      "state": "passed",
-      "testId": "r10",
-      "timeout": 4000,
-      "type": "child",
-      "url": "http://localhost:2121/cypress/fixtures/dom-with-browser-interactions.html",
-      "visible": true,
-      "wallClockStartedAt": "Any.ISODate",
-      "testCurrentRetry": 0,
-      "snapshots": [
-        {
-<<<<<<< HEAD
-          "timestamp": "Any.Number",
-=======
-          "name": "before",
-          "timestamp": 100,
-          "elementsToHighlight": [
-            {
-              "selector": "#text-target"
-            }
-          ]
-        },
-        {
-          "name": "after",
-          "timestamp": 100,
->>>>>>> 2247ffd7
-          "elementsToHighlight": [
-            {
-              "selector": "#text-target"
-            }
-          ]
-        }
-      ],
-<<<<<<< HEAD
-      "createdAtTimestamp": "Any.Number",
-      "updatedAtTimestamp": "Any.Number",
-=======
-      "createdAtTimestamp": 100,
-      "updatedAtTimestamp": 100,
-      "coords": {
-        "top": 100,
-        "left": 100,
-        "topCenter": 100,
-        "leftCenter": 100,
-        "x": 100,
-        "y": 100
-      },
->>>>>>> 2247ffd7
-      "highlightAttr": "data-cypress-el"
-    },
-    {
       "id": "log-http://localhost:2121-24",
       "event": false,
       "hookId": "r10",
@@ -4280,21 +4138,7 @@
       "testCurrentRetry": 0,
       "snapshots": [
         {
-<<<<<<< HEAD
-          "name": "before",
           "timestamp": "Any.Number",
-          "elementsToHighlight": [
-            {
-              "selector": "#text-target"
-            }
-          ]
-        },
-        {
-          "name": "after",
-          "timestamp": "Any.Number",
-=======
-          "timestamp": 100,
->>>>>>> 2247ffd7
           "elementsToHighlight": [
             {
               "selector": "#text-target"
@@ -4379,65 +4223,6 @@
       "testCurrentRetry": 0,
       "snapshots": [
         {
-<<<<<<< HEAD
-          "timestamp": "Any.Number",
-=======
-          "name": "before",
-          "timestamp": 100,
-          "elementsToHighlight": [
-            {
-              "selector": "#text-target"
-            }
-          ]
-        },
-        {
-          "name": "after",
-          "timestamp": 100,
->>>>>>> 2247ffd7
-          "elementsToHighlight": [
-            {
-              "selector": "#text-target"
-            }
-          ]
-        }
-      ],
-<<<<<<< HEAD
-      "createdAtTimestamp": "Any.Number",
-      "updatedAtTimestamp": "Any.Number",
-=======
-      "createdAtTimestamp": 100,
-      "updatedAtTimestamp": 100,
-      "coords": {
-        "top": 100,
-        "left": 100,
-        "topCenter": 100,
-        "leftCenter": 100,
-        "x": 100,
-        "y": 100
-      },
->>>>>>> 2247ffd7
-      "highlightAttr": "data-cypress-el"
-    },
-    {
-      "id": "log-http://localhost:2121-28",
-      "event": false,
-      "hookId": "r11",
-      "instrument": "command",
-      "message": "expected **<input#text-target>** to have value **def**",
-      "name": "assert",
-      "numElements": 1,
-      "renderProps": {},
-      "state": "passed",
-      "testId": "r11",
-      "timeout": 0,
-      "type": "child",
-      "url": "http://localhost:2121/cypress/fixtures/dom-with-browser-interactions.html",
-      "visible": true,
-      "wallClockStartedAt": "Any.ISODate",
-      "testCurrentRetry": 0,
-      "snapshots": [
-        {
-<<<<<<< HEAD
           "name": "before",
           "timestamp": "Any.Number",
           "elementsToHighlight": [
@@ -4449,9 +4234,6 @@
         {
           "name": "after",
           "timestamp": "Any.Number",
-=======
-          "timestamp": 100,
->>>>>>> 2247ffd7
           "elementsToHighlight": [
             {
               "selector": "#text-target"
@@ -4459,7 +4241,6 @@
           ]
         }
       ],
-<<<<<<< HEAD
       "createdAtTimestamp": "Any.Number",
       "updatedAtTimestamp": "Any.Number",
       "coords": {
@@ -4470,10 +4251,37 @@
         "x": "Any.Number",
         "y": "Any.Number"
       },
-=======
-      "createdAtTimestamp": 100,
-      "updatedAtTimestamp": 100,
->>>>>>> 2247ffd7
+      "highlightAttr": "data-cypress-el"
+    },
+    {
+      "id": "log-http://localhost:2121-28",
+      "event": false,
+      "hookId": "r11",
+      "instrument": "command",
+      "message": "expected **<input#text-target>** to have value **def**",
+      "name": "assert",
+      "numElements": 1,
+      "renderProps": {},
+      "state": "passed",
+      "testId": "r11",
+      "timeout": 0,
+      "type": "child",
+      "url": "http://localhost:2121/cypress/fixtures/dom-with-browser-interactions.html",
+      "visible": true,
+      "wallClockStartedAt": "Any.ISODate",
+      "testCurrentRetry": 0,
+      "snapshots": [
+        {
+          "timestamp": "Any.Number",
+          "elementsToHighlight": [
+            {
+              "selector": "#text-target"
+            }
+          ]
+        }
+      ],
+      "createdAtTimestamp": "Any.Number",
+      "updatedAtTimestamp": "Any.Number",
       "highlightAttr": "data-cypress-el"
     },
     {
@@ -4521,64 +4329,6 @@
       "timeout": 4000,
       "type": "child",
       "url": "http://localhost:2121/cypress/fixtures/dom-with-browser-interactions.html",
-      "visible": true,
-      "wallClockStartedAt": "Any.ISODate",
-      "testCurrentRetry": 0,
-      "snapshots": [
-        {
-<<<<<<< HEAD
-          "timestamp": "Any.Number",
-=======
-          "name": "before",
-          "timestamp": 100,
-          "elementsToHighlight": [
-            {
-              "selector": "#text-target"
-            }
-          ]
-        },
-        {
-          "name": "after",
-          "timestamp": 100,
->>>>>>> 2247ffd7
-          "elementsToHighlight": [
-            {
-              "selector": "#text-target"
-            }
-          ]
-        }
-      ],
-<<<<<<< HEAD
-      "createdAtTimestamp": "Any.Number",
-      "updatedAtTimestamp": "Any.Number",
-=======
-      "createdAtTimestamp": 100,
-      "updatedAtTimestamp": 100,
-      "coords": {
-        "top": 100,
-        "left": 100,
-        "topCenter": 100,
-        "leftCenter": 100,
-        "x": 100,
-        "y": 100
-      },
->>>>>>> 2247ffd7
-      "highlightAttr": "data-cypress-el"
-    },
-    {
-      "id": "log-http://localhost:2121-30",
-      "event": false,
-      "hookId": "r13",
-      "instrument": "command",
-      "message": "abc",
-      "name": "type",
-      "numElements": 1,
-      "renderProps": {},
-      "state": "passed",
-      "testId": "r13",
-      "timeout": 4000,
-      "type": "child",
-      "url": "",
       "visible": true,
       "wallClockStartedAt": "Any.ISODate",
       "testCurrentRetry": 0,
@@ -4602,157 +4352,6 @@
           ]
         }
       ],
-      "createdAtTimestamp": "Any.Number",
-      "updatedAtTimestamp": "Any.Number",
-      "highlightAttr": "data-cypress-el"
-    },
-    {
-      "id": "log-http://localhost:2121-31",
-      "event": false,
-      "hookId": "r13",
-      "instrument": "command",
-      "message": "expected **<input#text-target>** to have value **defabc**",
-      "name": "assert",
-      "numElements": 1,
-      "renderProps": {},
-      "state": "passed",
-<<<<<<< HEAD
-      "testId": "r10",
-      "timeout": 60000,
-      "type": "parent",
-      "url": "cypress/fixtures/dom-with-browser-interactions.html",
-      "wallClockStartedAt": "Any.ISODate",
-      "testCurrentRetry": 0,
-      "snapshots": [
-        {
-          "timestamp": "Any.Number"
-        }
-      ],
-      "createdAtTimestamp": "Any.Number",
-      "updatedAtTimestamp": "Any.Number"
-=======
-      "testId": "r13",
-      "timeout": 0,
-      "type": "child",
-      "url": "",
-      "visible": true,
-      "wallClockStartedAt": "2015-03-18T00:00:00.000Z",
-      "testCurrentRetry": 0,
-      "snapshots": [
-        {
-          "timestamp": 100,
-          "elementsToHighlight": [
-            {
-              "selector": "#text-target"
-            }
-          ]
-        }
-      ],
-      "createdAtTimestamp": 100,
-      "updatedAtTimestamp": 100,
-      "highlightAttr": "data-cypress-el"
->>>>>>> 2247ffd7
-    },
-    {
-      "id": "log-http://localhost:2121-4",
-      "event": false,
-      "hookId": "r4",
-      "instrument": "command",
-      "message": "expected **<input#text-target>** to have value **abc**",
-      "name": "assert",
-      "numElements": 1,
-      "renderProps": {},
-      "state": "passed",
-      "testId": "r4",
-      "timeout": 0,
-      "type": "child",
-      "url": "http://localhost:2121/cypress/fixtures/dom-with-browser-interactions.html",
-      "visible": true,
-      "wallClockStartedAt": "Any.ISODate",
-      "testCurrentRetry": 0,
-      "snapshots": [
-        {
-          "timestamp": "Any.Number",
-          "elementsToHighlight": [
-            {
-              "selector": "#text-target"
-            }
-          ]
-        }
-      ],
-      "createdAtTimestamp": "Any.Number",
-      "updatedAtTimestamp": "Any.Number",
-      "highlightAttr": "data-cypress-el"
-    },
-    {
-      "id": "log-http://localhost:2121-5",
-      "event": false,
-      "hookId": "r5",
-      "instrument": "command",
-      "message": "#text-target",
-      "name": "get",
-      "numElements": 1,
-      "renderProps": {},
-      "state": "passed",
-      "testId": "r5",
-      "timeout": 4000,
-      "type": "parent",
-      "url": "",
-      "visible": true,
-      "wallClockStartedAt": "Any.ISODate",
-      "testCurrentRetry": 0,
-      "snapshots": [
-        {
-          "timestamp": "Any.Number",
-          "elementsToHighlight": [
-            {
-              "selector": "#text-target"
-            }
-          ]
-        }
-      ],
-      "createdAtTimestamp": "Any.Number",
-      "updatedAtTimestamp": "Any.Number",
-      "highlightAttr": "data-cypress-el"
-    },
-    {
-      "id": "log-http://localhost:2121-6",
-      "event": false,
-      "hookId": "r5",
-      "instrument": "command",
-      "message": "def",
-      "name": "type",
-      "numElements": 1,
-      "renderProps": {},
-      "state": "passed",
-      "testId": "r5",
-      "timeout": 4000,
-      "type": "child",
-      "url": "",
-      "visible": true,
-      "wallClockStartedAt": "Any.ISODate",
-      "testCurrentRetry": 0,
-      "snapshots": [
-        {
-          "name": "before",
-          "timestamp": "Any.Number",
-          "elementsToHighlight": [
-            {
-              "selector": "#text-target"
-            }
-          ]
-        },
-        {
-          "name": "after",
-          "timestamp": "Any.Number",
-          "elementsToHighlight": [
-            {
-              "selector": "#text-target"
-            }
-          ]
-        }
-      ],
-<<<<<<< HEAD
       "createdAtTimestamp": "Any.Number",
       "updatedAtTimestamp": "Any.Number",
       "coords": {
@@ -4766,38 +4365,182 @@
       "highlightAttr": "data-cypress-el"
     },
     {
-      "id": "log-http://localhost:2121-25",
-      "event": false,
-      "hookId": "r11",
-      "instrument": "command",
-      "message": "cypress/fixtures/dom-with-browser-interactions.html",
-      "name": "visit",
-      "renderProps": {},
-      "state": "passed",
-      "testId": "r11",
-      "timeout": 60000,
+      "id": "log-http://localhost:2121-30",
+      "event": false,
+      "hookId": "r13",
+      "instrument": "command",
+      "message": "abc",
+      "name": "type",
+      "numElements": 1,
+      "renderProps": {},
+      "state": "passed",
+      "testId": "r13",
+      "timeout": 4000,
+      "type": "child",
+      "url": "",
+      "visible": true,
+      "wallClockStartedAt": "Any.ISODate",
+      "testCurrentRetry": 0,
+      "snapshots": [
+        {
+          "name": "before",
+          "timestamp": "Any.Number",
+          "elementsToHighlight": [
+            {
+              "selector": "#text-target"
+            }
+          ]
+        },
+        {
+          "name": "after",
+          "timestamp": "Any.Number",
+          "elementsToHighlight": [
+            {
+              "selector": "#text-target"
+            }
+          ]
+        }
+      ],
+      "createdAtTimestamp": "Any.Number",
+      "updatedAtTimestamp": "Any.Number",
+      "highlightAttr": "data-cypress-el"
+    },
+    {
+      "id": "log-http://localhost:2121-31",
+      "event": false,
+      "hookId": "r13",
+      "instrument": "command",
+      "message": "expected **<input#text-target>** to have value **defabc**",
+      "name": "assert",
+      "numElements": 1,
+      "renderProps": {},
+      "state": "passed",
+      "testId": "r13",
+      "timeout": 0,
+      "type": "child",
+      "url": "",
+      "visible": true,
+      "wallClockStartedAt": "Any.ISODate",
+      "testCurrentRetry": 0,
+      "snapshots": [
+        {
+          "timestamp": "Any.Number",
+          "elementsToHighlight": [
+            {
+              "selector": "#text-target"
+            }
+          ]
+        }
+      ],
+      "createdAtTimestamp": "Any.Number",
+      "updatedAtTimestamp": "Any.Number",
+      "highlightAttr": "data-cypress-el"
+    },
+    {
+      "id": "log-http://localhost:2121-4",
+      "event": false,
+      "hookId": "r4",
+      "instrument": "command",
+      "message": "expected **<input#text-target>** to have value **abc**",
+      "name": "assert",
+      "numElements": 1,
+      "renderProps": {},
+      "state": "passed",
+      "testId": "r4",
+      "timeout": 0,
+      "type": "child",
+      "url": "http://localhost:2121/cypress/fixtures/dom-with-browser-interactions.html",
+      "visible": true,
+      "wallClockStartedAt": "Any.ISODate",
+      "testCurrentRetry": 0,
+      "snapshots": [
+        {
+          "timestamp": "Any.Number",
+          "elementsToHighlight": [
+            {
+              "selector": "#text-target"
+            }
+          ]
+        }
+      ],
+      "createdAtTimestamp": "Any.Number",
+      "updatedAtTimestamp": "Any.Number",
+      "highlightAttr": "data-cypress-el"
+    },
+    {
+      "id": "log-http://localhost:2121-5",
+      "event": false,
+      "hookId": "r5",
+      "instrument": "command",
+      "message": "#text-target",
+      "name": "get",
+      "numElements": 1,
+      "renderProps": {},
+      "state": "passed",
+      "testId": "r5",
+      "timeout": 4000,
       "type": "parent",
-      "url": "cypress/fixtures/dom-with-browser-interactions.html",
+      "url": "",
+      "visible": true,
       "wallClockStartedAt": "Any.ISODate",
       "testCurrentRetry": 0,
       "snapshots": [
         {
-          "timestamp": "Any.Number"
+          "timestamp": "Any.Number",
+          "elementsToHighlight": [
+            {
+              "selector": "#text-target"
+            }
+          ]
         }
       ],
       "createdAtTimestamp": "Any.Number",
-      "updatedAtTimestamp": "Any.Number"
-    },
-    {
-      "id": "log-http://localhost:2121-26",
-=======
-      "createdAtTimestamp": 100,
-      "updatedAtTimestamp": 100,
+      "updatedAtTimestamp": "Any.Number",
+      "highlightAttr": "data-cypress-el"
+    },
+    {
+      "id": "log-http://localhost:2121-6",
+      "event": false,
+      "hookId": "r5",
+      "instrument": "command",
+      "message": "def",
+      "name": "type",
+      "numElements": 1,
+      "renderProps": {},
+      "state": "passed",
+      "testId": "r5",
+      "timeout": 4000,
+      "type": "child",
+      "url": "",
+      "visible": true,
+      "wallClockStartedAt": "Any.ISODate",
+      "testCurrentRetry": 0,
+      "snapshots": [
+        {
+          "name": "before",
+          "timestamp": "Any.Number",
+          "elementsToHighlight": [
+            {
+              "selector": "#text-target"
+            }
+          ]
+        },
+        {
+          "name": "after",
+          "timestamp": "Any.Number",
+          "elementsToHighlight": [
+            {
+              "selector": "#text-target"
+            }
+          ]
+        }
+      ],
+      "createdAtTimestamp": "Any.Number",
+      "updatedAtTimestamp": "Any.Number",
       "highlightAttr": "data-cypress-el"
     },
     {
       "id": "log-http://localhost:2121-7",
->>>>>>> 2247ffd7
       "event": false,
       "hookId": "r5",
       "instrument": "command",
@@ -4895,7 +4638,124 @@
           ]
         }
       ],
-<<<<<<< HEAD
+      "createdAtTimestamp": "Any.Number",
+      "updatedAtTimestamp": "Any.Number",
+      "highlightAttr": "data-cypress-el"
+    },
+    {
+      "id": "log-http://localhost:3131-1",
+      "event": false,
+      "hookId": "h1",
+      "instrument": "command",
+      "message": "http://localhost:3131/index.html",
+      "name": "visit",
+      "renderProps": {},
+      "state": "passed",
+      "testId": "r3",
+      "timeout": 60000,
+      "type": "parent",
+      "url": "http://localhost:3131/index.html",
+      "wallClockStartedAt": "Any.ISODate",
+      "testCurrentRetry": 0,
+      "snapshots": [
+        {
+          "timestamp": "Any.Number"
+        }
+      ],
+      "createdAtTimestamp": "Any.Number",
+      "updatedAtTimestamp": "Any.Number"
+    },
+    {
+      "id": "log-http://localhost:3131-2",
+      "event": false,
+      "hookId": "r3",
+      "instrument": "command",
+      "message": "300, 200",
+      "name": "viewport",
+      "renderProps": {},
+      "state": "passed",
+      "testId": "r3",
+      "timeout": 4000,
+      "type": "parent",
+      "url": "http://localhost:3131/index.html",
+      "wallClockStartedAt": "Any.ISODate",
+      "testCurrentRetry": 0,
+      "snapshots": [
+        {
+          "timestamp": "Any.Number"
+        }
+      ],
+      "createdAtTimestamp": "Any.Number",
+      "updatedAtTimestamp": "Any.Number"
+    },
+    {
+      "id": "log-http://localhost:3131-3",
+      "event": false,
+      "hookId": "r3",
+      "instrument": "command",
+      "message": "hi",
+      "name": "contains",
+      "numElements": 1,
+      "renderProps": {},
+      "state": "passed",
+      "testId": "r3",
+      "timeout": 4000,
+      "type": "child",
+      "url": "http://localhost:3131/index.html",
+      "visible": true,
+      "wallClockStartedAt": "Any.ISODate",
+      "testCurrentRetry": 0,
+      "snapshots": [
+        {
+          "timestamp": "Any.Number",
+          "elementsToHighlight": [
+            {
+              "selector": "h1"
+            }
+          ]
+        }
+      ],
+      "createdAtTimestamp": "Any.Number",
+      "updatedAtTimestamp": "Any.Number",
+      "highlightAttr": "data-cypress-el"
+    },
+    {
+      "id": "log-http://localhost:3131-4",
+      "event": false,
+      "hookId": "r3",
+      "instrument": "command",
+      "message": "",
+      "name": "click",
+      "numElements": 1,
+      "renderProps": {},
+      "state": "passed",
+      "testId": "r3",
+      "timeout": 4000,
+      "type": "child",
+      "url": "http://localhost:3131/index.html",
+      "visible": true,
+      "wallClockStartedAt": "Any.ISODate",
+      "testCurrentRetry": 0,
+      "snapshots": [
+        {
+          "name": "before",
+          "timestamp": "Any.Number",
+          "elementsToHighlight": [
+            {
+              "selector": "h1"
+            }
+          ]
+        },
+        {
+          "name": "after",
+          "timestamp": "Any.Number",
+          "elementsToHighlight": [
+            {
+              "selector": "h1"
+            }
+          ]
+        }
+      ],
       "createdAtTimestamp": "Any.Number",
       "updatedAtTimestamp": "Any.Number",
       "coords": {
@@ -4906,185 +4766,30 @@
         "x": "Any.Number",
         "y": "Any.Number"
       },
-=======
-      "createdAtTimestamp": 100,
-      "updatedAtTimestamp": 100,
->>>>>>> 2247ffd7
-      "highlightAttr": "data-cypress-el"
-    },
-    {
-      "id": "log-http://localhost:3131-1",
-      "event": false,
-      "hookId": "h1",
-      "instrument": "command",
-      "message": "http://localhost:3131/index.html",
-      "name": "visit",
+      "highlightAttr": "data-cypress-el"
+    },
+    {
+      "id": "log-http://localhost:3131-5",
+      "event": false,
+      "hookId": "r3",
+      "instrument": "command",
+      "message": "http://foobar.com",
+      "name": "origin",
       "renderProps": {},
       "state": "passed",
       "testId": "r3",
-      "timeout": 60000,
+      "timeout": 4000,
       "type": "parent",
       "url": "http://localhost:3131/index.html",
-      "wallClockStartedAt": "2015-03-18T00:00:00.000Z",
+      "wallClockStartedAt": "Any.ISODate",
       "testCurrentRetry": 0,
       "snapshots": [
         {
-          "timestamp": 100
+          "timestamp": "Any.Number"
         }
       ],
-      "createdAtTimestamp": 100,
-      "updatedAtTimestamp": 100
-    },
-    {
-      "id": "log-http://localhost:3131-2",
-      "event": false,
-      "hookId": "r3",
-      "instrument": "command",
-      "message": "300, 200",
-      "name": "viewport",
-      "renderProps": {},
-      "state": "passed",
-      "testId": "r3",
-      "timeout": 4000,
-      "type": "parent",
-<<<<<<< HEAD
-      "url": "",
-      "visible": true,
-      "wallClockStartedAt": "Any.ISODate",
-      "testCurrentRetry": 0,
-      "snapshots": [
-        {
-          "timestamp": "Any.Number",
-          "elementsToHighlight": [
-            {
-              "selector": "#text-target"
-            }
-          ]
-        }
-      ],
-      "createdAtTimestamp": "Any.Number",
-      "updatedAtTimestamp": "Any.Number",
-      "highlightAttr": "data-cypress-el"
-=======
-      "url": "http://localhost:3131/index.html",
-      "wallClockStartedAt": "2015-03-18T00:00:00.000Z",
-      "testCurrentRetry": 0,
-      "snapshots": [
-        {
-          "timestamp": 100
-        }
-      ],
-      "createdAtTimestamp": 100,
-      "updatedAtTimestamp": 100
->>>>>>> 2247ffd7
-    },
-    {
-      "id": "log-http://localhost:3131-3",
-      "event": false,
-      "hookId": "r3",
-      "instrument": "command",
-      "message": "hi",
-      "name": "contains",
-      "numElements": 1,
-      "renderProps": {},
-      "state": "passed",
-      "testId": "r3",
-      "timeout": 4000,
-      "type": "child",
-      "url": "http://localhost:3131/index.html",
-      "visible": true,
-      "wallClockStartedAt": "Any.ISODate",
-      "testCurrentRetry": 0,
-      "snapshots": [
-        {
-          "timestamp": "Any.Number",
-          "elementsToHighlight": [
-            {
-              "selector": "h1"
-            }
-          ]
-        }
-      ],
-      "createdAtTimestamp": "Any.Number",
-      "updatedAtTimestamp": "Any.Number",
-      "highlightAttr": "data-cypress-el"
-    },
-    {
-      "id": "log-http://localhost:3131-4",
-      "event": false,
-      "hookId": "r3",
-      "instrument": "command",
-      "message": "",
-      "name": "click",
-      "numElements": 1,
-      "renderProps": {},
-      "state": "passed",
-      "testId": "r3",
-      "timeout": 4000,
-      "type": "child",
-      "url": "http://localhost:3131/index.html",
-      "visible": true,
-      "wallClockStartedAt": "Any.ISODate",
-      "testCurrentRetry": 0,
-      "snapshots": [
-        {
-          "name": "before",
-          "timestamp": "Any.Number",
-          "elementsToHighlight": [
-            {
-              "selector": "h1"
-            }
-          ]
-        },
-        {
-          "name": "after",
-          "timestamp": "Any.Number",
-          "elementsToHighlight": [
-            {
-              "selector": "h1"
-            }
-          ]
-        }
-      ],
-<<<<<<< HEAD
-      "createdAtTimestamp": "Any.Number",
-      "updatedAtTimestamp": "Any.Number",
-=======
-      "createdAtTimestamp": 100,
-      "updatedAtTimestamp": 100,
-      "coords": {
-        "top": 100,
-        "left": 100,
-        "topCenter": 100,
-        "leftCenter": 100,
-        "x": 100,
-        "y": 100
-      },
->>>>>>> 2247ffd7
-      "highlightAttr": "data-cypress-el"
-    },
-    {
-      "id": "log-http://localhost:3131-5",
-      "event": false,
-      "hookId": "r3",
-      "instrument": "command",
-      "message": "http://foobar.com",
-      "name": "origin",
-      "renderProps": {},
-      "state": "passed",
-      "testId": "r3",
-      "timeout": 4000,
-      "type": "parent",
-      "url": "http://localhost:3131/index.html",
-      "wallClockStartedAt": "2015-03-18T00:00:00.000Z",
-      "testCurrentRetry": 0,
-      "snapshots": [
-        {
-          "timestamp": 100
-        }
-      ],
-      "createdAtTimestamp": 100,
-      "updatedAtTimestamp": 100
+      "createdAtTimestamp": "Any.Number",
+      "updatedAtTimestamp": "Any.Number"
     }
   ],
   "viewportChanged": [
@@ -6242,109 +5947,16 @@
   ],
   "commandLogChanged": [
     {
-      "id": "log-http://localhost:2121-4",
-      "event": false,
-      "hookId": "r3",
-      "instrument": "command",
-      "message": "<HelloEarth ... />",
-      "name": "mount",
-      "numElements": 1,
-      "renderProps": {},
-      "state": "passed",
-      "testId": "r3",
-      "timeout": 4000,
-      "type": "parent",
-      "url": "",
-      "visible": true,
-      "wallClockStartedAt": "Any.ISODate",
-      "testCurrentRetry": 0,
-      "snapshots": [
-        {
-          "timestamp": "Any.Number",
-          "elementsToHighlight": [
-            {
-              "selector": ":nth-child(1) > div"
-            }
-          ]
-        }
-      ],
-      "createdAtTimestamp": "Any.Number",
-      "updatedAtTimestamp": "Any.Number",
-      "highlightAttr": "data-cypress-el"
-    },
-    {
-      "id": "log-http://localhost:2121-5",
-      "event": false,
-      "hookId": "r3",
-      "instrument": "command",
-      "message": "#earth-text",
-      "name": "get",
-      "numElements": 1,
-      "renderProps": {},
-      "state": "passed",
-      "testId": "r3",
-      "timeout": 4000,
-      "type": "parent",
-      "url": "",
-      "visible": true,
-      "wallClockStartedAt": "Any.ISODate",
-      "testCurrentRetry": 0,
-      "snapshots": [
-        {
-          "timestamp": "Any.Number",
-          "elementsToHighlight": [
-            {
-              "selector": "#earth-text"
-            }
-          ]
-        }
-      ],
-      "createdAtTimestamp": "Any.Number",
-      "updatedAtTimestamp": "Any.Number",
-      "highlightAttr": "data-cypress-el"
-    },
-    {
-      "id": "log-http://localhost:2121-7",
-      "event": false,
-      "hookId": "r3",
-      "instrument": "command",
-      "message": "expected **<input#earth-text>** to have value **Hello Earth**",
-      "name": "assert",
-      "numElements": 1,
-      "renderProps": {},
-      "state": "passed",
-      "testId": "r3",
-      "timeout": 0,
-      "type": "child",
-      "url": "",
-      "visible": true,
-      "wallClockStartedAt": "Any.ISODate",
-      "testCurrentRetry": 0,
-      "snapshots": [
-        {
-          "timestamp": "Any.Number",
-          "elementsToHighlight": [
-            {
-              "selector": "#earth-text"
-            }
-          ]
-        }
-      ],
-      "createdAtTimestamp": "Any.Number",
-      "updatedAtTimestamp": "Any.Number",
-      "highlightAttr": "data-cypress-el"
-    },
-    {
-      "id": "log-http://localhost:2121-6",
-      "event": false,
-      "hookId": "r3",
-      "instrument": "command",
-      "message": "Hello Earth",
+      "id": "log-http://localhost:2121-10",
+      "event": false,
+      "hookId": "r4",
+      "instrument": "command",
+      "message": "Where's Mars?",
       "name": "type",
       "numElements": 1,
       "renderProps": {},
       "state": "passed",
-      "testId": "r3",
+      "testId": "r4",
       "timeout": 4000,
       "type": "child",
       "url": "",
@@ -6384,104 +5996,11 @@
       "highlightAttr": "data-cypress-el"
     },
     {
-      "id": "log-http://localhost:2121-8",
+      "id": "log-http://localhost:2121-10",
       "event": false,
       "hookId": "r4",
       "instrument": "command",
-      "message": "<HelloEarth ... />",
-      "name": "mount",
-      "numElements": 1,
-      "renderProps": {},
-      "state": "passed",
-      "testId": "r4",
-      "timeout": 4000,
-      "type": "parent",
-      "url": "",
-      "visible": true,
-      "wallClockStartedAt": "Any.ISODate",
-      "testCurrentRetry": 0,
-      "snapshots": [
-        {
-          "timestamp": "Any.Number",
-          "elementsToHighlight": [
-            {
-              "selector": ":nth-child(1) > div"
-            }
-          ]
-        }
-      ],
-      "createdAtTimestamp": "Any.Number",
-      "updatedAtTimestamp": "Any.Number",
-      "highlightAttr": "data-cypress-el"
-    },
-    {
-      "id": "log-http://localhost:2121-9",
-      "event": false,
-      "hookId": "r4",
-      "instrument": "command",
-      "message": "#earth-text",
-      "name": "get",
-      "numElements": 1,
-      "renderProps": {},
-      "state": "passed",
-      "testId": "r4",
-      "timeout": 4000,
-      "type": "parent",
-      "url": "",
-      "visible": true,
-      "wallClockStartedAt": "Any.ISODate",
-      "testCurrentRetry": 0,
-      "snapshots": [
-        {
-          "timestamp": "Any.Number",
-          "elementsToHighlight": [
-            {
-              "selector": "#earth-text"
-            }
-          ]
-        }
-      ],
-      "createdAtTimestamp": "Any.Number",
-      "updatedAtTimestamp": "Any.Number",
-      "highlightAttr": "data-cypress-el"
-    },
-    {
-      "id": "log-http://localhost:2121-11",
-      "event": false,
-      "hookId": "r4",
-      "instrument": "command",
-      "message": "expected **<input#earth-text>** to have value **Where's Mars?**",
-      "name": "assert",
-      "numElements": 1,
-      "renderProps": {},
-      "state": "passed",
-      "testId": "r4",
-      "timeout": 0,
-      "type": "child",
-      "url": "",
-      "visible": true,
-      "wallClockStartedAt": "Any.ISODate",
-      "testCurrentRetry": 0,
-      "snapshots": [
-        {
-          "timestamp": "Any.Number",
-          "elementsToHighlight": [
-            {
-              "selector": "#earth-text"
-            }
-          ]
-        }
-      ],
-      "createdAtTimestamp": "Any.Number",
-      "updatedAtTimestamp": "Any.Number",
-      "highlightAttr": "data-cypress-el"
-    },
-    {
-      "id": "log-http://localhost:2121-10",
-      "event": false,
-      "hookId": "r4",
-      "instrument": "command",
-      "message": "Where's Mars?",
+      "message": "Where's Earth?",
       "name": "type",
       "numElements": 1,
       "renderProps": {},
@@ -6499,7 +6018,7 @@
           "timestamp": "Any.Number",
           "elementsToHighlight": [
             {
-              "selector": "#earth-text"
+              "selector": "#mars-text"
             }
           ]
         },
@@ -6508,7 +6027,7 @@
           "timestamp": "Any.Number",
           "elementsToHighlight": [
             {
-              "selector": "#earth-text"
+              "selector": "#mars-text"
             }
           ]
         }
@@ -6526,6 +6045,99 @@
       "highlightAttr": "data-cypress-el"
     },
     {
+      "id": "log-http://localhost:2121-11",
+      "event": false,
+      "hookId": "r4",
+      "instrument": "command",
+      "message": "expected **<input#earth-text>** to have value **Where's Mars?**",
+      "name": "assert",
+      "numElements": 1,
+      "renderProps": {},
+      "state": "passed",
+      "testId": "r4",
+      "timeout": 0,
+      "type": "child",
+      "url": "",
+      "visible": true,
+      "wallClockStartedAt": "Any.ISODate",
+      "testCurrentRetry": 0,
+      "snapshots": [
+        {
+          "timestamp": "Any.Number",
+          "elementsToHighlight": [
+            {
+              "selector": "#earth-text"
+            }
+          ]
+        }
+      ],
+      "createdAtTimestamp": "Any.Number",
+      "updatedAtTimestamp": "Any.Number",
+      "highlightAttr": "data-cypress-el"
+    },
+    {
+      "id": "log-http://localhost:2121-11",
+      "event": false,
+      "hookId": "r4",
+      "instrument": "command",
+      "message": "expected **<input#mars-text>** to have value **Where's Earth?**",
+      "name": "assert",
+      "numElements": 1,
+      "renderProps": {},
+      "state": "passed",
+      "testId": "r4",
+      "timeout": 0,
+      "type": "child",
+      "url": "",
+      "visible": true,
+      "wallClockStartedAt": "Any.ISODate",
+      "testCurrentRetry": 0,
+      "snapshots": [
+        {
+          "timestamp": "Any.Number",
+          "elementsToHighlight": [
+            {
+              "selector": "#mars-text"
+            }
+          ]
+        }
+      ],
+      "createdAtTimestamp": "Any.Number",
+      "updatedAtTimestamp": "Any.Number",
+      "highlightAttr": "data-cypress-el"
+    },
+    {
+      "id": "log-http://localhost:2121-4",
+      "event": false,
+      "hookId": "r3",
+      "instrument": "command",
+      "message": "<HelloEarth ... />",
+      "name": "mount",
+      "numElements": 1,
+      "renderProps": {},
+      "state": "passed",
+      "testId": "r3",
+      "timeout": 4000,
+      "type": "parent",
+      "url": "",
+      "visible": true,
+      "wallClockStartedAt": "Any.ISODate",
+      "testCurrentRetry": 0,
+      "snapshots": [
+        {
+          "timestamp": "Any.Number",
+          "elementsToHighlight": [
+            {
+              "selector": ":nth-child(1) > div"
+            }
+          ]
+        }
+      ],
+      "createdAtTimestamp": "Any.Number",
+      "updatedAtTimestamp": "Any.Number",
+      "highlightAttr": "data-cypress-el"
+    },
+    {
       "id": "log-http://localhost:2121-4",
       "event": false,
       "hookId": "r3",
@@ -6561,6 +6173,37 @@
       "event": false,
       "hookId": "r3",
       "instrument": "command",
+      "message": "#earth-text",
+      "name": "get",
+      "numElements": 1,
+      "renderProps": {},
+      "state": "passed",
+      "testId": "r3",
+      "timeout": 4000,
+      "type": "parent",
+      "url": "",
+      "visible": true,
+      "wallClockStartedAt": "Any.ISODate",
+      "testCurrentRetry": 0,
+      "snapshots": [
+        {
+          "timestamp": "Any.Number",
+          "elementsToHighlight": [
+            {
+              "selector": "#earth-text"
+            }
+          ]
+        }
+      ],
+      "createdAtTimestamp": "Any.Number",
+      "updatedAtTimestamp": "Any.Number",
+      "highlightAttr": "data-cypress-el"
+    },
+    {
+      "id": "log-http://localhost:2121-5",
+      "event": false,
+      "hookId": "r3",
+      "instrument": "command",
       "message": "#mars-text",
       "name": "get",
       "numElements": 1,
@@ -6588,42 +6231,11 @@
       "highlightAttr": "data-cypress-el"
     },
     {
-      "id": "log-http://localhost:2121-7",
+      "id": "log-http://localhost:2121-6",
       "event": false,
       "hookId": "r3",
       "instrument": "command",
-      "message": "expected **<input#mars-text>** to have value **Hello Mars**",
-      "name": "assert",
-      "numElements": 1,
-      "renderProps": {},
-      "state": "passed",
-      "testId": "r3",
-      "timeout": 0,
-      "type": "child",
-      "url": "",
-      "visible": true,
-      "wallClockStartedAt": "Any.ISODate",
-      "testCurrentRetry": 0,
-      "snapshots": [
-        {
-          "timestamp": "Any.Number",
-          "elementsToHighlight": [
-            {
-              "selector": "#mars-text"
-            }
-          ]
-        }
-      ],
-      "createdAtTimestamp": "Any.Number",
-      "updatedAtTimestamp": "Any.Number",
-      "highlightAttr": "data-cypress-el"
-    },
-    {
-      "id": "log-http://localhost:2121-6",
-      "event": false,
-      "hookId": "r3",
-      "instrument": "command",
-      "message": "Hello Mars",
+      "message": "Hello Earth",
       "name": "type",
       "numElements": 1,
       "renderProps": {},
@@ -6641,7 +6253,7 @@
           "timestamp": "Any.Number",
           "elementsToHighlight": [
             {
-              "selector": "#mars-text"
+              "selector": "#earth-text"
             }
           ]
         },
@@ -6650,7 +6262,7 @@
           "timestamp": "Any.Number",
           "elementsToHighlight": [
             {
-              "selector": "#mars-text"
+              "selector": "#earth-text"
             }
           ]
         }
@@ -6668,109 +6280,16 @@
       "highlightAttr": "data-cypress-el"
     },
     {
-      "id": "log-http://localhost:2121-8",
-      "event": false,
-      "hookId": "r4",
-      "instrument": "command",
-      "message": "<HelloMars ... />",
-      "name": "mount",
-      "numElements": 1,
-      "renderProps": {},
-      "state": "passed",
-      "testId": "r4",
-      "timeout": 4000,
-      "type": "parent",
-      "url": "",
-      "visible": true,
-      "wallClockStartedAt": "Any.ISODate",
-      "testCurrentRetry": 0,
-      "snapshots": [
-        {
-          "timestamp": "Any.Number",
-          "elementsToHighlight": [
-            {
-              "selector": ":nth-child(1) > div"
-            }
-          ]
-        }
-      ],
-      "createdAtTimestamp": "Any.Number",
-      "updatedAtTimestamp": "Any.Number",
-      "highlightAttr": "data-cypress-el"
-    },
-    {
-      "id": "log-http://localhost:2121-9",
-      "event": false,
-      "hookId": "r4",
-      "instrument": "command",
-      "message": "#mars-text",
-      "name": "get",
-      "numElements": 1,
-      "renderProps": {},
-      "state": "passed",
-      "testId": "r4",
-      "timeout": 4000,
-      "type": "parent",
-      "url": "",
-      "visible": true,
-      "wallClockStartedAt": "Any.ISODate",
-      "testCurrentRetry": 0,
-      "snapshots": [
-        {
-          "timestamp": "Any.Number",
-          "elementsToHighlight": [
-            {
-              "selector": "#mars-text"
-            }
-          ]
-        }
-      ],
-      "createdAtTimestamp": "Any.Number",
-      "updatedAtTimestamp": "Any.Number",
-      "highlightAttr": "data-cypress-el"
-    },
-    {
-      "id": "log-http://localhost:2121-11",
-      "event": false,
-      "hookId": "r4",
-      "instrument": "command",
-      "message": "expected **<input#mars-text>** to have value **Where's Earth?**",
-      "name": "assert",
-      "numElements": 1,
-      "renderProps": {},
-      "state": "passed",
-      "testId": "r4",
-      "timeout": 0,
-      "type": "child",
-      "url": "",
-      "visible": true,
-      "wallClockStartedAt": "Any.ISODate",
-      "testCurrentRetry": 0,
-      "snapshots": [
-        {
-          "timestamp": "Any.Number",
-          "elementsToHighlight": [
-            {
-              "selector": "#mars-text"
-            }
-          ]
-        }
-      ],
-      "createdAtTimestamp": "Any.Number",
-      "updatedAtTimestamp": "Any.Number",
-      "highlightAttr": "data-cypress-el"
-    },
-    {
-      "id": "log-http://localhost:2121-10",
-      "event": false,
-      "hookId": "r4",
-      "instrument": "command",
-      "message": "Where's Earth?",
+      "id": "log-http://localhost:2121-6",
+      "event": false,
+      "hookId": "r3",
+      "instrument": "command",
+      "message": "Hello Mars",
       "name": "type",
       "numElements": 1,
       "renderProps": {},
       "state": "passed",
-      "testId": "r4",
+      "testId": "r3",
       "timeout": 4000,
       "type": "child",
       "url": "",
@@ -6807,6 +6326,192 @@
         "x": "Any.Number",
         "y": "Any.Number"
       },
+      "highlightAttr": "data-cypress-el"
+    },
+    {
+      "id": "log-http://localhost:2121-7",
+      "event": false,
+      "hookId": "r3",
+      "instrument": "command",
+      "message": "expected **<input#earth-text>** to have value **Hello Earth**",
+      "name": "assert",
+      "numElements": 1,
+      "renderProps": {},
+      "state": "passed",
+      "testId": "r3",
+      "timeout": 0,
+      "type": "child",
+      "url": "",
+      "visible": true,
+      "wallClockStartedAt": "Any.ISODate",
+      "testCurrentRetry": 0,
+      "snapshots": [
+        {
+          "timestamp": "Any.Number",
+          "elementsToHighlight": [
+            {
+              "selector": "#earth-text"
+            }
+          ]
+        }
+      ],
+      "createdAtTimestamp": "Any.Number",
+      "updatedAtTimestamp": "Any.Number",
+      "highlightAttr": "data-cypress-el"
+    },
+    {
+      "id": "log-http://localhost:2121-7",
+      "event": false,
+      "hookId": "r3",
+      "instrument": "command",
+      "message": "expected **<input#mars-text>** to have value **Hello Mars**",
+      "name": "assert",
+      "numElements": 1,
+      "renderProps": {},
+      "state": "passed",
+      "testId": "r3",
+      "timeout": 0,
+      "type": "child",
+      "url": "",
+      "visible": true,
+      "wallClockStartedAt": "Any.ISODate",
+      "testCurrentRetry": 0,
+      "snapshots": [
+        {
+          "timestamp": "Any.Number",
+          "elementsToHighlight": [
+            {
+              "selector": "#mars-text"
+            }
+          ]
+        }
+      ],
+      "createdAtTimestamp": "Any.Number",
+      "updatedAtTimestamp": "Any.Number",
+      "highlightAttr": "data-cypress-el"
+    },
+    {
+      "id": "log-http://localhost:2121-8",
+      "event": false,
+      "hookId": "r4",
+      "instrument": "command",
+      "message": "<HelloEarth ... />",
+      "name": "mount",
+      "numElements": 1,
+      "renderProps": {},
+      "state": "passed",
+      "testId": "r4",
+      "timeout": 4000,
+      "type": "parent",
+      "url": "",
+      "visible": true,
+      "wallClockStartedAt": "Any.ISODate",
+      "testCurrentRetry": 0,
+      "snapshots": [
+        {
+          "timestamp": "Any.Number",
+          "elementsToHighlight": [
+            {
+              "selector": ":nth-child(1) > div"
+            }
+          ]
+        }
+      ],
+      "createdAtTimestamp": "Any.Number",
+      "updatedAtTimestamp": "Any.Number",
+      "highlightAttr": "data-cypress-el"
+    },
+    {
+      "id": "log-http://localhost:2121-8",
+      "event": false,
+      "hookId": "r4",
+      "instrument": "command",
+      "message": "<HelloMars ... />",
+      "name": "mount",
+      "numElements": 1,
+      "renderProps": {},
+      "state": "passed",
+      "testId": "r4",
+      "timeout": 4000,
+      "type": "parent",
+      "url": "",
+      "visible": true,
+      "wallClockStartedAt": "Any.ISODate",
+      "testCurrentRetry": 0,
+      "snapshots": [
+        {
+          "timestamp": "Any.Number",
+          "elementsToHighlight": [
+            {
+              "selector": ":nth-child(1) > div"
+            }
+          ]
+        }
+      ],
+      "createdAtTimestamp": "Any.Number",
+      "updatedAtTimestamp": "Any.Number",
+      "highlightAttr": "data-cypress-el"
+    },
+    {
+      "id": "log-http://localhost:2121-9",
+      "event": false,
+      "hookId": "r4",
+      "instrument": "command",
+      "message": "#earth-text",
+      "name": "get",
+      "numElements": 1,
+      "renderProps": {},
+      "state": "passed",
+      "testId": "r4",
+      "timeout": 4000,
+      "type": "parent",
+      "url": "",
+      "visible": true,
+      "wallClockStartedAt": "Any.ISODate",
+      "testCurrentRetry": 0,
+      "snapshots": [
+        {
+          "timestamp": "Any.Number",
+          "elementsToHighlight": [
+            {
+              "selector": "#earth-text"
+            }
+          ]
+        }
+      ],
+      "createdAtTimestamp": "Any.Number",
+      "updatedAtTimestamp": "Any.Number",
+      "highlightAttr": "data-cypress-el"
+    },
+    {
+      "id": "log-http://localhost:2121-9",
+      "event": false,
+      "hookId": "r4",
+      "instrument": "command",
+      "message": "#mars-text",
+      "name": "get",
+      "numElements": 1,
+      "renderProps": {},
+      "state": "passed",
+      "testId": "r4",
+      "timeout": 4000,
+      "type": "parent",
+      "url": "",
+      "visible": true,
+      "wallClockStartedAt": "Any.ISODate",
+      "testCurrentRetry": 0,
+      "snapshots": [
+        {
+          "timestamp": "Any.Number",
+          "elementsToHighlight": [
+            {
+              "selector": "#mars-text"
+            }
+          ]
+        }
+      ],
+      "createdAtTimestamp": "Any.Number",
+      "updatedAtTimestamp": "Any.Number",
       "highlightAttr": "data-cypress-el"
     }
   ],
@@ -7880,109 +7585,16 @@
   ],
   "commandLogChanged": [
     {
-      "id": "log-http://localhost:2121-4",
-      "event": false,
-      "hookId": "r3",
-      "instrument": "command",
-      "message": "<HelloEarth ... />",
-      "name": "mount",
-      "numElements": 1,
-      "renderProps": {},
-      "state": "passed",
-      "testId": "r3",
-      "timeout": 4000,
-      "type": "parent",
-      "url": "",
-      "visible": true,
-      "wallClockStartedAt": "Any.ISODate",
-      "testCurrentRetry": 0,
-      "snapshots": [
-        {
-          "timestamp": "Any.Number",
-          "elementsToHighlight": [
-            {
-              "selector": ":nth-child(1) > div"
-            }
-          ]
-        }
-      ],
-      "createdAtTimestamp": "Any.Number",
-      "updatedAtTimestamp": "Any.Number",
-      "highlightAttr": "data-cypress-el"
-    },
-    {
-      "id": "log-http://localhost:2121-5",
-      "event": false,
-      "hookId": "r3",
-      "instrument": "command",
-      "message": "#earth-text",
-      "name": "get",
-      "numElements": 1,
-      "renderProps": {},
-      "state": "passed",
-      "testId": "r3",
-      "timeout": 4000,
-      "type": "parent",
-      "url": "",
-      "visible": true,
-      "wallClockStartedAt": "Any.ISODate",
-      "testCurrentRetry": 0,
-      "snapshots": [
-        {
-          "timestamp": "Any.Number",
-          "elementsToHighlight": [
-            {
-              "selector": "#earth-text"
-            }
-          ]
-        }
-      ],
-      "createdAtTimestamp": "Any.Number",
-      "updatedAtTimestamp": "Any.Number",
-      "highlightAttr": "data-cypress-el"
-    },
-    {
-      "id": "log-http://localhost:2121-7",
-      "event": false,
-      "hookId": "r3",
-      "instrument": "command",
-      "message": "expected **<input#earth-text>** to have value **Hello Earth**",
-      "name": "assert",
-      "numElements": 1,
-      "renderProps": {},
-      "state": "passed",
-      "testId": "r3",
-      "timeout": 0,
-      "type": "child",
-      "url": "",
-      "visible": true,
-      "wallClockStartedAt": "Any.ISODate",
-      "testCurrentRetry": 0,
-      "snapshots": [
-        {
-          "timestamp": "Any.Number",
-          "elementsToHighlight": [
-            {
-              "selector": "#earth-text"
-            }
-          ]
-        }
-      ],
-      "createdAtTimestamp": "Any.Number",
-      "updatedAtTimestamp": "Any.Number",
-      "highlightAttr": "data-cypress-el"
-    },
-    {
-      "id": "log-http://localhost:2121-6",
-      "event": false,
-      "hookId": "r3",
-      "instrument": "command",
-      "message": "Hello Earth",
+      "id": "log-http://localhost:2121-10",
+      "event": false,
+      "hookId": "r4",
+      "instrument": "command",
+      "message": "Where's Mars?",
       "name": "type",
       "numElements": 1,
       "renderProps": {},
       "state": "passed",
-      "testId": "r3",
+      "testId": "r4",
       "timeout": 4000,
       "type": "child",
       "url": "",
@@ -8022,104 +7634,11 @@
       "highlightAttr": "data-cypress-el"
     },
     {
-      "id": "log-http://localhost:2121-8",
+      "id": "log-http://localhost:2121-10",
       "event": false,
       "hookId": "r4",
       "instrument": "command",
-      "message": "<HelloEarth ... />",
-      "name": "mount",
-      "numElements": 1,
-      "renderProps": {},
-      "state": "passed",
-      "testId": "r4",
-      "timeout": 4000,
-      "type": "parent",
-      "url": "",
-      "visible": true,
-      "wallClockStartedAt": "Any.ISODate",
-      "testCurrentRetry": 0,
-      "snapshots": [
-        {
-          "timestamp": "Any.Number",
-          "elementsToHighlight": [
-            {
-              "selector": ":nth-child(1) > div"
-            }
-          ]
-        }
-      ],
-      "createdAtTimestamp": "Any.Number",
-      "updatedAtTimestamp": "Any.Number",
-      "highlightAttr": "data-cypress-el"
-    },
-    {
-      "id": "log-http://localhost:2121-9",
-      "event": false,
-      "hookId": "r4",
-      "instrument": "command",
-      "message": "#earth-text",
-      "name": "get",
-      "numElements": 1,
-      "renderProps": {},
-      "state": "passed",
-      "testId": "r4",
-      "timeout": 4000,
-      "type": "parent",
-      "url": "",
-      "visible": true,
-      "wallClockStartedAt": "Any.ISODate",
-      "testCurrentRetry": 0,
-      "snapshots": [
-        {
-          "timestamp": "Any.Number",
-          "elementsToHighlight": [
-            {
-              "selector": "#earth-text"
-            }
-          ]
-        }
-      ],
-      "createdAtTimestamp": "Any.Number",
-      "updatedAtTimestamp": "Any.Number",
-      "highlightAttr": "data-cypress-el"
-    },
-    {
-      "id": "log-http://localhost:2121-11",
-      "event": false,
-      "hookId": "r4",
-      "instrument": "command",
-      "message": "expected **<input#earth-text>** to have value **Where's Mars?**",
-      "name": "assert",
-      "numElements": 1,
-      "renderProps": {},
-      "state": "passed",
-      "testId": "r4",
-      "timeout": 0,
-      "type": "child",
-      "url": "",
-      "visible": true,
-      "wallClockStartedAt": "Any.ISODate",
-      "testCurrentRetry": 0,
-      "snapshots": [
-        {
-          "timestamp": "Any.Number",
-          "elementsToHighlight": [
-            {
-              "selector": "#earth-text"
-            }
-          ]
-        }
-      ],
-      "createdAtTimestamp": "Any.Number",
-      "updatedAtTimestamp": "Any.Number",
-      "highlightAttr": "data-cypress-el"
-    },
-    {
-      "id": "log-http://localhost:2121-10",
-      "event": false,
-      "hookId": "r4",
-      "instrument": "command",
-      "message": "Where's Mars?",
+      "message": "Where's Earth?",
       "name": "type",
       "numElements": 1,
       "renderProps": {},
@@ -8137,7 +7656,7 @@
           "timestamp": "Any.Number",
           "elementsToHighlight": [
             {
-              "selector": "#earth-text"
+              "selector": "#mars-text"
             }
           ]
         },
@@ -8146,7 +7665,7 @@
           "timestamp": "Any.Number",
           "elementsToHighlight": [
             {
-              "selector": "#earth-text"
+              "selector": "#mars-text"
             }
           ]
         }
@@ -8164,6 +7683,99 @@
       "highlightAttr": "data-cypress-el"
     },
     {
+      "id": "log-http://localhost:2121-11",
+      "event": false,
+      "hookId": "r4",
+      "instrument": "command",
+      "message": "expected **<input#earth-text>** to have value **Where's Mars?**",
+      "name": "assert",
+      "numElements": 1,
+      "renderProps": {},
+      "state": "passed",
+      "testId": "r4",
+      "timeout": 0,
+      "type": "child",
+      "url": "",
+      "visible": true,
+      "wallClockStartedAt": "Any.ISODate",
+      "testCurrentRetry": 0,
+      "snapshots": [
+        {
+          "timestamp": "Any.Number",
+          "elementsToHighlight": [
+            {
+              "selector": "#earth-text"
+            }
+          ]
+        }
+      ],
+      "createdAtTimestamp": "Any.Number",
+      "updatedAtTimestamp": "Any.Number",
+      "highlightAttr": "data-cypress-el"
+    },
+    {
+      "id": "log-http://localhost:2121-11",
+      "event": false,
+      "hookId": "r4",
+      "instrument": "command",
+      "message": "expected **<input#mars-text>** to have value **Where's Earth?**",
+      "name": "assert",
+      "numElements": 1,
+      "renderProps": {},
+      "state": "passed",
+      "testId": "r4",
+      "timeout": 0,
+      "type": "child",
+      "url": "",
+      "visible": true,
+      "wallClockStartedAt": "Any.ISODate",
+      "testCurrentRetry": 0,
+      "snapshots": [
+        {
+          "timestamp": "Any.Number",
+          "elementsToHighlight": [
+            {
+              "selector": "#mars-text"
+            }
+          ]
+        }
+      ],
+      "createdAtTimestamp": "Any.Number",
+      "updatedAtTimestamp": "Any.Number",
+      "highlightAttr": "data-cypress-el"
+    },
+    {
+      "id": "log-http://localhost:2121-4",
+      "event": false,
+      "hookId": "r3",
+      "instrument": "command",
+      "message": "<HelloEarth ... />",
+      "name": "mount",
+      "numElements": 1,
+      "renderProps": {},
+      "state": "passed",
+      "testId": "r3",
+      "timeout": 4000,
+      "type": "parent",
+      "url": "",
+      "visible": true,
+      "wallClockStartedAt": "Any.ISODate",
+      "testCurrentRetry": 0,
+      "snapshots": [
+        {
+          "timestamp": "Any.Number",
+          "elementsToHighlight": [
+            {
+              "selector": ":nth-child(1) > div"
+            }
+          ]
+        }
+      ],
+      "createdAtTimestamp": "Any.Number",
+      "updatedAtTimestamp": "Any.Number",
+      "highlightAttr": "data-cypress-el"
+    },
+    {
       "id": "log-http://localhost:2121-4",
       "event": false,
       "hookId": "r3",
@@ -8199,6 +7811,37 @@
       "event": false,
       "hookId": "r3",
       "instrument": "command",
+      "message": "#earth-text",
+      "name": "get",
+      "numElements": 1,
+      "renderProps": {},
+      "state": "passed",
+      "testId": "r3",
+      "timeout": 4000,
+      "type": "parent",
+      "url": "",
+      "visible": true,
+      "wallClockStartedAt": "Any.ISODate",
+      "testCurrentRetry": 0,
+      "snapshots": [
+        {
+          "timestamp": "Any.Number",
+          "elementsToHighlight": [
+            {
+              "selector": "#earth-text"
+            }
+          ]
+        }
+      ],
+      "createdAtTimestamp": "Any.Number",
+      "updatedAtTimestamp": "Any.Number",
+      "highlightAttr": "data-cypress-el"
+    },
+    {
+      "id": "log-http://localhost:2121-5",
+      "event": false,
+      "hookId": "r3",
+      "instrument": "command",
       "message": "#mars-text",
       "name": "get",
       "numElements": 1,
@@ -8226,42 +7869,11 @@
       "highlightAttr": "data-cypress-el"
     },
     {
-      "id": "log-http://localhost:2121-7",
+      "id": "log-http://localhost:2121-6",
       "event": false,
       "hookId": "r3",
       "instrument": "command",
-      "message": "expected **<input#mars-text>** to have value **Hello Mars**",
-      "name": "assert",
-      "numElements": 1,
-      "renderProps": {},
-      "state": "passed",
-      "testId": "r3",
-      "timeout": 0,
-      "type": "child",
-      "url": "",
-      "visible": true,
-      "wallClockStartedAt": "Any.ISODate",
-      "testCurrentRetry": 0,
-      "snapshots": [
-        {
-          "timestamp": "Any.Number",
-          "elementsToHighlight": [
-            {
-              "selector": "#mars-text"
-            }
-          ]
-        }
-      ],
-      "createdAtTimestamp": "Any.Number",
-      "updatedAtTimestamp": "Any.Number",
-      "highlightAttr": "data-cypress-el"
-    },
-    {
-      "id": "log-http://localhost:2121-6",
-      "event": false,
-      "hookId": "r3",
-      "instrument": "command",
-      "message": "Hello Mars",
+      "message": "Hello Earth",
       "name": "type",
       "numElements": 1,
       "renderProps": {},
@@ -8279,7 +7891,7 @@
           "timestamp": "Any.Number",
           "elementsToHighlight": [
             {
-              "selector": "#mars-text"
+              "selector": "#earth-text"
             }
           ]
         },
@@ -8288,7 +7900,7 @@
           "timestamp": "Any.Number",
           "elementsToHighlight": [
             {
-              "selector": "#mars-text"
+              "selector": "#earth-text"
             }
           ]
         }
@@ -8306,109 +7918,16 @@
       "highlightAttr": "data-cypress-el"
     },
     {
-      "id": "log-http://localhost:2121-8",
-      "event": false,
-      "hookId": "r4",
-      "instrument": "command",
-      "message": "<HelloMars ... />",
-      "name": "mount",
-      "numElements": 1,
-      "renderProps": {},
-      "state": "passed",
-      "testId": "r4",
-      "timeout": 4000,
-      "type": "parent",
-      "url": "",
-      "visible": true,
-      "wallClockStartedAt": "Any.ISODate",
-      "testCurrentRetry": 0,
-      "snapshots": [
-        {
-          "timestamp": "Any.Number",
-          "elementsToHighlight": [
-            {
-              "selector": ":nth-child(1) > div"
-            }
-          ]
-        }
-      ],
-      "createdAtTimestamp": "Any.Number",
-      "updatedAtTimestamp": "Any.Number",
-      "highlightAttr": "data-cypress-el"
-    },
-    {
-      "id": "log-http://localhost:2121-9",
-      "event": false,
-      "hookId": "r4",
-      "instrument": "command",
-      "message": "#mars-text",
-      "name": "get",
-      "numElements": 1,
-      "renderProps": {},
-      "state": "passed",
-      "testId": "r4",
-      "timeout": 4000,
-      "type": "parent",
-      "url": "",
-      "visible": true,
-      "wallClockStartedAt": "Any.ISODate",
-      "testCurrentRetry": 0,
-      "snapshots": [
-        {
-          "timestamp": "Any.Number",
-          "elementsToHighlight": [
-            {
-              "selector": "#mars-text"
-            }
-          ]
-        }
-      ],
-      "createdAtTimestamp": "Any.Number",
-      "updatedAtTimestamp": "Any.Number",
-      "highlightAttr": "data-cypress-el"
-    },
-    {
-      "id": "log-http://localhost:2121-11",
-      "event": false,
-      "hookId": "r4",
-      "instrument": "command",
-      "message": "expected **<input#mars-text>** to have value **Where's Earth?**",
-      "name": "assert",
-      "numElements": 1,
-      "renderProps": {},
-      "state": "passed",
-      "testId": "r4",
-      "timeout": 0,
-      "type": "child",
-      "url": "",
-      "visible": true,
-      "wallClockStartedAt": "Any.ISODate",
-      "testCurrentRetry": 0,
-      "snapshots": [
-        {
-          "timestamp": "Any.Number",
-          "elementsToHighlight": [
-            {
-              "selector": "#mars-text"
-            }
-          ]
-        }
-      ],
-      "createdAtTimestamp": "Any.Number",
-      "updatedAtTimestamp": "Any.Number",
-      "highlightAttr": "data-cypress-el"
-    },
-    {
-      "id": "log-http://localhost:2121-10",
-      "event": false,
-      "hookId": "r4",
-      "instrument": "command",
-      "message": "Where's Earth?",
+      "id": "log-http://localhost:2121-6",
+      "event": false,
+      "hookId": "r3",
+      "instrument": "command",
+      "message": "Hello Mars",
       "name": "type",
       "numElements": 1,
       "renderProps": {},
       "state": "passed",
-      "testId": "r4",
+      "testId": "r3",
       "timeout": 4000,
       "type": "child",
       "url": "",
@@ -8446,6 +7965,192 @@
         "y": "Any.Number"
       },
       "highlightAttr": "data-cypress-el"
+    },
+    {
+      "id": "log-http://localhost:2121-7",
+      "event": false,
+      "hookId": "r3",
+      "instrument": "command",
+      "message": "expected **<input#earth-text>** to have value **Hello Earth**",
+      "name": "assert",
+      "numElements": 1,
+      "renderProps": {},
+      "state": "passed",
+      "testId": "r3",
+      "timeout": 0,
+      "type": "child",
+      "url": "",
+      "visible": true,
+      "wallClockStartedAt": "Any.ISODate",
+      "testCurrentRetry": 0,
+      "snapshots": [
+        {
+          "timestamp": "Any.Number",
+          "elementsToHighlight": [
+            {
+              "selector": "#earth-text"
+            }
+          ]
+        }
+      ],
+      "createdAtTimestamp": "Any.Number",
+      "updatedAtTimestamp": "Any.Number",
+      "highlightAttr": "data-cypress-el"
+    },
+    {
+      "id": "log-http://localhost:2121-7",
+      "event": false,
+      "hookId": "r3",
+      "instrument": "command",
+      "message": "expected **<input#mars-text>** to have value **Hello Mars**",
+      "name": "assert",
+      "numElements": 1,
+      "renderProps": {},
+      "state": "passed",
+      "testId": "r3",
+      "timeout": 0,
+      "type": "child",
+      "url": "",
+      "visible": true,
+      "wallClockStartedAt": "Any.ISODate",
+      "testCurrentRetry": 0,
+      "snapshots": [
+        {
+          "timestamp": "Any.Number",
+          "elementsToHighlight": [
+            {
+              "selector": "#mars-text"
+            }
+          ]
+        }
+      ],
+      "createdAtTimestamp": "Any.Number",
+      "updatedAtTimestamp": "Any.Number",
+      "highlightAttr": "data-cypress-el"
+    },
+    {
+      "id": "log-http://localhost:2121-8",
+      "event": false,
+      "hookId": "r4",
+      "instrument": "command",
+      "message": "<HelloEarth ... />",
+      "name": "mount",
+      "numElements": 1,
+      "renderProps": {},
+      "state": "passed",
+      "testId": "r4",
+      "timeout": 4000,
+      "type": "parent",
+      "url": "",
+      "visible": true,
+      "wallClockStartedAt": "Any.ISODate",
+      "testCurrentRetry": 0,
+      "snapshots": [
+        {
+          "timestamp": "Any.Number",
+          "elementsToHighlight": [
+            {
+              "selector": ":nth-child(1) > div"
+            }
+          ]
+        }
+      ],
+      "createdAtTimestamp": "Any.Number",
+      "updatedAtTimestamp": "Any.Number",
+      "highlightAttr": "data-cypress-el"
+    },
+    {
+      "id": "log-http://localhost:2121-8",
+      "event": false,
+      "hookId": "r4",
+      "instrument": "command",
+      "message": "<HelloMars ... />",
+      "name": "mount",
+      "numElements": 1,
+      "renderProps": {},
+      "state": "passed",
+      "testId": "r4",
+      "timeout": 4000,
+      "type": "parent",
+      "url": "",
+      "visible": true,
+      "wallClockStartedAt": "Any.ISODate",
+      "testCurrentRetry": 0,
+      "snapshots": [
+        {
+          "timestamp": "Any.Number",
+          "elementsToHighlight": [
+            {
+              "selector": ":nth-child(1) > div"
+            }
+          ]
+        }
+      ],
+      "createdAtTimestamp": "Any.Number",
+      "updatedAtTimestamp": "Any.Number",
+      "highlightAttr": "data-cypress-el"
+    },
+    {
+      "id": "log-http://localhost:2121-9",
+      "event": false,
+      "hookId": "r4",
+      "instrument": "command",
+      "message": "#earth-text",
+      "name": "get",
+      "numElements": 1,
+      "renderProps": {},
+      "state": "passed",
+      "testId": "r4",
+      "timeout": 4000,
+      "type": "parent",
+      "url": "",
+      "visible": true,
+      "wallClockStartedAt": "Any.ISODate",
+      "testCurrentRetry": 0,
+      "snapshots": [
+        {
+          "timestamp": "Any.Number",
+          "elementsToHighlight": [
+            {
+              "selector": "#earth-text"
+            }
+          ]
+        }
+      ],
+      "createdAtTimestamp": "Any.Number",
+      "updatedAtTimestamp": "Any.Number",
+      "highlightAttr": "data-cypress-el"
+    },
+    {
+      "id": "log-http://localhost:2121-9",
+      "event": false,
+      "hookId": "r4",
+      "instrument": "command",
+      "message": "#mars-text",
+      "name": "get",
+      "numElements": 1,
+      "renderProps": {},
+      "state": "passed",
+      "testId": "r4",
+      "timeout": 4000,
+      "type": "parent",
+      "url": "",
+      "visible": true,
+      "wallClockStartedAt": "Any.ISODate",
+      "testCurrentRetry": 0,
+      "snapshots": [
+        {
+          "timestamp": "Any.Number",
+          "elementsToHighlight": [
+            {
+              "selector": "#mars-text"
+            }
+          ]
+        }
+      ],
+      "createdAtTimestamp": "Any.Number",
+      "updatedAtTimestamp": "Any.Number",
+      "highlightAttr": "data-cypress-el"
     }
   ],
   "viewportChanged": [],
