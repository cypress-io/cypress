--- conflicted
+++ resolved
@@ -12,11 +12,7 @@
 
 We searched for specs matching this glob pattern:
 
-<<<<<<< HEAD
-  > /foo/bar/.projects/no-specs-custom-pattern/src/**/*.{spec,cy}.{js,jsx}
-=======
   > /foo/bar/.projects/no-specs-custom-pattern/src/**/*.{cy,spec}.{js,jsx}
->>>>>>> b4da6e89
 
 `
 
