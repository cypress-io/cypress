name: "❄️ Flaky test in `cypress-io/cypress` repository"
title: "[Flaky test in `cypress-io/cypress` repository]: "
labels: ["topic: flake ❄️", "stage: fire watch"]
epics: ["Restore confidence in CI"]
description: Report a flaky test in the Cypress open-source repository.
body:
  - type: markdown
    attributes:
      value: |
        Have a question? 👉 [Start a new discussion](https://github.com/cypress-io/cypress/discussions) or [ask in chat](https://on.cypress.io/discord).
  - type: textarea
    id: dashboard
    attributes:
      label: Link to dashboard or CircleCI failure
      description: Please include a link to the failure in the Cypress Dashboard or in CircleCI.
    validations:
      required: true
  - type: textarea
    id: github-link
    attributes:
      label: Link to failing test in GitHub
      description: Provide the GitHub link to the failing test with the line number.
    validations:
      required: true
  - type: textarea
    id: analysis
    attributes:
      label: Analysis
      description: If you can, provide a quick analysis of why this test is flaky. 
      placeholder: ex. The test appears to be flaky because...
    validations:
      required: true
  - type: input
    id: version
    attributes:
      label: Cypress Version
<<<<<<< HEAD
      description: Run `cypress version` to see your current version. If possible, please update Cypress to the latest version first.
      placeholder: ex. 10.4.0
=======
      description: Provide the version of Cypress where the flake is occurring.
      placeholder: ex. 7.6.0
>>>>>>> 632f1239
    validations:
      required: true
  - type: textarea
    id: other
    attributes:
      label: Other
      placeholder: Any other details?<|MERGE_RESOLUTION|>--- conflicted
+++ resolved
@@ -34,13 +34,8 @@
     id: version
     attributes:
       label: Cypress Version
-<<<<<<< HEAD
-      description: Run `cypress version` to see your current version. If possible, please update Cypress to the latest version first.
-      placeholder: ex. 10.4.0
-=======
       description: Provide the version of Cypress where the flake is occurring.
       placeholder: ex. 7.6.0
->>>>>>> 632f1239
     validations:
       required: true
   - type: textarea
