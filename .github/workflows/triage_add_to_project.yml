--- conflicted
+++ resolved
@@ -17,11 +17,8 @@
   add-to-triage-project:
     name: Add to triage project
     runs-on: ubuntu-latest
-<<<<<<< HEAD
-=======
     permissions:
       issues: write
->>>>>>> 3f8769e8
     env:
       PROJECT_NUMBER: 9
       GITHUB_TOKEN: ${{ secrets.ADD_TO_TRIAGE_BOARD_TOKEN }}
@@ -35,24 +32,13 @@
                   totalCount
                 }
               }
-<<<<<<< HEAD
-            } ' -f org=${{ github.repository_owner }} -f repo=${{ github.event.repository.name }} -f user=${{ github.actor }} > collaborators.json
-
-          echo 'IS_COLLABORATOR='$(jq -r '.data.repository.collaborators.totalCount' collaborators.json) >> $GITHUB_ENV
-      - uses: actions/add-to-project@v0.4.0
-=======
             } ' -f org=${{ github.repository_owner }} -f repo=${{ github.event.repository.name }} -f user=${{ github.event.pull_request.user.login || github.event.issue.user.login }} > collaborators.json
 
           echo 'IS_COLLABORATOR='$(jq -r '.data.repository.collaborators.totalCount' collaborators.json) >> $GITHUB_ENV
       - uses: actions/add-to-project@v0.4.1
->>>>>>> 3f8769e8
         # only add issues/prs from outside contributors to the project
         if: ${{ env.IS_COLLABORATOR == 0 }}
         with:
           project-url: https://github.com/orgs/${{github.repository_owner}}/projects/${{env.PROJECT_NUMBER}}
-<<<<<<< HEAD
-          github-token: ${{ secrets.ADD_TO_TRIAGE_BOARD_TOKEN }}
-=======
           github-token: ${{ secrets.ADD_TO_TRIAGE_BOARD_TOKEN }}
      
->>>>>>> 3f8769e8
