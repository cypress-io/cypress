--- conflicted
+++ resolved
@@ -44,9 +44,6 @@
         if: ${{ env.IS_COLLABORATOR == 0 || github.event.repository.name == 'cypress-support-internal' || github.event.pull_request.user.login == 'github-actions[bot]' || github.event.issue.user.login == 'github-actions[bot]' }}
         with:
           project-url: https://github.com/orgs/${{github.repository_owner}}/projects/${{env.PROJECT_NUMBER}}
-<<<<<<< HEAD
-          github-token: ${{ secrets.ADD_TO_TRIAGE_BOARD_TOKEN }}
-=======
           github-token: ${{ secrets.ADD_TO_TRIAGE_BOARD_TOKEN }}
   add-contributor-pr-comment:
     runs-on: ubuntu-latest
@@ -68,4 +65,3 @@
           script: |
             const script = require('./scripts/triage/add_contributing_comment.js')
             await script.addContributingComment(github, context);     
->>>>>>> 6b7683e4
