--- conflicted
+++ resolved
@@ -130,13 +130,8 @@
       })
     })
 
-<<<<<<< HEAD
-    ws.on('cross:domain:html:received', () => {
-      Cypress.multiDomainCommunicator.emit('html:received')
-=======
     ws.on('cross:domain:delaying:html', () => {
       Cypress.multiDomainCommunicator.emit('delaying:html')
->>>>>>> 2ee98938
     })
 
     _.each(localToReporterEvents, (event) => {
