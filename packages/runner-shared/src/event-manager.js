import _ from 'lodash'
import { EventEmitter } from 'events'
import Promise from 'bluebird'
import { action } from 'mobx'

import { client } from '@packages/socket'

import { studioRecorder } from './studio'
import { automation } from './automation'
import { logger } from './logger'
import { selectorPlaygroundModel } from './selector-playground'

import $Cypress from '@packages/driver'

const $ = $Cypress.$
const ws = client.connect({
  path: '/__socket.io',
  transports: ['websocket'],
})

ws.on('connect', () => {
  ws.emit('runner:connected')
})

const driverToReporterEvents = 'paused session:add'.split(' ')
const driverToLocalAndReporterEvents = 'run:start run:end'.split(' ')
const driverToSocketEvents = 'backend:request automation:request mocha recorder:frame'.split(' ')
const driverTestEvents = 'test:before:run:async test:after:run'.split(' ')
const driverToLocalEvents = 'viewport:changed config stop url:changed page:loading visit:failed visit:blank'.split(' ')
const socketRerunEvents = 'runner:restart watched:file:changed'.split(' ')
const socketToDriverEvents = 'net:stubbing:event request:event script:error'.split(' ')
const localToReporterEvents = 'reporter:log:add reporter:log:state:changed reporter:log:remove'.split(' ')

const localBus = new EventEmitter()
const reporterBus = new EventEmitter()

// NOTE: this is exposed for testing, ideally we should only expose this if a test flag is set
window.runnerWs = ws

// NOTE: this is for testing Cypress-in-Cypress, window.Cypress is undefined here
// unless Cypress has been loaded into the AUT frame
if (window.Cypress) {
  window.eventManager = { reporterBus, localBus }
}

/**
 * @type {Cypress.Cypress}
 */
let Cypress

export const eventManager = {
  reporterBus,

  getCypress () {
    return Cypress
  },

  addGlobalListeners (state, connectionInfo) {
    const rerun = () => {
      if (!this) {
        // if the tests have been reloaded
        // then nothing to rerun
        return
      }

      return this._reRun(state)
    }

    ws.emit('is:automation:client:connected', connectionInfo, action('automationEnsured', (isConnected) => {
      state.automation = isConnected ? automation.CONNECTED : automation.MISSING
      ws.on('automation:disconnected', action('automationDisconnected', () => {
        state.automation = automation.DISCONNECTED
      }))
    }))

    ws.on('change:to:url', (url) => {
      window.location.href = url
    })

    ws.on('automation:push:message', (msg, data = {}) => {
      if (!Cypress) return

      switch (msg) {
        case 'change:cookie':
          Cypress.Cookies.log(data.message, data.cookie, data.removed)
          break
        case 'create:download':
          Cypress.downloads.start(data)
          break
        case 'complete:download':
          Cypress.downloads.end(data)
          break
        default:
          break
      }
    })

    ws.on('watched:file:changed', () => {
      studioRecorder.cancel()
      rerun()
    })

    ws.on('specs:changed', ({ specs, testingType }) => {
      // do not emit the event if e2e runner is not displaying an inline spec list.
      if (testingType === 'e2e' && state.useInlineSpecList === false) {
        return
      }

      state.setSpecs(specs)
    })

    ws.on('dev-server:hmr:error', (error) => {
      Cypress.stop()
      localBus.emit('script:error', error)
    })

    ws.on('dev-server:compile:success', ({ specFile }) => {
      if (!specFile || specFile === state.spec.absolute) {
        rerun()
      }
    })

    _.each(socketRerunEvents, (event) => {
      ws.on(event, rerun)
    })

    _.each(socketToDriverEvents, (event) => {
      ws.on(event, (...args) => {
        // these events are set up before Cypress is instantiated, so it's
        // possible it's undefined when an event fires, but it's okay to
        // ignore at that point
        Cypress?.emit(event, ...args)
      })
    })

    ws.on('cross:domain:delaying:html', () => {
      Cypress.multiDomainCommunicator.emit('delaying:html')
    })

    _.each(localToReporterEvents, (event) => {
      localBus.on(event, (...args) => {
        reporterBus.emit(event, ...args)
      })
    })

    const logCommand = (logId) => {
      const consoleProps = Cypress.runner.getConsolePropsForLogById(logId)

      logger.logFormatted(consoleProps)
    }

    reporterBus.on('runner:console:error', ({ err, commandId }) => {
      if (!Cypress) return

      if (commandId || err) logger.clearLog()

      if (commandId) logCommand(commandId)

      if (err) logger.logError(err.stack)
    })

    reporterBus.on('runner:console:log', (logId) => {
      if (!Cypress) return

      logger.clearLog()
      logCommand(logId)
    })

    reporterBus.on('focus:tests', this.focusTests)

    reporterBus.on('get:user:editor', (cb) => {
      ws.emit('get:user:editor', cb)
    })

    reporterBus.on('set:user:editor', (editor) => {
      ws.emit('set:user:editor', editor)
    })

    reporterBus.on('runner:restart', rerun)

    function sendEventIfSnapshotProps (logId, event) {
      if (!Cypress) return

      const snapshotProps = Cypress.runner.getSnapshotPropsForLogById(logId)

      if (snapshotProps) {
        localBus.emit(event, snapshotProps)
      }
    }

    reporterBus.on('runner:show:snapshot', (logId) => {
      sendEventIfSnapshotProps(logId, 'show:snapshot')
    })

    reporterBus.on('runner:hide:snapshot', this._hideSnapshot.bind(this))

    reporterBus.on('runner:pin:snapshot', (logId) => {
      sendEventIfSnapshotProps(logId, 'pin:snapshot')
    })

    reporterBus.on('runner:unpin:snapshot', this._unpinSnapshot.bind(this))

    reporterBus.on('runner:resume', () => {
      if (!Cypress) return

      Cypress.emit('resume:all')
    })

    reporterBus.on('runner:next', () => {
      if (!Cypress) return

      Cypress.emit('resume:next')
    })

    reporterBus.on('runner:stop', () => {
      if (!Cypress) return

      Cypress.stop()
    })

    reporterBus.on('save:state', (state) => {
      this.saveState(state)
    })

    reporterBus.on('clear:session', () => {
      Cypress.backend('clear:session').then(() => {
        rerun()
      })
    })

    reporterBus.on('external:open', (url) => {
      ws.emit('external:open', url)
    })

    reporterBus.on('open:file', (url) => {
      ws.emit('open:file', url)
    })

    const studioInit = () => {
      ws.emit('studio:init', (showedStudioModal) => {
        if (!showedStudioModal) {
          studioRecorder.showInitModal()
        } else {
          rerun()
        }
      })
    }

    reporterBus.on('studio:init:test', (testId) => {
      studioRecorder.setTestId(testId)

      studioInit()
    })

    reporterBus.on('studio:init:suite', (suiteId) => {
      studioRecorder.setSuiteId(suiteId)

      studioInit()
    })

    reporterBus.on('studio:cancel', () => {
      studioRecorder.cancel()
      rerun()
    })

    reporterBus.on('studio:remove:command', (commandId) => {
      studioRecorder.removeLog(commandId)
    })

    reporterBus.on('studio:save', () => {
      studioRecorder.startSave()
    })

    reporterBus.on('studio:copy:to:clipboard', (cb) => {
      this._studioCopyToClipboard(cb)
    })

    localBus.on('studio:start', () => {
      studioRecorder.closeInitModal()
      rerun()
    })

    localBus.on('studio:copy:to:clipboard', (cb) => {
      this._studioCopyToClipboard(cb)
    })

    localBus.on('studio:save', (saveInfo) => {
      ws.emit('studio:save', saveInfo, (err) => {
        if (err) {
          reporterBus.emit('test:set:state', studioRecorder.saveError(err), _.noop)
        }
      })
    })

    localBus.on('studio:cancel', () => {
      studioRecorder.cancel()
      rerun()
    })

    const $window = $(window)

    $window.on('hashchange', rerun)

    // when we actually unload then
    // nuke all of the cookies again
    // so we clear out unload
    $window.on('unload', () => {
      this._clearAllCookies()
    })

    // when our window triggers beforeunload
    // we know we've change the URL and we need
    // to clear our cookies
    // additionally we set unload to true so
    // that Cypress knows not to set any more
    // cookies
    $window.on('beforeunload', () => {
      reporterBus.emit('reporter:restart:test:run')

      this._clearAllCookies()
      this._setUnload()
    })
  },

  start (config) {
    if (config.socketId) {
      ws.emit('app:connect', config.socketId)
    }
  },

  setup (config) {
    Cypress = this.Cypress = $Cypress.create(config)

    // expose Cypress globally
    // since CT AUT shares the window with the spec, we don't want to overwrite
    // our spec Cypress instance with the component's Cypress instance
    if (window.top === window) {
      window.Cypress = Cypress
    }

    this._addListeners(Cypress)

    ws.emit('watch:test:file', config.spec)
  },

  isBrowser (browserName) {
    if (!this.Cypress) return false

    return this.Cypress.isBrowser(browserName)
  },

  initialize ($autIframe, config) {
    performance.mark('initialize-start')

    return Cypress.initialize({
      $autIframe,
      onSpecReady: () => {
        // get the current runnable in case we reran mid-test due to a visit
        // to a new domain
        ws.emit('get:existing:run:state', (state = {}) => {
          if (!Cypress.runner) {
            // the tests have been reloaded
            return
          }

          studioRecorder.initialize(config, state)

          const runnables = Cypress.runner.normalizeAll(state.tests)

          const run = () => {
            performance.mark('initialize-end')
            performance.measure('initialize', 'initialize-start', 'initialize-end')

            this._runDriver(state)
          }

          reporterBus.emit('runnables:ready', runnables)

          if (state.numLogs) {
            Cypress.runner.setNumLogs(state.numLogs)
          }

          if (state.startTime) {
            Cypress.runner.setStartTime(state.startTime)
          }

          if (config.isTextTerminal && !state.currentId) {
            // we are in run mode and it's the first load
            // store runnables in backend and maybe send to dashboard
            return ws.emit('set:runnables:and:maybe:record:tests', runnables, run)
          }

          if (state.currentId) {
            // if we have a currentId it means
            // we need to tell the Cypress to skip
            // ahead to that test
            Cypress.runner.resumeAtTest(state.currentId, state.emissions)
          }

          run()
        })
      },
    })
  },

  _addListeners () {
    Cypress.on('message', (msg, data, cb) => {
      ws.emit('client:request', msg, data, cb)
    })

    _.each(driverToSocketEvents, (event) => {
      Cypress.on(event, (...args) => {
        return ws.emit(event, ...args)
      })
    })

    Cypress.on('collect:run:state', () => {
      if (Cypress.env('NO_COMMAND_LOG')) {
        return Promise.resolve()
      }

      return new Promise((resolve) => {
        reporterBus.emit('reporter:collect:run:state', (reporterState) => {
          resolve({
            ...reporterState,
            studio: studioRecorder.state,
          })
        })
      })
    })

    Cypress.on('log:added', (log) => {
      const displayProps = Cypress.runner.getDisplayPropsForLog(log)

      this._interceptStudio(displayProps)

      reporterBus.emit('reporter:log:add', displayProps)
    })

    Cypress.on('log:changed', (log) => {
      const displayProps = Cypress.runner.getDisplayPropsForLog(log)

      this._interceptStudio(displayProps)

      reporterBus.emit('reporter:log:state:changed', displayProps)
    })

    const handleBeforeScreenshot = (config, cb) => {
      const beforeThenCb = () => {
        localBus.emit('before:screenshot', config)
        cb()
      }

      if (Cypress.env('NO_COMMAND_LOG')) {
        return beforeThenCb()
      }

      const wait = !config.appOnly && config.waitForCommandSynchronization

      if (!config.appOnly) {
        reporterBus.emit('test:set:state', _.pick(config, 'id', 'isOpen'), wait ? beforeThenCb : undefined)
      }

      if (!wait) beforeThenCb()
    }

    Cypress.on('before:screenshot', handleBeforeScreenshot)

    const handleAfterScreenshot = (config) => {
      localBus.emit('after:screenshot', config)
    }

    Cypress.on('after:screenshot', handleAfterScreenshot)

    _.each(driverToReporterEvents, (event) => {
      Cypress.on(event, (...args) => {
        reporterBus.emit(event, ...args)
      })
    })

    _.each(driverTestEvents, (event) => {
      Cypress.on(event, (test, cb) => {
        reporterBus.emit(event, test, cb)
      })
    })

    _.each(driverToLocalAndReporterEvents, (event) => {
      Cypress.on(event, (...args) => {
        localBus.emit(event, ...args)
        reporterBus.emit(event, ...args)
      })
    })

    _.each(driverToLocalEvents, (event) => {
      Cypress.on(event, (...args) => {
        return localBus.emit(event, ...args)
      })
    })

    Cypress.on('script:error', (err) => {
      Cypress.stop()
      localBus.emit('script:error', err)
    })

    Cypress.on('test:before:run:async', (_attr, test) => {
      studioRecorder.interceptTest(test)
    })

    Cypress.on('test:after:run', (test) => {
      if (studioRecorder.isOpen && test.state !== 'passed') {
        studioRecorder.testFailed()
      }
    })

    Cypress.on('test:before:run', (...args) => {
      Cypress.multiDomainCommunicator.toAllSpecBridges('test:before:run', ...args)
    })

    Cypress.on('test:before:run:async', (...args) => {
      Cypress.multiDomainCommunicator.toSpecBridge('test:before:run:async', ...args)
    })

    Cypress.multiDomainCommunicator.initialize(window)

    Cypress.multiDomainCommunicator.on('window:load', ({ url }) => {
      Cypress.emit('internal:window:load', { type: 'cross:domain', url })
    })

    Cypress.multiDomainCommunicator.on('expect:domain', (domain) => {
      localBus.emit('expect:domain', domain)
    })

<<<<<<< HEAD
    Cypress.multiDomainCommunicator.on('viewport:changed', (viewport) => {
      const callback = () => {
        Cypress.multiDomainCommunicator.toSpecBridge('viewport:changed:end')
      }

      Cypress.multiDomainCommunicator.emit('sync:viewport', viewport)
      localBus.emit('viewport:changed', viewport, callback)
    })

    Cypress.multiDomainCommunicator.on('before:screenshot', (config) => {
=======
    Cypress.multiDomainCommunicator.on('before:screenshot', (config, domain) => {
>>>>>>> a0c6f00a
      const callback = () => {
        Cypress.multiDomainCommunicator.toSpecBridge(domain, 'before:screenshot:end')
      }

      handleBeforeScreenshot(config, callback)
    })

    Cypress.multiDomainCommunicator.on('url:changed', (url) => {
      localBus.emit('url:changed', url)
    })

    Cypress.multiDomainCommunicator.on('after:screenshot', handleAfterScreenshot)

    Cypress.multiDomainCommunicator.on('log:added', (attrs) => {
      reporterBus.emit('reporter:log:add', attrs)
    })

    Cypress.multiDomainCommunicator.on('log:changed', (attrs) => {
      reporterBus.emit('reporter:log:state:changed', attrs)
    })
  },

  _runDriver (state) {
    performance.mark('run-s')
    Cypress.run(() => {
      performance.mark('run-e')
      performance.measure('run', 'run-s', 'run-e')
    })

    reporterBus.emit('reporter:start', {
      startTime: Cypress.runner.getStartTime(),
      numPassed: state.passed,
      numFailed: state.failed,
      numPending: state.pending,
      autoScrollingEnabled: state.autoScrollingEnabled,
      scrollTop: state.scrollTop,
      studioActive: studioRecorder.hasRunnableId,
    })
  },

  stop () {
    localBus.removeAllListeners()
    ws.off()
  },

  _reRun (state) {
    if (!Cypress) return

    state.setIsLoading(true)

    // when we are re-running we first
    // need to stop cypress always
    Cypress.stop()

    studioRecorder.setInactive()
    selectorPlaygroundModel.setOpen(false)

    return this._restart()
    .then(() => {
      // this probably isn't 100% necessary
      // since Cypress will fall out of scope
      // but we want to be aggressive here
      // and force GC early and often
      Cypress.removeAllListeners()
      Cypress.multiDomainCommunicator.removeAllListeners()

      localBus.emit('restart')
    })
  },

  _restart () {
    return new Promise((resolve) => {
      reporterBus.once('reporter:restarted', resolve)
      reporterBus.emit('reporter:restart:test:run')
    })
  },

  _interceptStudio (displayProps) {
    if (studioRecorder.isActive) {
      displayProps.hookId = studioRecorder.hookId

      if (displayProps.name === 'visit' && displayProps.state === 'failed') {
        studioRecorder.testFailed()
        reporterBus.emit('test:set:state', studioRecorder.testError, _.noop)
      }
    }

    return displayProps
  },

  _studioCopyToClipboard (cb) {
    ws.emit('studio:get:commands:text', studioRecorder.logs, (commandsText) => {
      studioRecorder.copyToClipboard(commandsText)
      .then(cb)
    })
  },

  emit (event, ...args) {
    localBus.emit(event, ...args)
  },

  on (event, ...args) {
    localBus.on(event, ...args)
  },

  off (event, ...args) {
    localBus.off(event, ...args)
  },

  notifyRunningSpec (specFile) {
    ws.emit('spec:changed', specFile)
  },

  notifyCrossDomainBridgeReady (domain) {
    // Any multi-domain event appends the domain as the third parameter and we do the same here for this short circuit
    Cypress.multiDomainCommunicator.emit('bridge:ready', undefined, domain)
  },

  focusTests () {
    ws.emit('focus:tests')
  },

  snapshotUnpinned () {
    this._unpinSnapshot()
    this._hideSnapshot()
    reporterBus.emit('reporter:snapshot:unpinned')
  },

  _unpinSnapshot () {
    localBus.emit('unpin:snapshot')
  },

  _hideSnapshot () {
    localBus.emit('hide:snapshot')
  },

  launchBrowser (browser) {
    ws.emit('reload:browser', window.location.toString(), browser && browser.name)
  },

  // clear all the cypress specific cookies
  // whenever our app starts
  // and additional when we stop running our tests
  _clearAllCookies () {
    if (!Cypress) return

    Cypress.Cookies.clearCypressCookies()
  },

  _setUnload () {
    if (!Cypress) return

    Cypress.Cookies.setCy('unload', true)
  },

  saveState (state) {
    ws.emit('save:app:state', state)
  },
}<|MERGE_RESOLUTION|>--- conflicted
+++ resolved
@@ -530,7 +530,6 @@
       localBus.emit('expect:domain', domain)
     })
 
-<<<<<<< HEAD
     Cypress.multiDomainCommunicator.on('viewport:changed', (viewport) => {
       const callback = () => {
         Cypress.multiDomainCommunicator.toSpecBridge('viewport:changed:end')
@@ -540,10 +539,7 @@
       localBus.emit('viewport:changed', viewport, callback)
     })
 
-    Cypress.multiDomainCommunicator.on('before:screenshot', (config) => {
-=======
     Cypress.multiDomainCommunicator.on('before:screenshot', (config, domain) => {
->>>>>>> a0c6f00a
       const callback = () => {
         Cypress.multiDomainCommunicator.toSpecBridge(domain, 'before:screenshot:end')
       }
