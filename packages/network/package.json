--- conflicted
+++ resolved
@@ -13,22 +13,14 @@
     "test-watch": "yarn test-unit --watch"
   },
   "dependencies": {
-<<<<<<< HEAD
     "@cypress/parse-domain": "^2.4.0",
     "bluebird": "^3.5.3",
     "concat-stream": "^1.6.2",
     "debug": "^4.3.2",
     "lodash": "^4.17.21",
-=======
-    "@cypress/parse-domain": "2.4.0",
-    "bluebird": "3.5.3",
-    "concat-stream": "1.6.2",
-    "debug": "4.3.2",
-    "fs-extra": "8.1.0",
-    "lodash": "4.17.21",
-    "node-forge": "0.10.0",
->>>>>>> 7abcbc0d
-    "proxy-from-env": "1.0.0"
+    "fs-extra": "^8.1.0",
+    "node-forge": "^0.10.0",
+    "proxy-from-env": "^1.0.0"
   },
   "devDependencies": {
     "@cypress/debugging-proxy": "2.0.1",
