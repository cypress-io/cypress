import Bluebird from 'bluebird'
import chai from 'chai'
<<<<<<< HEAD
import * as addDestroy from 'server-destroy-vvo'
=======
>>>>>>> 6e7ed00c
import http from 'http'
import https from 'https'
import net from 'net'
import request from 'request-promise'
import sinon from 'sinon'
import sinonChai from 'sinon-chai'
import tls from 'tls'
import url from 'url'
import DebuggingProxy from '@cypress/debugging-proxy'
import Io from '@packages/socket'
import {
  buildConnectReqHead, createProxySock, isRequestHttps, isResponseStatusCode200,
  regenerateRequestHead, CombinedAgent,
} from '../../lib/agent'
import { AsyncServer, Servers } from '../support/servers'

const expect = chai.expect

chai.use(sinonChai)

const PROXY_PORT = 31000
const HTTP_PORT = 31080
const HTTPS_PORT = 31443

describe('lib/agent', function () {
  beforeEach(function () {
    process.env.NODE_TLS_REJECT_UNAUTHORIZED = '0'
  })

  afterEach(function () {
    process.env.NO_PROXY = process.env.HTTP_PROXY = process.env.HTTPS_PROXY = ''
    sinon.restore()
  })

  context('CombinedAgent', function () {
    before(function () {
      this.servers = new Servers()

      return this.servers.start(HTTP_PORT, HTTPS_PORT)
    })

    after(function () {
      return this.servers.stop()
    })

    ;[
      {
        name: 'with no upstream',
      },
      {
        name: 'with an HTTP upstream',
        proxyUrl: `http://localhost:${PROXY_PORT}`,
      },
      {
        name: 'with an HTTPS upstream',
        proxyUrl: `https://localhost:${PROXY_PORT}`,
        httpsProxy: true,
      },
      {
        name: 'with an HTTP upstream requiring auth',
        proxyUrl: `http://foo:bar@localhost:${PROXY_PORT}`,
        proxyAuth: true,
      },
      {
        name: 'with an HTTPS upstream requiring auth',
        proxyUrl: `https://foo:bar@localhost:${PROXY_PORT}`,
        httpsProxy: true,
        proxyAuth: true,
      },
    ].slice().map((testCase) => {
      context(testCase.name, function () {
        beforeEach(function () {
          if (testCase.proxyUrl) {
            process.env.HTTP_PROXY = process.env.HTTPS_PROXY = testCase.proxyUrl
            process.env.NO_PROXY = ''
          }

          this.agent = new CombinedAgent()

          this.request = request.defaults({
            proxy: null,
            agent: this.agent,
          })

          if (testCase.proxyUrl) {
            let options: any = {
              keepRequests: true,
              https: false,
              auth: false,
            }

            if (testCase.httpsProxy) {
              options.https = this.servers.https
            }

            if (testCase.proxyAuth) {
              options.auth = {
                username: 'foo',
                password: 'bar',
              }
            }

            this.debugProxy = new DebuggingProxy(options)

            return this.debugProxy.start(PROXY_PORT)
          }
        })

        afterEach(function () {
          if (testCase.proxyUrl) {
            this.debugProxy.stop()
          }
        })

        it('HTTP pages can be loaded', function () {
          return this.request({
            url: `http://localhost:${HTTP_PORT}/get`,
          }).then((body) => {
            expect(body).to.eq('It worked!')
            if (this.debugProxy) {
              expect(this.debugProxy.requests[0]).to.include({
                url: `http://localhost:${HTTP_PORT}/get`,
              })
            }
          })
        })

        it('HTTPS pages can be loaded', function () {
          return this.request({
            url: `https://localhost:${HTTPS_PORT}/get`,
          }).then((body) => {
            expect(body).to.eq('It worked!')
            if (this.debugProxy) {
              expect(this.debugProxy.requests[0]).to.include({
                https: true,
                url: `localhost:${HTTPS_PORT}`,
              })
            }
          })
        })

        it('HTTP errors are catchable', function () {
          return this.request({
            url: `http://localhost:${HTTP_PORT}/empty-response`,
          })
          .then(() => {
            throw new Error('Shouldn\'t reach this')
          })
          .catch((err) => {
            if (this.debugProxy) {
              expect(this.debugProxy.requests[0]).to.include({
                url: `http://localhost:${HTTP_PORT}/empty-response`,
              })

              expect(err.statusCode).to.eq(502)
            } else {
              expect(err.message).to.eq('Error: socket hang up')
            }
          })
        })

        it('HTTPS errors are catchable', function () {
          return this.request({
            url: `https://localhost:${HTTPS_PORT}/empty-response`,
          })
          .then(() => {
            throw new Error('Shouldn\'t reach this')
          })
          .catch((err) => {
            expect(err.message).to.eq('Error: socket hang up')
          })
        })

        it('HTTP websocket connections can be established and used', function () {
          return new Bluebird((resolve) => {
            Io.client(`http://localhost:${HTTP_PORT}`, {
              agent: this.agent,
              transports: ['websocket'],
              rejectUnauthorized: false,
            }).on('message', resolve)
          })
          .then((msg) => {
            expect(msg).to.eq('It worked!')
            if (this.debugProxy) {
              expect(this.debugProxy.requests[0].ws).to.be.true
              expect(this.debugProxy.requests[0].url).to.include('http://localhost:31080')
            }
          })
        })

        it('HTTPS websocket connections can be established and used', function () {
          return new Bluebird((resolve) => {
            Io.client(`https://localhost:${HTTPS_PORT}`, {
              agent: this.agent,
              transports: ['websocket'],
              rejectUnauthorized: false,
            }).on('message', resolve)
          })
          .then((msg) => {
            expect(msg).to.eq('It worked!')
            if (this.debugProxy) {
              expect(this.debugProxy.requests[0]).to.include({
                url: 'localhost:31443',
              })
            }
          })
        })
      })
    })

    context('HttpsAgent', function () {
      beforeEach(function () {
        this.agent = new CombinedAgent()

        this.request = request.defaults({
          agent: <any> this.agent,
          proxy: null,
        })
      })

      it('#createUpstreamProxyConnection does not go to proxy if domain in NO_PROXY', function () {
        const spy = sinon.spy(this.agent.httpsAgent, 'createUpstreamProxyConnection')

        process.env.HTTP_PROXY = process.env.HTTPS_PROXY = 'http://0.0.0.0:0'
        process.env.NO_PROXY = 'mtgox.info,example.com,homestarrunner.com,'

        return this.request({
          url: 'https://example.com/',
        })
        .then(() => {
          expect(spy).to.not.be.called

          return this.request({
            url: 'https://example.org/',
          })
          .then(() => {
            throw new Error('should not be able to connect')
          })
          .catch({ message: 'Error: A connection to the upstream proxy could not be established: connect ECONNREFUSED 0.0.0.0' }, () => {
            expect(spy).to.be.calledOnce
          })
        })
      })

      it('#createUpstreamProxyConnection calls to super for caching, TLS-ifying', function () {
        const spy = sinon.spy(https.Agent.prototype, 'createConnection')

        const proxy = new DebuggingProxy()
        const proxyPort = PROXY_PORT + 1

        process.env.HTTP_PROXY = process.env.HTTPS_PROXY = `http://localhost:${proxyPort}`
        process.env.NO_PROXY = ''

        return proxy.start(proxyPort)
        .then(() => {
          return this.request({
            url: `https://localhost:${HTTPS_PORT}/get`,
          })
        })
        .then(() => {
          const options = spy.getCall(0).args[0]
          const session = this.agent.httpsAgent._sessionCache.map[options._agentKey]

          expect(spy).to.be.calledOnce
          expect(this.agent.httpsAgent._sessionCache.list).to.have.length(1)
          expect(session).to.not.be.undefined

          return proxy.stop()
        })
      })

      it('#createUpstreamProxyConnection throws when connection is accepted then closed', function () {
        const proxy = Bluebird.promisifyAll(
          net.createServer((socket) => {
            socket.end()
          })
        ) as net.Server & AsyncServer

        const proxyPort = PROXY_PORT + 2

        process.env.HTTP_PROXY = process.env.HTTPS_PROXY = `http://localhost:${proxyPort}`
        process.env.NO_PROXY = ''

        return proxy.listenAsync(proxyPort)
        .then(() => {
          return this.request({
            url: `https://localhost:${HTTPS_PORT}/get`,
          })
        })
        .then(() => {
          throw new Error('should not succeed')
        })
        .catch((e) => {
          expect(e.message).to.eq('Error: A connection to the upstream proxy could not be established: The upstream proxy closed the socket after connecting but before sending a response.')

          proxy.close()
        })
      })
    })

    context('HttpAgent', function () {
      beforeEach(function () {
        this.agent = new CombinedAgent()

        this.request = request.defaults({
          agent: <any> this.agent,
          proxy: null,
        })
      })

      it('#addRequest does not go to proxy if domain in NO_PROXY', function () {
        const spy = sinon.spy(this.agent.httpAgent, '_addProxiedRequest')

        process.env.HTTP_PROXY = process.env.HTTPS_PROXY = 'http://0.0.0.0:0'
        process.env.NO_PROXY = 'mtgox.info,example.com,homestarrunner.com,'

        return this.request({
          url: 'http://example.com/',
        })
        .then(() => {
          expect(spy).to.not.be.called

          return this.request({
            url: 'http://example.org/',
          })
          .then(() => {
            throw new Error('should not be able to connect')
          })
          .catch({ message: 'Error: connect ECONNREFUSED 0.0.0.0' }, () => {
            expect(spy).to.be.calledOnce
          })
        })
      })
    })
  })

  context('.buildConnectReqHead', function () {
    it('builds the correct request', function () {
      const head = buildConnectReqHead('foo.bar', '1234', {})

      expect(head).to.eq([
        'CONNECT foo.bar:1234 HTTP/1.1',
        'Host: foo.bar:1234',
        '', '',
      ].join('\r\n'))
    })

    it('can do Proxy-Authorization', function () {
      const head = buildConnectReqHead('foo.bar', '1234', {
        auth: 'baz:quux',
      })

      expect(head).to.eq([
        'CONNECT foo.bar:1234 HTTP/1.1',
        'Host: foo.bar:1234',
        'Proxy-Authorization: basic YmF6OnF1dXg=',
        '', '',
      ].join('\r\n'))
    })
  })

  context('.createProxySock', function () {
    it('creates a `net` socket for an http url', function (done) {
      sinon.spy(net, 'connect')
      const proxy = url.parse('http://foo.bar:1234')

      createProxySock({ proxy }, () => {
        expect(net.connect).to.be.calledWith({ host: 'foo.bar', port: 1234 })
        done()
      })
    })

    it('creates a `tls` socket for an https url', function (done) {
      sinon.spy(tls, 'connect')
      const proxy = url.parse('https://foo.bar:1234')

      createProxySock({ proxy }, () => {
        expect(tls.connect).to.be.calledWith({ host: 'foo.bar', port: 1234 })
        done()
      })
    })

    it('throws on unsupported proxy protocol', function (done) {
      const proxy = url.parse('socksv5://foo.bar:1234')

      createProxySock({ proxy }, (err) => {
        expect(err.message).to.eq('Unsupported proxy protocol: socksv5:')
        done()
      })
    })
  })

  context('.isRequestHttps', function () {
    [
      {
        protocol: 'http',
        agent: http.globalAgent,
        expect: false,
      },
      {
        protocol: 'https',
        agent: https.globalAgent,
        expect: true,
      },
    ].map((testCase) => {
      it(`detects correctly from ${testCase.protocol} requests`, () => {
        const spy = sinon.spy(testCase.agent, 'addRequest')

        return request({
          url: `${testCase.protocol}://foo.bar.baz.invalid`,
          agent: testCase.agent,
        })
        .then(() => {
          throw new Error('Shouldn\'t succeed')
        })
        .catch(() => {
          const requestOptions = spy.getCall(0).args[1]

          expect(isRequestHttps(requestOptions)).to.equal(testCase.expect)
        })
      })

      it(`detects correctly from ${testCase.protocol} websocket requests`, () => {
        const spy = sinon.spy(testCase.agent, 'addRequest')

        return new Bluebird((resolve, reject) => {
          Io.client(`${testCase.protocol}://foo.bar.baz.invalid`, {
            agent: <any>testCase.agent,
            transports: ['websocket'],
            timeout: 1,
            rejectUnauthorized: false,
          })
          .on('message', reject)
          .on('connect_error', resolve)
        })
        .then(() => {
          const requestOptions = spy.getCall(0).args[1]

          expect(isRequestHttps(requestOptions)).to.equal(testCase.expect)
        })
      })
    })
  })

  context('.isResponseStatusCode200', function () {
    it('matches a 200 OK response correctly', function () {
      const result = isResponseStatusCode200('HTTP/1.1 200 Connection established')

      expect(result).to.be.true
    })

    it('matches a 500 error response correctly', function () {
      const result = isResponseStatusCode200('HTTP/1.1 500 Internal Server Error')

      expect(result).to.be.false
    })
  })

  context('.regenerateRequestHead', function () {
    it('regenerates changed request head', () => {
      const spy = sinon.spy(http.globalAgent, 'createSocket')

      return request({
        url: 'http://foo.bar.baz.invalid',
        agent: http.globalAgent,
      })
      .then(() => {
        throw new Error('this should fail')
      })
      .catch(() => {
        const req = spy.getCall(0).args[0]

        expect(req._header).to.equal([
          'GET / HTTP/1.1',
          'host: foo.bar.baz.invalid',
          'Connection: close',
          '', '',
        ].join('\r\n'))

        // now change some stuff, regen, and expect it to work
        delete req._header
        // @ts-ignore
        req.path = 'http://quuz.quux.invalid/abc?def=123'
        req.setHeader('Host', 'foo.fleem.invalid')
        req.setHeader('bing', 'bang')
        regenerateRequestHead(req)
        expect(req._header).to.equal([
          'GET http://quuz.quux.invalid/abc?def=123 HTTP/1.1',
          'Host: foo.fleem.invalid',
          'bing: bang',
          'Connection: close',
          '', '',
        ].join('\r\n'))
      })
    })
  })
})<|MERGE_RESOLUTION|>--- conflicted
+++ resolved
@@ -1,9 +1,5 @@
 import Bluebird from 'bluebird'
 import chai from 'chai'
-<<<<<<< HEAD
-import * as addDestroy from 'server-destroy-vvo'
-=======
->>>>>>> 6e7ed00c
 import http from 'http'
 import https from 'https'
 import net from 'net'
