--- conflicted
+++ resolved
@@ -241,19 +241,6 @@
       "next": "Next Step",
       "back": "Back"
     },
-<<<<<<< HEAD
-    "openBrowser": {
-      "startComponent": "Start Component Testing in {browser}",
-      "startE2E": "Start E2E testing in {browser}",
-      "openingComponent": "Opening Component Testing in {browser}",
-      "openingE2E": "Opening E2E Testing in {browser}",
-      "running": "Running {browser}",
-      "focus": "Focus",
-      "close": "Close",
-      "switchTestingType": "Switch testing type"
-    },
-=======
->>>>>>> c49f045f
     "configFile": {
       "createManually": "Create file manually",
       "skippedLabel": "Skipped",
