{
  "links": {
    "learnMore": "Learn more.",
    "learnMoreButton": "Learn more",
    "needHelp": "Need help"
  },
  "components": {
    "modal": {
      "dismiss": "Dismiss"
    },
    "fileSearch": {
      "noMatchesForExtension": "No files found when searching for the file extension",
      "noMatchesForFileName": "",
      "byFilenameInput": "Search by filename...",
      "byExtensionInput": "Extensions to include e.g. *.tsx, *.vue",
      "matchesIndicatorEmptyFileSearch": "No matches | 1 match | { denominator } matches",
      "matchesIndicator": "No matches | {numerator} of {denominator} matches | {numerator} of {denominator} matches"
    },
    "button": {
      "cancel": "Cancel",
      "back": "Back"
    },
    "loading": {
      "config": {
        "title": "Initializing config...",
        "description": "Please wait while we load your project and find browsers installed on your system"
      }
    },
    "select": {
      "placeholder": "Choose an option..."
    },
    "alert": {
      "dismissAriaLabel": "Dismiss"
    },
    "specPattern": {
      "matches": "No matches | {n} match | {n} matches"
    },
    "specPatternModal": {
      "title": "Spec pattern settings"
    }
  },
  "clipboard": {
    "copy": "Copy",
    "copied": "Copied!"
  },
  "actions": {
    "close": "Close"
  },
  "file": {
    "edit": "Edit",
    "git": {
      "modified": "Modified",
      "created": "Created"
    }
  },
  "status": {
    "enabled": "Enabled",
    "disabled": "Disabled"
  },
  "createSpec": {
    "newSpec": "New spec",
    "createSpec": "Create spec",
    "done": "Done!",
    "updateSpecPattern": "Update spec pattern",
    "newSpecModalTitle": "Create a new spec",
    "successPage": {
      "header": "Great! The spec was successfully added",
      "runSpecButton": "Okay, run the spec",
      "createAnotherSpecButton": "Create another spec"
    },
    "page": {
      "defaultPatternNoSpecs": {
        "title": "Create your first spec",
        "component": {
          "description": "Since this project looks new, we recommend that you get started by creating a spec for one of your components."
        },
        "e2e": {
          "description": "Since this project looks new, we recommend that you use the specs and tests that we've written for you to get started."
        }
      },
      "customPatternNoSpecs": {
        "title": "No specs found",
        "description": "We couldn't find any files matching the following spec patterns. You may need to move your specs or update your {0} to find them."
      }
    },
    "noSpecsMessage": "If you feel that you're seeing this screen in error, and there should be specs listed here, you likely need to update the spec pattern.",
    "viewSpecPatternButton": "View spec pattern",
    "e2e": {
      "importFromScaffold": {
        "header": "Scaffold example specs",
        "description": "We'll generate several example specs to help guide you on how to write tests in Cypress.",
        "specsAddedHeader": "Great! We added the following files to your project:",
        "specsAddedButton": "Okay, I got it!",
        "specsAddingHeader": "Adding specs..."
      },
      "importEmptySpec": {
        "header": "Create new empty spec",
        "description": "We'll generate an empty spec file which can be used to start testing your application.",
        "chooseFilenameHeader": "Enter the path for your new spec",
        "inputPlaceholder": "Enter a relative path...",
        "invalidSpecWarning": "This path is invalid because it doesn't match the following ",
        "specExtensionWarning": "We recommend naming your spec to match the following pattern: "
      }
    },
    "component": {
      "importFromComponent": {
        "header": "Create from component",
        "description": "Generate a basic component test for any of the components in this project.",
        "chooseAComponentHeader": "Choose a component"
      },
      "importEmptySpec": {
        "header": "Create a new spec",
        "description": "We'll generate an empty spec file to start testing components.",
        "invalidComponentWarning": "We couldn't generate a valid path matching your custom "
      }
    }
  },
  "specPage": {
    "pageTitle": "Specs",
    "newSpecButton": "New spec",
    "searchPlaceholder": "Search specs",
    "clearSearch": "Clear search field",
    "componentSpecsHeader": "Component specs",
    "e2eSpecsHeader": "E2E specs",
    "lastUpdated": {
      "header": "Last updated",
      "tooltip": {
        "gitStatus": "Git status",
        "gitInfo": "git info",
        "gitInfoAvailable": "{0} of the spec files within this project",
        "gitInfoUnavailable": "Cypress is unable to detect {0} for this project and has defaulted to showing file system data instead"
      }
    },
    "latestRuns": {
      "header": "Latest runs",
      "headerShort": "Runs",
      "tooltip": {
        "connected": "The {0} in the Cypress Dashboard",
        "notConnected": "Connect to the Cypress Dashboard to see the {0}",
        "noAccess": "Request access to this project in the Cypress Dashboard to view the {0}",
        "linkText": "status of your latest runs"
      }
    },
    "averageDuration": {
      "header": "Average duration",
      "headerShort": "Duration",
      "tooltip": {
        "connected": "The {0} of your latest runs in the Cypress Dashboard",
        "notConnected": "Connect to the Cypress Dashboard to see the {0} of your latest runs",
        "noAccess": "Request access to this project in the Cypress Dashboard to view the {0} of your latest runs",
        "linkText": "average spec durations"
      }
    },
    "flaky": {
      "badgeLabel": "Flaky",
      "severityLow": "Low",
      "severityMedium": "Medium",
      "severityHigh": "High",
      "flakyRate": "{0}% flaky rate",
      "flakyRuns": "{flakyRuns} flaky runs / {totalRuns} total | {flakyRuns} flaky run / {totalRuns} total | {flakyRuns} flaky runs / {totalRuns} total",
      "lastFlaky": "Last run flaky | Last flaky {runsSinceLastFlake} run ago | Last flaky {runsSinceLastFlake} runs ago"
    },
    "hoverButton": {
      "connect": "Connect",
      "connectProject": "Connect project",
      "connectProjectShort": "Connect",
      "requestAccess": "Request access",
      "requestAccessShort": "Request",
      "requestSent": "Request sent",
      "requestSentShort": "Sent"
    },
    "connectProjectButton": "Connect your project",
    "dashboardLoginButton": "Log in to the Dashboard",
    "reconnectProjectButton": "Reconnect your project",
    "unauthorizedBannerTitle": "Request access to project",
    "requestAccessButton": "Request access",
    "requestSentButton": "Request sent",
    "rows": {
      "gitTooltipSubtext": "{shortHash} by {author}"
    },
    "noResultsMessage": "No specs matched your search:",
    "noSpecError": {
      "title": "Spec not found",
      "intro": "There is no spec matching the following location:",
      "explainer": "It is possible that the file has been moved or deleted. Please choose from the list of specs below."
    },
    "offlineWarning": {
      "title": "No internet connection",
      "explainer": "Please check your internet connection to resolve this issue. When your internet connection is fixed, we will automatically attempt to fetch the run metrics from the Cypress Dashboard."
    },
    "fetchFailedWarning": {
      "title": "Lost connection",
      "explainer1": "The request timed out or failed when trying to retrieve the recorded run metrics from the Cypress Dashboard. The information that you're seeing in the table below may be incomplete as a result.",
      "explainer2": "Please refresh the page to try again and visit our {0} if this behavior continues.",
      "refreshButton": "Try again"
    },
    "banners": {
      "login": {
        "title": "Optimize and record your CI test runs with Cypress Dashboard",
        "contentA": "Parallelize your tests in CI and visualize every error by watching full video recordings of each test you run.",
        "contentB": "When you configure Cypress to record tests to the Cypress Dashboard, you'll see data from your latest recorded runs in the Cypress app. This increased visibility into your test history allows you to debug your tests faster and more effectively, all within your local workflow.",
        "buttonLabel": "Get started with Cypress Dashboard"
      },
      "createOrganization": {
        "titleA": "Finish setting up Cypress Dashboard",
        "titleB": "Create or join an organization",
        "content": "Join or create an organization in Cypress Dashboard to access your projects and recorded test runs.",
        "buttonLabel": "Set up your organization"
      },
      "connectProject": {
        "title": "Connect your project to Cypress Dashboard",
        "contentA": "View recorded test runs directly in the Cypress app to monitor, run, and fix tests locally.",
        "contentB": "Bring your recorded test results into your local development workflow to monitor, run, and fix tests all in the Cypress app.",
        "buttonLabel": "Connect your project"
      },
      "record": {
        "title": "Record your first run",
        "content": "Record a run to see your test results in Cypress Dashboard. You can then optimize your test suite, debug failing and flaky tests, and integrate with your favorite tools."
      }
    }
  },
  "noResults": {
    "defaultMessage": "No results matched your search:",
    "clearSearch": "Clear search"
  },
  "sidebar": {
    "keyboardShortcuts": {
      "title": "Keyboard shortcuts",
      "rerun": "Re-run tests",
      "stop": "Stop tests",
      "toggle": "Toggle specs list"
    },
    "toggleLabel": {
      "expanded": "Collapse sidebar",
      "collapsed": "Expand sidebar"
    },
    "nav": {
      "ariaLabel": "Pages"
    }
  },
  "topNav": {
    "released": "Released",
    "version": "Version",
    "installed": "Installed",
    "latest": "Latest",
    "seeAllReleases": "See all releases",
    "runningOldVersion": "You're currently running an old version of Cypress. Update to the latest version for the best experience.",
    "docsMenu": {
      "docsHeading": "Docs",
      "gettingStartedTitle": "Getting started",
      "firstTest": "Write your first test",
      "testingApp": "Testing your app",
      "organizingTests": "Organizing tests",
      "referencesTitle": "References",
      "bestPractices": "Best practices",
      "configuration": "Configuration",
      "api": "API",
      "ciTitle": "Run in CI/CD",
      "ciSetup": "Set up CI",
      "fasterTests": "Run tests faster",
      "prompts": {
        "ci1": {
          "title": "Configure CI",
          "description": "Optimize your tests in CI by following these guides.",
          "seeOtherGuides": "See other guides",
          "intro": "Introduction to CI",
          "learnTheBasics": "Learn the basics of running Cypress in CI."
        },
        "orchestration1": {
          "title": "Run tests faster in CI",
          "parallelTime": "5 mins",
          "noParallelTime": "12 mins",
          "withParallelization": "with Parallelization",
          "withoutParallelization": "without Parallelization",
          "intro": "With Smart Orchestration, you'll be able to:",
          "bullet1": "Run spec files in parallel",
          "bullet2": "Prioritize failed specs to run first",
          "bullet3": "Cancel CI runs on test failure",
          "learnMore": "Learn more"
        }
      }
    },
    "login": {
      "bodyInitial": "Logging in gives you access to the {0}. You can set up projects to be recorded and see test data from your project.",
      "bodySuccess": "You are now logged in as {0}.",
      "bodyError": "An error occurred while attempting to log in:",
      "bodyBrowserError": "The browser could not be opened.",
      "bodyBrowserErrorDetails": "Cypress was unable to open your installed browser. To continue logging in, please paste this URL into your web browser:",
      "cloud": "Cypress Dashboard service",
      "titleInitial": "Log in to Cypress",
      "titleSuccess": "Login successful",
      "titleFailed": "Login failed",
      "titleBrowserError": "Browser error",
      "actionLogin": "Log in",
      "profileMenuLabel": "Profile and logout",
      "actionLogout": "Log out",
      "actionContinue": "Continue",
      "actionOpening": "Opening browser",
      "actionWaiting": "Waiting for you to log in",
      "actionTryAgain": "Try again",
      "actionCancel": "Cancel"
    },
    "updateCypress": {
      "title": "Upgrade to Cypress",
      "currentlyRunning": "You are currently running Version {0} of Cypress. ",
      "pasteToUpgradeProject": "To upgrade to the latest version for your project, first {0}, then paste the command below into your terminal:",
      "pasteToUpgradeGlobal": "To upgrade to the latest version, first {0}, then paste the command below into your terminal:",
      "rememberToCloseInsert": "close this app"
    },
    "upgradeText": "Upgrade",
    "global": {
      "projects": "Projects"
    }
  },
  "launchpadErrors": {
    "generic": {
      "configErrorTitle": "Cypress configuration error",
      "retryButton": "Try again",
      "stackTraceLabel": "Stack trace",
      "docsButton": {
        "configGuide": {
          "text": "Configuration guide",
          "link": "https://docs.cypress.io/guides/references/configuration"
        },
        "dashboardGuide": {
          "text": "Cypress Dashboard guide",
          "link": "https://docs.cypress.io/guides/dashboard/introduction"
        },
        "docsHomepage": {
          "text": "Cypress docs",
          "link": "https://docs.cypress.io"
        }
      }
    },
    "noInternet": {
      "header": "You have no internet connection",
      "message": "Check your internet connection to pull the latest data from the dashboard.",
      "connectProject": "Please check your internet connection to resolve this issue. When your internet connection is fixed, we will automatically attempt to fetch your latest runs for this project."
    }
  },
  "setupPage": {
    "projectSetup": {
      "frameworkLabel": "Front-end framework",
      "frameworkPlaceholder": "Pick a framework",
      "bundlerLabel": "Bundler",
      "bundlerLabelDescription": "(dev server)",
      "bundlerPlaceholder": "Pick a bundler",
      "languageLabel": "Language",
      "configFileLanguageLabel": "Cypress config file",
      "detected": "(detected)"
    },
    "step": {
      "continue": "Continue",
      "next": "Next step",
      "back": "Back",
      "skip": "Skip"
    },
    "configFile": {
      "createManually": "Create file manually",
      "skippedLabel": "Skipped",
      "changesRequiredLabel": "Changes required",
      "changesRequiredBadge": "Changes required",
      "changesRequiredDescription": "Please merge the code below with your existing {0}"
    },
    "testingCard": {
      "configured": "Configured",
      "notConfigured": "Not Configured",
      "running": "Running",
      "chooseABrowser": "Choose a browser",
      "reconfigure": "Reconfigure",
      "disabled": "Disabled"
    }
  },
  "globalPage": {
    "empty": {
      "title": "Add project",
      "helper": "Get started by adding your first project below.",
      "dropText": "Drag your project directory here or {0}",
      "browseManually": "browse manually."
    },
    "settings": "Settings",
    "saveChanges": "Save changes",
    "cancel": "Cancel",
    "externalEditorPreferences": "External editor preferences",
    "externalEditorPreferencesDescription1": "Select your preference for opening files on your system.",
    "externalEditorPreferencesDescription2": "You can change this later in the {0} page.",
    "recentProjectsHeader": "Recent projects",
    "searchPlaceholder": "Search projects",
    "addProjectButton": "Add project",
    "projectActions": "Project actions",
    "removeProject": "Remove project",
    "openInIDE": "Open in IDE",
    "openInFinder": "Open in Finder",
    "noResultsMessage": "No projects matched your search:"
  },
  "welcomePage": {
    "review": "Review the differences between each testing type",
    "codeExample": "Code example",
    "compareTypes": {
      "content": {
        "e2eTitle": "End-to-end tests",
        "e2eBullet1": "Visit URLs via",
        "e2eBullet2": "Test flows and functionality across multiple pages",
        "e2eBullet3": "Ideal for testing integrated flows in CD workflows",
        "componentTitle": "Component tests",
        "ctBullet1": "Import components via",
        "ctBullet2": "Test individual components of a design system in isolation",
        "ctBullet3": "Ideal for testing isolated flows and components in CI"
      },
      "modalTitle": "Key differences"
    },
    "title": "Welcome to Cypress!"
  },
  "settingsPage": {
    "config": {
      "title": "Resolved configuration",
      "description": "Since the options in the {0} can be set dynamically by your development environment, please refer to the legend below to understand how the configuration options are resolved.",
      "legend": {
        "env": {
          "label": "env",
          "description": "Set from environment variables"
        },
        "default": {
          "label": "default",
          "description": "Default values"
        },
        "dynamic": {
          "label": "dynamic",
          "description": "Set by the {0} function"
        },
        "cli": {
          "label": "cli",
          "description": "Set from CLI arguments"
        },
        "config": {
          "label": "config",
          "description": "Set from {0}"
        }
      }
    },
    "proxy": {
      "title": "Proxy settings",
      "description": "Cypress auto-detected the following proxy settings from your operating system.",
      "bypassList": "Proxy bypass list",
      "proxyServer": "Proxy server"
    },
    "editor": {
      "title": "External editor",
      "description": "External editor to use for editing code opened when using Cypress.",
      "noEditorSelectedPlaceholder": "Choose your editor...",
      "customPathPlaceholder": "/path/to/editor"
    },
    "projectId": {
      "title": "Project ID",
      "description": "The Project ID configured for this project inside of Cypress Dashboard. {0}"
    },
    "specPattern": {
      "title": "Spec patterns",
      "description": "The globs pointing Cypress to your spec files configured for this project. {0}"
    },
    "recordKey": {
      "title": "Record key",
      "description": "The Record Key configured for this project inside of Cypress Dashboard. {0}",
      "manageKeys": "Manage keys",
      "errorEmpty": "You do not have permission to record on this project",
      "errorEmptyButton": "Request record rights",
      "errorAccess": "You do not have permission to view this project",
      "errorAccessPending": "Your request for access to this project is pending approval",
      "errorAccessButton": "Request access",
      "errorNotFound": "Project not found",
      "errorNotFoundButton": "Connect it again",
      "errorNotLoggedIn": "You are not connected to the Cypress Dashboard",
      "errorNotLoggedInButton": "Log in to the Cypress Dashboard"
    },
    "project": {
      "title": "Project settings",
      "description": "Review the configuration settings currently in use for this project."
    },
    "cloud": {
      "title": "Dashboard settings",
      "description": "Review the configuration settings for recording to the Cypress Dashboard."
    },
    "experiments": {
      "title": "Experiments",
      "description": "If you'd like to try out new features that we're working on, you can enable beta features for your project by turning on the experimental features you'd like to try. {0}",
      "experimentalFetchPolyfill": {
        "name": "Fetch polyfill",
        "description": "Automatically replaces `window.fetch` with a polyfill that Cypress can spy on and stub. Note: `experimentalFetchPolyfill` has been deprecated in Cypress 6.0.0 and will be removed in a future release. Consider using [`cy.intercept()`](https://on.cypress.io/intercept) to intercept `fetch` requests instead."
      },
      "experimentalInteractiveRunEvents": {
        "name": "Interactive run events",
        "description": "Allows listening to the [`before:run`](https://on.cypress.io/before-run), [`after:run`](https://on.cypress.io/after-run), [`before:spec`](https://on.cypress.io/before-spec), and [`after:spec`](https://on.cypress.io/after-spec) events in plugins during interactive mode."
      },
<<<<<<< HEAD
=======
      "experimentalSessionAndOrigin": {
        "name": "Cross-origin and session",
        "description": "Enables cross-origin and improved session support, including the [`cy.origin()`](https://on.cypress.io/origin) and [`cy.session()`](https://on.cypress.io/session) commands."
      },
>>>>>>> df86ae45
      "experimentalModifyObstructiveThirdPartyCode": {
        "name": "Modify obstructive third party code",
        "description": "Applies `modifyObstructiveCode` to third party `.html` and `.js`, removes subresource integrity, and modifies the user agent in Electron."
      },
      "experimentalSingleTabRunMode": {
        "name": "Single tab run mode",
        "description": "Runs all component specs in a single tab, trading spec isolation for faster run mode execution."
      },
      "experimentalSourceRewriting": {
        "name": "Source rewriting",
        "description": "Enables AST-based JS/HTML rewriting. This may fix issues caused by the existing regex-based JS/HTML replacement algorithm. See [#5273](https://github.com/cypress-io/cypress/issues/5273) for details."
      },
      "experimentalStudio": {
        "name": "Studio",
        "description": "Generate and save commands directly to your test suite by interacting with your app as an end user would."
      },
      "experimentalWebKitSupport": {
        "name": "WebKit Support",
        "description": "Adds support for testing in the WebKit browser engine used by Safari. See https://on.cypress.io/webkit-experiment for more information."
      }
    },
    "device": {
      "title": "Device settings",
      "description": "Review the configuration settings currently in use for this device."
    },
    "testingPreferences": {
      "title": "Testing preferences",
      "description": "Configure your testing environment with these flags",
      "autoScrollingEnabled": {
        "title": "Auto scrolling enabled",
        "description": "Scroll behavior when running tests."
      }
    },
    "footer": {
      "text": "You can reconfigure the {testingType} testing settings for this project if you're experiencing issues with your Cypress configuration.",
      "button": "Configuration guide",
      "buttonLink": "https://docs.cypress.io/guides/references/configuration"
    }
  },
  "runs": {
    "connect": {
      "title": "View your recorded runs from the Cypress Dashboard",
      "smartText": "Scale your test runs with built-in Smart Orchestration.",
      "debugText": "Debug tests that fail in CI with visual feedback.",
      "chartText": "Keep your tests in tip-top shape with powerful analytics.",
      "buttonUser": "Log in to the Cypress Dashboard",
      "buttonProject": "Connect your project to the Cypress Dashboard",
      "modal": {
        "title": "Connect project",
        "cancel": "Cancel",
        "createOrg": {
          "description": "You need to create an organization in the Cypress Dashboard to continue.",
          "button": "Create organization",
          "waitingButton": "Waiting for you to create an organization...",
          "refreshButton": "Refresh organizations list"
        },
        "selectProject": {
          "organization": "Organization",
          "noOrganizationSelectedError": "required when creating a new project",
          "manageOrgs": "Manage organizations",
          "project": "Project",
          "projectName": "Project name",
          "projectNameDisclaimer": "(You can change this later)",
          "createNewProject": "Create new",
          "chooseExistingProject": "Choose an existing project",
          "newProjectAccess": "Project access",
          "privateLabel": "Private",
          "privateDescription": "Only invited users can view recorded test results.",
          "publicLabel": "Public",
          "publicDescription": "Anyone can view recorded test results.",
          "connectProject": "Connect project",
          "createProject": "Create project",
          "placeholderOrganizations": "Pick an organization",
          "placeholderProjects": "Pick a project",
          "placeholderProjectsPending": "Pick an organization first"
        },
        "connectManually": {
          "title": "Connect project manually",
          "warning": "We couldn't add the projectId to your cypress.config.js file automatically.",
          "mainMessage": "Manually add the {projectId} to the root of the config object in your {configFile} file.",
          "waitingButton": "Waiting for you to add the projectId..."
        }
      },
      "errors": {
        "baseError": {
          "title": "Cypress Dashboard error"
        },
        "internalServerError": {
          "title": "Cannot connect to the Cypress Dashboard",
          "description": "The request times out when trying to retrieve the info from the Cypress Dashboard. Please refresh the page to try again and visit out {0} if this behavior continues.",
          "link": "Support Page"
        }
      }
    },
    "connectSuccessAlert": {
      "title": "This project is now connected to the Cypress Dashboard!",
      "item1": "We automatically added the {projectId} to your {configFile} file.",
      "item2": "Please ensure that your {0} file is checked into source control."
    },
    "empty": {
      "title": "Record your first run to the Cypress Dashboard",
      "description": "Run the command below in your local development terminal or in CI."
    },
    "results": {
      "skipped": "skipped",
      "pending": "pending",
      "passed": "passed",
      "failed": "failed"
    },
    "errors": {
      "notFound": {
        "title": "Couldn't find your project",
        "description": "We were unable to find an existing project matching the {0} set in your Cypress config file. You can reconnect with an existing project or create a new project.",
        "button": "Reconnect your project"
      },
      "unauthorized": {
        "title": "Request access to view the recorded runs",
        "description": "This is a private project that you do not currently have access to. Please request access from the project owner in order to view the list of runs.",
        "button": "Request access"
      },
      "unauthorizedRequested": {
        "title": "Your access request for this project has been sent.",
        "description": "The owner of this project has been notified of your request. We'll notify you via email when your access request has been granted.",
        "button": "Request Sent"
      },
      "connectionFailed": {
        "title": "Cannot connect to the Cypress Dashboard",
        "description": "The request times out when trying to retrieve the recorded runs from the Cypress Dashboard. Please refresh the page to try again and visit out {0} if this behavior continues.",
        "link": "Support page",
        "button": "Try again"
      }
    }
  },
  "testingType": {
    "modalTitle": "Choose a testing type",
    "e2e": {
      "name": "E2E Testing",
      "description": "Build and test the entire experience of your application from end-to-end to ensure each flow matches your expectations."
    },
    "component": {
      "name": "Component Testing",
      "description": "Build and test your components from your design system in isolation in order to ensure each state matches your expectations."
    },
    "componentDisabled": {
      "description": "To test your components you must {0} as an NPM dependency for this project.",
      "link": "install Cypress"
    }
  },
  "migration": {
    "before": "Before",
    "after": "After",
    "heresWhy": "here's why:",
    "renameAuto": {
      "title": "We recommend automatically renaming your specs in this step",
      "changeButton": "change",
      "changedSpecFolder": "We've changed the default spec folder from:",
      "changedSpecExt": "We've changed the default spec file extension from:",
      "changedSpecPatternExplain": "We've changed the default spec file extension to {0} in order to avoid conflicts with any existing testing frameworks.",
      "optedOutMessage": "You've opted not to rename your spec file extension. You may need to change your specPattern later so we can still find your spec files.",
      "folderRenameMessage": "You've opted not to rename your spec file extension, we'll only rename the folder",
      "modal": {
        "title": "Change the existing spec file extension",
        "warning": "We recommend using the default extension to avoid inconsistencies, framework conflicts, and confusion with your team.",
        "line1": "Cypress now supports the ability to create new spec files from within the UI for both E2E and component specs.",
        "line2": "All new spec files created within Cypress will use the default pattern of: ",
        "line3": "We want to rename your existing specs so that they have a consistent filename pattern for both E2E and component testing.",
        "line4": "All documentation and example code will be using: ",
        "line5": "We've changed the placement of component specs to be next to their source files (e.g. src/Button.jsx and src/Button.cy.jsx)",
        "line6": "The new default pattern of {0} prevents targeting conflicts with other testing frameworks. (e.g. Jest)",
        "label": "Choose from the following filename patterns:",
        "option1": "{0} (recommended)",
        "option2": "Don't rename anything — keep what I have.",
        "option3": "Rename folder only.",
        "optOutAdditional": "I may need to change my {0} later if I don't use the recommended filename extension.",
        "buttonSave": "Save changes",
        "buttonCancel": "Cancel"
      }
    },
    "renameManual": {
      "title": "We need you to move your component specs manually",
      "componentFolderRemoved": "We've removed the {0} options from the Cypress config.",
      "addedSpecPattern": "We've added a new {0} option in the Cypress config that tells us where to find your component specs.",
      "cannotAuto": "We can't automatically migrate your existing component spec files. We recommend that you move the following component spec files next to your source component files (e.g. {0})",
      "ifSkipNote": "If you skip this step, Cypress will still be able to find them, but any new specs that you create will automatically be created next to your component files."
    },
    "renameSupport": {
      "title": "We'll automatically rename your existing E2E support file in this step",
      "serveDifferentTypes": "We now serve different support files for E2E and Component Testing.",
      "changedSupportFile": "We've renamed the E2E support file from:"
    },
    "configFile": {
      "title": "We need to migrate to the new Cypress configuration file",
      "changedDefault": "We've changed the default Cypress config file from:",
      "customOptions": "We've set a custom {specPattern} option based on your {options}.",
      "willConvert": "We'll automatically create a new {jsFile} file and seed it with your options from your existing {jsonFile}."
    },
    "setupComponent": {
      "title": "You need to reconfigure Cypress for component testing",
      "line1": "We've detected that you are currently using the experimental version of component testing.",
      "line2": "Your existing configuration is no longer compatible with new component testing configuration options.",
      "line3": "In a previous step, we renamed your component specs, but can't automatically migrate your existing component testing configuration.",
      "line4": "In the next screen, you'll be able to reconfigure component testing in a new guided configuration wizard."
    },
    "wizard": {
      "title": "Migration helper",
      "description": "Complete the steps below to migrate your project to Cypress 10",
      "step1": {
        "title": "Migrate existing specs",
        "description": "In this step, we'll automatically rename and/or move your existing spec files as needed.",
        "button": "Rename these specs for me",
        "buttonSkip": "Skip renaming specs",
        "buttonRenameFolder": "Rename the folder for me"
      },
      "step2": {
        "title": "Move your existing component specs",
        "description": "In this step, you'll manually move your existing component specs to their new default location.",
        "buttonWait": "Waiting for you to move your component specs...",
        "buttonDone": "Continue to next step",
        "button": "I'll do this later"
      },
      "step3": {
        "title": "Rename the Cypress support file",
        "description": "In this step, we'll automatically rename your existing support file.",
        "button": "Rename the support file for me"
      },
      "step4": {
        "title": "Migrate to the new Cypress configuration file",
        "description": "In this step, we'll automatically migrate your existing Cypress configuration to the new Cypress configuration file.",
        "button": "Migrate the configuration for me"
      },
      "step5": {
        "title": "Reconfigure component testing",
        "description": "In this step, we'll explain how you will reconfigure Cypress for component testing.",
        "button": "Finish migration and continue"
      }
    },
    "landingPage": {
      "title": "Welcome to Cypress 10!",
      "description": "Check out the highlights in the video below to explore what’s changed recently.",
      "actionContinue": "Continue to Cypress 10",
      "linkReleaseNotes": "Release notes"
    }
  },
  "setupWizard": {
    "selectFramework": {
      "title": "Project setup",
      "description": "Confirm the front-end framework and bundler used in your project."
    },
    "installDependencies": {
      "title": "Install dev dependencies",
      "description": "Based on your previous selection, the following dependencies are required.",
      "pasteCommand": "Paste this command into your terminal to install the following packages:",
      "waitForInstall": "Waiting for you to install the dependencies...",
      "installed": "installed",
      "pendingInstall": "pending installation",
      "installationAlertSuccess": "You've successfully installed all required dependencies."
    },
    "configFiles": {
      "title": "Configuration files",
      "description": "We added the following files to your project:"
    },
    "chooseBrowser": {
      "title": "Choose a browser",
      "description": "Choose your preferred browser for {testingType} testing."
    }
  },
  "e2eProjectSetup": {
    "title": "Project setup",
    "description": "Confirm your project's preferred language."
  },
  "openBrowser": {
    "startComponent": "Start Component Testing in {browser}",
    "startE2E": "Start E2E Testing in {browser}",
    "openingComponent": "Opening component testing in {browser}",
    "openingE2E": "Opening E2E Testing in {browser}",
    "running": "Running {browser}",
    "focus": "Focus",
    "close": "Close",
    "switchTestingType": "Switch testing type"
  },
  "runner": {
    "header": {
      "reviewDocs": "Review the docs",
      "troubleRendering": "if you're having trouble rendering your components properly."
    },
    "snapshot": {
      "highlightsLabel": "Highlights",
      "testsRunningError": "Cannot show snapshot while tests are running",
      "snapshotMissingError": "The snapshot is missing. Displaying current state of the DOM.",
      "defaultTitle": "DOM snapshot",
      "pinnedTitle": "Pinned",
      "studioActiveError": "Cannot show snapshot while creating commands in Studio"
    },
    "selectorPlayground": {
      "matches": "No matches | {n} match | {n} matches",
      "playgroundTooltip": "Click an element to see a suggested selector",
      "copyTooltip": "Copy to clipboard",
      "copyTooltipAction": "Copied!",
      "printTooltip": "Print to console",
      "printTooltipAction": "Printed!",
      "invalidSelector": "Invalid",
      "selectorMethodsLabel": "Selector methods",
      "toggle": "Toggle playground"
    },
    "automation": {
      "disconnected": {
        "title": "The Cypress extension has disconnected.",
        "description": "Cypress cannot run tests without this extension.",
        "reload": "Reload the browser"
      },
      "missing": {
        "title": "The Cypress extension is missing.",
        "description": "Cypress cannot run tests without this extension. Please choose another browser."
      },
      "shared": {
        "link": "Read more about browser management"
      }
    },
    "viewportTooltip": {
      "buttonText": "Review the guide on viewports",
      "buttonHref": "https://on.cypress.io/viewport",
      "infoText": "The viewport determines the width and height of your application under test. By default the viewport will be {0} by {1} for {2} testing.",
      "configText": "Additionally, you can override this value in your {configFile} or via the {viewportCommand} command."
    },
    "studio": {
      "studio": "Studio",
      "studioDescription": "Generate Cypress commands by interacting with your site as an end user would. Then, save these commands directly to your test file.",
      "studioDetailedDescription": "Generate and save commands directly to your test suite by interacting with your app as an end user would. Right click on an element to add an assertion. Studio will track events that generate the following commands:",
      "getStartedButton": "Get started",
      "feedbackPrompt": "Your {0} will be highly influential to our team.",
      "experimentalMessage": "This feature is currently experimental and we will be adding more commands and abilities in the future.",
      "feedbackLink": "feedback",
      "saveTest": "Save test",
      "testName": "Test name",
      "saveTestButton": "Save",
      "closeStudio": "Close Studio",
      "restartStudio": "Restart Studio",
      "copyCommands": "Copy commands to clipboard",
      "commandsCopied": "Commands copied!",
      "availableCommands": "Available commands",
      "giveFeedback": "Give feedback",
      "enterValidUrl": "Enter a valid URL to visit",
      "continue": "Continue",
      "actionCancel": "Cancel"
    }
  },
  "warnings": {
    "retry": "Try again"
  },
  "versions": {
    "alpha": "Alpha",
    "beta": "Beta",
    "new": "New"
  }
}<|MERGE_RESOLUTION|>--- conflicted
+++ resolved
@@ -491,13 +491,6 @@
         "name": "Interactive run events",
         "description": "Allows listening to the [`before:run`](https://on.cypress.io/before-run), [`after:run`](https://on.cypress.io/after-run), [`before:spec`](https://on.cypress.io/before-spec), and [`after:spec`](https://on.cypress.io/after-spec) events in plugins during interactive mode."
       },
-<<<<<<< HEAD
-=======
-      "experimentalSessionAndOrigin": {
-        "name": "Cross-origin and session",
-        "description": "Enables cross-origin and improved session support, including the [`cy.origin()`](https://on.cypress.io/origin) and [`cy.session()`](https://on.cypress.io/session) commands."
-      },
->>>>>>> df86ae45
       "experimentalModifyObstructiveThirdPartyCode": {
         "name": "Modify obstructive third party code",
         "description": "Applies `modifyObstructiveCode` to third party `.html` and `.js`, removes subresource integrity, and modifies the user agent in Electron."
