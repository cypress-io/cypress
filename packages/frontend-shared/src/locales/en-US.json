{
  "links": {
    "learnMore": "Learn more.",
    "learnMoreButton": "Learn more",
    "needHelp": "Need help"
  },
  "components": {
    "modal": {
      "dismiss": "Dismiss"
    },
    "fileSearch": {
      "noMatchesForExtension": "No files found when searching for the file extension",
      "noMatchesForFileName": "",
      "byFilenameInput": "Search by filename...",
      "byExtensionInput": "Extensions to include e.g. *.tsx, *.vue",
      "matchesIndicatorEmptyFileSearch": "No matches | 1 match | { denominator } matches",
      "matchesIndicator": "No matches | {numerator} of {denominator} matches | {numerator} of {denominator} matches"
    },
    "button": {
      "cancel": "Cancel",
      "back": "Back"
    },
    "loading": {
      "config": {
        "title": "Initializing config...",
        "description": "Please wait while we load your project and find browsers installed on your system"
      }
    },
    "select": {
      "placeholder": "Choose an option..."
    },
    "alert": {
      "dismissAriaLabel": "Dismiss"
    },
    "specPattern": {
      "matches": "No matches | {n} match | {n} matches"
    },
    "specPatternModal": {
      "title": "Spec pattern settings"
    }
  },
  "clipboard": {
    "copy": "Copy",
    "copied": "Copied!"
  },
  "actions": {
    "close": "Close"
  },
  "file": {
    "edit": "Edit",
    "git": {
      "modified": "Modified",
      "created": "Created"
    }
  },
  "status": {
    "enabled": "Enabled",
    "disabled": "Disabled"
  },
  "createSpec": {
    "newSpec": "New spec",
    "createSpec": "Create spec",
    "done": "Done!",
    "noComponentsFound": "No components found",
    "unableToParseFile": "Unable to parse file",
    "updateSpecPattern": "Update spec pattern",
    "newSpecModalTitle": "Create a new spec",
    "successPage": {
      "header": "Great! The spec was successfully added",
      "runSpecButton": "Okay, run the spec",
      "createAnotherSpecButton": "Create another spec"
    },
    "page": {
      "defaultPatternNoSpecs": {
        "title": "Create your first spec",
        "component": {
          "description": "Since this project looks new, we recommend that you get started by creating a spec for one of your components."
        },
        "e2e": {
          "description": "Since this project looks new, we recommend that you use the specs and tests that we've written for you to get started."
        }
      },
      "customPatternNoSpecs": {
        "title": "No specs found",
        "description": "We couldn't find any files matching the following spec patterns. You may need to move your specs or update your {0} to find them."
      }
    },
    "noSpecsMessage": "If you feel that you're seeing this screen in error, and there should be specs listed here, you likely need to update the spec pattern.",
    "viewSpecPatternButton": "View spec pattern",
    "e2e": {
      "importFromScaffold": {
        "header": "Scaffold example specs",
        "description": "We'll generate several example specs to help guide you on how to write tests in Cypress.",
        "specsAddedHeader": "Great! We added the following files to your project:",
        "specsAddedButton": "Okay, I got it!",
        "specsAddingHeader": "Adding specs..."
      },
      "importEmptySpec": {
        "header": "Create new empty spec",
        "description": "We'll generate an empty spec file which can be used to start testing your application.",
        "chooseFilenameHeader": "Enter the path for your new spec",
        "inputPlaceholder": "Enter a relative path...",
        "invalidSpecWarning": "This path is invalid because it doesn't match the following ",
        "specExtensionWarning": "We recommend naming your spec to match the following pattern: "
      }
    },
    "component": {
      "importFromComponent": {
        "header": "Create from component",
        "description": "Generate a basic component test for any of the components in this project.",
        "chooseAComponentHeader": "Choose a component"
      },
      "importEmptySpec": {
        "header": "Create a new spec",
        "description": "We'll generate an empty spec file to start testing components.",
        "invalidComponentWarning": "We couldn't generate a valid path matching your custom "
      }
    }
  },
  "specPage": {
    "pageTitle": "Specs",
    "newSpecButton": "New spec",
    "searchPlaceholder": "Search specs",
    "clearSearch": "Clear search field",
    "componentSpecsHeader": "Component specs",
    "e2eSpecsHeader": "E2E specs",
    "lastUpdated": {
      "header": "Last updated",
      "tooltip": {
        "gitStatus": "Git status",
        "gitInfo": "git info",
        "gitInfoAvailable": "{0} of the spec files within this project",
        "gitInfoUnavailable": "Cypress is unable to detect {0} for this project and has defaulted to showing file system data instead"
      }
    },
    "latestRuns": {
      "header": "Latest runs",
      "headerShort": "Runs",
      "tooltip": {
        "connected": "The {0} in Cypress Cloud",
        "notConnected": "Connect to Cypress Cloud to see the {0}",
        "noAccess": "Request access to this project in Cypress Cloud to view the {0}",
        "linkText": "status of your latest runs"
      }
    },
    "averageDuration": {
      "header": "Average duration",
      "headerShort": "Duration",
      "tooltip": {
        "connected": "The {0} of your latest runs in Cypress Cloud",
        "notConnected": "Connect to Cypress Cloud to see the {0} of your latest runs",
        "noAccess": "Request access to this project in Cypress Cloud to view the {0} of your latest runs",
        "linkText": "average spec durations"
      }
    },
    "flaky": {
      "badgeLabel": "Flaky",
      "severityLow": "Low",
      "severityMedium": "Medium",
      "severityHigh": "High",
      "flakyRate": "{0}% flaky rate",
      "flakyRuns": "{flakyRuns} flaky runs / {totalRuns} total | {flakyRuns} flaky run / {totalRuns} total | {flakyRuns} flaky runs / {totalRuns} total",
      "lastFlaky": "Last run flaky | Last flaky {runsSinceLastFlake} run ago | Last flaky {runsSinceLastFlake} runs ago"
    },
    "hoverButton": {
      "connect": "Connect",
      "connectProject": "Connect project",
      "connectProjectShort": "Connect",
      "requestAccess": "Request access",
      "requestAccessShort": "Request",
      "requestSent": "Request sent",
      "requestSentShort": "Sent"
    },
    "connectProjectButton": "Connect your project",
    "cloudLoginButton": "Log in to Cypress Cloud",
    "reconnectProjectButton": "Reconnect your project",
    "unauthorizedBannerTitle": "Request access to project",
    "requestAccessButton": "Request access",
    "requestSentButton": "Request sent",
    "rows": {
      "gitTooltipSubtext": "{shortHash} by {author}"
    },
    "noResultsMessage": "No specs matched your search:",
    "noSpecError": {
      "title": "Spec not found",
      "intro": "There is no spec matching the following location:",
      "explainer": "It is possible that the file has been moved or deleted. Please choose from the list of specs below."
    },
    "offlineWarning": {
      "title": "No internet connection",
      "explainer": "Please check your internet connection to resolve this issue. When your internet connection is fixed, we will automatically attempt to fetch the run metrics from Cypress Cloud."
    },
    "fetchFailedWarning": {
      "title": "Lost connection",
      "explainer1": "The request timed out or failed when trying to retrieve the recorded run metrics from Cypress Cloud. The information that you're seeing in the table below may be incomplete as a result.",
      "explainer2": "Please refresh the page to try again and visit our {0} if this behavior continues.",
      "refreshButton": "Try again"
    },
    "banners": {
      "login": {
        "title": "Optimize and record your CI test runs with Cypress Cloud",
        "contentA": "Parallelize your tests in CI and visualize every error by watching full video recordings of each test you run.",
        "contentB": "When you configure Cypress to record tests to Cypress Cloud, you'll see data from your latest recorded runs in the Cypress app. This increased visibility into your test history allows you to debug your tests faster and more effectively, all within your local workflow.",
        "buttonLabel": "Get started with Cypress Cloud"
      },
      "createOrganization": {
        "titleA": "Finish setting up Cypress Cloud",
        "titleB": "Create or join an organization",
        "content": "Join or create an organization in Cypress Cloud to access your projects and recorded test runs.",
        "buttonLabel": "Set up your organization"
      },
      "connectProject": {
        "title": "Connect your project to Cypress Cloud",
        "contentA": "View recorded test runs directly in the Cypress app to monitor, run, and fix tests locally.",
        "contentB": "Bring your recorded test results into your local development workflow to monitor, run, and fix tests all in the Cypress app.",
        "buttonLabel": "Connect your project"
      },
      "record": {
        "title": "Record your first run",
        "content": "Record a run to see your test results in Cypress Cloud. You can then optimize your test suite, debug failing and flaky tests, and integrate with your favorite tools."
      }
    },
    "runSelectedSpecs": "Run {n} spec | Run {n} specs"
  },
  "noResults": {
    "defaultMessage": "No results matched your search:",
    "clearSearch": "Clear search"
  },
  "sidebar": {
    "keyboardShortcuts": {
      "title": "Keyboard shortcuts",
      "rerun": "Re-run tests",
      "stop": "Stop tests",
      "toggle": "Toggle specs list"
    },
    "toggleLabel": {
      "expanded": "Collapse sidebar",
      "collapsed": "Expand sidebar"
    },
    "nav": {
      "ariaLabel": "Pages"
    },
    "debug": {
      "new": "New",
      "debugFeature": "New Debug feature",
      "passed": "Relevant run passed",
      "failed": "Relevant run had {n} test failure | Relevant run had {n} test failures",
      "errored": "Relevant run had an error"
    }
  },
  "topNav": {
    "released": "Released",
    "version": "Version",
    "versionUnsupported": "Unsupported",
    "installed": "Installed",
    "latest": "Latest",
    "seeAllReleases": "See all releases",
    "runningOldVersion": "You're currently running an old version of Cypress. Update to the latest version for the best experience.",
    "docsMenu": {
      "docsHeading": "Docs",
      "gettingStartedTitle": "Getting started",
      "firstTest": "Write your first test",
      "testingApp": "Testing your app",
      "organizingTests": "Organizing tests",
      "referencesTitle": "References",
      "bestPractices": "Best practices",
      "configuration": "Configuration",
      "api": "API",
      "ciTitle": "Run in CI/CD",
      "ciSetup": "Set up CI",
      "fasterTests": "Run tests faster",
      "prompts": {
        "ci1": {
          "title": "Configure CI",
          "description": "Optimize your tests in CI by following these guides.",
          "seeOtherGuides": "See other guides",
          "intro": "Introduction to CI",
          "learnTheBasics": "Learn the basics of running Cypress in CI."
        },
        "orchestration1": {
          "title": "Run tests faster in CI",
          "parallelTime": "5 mins",
          "noParallelTime": "12 mins",
          "withParallelization": "with Parallelization",
          "withoutParallelization": "without Parallelization",
          "intro": "With Smart Orchestration, you'll be able to:",
          "bullet1": "Run spec files in parallel",
          "bullet2": "Prioritize failed specs to run first",
          "bullet3": "Cancel CI runs on test failure",
          "learnMore": "Learn more"
        }
      }
    },
    "login": {
      "bodyInitial": "Logging in gives you access to {0}. You can set up projects to be recorded and see test data from your project.",
      "bodySuccess": "You are now logged in as {0}.",
      "bodyError": "An error occurred while attempting to log in:",
      "bodyBrowserError": "The browser could not be opened.",
      "bodyBrowserErrorDetails": "Cypress was unable to open your installed browser. To continue logging in, please paste this URL into your web browser:",
      "cloud": "Cypress Cloud",
      "titleInitial": "Log in to Cypress",
      "titleSuccess": "Login successful",
      "titleFailed": "Login failed",
      "titleBrowserError": "Browser error",
      "actionLogin": "Log in",
      "profileMenuLabel": "Profile and logout",
      "actionLogout": "Log out",
      "actionContinue": "Continue",
      "actionOpening": "Opening browser",
      "actionWaiting": "Waiting for you to log in",
      "actionTryAgain": "Try again",
      "actionCancel": "Cancel"
    },
    "updateCypress": {
      "title": "Upgrade to Cypress",
      "currentlyRunning": "You are currently running Version {0} of Cypress. ",
      "pasteToUpgradeProject": "To upgrade to the latest version for your project, first {0}, then paste the command below into your terminal:",
      "pasteToUpgradeGlobal": "To upgrade to the latest version, first {0}, then paste the command below into your terminal:",
      "rememberToCloseInsert": "close this app"
    },
    "upgradeText": "Upgrade",
    "global": {
      "projects": "Projects"
    }
  },
  "launchpadErrors": {
    "generic": {
      "configErrorTitle": "Cypress configuration error",
      "retryButton": "Try again",
      "stackTraceLabel": "Stack trace",
      "docsButton": {
        "configGuide": {
          "text": "Configuration guide",
          "link": "https://docs.cypress.io/guides/references/configuration"
        },
        "cloudGuide": {
          "text": "Cypress Cloud guide",
          "link": "https://on.cypress.io/features-dashboard"
        },
        "docsHomepage": {
          "text": "Cypress docs",
          "link": "https://docs.cypress.io"
        }
      }
    },
    "noInternet": {
      "header": "You have no internet connection",
      "message": "Check your internet connection to pull the latest data from Cypress Cloud.",
      "connectProject": "Please check your internet connection to resolve this issue. When your internet connection is fixed, we will automatically attempt to fetch your latest runs for this project."
    }
  },
  "setupPage": {
    "projectSetup": {
      "frameworkLabel": "Front-end framework",
      "frameworkPlaceholder": "Pick a framework",
      "bundlerLabel": "Bundler",
      "bundlerLabelDescription": "(dev server)",
      "bundlerPlaceholder": "Pick a bundler",
      "languageLabel": "Language",
      "configFileLanguageLabel": "Cypress config file",
      "detected": "(detected)"
    },
    "step": {
      "continue": "Continue",
      "next": "Next step",
      "back": "Back",
      "skip": "Skip"
    },
    "configFile": {
      "createManually": "Create file manually",
      "skippedLabel": "Skipped",
      "changesRequiredLabel": "Changes required",
      "changesRequiredBadge": "Changes required",
      "changesRequiredDescription": "Please merge the code below with your existing {0}"
    },
    "testingCard": {
      "configured": "Configured",
      "notConfigured": "Not Configured",
      "running": "Running",
      "chooseABrowser": "Choose a browser",
      "reconfigure": "Reconfigure",
      "disabled": "Disabled"
    }
  },
  "globalPage": {
    "empty": {
      "title": "Add project",
      "helper": "Get started by adding your first project below.",
      "dropText": "Drag your project directory here or {0}",
      "browseManually": "browse manually."
    },
    "settings": "Settings",
    "saveChanges": "Save changes",
    "cancel": "Cancel",
    "externalEditorPreferences": "External editor preferences",
    "externalEditorPreferencesDescription1": "Select your preference for opening files on your system.",
    "externalEditorPreferencesDescription2": "You can change this later in the {0} page.",
    "recentProjectsHeader": "Recent projects",
    "searchPlaceholder": "Search projects",
    "addProjectButton": "Add project",
    "projectActions": "Project actions",
    "removeProject": "Remove project",
    "openInIDE": "Open in IDE",
    "openInFinder": "Open in Finder",
    "noResultsMessage": "No projects matched your search:"
  },
  "welcomePage": {
    "review": "Review the differences between each testing type",
    "codeExample": "Code example",
    "compareTypes": {
      "content": {
        "e2eTitle": "End-to-end tests",
        "e2eBullet1": "Visit URLs via",
        "e2eBullet2": "Test flows and functionality across multiple pages",
        "e2eBullet3": "Ideal for testing integrated flows in CD workflows",
        "componentTitle": "Component tests",
        "ctBullet1": "Import components via",
        "ctBullet2": "Test individual components of a design system in isolation",
        "ctBullet3": "Ideal for testing isolated flows and components in CI"
      },
      "modalTitle": "Key differences"
    },
    "title": "Welcome to Cypress!"
  },
  "settingsPage": {
    "config": {
      "title": "Resolved configuration",
      "description": "Since the options in the {0} can be set dynamically by your development environment, please refer to the legend below to understand how the configuration options are resolved.",
      "legend": {
        "env": {
          "label": "env",
          "description": "Set from environment variables"
        },
        "default": {
          "label": "default",
          "description": "Default values"
        },
        "dynamic": {
          "label": "dynamic",
          "description": "Set by the {0} function"
        },
        "cli": {
          "label": "cli",
          "description": "Set from CLI arguments"
        },
        "config": {
          "label": "config",
          "description": "Set from {0}"
        }
      }
    },
    "proxy": {
      "title": "Proxy settings",
      "description": "Cypress auto-detected the following proxy settings from your operating system.",
      "bypassList": "Proxy bypass list",
      "proxyServer": "Proxy server"
    },
    "editor": {
      "title": "External editor",
      "description": "External editor to use for editing code opened when using Cypress.",
      "noEditorSelectedPlaceholder": "Choose your editor...",
      "customPathPlaceholder": "/path/to/editor"
    },
    "projectId": {
      "title": "Project ID",
      "description": "The Project ID configured for this project inside of Cypress Cloud. {0}"
    },
    "specPattern": {
      "title": "Spec patterns",
      "description": "The globs pointing Cypress to your spec files configured for this project. {0}"
    },
    "recordKey": {
      "title": "Record key",
      "description": "The Record Key configured for this project inside of Cypress Cloud. {0}",
      "manageKeys": "Manage keys",
      "errorEmpty": "You do not have permission to record on this project",
      "errorEmptyButton": "Request record rights",
      "errorAccess": "You do not have permission to view this project",
      "errorAccessPending": "Your request for access to this project is pending approval",
      "errorAccessButton": "Request access",
      "errorNotFound": "Project not found",
      "errorNotFoundButton": "Connect it again",
      "errorNotLoggedIn": "You are not connected to Cypress Cloud",
      "errorNotLoggedInButton": "Log in to Cypress Cloud"
    },
    "project": {
      "title": "Project settings",
      "description": "Review the configuration settings currently in use for this project."
    },
    "cloud": {
      "title": "Cypress Cloud settings",
      "description": "Review the configuration settings for recording to Cypress Cloud."
    },
    "experiments": {
      "title": "Experiments",
      "description": "If you'd like to try out new features that we're working on, you can enable beta features for your project by turning on the experimental features you'd like to try. {0}",
      "experimentalFetchPolyfill": {
        "name": "Fetch polyfill",
        "description": "Automatically replaces `window.fetch` with a polyfill that Cypress can spy on and stub. Note: `experimentalFetchPolyfill` has been deprecated in Cypress 6.0.0 and will be removed in a future release. Consider using [`cy.intercept()`](https://on.cypress.io/intercept) to intercept `fetch` requests instead."
      },
      "experimentalInteractiveRunEvents": {
        "name": "Interactive run events",
        "description": "Allows listening to the [`before:run`](https://on.cypress.io/before-run), [`after:run`](https://on.cypress.io/after-run), [`before:spec`](https://on.cypress.io/before-spec), and [`after:spec`](https://on.cypress.io/after-spec) events in plugins during interactive mode."
      },
      "experimentalModifyObstructiveThirdPartyCode": {
        "name": "Modify obstructive third party code",
        "description": "Applies `modifyObstructiveCode` to third party `.html` and `.js`, removes subresource integrity, and modifies the user agent in Electron."
      },
      "experimentalSingleTabRunMode": {
        "name": "Single tab run mode",
        "description": "Runs all component specs in a single tab, trading spec isolation for faster run mode execution."
      },
      "experimentalSourceRewriting": {
        "name": "Source rewriting",
        "description": "Enables AST-based JS/HTML rewriting. This may fix issues caused by the existing regex-based JS/HTML replacement algorithm. See [#5273](https://github.com/cypress-io/cypress/issues/5273) for details."
      },
      "experimentalStudio": {
        "name": "Studio",
        "description": "Generate and save commands directly to your test suite by interacting with your app as an end user would."
      },
      "experimentalWebKitSupport": {
        "name": "WebKit Support",
        "description": "Adds support for testing in the WebKit browser engine used by Safari. See https://on.cypress.io/webkit-experiment for more information."
      },
      "experimentalRunAllSpecs": {
        "name": "Run All Specs",
        "description": "Enables the \"Run All Specs\" UI feature, allowing the execution of multiple specs sequentially."
      },
      "experimentalOriginDependencies": {
        "name": "Origin Dependencies",
        "description": "Enables support for `require`/`import` within `cy.origin`."
      }
    },
    "device": {
      "title": "Device settings",
      "description": "Review the configuration settings currently in use for this device."
    },
    "testingPreferences": {
      "title": "Testing preferences",
      "description": "Configure your testing environment with these flags",
      "autoScrollingEnabled": {
        "title": "Auto scrolling enabled",
        "description": "Scroll behavior when running tests."
      }
    },
    "footer": {
      "text": "You can reconfigure the {testingType} testing settings for this project if you're experiencing issues with your Cypress configuration.",
      "button": "Configuration guide",
      "buttonLink": "https://docs.cypress.io/guides/references/configuration"
    }
  },
  "runs": {
    "connect": {
      "title": "View your recorded runs from Cypress Cloud",
      "smartText": "Scale your test runs with built-in Smart Orchestration.",
      "debugText": "Debug tests that fail in CI with visual feedback.",
      "chartText": "Keep your tests in tip-top shape with powerful analytics.",
      "buttonUser": "Connect to Cypress Cloud",
      "buttonProject": "Connect a Cypress Cloud project",
      "modal": {
        "title": "Connect project",
        "cancel": "Cancel",
        "createOrg": {
          "description": "You need to create an organization in Cypress Cloud to continue.",
          "button": "Create organization",
          "waitingButton": "Waiting for you to create an organization...",
          "refreshButton": "Refresh organizations list"
        },
        "selectProject": {
          "organization": "Organization",
          "noOrganizationSelectedError": "required when creating a new project",
          "manageOrgs": "Manage organizations",
          "project": "Project",
          "projectName": "Project name",
          "projectNameDisclaimer": "(You can change this later)",
          "createNewProject": "Create new",
          "chooseExistingProject": "Choose an existing project",
          "newProjectAccess": "Project access",
          "privateLabel": "Private",
          "privateDescription": "Only invited users can view recorded test results.",
          "publicLabel": "Public",
          "publicDescription": "Anyone can view recorded test results.",
          "connectProject": "Connect project",
          "createProject": "Create project",
          "placeholderOrganizations": "Pick an organization",
          "placeholderProjects": "Pick a project",
          "placeholderProjectsPending": "Pick an organization first"
        },
        "connectManually": {
          "title": "Connect project manually",
          "warning": "We couldn't add the projectId to your cypress.config.js file automatically.",
          "mainMessage": "Manually add the {projectId} to the root of the config object in your {configFile} file.",
          "waitingButton": "Waiting for you to add the projectId..."
        }
      },
      "errors": {
        "baseError": {
          "title": "Cypress Cloud error"
        },
        "internalServerError": {
          "title": "Cannot connect to Cypress Cloud",
          "description": "The request times out when trying to retrieve the info from Cypress Cloud. Please refresh the page to try again and visit out {0} if this behavior continues.",
          "link": "Support Page"
        }
      }
    },
    "connectSuccessAlert": {
      "title": "This project is now connected to Cypress Cloud!",
      "item1": "We automatically added the {projectId} to your {configFile} file.",
      "item2": "Please ensure that your {0} file is checked into source control."
    },
    "empty": {
      "title": "Record your first run to Cypress Cloud",
      "description": "Run the command below in your local development terminal or in CI."
    },
    "results": {
      "skipped": "skipped",
      "pending": "pending",
      "passed": "passed",
      "failed": "failed"
    },
    "errors": {
      "notFound": {
        "title": "Couldn't find your project",
        "description": "We were unable to find an existing project matching the {0} set in your Cypress config file. You can reconnect with an existing project or create a new project.",
        "button": "Reconnect your project"
      },
      "unauthorized": {
        "title": "Request access to view the recorded runs",
        "description": "This is a private project that you do not currently have access to. Please request access from the project owner in order to view the list of runs.",
        "button": "Request access"
      },
      "unauthorizedRequested": {
        "title": "Your access request for this project has been sent.",
        "description": "The owner of this project has been notified of your request. We'll notify you via email when your access request has been granted.",
        "button": "Request Sent"
      },
      "connectionFailed": {
        "title": "Cannot connect to Cypress Cloud",
        "description": "The request times out when trying to retrieve the recorded runs from Cypress Cloud. Please refresh the page to try again and visit out {0} if this behavior continues.",
        "link": "Support page",
        "button": "Try again"
      }
    }
  },
  "debugPage": {
    "runFailures": {
      "btn": "Run Failures",
      "notFoundLocally": "Spec was not found locally",
      "switchTestingTypeInfo": "There is {n} {testingType} test failing in this spec. To run it locally switch to {testingType} testing. | There are {n} {testingType} tests failing in this spec. To run them locally switch to {testingType} testing.",
      "switchTestingTypeAction": "Switch to {testingType} testing"
    },
<<<<<<< HEAD
    "notLoggedIn": "Not logged in",
    "notConnected": "Not connected",
    "noRuns": "No runs",
    "viewRun": "View run",
=======
    "overPlanLimit": "Over plan limit",
    "reachedMonthlyUsage": "You've reached the monthly usage limit for your billing plan.",
    "upgradeYourPlan": "Upgrade your plan to continue recording runs.",
    "upgradePlan": "Upgrade plan",
    "contactAdmin": "Contact admin",
    "wellDone": "Well Done!",
    "allYourTestsPassed": "All your tests passed.",
    "incomplete": "Incomplete",
    "specsSkipped": "{totalSkippedSpecs} of {n} spec skipped | {totalSkippedSpecs} of {n} specs skipped",
    "runHasNoTests": "Run has no tests",
    "theRunStartedButNeverCompleted": "The run started but never completed. This can happen when the run is cancelled from CI or when Cypress crashes while running tests.",
    "checkYourCiLogs": "Check your {0} logs for more information.",
    "archiveThisRun": "Archive this run to remove it from the runs list and analytics.",
    "manuallyCancelled": "Manually cancelled",
>>>>>>> bad5093c
    "emptyStates": {
      "debugDirectlyInCypress": "Debug failed CI runs directly in Cypress",
      "reviewRerunAndDebug": "Review, rerun, and debug failed CI test runs that are recorded to Cypress Cloud – all from within your local Cypress app.",
      "connectToCypressCloud": "Connect to Cypress Cloud",
      "notLoggedInTestMessage": "Connect to Cypress Cloud to locally debug failed CI test runs",
      "noProjectTestMessage": "Connect a Cypress Cloud project to locally debug failed CI test runs",
      "recordYourFirstRun": "Record your first test run to Cypress Cloud",
      "almostThere": "You're almost there! Start recording your test runs to Cypress Cloud by running the command below in your local or CI terminal.",
      "noRunsTestMessage": "Record your first test run to Cypress Cloud to locally debug failed CI test runs",
      "gitRepositoryNotDetected": "Git repository not detected",
      "ensureGitSetupCorrectly": "Cypress uses Git to associate runs with your local state. Please ensure that version control is set up correctly."
    },
    "pending": {
      "title": "Testing",
      "pendingCount": "{completed} of {total} specs completed | {completed} of {total} spec completed | {completed} of {total} specs completed"
    },
    "header": {
      "runUrl": "View in Cypress Cloud",
      "commitsAhead": "You are {n} commit ahead | You are {n} commits ahead"
    }
  },
  "testingType": {
    "modalTitle": "Choose a testing type",
    "e2e": {
      "name": "E2E Testing",
      "description": "Build and test the entire experience of your application from end-to-end to ensure each flow matches your expectations."
    },
    "component": {
      "name": "Component Testing",
      "description": "Build and test your components from your design system in isolation in order to ensure each state matches your expectations."
    },
    "componentDisabled": {
      "description": "To test your components you must {0} as an NPM dependency for this project.",
      "link": "install Cypress"
    }
  },
  "migration": {
    "before": "Before",
    "after": "After",
    "heresWhy": "here's why:",
    "renameAuto": {
      "title": "We recommend automatically renaming your specs in this step",
      "changeButton": "change",
      "changedSpecFolder": "We've changed the default spec folder from:",
      "changedSpecExt": "We've changed the default spec file extension from:",
      "changedSpecPatternExplain": "We've changed the default spec file extension to {0} in order to avoid conflicts with any existing testing frameworks.",
      "optedOutMessage": "You've opted not to rename your spec file extension. You may need to change your specPattern later so we can still find your spec files.",
      "folderRenameMessage": "You've opted not to rename your spec file extension, we'll only rename the folder",
      "modal": {
        "title": "Change the existing spec file extension",
        "warning": "We recommend using the default extension to avoid inconsistencies, framework conflicts, and confusion with your team.",
        "line1": "Cypress now supports the ability to create new spec files from within the UI for both E2E and component specs.",
        "line2": "All new spec files created within Cypress will use the default pattern of: ",
        "line3": "We want to rename your existing specs so that they have a consistent filename pattern for both E2E and component testing.",
        "line4": "All documentation and example code will be using: ",
        "line5": "We've changed the placement of component specs to be next to their source files (e.g. src/Button.jsx and src/Button.cy.jsx)",
        "line6": "The new default pattern of {0} prevents targeting conflicts with other testing frameworks. (e.g. Jest)",
        "label": "Choose from the following filename patterns:",
        "option1": "{0} (recommended)",
        "option2": "Don't rename anything — keep what I have.",
        "option3": "Rename folder only.",
        "optOutAdditional": "I may need to change my {0} later if I don't use the recommended filename extension.",
        "buttonSave": "Save changes",
        "buttonCancel": "Cancel"
      }
    },
    "renameManual": {
      "title": "We need you to move your component specs manually",
      "componentFolderRemoved": "We've removed the {0} options from the Cypress config.",
      "addedSpecPattern": "We've added a new {0} option in the Cypress config that tells us where to find your component specs.",
      "cannotAuto": "We can't automatically migrate your existing component spec files. We recommend that you move the following component spec files next to your source component files (e.g. {0})",
      "ifSkipNote": "If you skip this step, Cypress will still be able to find them, but any new specs that you create will automatically be created next to your component files."
    },
    "renameSupport": {
      "title": "We'll automatically rename your existing E2E support file in this step",
      "serveDifferentTypes": "We now serve different support files for E2E and Component Testing.",
      "changedSupportFile": "We've renamed the E2E support file from:"
    },
    "configFile": {
      "title": "We need to migrate to the new Cypress configuration file",
      "changedDefault": "We've changed the default Cypress config file from:",
      "customOptions": "We've set a custom {specPattern} option based on your {options}.",
      "willConvert": "We'll automatically create a new {jsFile} file and seed it with your options from your existing {jsonFile}."
    },
    "setupComponent": {
      "title": "You need to reconfigure Cypress for component testing",
      "line1": "We've detected that you are currently using the experimental version of component testing.",
      "line2": "Your existing configuration is no longer compatible with new component testing configuration options.",
      "line3": "In a previous step, we renamed your component specs, but can't automatically migrate your existing component testing configuration.",
      "line4": "In the next screen, you'll be able to reconfigure component testing in a new guided configuration wizard."
    },
    "wizard": {
      "title": "Migrating to Cypress {version}",
      "description": "Your project requires updates to work with this version.",
      "typicalMigrationLabel": "Typical migration:",
      "typicalMigrationTime": "5-10 minutes",
      "step1": {
        "title": "Migrate existing specs",
        "description": "In this step, we'll automatically rename and/or move your existing spec files as needed.",
        "button": "Rename these specs for me",
        "buttonSkip": "Skip renaming specs",
        "buttonRenameFolder": "Rename the folder for me"
      },
      "step2": {
        "title": "Move your existing component specs",
        "description": "In this step, you'll manually move your existing component specs to their new default location.",
        "buttonWait": "Waiting for you to move your component specs...",
        "buttonDone": "Continue to next step",
        "button": "I'll do this later"
      },
      "step3": {
        "title": "Rename the Cypress support file",
        "description": "In this step, we'll automatically rename your existing support file.",
        "button": "Rename the support file for me"
      },
      "step4": {
        "title": "Migrate to the new Cypress configuration file",
        "description": "In this step, we'll automatically migrate your existing Cypress configuration to the new Cypress configuration file.",
        "button": "Migrate the configuration for me"
      },
      "step5": {
        "title": "Reconfigure component testing",
        "description": "In this step, we'll explain how you will reconfigure Cypress for component testing.",
        "button": "Finish migration and continue"
      }
    }
  },
  "majorVersionWelcome": {
    "title": "What's New in Cypress",
    "actionContinue": "Continue",
    "linkReleaseNotes": "View full changelog"
  },
  "setupWizard": {
    "selectFramework": {
      "title": "Project setup",
      "description": "Confirm the front-end framework and bundler used in your project."
    },
    "installDependencies": {
      "title": "Install dev dependencies",
      "description": "Based on your previous selection, the following dependencies are required.",
      "pasteCommand": "Paste this command into your terminal to install the following packages:",
      "waitForInstall": "Waiting for you to install the dependencies...",
      "installed": "installed",
      "pendingInstall": "pending installation",
      "installationAlertSuccess": "You've successfully installed all required dependencies."
    },
    "configFiles": {
      "title": "Configuration files",
      "description": "We added the following files to your project:"
    },
    "chooseBrowser": {
      "title": "Choose a browser",
      "description": "Choose your preferred browser for {testingType} testing."
    }
  },
  "e2eProjectSetup": {
    "title": "Project setup",
    "description": "Confirm your project's preferred language."
  },
  "openBrowser": {
    "startComponent": "Start Component Testing in {browser}",
    "startE2E": "Start E2E Testing in {browser}",
    "openingComponent": "Opening Component Testing in {browser}",
    "openingE2E": "Opening E2E Testing in {browser}",
    "running": "Running {browser}",
    "focus": "Focus",
    "close": "Close",
    "switchTestingType": "Switch testing type"
  },
  "runner": {
    "header": {
      "reviewDocs": "Review the docs",
      "troubleRendering": "if you're having trouble rendering your components properly."
    },
    "snapshot": {
      "highlightsLabel": "Highlights",
      "testsRunningError": "Cannot show snapshot while tests are running",
      "snapshotMissingError": "The snapshot is missing. Displaying current state of the DOM.",
      "defaultTitle": "DOM snapshot",
      "pinnedTitle": "Pinned",
      "studioActiveError": "Cannot show snapshot while creating commands in Studio"
    },
    "selectorPlayground": {
      "matches": "No matches | {n} match | {n} matches",
      "playgroundTooltip": "Click an element to see a suggested selector",
      "copyTooltip": "Copy to clipboard",
      "copyTooltipAction": "Copied!",
      "printTooltip": "Print to console",
      "printTooltipAction": "Printed!",
      "invalidSelector": "Invalid",
      "selectorMethodsLabel": "Selector methods",
      "toggle": "Toggle playground"
    },
    "automation": {
      "disconnected": {
        "title": "The Cypress extension has disconnected.",
        "description": "Cypress cannot run tests without this extension.",
        "reload": "Reload the browser"
      },
      "missing": {
        "title": "The Cypress extension is missing.",
        "description": "Cypress cannot run tests without this extension. Please choose another browser."
      },
      "shared": {
        "link": "Read more about browser management"
      }
    },
    "viewportTooltip": {
      "buttonText": "Review the guide on viewports",
      "buttonHref": "https://on.cypress.io/viewport",
      "infoText": "The viewport determines the width and height of your application under test. By default the viewport will be {0} by {1} for {2} testing.",
      "configText": "Additionally, you can override this value in your {configFile} or via the {viewportCommand} command."
    },
    "studio": {
      "studio": "Studio",
      "studioDescription": "Generate Cypress commands by interacting with your site as an end user would. Then, save these commands directly to your test file.",
      "studioDetailedDescription": "Generate and save commands directly to your test suite by interacting with your app as an end user would. Right click on an element to add an assertion. Studio will track events that generate the following commands:",
      "getStartedButton": "Get started",
      "feedbackPrompt": "Your {0} will be highly influential to our team.",
      "experimentalMessage": "This feature is currently experimental and we will be adding more commands and abilities in the future.",
      "feedbackLink": "feedback",
      "saveTest": "Save test",
      "testName": "Test name",
      "saveTestButton": "Save",
      "closeStudio": "Close Studio",
      "restartStudio": "Restart Studio",
      "copyCommands": "Copy commands to clipboard",
      "commandsCopied": "Commands copied!",
      "availableCommands": "Available commands",
      "giveFeedback": "Give feedback",
      "enterValidUrl": "Enter a valid URL to visit",
      "continue": "Continue",
      "actionCancel": "Cancel"
    }
  },
  "warnings": {
    "retry": "Try again"
  },
  "versions": {
    "alpha": "Alpha",
    "beta": "Beta",
    "new": "New"
  }
}<|MERGE_RESOLUTION|>--- conflicted
+++ resolved
@@ -650,12 +650,10 @@
       "switchTestingTypeInfo": "There is {n} {testingType} test failing in this spec. To run it locally switch to {testingType} testing. | There are {n} {testingType} tests failing in this spec. To run them locally switch to {testingType} testing.",
       "switchTestingTypeAction": "Switch to {testingType} testing"
     },
-<<<<<<< HEAD
     "notLoggedIn": "Not logged in",
     "notConnected": "Not connected",
     "noRuns": "No runs",
     "viewRun": "View run",
-=======
     "overPlanLimit": "Over plan limit",
     "reachedMonthlyUsage": "You've reached the monthly usage limit for your billing plan.",
     "upgradeYourPlan": "Upgrade your plan to continue recording runs.",
@@ -670,7 +668,6 @@
     "checkYourCiLogs": "Check your {0} logs for more information.",
     "archiveThisRun": "Archive this run to remove it from the runs list and analytics.",
     "manuallyCancelled": "Manually cancelled",
->>>>>>> bad5093c
     "emptyStates": {
       "debugDirectlyInCypress": "Debug failed CI runs directly in Cypress",
       "reviewRerunAndDebug": "Review, rerun, and debug failed CI test runs that are recorded to Cypress Cloud – all from within your local Cypress app.",
