{
  "links": {
    "learnMore": "Learn more.",
    "needHelp": "Need help"
  },
  "components": {
    "modal": {
      "dismiss": "Dismiss"
    },
    "fileSearch": {
      "noMatchesForExtension": "No files found when searching for the file extension",
      "noMatchesForFileName": "",
      "byFilenameInput": "Search by filename...",
      "byExtensionInput": "Extensions to include e.g. *.tsx, *.vue",
      "matchesIndicatorEmptyFileSearch": "No Matches | 1 Match | { denominator } Matches",
      "matchesIndicator": "No Matches | {numerator} of {denominator} Matches | {numerator} of {denominator} Matches"
    },
    "button": {
      "cancel": "Cancel"
    },
    "select": {
      "placeholder": "Choose an option..."
    },
    "alert": {
      "dismissAriaLabel": "Dismiss"
    }
  },
  "clipboard": {
    "copy": "Copy",
    "copied": "Copied"
  },
  "actions": {
    "close": "Close"
  },
  "file": {
    "edit": "Edit",
    "git": {
      "modified": "Modified",
      "added": "Added",
      "created": "Created",
      "unmodified": "Unmodified",
      "deleted": "Deleted"
    }
  },
  "status": {
    "enabled": "Enabled",
    "disabled": "Disabled"
  },
  "createSpec": {
    "newSpec": "New Spec",
    "updateSpecPattern": "Update Spec Pattern",
    "newSpecModalTitle": "Create a new spec",
    "successPage": {
      "header": "Great! The spec was successfully added",
      "runSpecButton": "Okay, run the spec",
      "createAnotherSpecButton": "Create another spec"
    },
    "page": {
      "defaultPatternNoSpecs": {
        "title": "Create your first spec",
        "component": {
          "description": "Since this project looks new, we recommend that you get started by creating a spec for one of your components."
        },
        "e2e": {
          "description": "Since this project looks new, we recommend that you use the specs and tests that we've written for you to get started."
        }
      },
      "customPatternNoSpecs": {
        "title": "No Specs Found",
        "description": "We couldn't find any files matching the following spec patterns. You may need to move your specs or update your {0} to find them."
      }
    },
    "noSpecsMessage": "If you feel that you're seeing this screen in error, and there should be specs listed here, you likely need to update the spec pattern.",
    "viewSpecPatternButton": "View spec pattern",
    "e2e": {
      "importFromScaffold": {
        "header": "Scaffold example specs",
        "description": "We'll generate several example specs to help guide you on how to write tests in Cypress.",
        "specsAddedHeader": "Great! We added the following files to your project:",
        "specsAddedButton": "Okay, I got it!",
        "specsAddingHeader": "Adding Specs..."
      },
      "importEmptySpec": {
        "header": "Create new empty spec",
        "description": "We'll generate an empty spec file which can be used to start testing your application.",
        "chooseFilenameHeader": "Choose a filename for this spec"
      }
    },
    "component": {
      "importFromStory": {
        "header": "Create from story",
        "description": "We'll generate a spec file from the Storybook files that you've written for each component in this project.",
        "notSetupDescription": "We cannot import any stories because we couldn't detect Storybook in this project.",
        "chooseAStoryHeader": "Choose a story"
      },
      "importFromComponent": {
        "header": "Create from component",
        "description": "We'll generate an empty spec file which can be used to import and test any component in this project.",
        "chooseAComponentHeader": "Choose a component"
      }
    }
  },
  "specPage": {
    "pageTitle": "Specs",
    "newSpecButton": "New Spec",
    "searchPlaceholder": "Search Specs",
    "matchPlural": "Matches",
    "matchSingular": "Match",
    "componentSpecsHeader": "Component Specs",
    "e2eSpecsHeader": "E2E Specs",
    "gitStatusHeader": "Git Status",
    "rows": {
      "gitInfoWithAuthor": "{fileState} {timeAgo} by {author}",
      "gitInfo": "{fileState} {timeAgo}"
    }
  },
  "noResults": {
    "defaultMessage": "No results matched your search",
    "clearSearch": "Clear Search"
  },
  "sideBar": {
    "keyboardShortcuts": {
      "title": "Keyboard Shortcuts",
      "rerun": "Re-run tests",
      "stop": "Stop tests",
      "toggle": "Toggle specs list"
    }
  },
  "topNav": {
    "released": "Released",
    "version": "Version",
    "installed": "Installed",
    "latest": "Latest",
    "seeAllReleases": "See all releases",
    "runningOldVersion": "You're currently running an old version of Cypress. Update to the latest version for the best experience.",
    "docsMenu": {
      "docsHeading": "Docs",
      "gettingStartedTitle": "Getting Started",
      "firstTest": "Write your first test",
      "testingApp": "Testing your app",
      "organizingTests": "Organizing Tests",
      "referencesTitle": "References",
      "bestPractices": "Best Practices",
      "configuration": "Configuration",
      "api": "API",
      "ciTitle": "Run in CI/CD",
      "ciSetup": "Set up CI",
      "fasterTests": "Run tests faster",
      "smartOrchestration": "Smart Orchestration",
      "prompts": {
        "ci": {
          "title": "Configure CI",
          "description": "Optimize your tests in CI by following these guides.",
          "seeOtherGuides": "See Other Guides",
          "intro": "Introduction to CI",
          "learnTheBasics": "Learn the basics of running Cypress in CI."
        },
        "orchestration": {
          "title": "Run tests faster in CI",
          "parallelTime": "5 mins",
          "noParallelTime": "12 mins",
          "withParallelization": "with Parallelization",
          "withoutParallelization": "without Parallelization",
          "intro": "With Smart Orchestration, you'll be able to:",
          "bullet1": "Run spec files in parallel",
          "bullet2": "Prioritize failed specs to run first",
          "bullet3": "Cancel CI runs on test failure",
          "learnMore": "Learn more"
        }
      }
    },
    "login": {
      "bodyInitial": "Logging in gives you access to the {0}. You can set up projects to be recorded and see test data from your project.",
      "bodySuccess": "You are now logged in as {0}.",
      "bodyError": "An error occurred while attempting to log in:",
      "bodyBrowserError": "Cypress was unable to open your installed browser. To continue logging in, please paste this URL into your web browser:",
      "cloud": "Cypress Dashboard Service",
      "titleInitial": "Log in to Cypress",
      "titleSuccess": "Login Successful",
      "titleFailed": "Login Failed",
      "titleBrowserError": "Browser Error",
      "actionLogin": "Log In",
      "actionLogout": "Log Out",
      "actionContinue": "Continue",
      "actionOpening": "Opening Browser",
      "actionWaiting": "Waiting for you to log in",
      "actionTryAgain": "Try again",
      "actionCancel": "Cancel"
    },
    "updateCypress": {
      "title": "Upgrade to Cypress",
      "currentlyRunning": "You are currently running Version {0} of Cypress. ",
      "pasteToUpgradeProject": "To upgrade to the latest version for your project, first {0}, then paste the command below into your terminal:",
      "pasteToUpgradeGlobal": "To upgrade to the latest version, first {0}, then paste the command below into your terminal:",
      "rememberToCloseInsert": "close this app"
    },
    "upgradeText": "Upgrade"
  },
  "launchpadErrors": {
    "generic": {
      "header": "Something went wrong",
      "message": "It looks like there's some issues that need to be resolved before we continue. Please confirm that everything looks correct in your {0} file.",
      "readTheDocsButton": "Read the docs",
      "retryButton": "Try again",
      "stackTraceLabel": "Stack Trace"
    }
  },
  "setupPage": {
    "projectSetup": {
      "frameworkLabel": "Front-end Framework",
      "frameworkPlaceholder": "Pick a framework",
      "bundlerLabel": "Bundler",
      "bundlerPlaceholder": "Pick a bundler",
      "languageLabel": "Language"
    },
    "install": {
      "startButton": "Install",
      "confirmManualInstall": "I've installed them"
    },
    "step": {
      "continue": "Continue",
      "next": "Next Step",
      "back": "Back"
    },
    "openBrowser": {
      "launch": "Launch"
    },
    "configFile": {
      "createManually": "Create file manually",
      "skippedLabel": "Skipped",
      "changesRequiredLabel": "Changes Required",
      "changesRequiredBadge": "Changes required",
      "changesRequiredDescription": "Please merge the code below with your existing {0}"
    },
    "testingCard": {
      "configured": "Configured",
      "notConfigured": "Not Configured"
    }
  },
  "globalPage": {
    "empty": {
      "title": "Add Project",
      "helper": "Get started by adding your first project below.",
      "dropText": "Drag your project directory here or {0}",
      "browseManually": "browse manually."
    },
    "done": "Done",
    "selectPreferredEditor": "Select Preferred Editor",
    "recentProjectsHeader": "Recent Projects",
    "searchPlaceholder": "Search projects",
    "addProjectButton": "Add Project",
    "projectActions": "Project Actions",
    "removeProject": "Remove Project",
    "openInIDE": "Open In IDE",
    "openInFinder": "Open In Finder",
    "noResultsMessage": "No projects matched your search"
  },
  "welcomePage": {
    "review": "Review the differences between each testing type",
    "codeExample": "Code Example",
    "compareTypes": {
      "e2eTitle": "End-to-end Tests",
      "e2ebullet1": "Visit URLs via",
      "e2ebullet2": "Test flows and functionality across multiple pages.",
      "e2ebullet3": "Ideal for testing integrated flows in CD workflows.",
      "componentTitle": "Component Tests",
      "ctBullet1": "Import components via",
      "ctBullet2": "Test individual components of a design system in isolation",
      "ctBullet3": "Ideal for testing isolated flows and components in CI"
    }
  },
  "settingsPage": {
    "config": {
      "title": "Resolved Configuration",
      "description": "Since the options in the {0} can be set dynamically by your development environment, please refer to the legend below to understand how the configuration options are resolved.",
      "legend": {
        "env": {
          "label": "env",
          "description": "Set from environment variables"
        },
        "default": {
          "label": "default",
          "description": "Default values"
        },
        "dynamic": {
          "label": "dynamic",
          "description": "Set by the {0} function"
        },
        "cli": {
          "label": "cli",
          "description": "Set from CLI arguments"
        },
        "config": {
          "label": "config",
          "description": "Set from {0}"
        }
      }
    },
    "proxy": {
      "title": "Proxy Settings",
      "description": "Cypress auto-detected the following proxy settings from your operating system.",
      "bypassList": "Proxy Bypass List",
      "proxyServer": "Proxy Server"
    },
    "editor": {
      "title": "External Editor",
      "description": "External editor to use for editing code opened when using Cypress.",
      "noEditorSelectedPlaceholder": "Choose your editor..."
    },
    "projectId": {
      "title": "Project ID",
      "description": "The Project ID configured for this project inside of Cypress Cloud. {0}"
    },
    "specPattern": {
      "title": "Spec Patterns",
      "description": "The globs pointing Cypress App to your spec files configured for this project. {0}",
      "defaultIndicator": "Default Values",
      "matches": "{0} Matches"
    },
    "recordKey": {
      "title": "Record Key",
      "description": "The Record Key configured for this project inside of Cypress Cloud. {0}",
      "manageKeys": "Manage Keys"
    },
    "project": {
      "title": "Project Settings",
      "description": "Review the configuration settings currently in use for this project."
    },
    "experiments": {
      "title": "Experiments",
      "description": "If you'd like to try out new features that we're working on, you can enable beta features for your project by turning on the experimental features you'd like to try. {0}",
      "experimentalFetchPolyfill": {
        "name": "Fetch Polyfill",
        "description": "Automatically replaces `window.fetch` with a polyfill that Cypress can spy on and stub. Note: `experimentalFetchPolyfill` has been deprecated in Cypress 6.0.0 and will be removed in a future release. Consider using [`cy.intercept()`](https://on.cypress.io/intercept) to intercept `fetch` requests instead."
      },
      "experimentalInteractiveRunEvents": {
        "name": "Interactive Run Events",
        "description": "Allows listening to the [`before:run`](https://on.cypress.io/before-run), [`after:run`](https://on.cypress.io/after-run), [`before:spec`](https://on.cypress.io/before-spec), and [`after:spec`](https://on.cypress.io/after-spec) events in plugins during interactive mode."
      },
      "experimentalSessionSupport": {
        "name": "Session",
        "description": "Enable use of [`cy.session()`](https://on.cypress.io/session) and new behavior to handle caching and restoring cookies, localStorage, and sessionStorage."
      },
      "experimentalSourceRewriting": {
        "name": "Source Rewriting",
        "description": "Enables AST-based JS/HTML rewriting. This may fix issues caused by the existing regex-based JS/HTML replacement algorithm. See [#5273](https://github.com/cypress-io/cypress/issues/5273) for details."
      },
      "experimentalStudio": {
        "name": "Studio",
        "description": "Generate and save commands directly to your test suite by interacting with your app as an end user would. See [Cypress Studio](https://on.cypress.io/studio) for more details."
      }
    },
    "device": {
      "title": "Device Settings",
      "description": "Review the configuration settings currently in use for this device."
    },
    "testingPreferences": {
      "title": "Testing Preferences",
      "description": "Configure your testing environment with these flags",
      "autoScrollingEnabled": {
        "title": "Auto Scrolling Enabled",
        "description": "Scroll behavior when running tests."
      }
    },
    "footer": {
      "text": "You can reconfigure the settings for this project if you're experiencing issues with your Cypress configuration.",
      "button": "Reconfigure Project"
    }
  },
  "runs": {
    "connect": {
      "title": "View your recorded runs from the Cypress Dashboard",
      "smartText": "Scale your test runs with built-in smart orchestration.",
      "debugText": "Debug tests that fail in CI with visual feedback.",
      "chartText": "Keep your tests in tip-top shape with powerful analytics.",
      "buttonUser": "Log in to the Cypress Dashboard",
      "buttonProject": "Connect your project to the Cypress Dashboard"
    },
    "empty": {
      "title": "Follow the steps below to record your first run to the Cypress Dashboard",
      "step1": "Ensure that your {0} file contains the following code:",
      "step2": "Ensure that your {0} file is checked into source control:",
      "step3": "Run this command in your local development terminal or in CI:"
    },
    "results": {
      "skipped": "skipped",
      "pending": "pending",
      "passed": "passed",
      "failed": "failed"
    }
  },
  "testingType": {
    "modalTitle": "Choose a testing type",
    "e2e": {
      "name": "E2E Testing",
      "description": "Build and test the entire experience of your application from end-to-end to each ensure each flow matches your expectations."
    },
    "component": {
      "name": "Component Testing",
      "description": "Build and test your components from your design system in isolation in order to ensure each state matches your expectations."
    }
  },
<<<<<<< HEAD
  "migration": {
    "before": "Before",
    "after": "After",
    "heresWhy": "here's why",
    "renameAuto": {
      "title": "We'll automatically rename your specs in this step",
      "changedSpecFolder": "We've changed the default spec folder from:",
      "changedSpecExt": "We've changed the default spec file extension from:",
      "changedE2EFolder": "Since you're currently using a custom directory for the {0}, we'll temporarily be moving your specs back to the default directory."
    },
    "renameManual": {
      "title": "We need you to move your component specs manually",
      "componentFolderRemoved": "We've removed the {0} options from the Cypress config.",
      "addedSpecPattern": "We've added a new {0} option in the Cypress config that tells us where to find your component specs.",
      "cannotAuto": "We can't automatically migrate your existing component spec files. We recommend that you move the following component spec files next to your source component files (e.g. {0})",
      "ifSkipNote": "If you skip this step, Cypress will still be able to find them, but any new specs that you create will automatically be created next to your component files."
    },
    "configFile": {
      "title": "We need to move the Cypress configuration file",
      "changedTheFile": "We've removed {jsonFile} in favor of a {jsFile} file.",
      "willConvert": "We'll automatically create a new {jsFile} file and seed it with your options from your existing {jsonFile}.",
      "removeJson": "We'll remove your existing {0} as part of this step."
    },
    "wizard": {
      "title": "Migration Helper",
      "description": "Complete the steps below to migrate your project to Cypress 10",
      "step1": {
        "title": "Automatically rename existing specs",
        "description": "In this step, we'll automatically rename and move your existing spec files.",
        "button": "Rename these specs for me"
      },
      "step2": {
        "title": "Manually move your existing component specs",
        "description": "In this step, you'll manually move your existing component specs to their new default location.",
        "buttonWait": "Waiting for you to move your component specs...",
        "button": "I'll do this later"
      },
      "step3": {
        "title": "Automatically migrate the Cypress configuration file",
        "description": "In this step, we'll automatically migrate your existing cypress configuration to the new Cypress configuration file.",
        "button": "Migrate and continue"
      }
=======
  "setupWizard": {
    "selectFramework": {
      "title": "Project Setup",
      "description": "Confirm the front-end framework and bundler used in your project."
    },
    "installDependencies": {
      "title": "Install Dev Dependencies",
      "description": "Paste the command below into your terminal to install the required packages."
    },
    "configFiles": {
      "title": "Configuration Files",
      "description": "We added the following files to your project."
    },
    "chooseBrowser": {
      "title": "Choose a Browser",
      "description": "Choose your preferred browser for testing your components."
>>>>>>> 6d10a7fa
    }
  }
}<|MERGE_RESOLUTION|>--- conflicted
+++ resolved
@@ -400,7 +400,6 @@
       "description": "Build and test your components from your design system in isolation in order to ensure each state matches your expectations."
     }
   },
-<<<<<<< HEAD
   "migration": {
     "before": "Before",
     "after": "After",
@@ -443,7 +442,8 @@
         "description": "In this step, we'll automatically migrate your existing cypress configuration to the new Cypress configuration file.",
         "button": "Migrate and continue"
       }
-=======
+    }
+  },
   "setupWizard": {
     "selectFramework": {
       "title": "Project Setup",
@@ -460,7 +460,6 @@
     "chooseBrowser": {
       "title": "Choose a Browser",
       "description": "Choose your preferred browser for testing your components."
->>>>>>> 6d10a7fa
     }
   }
 }