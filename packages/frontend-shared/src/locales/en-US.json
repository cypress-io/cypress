{
  "links": {
    "learnMore": "Learn more.",
    "learnMoreButton": "Learn more",
    "needHelp": "Need help"
  },
  "components": {
    "modal": {
      "dismiss": "Dismiss"
    },
    "fileSearch": {
      "noMatchesForExtension": "No files found when searching for the file extension",
      "noMatchesForFileName": "",
      "byFilenameInput": "Search by filename...",
      "byExtensionInput": "Extensions to include e.g. *.tsx, *.vue",
      "matchesIndicatorEmptyFileSearch": "No matches | 1 match | { denominator } matches",
      "matchesIndicator": "No matches | {numerator} of {denominator} matches | {numerator} of {denominator} matches"
    },
    "button": {
      "cancel": "Cancel",
      "back": "Back"
    },
    "loading": {
      "config": {
        "title": "Initializing config...",
        "description": "Please wait while we load your project and find browsers installed on your system"
      }
    },
    "select": {
      "placeholder": "Choose an option..."
    },
    "alert": {
      "dismissAriaLabel": "Dismiss"
    },
    "specPattern": {
      "matches": "No matches | {n} match | {n} matches"
    },
    "specPatternModal": {
      "title": "Spec pattern settings"
    }
  },
  "clipboard": {
    "copy": "Copy",
    "copied": "Copied!"
  },
  "actions": {
    "close": "Close"
  },
  "file": {
    "edit": "Edit",
    "git": {
      "modified": "Modified",
      "created": "Created"
    }
  },
  "status": {
    "enabled": "Enabled",
    "disabled": "Disabled"
  },
  "createSpec": {
    "newSpec": "New spec",
    "createSpec": "Create spec",
    "done": "Done!",
    "noComponentsFound": "No components found",
    "unableToParseFile": "Unable to parse file",
    "updateSpecPattern": "Update spec pattern",
    "newSpecModalTitle": "Create new spec",
    "successPage": {
      "header": "Great! The spec was successfully added",
      "runSpecButton": "Okay, run the spec",
      "createAnotherSpecButton": "Create another spec"
    },
    "page": {
      "defaultPatternNoSpecs": {
        "title": "Create your first spec",
        "component": {
          "description": "Since this project looks new, we recommend that you get started by creating a spec for one of your components."
        },
        "e2e": {
          "description": "Since this project looks new, we recommend that you use the specs and tests that we've written for you to get started."
        }
      },
      "customPatternNoSpecs": {
        "title": "No specs found",
        "description": "We couldn't find any files matching the following spec patterns. You may need to move your specs or update your {0} to find them."
      }
    },
    "noSpecsMessage": "If you feel that you're seeing this screen in error, and there should be specs listed here, you likely need to update the spec pattern.",
    "viewSpecPatternButton": "View spec pattern",
    "e2e": {
      "importFromScaffold": {
        "header": "Scaffold example specs",
        "description": "We'll generate several example specs to help guide you on how to write tests in Cypress.",
        "specsAddedHeader": "Great! We added the following files to your project:",
        "specsAddedButton": "Okay, I got it!",
        "specsAddingHeader": "Adding specs..."
      },
      "importTemplateSpec": {
        "header": "Create new spec",
        "description": "We'll generate a template spec file which can be used to start testing your application.",
        "chooseFilenameHeader": "Enter the path for your new spec",
        "inputPlaceholder": "Enter a relative path...",
        "invalidSpecWarning": "This path is invalid because it doesn't match the following ",
        "specExtensionWarning": "We recommend naming your spec to match the following pattern: "
      }
    },
    "component": {
      "importFromComponent": {
        "header": "Create from component",
        "description": "Generate a basic component test for any of the components in this project.",
        "chooseAComponentHeader": "Choose a component"
      },
      "importTemplateSpec": {
        "header": "Create new spec",
        "description": "We'll generate a template spec file which can be used to start testing your components.",
        "invalidComponentWarning": "We couldn't generate a valid path matching your custom "
      }
    }
  },
  "specPage": {
    "pageTitle": "Specs",
    "newSpecButton": "New spec",
    "searchPlaceholder": "Search specs",
    "clearSearch": "Clear search field",
    "componentSpecsHeader": "Component specs",
    "e2eSpecsHeader": "E2E specs",
    "lastUpdated": {
      "header": "Last updated",
      "tooltip": {
        "gitStatus": "Git status",
        "gitInfo": "git info",
        "gitInfoAvailable": "{0} of the spec files within this project",
        "gitInfoUnavailable": "Cypress is unable to detect {0} for this project and has defaulted to showing file system data instead"
      }
    },
    "latestRuns": {
      "header": "Latest runs",
      "headerShort": "Runs",
      "tooltip": {
        "connected": "The {0} in Cypress Cloud",
        "notConnected": "Connect to Cypress Cloud to see the {0}",
        "noAccess": "Request access to this project in Cypress Cloud to view the {0}",
        "linkText": "status of your latest runs"
      }
    },
    "averageDuration": {
      "header": "Average duration",
      "headerShort": "Duration",
      "tooltip": {
        "connected": "The {0} of your latest runs in Cypress Cloud",
        "notConnected": "Connect to Cypress Cloud to see the {0} of your latest runs",
        "noAccess": "Request access to this project in Cypress Cloud to view the {0} of your latest runs",
        "linkText": "average spec durations"
      }
    },
    "flaky": {
      "badgeLabel": "Flaky",
      "severityLow": "Low",
      "severityMedium": "Medium",
      "severityHigh": "High",
      "flakyRate": "{0}% flaky rate",
      "flakyRuns": "{flakyRuns} flaky runs / {totalRuns} total | {flakyRuns} flaky run / {totalRuns} total | {flakyRuns} flaky runs / {totalRuns} total",
      "lastFlaky": "Last run flaky | Last flaky {runsSinceLastFlake} run ago | Last flaky {runsSinceLastFlake} runs ago"
    },
    "hoverButton": {
      "connect": "Connect",
      "connectProject": "Connect project",
      "connectProjectShort": "Connect",
      "requestAccess": "Request access",
      "requestAccessShort": "Request",
      "requestSent": "Request sent",
      "requestSentShort": "Sent"
    },
    "connectProjectButton": "Connect your project",
    "cloudLoginButton": "Log in to Cypress Cloud",
    "reconnectProjectButton": "Reconnect your project",
    "unauthorizedBannerTitle": "Request access to project",
    "requestAccessButton": "Request access",
    "requestSentButton": "Request sent",
    "rows": {
      "gitTooltipSubtext": "{shortHash} by {author}"
    },
    "noResultsMessage": "No specs matched your search:",
    "noSpecError": {
      "title": "Spec not found",
      "intro": "There is no spec matching the following location:",
      "explainer": "It is possible that the file has been moved or deleted. Please choose from the list of specs below."
    },
    "offlineWarning": {
      "title": "No internet connection",
      "explainer": "Please check your internet connection to resolve this issue. When your internet connection is fixed, we will automatically attempt to fetch the run metrics from Cypress Cloud."
    },
    "fetchFailedWarning": {
      "title": "Lost connection",
      "explainer1": "The request timed out or failed when trying to retrieve the recorded run metrics from Cypress Cloud. The information that you're seeing in the table below may be incomplete as a result.",
      "explainer2": "Please refresh the page to try again and visit our {0} if this behavior continues.",
      "refreshButton": "Try again"
    },
    "banners": {
      "login": {
        "title": "Optimize and record your CI test runs with Cypress Cloud",
        "contentA": "Parallelize your tests in CI and visualize every error by watching full video recordings of each test you run.",
        "contentB": "When you configure Cypress to record tests to Cypress Cloud, you'll see data from your latest recorded runs in the Cypress app. This increased visibility into your test history allows you to debug your tests faster and more effectively, all within your local workflow.",
        "buttonLabel": "Get started with Cypress Cloud"
      },
      "createOrganization": {
        "titleA": "Finish setting up Cypress Cloud",
        "titleB": "Create or join an organization",
        "content": "Join or create an organization in Cypress Cloud to access your projects and recorded test runs.",
        "buttonLabel": "Set up your organization"
      },
      "connectProject": {
        "title": "Connect your project to Cypress Cloud",
        "contentA": "View recorded test runs directly in the Cypress app to monitor, run, and fix tests locally.",
        "contentB": "Bring your recorded test results into your local development workflow to monitor, run, and fix tests all in the Cypress app.",
        "buttonLabel": "Connect your project"
      },
      "record": {
        "title": "Record your first run",
        "content": "Record a run to see your test results in Cypress Cloud. You can then optimize your test suite, debug failing and flaky tests, and integrate with your favorite tools."
      }
    },
    "runSelectedSpecs": "Run {n} spec | Run {n} specs"
  },
  "noResults": {
    "defaultMessage": "No results matched your search:",
    "clearSearch": "Clear search"
  },
  "sidebar": {
    "keyboardShortcuts": {
      "title": "Keyboard shortcuts",
      "rerun": "Re-run tests",
      "stop": "Stop tests",
      "toggle": "Toggle specs list"
    },
    "toggleLabel": {
      "expanded": "Collapse sidebar",
      "collapsed": "Expand sidebar"
    },
    "nav": {
      "ariaLabel": "Pages"
    }
  },
  "topNav": {
    "released": "Released",
    "version": "Version",
    "versionUnsupported": "Unsupported",
    "installed": "Installed",
    "latest": "Latest",
    "seeAllReleases": "See all releases",
    "runningOldVersion": "You're currently running an old version of Cypress. Update to the latest version for the best experience.",
    "docsMenu": {
      "docsHeading": "Docs",
      "gettingStartedTitle": "Getting started",
      "firstTest": "Write your first test",
      "testingApp": "Testing your app",
      "organizingTests": "Organizing tests",
      "referencesTitle": "References",
      "bestPractices": "Best practices",
      "configuration": "Configuration",
      "api": "API",
      "ciTitle": "Run in CI/CD",
      "ciSetup": "Set up CI",
      "fasterTests": "Run tests faster",
      "prompts": {
        "ci1": {
          "title": "Configure CI",
          "description": "Optimize your tests in CI by following these guides.",
          "seeOtherGuides": "See other guides",
          "intro": "Introduction to CI",
          "learnTheBasics": "Learn the basics of running Cypress in CI."
        },
        "orchestration1": {
          "title": "Run tests faster in CI",
          "parallelTime": "5 mins",
          "noParallelTime": "12 mins",
          "withParallelization": "with Parallelization",
          "withoutParallelization": "without Parallelization",
          "intro": "With Smart Orchestration, you'll be able to:",
          "bullet1": "Run spec files in parallel",
          "bullet2": "Prioritize failed specs to run first",
          "bullet3": "Cancel CI runs on test failure",
          "learnMore": "Learn more"
        }
      }
    },
    "login": {
      "bodyInitial": "Logging in gives you access to {0}. You can set up projects to be recorded and see test data from your project.",
      "bodySuccess": "You are now logged in as {0}.",
      "bodyError": "An error occurred while attempting to log in:",
      "bodyBrowserError": "The browser could not be opened.",
      "bodyBrowserErrorDetails": "Cypress was unable to open your installed browser. To continue logging in, please paste this URL into your web browser:",
      "cloud": "Cypress Cloud",
      "titleInitial": "Log in to Cypress",
      "titleSuccess": "Login successful",
      "titleFailed": "Login failed",
      "titleBrowserError": "Browser error",
      "actionLogin": "Log in",
      "profileMenuLabel": "Profile and logout",
      "actionLogout": "Log out",
      "actionContinue": "Continue",
      "actionOpening": "Opening browser",
      "actionWaiting": "Waiting for you to log in",
      "actionTryAgain": "Try again",
      "actionCancel": "Cancel"
    },
    "updateCypress": {
      "title": "Upgrade to Cypress",
      "currentlyRunning": "You are currently running Version {0} of Cypress. ",
      "pasteToUpgradeProject": "To upgrade to the latest version for your project, first {0}, then paste the command below into your terminal:",
      "pasteToUpgradeGlobal": "To upgrade to the latest version, first {0}, then paste the command below into your terminal:",
      "rememberToCloseInsert": "close this app"
    },
    "upgradeText": "Upgrade",
    "global": {
      "projects": "Projects"
    }
  },
  "launchpadErrors": {
    "generic": {
      "configErrorTitle": "Cypress configuration error",
      "retryButton": "Try again",
      "stackTraceLabel": "Stack trace",
      "docsButton": {
        "configGuide": {
          "text": "Configuration guide",
          "link": "https://docs.cypress.io/guides/references/configuration"
        },
        "cloudGuide": {
          "text": "Cypress Cloud guide",
          "link": "https://on.cypress.io/features-dashboard"
        },
        "docsHomepage": {
          "text": "Cypress docs",
          "link": "https://docs.cypress.io"
        }
      }
    },
    "noInternet": {
      "header": "You have no internet connection",
      "message": "Check your internet connection to pull the latest data from Cypress Cloud.",
      "connectProject": "Please check your internet connection to resolve this issue. When your internet connection is fixed, we will automatically attempt to fetch your latest runs for this project."
    }
  },
  "setupPage": {
    "projectSetup": {
      "frameworkLabel": "Front-end framework",
      "frameworkPlaceholder": "Pick a framework",
      "bundlerLabel": "Bundler",
      "bundlerLabelDescription": "(dev server)",
      "bundlerPlaceholder": "Pick a bundler",
      "languageLabel": "Language",
      "configFileLanguageLabel": "Cypress config file",
      "detected": "(detected)"
    },
    "step": {
      "continue": "Continue",
      "next": "Next step",
      "back": "Back",
      "skip": "Skip"
    },
    "configFile": {
      "createManually": "Create file manually",
      "skippedLabel": "Skipped",
      "changesRequiredLabel": "Changes required",
      "changesRequiredBadge": "Changes required",
      "changesRequiredDescription": "Please merge the code below with your existing {0}"
    },
    "testingCard": {
      "configured": "Configured",
      "notConfigured": "Not Configured",
      "running": "Running",
      "chooseABrowser": "Choose a browser",
      "reconfigure": "Reconfigure",
      "disabled": "Disabled"
    }
  },
  "globalPage": {
    "empty": {
      "title": "Add project",
      "helper": "Get started by adding your first project below.",
      "dropText": "Drag your project directory here or {0}",
      "browseManually": "browse manually."
    },
    "settings": "Settings",
    "saveChanges": "Save changes",
    "cancel": "Cancel",
    "externalEditorPreferences": "External editor preferences",
    "externalEditorPreferencesDescription1": "Select your preference for opening files on your system.",
    "externalEditorPreferencesDescription2": "You can change this later in the {0} page.",
    "recentProjectsHeader": "Recent projects",
    "searchPlaceholder": "Search projects",
    "addProjectButton": "Add project",
    "projectActions": "Project actions",
    "removeProject": "Remove project",
    "openInIDE": "Open in IDE",
    "openInFinder": "Open in Finder",
    "noResultsMessage": "No projects matched your search:"
  },
  "welcomePage": {
    "review": "Review the differences between each testing type",
    "codeExample": "Code example",
    "compareTypes": {
      "content": {
        "e2eTitle": "End-to-end tests",
        "e2eBullet1": "Visit URLs via",
        "e2eBullet2": "Test flows and functionality across multiple pages",
        "e2eBullet3": "Ideal for testing integrated flows in CD workflows",
        "componentTitle": "Component tests",
        "ctBullet1": "Import components via",
        "ctBullet2": "Test individual components of a design system in isolation",
        "ctBullet3": "Ideal for testing isolated flows and components in CI"
      },
      "modalTitle": "Key differences"
    },
    "title": "Welcome to Cypress!"
  },
  "settingsPage": {
    "config": {
      "title": "Resolved configuration",
      "description": "Since the options in the {0} can be set dynamically by your development environment, please refer to the legend below to understand how the configuration options are resolved.",
      "legend": {
        "env": {
          "label": "env",
          "description": "Set from environment variables"
        },
        "default": {
          "label": "default",
          "description": "Default values"
        },
        "dynamic": {
          "label": "dynamic",
          "description": "Set by the {0} function"
        },
        "cli": {
          "label": "cli",
          "description": "Set from CLI arguments"
        },
        "config": {
          "label": "config",
          "description": "Set from {0}"
        }
      }
    },
    "proxy": {
      "title": "Proxy settings",
      "description": "Cypress auto-detected the following proxy settings from your operating system.",
      "bypassList": "Proxy bypass list",
      "proxyServer": "Proxy server"
    },
    "editor": {
      "title": "External editor",
      "description": "External editor to use for editing code opened when using Cypress.",
      "noEditorSelectedPlaceholder": "Choose your editor...",
      "customPathPlaceholder": "/path/to/editor"
    },
    "projectId": {
      "title": "Project ID",
      "description": "The Project ID configured for this project inside of Cypress Cloud. {0}"
    },
    "specPattern": {
      "title": "Spec patterns",
      "description": "The globs pointing Cypress to your spec files configured for this project. {0}"
    },
    "recordKey": {
      "title": "Record key",
      "description": "The Record Key configured for this project inside of Cypress Cloud. {0}",
      "manageKeys": "Manage keys",
      "errorEmpty": "You do not have permission to record on this project",
      "errorEmptyButton": "Request record rights",
      "errorAccess": "You do not have permission to view this project",
      "errorAccessPending": "Your request for access to this project is pending approval",
      "errorAccessButton": "Request access",
      "errorNotFound": "Project not found",
      "errorNotFoundButton": "Connect it again",
      "errorNotLoggedIn": "You are not connected to Cypress Cloud",
      "errorNotLoggedInButton": "Log in to Cypress Cloud"
    },
    "project": {
      "title": "Project settings",
      "description": "Review the configuration settings currently in use for this project."
    },
    "cloud": {
      "title": "Cypress Cloud settings",
      "description": "Review the configuration settings for recording to Cypress Cloud."
    },
    "experiments": {
      "title": "Experiments",
      "description": "If you'd like to try out new features that we're working on, you can enable beta features for your project by turning on the experimental features you'd like to try. {0}",
      "experimentalFetchPolyfill": {
        "name": "Fetch polyfill",
        "description": "Automatically replaces `window.fetch` with a polyfill that Cypress can spy on and stub. Note: `experimentalFetchPolyfill` has been deprecated in Cypress 6.0.0 and will be removed in a future release. Consider using [`cy.intercept()`](https://on.cypress.io/intercept) to intercept `fetch` requests instead."
      },
      "experimentalInteractiveRunEvents": {
        "name": "Interactive run events",
        "description": "Allows listening to the [`before:run`](https://on.cypress.io/before-run), [`after:run`](https://on.cypress.io/after-run), [`before:spec`](https://on.cypress.io/before-spec), and [`after:spec`](https://on.cypress.io/after-spec) events in plugins during interactive mode."
      },
      "experimentalModifyObstructiveThirdPartyCode": {
        "name": "Modify obstructive third party code",
        "description": "Applies `modifyObstructiveCode` to third party `.html` and `.js`, removes subresource integrity, and modifies the user agent in Electron."
      },
      "experimentalSingleTabRunMode": {
        "name": "Single tab run mode",
        "description": "Runs all component specs in a single tab, trading spec isolation for faster run mode execution."
      },
      "experimentalSourceRewriting": {
        "name": "Source rewriting",
        "description": "Enables AST-based JS/HTML rewriting. This may fix issues caused by the existing regex-based JS/HTML replacement algorithm. See [#5273](https://github.com/cypress-io/cypress/issues/5273) for details."
      },
      "experimentalStudio": {
        "name": "Studio",
        "description": "Generate and save commands directly to your test suite by interacting with your app as an end user would."
      },
      "experimentalWebKitSupport": {
        "name": "WebKit Support",
        "description": "Adds support for testing in the WebKit browser engine used by Safari. See https://on.cypress.io/webkit-experiment for more information."
      },
      "experimentalRunAllSpecs": {
        "name": "Run All Specs",
        "description": "Enables the \"Run All Specs\" UI feature, allowing the execution of multiple specs sequentially."
      },
      "experimentalOriginDependencies": {
        "name": "Origin Dependencies",
        "description": "Enables support for `require`/`import` within `cy.origin`."
      },
<<<<<<< HEAD
      "experimentalMemoryManagement": {
        "name": "Memory Management",
        "description": "Enables support for improved memory management."
=======
      "experimentalSkipDomainInjection": {
        "name": "Skip Domain Injection",
        "description": "Disables setting `document.domain` to the application's super domain on injection"
>>>>>>> 0d481991
      }
    },
    "device": {
      "title": "Device settings",
      "description": "Review the configuration settings currently in use for this device."
    },
    "testingPreferences": {
      "title": "Testing preferences",
      "description": "Configure your testing environment with these flags",
      "autoScrollingEnabled": {
        "title": "Auto scrolling enabled",
        "description": "Scroll behavior when running tests."
      }
    },
    "footer": {
      "text": "You can reconfigure the {testingType} testing settings for this project if you're experiencing issues with your Cypress configuration.",
      "button": "Configuration guide",
      "buttonLink": "https://docs.cypress.io/guides/references/configuration"
    }
  },
  "runs": {
    "connect": {
      "title": "View your recorded runs from Cypress Cloud",
      "smartText": "Scale your test runs with built-in Smart Orchestration.",
      "debugText": "Debug tests that fail in CI with visual feedback.",
      "chartText": "Keep your tests in tip-top shape with powerful analytics.",
      "buttonUser": "Log in to Cypress Cloud",
      "buttonProject": "Connect your project to Cypress Cloud",
      "modal": {
        "title": "Connect project",
        "cancel": "Cancel",
        "createOrg": {
          "description": "You need to create an organization in Cypress Cloud to continue.",
          "button": "Create organization",
          "waitingButton": "Waiting for you to create an organization...",
          "refreshButton": "Refresh organizations list"
        },
        "selectProject": {
          "organization": "Organization",
          "noOrganizationSelectedError": "required when creating a new project",
          "manageOrgs": "Manage organizations",
          "project": "Project",
          "projectName": "Project name",
          "projectNameDisclaimer": "(You can change this later)",
          "createNewProject": "Create new",
          "chooseExistingProject": "Choose an existing project",
          "newProjectAccess": "Project access",
          "privateLabel": "Private",
          "privateDescription": "Only invited users can view recorded test results.",
          "publicLabel": "Public",
          "publicDescription": "Anyone can view recorded test results.",
          "connectProject": "Connect project",
          "createProject": "Create project",
          "placeholderOrganizations": "Pick an organization",
          "placeholderProjects": "Pick a project",
          "placeholderProjectsPending": "Pick an organization first"
        },
        "connectManually": {
          "title": "Connect project manually",
          "warning": "We couldn't add the projectId to your cypress.config.js file automatically.",
          "mainMessage": "Manually add the {projectId} to the root of the config object in your {configFile} file.",
          "waitingButton": "Waiting for you to add the projectId..."
        }
      },
      "errors": {
        "baseError": {
          "title": "Cypress Cloud error"
        },
        "internalServerError": {
          "title": "Cannot connect to Cypress Cloud",
          "description": "The request times out when trying to retrieve the info from Cypress Cloud. Please refresh the page to try again and visit out {0} if this behavior continues.",
          "link": "Support Page"
        }
      }
    },
    "connectSuccessAlert": {
      "title": "This project is now connected to Cypress Cloud!",
      "item1": "We automatically added the {projectId} to your {configFile} file.",
      "item2": "Please ensure that your {0} file is checked into source control."
    },
    "empty": {
      "title": "Record your first run to Cypress Cloud",
      "description": "Run the command below in your local development terminal or in CI."
    },
    "results": {
      "skipped": "skipped",
      "pending": "pending",
      "passed": "passed",
      "failed": "failed"
    },
    "errors": {
      "notFound": {
        "title": "Couldn't find your project",
        "description": "We were unable to find an existing project matching the {0} set in your Cypress config file. You can reconnect with an existing project or create a new project.",
        "button": "Reconnect your project"
      },
      "unauthorized": {
        "title": "Request access to view the recorded runs",
        "description": "This is a private project that you do not currently have access to. Please request access from the project owner in order to view the list of runs.",
        "button": "Request access"
      },
      "unauthorizedRequested": {
        "title": "Your access request for this project has been sent.",
        "description": "The owner of this project has been notified of your request. We'll notify you via email when your access request has been granted.",
        "button": "Request Sent"
      },
      "connectionFailed": {
        "title": "Cannot connect to Cypress Cloud",
        "description": "The request times out when trying to retrieve the recorded runs from Cypress Cloud. Please refresh the page to try again and visit out {0} if this behavior continues.",
        "link": "Support page",
        "button": "Try again"
      }
    }
  },
  "testingType": {
    "modalTitle": "Choose a testing type",
    "e2e": {
      "name": "E2E Testing",
      "description": "Build and test the entire experience of your application from end-to-end to ensure each flow matches your expectations."
    },
    "component": {
      "name": "Component Testing",
      "description": "Build and test your components from your design system in isolation in order to ensure each state matches your expectations."
    },
    "componentDisabled": {
      "description": "To test your components you must {0} as an NPM dependency for this project.",
      "link": "install Cypress"
    }
  },
  "migration": {
    "before": "Before",
    "after": "After",
    "heresWhy": "here's why:",
    "renameAuto": {
      "title": "We recommend automatically renaming your specs in this step",
      "changeButton": "change",
      "changedSpecFolder": "We've changed the default spec folder from:",
      "changedSpecExt": "We've changed the default spec file extension from:",
      "changedSpecPatternExplain": "We've changed the default spec file extension to {0} in order to avoid conflicts with any existing testing frameworks.",
      "optedOutMessage": "You've opted not to rename your spec file extension. You may need to change your specPattern later so we can still find your spec files.",
      "folderRenameMessage": "You've opted not to rename your spec file extension, we'll only rename the folder",
      "modal": {
        "title": "Change the existing spec file extension",
        "warning": "We recommend using the default extension to avoid inconsistencies, framework conflicts, and confusion with your team.",
        "line1": "Cypress now supports the ability to create new spec files from within the UI for both E2E and component specs.",
        "line2": "All new spec files created within Cypress will use the default pattern of: ",
        "line3": "We want to rename your existing specs so that they have a consistent filename pattern for both E2E and component testing.",
        "line4": "All documentation and example code will be using: ",
        "line5": "We've changed the placement of component specs to be next to their source files (e.g. src/Button.jsx and src/Button.cy.jsx)",
        "line6": "The new default pattern of {0} prevents targeting conflicts with other testing frameworks. (e.g. Jest)",
        "label": "Choose from the following filename patterns:",
        "option1": "{0} (recommended)",
        "option2": "Don't rename anything — keep what I have.",
        "option3": "Rename folder only.",
        "optOutAdditional": "I may need to change my {0} later if I don't use the recommended filename extension.",
        "buttonSave": "Save changes",
        "buttonCancel": "Cancel"
      }
    },
    "renameManual": {
      "title": "We need you to move your component specs manually",
      "componentFolderRemoved": "We've removed the {0} options from the Cypress config.",
      "addedSpecPattern": "We've added a new {0} option in the Cypress config that tells us where to find your component specs.",
      "cannotAuto": "We can't automatically migrate your existing component spec files. We recommend that you move the following component spec files next to your source component files (e.g. {0})",
      "ifSkipNote": "If you skip this step, Cypress will still be able to find them, but any new specs that you create will automatically be created next to your component files."
    },
    "renameSupport": {
      "title": "We'll automatically rename your existing E2E support file in this step",
      "serveDifferentTypes": "We now serve different support files for E2E and Component Testing.",
      "changedSupportFile": "We've renamed the E2E support file from:"
    },
    "configFile": {
      "title": "We need to migrate to the new Cypress configuration file",
      "changedDefault": "We've changed the default Cypress config file from:",
      "customOptions": "We've set a custom {specPattern} option based on your {options}.",
      "willConvert": "We'll automatically create a new {jsFile} file and seed it with your options from your existing {jsonFile}."
    },
    "setupComponent": {
      "title": "You need to reconfigure Cypress for component testing",
      "line1": "We've detected that you are currently using the experimental version of component testing.",
      "line2": "Your existing configuration is no longer compatible with new component testing configuration options.",
      "line3": "In a previous step, we renamed your component specs, but can't automatically migrate your existing component testing configuration.",
      "line4": "In the next screen, you'll be able to reconfigure component testing in a new guided configuration wizard."
    },
    "wizard": {
      "title": "Migrating to Cypress {version}",
      "description": "Your project requires updates to work with this version.",
      "typicalMigrationLabel": "Typical migration:",
      "typicalMigrationTime": "5-10 minutes",
      "step1": {
        "title": "Migrate existing specs",
        "description": "In this step, we'll automatically rename and/or move your existing spec files as needed.",
        "button": "Rename these specs for me",
        "buttonSkip": "Skip renaming specs",
        "buttonRenameFolder": "Rename the folder for me"
      },
      "step2": {
        "title": "Move your existing component specs",
        "description": "In this step, you'll manually move your existing component specs to their new default location.",
        "buttonWait": "Waiting for you to move your component specs...",
        "buttonDone": "Continue to next step",
        "button": "I'll do this later"
      },
      "step3": {
        "title": "Rename the Cypress support file",
        "description": "In this step, we'll automatically rename your existing support file.",
        "button": "Rename the support file for me"
      },
      "step4": {
        "title": "Migrate to the new Cypress configuration file",
        "description": "In this step, we'll automatically migrate your existing Cypress configuration to the new Cypress configuration file.",
        "button": "Migrate the configuration for me"
      },
      "step5": {
        "title": "Reconfigure component testing",
        "description": "In this step, we'll explain how you will reconfigure Cypress for component testing.",
        "button": "Finish migration and continue"
      }
    }
  },
  "majorVersionWelcome": {
    "title": "What's New in Cypress",
    "actionContinue": "Continue",
    "linkReleaseNotes": "View full changelog"
  },
  "setupWizard": {
    "selectFramework": {
      "title": "Project setup",
      "description": "Confirm the front-end framework and bundler used in your project."
    },
    "installDependencies": {
      "title": "Install dev dependencies",
      "description": "Based on your previous selection, the following dependencies are required.",
      "pasteCommand": "Paste this command into your terminal to install the following packages:",
      "waitForInstall": "Waiting for you to install the dependencies...",
      "installed": "installed",
      "pendingInstall": "pending installation",
      "installationAlertSuccess": "You've successfully installed all required dependencies."
    },
    "configFiles": {
      "title": "Configuration files",
      "description": "We added the following files to your project:"
    },
    "chooseBrowser": {
      "title": "Choose a browser",
      "description": "Choose your preferred browser for {testingType} testing."
    }
  },
  "e2eProjectSetup": {
    "title": "Project setup",
    "description": "Confirm your project's preferred language."
  },
  "openBrowser": {
    "startComponent": "Start Component Testing in {browser}",
    "startE2E": "Start E2E Testing in {browser}",
    "openingComponent": "Opening Component Testing in {browser}",
    "openingE2E": "Opening E2E Testing in {browser}",
    "running": "Running {browser}",
    "focus": "Focus",
    "close": "Close",
    "switchTestingType": "Switch testing type"
  },
  "runner": {
    "header": {
      "reviewDocs": "Review the docs",
      "troubleRendering": "if you're having trouble rendering your components properly."
    },
    "snapshot": {
      "highlightsLabel": "Highlights",
      "testsRunningError": "Cannot show snapshot while tests are running",
      "snapshotMissingError": "The snapshot is missing. Displaying current state of the DOM.",
      "defaultTitle": "DOM snapshot",
      "pinnedTitle": "Pinned",
      "studioActiveError": "Cannot show snapshot while creating commands in Studio"
    },
    "selectorPlayground": {
      "matches": "No matches | {n} match | {n} matches",
      "playgroundTooltip": "Click an element to see a suggested selector",
      "copyTooltip": "Copy to clipboard",
      "copyTooltipAction": "Copied!",
      "printTooltip": "Print to console",
      "printTooltipAction": "Printed!",
      "invalidSelector": "Invalid",
      "selectorMethodsLabel": "Selector methods",
      "toggle": "Toggle playground"
    },
    "automation": {
      "disconnected": {
        "title": "The Cypress extension has disconnected.",
        "description": "Cypress cannot run tests without this extension.",
        "reload": "Reload the browser"
      },
      "missing": {
        "title": "The Cypress extension is missing.",
        "description": "Cypress cannot run tests without this extension. Please choose another browser."
      },
      "shared": {
        "link": "Read more about browser management"
      }
    },
    "viewportTooltip": {
      "buttonText": "Review the guide on viewports",
      "buttonHref": "https://on.cypress.io/viewport",
      "infoText": "The viewport determines the width and height of your application under test. By default the viewport will be {0} by {1} for {2} testing.",
      "configText": "Additionally, you can override this value in your {configFile} or via the {viewportCommand} command."
    },
    "studio": {
      "studio": "Studio",
      "studioDescription": "Generate Cypress commands by interacting with your site as an end user would. Then, save these commands directly to your test file.",
      "studioDetailedDescription": "Generate and save commands directly to your test suite by interacting with your app as an end user would. Right click on an element to add an assertion. Studio will track events that generate the following commands:",
      "getStartedButton": "Get started",
      "feedbackPrompt": "Your {0} will be highly influential to our team.",
      "experimentalMessage": "This feature is currently experimental and we will be adding more commands and abilities in the future.",
      "feedbackLink": "feedback",
      "saveTest": "Save test",
      "testName": "Test name",
      "saveTestButton": "Save",
      "closeStudio": "Close Studio",
      "restartStudio": "Restart Studio",
      "copyCommands": "Copy commands to clipboard",
      "commandsCopied": "Commands copied!",
      "availableCommands": "Available commands",
      "giveFeedback": "Give feedback",
      "enterValidUrl": "Enter a valid URL to visit",
      "continue": "Continue",
      "actionCancel": "Cancel"
    }
  },
  "warnings": {
    "retry": "Try again"
  },
  "versions": {
    "alpha": "Alpha",
    "beta": "Beta",
    "new": "New"
  }
}<|MERGE_RESOLUTION|>--- conflicted
+++ resolved
@@ -523,15 +523,13 @@
         "name": "Origin Dependencies",
         "description": "Enables support for `require`/`import` within `cy.origin`."
       },
-<<<<<<< HEAD
       "experimentalMemoryManagement": {
         "name": "Memory Management",
         "description": "Enables support for improved memory management."
-=======
+      },
       "experimentalSkipDomainInjection": {
         "name": "Skip Domain Injection",
-        "description": "Disables setting `document.domain` to the application's super domain on injection"
->>>>>>> 0d481991
+        "description": "Disables setting `document.domain` to the application's super domain on injection."
       }
     },
     "device": {
