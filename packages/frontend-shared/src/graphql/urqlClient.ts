--- conflicted
+++ resolved
@@ -13,7 +13,6 @@
 export { VueToast }
 
 import { cacheExchange as graphcacheExchange } from '@urql/exchange-graphcache'
-<<<<<<< HEAD
 import { pubSubExchange } from './urqlExchangePubsub'
 import { client } from '@packages/socket/lib/browser'
 
@@ -23,10 +22,6 @@
 const io = client(`http://localhost:${GRAPHQL_PORT}`, {
   transports: ['websocket'],
 })
-=======
-
-import { GRAPHQL_URL } from '../utils/env'
->>>>>>> 0fede066
 
 declare global {
   interface Window {
