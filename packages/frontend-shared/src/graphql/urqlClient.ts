--- conflicted
+++ resolved
@@ -31,10 +31,7 @@
     __CYPRESS_MODE__: 'run' | 'open'
     __RUN_MODE_SPECS__: SpecFile[]
     __CYPRESS_TESTING_TYPE__: 'e2e' | 'component'
-<<<<<<< HEAD
     __CYPRESS_BROWSER__: Browser & {majorVersion: string | number}
-=======
->>>>>>> 87b7a6db
     __CYPRESS_CONFIG__: {
       base64Config: string
       namespace: AutomationElementId
