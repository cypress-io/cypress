import {
  Client,
  createClient,
  dedupExchange,
  errorExchange,
  fetchExchange,
  subscriptionExchange,
  Exchange,
  ssrExchange,
} from '@urql/core'
import type { SSRData } from '@urql/core/dist/types/exchanges/ssr'
import { devtoolsExchange } from '@urql/devtools'
import { useToast } from 'vue-toastification'

import { cacheExchange as graphcacheExchange } from '@urql/exchange-graphcache'
import { urqlCacheKeys } from '@packages/data-context/src/util/urqlCacheKeys'
import { urqlSchema } from '../generated/urql-introspection.gen'

import { namedRouteExchange } from './urqlExchangeNamedRoute'
import { createClient as createWSClient } from 'graphql-ws'

const GQL_PORT_MATCH = /gqlPort=(\d+)/.exec(window.location.search)

const toast = useToast()

export function makeCacheExchange (schema: any = urqlSchema) {
  return graphcacheExchange({ ...urqlCacheKeys, schema })
}

declare global {
  interface Window {
    __CYPRESS_INITIAL_DATA__: SSRData
    __CYPRESS_GRAPHQL_PORT__?: string
  }
}

function gqlPort () {
  if (GQL_PORT_MATCH) {
    return GQL_PORT_MATCH[1]
  }

  if (window.__CYPRESS_GRAPHQL_PORT__) {
    return window.__CYPRESS_GRAPHQL_PORT__
  }

  throw new Error(`${window.location.href} cannot be visited without a gqlPort`)
}

export async function preloadLaunchpadData () {
  try {
    const resp = await fetch(`http://localhost:${gqlPort()}/__cypress/launchpad-preload`)

    window.__CYPRESS_INITIAL_DATA__ = await resp.json()
  } catch {
    //
  }
}

export function makeUrqlClient (target: 'launchpad' | 'app'): Client {
  const port = gqlPort()

  const GRAPHQL_URL = `http://localhost:${port}/graphql`
  const wsClient = createWSClient({
    url: GRAPHQL_URL.replace('http:', 'ws:'),
  })

  // If we're in the launchpad, we connect to the known GraphQL Socket port,
  // otherwise we connect to the /__socket.io of the current domain, unless we've explicitly
  //
  // const io = getPubSubSource({ target, gqlPort: port, serverPort: SERVER_PORT_MATCH?.[1] })

  let hasError = false

  const exchanges: Exchange[] = [
    dedupExchange,
    errorExchange({
      onError (error) {
        const message = `
<<<<<<< HEAD
        GraphQL Field Path: [${error.graphQLErrors?.[0].path?.join(', ')}]:
=======
        GraphQL Field Path: [${error.graphQLErrors?.[0]?.path?.join(', ')}]:
>>>>>>> 4915d657

        ${error.message}

        ${error.stack ?? ''}
      `

        if (process.env.NODE_ENV !== 'production' && !hasError) {
          hasError = true
          toast.error(message, {
            timeout: false,
            onClose () {
              hasError = false
            },
          })
        }

        // eslint-disable-next-line
        console.error(error)
      },
    }),
    // https://formidable.com/open-source/urql/docs/graphcache/errors/
    makeCacheExchange(),
    ssrExchange({
      isClient: true,
      initialState: window.__CYPRESS_INITIAL_DATA__ ?? {},
    }),
    namedRouteExchange,
    // TODO(tim): add this when we want to use the socket as the GraphQL
    // transport layer for all operations
    // target === 'launchpad' ? fetchExchange : socketExchange(io),
    fetchExchange,
    subscriptionExchange({
      forwardSubscription (operation) {
        return {
          subscribe: (sink) => {
            // @ts-expect-error
            const dispose = wsClient.subscribe(operation, sink)

            return {
              unsubscribe: dispose,
            }
          },
        }
      },
    }),
  ]

  if (import.meta.env.DEV) {
    exchanges.unshift(devtoolsExchange)
  }

  return createClient({
    url: GRAPHQL_URL,
    requestPolicy: 'cache-and-network',
    exchanges,
  })
}<|MERGE_RESOLUTION|>--- conflicted
+++ resolved
@@ -76,11 +76,7 @@
     errorExchange({
       onError (error) {
         const message = `
-<<<<<<< HEAD
-        GraphQL Field Path: [${error.graphQLErrors?.[0].path?.join(', ')}]:
-=======
         GraphQL Field Path: [${error.graphQLErrors?.[0]?.path?.join(', ')}]:
->>>>>>> 4915d657
 
         ${error.message}
 
