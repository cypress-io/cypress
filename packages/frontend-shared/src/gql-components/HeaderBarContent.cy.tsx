--- conflicted
+++ resolved
@@ -39,8 +39,11 @@
       .trigger('mouseenter')
     })
 
-<<<<<<< HEAD
     cy.percySnapshot('after browsers open')
+
+    cy.contains('Unsupported browser').should('be.visible')
+
+    cy.percySnapshot('unsupported browser tooltip')
   })
 
   describe('breadcrumbs', () => {
@@ -70,12 +73,6 @@
       cy.percySnapshot()
     })
   })
-=======
-    cy.contains('Unsupported browser').should('be.visible')
-
-    cy.percySnapshot('unsupported browser tooltip')
-  }),
->>>>>>> e2243ee7
 
   it('renders without browser menu by default and other items work', () => {
     cy.mountFragment(HeaderBar_HeaderBarContentFragmentDoc, {
