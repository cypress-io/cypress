<template>
  <template v-if="loginConnectStore.isLoginConnectOpen">
    <LoginModal
      v-if="!loginConnectStore.isLoggedIn || keepLoginOpen"
      :gql="props.gql"
<<<<<<< HEAD
    >
      <LoginModal
        v-if="status && (!status.isLoggedIn || keepLoginOpen)"
        :gql="props.gql"
        :model-value="!status.isLoggedIn || keepLoginOpen"
        :utm-medium="loginConnectStore.utmMedium"
        :show-connect-button-after-login="!status.isProjectConnected && !!props.gql.currentProject?.currentTestingType"
        @connect-project="handleConnectProject"
        @cancel="handleCancel"
        @loggedin="handleLoginSuccess(status.isProjectConnected)"
        @update:model-value="handleUpdate(status.isProjectConnected, status.error)"
      />
      <CloudConnectModals
        v-else-if="status?.isLoggedIn && !keepLoginOpen && !status.isProjectConnected"
        :show="status?.isLoggedIn"
        :gql="props.gql"
        :utm-medium="loginConnectStore.utmMedium"
        @cancel="handleCancelConnect"
        @success="handleConnectSuccess"
      />
    </CloudViewerAndProject>
=======
      :model-value="!loginConnectStore.isLoggedIn || keepLoginOpen"
      :utm-medium="loginConnectStore.utmMedium"
      :show-connect-button-after-login="!loginConnectStore.isProjectConnected"
      @connect-project="handleConnectProject"
      @cancel="handleCancel"
      @loggedin="handleLoginSuccess(loginConnectStore.isProjectConnected)"
      @update:model-value="handleUpdate(loginConnectStore.isProjectConnected, loginConnectStore.loginError)"
    />
    <CloudConnectModals
      v-else-if="loginConnectStore.isLoggedIn && !keepLoginOpen && !loginConnectStore.isProjectConnected"
      :show="loginConnectStore.isLoggedIn"
      :gql="props.gql"
      :utm-medium="loginConnectStore.utmMedium"
      @cancel="handleCancelConnect"
      @success="handleConnectSuccess"
    />
>>>>>>> f51a9d8e
  </template>
</template>
<script setup lang="ts">
import { gql } from '@urql/vue'
import type { LoginConnectModalsContentFragment } from '../generated/graphql'
import LoginModal from './modals/LoginModal.vue'
import { ref, watch } from 'vue'
import { useLoginConnectStore } from '../store/login-connect-store'
import CloudConnectModals from './modals/CloudConnectModals.vue'

gql`
fragment LoginConnectModalsContent on Query {
  ...LoginModal
  ...CloudConnectModals
  currentProject {
    id
    currentTestingType
  }
}
`

const props = defineProps<{
  gql: LoginConnectModalsContentFragment
}>()

const emit = defineEmits<{
  (eventName: 'handleConnectProject'): void
}>()

const loginConnectStore = useLoginConnectStore()
const { closeLoginConnectModal } = loginConnectStore

// keepLoginOpen is only set if you've just logged in
// and we want to show the "connect" button instead of "continue"
const keepLoginOpen = ref(false)

watch(() => loginConnectStore.isLoggedIn, (newVal, oldVal) => {
  // when login state changes, if we have logged in but are not connected,
  // keep the "login" modal open in the "connect project" state
  if (newVal && (!loginConnectStore.isProjectConnected || oldVal === false)) {
    keepLoginOpen.value = true
  }
})

const handleLoginSuccess = (isProjectConnected?: boolean) => {
  if (!isProjectConnected && !props.gql.currentProject?.currentTestingType) {
    keepLoginOpen.value = true
  }
}

const handleCancel = () => {
  closeLoginConnectModal()
}

const handleUpdate = (isProjectConnected: boolean, error: boolean) => {
  if (error || !props.gql.currentProject?.currentTestingType) {
    // always allow close if there is an error or no testing type
    // is found (meaning we are in the launchpad before config-loading,
    // so projectId will always appear to be missing)
    closeLoginConnectModal()

    return
  }

  if (!isProjectConnected) {
    // avoid double modals
    keepLoginOpen.value = true

    return
  }

  closeLoginConnectModal()
}
const handleConnectProject = async () => {
  // switch to Connect modal
  keepLoginOpen.value = false
  emit('handleConnectProject')
}

const handleCancelConnect = () => {
  closeLoginConnectModal()
}

const handleConnectSuccess = () => {
  closeLoginConnectModal()
}

</script><|MERGE_RESOLUTION|>--- conflicted
+++ resolved
@@ -3,29 +3,6 @@
     <LoginModal
       v-if="!loginConnectStore.isLoggedIn || keepLoginOpen"
       :gql="props.gql"
-<<<<<<< HEAD
-    >
-      <LoginModal
-        v-if="status && (!status.isLoggedIn || keepLoginOpen)"
-        :gql="props.gql"
-        :model-value="!status.isLoggedIn || keepLoginOpen"
-        :utm-medium="loginConnectStore.utmMedium"
-        :show-connect-button-after-login="!status.isProjectConnected && !!props.gql.currentProject?.currentTestingType"
-        @connect-project="handleConnectProject"
-        @cancel="handleCancel"
-        @loggedin="handleLoginSuccess(status.isProjectConnected)"
-        @update:model-value="handleUpdate(status.isProjectConnected, status.error)"
-      />
-      <CloudConnectModals
-        v-else-if="status?.isLoggedIn && !keepLoginOpen && !status.isProjectConnected"
-        :show="status?.isLoggedIn"
-        :gql="props.gql"
-        :utm-medium="loginConnectStore.utmMedium"
-        @cancel="handleCancelConnect"
-        @success="handleConnectSuccess"
-      />
-    </CloudViewerAndProject>
-=======
       :model-value="!loginConnectStore.isLoggedIn || keepLoginOpen"
       :utm-medium="loginConnectStore.utmMedium"
       :show-connect-button-after-login="!loginConnectStore.isProjectConnected"
@@ -42,7 +19,6 @@
       @cancel="handleCancelConnect"
       @success="handleConnectSuccess"
     />
->>>>>>> f51a9d8e
   </template>
 </template>
 <script setup lang="ts">
