--- conflicted
+++ resolved
@@ -41,47 +41,18 @@
                 {{ t('topNav.global.projects') }}
               </a>
             </li>
-<<<<<<< HEAD
-            <li
-              v-if="props.gql?.currentProject"
-              class="mx-2px align-middle inline-block"
-              aria-hidden
-            >
-              <i-cy-chevron-right_x16
-
-                class="icon-dark-gray-200"
-              />
-            </li>
-            <li class="inline-block">
-              {{ props.gql?.currentProject?.title }}
-              <template
-                v-if="props.gql?.currentProject?.branch"
-=======
             <template v-if="currentProject?.title">
               <li
                 v-if="props.gql.isGlobalMode"
                 class="mx-2px align-middle inline-block"
                 aria-hidden
->>>>>>> 1ccc9057
               >
                 <i-cy-chevron-right_x16 class="icon-dark-gray-200" />
               </li>
               <li class="inline-block">
-                <!-- context for use of aria role and disabled here: https://www.scottohara.me/blog/2021/05/28/disabled-links.html -->
-                <!-- the `href` given here is a fake one provided for the sake of assistive technology. no actual routing is happening. -->
-                <!-- the `key` is used to ensure the role/href attrs are added and removed appropriately from the element. -->
-                <a
-                  :key="canClearTestingType.toString()"
-                  class="font-medium"
-                  :role="canClearTestingType ? undefined : 'link'"
-                  :href="canClearTestingType ? 'choose-testing-type' : undefined"
-                  :class="canClearTestingType ? 'text-indigo-500 hocus-link-default' :
-                    'text-gray-700'"
-                  :ariaDisabled="!canClearTestingType"
-                  @click.prevent="clearTestingType"
-                >
+                <span class="font-medium">
                   {{ currentProject.title }}
-                </a>
+                </span>
                 <!-- currentProject might not have a branch -->
                 <template v-if="currentProject.branch">
                   <!-- Using a margin here causes different overflow problems.
@@ -283,13 +254,6 @@
 
 const currentProject = computed(() => props.gql.currentProject)
 
-<<<<<<< HEAD
-=======
-const canClearTestingType = computed(() => {
-  return Boolean(props.gql?.currentProject?.currentTestingType && !props.gql?.currentProject?.isLoadingNodeEvents)
-})
-
->>>>>>> 1ccc9057
 const isLoginOpen = ref(false)
 const clearCurrentProjectMutation = useMutation(GlobalPageHeader_ClearCurrentProjectDocument)
 
@@ -303,15 +267,6 @@
   }
 }
 
-<<<<<<< HEAD
-=======
-const clearTestingType = () => {
-  if (canClearTestingType.value) {
-    clearCurrentTestingTypeMutation.executeMutation({})
-  }
-}
-
->>>>>>> 1ccc9057
 const props = defineProps<{
   gql: HeaderBar_HeaderBarContentFragment
   showBrowsers?: boolean
