<template>
  <div
    data-cy="header-bar-content"
    class="bg-white border-b border-b-gray-100 h-[64px] py-[15px] px-6"
  >
    <div class="flex h-full gap-[12px] items-center justify-between">
      <div
        v-if="props.pageName"
        class="whitespace-nowrap"
      >
        {{ props.pageName }}
      </div>
      <div
        v-else
        class="flex font-medium text-gray-700 items-center children:leading-[24px]"
      >
        <img
          class="h-[32px] mr-[18px] w-[32px]"
          src="../assets/logos/cypress-dark.png"
          alt="cypress"
        >
        <nav>
          <ol>
            <li
              v-if="props.gql.isGlobalMode"
              class="inline-block"
            >
              <!-- context for use of aria role and disabled here: https://www.scottohara.me/blog/2021/05/28/disabled-links.html -->
              <!-- the `href` given here is a fake one provided for the sake of assistive technology. no actual routing is happening. -->
              <!-- the `key` is used to ensure the role/href attrs are added and removed appropriately from the element. -->
              <a
                :key="Boolean(currentProject).toString()"
                class="font-medium"
                :class="currentProject ? 'text-indigo-500 hocus-link-default' :
                  'text-gray-700'"
                :role="currentProject ? undefined : 'link'"
                :href="currentProject ? 'select-project' : undefined"
                :ariaDisabled="!currentProject"
                @click.prevent="clearCurrentProject"
              >
                {{ t('topNav.global.projects') }}
              </a>
            </li>
            <template v-if="currentProject?.title">
              <li
                v-if="props.gql.isGlobalMode"
                class="mx-[2px] align-middle inline-block"
                aria-hidden="true"
              >
                <i-cy-chevron-right_x16 class="icon-dark-gray-200" />
              </li>
              <li class="inline-block">
                <span class="font-medium">
                  {{ currentProject.title }}
                </span>
                <!-- currentProject might not have a branch -->
                <template v-if="currentProject.branch">
                  <!-- Using a margin here causes different overflow problems.
                      See PR #21325. Using a space for now. -->
                  {{ ' ' }}
                  <Tooltip
                    placement="bottom"
                    class="inline-block"
                  >
                    <span class="font-normal max-w-[200px] text-gray-500 inline-block truncate align-top">
                      ({{ currentProject.branch }})
                    </span>
                    <template #popper>
                      {{ currentProject.branch }}
                    </template>
                  </Tooltip>
                </template>
              </li>
              <template v-if="currentProject.currentTestingType">
                <li
                  class="mx-[2px] inline-block align-middle"
                  aria-hidden="true"
                >
                  <i-cy-chevron-right_x16 class="icon-dark-gray-200" />
                </li>
                <li class="inline-block">
                  {{ t(`testingType.${currentProject.currentTestingType}.name`) }}
                </li>
              </template>
            </template>
          </ol>
        </nav>
      </div>
      <div class="flex gap-6">
        <TopNav
          :gql="props.gql"
          :show-browsers="props.showBrowsers"
          :force-open-docs="isForceOpenAllowed && isShowablePromptInSavedState"
          @clear-force-open="isForceOpenAllowed = false"
        >
          <template
            v-if="userProjectStatusStore.user.isLoggedIn"
            #login-title
          >
            <UserAvatar
<<<<<<< HEAD
              :email="userProjectStatusStore.userData?.email"
              class="h-24px w-24px"
=======
              :email="loginConnectStore.userData?.email"
              class="h-[24px] w-[24px]"
>>>>>>> 8f75b139
              data-cy="user-avatar-title"
            />
            <span class="sr-only">{{ t('topNav.login.profileMenuLabel') }}</span>
          </template>
          <template
            v-if="userProjectStatusStore.userData"
            #login-panel
          >
            <div
              class="min-w-[248px]"
              data-cy="login-panel"
            >
              <div class="border-b flex border-b-gray-100 p-[16px]">
                <UserAvatar
<<<<<<< HEAD
                  :email="userProjectStatusStore.userData?.email"
                  class="h-48px mr-16px w-48px"
=======
                  :email="loginConnectStore.userData?.email"
                  class="h-[48px] mr-[16px] w-[48px]"
>>>>>>> 8f75b139
                  data-cy="user-avatar-panel"
                />
                <div>
                  <span class="text-gray-800">{{ userProjectStatusStore.userData?.fullName }}</span>
                  <br>
                  <span class="text-gray-600">{{ userProjectStatusStore.userData?.email }}</span>
                  <br>
                  <ExternalLink
                    href="https://on.cypress.io/dashboard/profile"
                  >
                    Profile Settings
                  </ExternalLink>
                </div>
              </div>

              <div class="p-[16px]">
                <Auth
                  :gql="props.gql"
                  :show-logout="true"
                  utm-medium="Nav"
                />
              </div>
            </div>
          </template>
        </TopNav>
        <div v-if="!userProjectStatusStore.user.isLoggedIn">
          <button
            class="flex text-gray-600 items-center group focus:outline-transparent"
            @click="userProjectStatusStore.openLoginConnectModal({ utmMedium: 'Nav' })"
          >
            <i-cy-profile_x16
              class="h-[16px] mr-[8px] w-[16px] block icon-dark-gray-500 icon-light-gray-100 group-hocus:icon-dark-indigo-500 group-hocus:icon-light-indigo-50"
            />
            <span class="font-medium whitespace-nowrap group-hocus:text-indigo-500">{{ t('topNav.login.actionLogin') }}</span>
          </button>
        </div>
      </div>
    </div>
  </div>
</template>

<script setup lang="ts">
import { gql, useMutation, useSubscription } from '@urql/vue'
import { ref, computed, onMounted } from 'vue'
import type { HeaderBar_HeaderBarContentFragment } from '../generated/graphql'
import {
  GlobalPageHeader_ClearCurrentProjectDocument,
  HeaderBarContent_AuthChangeDocument,
} from '../generated/graphql'
import TopNav from './topnav/TopNav.vue'
import UserAvatar from './topnav/UserAvatar.vue'
import Auth from './Auth.vue'
import { useI18n } from '@cy/i18n'
import ExternalLink from './ExternalLink.vue'
import interval from 'human-interval'
import { sortBy } from 'lodash'
import Tooltip from '../components/Tooltip.vue'
import type { AllowedState } from '@packages/types'
import { useUserProjectStatusStore } from '../store/user-project-status-store'

const userProjectStatusStore = useUserProjectStatusStore()

gql`
fragment HeaderBarContent_Auth on Query {
  cloudViewer {
    id
    fullName
    email
  }
  cachedUser {
    id
    fullName
    email
  }
}
`

gql`
subscription HeaderBarContent_authChange {
  authChange {
    ...Auth
    ...HeaderBarContent_Auth
  }
}
`

useSubscription({ query: HeaderBarContent_AuthChangeDocument })

gql`
mutation GlobalPageHeader_clearCurrentProject {
  clearCurrentProject {
    baseError {
      id
      ...BaseError
    }
    warnings {
      id
    }
    currentProject {
      id
    }
    # This ensures the cache is updated with null after clearing project
    migration {
      configFileNameBefore
    }
  }
}
`

gql`
fragment HeaderBar_HeaderBarContent on Query {
  currentProject {
    id
    title
    config
    savedState
    currentTestingType
    branch
  }
  isGlobalMode
  ...TopNav
  ...Auth
  ...HeaderBarContent_Auth
}
`

const savedState = computed(() => {
  return props.gql?.currentProject?.savedState as AllowedState
})

const currentProject = computed(() => props.gql.currentProject)

const cloudProjectId = computed(() => {
  return props.gql?.currentProject?.config?.find((item: { field: string }) => item.field === 'projectId')?.value
})

const clearCurrentProjectMutation = useMutation(GlobalPageHeader_ClearCurrentProjectDocument)

const clearCurrentProject = () => {
  if (currentProject.value) {
    clearCurrentProjectMutation.executeMutation({})
  }
}

const props = defineProps<{
  gql: HeaderBar_HeaderBarContentFragment
  showBrowsers?: boolean
  pageName?: string
  allowAutomaticPromptOpen?: boolean
}>()

const { t } = useI18n()
const prompts = sortBy([
  {
    slug: 'ci1',
    interval: interval('4 days'),
    noProjectId: true,
  },
  {
    slug: 'orchestration1',
    noProjectId: true,
  },
], 'interval')
const isForceOpenAllowed = ref(true)
const isOpenDelayElapsed = ref(false)

onMounted(() => {
  setTimeout(() => isOpenDelayElapsed.value = true, 2000)
})

const isShowablePromptInSavedState = computed(() => {
  // We do not want to show a prompt if a banner is going to be shown, but some banners rely on cloud data
  // getting loaded before deciding whether to display. Add a delay here of a few seconds to give banners
  // a chance to display before deciding whether to show a prompt.
  if (!isOpenDelayElapsed.value) {
    return false
  }

  if (savedState.value) {
    for (const prompt of prompts) {
      if (shouldShowPrompt(prompt)) {
        return true
      }
    }
  }

  return false
})

function shouldShowPrompt (prompt: { slug: string, noProjectId: boolean, interval?: number }) {
  // we want the component using the header to control if the prompt shows at all
  if (props.allowAutomaticPromptOpen !== true) {
    return false
  }

  const now = Date.now()
  const timeSinceOpened = now - (savedState.value?.firstOpened ?? now)
  const allPromptShownTimes: number[] = Object.values(savedState.value?.promptsShown ?? {})
  const bannersLastShown = Object.values(savedState.value?.banners ?? {}).map((banner) => typeof banner === 'object' && banner?.lastShown).filter((val): val is number => !!val)

  // prompt has been shown
  if (savedState.value?.promptsShown?.[prompt.slug]) {
    return false
  }

  // any other prompt has been shown in the last 24 hours
  if (allPromptShownTimes?.find((time) => (now - time) < interval('24 hours'))) {
    return false
  }

  // If any tracked banners have been shown in the last 24 hours
  if (bannersLastShown.some((bannerLastShown) => (now - bannerLastShown) < interval('24 hours'))) {
    return false
  }

  // enough time has passed
  // no interval indicates *never* being shown automatically, so don't show if there's no interval
  if (!prompt.interval || timeSinceOpened < prompt.interval) {
    return false
  }

  // if prompt requires no project id,
  // check if project id exists
  if (prompt.noProjectId && cloudProjectId.value) {
    return false
  }

  return true
}
</script><|MERGE_RESOLUTION|>--- conflicted
+++ resolved
@@ -98,13 +98,8 @@
             #login-title
           >
             <UserAvatar
-<<<<<<< HEAD
               :email="userProjectStatusStore.userData?.email"
-              class="h-24px w-24px"
-=======
-              :email="loginConnectStore.userData?.email"
               class="h-[24px] w-[24px]"
->>>>>>> 8f75b139
               data-cy="user-avatar-title"
             />
             <span class="sr-only">{{ t('topNav.login.profileMenuLabel') }}</span>
@@ -119,13 +114,8 @@
             >
               <div class="border-b flex border-b-gray-100 p-[16px]">
                 <UserAvatar
-<<<<<<< HEAD
                   :email="userProjectStatusStore.userData?.email"
-                  class="h-48px mr-16px w-48px"
-=======
-                  :email="loginConnectStore.userData?.email"
                   class="h-[48px] mr-[16px] w-[48px]"
->>>>>>> 8f75b139
                   data-cy="user-avatar-panel"
                 />
                 <div>
