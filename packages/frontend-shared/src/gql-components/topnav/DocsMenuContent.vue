--- conflicted
+++ resolved
@@ -15,13 +15,8 @@
         class="flex items-center text-indigo-500 mb-4px"
       >
         <i-cy-book_x16 class="icon-dark-indigo-500 icon-light-indigo-50" />
-<<<<<<< HEAD
         <ExternalLink
-          v-if="!item.changeContent || !activeProjectExists"
-=======
-        <a
           v-if="!item.changeContent || !currentProjectExists"
->>>>>>> 0c1831da
           :href="getUrl(item.link)"
           class="font-normal ml-4px whitespace-nowrap"
         >
