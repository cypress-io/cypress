<template>
  <template v-if="props.gql">
    <li
      v-for="browser of browsers"
      :key="browser.id"
      class="border-b border-transparent cursor-pointer flex border-b-gray-50 border-1px min-w-240px py-12px px-16px transition-colors duration-300 group focus-within-default"
      :class="{
        'bg-jade-50': browser.isSelected,
        'hover:bg-indigo-50 focus-within:bg-indigo-50': !browser.isSelected && !browser.disabled && browser.isVersionSupported,
        'bg-gray-50 cursor-not-allowed': browser.disabled || !browser.isVersionSupported,
        'cursor-pointer': !browser.disabled && browser.isVersionSupported
      }"
      data-cy="top-nav-browser-list-item"

      :data-browser-id="browser.id"
      @click="handleBrowserChoice(browser)"
    >
      <img
        class="mr-16px min-w-26px w-26px"
        :class="{ 'filter grayscale': browser.disabled || !browser.isVersionSupported }"
        :src="allBrowsersIcons[browser.displayName] || allBrowsersIcons.generic"
<<<<<<< HEAD
        :alt="browser.displayName || ''"
=======
        alt=""
>>>>>>> fada0be1
      >
      <div class="flex-grow">
        <div>
          <button
            class="font-medium box-border focus:outline-none"
            :class="{
              'text-indigo-500 group-hover:text-indigo-700': !browser.isSelected && !browser.disabled && browser.isVersionSupported,
              'text-jade-700': browser.isSelected,
              'text-gray-500': browser.disabled || !browser.isVersionSupported
            }"
          >
            {{ browser.displayName }}
          </button>
          <div
            class="font-normal mr-20px text-gray-500 text-14px filter whitespace-nowrap group-focus-within:mix-blend-luminosity
            group-hover:mix-blend-luminosity
            "
          >
            {{ t('topNav.version') }} {{ browser.version }}
          </div>
        </div>
      </div>
      <div>
        <div
          class="flex h-full items-center align-middle"
        >
          <template
            v-if="browser.isSelected"
          >
            <div data-cy="top-nav-browser-list-selected-item">
              <i-cy-circle-check_x24 class="h-24px w-24px icon-dark-jade-100 icon-light-jade-500" />
            </div>
          </template>
          <template v-else-if="!browser.isVersionSupported">
            <div class="h-16px relative">
              <Tooltip>
                <i-cy-circle-bg-question-mark_x16
                  class="icon-dark-gray-700 icon-light-gray-200"
                  data-cy="unsupported-browser-tooltip-trigger"
                />
                <template #popper>
                  <div class="text-center p-2 text-gray-300 text-size-14px leading-20px">
                    <div class="font-medium text-white mb-2">
                      Unsupported browser
                    </div>
                    {{ browser.warning }}
                  </div>
                </template>
              </Tooltip>
            </div>
          </template>
        </div>
      </div>
    </li>
  </template>
</template>
<script setup lang="ts">
import { useI18n } from '@cy/i18n'
import { VerticalBrowserListItems_SetBrowserDocument } from '../../generated/graphql'
import type { VerticalBrowserListItemsFragment } from '../../generated/graphql'
import { computed } from 'vue'
import { gql, useMutation } from '@urql/vue'
import { allBrowsersIcons } from '@packages/frontend-shared/src/assets/browserLogos'
import Tooltip from '../../components/Tooltip.vue'
import sortBrowsers from '@packages/frontend-shared/src/utils/sortBrowsers'

const { t } = useI18n()

gql`
fragment VerticalBrowserListItems on CurrentProject {
  id
  browsers {
    id
    isSelected
    displayName
    version
    majorVersion
    isVersionSupported
    warning
    disabled
  }
}
`

gql`
mutation VerticalBrowserListItems_SetBrowser($id: ID!, $specPath: String) {
  launchpadSetBrowser(id: $id) {
    id
    ...VerticalBrowserListItems
  }
  launchOpenProject(specPath: $specPath) {
    id
  }
}
`

const props = withDefaults(defineProps <{
  selectable?: boolean
  gql: VerticalBrowserListItemsFragment
  specPath?: string
}>(), {
  selectable: false,
  specPath: undefined,
})

const browsers = computed(() => {
  if (!props.gql.browsers) {
    return undefined
  }

  return sortBrowsers([...props.gql.browsers])
})

const setBrowser = useMutation(VerticalBrowserListItems_SetBrowserDocument)

const handleBrowserChoice = async (browser) => {
  if (browser.disabled || !browser.isVersionSupported || browser.isSelected) {
    return
  }

  const mutation = { id: browser.id, specPath: props.specPath }

  await setBrowser.executeMutation(mutation)
}

</script><|MERGE_RESOLUTION|>--- conflicted
+++ resolved
@@ -19,11 +19,7 @@
         class="mr-16px min-w-26px w-26px"
         :class="{ 'filter grayscale': browser.disabled || !browser.isVersionSupported }"
         :src="allBrowsersIcons[browser.displayName] || allBrowsersIcons.generic"
-<<<<<<< HEAD
-        :alt="browser.displayName || ''"
-=======
         alt=""
->>>>>>> fada0be1
       >
       <div class="flex-grow">
         <div>
