--- conflicted
+++ resolved
@@ -1,25 +1,17 @@
 <template>
   <TopNavList
     v-if="versions && runningOldVersion"
-<<<<<<< HEAD
+    data-cy="cypress-update-popover"
   >
     <template #heading>
-=======
-    data-cy="cypress-update-popover"
-  >
-    <template #heading="{ open }">
->>>>>>> 427b1679
       <i-cy-arrow-outline-down_x16
         class="h-16px text-indigo-500 w-16px icon-dark-indigo-500 icon-light-indigo-50"
       />
-<<<<<<< HEAD
       <span
-        data-cy="topnav-version-list"
+        data-cy="top-nav-version-list"
+
         class="font-semibold text-indigo-500"
       >v{{ versions.current.version }} <span
-=======
-      <span data-cy="top-nav-version-list">v{{ versions.current.version }} <span
->>>>>>> 427b1679
         class="text-indigo-300"
         aria-hidden="true"
       >•</span> {{ t('topNav.upgradeText') }}</span>
