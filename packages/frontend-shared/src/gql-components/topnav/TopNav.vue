--- conflicted
+++ resolved
@@ -283,16 +283,10 @@
   showBrowsers?: boolean
 }>()
 
-<<<<<<< HEAD
-const showUpdateModal = ref(false)
-
-const docsMenuVariant: Ref<'main' | 'orchestration' | 'ci'> = ref('main')
-=======
 const versions = (() => {
   if (!props.gql.versions) {
     return ref(null)
   }
->>>>>>> d8309ea1
 
   const currentReleased = useTimeAgo(new Date(props.gql.versions.current.released))
   const latestReleased = useTimeAgo(new Date(props.gql.versions.latest.released))
