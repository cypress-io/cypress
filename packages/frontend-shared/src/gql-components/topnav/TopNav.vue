--- conflicted
+++ resolved
@@ -116,79 +116,9 @@
         class="font-semibold whitespace-nowrap"
       >{{ props.gql.currentProject?.currentBrowser?.displayName }} {{ props.gql.currentProject?.currentBrowser?.majorVersion }}</span>
     </template>
-<<<<<<< HEAD
     <VerticalBrowserListItems
       :gql="props.gql.currentProject"
     />
-=======
-    <TopNavListItem
-      v-for="browser in props.gql.currentProject.browsers"
-      :key="browser.id"
-      class="min-w-240px py-12px px-16px group"
-      :class="{
-        'bg-jade-50': browser.isSelected,
-        'bg-gray-50 cursor-not-allowed': browser.disabled || !browser.isVersionSupported,
-        'cursor-pointer': !browser.disabled && browser.isVersionSupported
-      }"
-      :selectable="!browser.isSelected && !browser.disabled && browser.isVersionSupported"
-      data-cy="top-nav-browser-list-item"
-      :data-browser-id="browser.id"
-      @click="!browser.disabled && browser.isVersionSupported && handleBrowserChoice(browser)"
-    >
-      <template #prefix>
-        <!-- setting both width and min-width on these icons looks odd,
-        but makes all possible browser icons happy about what size to be-->
-        <img
-          class="mr-16px min-w-32px w-32px"
-          :class="{ 'filter grayscale': browser.disabled || !browser.isVersionSupported }"
-          :src="allBrowsersIcons[browser.displayName] || allBrowsersIcons.generic"
-        >
-      </template>
-      <div>
-        <button
-          class="font-medium box-border"
-          :class="{
-            'text-indigo-500 group-hover:text-indigo-700': !browser.isSelected && !browser.disabled && browser.isVersionSupported,
-            'text-jade-700': browser.isSelected,
-            'text-gray-500': browser.disabled || !browser.isVersionSupported
-          }"
-        >
-          {{ browser.displayName }}
-        </button>
-        <div
-          class="font-normal mr-20px text-gray-500 text-14px filter whitespace-nowrap group-hover:mix-blend-luminosity"
-        >
-          {{ t('topNav.version') }} {{ browser.version }}
-        </div>
-      </div>
-      <template
-        v-if="browser.isSelected"
-        #suffix
-      >
-        <div data-cy="top-nav-browser-list-selected-item">
-          <i-cy-circle-check_x24 class="h-24px w-24px icon-dark-jade-100 icon-light-jade-500" />
-        </div>
-      </template>
-      <template
-        v-else-if="!browser.isVersionSupported"
-        #suffix
-      >
-        <div class="h-16px relative">
-          <UnsupportedBrowserTooltip class="top-0 right-0 absolute">
-            <i-cy-circle-bg-question-mark_x16 class="icon-dark-gray-700 icon-light-gray-200" />
-            <template #popper>
-              <div class="w-full">
-                <div class="font-medium text-white mb-2">
-                  Unsupported browser
-                </div>
-                {{ browser.warning }}
-              </div>
-            </template>
-          </UnsupportedBrowserTooltip>
-        </div>
-      </template>
-    </TopNavListItem>
->>>>>>> 2856124f
   </TopNavList>
 
   <TopNavList
@@ -281,28 +211,6 @@
 const releasesUrl = 'https://github.com/cypress-io/cypress/releases'
 
 gql`
-<<<<<<< HEAD
-=======
-fragment TopNav_Browsers on CurrentProject {
-  id
-  currentBrowser {
-    id
-    displayName
-    majorVersion
-  }
-  browsers {
-    id
-    isSelected
-    displayName
-    version
-    majorVersion
-    isVersionSupported
-    warning
-    disabled
-  }
-}
-
->>>>>>> 2856124f
 fragment TopNav on Query {
   versions {
     current {
