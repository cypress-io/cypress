<template>
  <TopNavList
    v-if="versions && runningOldVersion"
    data-cy="cypress-update-popover"
  >
    <template #heading="{ open }">
      <i-cy-arrow-outline-down_x16
        class="h-16px w-16px group-hocus:icon-dark-indigo-500 group-hocus:icon-light-indigo-50"
        :class="open ? 'icon-dark-indigo-500 icon-light-indigo-50' : 'icon-dark-gray-500 icon-light-gray-100'"
      />
      <span data-cy="top-nav-version-list">v{{ versions.current.version }} <span
        class="text-indigo-300"
        aria-hidden="true"
      >•</span> Upgrade</span>
    </template>

    <TopNavListItem
      class="min-w-278px py-8px px-16px"
      data-cy="update-hint"
    >
      <div class="whitespace-nowrap">
        <ExternalLink
          :href="`${releasesUrl}/tag/v${versions.latest.version}`"
          class="font-semibold text-indigo-500"
          data-cy="latest-version"
        >
          {{ versions.latest.version }}
        </ExternalLink>
        <br>
        <span class="text-gray-500 text-14px leading-20px">{{ t('topNav.released') }} {{ versions.latest.released }}</span>
      </div>
      <template #suffix>
        <span class="rounded-md bg-indigo-50">
          <span class=" p-5px text-indigo-500">
            {{ t('topNav.latest') }}
          </span>
        </span>
      </template>
    </TopNavListItem>

    <TopNavListItem class="py-8px px-16px pb-16px">
      <p class="leading-normal py-8px pb-16px text-gray-500 text-14px">
        {{ t('topNav.runningOldVersion') }}
      </p>
      <Button
        class="w-full"
        @click="showUpdateModal = true"
      >
        Update to {{ versions.latest.version }}
      </Button>
    </TopNavListItem>

    <TopNavListItem
      class="bg-yellow-50 py-8px px-16px"
      data-cy="current-hint"
    >
      <div class="whitespace-nowrap">
        <ExternalLink
          :href="`${releasesUrl}/tag/v${versions.current.version}`"
          class="font-semibold text-amber-800"
          data-cy="current-version"
        >
          {{ versions.current.version }}
        </ExternalLink>
        <br>
        <span class="text-gray-600 text-14px">{{ t('topNav.released') }} {{ versions.current.released }}</span>
      </div>
      <template #suffix>
        <span class="rounded-md bg-yellow-100">
          <span class="p-5px text-amber-800">
            {{ t('topNav.installed') }}
          </span>
        </span>
      </template>
    </TopNavListItem>

    <TopNavListItem class="text-center p-16px text-indigo-600">
      <ExternalLink
        :href="releasesUrl"
        class="border-rounded border-gray-100 border-1 w-full py-8px text-12px block whitespace-nowrap hover:border-gray-200 hover:no-underline"
      >
        {{ t('topNav.seeAllReleases') }}
      </ExternalLink>
    </TopNavListItem>
  </TopNavList>

  <ExternalLink
    v-else-if="versions"
    :href="`${releasesUrl}/tag/v${versions.latest.version}`"
    class="flex outline-transparent text-gray-600 gap-8px items-center group hocus:text-indigo-500 hocus:outline-0"
    :use-default-hocus="false"
    data-cy="top-nav-cypress-version-current-link"
  >
    <i-cy-box_x16
      class="h-16px w-16px group-hocus:icon-dark-indigo-500 group-hocus:icon-light-indigo-50 icon-dark-gray-500 icon-light-gray-100"
    />
    <span>
      v{{ versions.latest.version }}
    </span>
  </ExternalLink>

  <TopNavList
    v-if="props.gql?.currentProject?.currentBrowser && showBrowsers"
  >
    <template #heading="{ open }">
      <img
        class="w-16px filter group-hocus:grayscale-0"
        data-cy="top-nav-active-browser-icon"
        :class="open ? 'grayscale-0' : 'grayscale'"
        :src="allBrowsersIcons[props.gql?.currentProject?.currentBrowser?.displayName || '']"
      >
      <span
<<<<<<< HEAD
        data-cy="topnav-browser-list"
      >{{ props.gql.currentProject?.currentBrowser?.displayName }} {{ props.gql.currentProject?.currentBrowser?.majorVersion }}</span>
=======
        data-cy="top-nav-active-browser"
      >{{ props.gql.currentProject?.currentBrowser?.displayName }} v{{ props.gql.currentProject?.currentBrowser?.majorVersion }}</span>
>>>>>>> 427b1679
    </template>
    <TopNavListItem
      v-for="browser in props.gql.currentProject.browsers"
      :key="browser.id"
      class="cursor-pointer min-w-240px py-12px px-16px"
      :class="browser.isSelected ? 'bg-jade-50' : ''"
      :selectable="!browser.isSelected"
      data-cy="top-nav-browser-list-item"
      :data-browser-id="browser.id"
      @click="handleBrowserChoice(browser)"
    >
      <template #prefix>
        <!-- setting both width and min-width on these icons looks odd,
        but makes all possible browser icons happy about what size to be-->
        <img
          class="mr-16px min-w-26px w-26px"
          :src="allBrowsersIcons[browser.displayName]"
        >
      </template>
      <div>
        <button
          class="hocus-link-default box-border"
          :class="browser.isSelected ? 'text-jade-600' : 'text-indigo-600'"
        >
          {{ browser.displayName }}
        </button>
        <div
          class="font-normal mr-20px text-gray-500 text-14px whitespace-nowrap"
        >
          {{ t('topNav.version') }} {{ browser.version }}
        </div>
      </div>
      <template
        v-if="browser.isSelected"
        #suffix
      >
        <div data-cy="top-nav-browser-list-selected-item">
          <i-cy-circle-check_x24 class="h-24px w-24px icon-dark-jade-100 icon-light-jade-500" />
        </div>
      </template>
    </TopNavListItem>
  </TopNavList>

  <TopNavList
    variant="panel"
    role="region"
    aria-live="polite"
  >
    <template #heading="{ open }">
      <i-cy-life-ring_x16
        class=" h-16px w-16px group-hocus:icon-dark-indigo-500 group-hocus:icon-light-indigo-50"
        :class="open ? 'icon-dark-indigo-500 icon-light-indigo-50' : 'icon-dark-gray-500 icon-light-gray-100'"
      />
      <span :class="{'text-indigo-600': open}">{{ t('topNav.docsMenu.docsHeading') }}</span>
    </template>
    <div
      v-if="docsMenuVariant === 'main'"
      class="flex p-16px gap-24px"
    >
      <DocsMenuContent
        :current-project-exists="!!props.gql?.currentProject"
        @setDocsContent="docsMenuVariant = $event"
      />
    </div>
    <div
      v-else
      ref="promptsEl"
      class="w-484px"
    >
      <div class="border-b border-b-gray-50 py-18px px-24px text-18px relative">
        {{ t(`topNav.docsMenu.prompts.${docsMenuVariant}.title`) }}
        <button
          aria-label="Close"
          class="border-transparent rounded-full border-1 p-5px top-15px right-20px absolute hocus-default hover:border-indigo-300"
          @click="docsMenuVariant = 'main'"
        >
          <i-cy-delete_x12 class="h-12px w-12px icon-dark-gray-400" />
        </button>
      </div>
      <PromptContent :type="docsMenuVariant" />
    </div>
  </TopNavList>

  <TopNavList
    v-if="$slots['login-title']"
    variant="panel"
  >
    <template #heading>
      <slot name="login-title" />
    </template>
    <slot name="login-panel" />
  </TopNavList>
  <UpdateCypressModal
    v-if="versions"
    :show="showUpdateModal"
    :installed-version="versions.current.version"
    :latest-version="versions.latest.version"
    :project-name="props.gql?.currentProject?.title"
    @close="showUpdateModal = false"
  />
</template>

<script setup lang="ts">
import TopNavListItem from './TopNavListItem.vue'
import TopNavList from './TopNavList.vue'
import PromptContent from './PromptContent.vue'
import { allBrowsersIcons } from '@packages/frontend-shared/src/assets/browserLogos'
import { gql, useMutation } from '@urql/vue'
import { TopNavFragment, TopNav_LaunchOpenProjectDocument, TopNav_SetBrowserDocument } from '../../generated/graphql'
import { useI18n } from '@cy/i18n'
import { computed, ref, Ref } from 'vue'
const { t } = useI18n()
import { onClickOutside, onKeyStroke, useTimeAgo } from '@vueuse/core'
import DocsMenuContent from './DocsMenuContent.vue'
import ExternalLink from '../ExternalLink.vue'
import Button from '../../components/Button.vue'
import UpdateCypressModal from './UpdateCypressModal.vue'

const releasesUrl = 'https://github.com/cypress-io/cypress/releases'

gql`
fragment TopNav on Query {
  versions {
    current {
      id
      version
      released
    }
    latest {
      id
      version
      released
    }
  }

  currentProject {
    id
    title
    currentBrowser {
      id
      displayName
      majorVersion
    }
    browsers {
      id
      isSelected
      displayName
      version
      majorVersion
    }
  }
}
`

gql`
mutation TopNav_LaunchOpenProject  {
  launchOpenProject
}
`

gql`
mutation TopNav_SetBrowser($id: ID!) {
  launchpadSetBrowser(id: $id)
}
`

const launchOpenProject = useMutation(TopNav_LaunchOpenProjectDocument)
const setBrowser = useMutation(TopNav_SetBrowserDocument)

const launch = () => {
  launchOpenProject.executeMutation({})
}

const handleBrowserChoice = async (browser) => {
  await setBrowser.executeMutation({ id: browser.id })
  launch()
}

const props = defineProps<{
  gql: TopNavFragment,
  showBrowsers?: boolean
}>()

const currentReleased = useTimeAgo(
  props.gql.versions?.current?.released
    ? new Date(props.gql.versions.current.released)
    : '',
)

const latestReleased = useTimeAgo(
  props.gql.versions?.latest?.released
    ? new Date(props.gql.versions.latest.released)
    : '',
)

const versions = computed(() => {
  if (!props.gql.versions) {
    return
  }

  if (!props.gql.versions) {
    return null
  }

  return {
    current: {
      released: currentReleased.value,
      version: props.gql.versions.current.version,
    },
    latest: {
      released: latestReleased.value,
      version: props.gql.versions.latest.version,
    },
  }
})

const runningOldVersion = computed(() => {
  return props.gql.versions ? props.gql.versions.current.released < props.gql.versions.latest.released : false
})

const showUpdateModal = ref(false)

const docsMenuVariant: Ref<'main' | 'orchestration' | 'ci'> = ref('main')

const promptsEl: Ref<HTMLElement | null> = ref(null)

// reset docs menu if click or keyboard navigation happens outside
// so it doesn't reopen on the one of the prompts

onClickOutside(promptsEl, () => {
  setTimeout(() => {
    // reset the content of the menu when
    docsMenuVariant.value = 'main'
  }, 300)
})

// using onKeyStroke twice as array of keys is not supported till vueuse 6.6:

const resetPrompt = (event) => {
  if (promptsEl.value === null) {
    return
  }

  const target = event.target as HTMLElement

  if (!promptsEl.value.contains(target)) {
    docsMenuVariant.value = 'main'
  }
}

onKeyStroke('Enter', (event) => {
  resetPrompt(event)
})

onKeyStroke(' ', (event) => {
  resetPrompt(event)
})

</script><|MERGE_RESOLUTION|>--- conflicted
+++ resolved
@@ -110,13 +110,8 @@
         :src="allBrowsersIcons[props.gql?.currentProject?.currentBrowser?.displayName || '']"
       >
       <span
-<<<<<<< HEAD
-        data-cy="topnav-browser-list"
+        data-cy="top-nav-active-browser"
       >{{ props.gql.currentProject?.currentBrowser?.displayName }} {{ props.gql.currentProject?.currentBrowser?.majorVersion }}</span>
-=======
-        data-cy="top-nav-active-browser"
-      >{{ props.gql.currentProject?.currentBrowser?.displayName }} v{{ props.gql.currentProject?.currentBrowser?.majorVersion }}</span>
->>>>>>> 427b1679
     </template>
     <TopNavListItem
       v-for="browser in props.gql.currentProject.browsers"
