--- conflicted
+++ resolved
@@ -196,17 +196,9 @@
 import UnsupportedBrowserTooltip from './UnsupportedBrowserTooltip.vue'
 import { allBrowsersIcons } from '@packages/frontend-shared/src/assets/browserLogos'
 import { gql, useMutation } from '@urql/vue'
-<<<<<<< HEAD
 import { TopNavFragment, TopNav_SetPromptShownDocument } from '../../generated/graphql'
 import { useI18n } from '@cy/i18n'
 import { computed, ref, Ref, ComponentPublicInstance, watch, watchEffect } from 'vue'
-=======
-import type { TopNavFragment } from '../../generated/graphql'
-import { TopNav_LaunchOpenProjectDocument, TopNav_SetBrowserDocument, TopNav_SetPromptShownDocument } from '../../generated/graphql'
-import { useI18n } from '@cy/i18n'
-import type { ComponentPublicInstance } from 'vue'
-import { computed, ref, watch, watchEffect } from 'vue'
->>>>>>> 5619145b
 import { onClickOutside, onKeyStroke, useTimeAgo } from '@vueuse/core'
 import type { DocsMenuVariant } from './DocsMenuContent.vue'
 import DocsMenuContent from './DocsMenuContent.vue'
@@ -214,8 +206,6 @@
 import Button from '../../components/Button.vue'
 import UpdateCypressModal from './UpdateCypressModal.vue'
 import VerticalBrowserListItems from './VerticalBrowserListItems.vue'
-
-const { t } = useI18n()
 
 const { t } = useI18n()
 
