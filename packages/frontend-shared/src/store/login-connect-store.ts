--- conflicted
+++ resolved
@@ -12,20 +12,16 @@
   isProjectConnected: boolean
   isOrganizationLoaded: boolean
   isMemberOfOrganization: boolean
-<<<<<<< HEAD
   hasNoRecordedRuns: boolean
   error: boolean
-}
-
-export type UserStatus = 'isLoggedOut' | 'needsOrgConnect' | 'needsProjectConnect' | 'needsRecordedRun' | 'noActionableState'
-=======
   hasRecordedRuns: boolean
   loginError: boolean
   userData?: LoginUserData
 }
 
+export type UserStatus = 'isLoggedOut' | 'needsOrgConnect' | 'needsProjectConnect' | 'needsRecordedRun' | 'noActionableState'
+
 type StatusField = 'isLoggedIn' | 'isProjectConnected' | 'isOrganizationLoaded' | 'isMemberOfOrganization' | 'hasRecordedRuns'
->>>>>>> f51a9d8e
 
 export const useLoginConnectStore = defineStore({
   id: 'loginConnect',
@@ -38,14 +34,11 @@
       isProjectConnected: false,
       isOrganizationLoaded: false,
       isMemberOfOrganization: false,
-<<<<<<< HEAD
       hasNoRecordedRuns: false,
       error: false,
-=======
       hasRecordedRuns: false,
       loginError: false,
       userData: undefined,
->>>>>>> f51a9d8e
     }
   },
   actions: {
