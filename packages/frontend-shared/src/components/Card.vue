--- conflicted
+++ resolved
@@ -8,12 +8,8 @@
       'bg-gray-50 border-gray-100 pointer-events-none': disabled
     }"
     data-cy="card"
-<<<<<<< HEAD
     :tabindex="disabled ? -1 : 0"
-=======
-    :tabindex="disabled ? -1 : 1"
     role="button"
->>>>>>> 0a5740f8
     @click="emits('click')"
   >
     <div
