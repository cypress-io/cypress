<template>
  <div
    class="border-0 m-0 p-0"
    :class="$attrs.class"
  >
    <div
      class="rounded-md flex flex-row border-1 border-gray-100 leading-tight relative"
      :class="[props.inputClasses, {'hocus-default focus-within-default': !hasError, 'border-error-300 ring-2 ring-error-100 hocus-error': hasError}]"
    >
      <div
        v-if="hasPrefix"
        class="flex flex-none -ml-1px pl-4 items-center"
      >
        <span class="flex text-gray-500 items-center justify-center">
          <slot name="prefix">
            <component
              :is="prefixIcon"
              v-if="prefixIcon"
              class="pointer-events-none"
              :class="prefixIconClasses"
            />
            <i-cy-magnifying-glass_x16
              v-else-if="type === 'search'"
              class="icon-light-gray-50 icon-dark-gray-500"
            />
          </slot>
        </span>
      </div>
      <input
        :ref="props.inputRef?.()"
        v-model="localValue"
        :style="style"
        :type="type"
        :spellcheck="false"
<<<<<<< HEAD
        :class="[_inputClasses, {'hocus-default text-gray-800': !hasError, 'border-error-300 ring-2 ring-error-100 hocus-error text-error-500': hasError}]"
        autocomplete="off"
        class="rounded-md border-gray-100 leading-tight w-full py-9px pl-10 placeholder-gray-400 text-gray-800 block disabled:bg-gray-100 disabled:text-gray-400"
=======
        :class="[{'text-gray-800': !hasError, 'text-error-500': hasError}]"
        class="border-0 flex-1 ml-1px min-w-100px py-9px pl-2 placeholder-gray-400 text-gray-800 block disabled:bg-gray-100 disabled:text-gray-400"
>>>>>>> c67b7502
        v-bind="inputAttrs"
      >
      <div
        v-if="hasSuffix"
        class="flex flex-none -mr-1px pr-3 items-center"
      >
        <span class="flex text-gray-500 items-center justify-center">
          <slot name="suffix">
            <component
              :is="suffixIcon"
              v-if="suffixIcon"
              class="pointer-events-none"
              :class="suffixIconClasses"
            />
          </slot>
        </span>
      </div>
    </div>
  </div>
</template>

<script lang="ts">
export default {
  inheritAttrs: false,
}
</script>

<script lang="ts" setup>
import _ from 'lodash'

import type { InputHTMLAttributes, FunctionalComponent, SVGAttributes, Ref } from 'vue'
// eslint-disable-next-line no-duplicate-imports
import { computed, useSlots, useAttrs } from 'vue'
import { useModelWrapper } from '../composables'

const slots = useSlots()
const attrs = useAttrs()

const inputAttrs = _.omit(attrs, 'class')

const props = withDefaults(defineProps<{
  type?: InputHTMLAttributes['type']
  inputClasses?: string | string[] | Record<string, string>
  prefixIcon?: FunctionalComponent<SVGAttributes, {}>
  prefixIconClasses?: string | string[] | Record<string, string>
  suffixIcon?: FunctionalComponent<SVGAttributes, {}>
  suffixIconClasses?: string | string[] | Record<string, string>
  modelValue?: string
  style?: string
  hasError?: boolean
  inputRef?: () => Ref<HTMLInputElement | undefined>
}>(), {
  type: 'text',
  modelValue: '',
  inputClasses: undefined,
  prefixIcon: undefined,
  prefixIconClasses: undefined,
  suffixIcon: undefined,
  suffixIconClasses: undefined,
  style: '',
  hasError: false,
  inputRef: undefined,
})

const emits = defineEmits(['update:modelValue'])

const localValue = useModelWrapper(props, emits, 'modelValue')

const hasPrefix = computed(() => {
  return !!(slots.prefix || props.prefixIcon || props.type === 'search')
})

const hasSuffix = computed(() => {
  return !!(slots.suffix || props.suffixIcon)
})

</script>

<style scoped>
::-webkit-search-cancel-button{
    display: none;
}

</style><|MERGE_RESOLUTION|>--- conflicted
+++ resolved
@@ -32,14 +32,9 @@
         :style="style"
         :type="type"
         :spellcheck="false"
-<<<<<<< HEAD
-        :class="[_inputClasses, {'hocus-default text-gray-800': !hasError, 'border-error-300 ring-2 ring-error-100 hocus-error text-error-500': hasError}]"
+        :class="[{'text-gray-800': !hasError, 'text-error-500': hasError}]"
         autocomplete="off"
-        class="rounded-md border-gray-100 leading-tight w-full py-9px pl-10 placeholder-gray-400 text-gray-800 block disabled:bg-gray-100 disabled:text-gray-400"
-=======
-        :class="[{'text-gray-800': !hasError, 'text-error-500': hasError}]"
         class="border-0 flex-1 ml-1px min-w-100px py-9px pl-2 placeholder-gray-400 text-gray-800 block disabled:bg-gray-100 disabled:text-gray-400"
->>>>>>> c67b7502
         v-bind="inputAttrs"
       >
       <div
