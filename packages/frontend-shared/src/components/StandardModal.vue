<template>
  <Dialog
    :open="modelValue"
    class="fixed inset-0 z-10 overflow-y-auto"
    @close="clickOutside && setIsOpen(false)"
  >
    <div class="flex items-center justify-center min-h-screen">
      <slot
        name="overlay"
        :classes="'fixed inset-0'"
      >
        <DialogOverlay class="fixed inset-0 bg-gray-800 opacity-90" />
      </slot>
      <div
        class="relative mx-auto bg-white rounded"
        :class="props.class || ''"
      >
        <StandardModalHeader
          :help-link="helpLink"
          :help-text="helpText"
          @close="setIsOpen(false)"
        >
<<<<<<< HEAD
          <DialogTitle class="text-gray-900 text-18px">
            <slot name="title" /> <span class="inline-block border-t border-t-gray-100 w-32px h-6px mx-8px" />
            <ExternalLink
              :href="helpLink"
              class="text-indigo-500 group text-16px"
            >
              <span class="group-hocus:underline">{{ helpText }}</span>
              <i-cy-circle-bg-question-mark_x16 class="relative inline-block icon-dark-indigo-500 icon-light-indigo-100 -top-2px ml-8px" />
            </ExternalLink>
          </DialogTitle>
          <button
            aria-label="Close"
            class="border-transparent rounded-full  p-5px border-1 hover:border-indigo-300 hocus-default"
            @click="setIsOpen(false)"
          >
            <i-cy-delete_x12 class="icon-dark-gray-400 w-12px h-12px" />
          </button>
        </div>
=======
          <slot name="title">
            {{ title }}
          </slot>
        </StandardModalHeader>
>>>>>>> b457751a

        <DialogDescription
          v-if="$slots.description"
          class="font-normal text-gray-700 p-24px"
        >
          <slot name="description" />
        </DialogDescription>
        <StandardModalBody :variant="variant">
          <slot />
        </StandardModalBody>
        <StandardModalFooter v-if="$slots.footer">
          <slot name="footer" />
        </StandardModalFooter>
      </div>
    </div>
  </Dialog>
</template>

<script lang="ts">
export const inheritAttrs = false
</script>

<script setup lang="ts">
import { useI18n } from '@cy/i18n'
<<<<<<< HEAD
import { useModelWrapper } from '@packages/frontend-shared/src/composables'
import ExternalLink from '../gql-components/ExternalLink.vue'
=======
import StandardModalHeader from './StandardModalHeader.vue'
import StandardModalBody from './StandardModalBody.vue'
import StandardModalFooter from './StandardModalFooter.vue'
>>>>>>> b457751a

import {
  Dialog,
  DialogOverlay,
  DialogDescription,
} from '@headlessui/vue'

const emit = defineEmits<{
  (event: 'update:modelValue', value: boolean): void
}>()

const props = withDefaults(defineProps<{
  modelValue?: boolean
  helpLink?: string
  helpText?: string
  clickOutside?: boolean
  variant?: 'bare'
  title?: string,
  class?: string | string[] | Record<string, any>
}>(), {
  clickOutside: true,
  modelValue: false,
  helpText: 'Need help?',
  helpLink: 'https://docs.cypress.io',
  class: undefined,
  variant: undefined,
  title: '',
})

const setIsOpen = (val: boolean) => {
  emit('update:modelValue', val)
}

</script><|MERGE_RESOLUTION|>--- conflicted
+++ resolved
@@ -20,31 +20,10 @@
           :help-text="helpText"
           @close="setIsOpen(false)"
         >
-<<<<<<< HEAD
-          <DialogTitle class="text-gray-900 text-18px">
-            <slot name="title" /> <span class="inline-block border-t border-t-gray-100 w-32px h-6px mx-8px" />
-            <ExternalLink
-              :href="helpLink"
-              class="text-indigo-500 group text-16px"
-            >
-              <span class="group-hocus:underline">{{ helpText }}</span>
-              <i-cy-circle-bg-question-mark_x16 class="relative inline-block icon-dark-indigo-500 icon-light-indigo-100 -top-2px ml-8px" />
-            </ExternalLink>
-          </DialogTitle>
-          <button
-            aria-label="Close"
-            class="border-transparent rounded-full  p-5px border-1 hover:border-indigo-300 hocus-default"
-            @click="setIsOpen(false)"
-          >
-            <i-cy-delete_x12 class="icon-dark-gray-400 w-12px h-12px" />
-          </button>
-        </div>
-=======
           <slot name="title">
             {{ title }}
           </slot>
         </StandardModalHeader>
->>>>>>> b457751a
 
         <DialogDescription
           v-if="$slots.description"
@@ -68,15 +47,9 @@
 </script>
 
 <script setup lang="ts">
-import { useI18n } from '@cy/i18n'
-<<<<<<< HEAD
-import { useModelWrapper } from '@packages/frontend-shared/src/composables'
-import ExternalLink from '../gql-components/ExternalLink.vue'
-=======
 import StandardModalHeader from './StandardModalHeader.vue'
 import StandardModalBody from './StandardModalBody.vue'
 import StandardModalFooter from './StandardModalFooter.vue'
->>>>>>> b457751a
 
 import {
   Dialog,
