--- conflicted
+++ resolved
@@ -1,15 +1,15 @@
 <template>
   <Dialog
     :open="modelValue"
-    class="fixed inset-0 z-10 overflow-y-auto"
+    class="inset-0 z-10 fixed overflow-y-auto"
     @close="clickOutside && closeModal()"
   >
-    <div class="flex items-center justify-center min-h-screen">
+    <div class="flex min-h-screen items-center justify-center">
       <slot
         name="overlay"
         :classes="'fixed inset-0'"
       >
-        <DialogOverlay class="fixed inset-0 bg-gray-800 opacity-90" />
+        <DialogOverlay class="bg-gray-800 opacity-90 inset-0 fixed" />
       </slot>
       <div
         data-cy="standard-modal"
@@ -28,7 +28,7 @@
 
         <DialogDescription
           v-if="$slots.description"
-          class="font-normal text-gray-700 p-24px"
+          class="font-normal p-24px text-gray-700"
         >
           <slot name="description" />
         </DialogDescription>
@@ -75,11 +75,7 @@
 }>(), {
   clickOutside: true,
   modelValue: false,
-<<<<<<< HEAD
-  helpText: `${defaultMessages.links.needHelp}?`,
-=======
-  helpText: 'Need help',
->>>>>>> 03e428f4
+  helpText: `${defaultMessages.links.needHelp}`,
   helpLink: 'https://on.cypress.io',
   class: undefined,
   variant: undefined,
