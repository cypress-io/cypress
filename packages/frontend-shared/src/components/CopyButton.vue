<template>
  <div>
    <Button
      size="md"
      variant="tertiary"
      @click="copyToClipboard"
    >
      <template #prefix>
        <i-cy-copy-clipboard_x16 class="icon-dark-indigo-500 w-16px h-16px" />
      </template>
      <TransitionQuickFade mode="out-in">
<<<<<<< HEAD
        <span v-if="!showCopied">{{ t('clipboard.copy') }}</span>
=======
        <span v-if="!copied">{{ t('clipboard.copy') }}</span>
>>>>>>> 10a540ac
        <span v-else>{{ t('clipboard.copied') }}!</span>
      </TransitionQuickFade>
    </Button>
  </div>
</template>

<script setup lang="ts">
<<<<<<< HEAD
import { ref } from 'vue'
=======
>>>>>>> 10a540ac
import { useClipboard } from '@vueuse/core'
import { useI18n } from '@cy/i18n'
import Button from '../components/Button.vue'
import TransitionQuickFade from '../components/transitions/TransitionQuickFade.vue'

const props = defineProps<{
  text: string
}>()

<<<<<<< HEAD
const showCopied = ref(false)
const { copy } = useClipboard()
const copyToClipboard = () => {
  if (props.text) {
    copy(props.text)
    showCopied.value = true
  }

  setTimeout(() => {
    showCopied.value = false
  }, 2000)
=======
const { copy, copied } = useClipboard({ copiedDuring: 2000 })
const copyToClipboard = () => {
  if (props.text) {
    copy(props.text)
  }
>>>>>>> 10a540ac
}
const { t } = useI18n()
</script><|MERGE_RESOLUTION|>--- conflicted
+++ resolved
@@ -9,11 +9,7 @@
         <i-cy-copy-clipboard_x16 class="icon-dark-indigo-500 w-16px h-16px" />
       </template>
       <TransitionQuickFade mode="out-in">
-<<<<<<< HEAD
-        <span v-if="!showCopied">{{ t('clipboard.copy') }}</span>
-=======
         <span v-if="!copied">{{ t('clipboard.copy') }}</span>
->>>>>>> 10a540ac
         <span v-else>{{ t('clipboard.copied') }}!</span>
       </TransitionQuickFade>
     </Button>
@@ -21,10 +17,6 @@
 </template>
 
 <script setup lang="ts">
-<<<<<<< HEAD
-import { ref } from 'vue'
-=======
->>>>>>> 10a540ac
 import { useClipboard } from '@vueuse/core'
 import { useI18n } from '@cy/i18n'
 import Button from '../components/Button.vue'
@@ -34,25 +26,11 @@
   text: string
 }>()
 
-<<<<<<< HEAD
-const showCopied = ref(false)
-const { copy } = useClipboard()
-const copyToClipboard = () => {
-  if (props.text) {
-    copy(props.text)
-    showCopied.value = true
-  }
-
-  setTimeout(() => {
-    showCopied.value = false
-  }, 2000)
-=======
 const { copy, copied } = useClipboard({ copiedDuring: 2000 })
 const copyToClipboard = () => {
   if (props.text) {
     copy(props.text)
   }
->>>>>>> 10a540ac
 }
 const { t } = useI18n()
 </script>