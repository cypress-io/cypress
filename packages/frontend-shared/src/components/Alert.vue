<template>
  <Collapsible
    v-if="modelValue"
    lazy
    :initially-open="initiallyOpen"
    :disable="!canCollapse"
    class="rounded-t rounded-b outline-none overflow-hidden group"
    :class="[
      classes.alertClass,
      classes.headerClass,
      {[`hocus-default border-1 border-transparent rounded ${classes.ring}`]: canCollapse}]"
    height="300"
  >
    <template #target="{ open }">
      <div
        data-cy="alert-header"
        class="grid grid-cols-1 group"
        :class="{
          'cursor-pointer': canCollapse,
        }"
      >
        <AlertHeader
          :title="title"
          :header-class="`${props.headerClass} ${canCollapse ? 'group-hocus:underline' : ''}`"
          :prefix-icon="prefix?.icon"
          :prefix-icon-class="open ? prefix?.classes + ' rotate-180' : prefix?.classes"
          :suffix-icon-aria-label="props.dismissible ? t('components.alert.dismissAriaLabel') : ''"
          :suffix-icon="props.dismissible ? DeleteIcon : null"
          data-cy="alert"
          class="rounded min-w-200px p-16px"
          @suffixIconClicked="$emit('update:modelValue', !modelValue)"
        >
          <template
            v-if="$slots.prefixIcon"
            #prefixIcon="slotProps"
          >
            <slot
              name="prefixIcon"
              v-bind="slotProps"
            />
          </template>
          <template
            v-if="$slots.suffixIcon"
            #suffixIcon="slotProps"
          >
            <slot
              name="suffixIcon"
              v-bind="slotProps"
            />
          </template>
        </AlertHeader>
        <div
<<<<<<< HEAD
          v-if="divider && open"
          data-testid="alert-body-divider"
=======
          v-if="open"
          data-cy="alert-body-divider"
>>>>>>> b441950f
          class="mx-auto h-1px transform w-[calc(100%-32px)] translate-y-1px"
          :class="[classes.dividerClass]"
        />
      </div>
    </template>
    <div
      v-if="$slots.default"
      class="text-left p-16px"
<<<<<<< HEAD
      data-testid="alert-body"
      :class="bodyClass"
=======
      data-cy="alert-body"
>>>>>>> b441950f
    >
      <slot />
    </div>
  </Collapsible>
</template>

<script lang="ts">
export type AlertStatus = 'error' | 'warning' | 'info' | 'default' | 'success'

export type AlertClasses = {
  headerClass: string,
  suffixIconClass: string
  suffixButtonClass: string
  alertClass: string
  bodyClass?: string
  dividerClass: string
  ring: string
}
</script>

<script lang="ts" setup>
import AlertHeader from './AlertHeader.vue'
import DeleteIcon from '~icons/cy/delete_x16.svg'
import { computed, useSlots, FunctionalComponent, SVGAttributes } from 'vue'
import ChevronDown from '~icons/cy/chevron-down-small_x16.svg'
import { useI18n } from '@cy/i18n'
import Collapsible from './Collapsible.vue'

const { t } = useI18n()
const slots = useSlots()

defineEmits<{
  (eventName: 'update:modelValue', value: boolean): void
}>()

const props = withDefaults(defineProps<{
  title?: string
  status?: AlertStatus
  icon?: FunctionalComponent<SVGAttributes, {}>,
  headerClass?: string,
  bodyClass?: string,
  divider?: boolean,
  alertClass?: string,
  dismissible?: boolean,
  collapsible?: boolean,
  modelValue?: boolean,
  iconClasses?: string
}>(), {
  title: undefined,
  modelValue: true,
  alertClass: undefined,
  status: 'info',
  icon: undefined,
  headerClass: undefined,
  divider: true,
  bodyClass: '',
  iconClasses: '',
})

const title = computed(() => props.title ?? 'Alert')

const alertStyles: Record<AlertStatus, AlertClasses> = {
  default: {
    headerClass: 'text-gray-800',
    suffixIconClass: 'icon-dark-gray-600',
    suffixButtonClass: 'text-gray-600',
    alertClass: 'bg-gray-100',
    dividerClass: 'bg-gray-300',
    ring: 'hocus:(ring-gray-200 border-gray-300)',
  },
  info: {
    headerClass: 'text-info-700',
    suffixIconClass: 'icon-dark-info-500',
    suffixButtonClass: 'text-info-500',
    alertClass: 'bg-info-100',
    dividerClass: 'bg-info-300',
    ring: 'hocus:(ring-info-200 border-info-300)',
  },
  warning: {
    headerClass: 'text-warning-500',
    suffixIconClass: 'icon-dark-warning-500',
    suffixButtonClass: 'text-warning-500',
    alertClass: 'bg-warning-100',
    dividerClass: 'bg-warning-300',
    ring: 'hocus:(ring-warning-200 border-warning-300)',
  },
  error: {
    headerClass: 'text-error-600',
    suffixIconClass: 'icon-dark-error-500',
    suffixButtonClass: 'text-error-500',
    alertClass: 'bg-error-100',
    dividerClass: 'bg-error-300',
    ring: 'hocus:(ring-error-200 border-error-300)',
  },
  success: {
    headerClass: 'text-success-600',
    suffixIconClass: 'icon-dark-success-500',
    suffixButtonClass: 'text-success-500',
    alertClass: 'bg-success-100',
    dividerClass: 'bg-success-300',
    ring: 'hocus:(ring-success-200 border-success-300)',
  },
}

const classes = computed(() => {
  return {
    ...alertStyles[props.status],
    headerClass: alertStyles[props.status].headerClass,
    alertClass: props.alertClass ?? alertStyles[props.status].alertClass,
  }
})
const canCollapse = computed(() => slots.default && props.collapsible)
const initiallyOpen = computed(() => slots.default && !props.collapsible)

const prefix = computed(() => {
  if (props.icon) return { classes: props.iconClasses, icon: props.icon }

  if (canCollapse.value) {
    return {
      icon: ChevronDown,
      classes: 'transition transform duration-150 w-16px h-16px',
    }
  }

  return {}
})
</script><|MERGE_RESOLUTION|>--- conflicted
+++ resolved
@@ -50,13 +50,8 @@
           </template>
         </AlertHeader>
         <div
-<<<<<<< HEAD
           v-if="divider && open"
-          data-testid="alert-body-divider"
-=======
-          v-if="open"
           data-cy="alert-body-divider"
->>>>>>> b441950f
           class="mx-auto h-1px transform w-[calc(100%-32px)] translate-y-1px"
           :class="[classes.dividerClass]"
         />
@@ -65,12 +60,8 @@
     <div
       v-if="$slots.default"
       class="text-left p-16px"
-<<<<<<< HEAD
-      data-testid="alert-body"
+      data-cy="alert-body"
       :class="bodyClass"
-=======
-      data-cy="alert-body"
->>>>>>> b441950f
     >
       <slot />
     </div>
