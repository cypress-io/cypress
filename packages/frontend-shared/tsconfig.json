{
  "compilerOptions": {
    /* Basic Options */
    "target": "esnext",
    "module": "esnext",
    /*
     * Allow javascript files to be compiled.
     * Override this in modules that need JS
     */
    "noEmit": true,
    "jsx": "preserve",
    "preserveWatchOutput": true,
    // "checkJs": true,                       /* Report errors in .js files. */
    // "jsx": "preserve",                     /* Specify JSX code generation: 'preserve', 'react-native', or 'react'. */
    /* Generates corresponding '.d.ts' file. */
    // "declaration": true,
    // "declarationMap": true,                /* Generates a sourcemap for each corresponding '.d.ts' file. */
    /* Generates corresponding '.map' file. */
    "sourceMap": true,
    /* Import emit helpers from 'tslib'. */
    "importHelpers": true,
    "strictNullChecks": true,
    // "downlevelIteration": true,            /* Provide full support for iterables in 'for-of', spread, and destructuring when targeting 'ES5' or 'ES3'. */
    // "isolatedModules": true,               /* Transpile each file as a separate module (similar to 'ts.transpileModule'). */
    /* Strict Type-Checking Options */
    // "traceResolution": true,
    "strict": true,
    "noImplicitAny": false,
    "noImplicitThis": false,
    "forceConsistentCasingInFileNames": true,
    /**
     * Skip type checking of all declaration files (*.d.ts).
     * TODO: Look into changing this in the future
     */
    /* Additional Checks */
    "skipLibCheck": false,
    /* Report errors on unused locals. */
    // "noEmit": true,
    "noUnusedLocals": false,
    // "noUnusedParameters": true,            /* Report errors on unused parameters. */
    /* Report error when not all code paths in function return a value. */
    "noImplicitReturns": true,
    // "noFallthroughCasesInSwitch": true,    /* Report errors for fallthrough cases in switch statement. */
    /* Module Resolution Options */
    "moduleResolution": "node",            /* Specify module resolution strategy: 'node' (Node.js) or 'classic' (TypeScript pre-1.6). */
    // "baseUrl": "./",                       /* Base directory to resolve non-absolute module names. */
    // "paths": {},                           /* A series of entries which re-map imports to lookup locations relative to the 'baseUrl'. */
    // "rootDirs": ["../driver/src"],                        /* List of root folders whose combined content represents the structure of the project at runtime. */
    // "typeRoots": [] /* List of folders to include type definitions from. */
<<<<<<< HEAD
    "types": ["chrome", "./vue-shims", "./vite-env", "vite-plugin-icons", "@intlify/vite-plugin-vue-i18n/client", "@testing-library/cypress", "./env", "cypress-file-upload"], /* Type declaration files to be included in compilation. */
=======
 
    /* Type declaration files to be included in compilation. */
    "paths": {
      "@cy/i18n": ["../frontend-shared/src/locales/i18n"],
      "@cy/components/*": ["../frontend-shared/src/components/*"]
    },
    "types": [
      "chrome",
      "./vue-shims",
      "./vite-env",
      "@intlify/vite-plugin-vue-i18n/client",
      "@testing-library/cypress",
      "cypress-file-upload",
      "cypress"
    ],
>>>>>>> b34c9c2b
    "allowSyntheticDefaultImports": true,
    "esModuleInterop": true,
    "noErrorTruncation": true,
    "experimentalDecorators": true,
    "resolveJsonModule": true,
    "importsNotUsedAsValues": "error"
  }
}<|MERGE_RESOLUTION|>--- conflicted
+++ resolved
@@ -47,9 +47,6 @@
     // "paths": {},                           /* A series of entries which re-map imports to lookup locations relative to the 'baseUrl'. */
     // "rootDirs": ["../driver/src"],                        /* List of root folders whose combined content represents the structure of the project at runtime. */
     // "typeRoots": [] /* List of folders to include type definitions from. */
-<<<<<<< HEAD
-    "types": ["chrome", "./vue-shims", "./vite-env", "vite-plugin-icons", "@intlify/vite-plugin-vue-i18n/client", "@testing-library/cypress", "./env", "cypress-file-upload"], /* Type declaration files to be included in compilation. */
-=======
  
     /* Type declaration files to be included in compilation. */
     "paths": {
@@ -65,7 +62,6 @@
       "cypress-file-upload",
       "cypress"
     ],
->>>>>>> b34c9c2b
     "allowSyntheticDefaultImports": true,
     "esModuleInterop": true,
     "noErrorTruncation": true,
