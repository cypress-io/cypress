--- conflicted
+++ resolved
@@ -126,10 +126,7 @@
       await ctx.actions.app.removeAppDataDir()
       await ctx.actions.app.ensureAppDataDirExists()
       await ctx.resetForTest()
-<<<<<<< HEAD
-=======
       sinon.reset()
->>>>>>> 427b1679
       sinon.restore()
       remoteGraphQLIntercept = undefined
 
