import { configure } from '@testing-library/cypress'
import '@testing-library/cypress/add-commands'
import i18n from '../../../src/locales/en-US.json'
import type { DataContext } from '@packages/data-context'
import { e2eProjectDirs } from './e2eProjectDirs'
import type { AuthenticatedUserShape } from '@packages/data-context/src/data'
import type { DocumentNode, ExecutionResult } from 'graphql'
import type { Browser, FoundBrowser, OpenModeOptions } from '@packages/types'
import { browsers } from '@packages/types/src/browser'
import type { E2ETaskMap } from '../e2ePluginSetup'
import installCustomPercyCommand from '@packages/ui-components/cypress/support/customPercyCommand'
import type sinon from 'sinon'
import type pDefer from 'p-defer'

configure({ testIdAttribute: 'data-cy' })

const NO_TIMEOUT = 1000 * 1000
const TEN_SECONDS = 10 * 1000

export type ProjectFixture = typeof e2eProjectDirs[number]

export interface WithCtxOptions extends Cypress.Loggable, Cypress.Timeoutable {
  projectName?: ProjectFixture
  [key: string]: any
}

export interface WithCtxInjected extends WithCtxOptions {
  require: typeof require
  process: typeof process
  sinon: typeof sinon
  pDefer: typeof pDefer
  testState: Record<string, any>
  projectDir(projectName: ProjectFixture): string
}

export interface RemoteGraphQLInterceptPayload {
  operationName?: string
  query: string
  variables: Record<string, any>
  document: DocumentNode
  result: ExecutionResult
}

export type RemoteGraphQLInterceptor = (obj: RemoteGraphQLInterceptPayload) => ExecutionResult | Promise<ExecutionResult>

export interface FindBrowsersOptions {
  // Array of FoundBrowser objects that will be used as the mock output
  browsers?: FoundBrowser[]
  /**
   * Function used to filter the standard set of mocked browsers. Ignored if browsers option is provided.
   * Ex.
   * cy.findBrowsers({
   *   filter: (browser) => browser.name === 'chrome' // Sets Chrome, Chrome Beta, Canary
   * })
   */
  filter?(browser: Browser): boolean
}

export interface ValidateExternalLinkOptions {
  /**
   * The user-visible descriptor for the link. If omitted, the href
   * is assumed to be the name.
   */
  name?: string
  /**
   * The href value of the link to be validated.
   */
  href: string
}

declare global {
  namespace Cypress {
    interface Chainable {
      /**
       * The i18n strings, provided for convenience when testing string values in e2e tests
       */
      i18n: typeof i18n
      /**
       * Calls a function block with the "ctx" object from the server,
       * and an object containing any options passed into the server context
       * and some helper properties:
       *
       * You cannot access any variables outside of the function scope,
       * however we do provide expect, chai, sinon
       */
      withCtx: typeof withCtx
      /**
       * Scaffolds a project for use in tests
       */
      scaffoldProject: typeof scaffoldProject
      /**
       * Takes the name of a "system" test directory, and mounts the project
       * within open mode. Assumes the project has already been scaffolded with `scaffoldProject`
       */
      openProject: typeof openProject
      /**
       * Adds a project
       */
      addProject: typeof addProject
      /**
       * //
       */
      openGlobalMode: typeof openGlobalMode
      /**
       * Starts the "App Server", not needed for launchpad tests,
       * but needed if we are testing the application
       */
      startAppServer: typeof startAppServer
      /**
       * Simulates a user logged-in to the cypress app
       */
      loginUser: typeof loginUser
      /**
       * Simulates a user logged-out from the cypress app
       */
      // logoutUser: typeof logoutUser
      /**
       * Gives the ability to intercept the remote GraphQL request & respond accordingly
       */
      remoteGraphQLIntercept: typeof remoteGraphQLIntercept
      /**
       * Removes the sinon spy'ing on the remote GraphQL fake requests
       */
      disableRemoteGraphQLFakes(): void
      visitApp(href?: string): Chainable<AUTWindow>
      visitLaunchpad(href?: string): Chainable<AUTWindow>
      /**
       * Mocks the system browser retrieval to return the desired browsers
       */
      findBrowsers(options?: FindBrowsersOptions): void
      /**
       * Finds a link with the provided text and href, either globally or within a chained subject,
       * and asserts that it triggers the appropriate mutation when clicked.
       */
      validateExternalLink(options: ValidateExternalLinkOptions | string): Chainable<JQuery<HTMLElement>>
    }
  }
}

cy.i18n = i18n

before(() => {
  Cypress.env('e2e_gqlPort', undefined)
  taskInternal('__internal__before', undefined).then(({ gqlPort }) => {
    Cypress.env('e2e_gqlPort', gqlPort)
  })
})

beforeEach(() => {
  // Reset the ports so we know we need to call "openProject" before each test
  Cypress.env('e2e_serverPort', undefined)
  taskInternal('__internal__beforeEach', undefined)
})

function scaffoldProject (projectName: ProjectFixture) {
  return logInternal({ name: 'scaffoldProject', message: projectName }, () => {
    return taskInternal('__internal_scaffoldProject', projectName)
  })
}

function addProject (projectName: ProjectFixture, open = false) {
  return logInternal({ name: 'addProject', message: projectName }, () => {
    return taskInternal('__internal_addProject', { projectName, open })
  })
}

export interface ResetOptionsResult {
  modeOptions: OpenModeOptions
  e2eServerPort?: number | null
}

function openGlobalMode (argv?: string[]) {
  return logInternal({ name: 'openGlobalMode', message: '' }, () => {
    return taskInternal('__internal_openGlobal', argv)
  }).then((obj) => {
    Cypress.env('e2e_serverPort', obj.e2eServerPort)

    return obj.modeOptions
  })
}

function openProject (projectName: ProjectFixture, argv: string[] = []) {
  if (!e2eProjectDirs.includes(projectName)) {
    throw new Error(`Unknown project ${projectName}`)
  }

  return logInternal({ name: 'openProject', message: argv.join(' ') }, () => {
    return taskInternal('__internal_openProject', { projectName, argv })
  }).then((obj) => {
    Cypress.env('e2e_serverPort', obj.e2eServerPort)

    return obj.modeOptions
  })
}

function startAppServer (mode: 'component' | 'e2e' = 'e2e') {
  return logInternal('startAppServer', (log) => {
<<<<<<< HEAD
    return cy.window({ log: false }).then((win) => {
      return cy.withCtx(async (ctx, o) => {
        ctx.actions.project.setCurrentTestingType(o.mode)
        // ctx.lifecycleManager.isReady()
        await ctx.actions.project.initializeActiveProject({
          skipPluginInitializeForTesting: true,
        })

        await ctx.actions.project.launchProject(o.mode, { url: o.url })

        return ctx.appServerPort
      }, { log: false, mode, url: win.top ? win.top.location.href : undefined }).then((appServerPort) => {
        log.set({ message: `port: ${appServerPort}` })
        Cypress.env('e2e_serverPort', appServerPort)
      })
=======
    return cy.withCtx(async (ctx, o) => {
      ctx.actions.project.setCurrentTestingType(o.mode)
      const isInitialized = o.pDefer()
      const initializeActive = ctx.actions.project.initializeActiveProject
      const onErrorStub = o.sinon.stub(ctx, 'onError')
      // @ts-expect-error - errors b/c it's a private method
      const onLoadErrorStub = o.sinon.stub(ctx.lifecycleManager, 'onLoadError')
      const initializeActiveProjectStub = o.sinon.stub(ctx.actions.project, 'initializeActiveProject')

      function restoreStubs () {
        onErrorStub.restore()
        onLoadErrorStub.restore()
        initializeActiveProjectStub.restore()
      }

      function onStartAppError (e: Error) {
        isInitialized.reject(e)
        restoreStubs()
      }

      onErrorStub.callsFake(onStartAppError)
      onLoadErrorStub.callsFake(onStartAppError)

      initializeActiveProjectStub.callsFake(async function (this: any, ...args) {
        try {
          const result = await initializeActive.apply(this, args)

          isInitialized.resolve(result)

          return result
        } catch (e) {
          isInitialized.reject(e)
        } finally {
          restoreStubs()
        }

        return
      })

      await isInitialized.promise

      await ctx.actions.project.launchProject(o.mode, {})

      return ctx.appServerPort
    }, { log: false, mode }).then((serverPort) => {
      log.set({ message: `port: ${serverPort}` })
      Cypress.env('e2e_serverPort', serverPort)
>>>>>>> 4915d657
    })
  })
}

function visitApp (href?: string) {
  const { e2e_serverPort } = Cypress.env()

  if (!e2e_serverPort) {
    throw new Error(`
      Missing serverPort, app was not initialized.
      Make sure you're adding args to openModeSystemTest which will launch the browser, such as:
      ['--e2e', '--browser', 'electron']
    `)
  }

  return cy.withCtx(async (ctx) => {
    return ctx.lifecycleManager.loadedFullConfig?.clientRoute
  }).then((clientRoute) => {
    return cy.visit(`http://localhost:${e2e_serverPort}${clientRoute || '/__/'}#${href || ''}`)
  })
}

function visitLaunchpad () {
  return logInternal(`visitLaunchpad ${Cypress.env('e2e_gqlPort')}`, () => {
    return cy.visit(`dist-launchpad/index.html?gqlPort=${Cypress.env('e2e_gqlPort')}`, { log: false }).then((val) => {
      return cy.get('[data-e2e]', { timeout: 10000, log: false }).then(() => {
        return val
      })
    })
  })
}

type UnwrapPromise<R> = R extends PromiseLike<infer U> ? U : R

function withCtx<T extends Partial<WithCtxOptions>, R> (fn: (ctx: DataContext, o: T & WithCtxInjected) => R | Promise<R>, opts: T = {} as T): Cypress.Chainable<UnwrapPromise<R>> {
  const { log, timeout, ...rest } = opts

  const _log = log === false ? { end () {}, set (key: string, val: any) {} } : Cypress.log({
    name: 'withCtx',
    message: '(view in console)',
    consoleProps () {
      return {
        'Executed': fn.toString(),
        timeout,
        options: rest,
      }
    },
  })

  return cy.task<UnwrapPromise<R>>('__internal_withCtx', {
    fn: fn.toString(),
    options: rest,
  }, { timeout: timeout ?? Cypress.env('e2e_isDebugging') ? NO_TIMEOUT : TEN_SECONDS, log: Boolean(Cypress.env('e2e_isDebugging')) }).then((result) => {
    _log.set('result', result)
    _log.end()

    return result
  })
}

function loginUser (userShape: Partial<AuthenticatedUserShape> = {}) {
  return logInternal({ name: 'loginUser', message: JSON.stringify(userShape) }, () => {
    return cy.withCtx(async (ctx, o) => {
      ctx.update((d) => {
        d.user = {
          authToken: '1234',
          email: 'test@example.com',
          name: 'Test User',
          ...o.userShape,
        }
      })
    }, { log: false, userShape })
  })
}

function findBrowsers (options: FindBrowsersOptions = {}) {
  let filteredBrowsers = options.browsers

  if (!filteredBrowsers) {
    const reducer = (result: FoundBrowser[], browser: Browser, index: number): FoundBrowser[] => {
      if (!options.filter || options.filter(browser)) {
        const foundBrowser: FoundBrowser = {
          ...browser,
          version: `${index + 1}.${index + 2}.${index + 3}`,
          majorVersion: `${index + 1}`,
          path: `/test/${browser.name}/path`,
        }

        result.push(foundBrowser)
      }

      return result
    }

    filteredBrowsers = [...browsers, {
      name: 'electron',
      channel: 'stable',
      family: 'chromium',
      displayName: 'Electron',
    } as Browser].reduce(reducer, [])
  }

  logInternal('findBrowsers', () => {
    return cy.withCtx(async (ctx, o) => {
      o.sinon.stub(ctx._apis.browserApi, 'getBrowsers').resolves(o.browsers)
    }, { browsers: filteredBrowsers, log: false })
  })
}

function remoteGraphQLIntercept (fn: RemoteGraphQLInterceptor) {
  return logInternal('remoteGraphQLIntercept', () => {
    return taskInternal('__internal_remoteGraphQLIntercept', fn.toString())
  })
}

type Resolved<V> = V extends Promise<infer U> ? U : V

/**
 * Run an internal task, as defined by e2ePluginSetup. Automatically tracks the types
 *
 */
function taskInternal<T extends keyof E2ETaskMap> (name: T, arg: Parameters<E2ETaskMap[T]>[0]) {
  const isDebugging = Boolean(Cypress.env('e2e_isDebugging'))

  return cy.task<Resolved<ReturnType<E2ETaskMap[T]>>>(name, arg, { log: isDebugging, timeout: isDebugging ? NO_TIMEOUT : TEN_SECONDS })
}

function logInternal<T> (name: string | Partial<Cypress.LogConfig>, cb: (log: Cypress.Log) => Cypress.Chainable<T>, opts: Partial<Cypress.Loggable> = {}): Cypress.Chainable<T> {
  const _log = typeof name === 'string'
    ? Cypress.log({ name, message: '' })
    : Cypress.log(name)

  return cb(_log).then<T>((val) => {
    _log.end()

    return val
  })
}

/**
 * Finds a link with the provided text and href, either globally or within a chained subject,
 * and asserts that it triggers the appropriate mutation when clicked.
 */
function validateExternalLink (subject, options: ValidateExternalLinkOptions | string): Cypress.Chainable<JQuery<HTMLElement>> {
  let name
  let href

  if (Cypress._.isString(options)) {
    name = href = options
  } else {
    ({ name, href } = options)
  }

  return logInternal('validateExternalLink', () => {
    cy.intercept('mutation-ExternalLink_OpenExternal', { 'data': { 'openExternal': true } }).as('OpenExternal')

    cy.wrap(subject, { log: false }).findByRole('link', { name: name || href }).as('Link')
    .should('have.attr', 'href', href)
    .click()

    cy.wait('@OpenExternal')
    .its('request.body.variables.url')
    .should('equal', href)

    return cy.get('@Link')
  })
}

Cypress.Commands.add('scaffoldProject', scaffoldProject)
Cypress.Commands.add('addProject', addProject)
Cypress.Commands.add('openGlobalMode', openGlobalMode)
Cypress.Commands.add('visitApp', visitApp)
Cypress.Commands.add('loginUser', loginUser)
Cypress.Commands.add('visitLaunchpad', visitLaunchpad)
Cypress.Commands.add('startAppServer', startAppServer)
Cypress.Commands.add('openProject', openProject)
Cypress.Commands.add('withCtx', withCtx)
Cypress.Commands.add('remoteGraphQLIntercept', remoteGraphQLIntercept)
Cypress.Commands.add('findBrowsers', findBrowsers)
Cypress.Commands.add('validateExternalLink', { prevSubject: ['optional', 'element'] }, validateExternalLink)

installCustomPercyCommand()<|MERGE_RESOLUTION|>--- conflicted
+++ resolved
@@ -195,71 +195,55 @@
 
 function startAppServer (mode: 'component' | 'e2e' = 'e2e') {
   return logInternal('startAppServer', (log) => {
-<<<<<<< HEAD
     return cy.window({ log: false }).then((win) => {
       return cy.withCtx(async (ctx, o) => {
         ctx.actions.project.setCurrentTestingType(o.mode)
-        // ctx.lifecycleManager.isReady()
-        await ctx.actions.project.initializeActiveProject({
-          skipPluginInitializeForTesting: true,
-        })
-
-        await ctx.actions.project.launchProject(o.mode, { url: o.url })
-
-        return ctx.appServerPort
-      }, { log: false, mode, url: win.top ? win.top.location.href : undefined }).then((appServerPort) => {
-        log.set({ message: `port: ${appServerPort}` })
-        Cypress.env('e2e_serverPort', appServerPort)
-      })
-=======
-    return cy.withCtx(async (ctx, o) => {
-      ctx.actions.project.setCurrentTestingType(o.mode)
-      const isInitialized = o.pDefer()
-      const initializeActive = ctx.actions.project.initializeActiveProject
-      const onErrorStub = o.sinon.stub(ctx, 'onError')
-      // @ts-expect-error - errors b/c it's a private method
-      const onLoadErrorStub = o.sinon.stub(ctx.lifecycleManager, 'onLoadError')
-      const initializeActiveProjectStub = o.sinon.stub(ctx.actions.project, 'initializeActiveProject')
-
-      function restoreStubs () {
-        onErrorStub.restore()
-        onLoadErrorStub.restore()
-        initializeActiveProjectStub.restore()
-      }
-
-      function onStartAppError (e: Error) {
-        isInitialized.reject(e)
-        restoreStubs()
-      }
-
-      onErrorStub.callsFake(onStartAppError)
-      onLoadErrorStub.callsFake(onStartAppError)
-
-      initializeActiveProjectStub.callsFake(async function (this: any, ...args) {
-        try {
-          const result = await initializeActive.apply(this, args)
-
-          isInitialized.resolve(result)
-
-          return result
-        } catch (e) {
+        const isInitialized = o.pDefer()
+        const initializeActive = ctx.actions.project.initializeActiveProject
+        const onErrorStub = o.sinon.stub(ctx, 'onError')
+        // @ts-expect-error - errors b/c it's a private method
+        const onLoadErrorStub = o.sinon.stub(ctx.lifecycleManager, 'onLoadError')
+        const initializeActiveProjectStub = o.sinon.stub(ctx.actions.project, 'initializeActiveProject')
+
+        function restoreStubs () {
+          onErrorStub.restore()
+          onLoadErrorStub.restore()
+          initializeActiveProjectStub.restore()
+        }
+
+        function onStartAppError (e: Error) {
           isInitialized.reject(e)
-        } finally {
           restoreStubs()
         }
 
-        return
+        onErrorStub.callsFake(onStartAppError)
+        onLoadErrorStub.callsFake(onStartAppError)
+
+        initializeActiveProjectStub.callsFake(async function (this: any, ...args) {
+          try {
+            const result = await initializeActive.apply(this, args)
+
+            isInitialized.resolve(result)
+
+            return result
+          } catch (e) {
+            isInitialized.reject(e)
+          } finally {
+            restoreStubs()
+          }
+
+          return
+        })
+
+        await isInitialized.promise
+
+        await ctx.actions.project.launchProject(o.mode, { url: o.url })
+
+        return ctx.appServerPort
+      }, { log: false, mode, url: win.top ? win.top.location.href : undefined }).then((serverPort) => {
+        log.set({ message: `port: ${serverPort}` })
+        Cypress.env('e2e_serverPort', serverPort)
       })
-
-      await isInitialized.promise
-
-      await ctx.actions.project.launchProject(o.mode, {})
-
-      return ctx.appServerPort
-    }, { log: false, mode }).then((serverPort) => {
-      log.set({ message: `port: ${serverPort}` })
-      Cypress.env('e2e_serverPort', serverPort)
->>>>>>> 4915d657
     })
   })
 }
