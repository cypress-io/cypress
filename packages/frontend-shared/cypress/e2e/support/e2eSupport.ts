--- conflicted
+++ resolved
@@ -175,15 +175,11 @@
   taskInternal('__internal__beforeEach', undefined)
 })
 
-<<<<<<< HEAD
-function scaffoldProject (projectName: ProjectFixture, options: { timeout?: number } = { timeout: SIXTY_SECONDS }) {
-=======
 after(() => {
   taskInternal('__internal__after', undefined)
 })
 
-function scaffoldProject (projectName: ProjectFixture, options: { timeout?: number} = {}) {
->>>>>>> 30d7917c
+function scaffoldProject (projectName: ProjectFixture, options: { timeout?: number } = { timeout: SIXTY_SECONDS }) {
   return logInternal({ name: 'scaffoldProject', message: projectName }, () => {
     return taskInternal('__internal_scaffoldProject', projectName, options)
   })
