import { configure } from '@testing-library/cypress'
import '@testing-library/cypress/add-commands'
import i18n from '../../../src/locales/en-US.json'
import type { DataContext } from '@packages/data-context'
import { e2eProjectDirs } from './e2eProjectDirs'
import type { AuthenticatedUserShape } from '@packages/data-context/src/data'
import type { DocumentNode, ExecutionResult } from 'graphql'
import type { Browser, FoundBrowser, OpenModeOptions } from '@packages/types'
import { browsers } from '@packages/types/src/browser'
import type { E2ETaskMap } from '../e2ePluginSetup'
import installCustomPercyCommand from '@packages/ui-components/cypress/support/customPercyCommand'

configure({ testIdAttribute: 'data-cy' })

const NO_TIMEOUT = 1000 * 1000
const TEN_SECONDS = 10 * 1000

export type ProjectFixture = typeof e2eProjectDirs[number]

export interface WithCtxOptions extends Cypress.Loggable, Cypress.Timeoutable {
  projectName?: ProjectFixture
  [key: string]: any
}

export interface WithCtxInjected extends WithCtxOptions {
  require: typeof require
  process: typeof process
  testState: Record<string, any>
  projectDir(projectName: ProjectFixture): string
}

export interface RemoteGraphQLInterceptPayload {
  operationName?: string
  query: string
  variables: Record<string, any>
  document: DocumentNode
  result: ExecutionResult
}

export type RemoteGraphQLInterceptor = (obj: RemoteGraphQLInterceptPayload) => ExecutionResult | Promise<ExecutionResult>

export interface FindBrowsersOptions {
  // Array of FoundBrowser objects that will be used as the mock output
  browsers?: FoundBrowser[]
  /**
   * Function used to filter the standard set of mocked browsers. Ignored if browsers option is provided.
   * Ex.
   * cy.findBrowsers({
   *   filter: (browser) => browser.name === 'chrome' // Sets Chrome, Chrome Beta, Canary
   * })
   */
  filter?(browser: Browser): boolean
}

export interface ValidateExternalLinkOptions {
  /**
   * The user-visible descriptor for the link. If omitted, the href
   * is assumed to be the name.
   */
  name?: string
  /**
   * The href value of the link to be validated.
   */
  href: string
}

declare global {
  namespace Cypress {
    interface Chainable {
      /**
       * The i18n strings, provided for convenience when testing string values in e2e tests
       */
      i18n: typeof i18n
      /**
       * Calls a function block with the "ctx" object from the server,
       * and an object containing any options passed into the server context
       * and some helper properties:
       *
       * You cannot access any variables outside of the function scope,
       * however we do provide expect, chai, sinon
       */
      withCtx: typeof withCtx
      /**
       * Scaffolds a project for use in tests
       */
      scaffoldProject: typeof scaffoldProject
      /**
       * Takes the name of a "system" test directory, and mounts the project
       * within open mode. Assumes the project has already been scaffolded with `scaffoldProject`
       */
      openProject: typeof openProject
      /**
       * Adds a project
       */
      addProject: typeof addProject
      /**
       * //
       */
      openGlobalMode: typeof openGlobalMode
      /**
       * Starts the "App Server", not needed for launchpad tests,
       * but needed if we are testing the application
       */
      startAppServer: typeof startAppServer
      /**
       * Simulates a user logged-in to the cypress app
       */
      loginUser: typeof loginUser
      /**
       * Simulates a user logged-out from the cypress app
       */
      // logoutUser: typeof logoutUser
      /**
       * Gives the ability to intercept the remote GraphQL request & respond accordingly
       */
      remoteGraphQLIntercept: typeof remoteGraphQLIntercept
      /**
       * Removes the sinon spy'ing on the remote GraphQL fake requests
       */
      disableRemoteGraphQLFakes(): void
      visitApp(href?: string): Chainable<AUTWindow>
      visitLaunchpad(href?: string): Chainable<AUTWindow>
<<<<<<< HEAD
      findBrowsers(options?: SetFoundBrowsersOptions): void
      /**
       * Finds a link with the provided text and href, either globally or within a chained subject,
       * and asserts that it triggers the appropriate mutation when clicked.
       */
      validateExternalLink(options: ValidateExternalLinkOptions | string): Chainable<JQuery<HTMLElement>>
=======
      /**
       * Mocks the system browser retrieval to return the desired browsers
       */
      findBrowsers(options?: FindBrowsersOptions): void
>>>>>>> 6d10a7fa
    }
  }
}

cy.i18n = i18n

before(() => {
  Cypress.env('e2e_gqlPort', undefined)
  taskInternal('__internal__before', undefined).then(({ gqlPort }) => {
    Cypress.env('e2e_gqlPort', gqlPort)
  })
})

beforeEach(() => {
  // Reset the ports so we know we need to call "openProject" before each test
  Cypress.env('e2e_serverPort', undefined)
  taskInternal('__internal__beforeEach', undefined)
})

function scaffoldProject (projectName: ProjectFixture) {
  return logInternal({ name: 'scaffoldProject', message: projectName }, () => {
    return taskInternal('__internal_scaffoldProject', projectName)
  })
}

function addProject (projectName: ProjectFixture, open = false) {
  return logInternal({ name: 'addProject', message: projectName }, () => {
    return taskInternal('__internal_addProject', { projectName, open })
  })
}

export interface ResetOptionsResult {
  modeOptions: OpenModeOptions
  e2eServerPort?: number | null
}

function openGlobalMode (argv?: string[]) {
  return logInternal({ name: 'openGlobalMode', message: '' }, () => {
    return taskInternal('__internal_openGlobal', argv)
  }).then((obj) => {
    Cypress.env('e2e_serverPort', obj.e2eServerPort)

    return obj.modeOptions
  })
}

function openProject (projectName: ProjectFixture, argv: string[] = []) {
  if (!e2eProjectDirs.includes(projectName)) {
    throw new Error(`Unknown project ${projectName}`)
  }

  return logInternal({ name: 'openProject', message: argv.join(' ') }, () => {
    return taskInternal('__internal_openProject', { projectName, argv })
  }).then((obj) => {
    Cypress.env('e2e_serverPort', obj.e2eServerPort)

    return obj.modeOptions
  })
}

function startAppServer (mode: 'component' | 'e2e' = 'e2e') {
  return logInternal('startAppServer', (log) => {
    return cy.withCtx(async (ctx, o) => {
      ctx.actions.project.setCurrentTestingType(o.mode)
      // ctx.lifecycleManager.isReady()
      await ctx.actions.project.initializeActiveProject({
        skipPluginInitializeForTesting: true,
      })

      await ctx.actions.project.launchProject(o.mode, {})

      return ctx.appServerPort
    }, { log: false, mode }).then((serverPort) => {
      log.set({ message: `port: ${serverPort}` })
      Cypress.env('e2e_serverPort', serverPort)
    })
  })
}

function visitApp (href?: string) {
  const { e2e_serverPort, e2e_gqlPort } = Cypress.env()

  if (!e2e_serverPort) {
    throw new Error(`
      Missing serverPort, app was not initialized.
      Make sure you're adding args to openModeSystemTest which will launch the browser, such as:
      ['--e2e', '--browser', 'electron']
    `)
  }

  return cy.withCtx(async (ctx) => {
    return JSON.stringify(await ctx.html.fetchAppInitialData())
  }, { log: false }).then((ssrData) => {
    return cy.visit(`dist-app/index.html?serverPort=${e2e_serverPort}${href || ''}`, {
      onBeforeLoad (win) {
        // Simulates the inject SSR data when we're loading the page normally in the app
        win.__CYPRESS_INITIAL_DATA__ = JSON.parse(ssrData)
        win.__CYPRESS_GRAPHQL_PORT__ = e2e_gqlPort
      },
    })
  })
}

function visitLaunchpad () {
  return logInternal(`visitLaunchpad ${Cypress.env('e2e_gqlPort')}`, () => {
    return cy.visit(`dist-launchpad/index.html?gqlPort=${Cypress.env('e2e_gqlPort')}`, { log: false }).then((val) => {
      return cy.get('[data-e2e]', { timeout: 10000, log: false }).then(() => {
        return val
      })
    })
  })
}

type UnwrapPromise<R> = R extends PromiseLike<infer U> ? U : R

function withCtx<T extends Partial<WithCtxOptions>, R> (fn: (ctx: DataContext, o: T & WithCtxInjected) => R | Promise<R>, opts: T = {} as T): Cypress.Chainable<UnwrapPromise<R>> {
  const { log, timeout, ...rest } = opts

  const _log = log === false ? { end () {}, set (key: string, val: any) {} } : Cypress.log({
    name: 'withCtx',
    message: '(view in console)',
    consoleProps () {
      return {
        'Executed': fn.toString(),
        timeout,
        options: rest,
      }
    },
  })

  return cy.task<UnwrapPromise<R>>('__internal_withCtx', {
    fn: fn.toString(),
    options: rest,
  }, { timeout: timeout ?? Cypress.env('e2e_isDebugging') ? NO_TIMEOUT : TEN_SECONDS, log: Boolean(Cypress.env('e2e_isDebugging')) }).then((result) => {
    _log.set('result', result)
    _log.end()

    return result
  })
}

function loginUser (userShape: Partial<AuthenticatedUserShape> = {}) {
  return logInternal({ name: 'loginUser', message: JSON.stringify(userShape) }, () => {
    return cy.withCtx(async (ctx, o) => {
      ctx.update((d) => {
        d.user = {
          authToken: '1234',
          email: 'test@example.com',
          name: 'Test User',
          ...o.userShape,
        }
      })
    }, { log: false, userShape })
  })
}

function findBrowsers (options: FindBrowsersOptions = {}) {
  let filteredBrowsers = options.browsers

  if (!filteredBrowsers) {
    const reducer = (result: FoundBrowser[], browser: Browser, index: number): FoundBrowser[] => {
      if (!options.filter || options.filter(browser)) {
        const foundBrowser: FoundBrowser = {
          ...browser,
          version: `${index + 1}.${index + 2}.${index + 3}`,
          majorVersion: `${index + 1}`,
          path: `/test/${browser.name}/path`,
        }

        result.push(foundBrowser)
      }

      return result
    }

    filteredBrowsers = [...browsers, {
      name: 'electron',
      channel: 'stable',
      family: 'chromium',
      displayName: 'Electron',
    } as Browser].reduce(reducer, [])
  }

  cy.withCtx(async (ctx, o) => {
    // @ts-ignore sinon is a global in the node process where this is executed
    sinon.stub(ctx._apis.browserApi, 'getBrowsers').resolves(o.browsers)
  }, { browsers: filteredBrowsers })
}

function remoteGraphQLIntercept (fn: RemoteGraphQLInterceptor) {
  return logInternal('remoteGraphQLIntercept', () => {
    return taskInternal('__internal_remoteGraphQLIntercept', fn.toString())
  })
}

type Resolved<V> = V extends Promise<infer U> ? U : V

/**
 * Run an internal task, as defined by e2ePluginSetup. Automatically tracks the types
 *
 */
function taskInternal<T extends keyof E2ETaskMap> (name: T, arg: Parameters<E2ETaskMap[T]>[0]) {
  const isDebugging = Boolean(Cypress.env('e2e_isDebugging'))

  return cy.task<Resolved<ReturnType<E2ETaskMap[T]>>>(name, arg, { log: isDebugging, timeout: isDebugging ? NO_TIMEOUT : TEN_SECONDS })
}

function logInternal<T> (name: string | Partial<Cypress.LogConfig>, cb: (log: Cypress.Log) => Cypress.Chainable<T>, opts: Partial<Cypress.Loggable> = {}): Cypress.Chainable<T> {
  const _log = typeof name === 'string'
    ? Cypress.log({ name, message: '' })
    : Cypress.log(name)

  return cb(_log).then<T>((val) => {
    _log.end()

    return val
  })
}

/**
 * Finds a link with the provided text and href, either globally or within a chained subject,
 * and asserts that it triggers the appropriate mutation when clicked.
 */
function validateExternalLink (subject, options: ValidateExternalLinkOptions | string): Cypress.Chainable<JQuery<HTMLElement>> {
  let name
  let href

  if (Cypress._.isString(options)) {
    name = href = options
  } else {
    ({ name, href } = options)
  }

  cy.wrap(subject).findByRole('link', { name: name || href }).as('Link')

  cy.get('@Link').should('have.attr', 'href', href)

  cy.intercept('mutation-ExternalLink_OpenExternal', { 'data': { 'openExternal': true } }).as('OpenExternal')

  cy.get('@Link').click()

  cy.wait('@OpenExternal')
  .its('request.body.variables.url')
  .should('equal', href)

  return cy.get('@Link')
}

Cypress.Commands.add('scaffoldProject', scaffoldProject)
Cypress.Commands.add('addProject', addProject)
Cypress.Commands.add('openGlobalMode', openGlobalMode)
Cypress.Commands.add('visitApp', visitApp)
Cypress.Commands.add('loginUser', loginUser)
Cypress.Commands.add('visitLaunchpad', visitLaunchpad)
Cypress.Commands.add('startAppServer', startAppServer)
Cypress.Commands.add('openProject', openProject)
Cypress.Commands.add('withCtx', withCtx)
Cypress.Commands.add('remoteGraphQLIntercept', remoteGraphQLIntercept)
Cypress.Commands.add('findBrowsers', findBrowsers)
Cypress.Commands.add('validateExternalLink', { prevSubject: ['optional', 'element'] }, validateExternalLink)

installCustomPercyCommand()<|MERGE_RESOLUTION|>--- conflicted
+++ resolved
@@ -120,19 +120,15 @@
       disableRemoteGraphQLFakes(): void
       visitApp(href?: string): Chainable<AUTWindow>
       visitLaunchpad(href?: string): Chainable<AUTWindow>
-<<<<<<< HEAD
-      findBrowsers(options?: SetFoundBrowsersOptions): void
+      /**
+       * Mocks the system browser retrieval to return the desired browsers
+       */
+      findBrowsers(options?: FindBrowsersOptions): void
       /**
        * Finds a link with the provided text and href, either globally or within a chained subject,
        * and asserts that it triggers the appropriate mutation when clicked.
        */
       validateExternalLink(options: ValidateExternalLinkOptions | string): Chainable<JQuery<HTMLElement>>
-=======
-      /**
-       * Mocks the system browser retrieval to return the desired browsers
-       */
-      findBrowsers(options?: FindBrowsersOptions): void
->>>>>>> 6d10a7fa
     }
   }
 }
