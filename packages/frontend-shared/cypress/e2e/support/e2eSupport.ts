--- conflicted
+++ resolved
@@ -109,18 +109,6 @@
   taskInternal('__internal__beforeEach', undefined)
 })
 
-<<<<<<< HEAD
-// function setup
-function setupE2E (projectName?: ProjectFixture) {
-  const _log = Cypress.log({ name: 'setupE2E', message: projectName ?? '' })
-
-  if (projectName) {
-    if (!e2eProjectDirs.includes(projectName)) {
-      throw new Error(`Unknown project ${projectName}`)
-    }
-
-    cy.task('scaffoldProject', projectName, { log: false })
-=======
 function scaffoldProject (projectName: ProjectFixture) {
   return logInternal({ name: 'scaffoldProject', message: projectName }, () => {
     return taskInternal('__internal_scaffoldProject', projectName)
@@ -151,7 +139,6 @@
 function openProject (projectName: ProjectFixture, argv: string[] = []) {
   if (!e2eProjectDirs.includes(projectName)) {
     throw new Error(`Unknown project ${projectName}`)
->>>>>>> b8006045
   }
 
   return logInternal({ name: 'openProject', message: argv.join(' ') }, () => {
