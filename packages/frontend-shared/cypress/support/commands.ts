--- conflicted
+++ resolved
@@ -9,7 +9,6 @@
 import * as stubData from '../../src/graphql/testStubData'
 
 import type { CodegenTypeMap } from '@packages/frontend-shared/src/generated/test-graphql-types.gen'
-import { createI18n } from '@packages/launchpad/src/locales/i18n'
 import { each } from 'lodash'
 import 'cypress-file-upload'
 import { navigationMenu } from '../../src/graphql/testNavigationMenu'
@@ -38,28 +37,6 @@
   }
 }
 
-Cypress.Commands.add(
-  'mount',
-  <C extends Parameters<typeof mount>[0]>(comp: C, options: CyMountOptions<C> = {}) => {
-    const context = createContext()
-
-    options.global = options.global || {}
-    options.global.stubs = options.global.stubs || {}
-    options.global.stubs.transition = false
-    options.global.plugins = options.global.plugins || []
-    options.global.plugins.push(createI18n())
-    options.global.plugins.push({
-      install (app) {
-        app.use(urql, testUrqlClient({
-          context,
-        }))
-      },
-    })
-
-    return mount(comp, options)
-  },
-)
-
 export const registerMountFn = ({ plugins }) => {
   Cypress.Commands.add(
     'mount',
@@ -86,52 +63,11 @@
       return mount(comp, options)
     },
   )
-}
 
-<<<<<<< HEAD
-function mountFragment<Result, Variables, T extends TypedDocumentNode<Result, Variables>> (source: T, options: MountFragmentConfig<T>, list: boolean = false): Cypress.Chainable<ClientTestContext> {
-  let hasMounted = false
-  const context = createContext()
-
-  const fieldName = list ? 'testFragmentMemberList' : 'testFragmentMember'
-
-  const componentToMount = defineComponent({
-    name: `mountFragment`,
-    setup () {
-      const query = `
-        query MountFragmentTest {
-          ${fieldName} {
-            ...${(source.definitions[0] as FragmentDefinitionNode).name.value}
-          }
-        }
-        ${print(source)}
-      `
-      const result = useQuery({ query })
-
-      if (!options.expectError) {
-        watch(result.error, (o) => {
-          if (result.error.value) {
-            cy.log('GraphQL Error', result.error.value).then(() => {
-              throw result.error.value
-            })
-          }
-=======
   function mountFragment<Result, Variables, T extends TypedDocumentNode<Result, Variables>> (source: T, options: MountFragmentConfig<T>, list: boolean = false): Cypress.Chainable<ClientTestContext> {
-    const context = new ClientTestContext({
-      config: {},
-      cwd: '/dev/null',
-      // @ts-ignore
-      browser: null,
-      global: false,
-      project: '/dev/null',
-      projectRoot: '/dev/null',
-      invokedFromCli: true,
-      testingType: 'e2e',
-      os: 'darwin',
-      _: [''],
-    }, {})
-
     let hasMounted = false
+    const context = createContext()
+    const fieldName = list ? 'testFragmentMemberList' : 'testFragmentMember'
 
     const mountingOptions: MountingOptions<any, any> = {
       global: {
@@ -143,7 +79,9 @@
             install (app) {
               app.use(urql, testUrqlClient({
                 context,
-                rootValue: options.type(context),
+                rootValue: {
+                  [fieldName]: options.type?.(context) ?? {},
+                },
               }))
             },
           },
@@ -168,66 +106,48 @@
             }
             ${print(source)}
           `,
->>>>>>> 3a4b971e
         })
-      }
 
-      return {
-        gql: computed(() => result.data.value?.[fieldName]),
-      }
-    },
-    render: (props) => {
-      if (props.gql && !hasMounted) {
-        hasMounted = true
-        Cypress.log({
-          displayName: 'gql',
-          message: (source.definitions[0] as FragmentDefinitionNode).name.value,
-          consoleProps () {
-            return {
-              gql: props.gql,
-              source: print(source),
+        if (!options.expectError) {
+          watch(result.error, (o) => {
+            if (result.error.value) {
+              cy.log('GraphQL Error', result.error.value).then(() => {
+                throw result.error.value
+              })
             }
-          },
-        }).end()
-      }
+          })
+        }
 
-      return props.gql ? options.render(props.gql) : h('div')
-    },
-  })
+        return {
+          gql: computed(() => result.data.value?.[fieldName]),
+        }
+      },
+      render: (props) => {
+        if (props.gql && !hasMounted) {
+          hasMounted = true
+          Cypress.log({
+            displayName: 'gql',
+            message: (source.definitions[0] as FragmentDefinitionNode).name.value,
+            consoleProps () {
+              return {
+                gql: props.gql,
+                source: print(source),
+              }
+            },
+          }).end()
+        }
 
-  const mountingOptions: MountingOptions<any, any> = {
-    global: {
-      stubs: {
-        transition: false,
+        return props.gql ? options.render(props.gql) : h('div')
       },
-<<<<<<< HEAD
-      plugins: [
-        createI18n(),
-        {
-          install (app) {
-            app.use(urql, testUrqlClient({
-              context,
-              rootValue: {
-                [fieldName]: options.type?.(context) ?? {},
-              },
-            }))
-          },
-        },
-      ],
-    },
-=======
     }), mountingOptions).then(() => context)
->>>>>>> 3a4b971e
   }
 
-  return mount(componentToMount, mountingOptions).then(() => context)
+  Cypress.Commands.add('mountFragment', mountFragment)
+
+  Cypress.Commands.add('mountFragmentList', (source, options) => {
+    return mountFragment(source, options, true)
+  })
 }
-
-Cypress.Commands.add('mountFragment', mountFragment)
-
-Cypress.Commands.add('mountFragmentList', (source, options) => {
-  return mountFragment(source, options, true)
-})
 
 type GetRootType<T> = T extends TypedDocumentNode<infer U, any>
   ? U extends { __typename?: infer V }
