import '@testing-library/cypress/add-commands'
import type { MountingOptions } from '@vue/test-utils'
import { mount, CyMountOptions } from '@cypress/vue'
import urql, { TypedDocumentNode, useQuery } from '@urql/vue'
import { print, FragmentDefinitionNode } from 'graphql'
import { testUrqlClient } from '@packages/frontend-shared/src/graphql/testUrqlClient'
import { Component, computed, watch, defineComponent, h } from 'vue'
import { ClientTestContext } from '../../src/graphql/ClientTestContext'
import type { TestSourceTypeLookup } from '@packages/graphql/src/testing/testUnionType'
import { each } from 'lodash'
import 'cypress-file-upload'

/**
 * This variable is mimicing ipc provided by electron.
 * It has to be loaded run before initializing GraphQL
 * because graphql uses it.
 */
;(window as any).ipc = {
  on: () => {},
  send: () => {},
}

export const registerMountFn = ({ plugins }) => {
  Cypress.Commands.add(
    'mount',
    <C extends Parameters<typeof mount>[0]>(comp: C, options: CyMountOptions<C> = {}) => {
      const context = new ClientTestContext({
        config: {},
        cwd: '/dev/null',
        // @ts-ignore
        browser: null,
        global: false,
        project: '/dev/null',
        projectRoot: '/dev/null',
        invokedFromCli: true,
        testingType: 'e2e',
        os: 'darwin',
        _: [''],
      }, {})

      options.global = options.global || {}
      options.global.stubs = options.global.stubs || {}
      options.global.stubs.transition = false
      options.global.plugins = options.global.plugins || []
      each(plugins, (pluginFn: () => any) => {
        options?.global?.plugins?.push(pluginFn())
      })

      options.global.plugins.push({
        install (app) {
          app.use(urql, testUrqlClient({
            context,
          }))
        },
      })

      return mount(comp, options)
    },
  )

  function mountFragment<Result, Variables, T extends TypedDocumentNode<Result, Variables>> (source: T, options: MountFragmentConfig<T>, list: boolean = false): Cypress.Chainable<ClientTestContext> {
    const context = new ClientTestContext({
      config: {},
      cwd: '/dev/null',
      // @ts-ignore
      browser: null,
      global: false,
      project: '/dev/null',
      projectRoot: '/dev/null',
      invokedFromCli: true,
      testingType: 'e2e',
      os: 'darwin',
      _: [''],
    }, {})

    let hasMounted = false

    const mountingOptions: MountingOptions<any, any> = {
      global: {
        stubs: {
          transition: false,
        },
        plugins: [
          {
            install (app) {
              app.use(urql, testUrqlClient({
                context,
                rootValue: options.type(context),
              }))
            },
          },
        ],
      },
    }

    each(plugins, (pluginFn: () => any) => {
      mountingOptions?.global?.plugins?.push(pluginFn())
    })

<<<<<<< HEAD
    return mount(comp, options)
  },
)

function mountFragment<Result, Variables, T extends TypedDocumentNode<Result, Variables>> (source: T, options: MountFragmentConfig<T>, list: boolean = false): Cypress.Chainable<ClientTestContext> {
  const context = new ClientTestContext({
    config: {},
    cwd: '/dev/null',
    // @ts-ignore
    browser: null,
    global: false,
    project: '/dev/null',
    projectRoot: '/dev/null',
    invokedFromCli: true,
    testingType: 'e2e',
    os: 'darwin',
    _: [''],
  }, {})

  let hasMounted = false

  return mount(defineComponent({
    name: `MountFragment`,
    setup () {
      const fieldName = list ? 'testFragmentMemberList' : 'testFragmentMember'
      const result = useQuery({
        query: `
          query MountFragmentTest {
            ${fieldName} {
              ...${(source.definitions[0] as FragmentDefinitionNode).name.value}
=======
    return mount(defineComponent({
      name: `mountFragment`,
      setup () {
        const fieldName = list ? 'testFragmentMemberList' : 'testFragmentMember'
        const result = useQuery({
          query: `
            query MountFragmentTest {
              ${fieldName} {
                ...${(source.definitions[0] as FragmentDefinitionNode).name.value}
              }
>>>>>>> 3a4b971e
            }
            ${print(source)}
          `,
        })

        if (!options.expectError) {
          watch(result.error, (o) => {
            if (result.error.value) {
              cy.log('GraphQL Error', result.error.value).then(() => {
                throw result.error.value
              })
            }
          })
        }

        return {
          gql: computed(() => result.data.value?.[fieldName]),
        }
      },
      render: (props) => {
        if (props.gql && !hasMounted) {
          hasMounted = true
          Cypress.log({
            displayName: 'gql',
            message: (source.definitions[0] as FragmentDefinitionNode).name.value,
            consoleProps () {
              return {
                gql: props.gql,
                source: print(source),
              }
            },
          }).end()
        }

        return props.gql ? options.render(props.gql) : h('div')
      },
    }), mountingOptions).then(() => context)
  }

  Cypress.Commands.add('mountFragment', mountFragment)

  Cypress.Commands.add('mountFragmentList', (source, options) => {
    return mountFragment(source, options, true)
  })
}

type GetRootType<T> = T extends TypedDocumentNode<infer U, any>
  ? U extends { __typename?: infer V }
    ? V extends keyof TestSourceTypeLookup
      ? TestSourceTypeLookup[V]
      : never
    : never
  : never

type MountFragmentConfig<T extends TypedDocumentNode> = {
  variables?: T['__variablesType']
  render: (frag: Exclude<T['__resultType'], undefined>) => JSX.Element
  type: (ctx: ClientTestContext) => GetRootType<T>
  expectError?: boolean
} & CyMountOptions<unknown>

type MountFragmentListConfig<T extends TypedDocumentNode> = {
  variables?: T['__variablesType']
  render: (frag: Exclude<T['__resultType'], undefined>[]) => JSX.Element
  type: (ctx: ClientTestContext) => GetRootType<T>[]
  expectError?: boolean
} & CyMountOptions<unknown>

declare global {
  namespace Cypress {
    interface Chainable {
      /**
       * Install all vue plugins and globals then mount
       */
      mount<Props = any>(comp: Component<Props>, options?: CyMountOptions<Props>): Cypress.Chainable<any>
      /**
       * Mount helper for a component with a GraphQL fragment
       */
      mountFragment<Result, Variables, T extends TypedDocumentNode<Result, Variables>>(
        fragment: T,
        config: MountFragmentConfig<T>
      ): Cypress.Chainable<ClientTestContext>
      /**
       * Mount helper for a component with a GraphQL fragment, as a list
       */
      mountFragmentList<Result, Variables, T extends TypedDocumentNode<Result, Variables>>(
        fragment: T,
        config: MountFragmentListConfig<T>
      ): Cypress.Chainable<ClientTestContext>
    }
  }
}<|MERGE_RESOLUTION|>--- conflicted
+++ resolved
@@ -97,40 +97,8 @@
       mountingOptions?.global?.plugins?.push(pluginFn())
     })
 
-<<<<<<< HEAD
-    return mount(comp, options)
-  },
-)
-
-function mountFragment<Result, Variables, T extends TypedDocumentNode<Result, Variables>> (source: T, options: MountFragmentConfig<T>, list: boolean = false): Cypress.Chainable<ClientTestContext> {
-  const context = new ClientTestContext({
-    config: {},
-    cwd: '/dev/null',
-    // @ts-ignore
-    browser: null,
-    global: false,
-    project: '/dev/null',
-    projectRoot: '/dev/null',
-    invokedFromCli: true,
-    testingType: 'e2e',
-    os: 'darwin',
-    _: [''],
-  }, {})
-
-  let hasMounted = false
-
-  return mount(defineComponent({
-    name: `MountFragment`,
-    setup () {
-      const fieldName = list ? 'testFragmentMemberList' : 'testFragmentMember'
-      const result = useQuery({
-        query: `
-          query MountFragmentTest {
-            ${fieldName} {
-              ...${(source.definitions[0] as FragmentDefinitionNode).name.value}
-=======
     return mount(defineComponent({
-      name: `mountFragment`,
+      name: `MountFragment`,
       setup () {
         const fieldName = list ? 'testFragmentMemberList' : 'testFragmentMember'
         const result = useQuery({
@@ -139,7 +107,6 @@
               ${fieldName} {
                 ...${(source.definitions[0] as FragmentDefinitionNode).name.value}
               }
->>>>>>> 3a4b971e
             }
             ${print(source)}
           `,
