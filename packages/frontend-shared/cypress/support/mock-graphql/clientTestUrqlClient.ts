--- conflicted
+++ resolved
@@ -7,15 +7,9 @@
 import type { ClientTestContext } from './clientTestContext'
 import { defaultTypeResolver, FieldNode, GraphQLFieldResolver, GraphQLResolveInfo, GraphQLTypeResolver, introspectionFromSchema, isNonNullType } from 'graphql'
 import type { CodegenTypeMap } from '../generated/test-graphql-types.gen'
-<<<<<<< HEAD
-import { GQLStubRegistry } from './stubgql-Registry'
-import { pathToArray } from 'graphql/jsutils/Path'
-import dedent from 'dedent'
-=======
 import { pathToArray } from 'graphql/jsutils/Path'
 import dedent from 'dedent'
 import { GQLStubRegistry } from './stubgql-Registry'
->>>>>>> 5ff647e3
 
 export function testUrqlClient (context: ClientTestContext, onResult?: (result: any, context: ClientTestContext) => any): Client {
   return createClient({
