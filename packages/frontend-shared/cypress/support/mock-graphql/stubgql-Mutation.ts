--- conflicted
+++ resolved
@@ -60,21 +60,12 @@
   setProjectPreferences (source, args, ctx) {
     return {}
   },
-<<<<<<< HEAD
   codeGenSpec (source, args, ctx) {
     if (!ctx.currentProject) {
       throw Error('Cannot set currentSpec without active project')
     }
 
-    ctx.currentProject.generatedSpec = {
-=======
-  generateSpecFromSource (source, args, ctx) {
-    if (!ctx.app.activeProject) {
-      throw Error('Cannot set currentSpec without active project')
-    }
-
     return {
->>>>>>> b457751a
       __typename: 'GeneratedSpec',
       spec: {
         __typename: 'FileParts',
