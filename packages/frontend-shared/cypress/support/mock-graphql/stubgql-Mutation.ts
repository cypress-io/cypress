import type { Mutation, Project } from '../generated/test-graphql-types.gen'
import config from '../../fixtures/config.json'
import path from 'path'

import type { MaybeResolver } from './clientTestUtils'

export const stubMutation: MaybeResolver<Mutation> = {
  __typename: 'Mutation',
  addProject (source, args, ctx) {
    const project: Project = {
      id: `project:${args.path}`,
      title: path.basename(args.path),
      projectRoot: args.path,
      isCTConfigured: true,
      isE2EConfigured: true,
      __typename: 'Project',
      config,
      codeGenGlob: '/**/*.vue',
    }

    ctx.app.projects.push(project)

    return true
  },
  setActiveProject (source, args, ctx) {
    ctx.app.activeProject = ctx.app.projects.find((p) => p.projectRoot === args.path) ?? null

    return true
  },
  appCreateConfigFile: (source, args, ctx) => {
    ctx.wizard.chosenManualInstall = true
    ctx.wizard.canNavigateForward = true

    return true
  },
  clearActiveProject (source, args, ctx) {
    ctx.app.activeProject = null

    return true
  },
  removeProject (source, args, ctx) {
    ctx.app.projects = ctx.app.projects.filter((p) => p.projectRoot !== args.path)

    return true
  },
  setCurrentSpec (source, args, ctx) {
    if (!ctx.app.activeProject) {
      throw Error('Cannot set currentSpec without active project')
    }

    ctx.app.activeProject.currentSpec = {
      id: 'U3BlYzovVXNlcnMvbGFjaGxhbi9jb2RlL3dvcmsvY3lwcmVzczUvcGFja2FnZXMvYXBwL3NyYy9CYXNpYy5zcGVjLnRzeA==',
      __typename: 'Spec',
      absolute: '/Users/lachlan/code/work/cypress5/packages/app/src/Basic.spec.tsx',
      relative: 'app/src/Basic.spec.tsx',
      specFileExtension: '.spec.tsx',
      specType: 'component',
      name: 'Basic',
      fileExtension: 'spec.tsx',
      fileName: 'Basic.spec.tsx',
      baseName: 'Basic',
    }

    return true
  },
  hideBrowserWindow (source, args, ctx) {
    return true
  },
  setProjectPreferences (source, args, ctx) {
    return ctx.app
  },
<<<<<<< HEAD
  showBrowserWindow (source, args, ctx) {
    return ctx.app
  },
  generateSpecFromSource (source, args, ctx) {
=======
  codeGenSpec (source, args, ctx) {
>>>>>>> e522ff2a
    if (!ctx.app.activeProject) {
      throw Error('Cannot set currentSpec without active project')
    }

    return {
      __typename: 'GeneratedSpec',
      spec: {
        __typename: 'FileParts',
        id: 'U3BlYzovVXNlcnMvbGFjaGxhbi9jb2RlL3dvcmsvY3lwcmVzczUvcGFja2FnZXMvYXBwL3NyYy9CYXNpYy5zcGVjLnRzeA==',
        absolute: '/Users/lachlan/code/work/cypress5/packages/app/src/Basic.spec.tsx',
        relative: 'app/src/Basic.spec.tsx',
        name: 'Basic',
        fileName: 'Basic.spec.tsx',
        baseName: 'Basic',
        fileExtension: 'tsx',
      },
      content: `it('should do stuff', () => {})`,
      id: 'U3BlYzovVXNlcnMvbGFjaGxhbi9jb2RlL3dvcmsvY3lwcmVzczUvcGFja2FnZXMvYXBwL3NyYy9CYXNpYy5zcGVjLnRzeA==',
    }
  },
  reconfigureProject (src, args, ctx) {
    return true
  },
  resetWizard (src, args, ctx) {
    return true
  },
}<|MERGE_RESOLUTION|>--- conflicted
+++ resolved
@@ -69,14 +69,10 @@
   setProjectPreferences (source, args, ctx) {
     return ctx.app
   },
-<<<<<<< HEAD
   showBrowserWindow (source, args, ctx) {
     return ctx.app
   },
   generateSpecFromSource (source, args, ctx) {
-=======
-  codeGenSpec (source, args, ctx) {
->>>>>>> e522ff2a
     if (!ctx.app.activeProject) {
       throw Error('Cannot set currentSpec without active project')
     }
