import _ from 'lodash'
<<<<<<< HEAD
import { randomComponents } from './testStubSpecs'
=======
import { randomComponents } from '../../../src/graphql/specs/testStubSpecs'
import config from '../../fixtures/config.json'
>>>>>>> f7a7683a

import type {
  Project,
  CodegenTypeMap,
} from '../generated/test-graphql-types.gen'
import { MaybeResolver, testNodeId } from './clientTestUtils'

export const createTestProject = (title: string): CodegenTypeMap['Project'] => {
  const snakeTitle = _.kebabCase(title)

  // TODO: What a mess, type this without all the hacks
  return {
    ...testNodeId('Project'),
    isFirstTimeCT: true,
    isFirstTimeE2E: true,
    projectId: `${snakeTitle}-id`,
    title,
    projectRoot: `/usr/local/dev/projects/${snakeTitle}`,
    specs: {
      pageInfo: {
        __typename: 'PageInfo',
        hasNextPage: true,
        hasPreviousPage: false,
      },
      __typename: 'SpecConnection' as const,
      edges: [
        ...randomComponents(200).map((c) => {
          return {
            __typename: 'SpecEdge' as const,
            cursor: 'eoifjew',
            node: {
              id: c.absolute,
              __typename: 'Spec' as const,
              ...c,
            },
          }
        }),
      ],
    },
    config,
  }
}

export const stubProject: MaybeResolver<Project> = createTestProject('Some Test Title')<|MERGE_RESOLUTION|>--- conflicted
+++ resolved
@@ -1,10 +1,6 @@
 import _ from 'lodash'
-<<<<<<< HEAD
 import { randomComponents } from './testStubSpecs'
-=======
-import { randomComponents } from '../../../src/graphql/specs/testStubSpecs'
 import config from '../../fixtures/config.json'
->>>>>>> f7a7683a
 
 import type {
   Project,
