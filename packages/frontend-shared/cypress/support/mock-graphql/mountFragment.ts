import type { ClientTestContext } from './clientTestContext'
import { makeClientTestContext } from './clientTestContext'
import '@testing-library/cypress/add-commands'
import type { MountingOptions } from '@vue/test-utils'
import type { CyMountOptions } from '@cypress/vue'
import { mount } from '@cypress/vue'
import urql, { useQuery } from '@urql/vue'
import type { TypedDocumentNode } from '@urql/vue'
import type { FragmentDefinitionNode } from 'graphql'
import { print } from 'graphql'
import { testUrqlClient } from './clientTestUrqlClient'
import type { MutationResolverCallback as MutationResolver, ResultType } from './clientTestUrqlClient'
import type { Component } from 'vue'
import { computed, watch, defineComponent, h, toRaw } from 'vue'
import { each } from 'lodash'
import { createI18n } from '@cy/i18n'

/**
 * This variable is mimicing ipc provided by electron.
 * It has to be loaded run before initializing GraphQL
 * because graphql uses it.
 */

(window as any).ipc = {
  on: () => {},
  send: () => {},
}

export interface MountFnOptions {
  plugins?: (() => any)[]
}

export const registerMountFn = ({ plugins }: MountFnOptions = {}) => {
  Cypress.Commands.add(
    'mount',
    // @ts-ignore todo: figure out the correct types
    <C extends Parameters<typeof mount>[0]>(comp: C, options: Parameters<typeof mount>[1] = {}) => {
      options.global = options.global || {}
      options.global.stubs = options.global.stubs || {}
      if (!Array.isArray(options.global.stubs)) {
        options.global.stubs.transition = false
      }

      options.global.plugins = options.global.plugins || []
      each(plugins, (pluginFn: () => any) => {
        options?.global?.plugins?.push(pluginFn())
      })

      options.global.plugins.push(createI18n())

      const context = makeClientTestContext()

      options.global.plugins.push({
        install (app) {
          app.use(urql, testUrqlClient(context))
        },
      })

      return mount(comp, options)
    },
  )

  function mountFragment<Result, Variables, T extends TypedDocumentNode<Result, Variables>> (source: T, options: MountFragmentConfig<T>, list: boolean = false): Cypress.Chainable<ClientTestContext> {
    let hasMounted = false
    const context = makeClientTestContext()
    const fieldName = list ? 'testFragmentMemberList' : 'testFragmentMember'

    const mountingOptions: MountingOptions<any, any> = {
      global: {
        stubs: {
          transition: false,
        },
        plugins: [
          createI18n(),
          {
            install (app) {
              app.use(urql, testUrqlClient(context, options.onResult, mutationResolvers))
            },
          },
        ],
      },
    }

    each(plugins, (pluginFn: () => any) => {
      mountingOptions?.global?.plugins?.push(pluginFn())
    })

    return mount(defineComponent({
      name: `MountFragment`,
      setup () {
        const result = useQuery({
          query: `
            query MountFragmentTest {
              ${fieldName} {
                ...${(source.definitions[0] as FragmentDefinitionNode).name.value}
              }
            }
            ${print(source)}
          `,
        })

        if (!options.expectError) {
          watch(result.error, (o) => {
            if (result.error.value) {
              const err = toRaw(result.error.value)

              cy.log('GraphQL Error', err).then(() => {
                throw err
              })
            }
          })
        }

        return {
          gql: computed(() => result.data.value?.[fieldName]),
        }
      },
      render: (props) => {
        if (props.gql && !hasMounted) {
          hasMounted = true
          Cypress.log({
            displayName: 'gql',
            message: toRaw((source.definitions[0] as FragmentDefinitionNode).name.value),
            consoleProps () {
              return JSON.parse(JSON.stringify({
                gql: toRaw(props.gql),
                source: print(source),
              }))
            },
          }).end()
        }

        return props.gql ? options.render(props.gql) : h('div')
      },
    }), mountingOptions).then(() => context)
  }

  const mutationResolvers: Map<string, MutationResolver<any>> = new Map()

<<<<<<< HEAD
  function setMutationResolver<Result, Variables, T extends TypedDocumentNode<Result, Variables>> (
=======
  function stubMutationResolver<Result, Variables, T extends TypedDocumentNode<Result, Variables>> (
>>>>>>> c28831c8
    document: T,
    resolver: MutationResolver<T>,
  ) {
    const definition = document.definitions[0]

    if (definition.kind === 'OperationDefinition' && definition.name) {
      mutationResolvers[definition.name.value] = resolver
    } else {
<<<<<<< HEAD
      throw new Error('only use mutation documents in setMutationResolver first argument')
=======
      throw new Error('only use mutation documents in stubMutationResolver first argument')
>>>>>>> c28831c8
    }
  }

  Cypress.Commands.add('mountFragment', mountFragment)

<<<<<<< HEAD
  Cypress.Commands.add('setMutationResolver', setMutationResolver)
=======
  Cypress.Commands.add('stubMutationResolver', stubMutationResolver)
>>>>>>> c28831c8

  Cypress.Commands.add('mountFragmentList', (source, options) => {
    // @ts-expect-error - todo: tim fix
    return mountFragment(source, options, true)
  })

<<<<<<< HEAD
  afterEach(() => {
=======
  beforeEach(() => {
>>>>>>> c28831c8
    // clean all resolvers after each test
    mutationResolvers.clear()
  })
}

type MountFragmentConfig<T extends TypedDocumentNode> = {
  variables?: T['__variablesType']
  /**
   * When we are mounting a GraphQL Fragment, we can use `onResult`
   * to intercept the result and modify the contents on the fragment
   * before rendering the component
   */
  onResult?: (result: ResultType<T>, ctx: ClientTestContext) => ResultType<T> | void
  /**
   * Render is passed the result of the "frag" and mounts the component under test
   */
  render: (frag: Exclude<T['__resultType'], undefined>) => JSX.Element
  expectError?: boolean
} & CyMountOptions<unknown>

type MountFragmentListConfig<T extends TypedDocumentNode> = {
  /**
   * @default 2
   */
  count?: number
  variables?: T['__variablesType']
  render: (frag: Exclude<T['__resultType'], undefined>[]) => JSX.Element
  onResult?: (result: ResultType<T>, ctx: ClientTestContext) => ResultType<T> | void
  expectError?: boolean
} & CyMountOptions<unknown>

declare global {
  namespace Cypress {
    interface Chainable {
      /**
       * Install all vue plugins and globals then mount
       */
      mount<Props = any>(comp: Component<Props>, options?: CyMountOptions<Props>): Cypress.Chainable<any>
      /**
       * Mount helper for a component with a GraphQL fragment
       */
      mountFragment<Result, Variables, T extends TypedDocumentNode<Result, Variables>>(
        fragment: T,
        config: MountFragmentConfig<T>
      ): Cypress.Chainable<ClientTestContext>

      /**
       * mock a mutation resolver when needed to spy on it or modify the result
       * @param document
       * @param resolver
       */
<<<<<<< HEAD
      setMutationResolver<Result, Variables, T extends TypedDocumentNode<Result, Variables>>(
        document: T,
        resolver: MutationResolver<T>
      ): Chainable<null>
=======
      stubMutationResolver<Result, Variables, T extends TypedDocumentNode<Result, Variables>>(
        document: T,
        resolver: MutationResolver<T>
      ): Cypress.Chainable<ClientTestContext>
>>>>>>> c28831c8
      /**
       * Mount helper for a component with a GraphQL fragment, as a list
       */
      mountFragmentList<Result, Variables, T extends TypedDocumentNode<Result, Variables>>(
        fragment: T,
        config: MountFragmentListConfig<T>
      ): Cypress.Chainable<ClientTestContext>
    }
  }
}<|MERGE_RESOLUTION|>--- conflicted
+++ resolved
@@ -137,11 +137,7 @@
 
   const mutationResolvers: Map<string, MutationResolver<any>> = new Map()
 
-<<<<<<< HEAD
-  function setMutationResolver<Result, Variables, T extends TypedDocumentNode<Result, Variables>> (
-=======
   function stubMutationResolver<Result, Variables, T extends TypedDocumentNode<Result, Variables>> (
->>>>>>> c28831c8
     document: T,
     resolver: MutationResolver<T>,
   ) {
@@ -150,32 +146,20 @@
     if (definition.kind === 'OperationDefinition' && definition.name) {
       mutationResolvers[definition.name.value] = resolver
     } else {
-<<<<<<< HEAD
-      throw new Error('only use mutation documents in setMutationResolver first argument')
-=======
       throw new Error('only use mutation documents in stubMutationResolver first argument')
->>>>>>> c28831c8
     }
   }
 
   Cypress.Commands.add('mountFragment', mountFragment)
 
-<<<<<<< HEAD
-  Cypress.Commands.add('setMutationResolver', setMutationResolver)
-=======
   Cypress.Commands.add('stubMutationResolver', stubMutationResolver)
->>>>>>> c28831c8
 
   Cypress.Commands.add('mountFragmentList', (source, options) => {
     // @ts-expect-error - todo: tim fix
     return mountFragment(source, options, true)
   })
 
-<<<<<<< HEAD
-  afterEach(() => {
-=======
   beforeEach(() => {
->>>>>>> c28831c8
     // clean all resolvers after each test
     mutationResolvers.clear()
   })
@@ -227,17 +211,10 @@
        * @param document
        * @param resolver
        */
-<<<<<<< HEAD
-      setMutationResolver<Result, Variables, T extends TypedDocumentNode<Result, Variables>>(
-        document: T,
-        resolver: MutationResolver<T>
-      ): Chainable<null>
-=======
       stubMutationResolver<Result, Variables, T extends TypedDocumentNode<Result, Variables>>(
         document: T,
         resolver: MutationResolver<T>
       ): Cypress.Chainable<ClientTestContext>
->>>>>>> c28831c8
       /**
        * Mount helper for a component with a GraphQL fragment, as a list
        */
