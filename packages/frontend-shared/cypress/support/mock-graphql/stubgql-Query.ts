import type { Query } from '../generated/test-graphql-types.gen'
import type { MaybeResolver } from './clientTestUtils'

export const stubQuery: MaybeResolver<Query> = {
  __typename: 'Query',
  dev () {
    return {}
  },
  wizard (source, args, ctx) {
    return ctx.wizard
  },
  currentProject (source, args, ctx) {
    return ctx.currentProject
  },
  projects (source, args, ctx) {
    return ctx.projects
  },
<<<<<<< HEAD
  versions (source, args, ctx) {
    return ctx.versions
=======
  isAuthBrowserOpened (source, args, ctx) {
    return ctx.isAuthBrowserOpened
  },
  isInGlobalMode (source, args, ctx) {
    return !ctx.currentProject
>>>>>>> f9679087
  },
}<|MERGE_RESOLUTION|>--- conflicted
+++ resolved
@@ -15,15 +15,13 @@
   projects (source, args, ctx) {
     return ctx.projects
   },
-<<<<<<< HEAD
   versions (source, args, ctx) {
     return ctx.versions
-=======
+  },
   isAuthBrowserOpened (source, args, ctx) {
     return ctx.isAuthBrowserOpened
   },
   isInGlobalMode (source, args, ctx) {
     return !ctx.currentProject
->>>>>>> f9679087
   },
 }