import { expect } from 'chai'
import sinon from 'sinon'
import { Http, HttpStages } from '../../../lib/http'
import { BrowserPreRequest } from '../../../lib'

describe('http', function () {
  context('Http.handle', function () {
    let config
    let middleware
    let incomingRequest
    let incomingResponse
    let error
    let httpOpts
    let on
    let off

    beforeEach(function () {
      config = {}
      incomingRequest = sinon.stub()
      incomingResponse = sinon.stub()
      error = sinon.stub()
      on = sinon.stub()
      off = sinon.stub()

      middleware = {
        [HttpStages.IncomingRequest]: [incomingRequest],
        [HttpStages.IncomingResponse]: [incomingResponse],
        [HttpStages.Error]: [error],
      }

      httpOpts = { config, middleware }
    })

    it('calls IncomingRequest stack, then IncomingResponse stack', function () {
      incomingRequest.callsFake(function () {
        expect(incomingResponse).to.not.be.called
        expect(error).to.not.be.called

        this.incomingRes = {}

        this.end()
      })

      incomingResponse.callsFake(function () {
        expect(incomingRequest).to.be.calledOnce
        expect(error).to.not.be.called

        this.end()
      })

      return new Http(httpOpts)
      // @ts-ignore
      .handleHttpRequest({}, { on, off })
      .then(function () {
        expect(incomingRequest, 'incomingRequest').to.be.calledOnce
        expect(incomingResponse, 'incomingResponse').to.be.calledOnce
        expect(error).to.not.be.called
        expect(on).to.be.calledOnce
        expect(off).to.be.calledTwice
      })
    })

    it('moves to Error stack if err in IncomingRequest', function () {
      incomingRequest.throws(new Error('oops'))

      error.callsFake(function () {
        expect(this.error.message).to.eq('Internal error while proxying "GET url" in 0:\noops')
        this.end()
      })

      return new Http(httpOpts)
      // @ts-ignore
      .handleHttpRequest({ method: 'GET', proxiedUrl: 'url' }, { on, off })
      .then(function () {
        expect(incomingRequest).to.be.calledOnce
        expect(incomingResponse).to.not.be.called
        expect(error).to.be.calledOnce
        expect(on).to.not.be.called
        expect(off).to.be.calledThrice
      })
    })

    it('ensures not to create fake pending browser pre requests on multiple errors', function () {
      incomingRequest.callsFake(function () {
        this.req.browserPreRequest = {
          errorHandled: true,
        }

        throw new Error('oops')
      })

      error.callsFake(function () {
        expect(this.error.message).to.eq('Internal error while proxying "GET url" in 0:\noops')
        this.end()
      })

      const http = new Http(httpOpts)

      http.addPendingBrowserPreRequest = sinon.stub()

      return http
      // @ts-ignore
      .handleHttpRequest({ method: 'GET', proxiedUrl: 'url' }, { on, off })
      .then(function () {
        expect(incomingRequest).to.be.calledOnce
        expect(incomingResponse).to.not.be.called
        expect(http.addPendingBrowserPreRequest).to.not.be.called
        expect(error).to.be.calledOnce
        expect(on).to.not.be.called
        expect(off).to.be.calledThrice
      })
    })

    it('moves to Error stack if err in IncomingResponse', function () {
      incomingRequest.callsFake(function () {
        this.incomingRes = {}
        this.end()
      })

      incomingResponse.throws(new Error('oops'))

      error.callsFake(function () {
        expect(this.error.message).to.eq('Internal error while proxying "GET url" in 0:\noops')
        this.end()
      })

      return new Http(httpOpts)
      // @ts-ignore
      .handleHttpRequest({ method: 'GET', proxiedUrl: 'url' }, { on, off })
      .then(function () {
        expect(incomingRequest).to.be.calledOnce
        expect(incomingResponse).to.be.calledOnce
        expect(error).to.be.calledOnce
        expect(on).to.be.calledOnce
        expect(off).to.have.callCount(4)
      })
    })

    it('self can be modified by middleware and passed on', function () {
      const reqAdded = {}
      const resAdded = {}
      const errorAdded = {}

      let expectedKeys = ['req', 'res', 'config', 'middleware']

      incomingRequest.callsFake(function () {
        expect(this).to.include.keys(expectedKeys)
        this.reqAdded = reqAdded
        expectedKeys.push('reqAdded')
        this.next()
      })

      const incomingRequest2 = sinon.stub().callsFake(function () {
        expect(this).to.include.keys(expectedKeys)
        expect(this.reqAdded).to.equal(reqAdded)
        this.incomingRes = {}
        expectedKeys.push('incomingRes')
        this.end()
      })

      incomingResponse.callsFake(function () {
        expect(this).to.include.keys(expectedKeys)
        this.resAdded = resAdded
        expectedKeys.push('resAdded')
        this.next()
      })

      const incomingResponse2 = sinon.stub().callsFake(function () {
        expect(this).to.include.keys(expectedKeys)
        expect(this.resAdded).to.equal(resAdded)
        expectedKeys.push('error')
        throw new Error('goto error stack')
      })

      error.callsFake(function () {
        expect(this.error.message).to.eq('Internal error while proxying "GET url" in 1:\ngoto error stack')
        expect(this).to.include.keys(expectedKeys)
        this.errorAdded = errorAdded
        this.next()
      })

      const error2 = sinon.stub().callsFake(function () {
        expect(this).to.include.keys(expectedKeys)
        expect(this.errorAdded).to.equal(errorAdded)
        this.end()
      })

      middleware[HttpStages.IncomingRequest].push(incomingRequest2)
      middleware[HttpStages.IncomingResponse].push(incomingResponse2)
      middleware[HttpStages.Error].push(error2)

      return new Http(httpOpts)
      // @ts-ignore
      .handleHttpRequest({ method: 'GET', proxiedUrl: 'url' }, { on, off })
      .then(function () {
        [
          incomingRequest, incomingRequest2,
          incomingResponse, incomingResponse2,
          error, error2,
        ].forEach(function (fn) {
          expect(fn).to.be.calledOnce
        })

        expect(on).to.be.calledTwice
        expect(off).to.have.callCount(10)
      })
    })
  })

<<<<<<< HEAD
  context('Service Worker', function () {
    let config
    let middleware
    let incomingRequest
    let incomingResponse
    let error
    let httpOpts

    beforeEach(function () {
      config = {}
      incomingRequest = sinon.stub()
      incomingResponse = sinon.stub()
      error = sinon.stub()

      middleware = {
        [HttpStages.IncomingRequest]: [incomingRequest],
        [HttpStages.IncomingResponse]: [incomingResponse],
        [HttpStages.Error]: [error],
      }

      httpOpts = { config, middleware }
    })

    it('properly ignores requests that are controlled by a service worker', () => {
      const http = new Http(httpOpts)
      const processBrowserPreRequestStub = sinon.stub(http.serviceWorkerManager, 'processBrowserPreRequest')
      const addPendingStub = sinon.stub(http.preRequests, 'addPending')
      const browserPreRequest = {
        requestId: '1234',
        url: 'foo',
        method: 'GET',
        headers: {},
        resourceType: 'xhr',
        originalResourceType: undefined,
        documentURL: 'foo',
        cdpRequestWillBeSentTimestamp: 1,
        cdpRequestWillBeSentReceivedTimestamp: performance.now() + performance.timeOrigin + 10000,
      }

      processBrowserPreRequestStub.returns(true)

      http.addPendingBrowserPreRequest(browserPreRequest as BrowserPreRequest)

      expect(processBrowserPreRequestStub).to.be.calledWith(browserPreRequest)
      expect(addPendingStub).not.to.be.called
    })

    it('processes service worker registration updated events', () => {
      const http = new Http(httpOpts)
      const updateServiceWorkerRegistrationsStub = sinon.stub(http.serviceWorkerManager, 'updateServiceWorkerRegistrations')
      const registrations = [{
        registrationId: '1234',
        scopeURL: 'foo',
        isDeleted: false,
      }, {
        registrationId: '1235',
        scopeURL: 'bar',
        isDeleted: true,
      }]

      http.updateServiceWorkerRegistrations({
        registrations,
      })

      expect(updateServiceWorkerRegistrationsStub).to.be.calledWith({
        registrations,
      })
    })

    it('processes service worker version updated events', () => {
      const http = new Http(httpOpts)
      const updateServiceWorkerVersionsStub = sinon.stub(http.serviceWorkerManager, 'updateServiceWorkerVersions')
      const versions = [{
        versionId: '1234',
        registrationId: '1234',
        scriptURL: 'foo',
        runningStatus: 'stopped',
        status: 'activating',
      }, {
        versionId: '1235',
        registrationId: '1235',
        scriptURL: 'bar',
        runningStatus: 'running',
        status: 'activated',
      }]

      http.updateServiceWorkerVersions({
        versions,
      } as any)

      expect(updateServiceWorkerVersionsStub).to.be.calledWith({
        versions,
      })
    })

    it('processes service worker client side registration updated events', () => {
      const http = new Http(httpOpts)
      const addInitiatorToServiceWorkerStub = sinon.stub(http.serviceWorkerManager, 'addInitiatorToServiceWorker')
      const registration = {
        scriptURL: 'foo',
        initiatorURL: 'bar',
      }

      http.updateServiceWorkerClientSideRegistrations(registration)

      expect(addInitiatorToServiceWorkerStub).to.be.calledWith(registration)
    })

    it('properly ignores service worker prerequests', () => {
      const http = new Http(httpOpts)
      const processBrowserPreRequestStub = sinon.stub(http.serviceWorkerManager, 'processBrowserPreRequest')

      http.addPendingBrowserPreRequest({
        requestId: '1234',
        url: 'foo',
        method: 'GET',
        headers: {
          'Service-Worker': 'script',
        },
        resourceType: 'xhr',
        originalResourceType: undefined,
        documentURL: 'foo',
        cdpRequestWillBeSentTimestamp: 1,
        cdpRequestWillBeSentReceivedTimestamp: performance.now() + performance.timeOrigin + 10000,
      })

      http.addPendingBrowserPreRequest({
        requestId: '1234',
        url: 'foo',
        method: 'GET',
        headers: {},
        resourceType: 'xhr',
        originalResourceType: undefined,
        documentURL: 'foo',
        cdpRequestWillBeSentTimestamp: 1,
        cdpRequestWillBeSentReceivedTimestamp: performance.now() + performance.timeOrigin + 10000,
      })

      expect(processBrowserPreRequestStub).to.be.calledOnce
=======
  context('Http.reset', function () {
    let httpOpts

    beforeEach(function () {
      httpOpts = { config: {}, middleware: {} }
    })

    it('resets preRequests when resetPreRequests is true', function () {
      const http = new Http(httpOpts)

      http.preRequests.reset = sinon.stub()

      http.reset({ resetPreRequests: true })

      expect(http.preRequests.reset).to.be.calledOnce
    })

    it('does not reset preRequests when resetPreRequests is false', function () {
      const http = new Http(httpOpts)

      http.preRequests.reset = sinon.stub()

      http.reset({ resetPreRequests: false })

      expect(http.preRequests.reset).to.not.be.called
>>>>>>> 7a9e3a46
    })
  })
})<|MERGE_RESOLUTION|>--- conflicted
+++ resolved
@@ -207,7 +207,34 @@
     })
   })
 
-<<<<<<< HEAD
+  context('Http.reset', function () {
+    let httpOpts
+
+    beforeEach(function () {
+      httpOpts = { config: {}, middleware: {} }
+    })
+
+    it('resets preRequests when resetPreRequests is true', function () {
+      const http = new Http(httpOpts)
+
+      http.preRequests.reset = sinon.stub()
+
+      http.reset({ resetPreRequests: true })
+
+      expect(http.preRequests.reset).to.be.calledOnce
+    })
+
+    it('does not reset preRequests when resetPreRequests is false', function () {
+      const http = new Http(httpOpts)
+
+      http.preRequests.reset = sinon.stub()
+
+      http.reset({ resetPreRequests: false })
+
+      expect(http.preRequests.reset).to.not.be.called
+    }
+  })
+  
   context('Service Worker', function () {
     let config
     let middleware
@@ -347,33 +374,6 @@
       })
 
       expect(processBrowserPreRequestStub).to.be.calledOnce
-=======
-  context('Http.reset', function () {
-    let httpOpts
-
-    beforeEach(function () {
-      httpOpts = { config: {}, middleware: {} }
-    })
-
-    it('resets preRequests when resetPreRequests is true', function () {
-      const http = new Http(httpOpts)
-
-      http.preRequests.reset = sinon.stub()
-
-      http.reset({ resetPreRequests: true })
-
-      expect(http.preRequests.reset).to.be.calledOnce
-    })
-
-    it('does not reset preRequests when resetPreRequests is false', function () {
-      const http = new Http(httpOpts)
-
-      http.preRequests.reset = sinon.stub()
-
-      http.reset({ resetPreRequests: false })
-
-      expect(http.preRequests.reset).to.not.be.called
->>>>>>> 7a9e3a46
     })
   })
 })