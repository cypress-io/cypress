import _ from 'lodash'
import RequestMiddleware from '../../../lib/http/request-middleware'
import { expect } from 'chai'
import sinon from 'sinon'
import { testMiddleware } from './helpers'
import { CypressIncomingRequest, CypressOutgoingResponse } from '../../../lib'
import { HttpBuffer, HttpBuffers } from '../../../lib/http/util/buffers'
import { RemoteStates } from '@packages/server/lib/remote_states'
import { CookieJar } from '@packages/server/lib/util/cookies'
import { HttpMiddlewareThis } from '../../../lib/http'

describe('http/request-middleware', () => {
  it('exports the members in the correct order', () => {
    expect(_.keys(RequestMiddleware)).to.have.ordered.members([
      'LogRequest',
      'ExtractCypressMetadataHeaders',
      'MaybeSimulateSecHeaders',
      'MaybeAttachCrossOriginCookies',
      'MaybeEndRequestWithBufferedResponse',
      'CorrelateBrowserPreRequest',
      'SendToDriver',
      'InterceptRequest',
      'RedirectToClientRouteIfUnloaded',
      'EndRequestsToBlockedHosts',
      'StripUnsupportedAcceptEncoding',
      'MaybeSetBasicAuthHeaders',
      'SendRequestOutgoing',
    ])
  })

  describe('ExtractCypressMetadataHeaders', () => {
    const { ExtractCypressMetadataHeaders } = RequestMiddleware

    it('removes x-cypress-is-aut-frame header when it exists, sets in on the req', async () => {
      const ctx = {
        req: {
          headers: {
            'x-cypress-is-aut-frame': 'true',
          },
        } as Partial<CypressIncomingRequest>,
      }

      await testMiddleware([ExtractCypressMetadataHeaders], ctx)
      .then(() => {
        expect(ctx.req.headers['x-cypress-is-aut-frame']).not.to.exist
        expect(ctx.req.isAUTFrame).to.be.true
      })
    })

    it('removes x-cypress-is-aut-frame header when it does not exist, sets in on the req', async () => {
      const ctx = {
        req: {
          headers: {},
        } as Partial<CypressIncomingRequest>,
      }

      await testMiddleware([ExtractCypressMetadataHeaders], ctx)
      .then(() => {
        expect(ctx.req.headers['x-cypress-is-aut-frame']).not.to.exist
        expect(ctx.req.isAUTFrame).to.be.false
      })
    })

    it('removes x-cypress-is-xhr-or-fetch header when it exists', async () => {
      const ctx = {
        req: {
          headers: {
            'x-cypress-is-xhr-or-fetch': 'true',
          },
        } as Partial<CypressIncomingRequest>,
      }

      await testMiddleware([ExtractCypressMetadataHeaders], ctx)
      .then(() => {
        expect(ctx.req.headers['x-cypress-is-xhr-or-fetch']).not.to.exist
      })
    })

    it('removes x-cypress-is-xhr-or-fetch header when it does not exist', async () => {
      const ctx = {
        req: {
          headers: {},
        } as Partial<CypressIncomingRequest>,
      }

      await testMiddleware([ExtractCypressMetadataHeaders], ctx)
      .then(() => {
        expect(ctx.req.headers['x-cypress-is-xhr-or-fetch']).not.to.exist
      })
    })

    it('does not set requestedWith or credentialLevel on the request if the the experimentalSessionAndOrigin flag is off', async () => {
      const ctx = {
        config: {
          experimentalSessionAndOrigin: false,
        },
        req: {
          headers: {
            'x-cypress-is-xhr-or-fetch': 'true',
          },
        } as Partial<CypressIncomingRequest>,
      }

      await testMiddleware([ExtractCypressMetadataHeaders], ctx)
      .then(() => {
        expect(ctx.req.requestedWith).not.to.exist
        expect(ctx.req.credentialsLevel).not.to.exist
      })
    })

    it('does not set requestedWith or credentialLevel on the request if top does NOT need to be simulated', async () => {
      const ctx = {
        config: {
          experimentalSessionAndOrigin: true,
        },
        getAUTUrl: sinon.stub().returns(undefined),
        req: {
          headers: {
            'x-cypress-is-xhr-or-fetch': 'true',
          },
        } as Partial<CypressIncomingRequest>,
      }

      await testMiddleware([ExtractCypressMetadataHeaders], ctx)
      .then(() => {
        expect(ctx.req.requestedWith).not.to.exist
        expect(ctx.req.credentialsLevel).not.to.exist
      })
    })

    it('does not set requestedWith or credentialLevel on the request if x-cypress-is-xhr-or-fetch has invalid values', async () => {
      const ctx = {
        config: {
          experimentalSessionAndOrigin: true,
        },
        getAUTUrl: sinon.stub().returns('http://localhost:8080'),
        remoteStates: {
          isPrimarySuperDomainOrigin: sinon.stub().returns(false),
        },
        req: {
          headers: {
            'x-cypress-is-xhr-or-fetch': 'sub_frame',
          },
        } as Partial<CypressIncomingRequest>,
      }

      await testMiddleware([ExtractCypressMetadataHeaders], ctx)
      .then(() => {
        expect(ctx.req.requestedWith).not.to.exist
        expect(ctx.req.credentialsLevel).not.to.exist
      })
    })

    // CDP can determine whether or not the request is xhr | fetch, but the extension or electron cannot
    it('provides resourceTypeAndCredentialManager with resourceType if able to determine from header (xhr)', async () => {
      const ctx = {
        config: {
          experimentalSessionAndOrigin: true,
        },
        getAUTUrl: sinon.stub().returns('http://localhost:8080'),
        remoteStates: {
          isPrimarySuperDomainOrigin: sinon.stub().returns(false),
        },
        resourceTypeAndCredentialManager: {
          get: sinon.stub().returns({}),
        },
        req: {
          proxiedUrl: 'http://localhost:8080',
          headers: {
            'x-cypress-is-xhr-or-fetch': 'xhr',
          },
        } as Partial<CypressIncomingRequest>,
      }

      await testMiddleware([ExtractCypressMetadataHeaders], ctx)
      .then(() => {
        expect(ctx.resourceTypeAndCredentialManager.get).to.have.been.calledWith('http://localhost:8080', `xhr`)
      })
    })

    // CDP can determine whether or not the request is xhr | fetch, but the extension or electron cannot
    it('provides resourceTypeAndCredentialManager with resourceType if able to determine from header (fetch)', async () => {
      const ctx = {
        config: {
          experimentalSessionAndOrigin: true,
        },
        getAUTUrl: sinon.stub().returns('http://localhost:8080'),
        remoteStates: {
          isPrimarySuperDomainOrigin: sinon.stub().returns(false),
        },
        resourceTypeAndCredentialManager: {
          get: sinon.stub().returns({}),
        },
        req: {
          proxiedUrl: 'http://localhost:8080',
          headers: {
            'x-cypress-is-xhr-or-fetch': 'fetch',
          },
        } as Partial<CypressIncomingRequest>,
      }

      await testMiddleware([ExtractCypressMetadataHeaders], ctx)
      .then(() => {
        expect(ctx.resourceTypeAndCredentialManager.get).to.have.been.calledWith('http://localhost:8080', `fetch`)
      })
    })

    it('sets the resourceType and credentialsLevel on the request from whatever is returned by resourceTypeAndCredentialManager if conditions apply', async () => {
      const ctx = {
        config: {
          experimentalSessionAndOrigin: true,
        },
        getAUTUrl: sinon.stub().returns('http://localhost:8080'),
        remoteStates: {
          isPrimarySuperDomainOrigin: sinon.stub().returns(false),
        },
        resourceTypeAndCredentialManager: {
          get: sinon.stub().returns({
            resourceType: 'fetch',
            credentialStatus: 'same-origin',
          }),
        },
        req: {
          proxiedUrl: 'http://localhost:8080',
          headers: {
            'x-cypress-is-xhr-or-fetch': 'true',
          },
        } as Partial<CypressIncomingRequest>,
      }

      await testMiddleware([ExtractCypressMetadataHeaders], ctx)
      .then(() => {
        expect(ctx.req.requestedWith).to.equal('fetch')
        expect(ctx.req.credentialsLevel).to.equal('same-origin')
      })
    })
  })

  describe('MaybeSimulateSecHeaders', () => {
    const { MaybeSimulateSecHeaders } = RequestMiddleware

    it('is a noop if experimental modify third party code is off', async () => {
      const ctx = {
        config: {
          experimentalModifyObstructiveThirdPartyCode: false,
        },
        req: {
          headers: {
            'sec-fetch-dest': 'iframe',
          },
        },
      }

      await testMiddleware([MaybeSimulateSecHeaders], ctx)

      expect(ctx.req.headers['sec-fetch-dest']).to.equal('iframe')
    })

    it('is a noop if the request is not the AUT Frame', async () => {
      const ctx = {
        config: {
          experimentalModifyObstructiveThirdPartyCode: true,
        },
        req: {
          isAUTFrame: false,
          headers: {
            'sec-fetch-dest': 'iframe',
          },
        },
      }

      await testMiddleware([MaybeSimulateSecHeaders], ctx)

      expect(ctx.req.headers['sec-fetch-dest']).to.equal('iframe')
    })

    it('is a noop if the request is the AUT Frame, but the sec-fetch-dest isn\t an iframe', async () => {
      const ctx = {
        config: {
          experimentalModifyObstructiveThirdPartyCode: true,
        },
        req: {
          isAUTFrame: true,
          headers: {
            'sec-fetch-dest': 'video',
          },
        },
      }

      await testMiddleware([MaybeSimulateSecHeaders], ctx)

      expect(ctx.req.headers['sec-fetch-dest']).to.equal('video')
    })

    it('rewrites the sec-fetch-dest header if the experimental modify third party code is enabled, the request came from the AUT frame, and is an iframe', async () => {
      const ctx = {
        config: {
          experimentalModifyObstructiveThirdPartyCode: true,
        },
        req: {
          isAUTFrame: true,
          headers: {
            'sec-fetch-dest': 'iframe',
          },
        },
      }

      await testMiddleware([MaybeSimulateSecHeaders], ctx)

      expect(ctx.req.headers['sec-fetch-dest']).to.equal('document')
    })
  })

  describe('MaybeAttachCrossOriginCookies', () => {
    const { MaybeAttachCrossOriginCookies } = RequestMiddleware

    it('is a noop if no current AUT URL', async () => {
      const ctx = await getContext()

      ctx.getAUTUrl = () => ''

      await testMiddleware([MaybeAttachCrossOriginCookies], ctx)

      expect(ctx.req.headers['cookie']).to.equal('request=cookie')
    })

    it('is a noop if does not need to simulate top', async () => {
      const ctx = await getContext()

      ctx.req.isAUTFrame = false
      ctx.remoteStates.isPrimarySuperDomainOrigin.returns(true),

      await testMiddleware([MaybeAttachCrossOriginCookies], ctx)

      expect(ctx.req.headers['cookie']).to.equal('request=cookie')
    })

    it('is a noop if cookies do NOT need to be attached to request', async () => {
      const ctx = await getContext(['request=cookie'], ['jar=cookie'], 'http://foobar.com', 'http://app.foobar.com')

      ctx.req.requestedWith = 'fetch'
      ctx.req.credentialsLevel = 'omit'

      await testMiddleware([MaybeAttachCrossOriginCookies], ctx)

      expect(ctx.req.headers['cookie']).to.equal('request=cookie')
    })

    it(`allows setting cookies on request if resource type cannot be determined, but comes from the AUT frame (likely in the case of documents or redirects)`, async function () {
      const ctx = await getContext([], ['jar=cookie'], 'http://foobar.com/index.html', 'http://app.foobar.com/index.html')

      ctx.req.requestedWith = undefined
      ctx.req.credentialsLevel = undefined
      ctx.req.isAUTFrame = true
      await testMiddleware([MaybeAttachCrossOriginCookies], ctx)

      expect(ctx.req.headers['cookie']).to.equal('jar=cookie')
    })

    it(`otherwise, does not allow setting cookies if request type cannot be determined and is not from the AUT and is cross-origin`, async function () {
      const ctx = await getContext([], ['jar=cookie'], 'http://foobar.com/index.html', 'http://app.foobar.com/index.html')

      ctx.req.requestedWith = undefined
      ctx.req.credentialsLevel = undefined
      ctx.req.isAUTFrame = false
      await testMiddleware([MaybeAttachCrossOriginCookies], ctx)

      expect(ctx.req.headers['cookie']).to.be.undefined
    })

    it('sets the cookie header to undefined if no cookies exist on the request, none in the jar, but cookies should be attached', async () => {
      const ctx = await getContext([], [], 'http://foobar.com', 'http://app.foobar.com')

      ctx.req.requestedWith = 'xhr'
      ctx.req.credentialsLevel = true

      await testMiddleware([MaybeAttachCrossOriginCookies], ctx)

      expect(ctx.req.headers['cookie']).to.equal(undefined)
    })

    it('prepends cookie jar cookies to request', async () => {
      const ctx = await getContext(['request=cookie'], ['jar=cookie'], 'http://foobar.com', 'http://app.foobar.com')

      ctx.req.requestedWith = 'fetch'
      ctx.req.credentialsLevel = 'include'

      await testMiddleware([MaybeAttachCrossOriginCookies], ctx)

      expect(ctx.req.headers['cookie']).to.equal('jar=cookie; request=cookie')
    })

    // @see https://github.com/cypress-io/cypress/issues/22751
    it('does not double up cookies on request if the cookie exists on the request and in the cookie jar', async () => {
      const ctx = await getContext(['jar=cookie', 'request=cookie'])

      await testMiddleware([MaybeAttachCrossOriginCookies], ctx)

      expect(ctx.req.headers['cookie']).to.equal('jar=cookie; request=cookie')
    })

    describe('tough-cookie integration', () => {
      /**
     * Depending on how cookies are defined, they need to be specified in order of most specific PATH matching to least specific PATH matching
     * @see https://www.rfc-editor.org/rfc/rfc6265#section-5.4.
     *
     * If PATH is equal, cookies with earlier creation-times are listed before cookies with later creation-times
     *
     * If cookies of the same key are defined on different domains, both of which match the domain policy,
     * and the path is the same, both cookies are included but are not ordered by specific domain
     *
     * Take the following example:
     *
     * KEY | VALUE | DOMAIN                | PATH
     * foo | bar1  | subdomain.example.com | /
     * foo | bar2  | .example.com          | /
     * foo | bar3  | myapp.example.com     | /
     * foo | bar4  | subdomain.example.com | /generic-path
     * foo | bar5  | .example.com          | /generic-path
     * foo | bar6  | myapp.example.com     | /generic-path
     * foo | bar7  | subdomain.example.com | /generic-path/specific-path
     * foo | bar8  | .example.com          | /generic-path/specific-path
     * foo | bar9  | myapp.example.com     | /generic-path/specific-path
     *
     * A request to subdomain.example.com/generic-path/specific-path should have the cookies listed in the following order.
     * foo=bar7|bar8 foo=bar5|bar4 foo=bar2|bar1
     *
     * A request to subdomain.example.com/generic-path should have the cookies listed in the following order.
     * foo=bar5|bar4 foo=bar2|bar1
     *
     * A request to subdomain.example.com/, assuming foo=bar1 was created before foo=bar2, should have the cookies listed in the following order.
     * foo=bar1 foo=bar2
     *
     * Thankfully, tough-cookie handles most of this for us.
     * These tests are to leverage small integration tests between us and tough-cookie to make sure we are adding cookies correctly to the Cookie header given the above circumstances
     */
      describe('duplicate cookies', () => {
        describe('does not add request cookie to request if cookie exists in jar, and preserves duplicate cookies when same key/value if', () => {
          describe('subdomain and TLD', () => {
            it('matches hierarchy', async () => {
              const ctx = await getContext(['jar=cookie', 'request=cookie'], ['jar=cookie1; Domain=app.foobar.com', 'jar=cookie2; Domain=foobar.com', 'jar=cookie3; Domain=exclude.foobar.com'], 'http://app.foobar.com/generic', 'http://app.foobar.com/generic')

              await testMiddleware([MaybeAttachCrossOriginCookies], ctx)

              expect(ctx.req.headers['cookie']).to.equal('jar=cookie1; jar=cookie2; request=cookie')
            })

            it('matches hierarchy and gives order to the cookie that was created first', async () => {
              const ctx = await getContext(['jar=cookie', 'request=cookie'], ['jar=cookie1; Domain=app.foobar.com;', 'jar=cookie2; Domain=.foobar.com;'], 'http://app.foobar.com/generic', 'http://app.foobar.com/generic')

              const cookies = ctx.getCookieJar().getCookies('http://app.foobar.com/generic', 'strict')

              const TLDCookie = cookies.find((cookie) => cookie.domain === 'foobar.com')

              // make the TLD cookie created an hour earlier
              TLDCookie?.creation?.setHours(TLDCookie?.creation?.getHours() - 1)
              await testMiddleware([MaybeAttachCrossOriginCookies], ctx)

              expect(ctx.req.headers['cookie']).to.equal('jar=cookie2; jar=cookie1; request=cookie')
            })

            it('matches hierarchy and gives order to the cookie with the most specific path, regardless of creation time', async () => {
              const ctx = await getContext(['jar=cookie', 'request=cookie'], ['jar=cookie1; Domain=app.foobar.com; Path=/generic', 'jar=cookie2; Domain=.foobar.com;'], 'http://app.foobar.com/generic', 'http://app.foobar.com/generic')

              const cookies = ctx.getCookieJar().getCookies('http://app.foobar.com/generic', 'strict')

              const TLDCookie = cookies.find((cookie) => cookie.domain === 'foobar.com')

              // make the TLD cookie created an hour earlier
              TLDCookie?.creation?.setHours(TLDCookie?.creation?.getHours() - 1)
              await testMiddleware([MaybeAttachCrossOriginCookies], ctx)

              expect(ctx.req.headers['cookie']).to.equal('jar=cookie1; jar=cookie2; request=cookie')
            })
          })
        })

        it('omits cookies not fitting the cookie policy of the request', async () => {
          const cookieJarCookies = [
            'jar=cookie1; Domain=app.foobar.com; Path=/',
            'jar=cookie2; Domain=.foobar.com; Path=/',
            'jar=cookie3; Domain=exclude.foobar.com; Path=/',
            'jar=cookie4; Domain=app.foobar.com; Path=/generic',
            'jar=cookie5; Domain=.foobar.com; Path=/generic',
            'jar=cookie6; Domain=exclude.foobar.com; Path=/generic',
            'jar=cookie7; Domain=app.foobar.com; Path=/generic/specific',
            'jar=cookie8; Domain=.foobar.com; Path=/generic/specific',
            'jar=cookie9; Domain=exclude.foobar.com; Path=/generic/specific',
          ]

          const ctx = await getContext(['request=cookie'], cookieJarCookies, 'http://app.foobar.com/generic/specific', 'http://app.foobar.com/generic/specific')

          const cookies = ctx.getCookieJar().getCookies('http://app.foobar.com/generic', 'strict')

          const TLDCookie = cookies.find((cookie) => cookie.domain === 'foobar.com')

          // make the TLD cookie created an hour earlier
          TLDCookie?.creation?.setHours(TLDCookie?.creation?.getHours() - 1)
          await testMiddleware([MaybeAttachCrossOriginCookies], ctx)

          expect(ctx.req.headers['cookie']).to.equal('jar=cookie7; jar=cookie8; jar=cookie5; jar=cookie4; jar=cookie1; jar=cookie2; request=cookie')
        })
      })
    })

    async function getContext (requestCookieStrings = ['request=cookie'], cookieJarStrings = ['jar=cookie'], autUrl = 'http://foobar.com', requestUrl = 'http://foobar.com') {
      const cookieJar = new CookieJar()

      await Promise.all(cookieJarStrings.map(async (cookieString) => {
        try {
          await cookieJar._cookieJar.setCookie(cookieString, requestUrl)
        } catch (e) {
          // likely doesn't match the url policy, path, or is another type of cookie mismatch
          return
        }
      }))

      return {
        getAUTUrl: () => autUrl,
        getCookieJar: () => cookieJar,
<<<<<<< HEAD
=======
        remoteStates: {
          isPrimarySuperDomainOrigin: sinon.stub().returns(false),
        },
        config: { experimentalSessionAndOrigin: true },
>>>>>>> df86ae45
        req: {
          proxiedUrl: requestUrl,
          isAUTFrame: true,
          headers: {
            cookie: requestCookieStrings.join('; ') || undefined,
          },
        },
      } as HttpMiddlewareThis<any>
    }
  })

  describe('MaybeEndRequestWithBufferedResponse', () => {
    const { MaybeEndRequestWithBufferedResponse } = RequestMiddleware

    it('sets wantsInjection to full when a request is buffered', async () => {
      const buffers = new HttpBuffers()
      const buffer = { url: 'https://www.cypress.io/', isCrossSuperDomainOrigin: false } as HttpBuffer

      buffers.set(buffer)

      const ctx = {
        buffers,
        req: {
          proxiedUrl: 'https://www.cypress.io/',
        },
        res: {} as Partial<CypressOutgoingResponse>,
      }

      await testMiddleware([MaybeEndRequestWithBufferedResponse], ctx)
      .then(() => {
        expect(ctx.res.wantsInjection).to.equal('full')
      })
    })

    it('sets wantsInjection to fullCrossOrigin when a cross origin request is buffered', async () => {
      const buffers = new HttpBuffers()
      const buffer = { url: 'https://www.cypress.io/', isCrossSuperDomainOrigin: true } as HttpBuffer

      buffers.set(buffer)

      const ctx = {
        buffers,
        req: {
          proxiedUrl: 'https://www.cypress.io/',
        },
        res: {} as Partial<CypressOutgoingResponse>,
      }

      await testMiddleware([MaybeEndRequestWithBufferedResponse], ctx)
      .then(() => {
        expect(ctx.res.wantsInjection).to.equal('fullCrossOrigin')
      })
    })

<<<<<<< HEAD
=======
    it('sets wantsInjection to full when a cross origin request is buffered and experimentalSessionAndOrigin=false', async () => {
      const buffers = new HttpBuffers()
      const buffer = { url: 'https://www.cypress.io/', isCrossSuperDomainOrigin: true } as HttpBuffer

      buffers.set(buffer)

      const ctx = {
        buffers,
        req: {
          proxiedUrl: 'https://www.cypress.io/',
        },
        config: {
          experimentalSessionAndOrigin: false,
        },
        res: {} as Partial<CypressOutgoingResponse>,
      }

      await testMiddleware([MaybeEndRequestWithBufferedResponse], ctx)
      .then(() => {
        expect(ctx.res.wantsInjection).to.equal('full')
      })
    })

>>>>>>> df86ae45
    it('wantsInjection is not set when the request is not buffered', async () => {
      const buffers = new HttpBuffers()
      const buffer = { url: 'https://www.cypress.io/', isCrossSuperDomainOrigin: true } as HttpBuffer

      buffers.set(buffer)

      const ctx = {
        buffers,
        req: {
          proxiedUrl: 'https://www.not-cypress.io/',
        },
        res: {} as Partial<CypressOutgoingResponse>,
      }

      await testMiddleware([MaybeEndRequestWithBufferedResponse], ctx)
      .then(() => {
        expect(ctx.res.wantsInjection).to.be.undefined
      })
    })
  })

  describe('MaybeSetBasicAuthHeaders', () => {
    const { MaybeSetBasicAuthHeaders } = RequestMiddleware

    it('adds auth header from remote state', async () => {
      const headers = {}
      const remoteStates = new RemoteStates(() => {})

      remoteStates.set('https://www.cypress.io/', { auth: { username: 'u', password: 'p' } })

      const ctx = {
        req: {
          proxiedUrl: 'https://www.cypress.io/',
          headers,
        },
        res: {} as Partial<CypressOutgoingResponse>,
        remoteStates,
      }

      await testMiddleware([MaybeSetBasicAuthHeaders], ctx)
      .then(() => {
        const expectedAuthHeader = `Basic ${Buffer.from('u:p').toString('base64')}`

        expect(ctx.req.headers['authorization']).to.equal(expectedAuthHeader)
      })
    })

    it('does not add auth header if origins do not match', async () => {
      const headers = {}
      const remoteStates = new RemoteStates(() => {})

      remoteStates.set('https://cypress.io/', { auth: { username: 'u', password: 'p' } }) // does not match due to subdomain

      const ctx = {
        req: {
          proxiedUrl: 'https://www.cypress.io/',
          headers,
        },
        res: {} as Partial<CypressOutgoingResponse>,
        remoteStates,
      }

      await testMiddleware([MaybeSetBasicAuthHeaders], ctx)
      .then(() => {
        expect(ctx.req.headers['authorization']).to.be.undefined
      })
    })

    it('does not add auth header if remote does not have auth', async () => {
      const headers = {}
      const remoteStates = new RemoteStates(() => {})

      remoteStates.set('https://www.cypress.io/')

      const ctx = {
        req: {
          proxiedUrl: 'https://www.cypress.io/',
          headers,
        },
        res: {} as Partial<CypressOutgoingResponse>,
        remoteStates,
      }

      await testMiddleware([MaybeSetBasicAuthHeaders], ctx)
      .then(() => {
        expect(ctx.req.headers['authorization']).to.be.undefined
      })
    })

    it('does not add auth header if remote not found', async () => {
      const headers = {}
      const remoteStates = new RemoteStates(() => {})

      remoteStates.set('http://localhost:3500', { auth: { username: 'u', password: 'p' } })

      const ctx = {
        req: {
          proxiedUrl: 'https://www.cypress.io/',
          headers,
        },
        res: {} as Partial<CypressOutgoingResponse>,
        remoteStates,
      }

      await testMiddleware([MaybeSetBasicAuthHeaders], ctx)
      .then(() => {
        expect(ctx.req.headers['authorization']).to.be.undefined
      })
    })

    it('does not update auth header from remote if request already has auth', async () => {
      const headers = {
        authorization: 'token',
      }
      const remoteStates = new RemoteStates(() => {})

      remoteStates.set('https://www.cypress.io/', { auth: { username: 'u', password: 'p' } })

      const ctx = {
        req: {
          proxiedUrl: 'https://www.cypress.io/',
          headers,
        },
        res: {} as Partial<CypressOutgoingResponse>,
        remoteStates,
      }

      await testMiddleware([MaybeSetBasicAuthHeaders], ctx)
      .then(() => {
        expect(ctx.req.headers['authorization']).to.equal('token')
      })
    })
  })
})<|MERGE_RESOLUTION|>--- conflicted
+++ resolved
@@ -518,13 +518,9 @@
       return {
         getAUTUrl: () => autUrl,
         getCookieJar: () => cookieJar,
-<<<<<<< HEAD
-=======
         remoteStates: {
           isPrimarySuperDomainOrigin: sinon.stub().returns(false),
         },
-        config: { experimentalSessionAndOrigin: true },
->>>>>>> df86ae45
         req: {
           proxiedUrl: requestUrl,
           isAUTFrame: true,
@@ -579,32 +575,6 @@
       })
     })
 
-<<<<<<< HEAD
-=======
-    it('sets wantsInjection to full when a cross origin request is buffered and experimentalSessionAndOrigin=false', async () => {
-      const buffers = new HttpBuffers()
-      const buffer = { url: 'https://www.cypress.io/', isCrossSuperDomainOrigin: true } as HttpBuffer
-
-      buffers.set(buffer)
-
-      const ctx = {
-        buffers,
-        req: {
-          proxiedUrl: 'https://www.cypress.io/',
-        },
-        config: {
-          experimentalSessionAndOrigin: false,
-        },
-        res: {} as Partial<CypressOutgoingResponse>,
-      }
-
-      await testMiddleware([MaybeEndRequestWithBufferedResponse], ctx)
-      .then(() => {
-        expect(ctx.res.wantsInjection).to.equal('full')
-      })
-    })
-
->>>>>>> df86ae45
     it('wantsInjection is not set when the request is not buffered', async () => {
       const buffers = new HttpBuffers()
       const buffer = { url: 'https://www.cypress.io/', isCrossSuperDomainOrigin: true } as HttpBuffer
