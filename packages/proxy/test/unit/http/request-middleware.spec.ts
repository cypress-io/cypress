--- conflicted
+++ resolved
@@ -121,32 +121,6 @@
       })
     })
 
-<<<<<<< HEAD
-=======
-    it('does not set requestedWith or credentialLevel on the request if the the experimentalSessionAndOrigin flag is off', async () => {
-      const ctx = {
-        config: {
-          experimentalSessionAndOrigin: false,
-        },
-        req: {
-          headers: {
-            'x-cypress-is-xhr-or-fetch': 'true',
-          },
-        } as Partial<CypressIncomingRequest>,
-        res: {
-          on: (event, listener) => {},
-          off: (event, listener) => {},
-        },
-      }
-
-      await testMiddleware([ExtractCypressMetadataHeaders], ctx)
-      .then(() => {
-        expect(ctx.req.requestedWith).not.to.exist
-        expect(ctx.req.credentialsLevel).not.to.exist
-      })
-    })
-
->>>>>>> b04f9a11
     it('does not set requestedWith or credentialLevel on the request if top does NOT need to be simulated', async () => {
       const ctx = {
         getAUTUrl: sinon.stub().returns(undefined),
@@ -633,17 +607,10 @@
         req: {
           proxiedUrl: 'https://www.cypress.io/',
         },
-<<<<<<< HEAD
-        res: {} as Partial<CypressOutgoingResponse>,
-=======
-        config: {
-          experimentalSessionAndOrigin: true,
-        },
         res: {
           on: (event, listener) => {},
           off: (event, listener) => {},
         } as Partial<CypressOutgoingResponse>,
->>>>>>> b04f9a11
       }
 
       await testMiddleware([MaybeEndRequestWithBufferedResponse], ctx)
@@ -652,35 +619,6 @@
       })
     })
 
-<<<<<<< HEAD
-=======
-    it('sets wantsInjection to full when a cross origin request is buffered and experimentalSessionAndOrigin=false', async () => {
-      const buffers = new HttpBuffers()
-      const buffer = { url: 'https://www.cypress.io/', urlDoesNotMatchPolicyBasedOnDomain: true } as HttpBuffer
-
-      buffers.set(buffer)
-
-      const ctx = {
-        buffers,
-        req: {
-          proxiedUrl: 'https://www.cypress.io/',
-        },
-        config: {
-          experimentalSessionAndOrigin: false,
-        },
-        res: {
-          on: (event, listener) => {},
-          off: (event, listener) => {},
-        } as Partial<CypressOutgoingResponse>,
-      }
-
-      await testMiddleware([MaybeEndRequestWithBufferedResponse], ctx)
-      .then(() => {
-        expect(ctx.res.wantsInjection).to.equal('full')
-      })
-    })
-
->>>>>>> b04f9a11
     it('wantsInjection is not set when the request is not buffered', async () => {
       const buffers = new HttpBuffers()
       const buffer = { url: 'https://www.cypress.io/', urlDoesNotMatchPolicyBasedOnDomain: true } as HttpBuffer
