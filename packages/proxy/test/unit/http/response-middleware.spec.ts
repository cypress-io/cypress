import _ from 'lodash'
import ResponseMiddleware from '../../../lib/http/response-middleware'
import { debugVerbose } from '../../../lib/http'
import { expect } from 'chai'
import sinon from 'sinon'
import {
  testMiddleware,
} from './helpers'

describe('http/response-middleware', function () {
  it('exports the members in the correct order', function () {
    expect(_.keys(ResponseMiddleware)).to.have.ordered.members([
      'LogResponse',
      'AttachPlainTextStreamFn',
      'InterceptResponse',
      'PatchExpressSetHeader',
      'MaybeDelayForMultiDomain',
      'SetInjectionLevel',
      'OmitProblematicHeaders',
      'MaybePreventCaching',
      'MaybeStripDocumentDomainFeaturePolicy',
      'CopyCookiesFromIncomingRes',
      'MaybeSendRedirectToClient',
      'CopyResponseStatusCode',
      'ClearCyInitialCookie',
      'MaybeEndWithEmptyBody',
      'MaybeInjectHtml',
      'MaybeRemoveSecurity',
      'GzipBody',
      'SendResponseBodyToClient',
    ])
  })

  describe('MaybeStripDocumentDomainFeaturePolicy', function () {
    const { MaybeStripDocumentDomainFeaturePolicy } = ResponseMiddleware
    let ctx
    let featurePolicyDirectives: any

    beforeEach(function () {
      featurePolicyDirectives = {
        autoplay: '\'self\'',
        camera: '*',
        'document-domain': '\'none\'',
      }
    })

    describe('when no feature-policy header is present', function () {
      beforeEach(function () {
        featurePolicyDirectives = {}
        prepareContext()
      })

      it('doesn\'t do anything', function () {
        return testMiddleware([MaybeStripDocumentDomainFeaturePolicy], ctx)
        .then(() => {
          expect(ctx.res.set).not.to.be.called
        })
      })
    })

    describe('when no document-domain directive is present', function () {
      beforeEach(function () {
        delete featurePolicyDirectives['document-domain']
        prepareContext()
      })

      it('doesn\'t do anything', function () {
        return testMiddleware([MaybeStripDocumentDomainFeaturePolicy], ctx)
        .then(() => {
          expect(ctx.res.set).not.to.be.called
        })
      })
    })

    describe('when both feature-policy header and document-domain directive are present', function () {
      describe('when there are also other directives', function () {
        beforeEach(function () {
          prepareContext()
        })

        it('removes the document-domain directive from the header and keeps the rest', function () {
          return testMiddleware([MaybeStripDocumentDomainFeaturePolicy], ctx)
          .then(() => {
            const [, featurePolicy] = ctx.res.set.args[0]
            const directives = _.fromPairs(featurePolicy.split('; ').map((directive) => directive.split(' ')))

            expect(directives['document-domain']).not.to.exist
            expect(directives['autoplay']).to.exist
            expect(directives['camera']).to.exist
          })
        })
      })

      describe('when it is the only directive', function () {
        beforeEach(function () {
          featurePolicyDirectives = _.pick(featurePolicyDirectives, 'document-domain')
          prepareContext()
        })

        it('removes the whole header', function () {
          return testMiddleware([MaybeStripDocumentDomainFeaturePolicy], ctx)
          .then(() => {
            expect(ctx.res.removeHeader).to.be.calledWith('feature-policy')
          })
        })
      })
    })

    function prepareContext () {
      const headers = {
        pragma: 'no-cache',
        'referrer-policy': 'same-origin',
      }

      if (!_.isEmpty(featurePolicyDirectives)) {
        headers['feature-policy'] = _.toPairs(featurePolicyDirectives).map(
          (directive) => directive.join(' '),
        ).join('; ')
      }

      ctx = {
        res: {
          set: sinon.stub(),
          removeHeader: sinon.stub(),
        },
        incomingRes: {
          headers,
        },
      }
    }
  })

  describe('MaybeDelayForMultiDomain', function () {
    const { MaybeDelayForMultiDomain } = ResponseMiddleware
    let ctx

    it('doesn\'t do anything when not html or rendered html', function () {
      prepareContext({})

      return testMiddleware([MaybeDelayForMultiDomain], ctx)
      .then(() => {
        expect(ctx.serverBus.emit).not.to.be.called
      })
    })

    it('doesn\'t do anything when not AUT frame', function () {
      prepareContext({
        incomingRes: {
          headers: {
            'content-type': 'text/html',
          },
        },
      })

      return testMiddleware([MaybeDelayForMultiDomain], ctx)
      .then(() => {
        expect(ctx.serverBus.emit).not.to.be.called
      })
    })

    it('doesn\'t do anything when "experimentalMultiDomain" config flag is not set to true"', function () {
      prepareContext({
        incomingRes: {
          headers: {
            'content-type': 'text/html',
          },
        },
      })

      return testMiddleware([MaybeDelayForMultiDomain], ctx)
      .then(() => {
        expect(ctx.serverBus.emit).not.to.be.called
      })
    })

    it('waits for server signal if res is html, letting it continue after receiving ready:for:domain', function () {
      prepareContext({
        incomingRes: {
          headers: {
            'content-type': 'text/html',
          },
        },
        req: {
          isAUTFrame: true,
          proxiedUrl: 'protocol://host/originalUrl',
        },
        config: {
          experimentalMultiDomain: true,
        },
      })

      const promise = testMiddleware([MaybeDelayForMultiDomain], ctx)

      expect(ctx.serverBus.emit).to.be.calledWith('cross:domain:delaying:html', { href: 'protocol://host/originalUrl' })

      ctx.serverBus.once.withArgs('ready:for:domain').args[0][1]()

      return promise
    })

    it('waits for server signal if incomingRes is rendered html, letting it continue after receiving ready:for:domain', function () {
      prepareContext({
        req: {
          headers: {
            'accept': [
              'text/html',
              'application/xhtml+xml',
            ],
          },
          isAUTFrame: true,
          proxiedUrl: 'protocol://host/originalUrl',
        },
        config: {
          experimentalMultiDomain: true,
        },
      })

      const promise = testMiddleware([MaybeDelayForMultiDomain], ctx)

      expect(ctx.serverBus.emit).to.be.calledWith('cross:domain:delaying:html', { href: 'protocol://host/originalUrl' })

      ctx.serverBus.once.withArgs('ready:for:domain').args[0][1]()

      expect(ctx.res.wantsInjection).to.be.undefined

      return promise
    })

    function prepareContext (props) {
      ctx = {
        incomingRes: {
          headers: {},
          ...props.incomingRes,
        },
        res: {
          headers: {},
          ...props.res,
        },
        req: {
          proxiedUrl: 'http://127.0.0.1:3501/multi-domain.html',
          headers: {},
          ...props.req,
        },
        serverBus: {
          emit: sinon.stub(),
          once: sinon.stub(),
        },
        getRemoteState () {
          return {
            strategy: 'foo',
          }
        },
        debug () {},
        onError (error) {
          throw error
        },
        ..._.omit(props, 'incomingRes', 'res', 'req'),
      }
    }
  })

  describe('SetInjectionLevel', function () {
    const { SetInjectionLevel } = ResponseMiddleware
    let ctx

    it('doesn\'t inject anything when not html', function () {
      prepareContext({
        req: {
          cookies: {},
          headers: {},
        },
      })

      return testMiddleware([SetInjectionLevel], ctx)
      .then(() => {
        expect(ctx.res.wantsInjection).to.be.false
      })
    })

    it('doesn\'t inject anything when not rendered html', function () {
      prepareContext({
        renderedHTMLOrigins: {},
        getRenderedHTMLOrigins () {
          return this.renderedHTMLOrigins
        },
        req: {
          cookies: {},
          headers: {},
        },
        incomingRes: {
          headers: {
            'content-type': 'text/html',
          },
        },
      })

      return testMiddleware([SetInjectionLevel], ctx)
      .then(() => {
        expect(ctx.res.wantsInjection).to.be.false
      })
    })

    it('doesn\'t inject anything when not AUT frame', function () {
      prepareContext({
        req: {
          cookies: {},
          headers: {},
        },
        incomingRes: {
          headers: {
            'content-type': 'text/html',
          },
        },
      })

      return testMiddleware([SetInjectionLevel], ctx)
      .then(() => {
        expect(ctx.res.wantsInjection).to.be.false
      })
    })

    it('doesn\'t inject anything when html does not match origin policy and "experimentalMultiDomain" config flag is NOT set to true', function () {
      prepareContext({
        req: {
          proxiedUrl: 'http://foobar.com',
          isAUTFrame: true,
          cookies: {},
          headers: {},
        },
        incomingRes: {
          headers: {
            'content-type': 'text/html',
          },
        },
      })

      return testMiddleware([SetInjectionLevel], ctx)
      .then(() => {
        expect(ctx.res.wantsInjection).to.be.false
      })
    })

    it('injects "fullMultiDomain" when "experimentalMultiDomain" config flag is set to true for cross-domain html"', function () {
      prepareContext({
        req: {
          proxiedUrl: 'http://foobar.com',
          isAUTFrame: true,
          cookies: {},
          headers: {},
        },
        incomingRes: {
          headers: {
            'content-type': 'text/html',
          },
        },
        config: {
          experimentalMultiDomain: true,
        },
      })

      return testMiddleware([SetInjectionLevel], ctx)
      .then(() => {
        expect(ctx.res.wantsInjection).to.equal('fullMultiDomain')
      })
    })

    it('performs full injection on initial AUT html origin', function () {
      prepareContext({
        req: {
          isAUTFrame: true,
          cookies: {
            '__cypress.initial': 'true',
          },
          headers: {},
        },
        incomingRes: {
          headers: {
            'content-type': 'text/html',
          },
        },
      })

      return testMiddleware([SetInjectionLevel], ctx)
      .then(() => {
        expect(ctx.res.wantsInjection).to.equal('full')
      })
    })

    it('otherwise, partial injection is set', function () {
      prepareContext({
        renderedHTMLOrigins: {},
        getRenderedHTMLOrigins () {
          return this.renderedHTMLOrigins
        },
        req: {
          proxiedUrl: 'http://foobar.com',
          isAUTFrame: true,
          cookies: {},
          headers: {
            'accept': [
              'text/html',
              'application/xhtml+xml',
            ],
          },
        },
        incomingRes: {
          headers: {
            'content-type': 'text/html',
          },
        },
      })

      return testMiddleware([SetInjectionLevel], ctx)
      .then(() => {
        expect(ctx.res.wantsInjection).to.equal('partial')
      })
    })

    it('does not set Origin-Agent-Cluster header to false when injection is not expected', function () {
      prepareContext({})

      return testMiddleware([SetInjectionLevel], ctx)
      .then(() => {
        expect(ctx.res.setHeader).not.to.be.calledWith('Origin-Agent-Cluster', '?0')
      })
    })

    it('sets Origin-Agent-Cluster header to false when injection is expected', function () {
      prepareContext({
        incomingRes: {
          headers: {
            // simplest way to make injection expected
            'x-cypress-file-server-error': true,
          },
        },
      })

      return testMiddleware([SetInjectionLevel], ctx)
      .then(() => {
        expect(ctx.res.setHeader).to.be.calledWith('Origin-Agent-Cluster', '?0')
      })
    })

    function prepareContext (props) {
      ctx = {
        incomingRes: {
          headers: {},
          ...props.incomingRes,
        },
        res: {
          headers: {},
          setHeader: sinon.stub(),
          ...props.res,
        },
        req: {
          proxiedUrl: 'http://127.0.0.1:3501/multi-domain.html',
          headers: {},
          cookies: {
            '__cypress.initial': true,
          },
          ...props.req,
        },
        getRemoteState () {
          return {
            strategy: 'http',
            props: {
              port: '3501', tld: '127.0.0.1', domain: '',
            },
          }
        },
        debug: (formatter, ...args) => {
          debugVerbose(`%s %s %s ${formatter}`, ctx.req.method, ctx.req.proxiedUrl, ctx.stage, ...args)
        },
        onError (error) {
          throw error
        },
        ..._.omit(props, 'incomingRes', 'res', 'req'),
      }
    }
  })
<<<<<<< HEAD

  describe('CopyCookiesFromIncomingRes', function () {
    const { CopyCookiesFromIncomingRes } = ResponseMiddleware

    it('appends cookies on the response when an array', async function () {
      const appendStub = sinon.stub()
      const ctx = prepareContext({
        incomingRes: {
          headers: {
            'set-cookie': ['cookie1=value1', 'cookie2=value2'],
          },
        },
        res: {
          append: appendStub,
        },
      })

      await testMiddleware([CopyCookiesFromIncomingRes], ctx)

      expect(appendStub).to.be.calledTwice
      expect(appendStub).to.be.calledWith('Set-Cookie', 'cookie1=value1')
      expect(appendStub).to.be.calledWith('Set-Cookie', 'cookie2=value2')
    })

    it('appends cookies on the response when a string', async function () {
      const appendStub = sinon.stub()
      const ctx = prepareContext({
        incomingRes: {
          headers: {
            'set-cookie': 'cookie=value',
          },
        },
        res: {
          append: appendStub,
        },
      })

      await testMiddleware([CopyCookiesFromIncomingRes], ctx)

      expect(appendStub).to.be.calledOnce
      expect(appendStub).to.be.calledWith('Set-Cookie', 'cookie=value')
    })

    it('is a noop when cookies are undefined', async function () {
      const appendStub = sinon.stub()
      const ctx = prepareContext({
        res: {
          append: appendStub,
        },
      })

      await testMiddleware([CopyCookiesFromIncomingRes], ctx)

      expect(appendStub).not.to.be.called
    })

    describe('SameSite', function () {
      const makeVarieties = (output, flippedOutput?) => {
        return [
          ['SameSite=Strict; Secure', output],
          ['SameSite=Strict', output],
          ['SameSite=Lax; Secure', output],
          ['SameSite=Lax', output],
          ['SameSite=Invalid; Secure', output],
          ['SameSite=Invalid', output],
          ['SameSite=None', output],
          ['', output],
          // When there's Secure and no SameSite, it ends up as
          // "Secure; SameSite=None" instead of "Secure" being second
          ['Secure', flippedOutput || output],
        ]
      }

      it('forces SameSite=None when an AUT request and does not match origin policy', async function () {
        const appendStub = sinon.stub()
        const ctx = prepareContext({
          incomingRes: {
            headers: {
              'content-type': 'text/html',
              'set-cookie': 'cookie=value',
            },
          },
          req: {
            isAUTFrame: true,
          },
          res: {
            append: appendStub,
          },
        })

        await testMiddleware([CopyCookiesFromIncomingRes], ctx)

        expect(appendStub).to.be.calledOnce
        expect(appendStub).to.be.calledWith('Set-Cookie', 'cookie=value; SameSite=None; Secure')
      })

      it('forces SameSite=None when an AUT request and last AUT request was a different origin', async function () {
        const appendStub = sinon.stub()
        const ctx = prepareContext({
          incomingRes: {
            headers: {
              'content-type': 'text/html',
              'set-cookie': 'cookie=value',
            },
          },
          req: {
            isAUTFrame: true,
            proxiedUrl: 'https://site2.com',
          },
          res: {
            append: appendStub,
          },
          getPreviousAUTRequestUrl () {
            return 'https://different.site'
          },
          getRemoteState () {
            // nonsense, but it's the simplest way to match origin policy
            return {
              strategy: 'file',
              origin: 'http',
            }
          },
        })

        await testMiddleware([CopyCookiesFromIncomingRes], ctx)

        expect(appendStub).to.be.calledOnce
        expect(appendStub).to.be.calledWith('Set-Cookie', 'cookie=value; SameSite=None; Secure')
      })

      it('does not force SameSite=None if not an AUT request', async function () {
        const appendStub = sinon.stub()
        const ctx = prepareContext({
          incomingRes: {
            headers: {
              'content-type': 'text/html',
              'set-cookie': 'cookie=value',
            },
          },
          res: {
            append: appendStub,
          },
        })

        await testMiddleware([CopyCookiesFromIncomingRes], ctx)

        expect(appendStub).to.be.calledWith('Set-Cookie', 'cookie=value')
      })

      it('does not force SameSite=None if the first AUT request', async function () {
        const appendStub = sinon.stub()
        const ctx = prepareContext({
          incomingRes: {
            headers: {
              'content-type': 'text/html',
              'set-cookie': 'cookie=value',
            },
          },
          req: {
            isAUTFrame: true,
          },
          res: {
            append: appendStub,
          },
          getRemoteState () {
            // nonsense, but it's the simplest way to match origin policy
            return {
              strategy: 'file',
              origin: 'http',
            }
          },
        })

        await testMiddleware([CopyCookiesFromIncomingRes], ctx)

        expect(appendStub).to.be.calledWith('Set-Cookie', 'cookie=value')
      })

      it('does not force SameSite=None if an AUT request but not cross-origin', async function () {
        const appendStub = sinon.stub()
        const ctx = prepareContext({
          incomingRes: {
            headers: {
              'content-type': 'text/html',
              'set-cookie': 'cookie=value',
            },
          },
          req: {
            isAUTFrame: true,
          },
          res: {
            append: appendStub,
          },
          getRemoteState () {
            // nonsense, but it's the simplest way to match origin policy
            return {
              strategy: 'file',
              origin: 'http',
            }
          },
        })

        ctx.getPreviousAUTRequestUrl = () => ctx.req.proxiedUrl

        await testMiddleware([CopyCookiesFromIncomingRes], ctx)

        expect(appendStub).to.be.calledWith('Set-Cookie', 'cookie=value')
      })

      it('does not force SameSite=None if experimental flag is off', async function () {
        const appendStub = sinon.stub()
        const ctx = prepareContext({
          incomingRes: {
            headers: {
              'content-type': 'text/html',
              'set-cookie': 'cookie=value',
            },
          },
          req: {
            isAUTFrame: true,
          },
          res: {
            append: appendStub,
          },
          config: {
            experimentalMultiDomain: false,
          },
        })

        await testMiddleware([CopyCookiesFromIncomingRes], ctx)

        expect(appendStub).to.be.calledWith('Set-Cookie', 'cookie=value')
      })

      describe('cookie modification specifics - not Firefox', function () {
        makeVarieties('SameSite=None; Secure', 'Secure; SameSite=None').forEach(([input, output]) => {
          it(`${input} -> ${output}`, async function () {
            const { appendStub, ctx } = prepareContextWithCookie(`cookie=value${input ? '; ' : ''}${input}`)

            await testMiddleware([CopyCookiesFromIncomingRes], ctx)

            expect(appendStub).to.be.calledOnce
            expect(appendStub).to.be.calledWith('Set-Cookie', `cookie=value; ${output}`)
          })
        })
      })

      const withFirefox = {
        getCurrentBrowser: () => ({ family: 'firefox' }),
      }

      describe('cookie modification specifics - Firefox + non-localhost', function () {
        makeVarieties('SameSite=None; Secure', 'Secure; SameSite=None').forEach(([input, output]) => {
          it(`${input} -> ${output}`, async function () {
            const { appendStub, ctx } = prepareContextWithCookie(`cookie=value${input ? '; ' : ''}${input}`, {
              req: { proxiedUrl: 'https://foobar.com' },
              ...withFirefox,
            })

            await testMiddleware([CopyCookiesFromIncomingRes], ctx)

            expect(appendStub).to.be.calledOnce
            expect(appendStub).to.be.calledWith('Set-Cookie', `cookie=value; ${output}`)
          })
        })
      })

      describe('cookie modification specifics - Firefox + https://localhost', function () {
        makeVarieties('SameSite=None; Secure', 'Secure; SameSite=None').forEach(([input, output]) => {
          it(`${input} -> ${output}`, async function () {
            const { appendStub, ctx } = prepareContextWithCookie(`cookie=value${input ? '; ' : ''}${input}`, {
              req: { proxiedUrl: 'https://localhost:3500' },
              ...withFirefox,
            })

            await testMiddleware([CopyCookiesFromIncomingRes], ctx)

            expect(appendStub).to.be.calledOnce
            expect(appendStub).to.be.calledWith('Set-Cookie', `cookie=value; ${output}`)
          })
        })
      })

      describe('cookie modification specifics - Firefox + http://localhost', function () {
        makeVarieties('SameSite=None').forEach(([input, output]) => {
          it(`${input} -> ${output}`, async function () {
            const { appendStub, ctx } = prepareContextWithCookie(`cookie=value${input ? '; ' : ''}${input}`, withFirefox)

            await testMiddleware([CopyCookiesFromIncomingRes], ctx)

            expect(appendStub).to.be.calledOnce
            expect(appendStub).to.be.calledWith('Set-Cookie', `cookie=value; ${output}`)
          })
        })
      })
    })

    function prepareContext (props) {
      return {
        incomingRes: {
          headers: {},
          ...props.incomingRes,
        },
        res: {
          headers: {},
          on () {},
          ...props.res,
        },
        req: {
          proxiedUrl: 'http:127.0.0.1:3501/multi-domain.html',
          headers: {},
          ...props.req,
        },
        incomingResStream: {
          pipe () {
            return { on () {} }
          },
        },
        config: {
          experimentalMultiDomain: true,
        },
        getCurrentBrowser () {
          return { family: 'chromium' }
        },
        getPreviousAUTRequestUrl () {},
        getRemoteState () {
          return {
            strategy: 'foo',
          }
        },
        debug () {},
        onError (error) {
          throw error
        },
        ..._.omit(props, 'incomingRes', 'res', 'req'),
      }
    }

    function prepareContextWithCookie (cookie, props: any = {}) {
      const appendStub = sinon.stub()
      const ctx = prepareContext({
        incomingRes: {
          headers: {
            'content-type': 'text/html',
            'set-cookie': cookie,
          },
        },
        req: {
          isAUTFrame: true,
          ...props.req,
        },
        res: {
          append: appendStub,
        },
        ..._.omit(props, 'incomingRes', 'res', 'req'),
      })

      return { appendStub, ctx }
    }
  })
})
=======
})

// beforeEach(function () {
//   ctx = {
//     req: {
//       proxiedUrl: 'http://proxy.com',
//       cookies: {
//         '__cypress.initial': true,
//       },
//       headers: {
//         accept: ['text/html', 'application/xhtml+xml'],
//       },
//     },
//     res: {
//       setHeader: sinon.stub(),
//     },
//     getRemoteState: () => {
//       return {
//         strategy: 'http',
//         props: {
//           domain: 'proxy',
//           port: '80',
//           tld: 'com',
//         },
//       }
//     },
//     getRenderedHTMLOrigins: () => {
//       return {}
//     },
//   }
// })
>>>>>>> 0e8c511f
<|MERGE_RESOLUTION|>--- conflicted
+++ resolved
@@ -478,7 +478,6 @@
       }
     }
   })
-<<<<<<< HEAD
 
   describe('CopyCookiesFromIncomingRes', function () {
     const { CopyCookiesFromIncomingRes } = ResponseMiddleware
@@ -839,8 +838,6 @@
       return { appendStub, ctx }
     }
   })
-})
-=======
 })
 
 // beforeEach(function () {
@@ -871,5 +868,4 @@
 //       return {}
 //     },
 //   }
-// })
->>>>>>> 0e8c511f
+// })