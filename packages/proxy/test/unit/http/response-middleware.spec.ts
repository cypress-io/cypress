import _ from 'lodash'
import ResponseMiddleware from '../../../lib/http/response-middleware'
import { expect } from 'chai'
import sinon from 'sinon'
import {
  testMiddleware,
} from './helpers'

describe('http/response-middleware', function () {
  it('exports the members in the correct order', function () {
    expect(_.keys(ResponseMiddleware)).to.have.ordered.members([
      'LogResponse',
      'AttachPlainTextStreamFn',
      'InterceptResponse',
      'PatchExpressSetHeader',
      'MaybeDelayForMultiDomain',
      'SetInjectionLevel',
      'OmitProblematicHeaders',
      'MaybePreventCaching',
      'MaybeStripDocumentDomainFeaturePolicy',
      'CopyCookiesFromIncomingRes',
      'MaybeSendRedirectToClient',
      'CopyResponseStatusCode',
      'ClearCyInitialCookie',
      'MaybeEndWithEmptyBody',
      'MaybeInjectHtml',
      'MaybeRemoveSecurity',
      'GzipBody',
      'SendResponseBodyToClient',
    ])
  })

  describe('MaybeStripDocumentDomainFeaturePolicy', function () {
    const { MaybeStripDocumentDomainFeaturePolicy } = ResponseMiddleware
    let ctx
    let featurePolicyDirectives: any

    beforeEach(function () {
      featurePolicyDirectives = {
        autoplay: '\'self\'',
        camera: '*',
        'document-domain': '\'none\'',
      }
    })

    describe('when no feature-policy header is present', function () {
      beforeEach(function () {
        featurePolicyDirectives = {}
        prepareContext()
      })

      it('doesn\'t do anything', function () {
        return testMiddleware([MaybeStripDocumentDomainFeaturePolicy], ctx)
        .then(() => {
          expect(ctx.res.set).not.to.be.called
        })
      })
    })

    describe('when no document-domain directive is present', function () {
      beforeEach(function () {
        delete featurePolicyDirectives['document-domain']
        prepareContext()
      })

      it('doesn\'t do anything', function () {
        return testMiddleware([MaybeStripDocumentDomainFeaturePolicy], ctx)
        .then(() => {
          expect(ctx.res.set).not.to.be.called
        })
      })
    })

    describe('when both feature-policy header and document-domain directive are present', function () {
      describe('when there are also other directives', function () {
        beforeEach(function () {
          prepareContext()
        })

        it('removes the document-domain directive from the header and keeps the rest', function () {
          return testMiddleware([MaybeStripDocumentDomainFeaturePolicy], ctx)
          .then(() => {
            const [, featurePolicy] = ctx.res.set.args[0]
            const directives = _.fromPairs(featurePolicy.split('; ').map((directive) => directive.split(' ')))

            expect(directives['document-domain']).not.to.exist
            expect(directives['autoplay']).to.exist
            expect(directives['camera']).to.exist
          })
        })
      })

      describe('when it is the only directive', function () {
        beforeEach(function () {
          featurePolicyDirectives = _.pick(featurePolicyDirectives, 'document-domain')
          prepareContext()
        })

        it('removes the whole header', function () {
          return testMiddleware([MaybeStripDocumentDomainFeaturePolicy], ctx)
          .then(() => {
            expect(ctx.res.removeHeader).to.be.calledWith('feature-policy')
          })
        })
      })
    })

    function prepareContext () {
      const headers = {
        pragma: 'no-cache',
        'referrer-policy': 'same-origin',
      }

      if (!_.isEmpty(featurePolicyDirectives)) {
        headers['feature-policy'] = _.toPairs(featurePolicyDirectives).map(
          (directive) => directive.join(' '),
        ).join('; ')
      }

      ctx = {
        res: {
          set: sinon.stub(),
          removeHeader: sinon.stub(),
        },
        incomingRes: {
          headers,
        },
      }
    }
  })

  describe('MaybeDelayForMultiDomain', function () {
    const { MaybeDelayForMultiDomain } = ResponseMiddleware
    let ctx

    it('doesn\'t do anything when not html or rendered html', function () {
      prepareContext({})

      return testMiddleware([MaybeDelayForMultiDomain], ctx)
      .then(() => {
        expect(ctx.serverBus.emit).not.to.be.called
      })
    })

    it('doesn\'t do anything when not AUT frame', function () {
      prepareContext({
        incomingRes: {
          headers: {
            'content-type': 'text/html',
          },
        },
      })

      return testMiddleware([MaybeDelayForMultiDomain], ctx)
      .then(() => {
        expect(ctx.serverBus.emit).not.to.be.called
      })
    })

    it('waits for server signal if res is html, letting it continue after receiving ready:for:domain', function () {
      prepareContext({
        incomingRes: {
          headers: {
            'content-type': 'text/html',
          },
        },
        req: {
          isAUTFrame: true,
        },
      })

      const promise = testMiddleware([MaybeDelayForMultiDomain], ctx)

      expect(ctx.serverBus.emit).to.be.calledWith('delaying:cross:domain:html')

      ctx.serverBus.once.withArgs('ready:for:domain').args[0][1]()

      return promise
    })

    it('waits for server signal if incomingRes is rendered html, letting it continue after receiving ready:for:domain', function () {
      prepareContext({
        req: {
          headers: {
            'accept': [
              'text/html',
              'application/xhtml+xml',
            ],
          },
          isAUTFrame: true,
        },
      })

      const promise = testMiddleware([MaybeDelayForMultiDomain], ctx)

      expect(ctx.serverBus.emit).to.be.calledWith('delaying:cross:domain:html')

      ctx.serverBus.once.withArgs('ready:for:domain').args[0][1]()

      expect(ctx.res.wantsInjection).to.be.undefined

      return promise
    })

<<<<<<< HEAD
=======
    it('lets the response continue after receiving ready:for:domain with shouldInject: false, flagging it not to receive injection', function () {
      prepareContext({
        incomingRes: {
          headers: {
            'content-type': 'text/html',
          },
        },
        req: {
          isAUTFrame: true,
        },
      })

      const promise = testMiddleware([MaybeDelayForMultiDomain], ctx)

      expect(ctx.serverBus.emit).to.be.calledWith('delaying:cross:domain:html')

      ctx.serverBus.once.withArgs('ready:for:domain').args[0][1]({ shouldInject: false })

      expect(ctx.res.wantsInjection).to.be.false

      return promise
    })

>>>>>>> 7bce51ac
    function prepareContext (props) {
      ctx = {
        incomingRes: {
          headers: {},
          ...props.incomingRes,
        },
        res: {
          headers: {},
          ...props.res,
        },
        req: {
          proxiedUrl: 'http:127.0.0.1:3501/multi-domain.html',
          headers: {},
          ...props.req,
        },
        serverBus: {
          emit: sinon.stub(),
          once: sinon.stub(),
        },
        getRemoteState () {
          return {
            strategy: 'foo',
          }
        },
        debug () {},
        onError (error) {
          throw error
        },
        ..._.omit(props, 'incomingRes', 'res', 'req'),
      }
    }
  })
})<|MERGE_RESOLUTION|>--- conflicted
+++ resolved
@@ -202,32 +202,6 @@
       return promise
     })
 
-<<<<<<< HEAD
-=======
-    it('lets the response continue after receiving ready:for:domain with shouldInject: false, flagging it not to receive injection', function () {
-      prepareContext({
-        incomingRes: {
-          headers: {
-            'content-type': 'text/html',
-          },
-        },
-        req: {
-          isAUTFrame: true,
-        },
-      })
-
-      const promise = testMiddleware([MaybeDelayForMultiDomain], ctx)
-
-      expect(ctx.serverBus.emit).to.be.calledWith('delaying:cross:domain:html')
-
-      ctx.serverBus.once.withArgs('ready:for:domain').args[0][1]({ shouldInject: false })
-
-      expect(ctx.res.wantsInjection).to.be.false
-
-      return promise
-    })
-
->>>>>>> 7bce51ac
     function prepareContext (props) {
       ctx = {
         incomingRes: {
