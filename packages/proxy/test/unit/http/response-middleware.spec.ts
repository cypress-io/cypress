import _ from 'lodash'
import ResponseMiddleware from '../../../lib/http/response-middleware'
import { debugVerbose } from '../../../lib/http'
import { expect } from 'chai'
import sinon from 'sinon'
import { testMiddleware } from './helpers'
import { RemoteStates } from '@packages/server/lib/remote_states'
import EventEmitter from 'events'
import { Readable } from 'stream'
import * as rewriter from '../../../lib/http/util/rewriter'

describe('http/response-middleware', function () {
  it('exports the members in the correct order', function () {
    expect(_.keys(ResponseMiddleware)).to.have.ordered.members([
      'LogResponse',
      'AttachPlainTextStreamFn',
      'InterceptResponse',
      'PatchExpressSetHeader',
      'MaybeDelayForCrossOrigin',
      'SetInjectionLevel',
      'OmitProblematicHeaders',
      'MaybePreventCaching',
      'MaybeStripDocumentDomainFeaturePolicy',
      'CopyCookiesFromIncomingRes',
      'MaybeSendRedirectToClient',
      'CopyResponseStatusCode',
      'ClearCyInitialCookie',
      'MaybeEndWithEmptyBody',
      'MaybeInjectHtml',
      'MaybeRemoveSecurity',
      'GzipBody',
      'SendResponseBodyToClient',
    ])
  })

  it('errors if this.next() is called more than once in the same middleware', function (done) {
    const middleware = function () {
      this.next()
      this.next()
    }

    testMiddleware([middleware], {
      onError (err) {
        expect(err.message).to.equal('Error running proxy middleware: Cannot call this.next() more than once in the same middleware function. Doing so can cause unintended issues.')

        done()
      },
    })
  })

  it('does not error if this.next() is called more than once in different middleware', function () {
    const middleware1 = function () {
      this.next()
    }
    const middleware2 = function () {
      this.next()
    }

    return testMiddleware([middleware1, middleware2], {
      onError () {
        throw new Error('onError should not be called')
      },
    })
  })

  describe('MaybeStripDocumentDomainFeaturePolicy', function () {
    const { MaybeStripDocumentDomainFeaturePolicy } = ResponseMiddleware
    let ctx
    let featurePolicyDirectives: any

    beforeEach(function () {
      featurePolicyDirectives = {
        autoplay: '\'self\'',
        camera: '*',
        'document-domain': '\'none\'',
      }
    })

    describe('when no feature-policy header is present', function () {
      beforeEach(function () {
        featurePolicyDirectives = {}
        prepareContext()
      })

      it(`doesn't do anything`, function () {
        return testMiddleware([MaybeStripDocumentDomainFeaturePolicy], ctx)
        .then(() => {
          expect(ctx.res.set).not.to.be.called
        })
      })
    })

    describe('when no document-domain directive is present', function () {
      beforeEach(function () {
        delete featurePolicyDirectives['document-domain']
        prepareContext()
      })

      it(`doesn't do anything`, function () {
        return testMiddleware([MaybeStripDocumentDomainFeaturePolicy], ctx)
        .then(() => {
          expect(ctx.res.set).not.to.be.called
        })
      })
    })

    describe('when both feature-policy header and document-domain directive are present', function () {
      describe('when there are also other directives', function () {
        beforeEach(function () {
          prepareContext()
        })

        it('removes the document-domain directive from the header and keeps the rest', function () {
          return testMiddleware([MaybeStripDocumentDomainFeaturePolicy], ctx)
          .then(() => {
            const [, featurePolicy] = ctx.res.set.args[0]
            const directives = _.fromPairs(featurePolicy.split('; ').map((directive) => directive.split(' ')))

            expect(directives['document-domain']).not.to.exist
            expect(directives['autoplay']).to.exist
            expect(directives['camera']).to.exist
          })
        })
      })

      describe('when it is the only directive', function () {
        beforeEach(function () {
          featurePolicyDirectives = _.pick(featurePolicyDirectives, 'document-domain')
          prepareContext()
        })

        it('removes the whole header', function () {
          return testMiddleware([MaybeStripDocumentDomainFeaturePolicy], ctx)
          .then(() => {
            expect(ctx.res.removeHeader).to.be.calledWith('feature-policy')
          })
        })
      })
    })

    function prepareContext () {
      const headers = {
        pragma: 'no-cache',
        'referrer-policy': 'same-origin',
      }

      if (!_.isEmpty(featurePolicyDirectives)) {
        headers['feature-policy'] = _.toPairs(featurePolicyDirectives).map(
          (directive) => directive.join(' '),
        ).join('; ')
      }

      ctx = {
        res: {
          set: sinon.stub(),
          removeHeader: sinon.stub(),
        },
        incomingRes: {
          headers,
        },
      }
    }
  })

  describe('MaybeDelayForCrossOrigin', function () {
    const { MaybeDelayForCrossOrigin } = ResponseMiddleware
    let ctx

    it('doesn\'t do anything when not html or rendered html', function () {
      prepareContext({})

      return testMiddleware([MaybeDelayForCrossOrigin], ctx)
      .then(() => {
        expect(ctx.serverBus.emit).not.to.be.called
      })
    })

    it('doesn\'t do anything when not AUT frame', function () {
      prepareContext({
        incomingRes: {
          headers: {
            'content-type': 'text/html',
          },
        },
      })

      return testMiddleware([MaybeDelayForCrossOrigin], ctx)
      .then(() => {
        expect(ctx.serverBus.emit).not.to.be.called
      })
    })

    it('doesn\'t do anything when "experimentalSessionAndOrigin" config flag is not set to true"', function () {
      prepareContext({
        incomingRes: {
          headers: {
            'content-type': 'text/html',
          },
        },
      })

      return testMiddleware([MaybeDelayForCrossOrigin], ctx)
      .then(() => {
        expect(ctx.serverBus.emit).not.to.be.called
      })
    })

    it('doesn\'t do anything when request is for a previous origin in the stack', function () {
      prepareContext({
        req: {
          isAUTFrame: true,
          proxiedUrl: 'http://www.foobar.com/test',
        },
        incomingRes: {
          headers: {
            'content-type': 'text/html',
          },
        },
        secondaryOrigins: ['http://foobar.com', 'http://example.com'],
        config: {
          experimentalSessionAndOrigin: true,
        },
      })

      return testMiddleware([MaybeDelayForCrossOrigin], ctx)
      .then(() => {
        expect(ctx.serverBus.emit).not.to.be.called
      })
    })

    it('waits for server signal if req is not of a previous origin, letting it continue after receiving cross:origin:release:html', function () {
      prepareContext({
        req: {
          isAUTFrame: true,
          proxiedUrl: 'http://www.idp.com/test',
        },
        incomingRes: {
          headers: {
            'content-type': 'text/html',
          },
        },
        secondaryOrigins: ['http://foobar.com', 'http://example.com'],
        config: {
          experimentalSessionAndOrigin: true,
        },
      })

      const promise = testMiddleware([MaybeDelayForCrossOrigin], ctx)

      expect(ctx.serverBus.emit).to.be.calledWith('cross:origin:delaying:html', { href: 'http://www.idp.com/test' })

      ctx.serverBus.once.withArgs('cross:origin:release:html').args[0][1]()

      return promise
    })

    it('waits for server signal if res is html, letting it continue after receiving cross:origin:release:html', function () {
      prepareContext({
        incomingRes: {
          headers: {
            'content-type': 'text/html',
          },
        },
        req: {
          isAUTFrame: true,
          proxiedUrl: 'http://www.foobar.com/test',
        },
        config: {
          experimentalSessionAndOrigin: true,
        },
      })

      const promise = testMiddleware([MaybeDelayForCrossOrigin], ctx)

      expect(ctx.serverBus.emit).to.be.calledWith('cross:origin:delaying:html', { href: 'http://www.foobar.com/test' })

      ctx.serverBus.once.withArgs('cross:origin:release:html').args[0][1]()

      return promise
    })

    it('waits for server signal if incomingRes is rendered html, letting it continue after receiving cross:origin:release:html', function () {
      prepareContext({
        req: {
          headers: {
            'accept': [
              'text/html',
              'application/xhtml+xml',
            ],
          },
          isAUTFrame: true,
          proxiedUrl: 'http://www.foobar.com/test',
        },
        config: {
          experimentalSessionAndOrigin: true,
        },
      })

      const promise = testMiddleware([MaybeDelayForCrossOrigin], ctx)

      expect(ctx.serverBus.emit).to.be.calledWith('cross:origin:delaying:html', { href: 'http://www.foobar.com/test' })

      ctx.serverBus.once.withArgs('cross:origin:release:html').args[0][1]()

      return promise
    })

    function prepareContext (props) {
      const remoteStates = new RemoteStates(() => {})
      const eventEmitter = new EventEmitter()

      // set the primary remote state
      remoteStates.set('http://127.0.0.1:3501')

      // set the secondary remote states
      remoteStates.addEventListeners(eventEmitter)
      props.secondaryOrigins?.forEach((originPolicy) => {
        eventEmitter.emit('cross:origin:bridge:ready', { originPolicy })
      })

      ctx = {
        incomingRes: {
          headers: {},
          ...props.incomingRes,
        },
        res: {
          headers: {},
          ...props.res,
        },
        req: {
          proxiedUrl: 'http://127.0.0.1:3501/primary-origin.html',
          headers: {},
          ...props.req,
        },
        serverBus: {
          emit: sinon.stub(),
          once: sinon.stub(),
        },
        remoteStates,
        debug () {},
        onError (error) {
          throw error
        },
        ..._.omit(props, 'incomingRes', 'res', 'req'),
      }
    }
  })

  describe('SetInjectionLevel', function () {
    const { SetInjectionLevel } = ResponseMiddleware
    let ctx

    it('doesn\'t inject anything when not html', function () {
      prepareContext({
        req: {
          cookies: {},
          headers: {},
        },
      })

      return testMiddleware([SetInjectionLevel], ctx)
      .then(() => {
        expect(ctx.res.wantsInjection).to.be.false
      })
    })

    it('doesn\'t inject anything when not rendered html', function () {
      prepareContext({
        renderedHTMLOrigins: {},
        getRenderedHTMLOrigins () {
          return this.renderedHTMLOrigins
        },
        req: {
          cookies: {},
          headers: {},
        },
        incomingRes: {
          headers: {
            'content-type': 'text/html',
          },
        },
      })

      return testMiddleware([SetInjectionLevel], ctx)
      .then(() => {
        expect(ctx.res.wantsInjection).to.be.false
      })
    })

    it('doesn\'t inject anything when not AUT frame', function () {
      prepareContext({
        req: {
          cookies: {},
          headers: {},
        },
        incomingRes: {
          headers: {
            'content-type': 'text/html',
          },
        },
      })

      return testMiddleware([SetInjectionLevel], ctx)
      .then(() => {
        expect(ctx.res.wantsInjection).to.be.false
      })
    })

    it('doesn\'t inject anything when html does not match origin policy and "experimentalSessionAndOrigin" config flag is NOT set to true', function () {
      prepareContext({
        req: {
          proxiedUrl: 'http://foobar.com',
          isAUTFrame: true,
          cookies: {},
          headers: {},
        },
        incomingRes: {
          headers: {
            'content-type': 'text/html',
          },
        },
      })

      return testMiddleware([SetInjectionLevel], ctx)
      .then(() => {
        expect(ctx.res.wantsInjection).to.be.false
      })
    })

    it('injects "fullCrossOrigin" when "experimentalSessionAndOrigin" config flag is set to true for cross-origin html"', function () {
      prepareContext({
        req: {
          proxiedUrl: 'http://foobar.com',
          isAUTFrame: true,
          cookies: {},
          headers: {},
        },
        incomingRes: {
          headers: {
            'content-type': 'text/html',
          },
        },
        secondaryOrigins: ['http://foobar.com'],
        config: {
          experimentalSessionAndOrigin: true,
        },
      })

      return testMiddleware([SetInjectionLevel], ctx)
      .then(() => {
        expect(ctx.res.wantsInjection).to.equal('fullCrossOrigin')
      })
    })

    it('injects "fullCrossOrigin" when request is in origin stack for cross-origin html"', function () {
      prepareContext({
        req: {
          proxiedUrl: 'http://example.com',
          isAUTFrame: true,
          cookies: {},
          headers: {},
        },
        incomingRes: {
          headers: {
            'content-type': 'text/html',
          },
        },
        secondaryOrigins: ['http://example.com', 'http://foobar.com'],
        config: {
          experimentalSessionAndOrigin: true,
        },
      })

      return testMiddleware([SetInjectionLevel], ctx)
      .then(() => {
        expect(ctx.res.wantsInjection).to.equal('fullCrossOrigin')
      })
    })

    it('performs full injection on initial AUT html origin', function () {
      prepareContext({
        req: {
          isAUTFrame: true,
          cookies: {
            '__cypress.initial': 'true',
          },
          headers: {},
        },
        incomingRes: {
          headers: {
            'content-type': 'text/html',
          },
        },
      })

      return testMiddleware([SetInjectionLevel], ctx)
      .then(() => {
        expect(ctx.res.wantsInjection).to.equal('full')
      })
    })

    it('otherwise, partial injection is set', function () {
      prepareContext({
        renderedHTMLOrigins: {},
        getRenderedHTMLOrigins () {
          return this.renderedHTMLOrigins
        },
        req: {
          proxiedUrl: 'http://foobar.com',
          isAUTFrame: true,
          cookies: {},
          headers: {
            'accept': [
              'text/html',
              'application/xhtml+xml',
            ],
          },
        },
        incomingRes: {
          headers: {
            'content-type': 'text/html',
          },
        },
      })

      return testMiddleware([SetInjectionLevel], ctx)
      .then(() => {
        expect(ctx.res.wantsInjection).to.equal('partial')
      })
    })

    it('injects partial when request is for top-level origin', function () {
      prepareContext({
        renderedHTMLOrigins: {},
        getRenderedHTMLOrigins () {
          return this.renderedHTMLOrigins
        },
        req: {
          proxiedUrl: 'http://127.0.0.1:3501/',
          isAUTFrame: true,
          cookies: {},
          headers: {
            'accept': [
              'text/html',
              'application/xhtml+xml',
            ],
          },
        },
        incomingRes: {
          headers: {
            'content-type': 'text/html',
          },
        },
        secondaryOrigins: ['http://foobar.com'],
        config: {
          experimentalSessionAndOrigin: true,
        },
      })

      return testMiddleware([SetInjectionLevel], ctx)
      .then(() => {
        expect(ctx.res.wantsInjection).to.equal('partial')
      })
    })

    it('does not set Origin-Agent-Cluster header to false when injection is not expected', function () {
      prepareContext({})

      return testMiddleware([SetInjectionLevel], ctx)
      .then(() => {
        expect(ctx.res.setHeader).not.to.be.calledWith('Origin-Agent-Cluster', '?0')
      })
    })

    it('sets Origin-Agent-Cluster header to false when injection is expected', function () {
      prepareContext({
        incomingRes: {
          headers: {
            // simplest way to make injection expected
            'x-cypress-file-server-error': true,
          },
        },
      })

      return testMiddleware([SetInjectionLevel], ctx)
      .then(() => {
        expect(ctx.res.setHeader).to.be.calledWith('Origin-Agent-Cluster', '?0')
      })
    })

    describe('wantsSecurityRemoved', () => {
      it('removes security if full injection is requested', () => {
        prepareContext({
          res: {
            wantsInjection: 'full',
          },
          config: {
            modifyObstructiveCode: true,
          },
        })

        return testMiddleware([SetInjectionLevel], ctx)
        .then(() => {
          expect(ctx.res.wantsSecurityRemoved).to.be.true
        })
      })

      it('removes security if fullCrossOrigin injection is requested', () => {
        prepareContext({
          res: {
            wantsInjection: 'fullCrossOrigin',
          },
          config: {
            modifyObstructiveCode: true,
          },
        })

        return testMiddleware([SetInjectionLevel], ctx)
        .then(() => {
          expect(ctx.res.wantsSecurityRemoved).to.be.true
        })
      })

      ;['application/javascript', 'application/x-javascript', 'text/javascript'].forEach((javascriptMIME) => {
        it(`removes security if the MIME type is ${javascriptMIME} and is on the currently active remote state`, () => {
          prepareContext({
            incomingRes: {
              headers: {
                'content-type': `${javascriptMIME}`,
              },
            },
            config: {
              modifyObstructiveCode: true,
            },
          })

          return testMiddleware([SetInjectionLevel], ctx)
          .then(() => {
            expect(ctx.res.wantsSecurityRemoved).to.be.true
          })
        })
      })

      it('otherwise, does not try to remove security on other MIME Types', () => {
        prepareContext({
          incomingRes: {
            headers: {
              'content-type': 'application/xml',
            },
          },
          config: {
            modifyObstructiveCode: true,
          },
        })

        return testMiddleware([SetInjectionLevel], ctx)
        .then(() => {
          expect(ctx.res.wantsSecurityRemoved).to.be.false
        })
      })

      describe('experimentalModifyObstructiveThirdPartyCode', () => {
        it('continues to "modifyObstructiveCode" when "experimentalModifyObstructiveThirdPartyCode" is true, even if "modifyObstructiveCode" is set to false.', () => {
          prepareContext({
            res: {
              wantsInjection: 'full',
            },
            config: {
              modifyObstructiveCode: false,
              experimentalModifyObstructiveThirdPartyCode: true,
            },
          })

          return testMiddleware([SetInjectionLevel], ctx)
          .then(() => {
            expect(ctx.res.wantsSecurityRemoved).to.be.true
          })
        })

        ;['text/html', 'application/javascript', 'application/x-javascript', 'text/javascript'].forEach((MIMEType) => {
          it(`removes security for ${MIMEType} MIME when "experimentalModifyObstructiveThirdPartyCode" is true, regardless of injection or request origin.`, () => {
            prepareContext({
              req: {
                proxiedUrl: 'http://www.some-third-party-script-or-html.com/',
                isAUTFrame: false,
              },
              incomingRes: {
                headers: {
                  'content-type': `${MIMEType}`,
                },
              },
              config: {
                experimentalModifyObstructiveThirdPartyCode: true,
              },
            })

            return testMiddleware([SetInjectionLevel], ctx)
            .then(() => {
              expect(ctx.res.wantsSecurityRemoved).to.be.true
            })
          })
        })

        it(`removes security when the request will render html when "experimentalModifyObstructiveThirdPartyCode" is true, regardless of injection or request origin.`, () => {
          prepareContext({
            renderedHTMLOrigins: {},
            getRenderedHTMLOrigins () {
              return this.renderedHTMLOrigins
            },
            req: {
              proxiedUrl: 'http://www.some-third-party-script-or-html.com/',
              isAUTFrame: false,
              headers: {
                'accept': ['text/html', 'application/xhtml+xml'],
              },
            },
            config: {
              experimentalModifyObstructiveThirdPartyCode: true,
            },
          })

          return testMiddleware([SetInjectionLevel], ctx)
          .then(() => {
            expect(ctx.res.wantsSecurityRemoved).to.be.true
          })
        })
      })
    })

    function prepareContext (props) {
      const remoteStates = new RemoteStates(() => {})
      const eventEmitter = new EventEmitter()

      // set the primary remote state
      remoteStates.set('http://127.0.0.1:3501')

      // set the secondary remote states
      remoteStates.addEventListeners(eventEmitter)
      props.secondaryOrigins?.forEach((originPolicy) => {
        eventEmitter.emit('cross:origin:bridge:ready', { originPolicy })
      })

      ctx = {
        incomingRes: {
          headers: {},
          ...props.incomingRes,
        },
        res: {
          headers: {},
          setHeader: sinon.stub(),
          ...props.res,
        },
        req: {
          proxiedUrl: 'http://127.0.0.1:3501/primary-origin.html',
          headers: {},
          cookies: {
            '__cypress.initial': true,
          },
          ...props.req,
        },
        remoteStates,
        debug: (formatter, ...args) => {
          debugVerbose(`%s %s %s ${formatter}`, ctx.req.method, ctx.req.proxiedUrl, ctx.stage, ...args)
        },
        onError (error) {
          throw error
        },
        ..._.omit(props, 'incomingRes', 'res', 'req'),
      }
    }
  })

  describe('CopyCookiesFromIncomingRes', function () {
    const { CopyCookiesFromIncomingRes } = ResponseMiddleware

    it('appends cookies on the response when an array', async function () {
      const { appendStub, ctx } = prepareSameOriginContext({
        incomingRes: {
          headers: {
            'set-cookie': ['cookie1=value1', 'cookie2=value2'],
          },
        },
      })

      await testMiddleware([CopyCookiesFromIncomingRes], ctx)

      expect(appendStub).to.be.calledTwice
      expect(appendStub).to.be.calledWith('Set-Cookie', 'cookie1=value1')
      expect(appendStub).to.be.calledWith('Set-Cookie', 'cookie2=value2')
    })

    it('appends cookies on the response when a string', async function () {
      const { appendStub, ctx } = prepareSameOriginContext()

      await testMiddleware([CopyCookiesFromIncomingRes], ctx)

      expect(appendStub).to.be.calledOnce
      expect(appendStub).to.be.calledWith('Set-Cookie', 'cookie=value')
    })

    it('is a noop when cookies are undefined', async function () {
      const appendStub = sinon.stub()
      const ctx = prepareContext({
        res: {
          append: appendStub,
        },
      })

      await testMiddleware([CopyCookiesFromIncomingRes], ctx)

      expect(appendStub).not.to.be.called
    })

<<<<<<< HEAD
    it('uses X-Set-Cookie when experimental flag is on and request needs cross-origin handling', async () => {
      const appendStub = sinon.stub()
      const ctx = prepareContext({
        req: {
          isAUTFrame: true,
        },
        incomingRes: {
          headers: {
            'set-cookie': 'cookie=value',
          },
        },
        res: {
          append: appendStub,
        },
      })

      await testMiddleware([CopyCookiesFromIncomingRes], ctx)

      expect(appendStub).to.be.calledOnce
      expect(appendStub).to.be.calledWith('X-Set-Cookie', 'cookie=value')
    })

    it('uses Set-Cookie when experimental flag is on but request does not need cross-origin handling', async () => {
      const { appendStub, ctx } = prepareSameOriginContext()

      await testMiddleware([CopyCookiesFromIncomingRes], ctx)

      expect(appendStub).to.be.calledOnce
      expect(appendStub).to.be.calledWith('Set-Cookie', 'cookie=value')
    })

    it('does not send cross:origin:cookies if request does not need cross-origin handling', async () => {
=======
    it('does not send cross:origin:automation:cookies if request does not need cross-origin handling', async () => {
>>>>>>> 9cdb33b4
      const { ctx } = prepareSameOriginContext()

      await testMiddleware([CopyCookiesFromIncomingRes], ctx)

      expect(ctx.serverBus.emit).not.to.be.called
    })

    it('does not send cross:origin:cookies if there are no added cookies', async () => {
      const cookieJar = {
        getAllCookies: () => [{ key: 'cookie', value: 'value' }],
      }

      const ctx = prepareContext({
        cookieJar,
        incomingRes: {
          headers: {
            'set-cookie': 'cookie=value',
          },
        },
      })

      await testMiddleware([CopyCookiesFromIncomingRes], ctx)

      expect(ctx.serverBus.emit).not.to.be.called
    })

    it('sends cross:origin:cookies with origin and cookies if there are added cookies and resolves on cross:origin:cookies:received', async () => {
      const cookieJar = {
        getAllCookies: sinon.stub(),
      }

      cookieJar.getAllCookies.onCall(0).returns([])
      cookieJar.getAllCookies.onCall(1).returns([cookieStub({ key: 'cookie', value: 'value' })])

      const ctx = prepareContext({
        cookieJar,
        incomingRes: {
          headers: {
            'set-cookie': 'cookie=value',
          },
        },
      })

      // test will hang if this.next() is not called, so this also tests
      // that we move on once receiving this event
      ctx.serverBus.once.withArgs('cross:origin:cookies:received').yields()

      await testMiddleware([CopyCookiesFromIncomingRes], ctx)

      expect(ctx.serverBus.emit).to.be.calledWith('cross:origin:cookies')

      const data = ctx.serverBus.emit.withArgs('cross:origin:cookies').args[0][1]

      expect(data.origin).to.equal('http://foobar.com')
      expect(data.cookies[0].name).to.equal('cookie')
      expect(data.cookies[0].value).to.equal('value')
    })

    function prepareContext (props) {
      const remoteStates = new RemoteStates(() => {})
      const eventEmitter = new EventEmitter()

      // set the primary remote state
      remoteStates.set('http://foobar.com')

      // set the secondary remote states
      remoteStates.addEventListeners(eventEmitter)
      props.secondaryOrigins?.forEach((originPolicy) => {
        eventEmitter.emit('cross:origin:bridge:ready', { originPolicy })
      })

      remoteStates.isPrimaryOrigin = () => false

      const cookieJar = props.cookieJar || {
        getAllCookies: () => [],
      }

      return {
        incomingRes: {
          headers: {},
          ...props.incomingRes,
        },
        res: {
          headers: {},
          on () {},
          ...props.res,
        },
        req: {
          proxiedUrl: 'http://www.foobar.com/login',
          headers: {},
          ...props.req,
        },
        incomingResStream: {
          pipe () {
            return { on () {} }
          },
        },
        config: {
          experimentalSessionAndOrigin: true,
        },
        getCookieJar: () => cookieJar,
        getAUTUrl: () => 'http://www.foobar.com/primary-origin.html',
        remoteStates,
        debug () {},
        onError (error) {
          throw error
        },
        serverBus: {
          emit: sinon.stub(),
          once: sinon.stub(),
        },
        ..._.omit(props, 'incomingRes', 'res', 'req'),
      }
    }

    function prepareSameOriginContext (props = {}) {
      const appendStub = sinon.stub()

      const ctx = prepareContext({
        req: {
          isAUTFrame: true,
          ...props.req,
        },
        incomingRes: {
          headers: {
            'set-cookie': 'cookie=value',
          },
          ...props.incomingRes,
        },
        res: {
          append: appendStub,
          ...props.res,
        },
      })

      ctx.remoteStates.isPrimaryOrigin = () => true

      return { appendStub, ctx }
    }

    function cookieStub (props) {
      return {
        expiryTime: () => 0,
        ...props,
      }
    }
  })

  describe('MaybeInjectHtml', function () {
    const { MaybeInjectHtml } = ResponseMiddleware
    let ctx
    let htmlStub

    beforeEach(() => {
      htmlStub = sinon.spy(rewriter, 'html')
    })

    afterEach(() => {
      htmlStub.restore()
    })

    it('modifyObstructiveThirdPartyCode is true for secondary requests', function () {
      prepareContext({
        req: {
          proxiedUrl: 'http://www.foobar.com:3501/primary-origin.html',
        },
      })

      return testMiddleware([MaybeInjectHtml], ctx)
      .then(() => {
        expect(htmlStub).to.be.calledOnce
        expect(htmlStub).to.be.calledWith('foo', {
          'deferSourceMapRewrite': undefined,
          'domainName': 'foobar.com',
          'isHtml': true,
          'modifyObstructiveThirdPartyCode': true,
          'url': 'http://www.foobar.com:3501/primary-origin.html',
          'useAstSourceRewriting': undefined,
          'wantsInjection': 'full',
          'wantsSecurityRemoved': true,
        })
      })
    })

    it('modifyObstructiveThirdPartyCode is false for primary requests', function () {
      prepareContext({})

      return testMiddleware([MaybeInjectHtml], ctx)
      .then(() => {
        expect(htmlStub).to.be.calledOnce
        expect(htmlStub).to.be.calledWith('foo', {
          'deferSourceMapRewrite': undefined,
          'domainName': '127.0.0.1',
          'isHtml': true,
          'modifyObstructiveThirdPartyCode': false,
          'url': 'http://127.0.0.1:3501/primary-origin.html',
          'useAstSourceRewriting': undefined,
          'wantsInjection': 'full',
          'wantsSecurityRemoved': true,
        })
      })
    })

    it('modifyObstructiveThirdPartyCode is false when experimental flag is false', function () {
      prepareContext({
        req: {
          proxiedUrl: 'http://www.foobar.com:3501/primary-origin.html',
        },
        config: {
          experimentalModifyObstructiveThirdPartyCode: false,
        },
      })

      return testMiddleware([MaybeInjectHtml], ctx)
      .then(() => {
        expect(htmlStub).to.be.calledOnce
        expect(htmlStub).to.be.calledWith('foo', {
          'deferSourceMapRewrite': undefined,
          'domainName': 'foobar.com',
          'isHtml': true,
          'modifyObstructiveThirdPartyCode': false,
          'url': 'http://www.foobar.com:3501/primary-origin.html',
          'useAstSourceRewriting': undefined,
          'wantsInjection': 'full',
          'wantsSecurityRemoved': true,
        })
      })
    })

    function prepareContext (props) {
      const remoteStates = new RemoteStates(() => {})
      const stream = Readable.from(['foo'])

      // set the primary remote state
      remoteStates.set('http://127.0.0.1:3501')

      ctx = {
        incomingRes: {
          headers: {},
          ...props.incomingRes,
        },
        res: {
          wantsInjection: 'full',
          wantsSecurityRemoved: true,
          ...props.res,
        },
        req: {
          proxiedUrl: 'http://127.0.0.1:3501/primary-origin.html',
          ...props.req,
        },
        makeResStreamPlainText () {},
        incomingResStream: stream,
        config: {
          experimentalModifyObstructiveThirdPartyCode: true,
        },
        remoteStates,
        debug: (formatter, ...args) => {
          debugVerbose(`%s %s %s ${formatter}`, ctx.req.method, ctx.req.proxiedUrl, ctx.stage, ...args)
        },
        onError (error) {
          throw error
        },
        ..._.omit(props, 'incomingRes', 'res', 'req'),
      }
    }
  })

  describe('MaybeRemoveSecurity', function () {
    const { MaybeRemoveSecurity } = ResponseMiddleware
    let ctx
    let securityStub

    beforeEach(() => {
      securityStub = sinon.spy(rewriter, 'security')
    })

    afterEach(() => {
      securityStub.restore()
    })

    it('modifyObstructiveThirdPartyCode is true for secondary requests', function () {
      prepareContext({
        req: {
          proxiedUrl: 'http://www.foobar.com:3501/primary-origin.html',
        },
      })

      return testMiddleware([MaybeRemoveSecurity], ctx)
      .then(() => {
        expect(securityStub).to.be.calledOnce
        expect(securityStub).to.be.calledWith({
          'deferSourceMapRewrite': undefined,
          'isHtml': true,
          'modifyObstructiveThirdPartyCode': true,
          'url': 'http://www.foobar.com:3501/primary-origin.html',
          'useAstSourceRewriting': undefined,
        })
      })
    })

    it('modifyObstructiveThirdPartyCode is false for primary requests', function () {
      prepareContext({})

      return testMiddleware([MaybeRemoveSecurity], ctx)
      .then(() => {
        expect(securityStub).to.be.calledOnce
        expect(securityStub).to.be.calledWith({
          'deferSourceMapRewrite': undefined,
          'isHtml': true,
          'modifyObstructiveThirdPartyCode': false,
          'url': 'http://127.0.0.1:3501/primary-origin.html',
          'useAstSourceRewriting': undefined,
        })
      })
    })

    it('modifyObstructiveThirdPartyCode is false when experimental flag is false', function () {
      prepareContext({
        req: {
          proxiedUrl: 'http://www.foobar.com:3501/primary-origin.html',
        },
        config: {
          experimentalModifyObstructiveThirdPartyCode: false,
        },
      })

      return testMiddleware([MaybeRemoveSecurity], ctx)
      .then(() => {
        expect(securityStub).to.be.calledOnce
        expect(securityStub).to.be.calledWith({
          'deferSourceMapRewrite': undefined,
          'isHtml': true,
          'modifyObstructiveThirdPartyCode': false,
          'url': 'http://www.foobar.com:3501/primary-origin.html',
          'useAstSourceRewriting': undefined,
        })
      })
    })

    function prepareContext (props) {
      const remoteStates = new RemoteStates(() => {})
      const stream = Readable.from(['foo'])

      // set the primary remote state
      remoteStates.set('http://127.0.0.1:3501')

      ctx = {
        incomingRes: {
          headers: {},
          ...props.incomingRes,
        },
        res: {
          wantsInjection: 'full',
          wantsSecurityRemoved: true,
          ...props.res,
        },
        req: {
          proxiedUrl: 'http://127.0.0.1:3501/primary-origin.html',
          ...props.req,
        },
        makeResStreamPlainText () {},
        incomingResStream: stream,
        config: {
          experimentalModifyObstructiveThirdPartyCode: true,
        },
        remoteStates,
        debug: (formatter, ...args) => {
          debugVerbose(`%s %s %s ${formatter}`, ctx.req.method, ctx.req.proxiedUrl, ctx.stage, ...args)
        },
        onError (error) {
          throw error
        },
        ..._.omit(props, 'incomingRes', 'res', 'req'),
      }
    }
  })
})<|MERGE_RESOLUTION|>--- conflicted
+++ resolved
@@ -811,42 +811,7 @@
       expect(appendStub).not.to.be.called
     })
 
-<<<<<<< HEAD
-    it('uses X-Set-Cookie when experimental flag is on and request needs cross-origin handling', async () => {
-      const appendStub = sinon.stub()
-      const ctx = prepareContext({
-        req: {
-          isAUTFrame: true,
-        },
-        incomingRes: {
-          headers: {
-            'set-cookie': 'cookie=value',
-          },
-        },
-        res: {
-          append: appendStub,
-        },
-      })
-
-      await testMiddleware([CopyCookiesFromIncomingRes], ctx)
-
-      expect(appendStub).to.be.calledOnce
-      expect(appendStub).to.be.calledWith('X-Set-Cookie', 'cookie=value')
-    })
-
-    it('uses Set-Cookie when experimental flag is on but request does not need cross-origin handling', async () => {
-      const { appendStub, ctx } = prepareSameOriginContext()
-
-      await testMiddleware([CopyCookiesFromIncomingRes], ctx)
-
-      expect(appendStub).to.be.calledOnce
-      expect(appendStub).to.be.calledWith('Set-Cookie', 'cookie=value')
-    })
-
     it('does not send cross:origin:cookies if request does not need cross-origin handling', async () => {
-=======
-    it('does not send cross:origin:automation:cookies if request does not need cross-origin handling', async () => {
->>>>>>> 9cdb33b4
       const { ctx } = prepareSameOriginContext()
 
       await testMiddleware([CopyCookiesFromIncomingRes], ctx)
