--- conflicted
+++ resolved
@@ -168,11 +168,6 @@
           isAUTFrame: true,
         },
       })
-<<<<<<< HEAD
-
-      const promise = testMiddleware([MaybeDelayForMultiDomain], ctx)
-=======
->>>>>>> 2ee98938
 
       const promise = testMiddleware([MaybeDelayForMultiDomain], ctx)
 
