--- conflicted
+++ resolved
@@ -485,9 +485,6 @@
       }
     }
   })
-<<<<<<< HEAD
-})
-=======
 
   describe('CopyCookiesFromIncomingRes', function () {
     const { CopyCookiesFromIncomingRes } = ResponseMiddleware
@@ -850,35 +847,4 @@
       return { appendStub, ctx }
     }
   })
-})
-
-// beforeEach(function () {
-//   ctx = {
-//     req: {
-//       proxiedUrl: 'http://proxy.com',
-//       cookies: {
-//         '__cypress.initial': true,
-//       },
-//       headers: {
-//         accept: ['text/html', 'application/xhtml+xml'],
-//       },
-//     },
-//     res: {
-//       setHeader: sinon.stub(),
-//     },
-//     getRemoteState: () => {
-//       return {
-//         strategy: 'http',
-//         props: {
-//           domain: 'proxy',
-//           port: '80',
-//           tld: 'com',
-//         },
-//       }
-//     },
-//     getRenderedHTMLOrigins: () => {
-//       return {}
-//     },
-//   }
-// })
->>>>>>> 22b35be2
+})