--- conflicted
+++ resolved
@@ -625,9 +625,6 @@
       expect(appendStub).not.to.be.called
     })
 
-<<<<<<< HEAD
-    it('does not send cross:origin:cookies if request does not need cross-origin handling', async () => {
-=======
     it('is a noop in the cookie jar when top does NOT need simulating', async function () {
       const appendStub = sinon.stub()
 
@@ -1335,8 +1332,7 @@
       expect(appendStub).to.be.calledWith('Set-Cookie', 'cookie=value')
     })
 
-    it('does not send cross:origin:automation:cookies if request does not need top simulation', async () => {
->>>>>>> 93a16b72
+    it('does not send cross:origin:cookies if request does not need top simulation', async () => {
       const { ctx } = prepareSameOriginContext()
 
       await testMiddleware([MaybeCopyCookiesFromIncomingRes], ctx)
