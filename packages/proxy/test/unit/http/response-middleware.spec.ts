--- conflicted
+++ resolved
@@ -495,14 +495,6 @@
       // set the primary remote state
       remoteStates.set('http://127.0.0.1:3501')
 
-<<<<<<< HEAD
-=======
-      // set the secondary remote states
-      props.secondaryOrigins?.forEach((origin) => {
-        remoteStates.set(origin, {}, false)
-      })
-
->>>>>>> df86ae45
       ctx = {
         incomingRes: {
           headers: {},
@@ -1345,16 +1337,7 @@
       // set the primary remote state
       remoteStates.set('http://foobar.com')
 
-<<<<<<< HEAD
-      remoteStates.isPrimaryOrigin = () => false
-=======
-      // set the secondary remote states
-      props.secondaryOrigins?.forEach((origin) => {
-        remoteStates.set(origin, {}, false)
-      })
-
       remoteStates.isPrimarySuperDomainOrigin = () => false
->>>>>>> df86ae45
 
       const cookieJar = props.cookieJar || {
         getAllCookies: () => [],
