import _ from 'lodash'
import charset from 'charset'
import type { CookieOptions } from 'express'
import { cors, concatStream, httpUtils, uri } from '@packages/network'
import type { CypressIncomingRequest, CypressOutgoingResponse } from '@packages/proxy'
import debugModule from 'debug'
import type { HttpMiddleware, HttpMiddlewareThis } from '.'
import iconv from 'iconv-lite'
import type { IncomingMessage, IncomingHttpHeaders } from 'http'
import { InterceptResponse } from '@packages/net-stubbing'
import { PassThrough, Readable } from 'stream'
import * as rewriter from './util/rewriter'
import zlib from 'zlib'
import { URL } from 'url'
<<<<<<< HEAD
=======
import type { Browser } from '@packages/server/lib/browsers/types'
>>>>>>> 2d866f38

interface ResponseMiddlewareProps {
  /**
   * Before using `res.incomingResStream`, `prepareResStream` can be used
   * to remove any encoding that prevents it from being returned as plain text.
   *
   * This is done as-needed to avoid unnecessary g(un)zipping.
   */
  makeResStreamPlainText: () => void
  isGunzipped: boolean
  incomingRes: IncomingMessage
  incomingResStream: Readable
}

export type ResponseMiddleware = HttpMiddleware<ResponseMiddlewareProps>

const debug = debugModule('cypress:proxy:http:response-middleware')

// https://github.com/cypress-io/cypress/issues/1756
const zlibOptions = {
  flush: zlib.Z_SYNC_FLUSH,
  finishFlush: zlib.Z_SYNC_FLUSH,
}

// https://github.com/cypress-io/cypress/issues/1543
function getNodeCharsetFromResponse (headers: IncomingHttpHeaders, body: Buffer) {
  const httpCharset = (charset(headers, body, 1024) || '').toLowerCase()

  debug('inferred charset from response %o', { httpCharset })
  if (iconv.encodingExists(httpCharset)) {
    return httpCharset
  }

  // browsers default to latin1
  return 'latin1'
}

function reqMatchesOriginPolicy (req: CypressIncomingRequest, remoteState) {
  if (remoteState.strategy === 'http') {
    return cors.urlMatchesOriginPolicyProps(req.proxiedUrl, remoteState.props)
  }

  if (remoteState.strategy === 'file') {
    return req.proxiedUrl.startsWith(remoteState.origin)
  }

  return false
}

function reqWillRenderHtml (req: CypressIncomingRequest) {
  // will this request be rendered in the browser, necessitating injection?
  // https://github.com/cypress-io/cypress/issues/288

  // don't inject if this is an XHR from jquery
  if (req.headers['x-requested-with']) {
    return
  }

  // don't inject if we didn't find both text/html and application/xhtml+xml,
  const accept = req.headers['accept']

  return accept && accept.includes('text/html') && accept.includes('application/xhtml+xml')
}

function resContentTypeIs (res: IncomingMessage, contentType: string) {
  return (res.headers['content-type'] || '').includes(contentType)
}

function resContentTypeIsJavaScript (res: IncomingMessage) {
  return _.some(
    ['application/javascript', 'application/x-javascript', 'text/javascript']
    .map(_.partial(resContentTypeIs, res)),
  )
}

function isHtml (res: IncomingMessage) {
  return !resContentTypeIsJavaScript(res)
}

function resIsGzipped (res: IncomingMessage) {
  return (res.headers['content-encoding'] || '').includes('gzip')
}

function setCookie (res: CypressOutgoingResponse, k: string, v: string, domain: string) {
  let opts: CookieOptions = { domain }

  if (!v) {
    v = ''

    opts.expires = new Date(0)
  }

  return res.cookie(k, v, opts)
}

function setInitialCookie (res: CypressOutgoingResponse, remoteState: any, value) {
  // dont modify any cookies if we're trying to clear the initial cookie and we're not injecting anything
  // dont set the cookies if we're not on the initial request
  if ((!value && !res.wantsInjection) || !res.isInitial) {
    return
  }

  return setCookie(res, '__cypress.initial', value, remoteState.domainName)
}

// "autoplay *; document-domain 'none'" => { autoplay: "*", "document-domain": "'none'" }
const parseFeaturePolicy = (policy: string): any => {
  const pairs = policy.split('; ').map((directive) => directive.split(' '))

  return _.fromPairs(pairs)
}

// { autoplay: "*", "document-domain": "'none'" } => "autoplay *; document-domain 'none'"
const stringifyFeaturePolicy = (policy: any): string => {
  const pairs = _.toPairs(policy)

  return pairs.map((directive) => directive.join(' ')).join('; ')
}

const LogResponse: ResponseMiddleware = function () {
  debug('received response %o', {
    req: _.pick(this.req, 'method', 'proxiedUrl', 'headers'),
    incomingRes: _.pick(this.incomingRes, 'headers', 'statusCode'),
  })

  this.next()
}

const AttachPlainTextStreamFn: ResponseMiddleware = function () {
  this.makeResStreamPlainText = function () {
    debug('ensuring resStream is plaintext')

    if (!this.isGunzipped && resIsGzipped(this.incomingRes)) {
      debug('gunzipping response body')

      const gunzip = zlib.createGunzip(zlibOptions)

      this.incomingResStream = this.incomingResStream.pipe(gunzip).on('error', this.onError)

      this.isGunzipped = true
    }
  }

  this.next()
}

const PatchExpressSetHeader: ResponseMiddleware = function () {
  const { incomingRes } = this
  const originalSetHeader = this.res.setHeader

  // Node uses their own Symbol object, so use this to get the internal kOutHeaders
  // symbol - Symbol.for('kOutHeaders') will not work
  const getKOutHeadersSymbol = () => {
    const findKOutHeadersSymbol = (): symbol => {
      return _.find(Object.getOwnPropertySymbols(this.res), (sym) => {
        return sym.toString() === 'Symbol(kOutHeaders)'
      })!
    }

    let sym = findKOutHeadersSymbol()

    if (sym) {
      return sym
    }

    // force creation of a new header field so the kOutHeaders key is available
    this.res.setHeader('X-Cypress-HTTP-Response', 'X')
    this.res.removeHeader('X-Cypress-HTTP-Response')

    sym = findKOutHeadersSymbol()

    if (!sym) {
      throw new Error('unable to find kOutHeaders symbol')
    }

    return sym
  }

  let kOutHeaders

  this.res.setHeader = function (name, value) {
    // express.Response.setHeader does all kinds of silly/nasty stuff to the content-type...
    // but we don't want to change it at all!
    if (name === 'content-type') {
      value = incomingRes.headers['content-type'] || value
    }

    // run the original function - if an "invalid header char" error is raised,
    // set the header manually. this way we can retain Node's original error behavior
    try {
      return originalSetHeader.call(this, name, value)
    } catch (err: any) {
      if (err.code !== 'ERR_INVALID_CHAR') {
        throw err
      }

      debug('setHeader error ignored %o', { name, value, code: err.code, err })

      if (!kOutHeaders) {
        kOutHeaders = getKOutHeadersSymbol()
      }

      // https://github.com/nodejs/node/blob/42cce5a9d0fd905bf4ad7a2528c36572dfb8b5ad/lib/_http_outgoing.js#L483-L495
      let headers = this[kOutHeaders]

      if (!headers) {
        this[kOutHeaders] = headers = Object.create(null)
      }

      headers[name.toLowerCase()] = [name, value]
    }
  }

  this.next()
}

const MaybeDelayForCrossOrigin: ResponseMiddleware = function () {
  const isCrossOrigin = !reqMatchesOriginPolicy(this.req, this.remoteStates.current())
  const isPreviousOrigin = this.remoteStates.isInOriginStack(this.req.proxiedUrl)
  const isHTML = resContentTypeIs(this.incomingRes, 'text/html')
  const isRenderedHTML = reqWillRenderHtml(this.req)
  const isAUTFrame = this.req.isAUTFrame

  // delay the response if this is a cross-origin (and not returning to a previous origin) html request from the AUT iframe
  if (this.config.experimentalSessionAndOrigin && isCrossOrigin && !isPreviousOrigin && isAUTFrame && (isHTML || isRenderedHTML)) {
    this.debug('is cross-origin, delay until cross:origin:release:html event')

    this.serverBus.once('cross:origin:release:html', () => {
      this.debug(`received cross:origin:release:html, let the response proceed`)

      this.next()
    })

    this.serverBus.emit('cross:origin:delaying:html', {
      href: this.req.proxiedUrl,
    })

    return
  }

  this.next()
}

const SetInjectionLevel: ResponseMiddleware = function () {
  this.res.isInitial = this.req.cookies['__cypress.initial'] === 'true'

  const isRenderedHTML = reqWillRenderHtml(this.req)

  if (isRenderedHTML) {
    const origin = new URL(this.req.proxiedUrl).origin

    this.getRenderedHTMLOrigins()[origin] = true
  }

  this.debug('determine injection')

  const isReqMatchOriginPolicy = reqMatchesOriginPolicy(this.req, this.remoteStates.current())
  const getInjectionLevel = () => {
    if (this.incomingRes.headers['x-cypress-file-server-error'] && !this.res.isInitial) {
      this.debug('- partial injection (x-cypress-file-server-error)')

      return 'partial'
    }

    const isSecondaryOrigin = this.remoteStates.isSecondaryOrigin(this.req.proxiedUrl)
    const isHTML = resContentTypeIs(this.incomingRes, 'text/html')
    const isAUTFrame = this.req.isAUTFrame

    if (this.config.experimentalSessionAndOrigin && isSecondaryOrigin && isAUTFrame && (isHTML || isRenderedHTML)) {
      this.debug('- cross origin injection')

      return 'fullCrossOrigin'
    }

    if (!isHTML || (!isReqMatchOriginPolicy && !isAUTFrame)) {
      this.debug('- no injection (not html)')

      return false
    }

    if (this.res.isInitial) {
      this.debug('- full injection')

      return 'full'
    }

    if (!isRenderedHTML) {
      this.debug('- no injection (not rendered html)')

      return false
    }

    this.debug('- partial injection (default)')

    return 'partial'
  }

  if (this.res.wantsInjection != null) {
    this.debug('- already has injection: %s', this.res.wantsInjection)
  }

  if (this.res.wantsInjection == null) {
    this.res.wantsInjection = getInjectionLevel()
  }

  if (this.res.wantsInjection) {
    // Chrome plans to make document.domain immutable in Chrome 106, with the default value
    // of the Origin-Agent-Cluster header becoming 'true'. We explicitly disable this header
    // so that we can continue to support tests that visit multiple subdomains in a single spec.
    // https://github.com/cypress-io/cypress/issues/20147
    //
    // We set the header here only for proxied requests that have scripts injected that set the domain.
    // Other proxied requests are ignored.
    this.res.setHeader('Origin-Agent-Cluster', '?0')
  }

  this.res.wantsSecurityRemoved = this.config.modifyObstructiveCode && isReqMatchOriginPolicy && (
    (this.res.wantsInjection === 'full')
    || resContentTypeIsJavaScript(this.incomingRes)
  )

  debug('injection levels: %o', _.pick(this.res, 'isInitial', 'wantsInjection', 'wantsSecurityRemoved'))

  this.next()
}

// https://github.com/cypress-io/cypress/issues/6480
const MaybeStripDocumentDomainFeaturePolicy: ResponseMiddleware = function () {
  const { 'feature-policy': featurePolicy } = this.incomingRes.headers

  if (featurePolicy) {
    const directives = parseFeaturePolicy(<string>featurePolicy)

    if (directives['document-domain']) {
      delete directives['document-domain']

      const policy = stringifyFeaturePolicy(directives)

      if (policy) {
        this.res.set('feature-policy', policy)
      } else {
        this.res.removeHeader('feature-policy')
      }
    }
  }

  this.next()
}

const OmitProblematicHeaders: ResponseMiddleware = function () {
  const headers = _.omit(this.incomingRes.headers, [
    'set-cookie',
    'x-frame-options',
    'content-length',
    'transfer-encoding',
    'content-security-policy',
    'content-security-policy-report-only',
    'connection',
  ])

  this.res.set(headers)

  this.next()
}

const MaybePreventCaching: ResponseMiddleware = function () {
  // do not cache injected responses
  // TODO: consider implementing etag system so even injected content can be cached
  if (this.res.wantsInjection) {
    this.res.setHeader('cache-control', 'no-cache, no-store, must-revalidate')
  }

  this.next()
}

const determineIfNeedsCrossOriginHandling = (ctx: HttpMiddlewareThis<ResponseMiddlewareProps>) => {
  const previousAUTRequestUrl = ctx.getPreviousAUTRequestUrl()

  // A cookie needs cross origin handling if it's an AUT request and
  // either the request itself is cross-origin or the origins between
  // requests don't match, since the browser won't set them in that
  // case and if it's secondary-origin -> primary-origin, we don't
  // recognize the request as cross-origin
  return (
    !!ctx.req.isAUTFrame &&
    (
      (previousAUTRequestUrl && !cors.urlOriginsMatch(previousAUTRequestUrl, ctx.req.proxiedUrl))
      || !ctx.remoteStates.isPrimaryOrigin(ctx.req.proxiedUrl)
    )
  )
}

interface EnsureSameSiteNoneProps {
  cookie: string
  browser: Browser | { family: string | null }
  isLocalhost: boolean
  url: URL
}

const cookieSameSiteRegex = /SameSite=(\w+)/i
const cookieSecureRegex = /(^|\W)Secure(\W|$)/i
const cookieSecureSemicolonRegex = /;\s*Secure/i

const ensureSameSiteNone = ({ cookie, browser, isLocalhost, url }: EnsureSameSiteNoneProps) => {
  debug('original cookie: %s', cookie)

  if (cookieSameSiteRegex.test(cookie)) {
    debug('change cookie to SameSite=None')
    cookie = cookie.replace(cookieSameSiteRegex, 'SameSite=None')
  } else {
    debug('add SameSite=None to cookie')
    cookie += '; SameSite=None'
  }

  const isFirefox = browser.family === 'firefox'

  // Secure is required for SameSite=None cookies to be set in secure contexts
  // (https://w3c.github.io/webappsec-secure-contexts/#is-origin-trustworthy),
  // but will not allow the cookie to be set in an insecure context.
  // Normally http://localhost is considered a secure context (see
  // https://w3c.github.io/webappsec-secure-contexts/#localhost), but Firefox
  // does not consider the Cypress-launched browser to be a secure context (see
  // https://github.com/cypress-io/cypress/issues/18217). For that reason, we
  // remove Secure from http://localhost cookies in Firefox.
  if (cookieSecureRegex.test(cookie)) {
    if (isFirefox && isLocalhost && url.protocol === 'http:') {
      debug('remove Secure from cookie')
      cookie = cookie.replace(cookieSecureSemicolonRegex, '')
    }
  } else if (!isFirefox || url.protocol === 'https:') {
    debug('add Secure to cookie')
    cookie += '; Secure'
  }

  debug('resulting cookie: %s', cookie)

  return cookie
}

const CopyCookiesFromIncomingRes: ResponseMiddleware = function () {
  const cookies: string | string[] | undefined = this.incomingRes.headers['set-cookie']

  if (cookies) {
    const needsCrossOriginHandling = (
      this.config.experimentalSessionAndOrigin
      && determineIfNeedsCrossOriginHandling(this)
    )
    const browser = this.getCurrentBrowser() || { family: null }
    const url = new URL(this.req.proxiedUrl)
    const isLocalhost = uri.isLocalhost(url)

    debug('force SameSite=None?', needsCrossOriginHandling)

    ;([] as string[]).concat(cookies).forEach((cookie) => {
      if (needsCrossOriginHandling) {
        cookie = ensureSameSiteNone({ cookie, browser, isLocalhost, url })
      }

      try {
        this.res.append('Set-Cookie', cookie)
      } catch (err) {
        debug('failed to Set-Cookie, continuing %o', { err, cookie })
      }
    })
  }

  this.next()
}

const REDIRECT_STATUS_CODES: any[] = [301, 302, 303, 307, 308]

// TODO: this shouldn't really even be necessary?
const MaybeSendRedirectToClient: ResponseMiddleware = function () {
  const { statusCode, headers } = this.incomingRes
  const newUrl = headers['location']

  if (!REDIRECT_STATUS_CODES.includes(statusCode) || !newUrl) {
    return this.next()
  }

  setInitialCookie(this.res, this.remoteStates.current(), true)

  debug('redirecting to new url %o', { statusCode, newUrl })
  this.res.redirect(Number(statusCode), newUrl)

  return this.end()
}

const CopyResponseStatusCode: ResponseMiddleware = function () {
  this.res.status(Number(this.incomingRes.statusCode))
  this.next()
}

const ClearCyInitialCookie: ResponseMiddleware = function () {
  setInitialCookie(this.res, this.remoteStates.current(), false)
  this.next()
}

const MaybeEndWithEmptyBody: ResponseMiddleware = function () {
  if (httpUtils.responseMustHaveEmptyBody(this.req, this.incomingRes)) {
    this.res.end()

    return this.end()
  }

  this.next()
}

const MaybeInjectHtml: ResponseMiddleware = function () {
  if (!this.res.wantsInjection) {
    return this.next()
  }

  this.skipMiddleware('MaybeRemoveSecurity') // we only want to do one or the other

  debug('injecting into HTML')

  this.makeResStreamPlainText()

  this.incomingResStream.pipe(concatStream(async (body) => {
    const nodeCharset = getNodeCharsetFromResponse(this.incomingRes.headers, body)
    const decodedBody = iconv.decode(body, nodeCharset)
    const injectedBody = await rewriter.html(decodedBody, {
      domainName: cors.getDomainNameFromUrl(this.req.proxiedUrl),
      wantsInjection: this.res.wantsInjection,
      wantsSecurityRemoved: this.res.wantsSecurityRemoved,
      isHtml: isHtml(this.incomingRes),
      useAstSourceRewriting: this.config.experimentalSourceRewriting,
      url: this.req.proxiedUrl,
      deferSourceMapRewrite: this.deferSourceMapRewrite,
    })
    const encodedBody = iconv.encode(injectedBody, nodeCharset)

    const pt = new PassThrough

    pt.write(encodedBody)
    pt.end()

    this.incomingResStream = pt
    this.next()
  })).on('error', this.onError)
}

const MaybeRemoveSecurity: ResponseMiddleware = function () {
  if (!this.res.wantsSecurityRemoved) {
    return this.next()
  }

  debug('removing JS framebusting code')

  this.makeResStreamPlainText()

  this.incomingResStream.setEncoding('utf8')
  this.incomingResStream = this.incomingResStream.pipe(rewriter.security({
    isHtml: isHtml(this.incomingRes),
    useAstSourceRewriting: this.config.experimentalSourceRewriting,
    url: this.req.proxiedUrl,
    deferSourceMapRewrite: this.deferSourceMapRewrite,
  })).on('error', this.onError)

  this.next()
}

const GzipBody: ResponseMiddleware = function () {
  if (this.isGunzipped) {
    debug('regzipping response body')
    this.incomingResStream = this.incomingResStream.pipe(zlib.createGzip(zlibOptions)).on('error', this.onError)
  }

  this.next()
}

const SendResponseBodyToClient: ResponseMiddleware = function () {
  if (this.req.isAUTFrame) {
    // track the previous AUT request URL so we know if the next requests
    // is cross-origin
    this.setPreviousAUTRequestUrl(this.req.proxiedUrl)
  }

  this.incomingResStream.pipe(this.res).on('error', this.onError)
  this.res.on('end', () => this.end())
}

export default {
  LogResponse,
  AttachPlainTextStreamFn,
  InterceptResponse,
  PatchExpressSetHeader,
  MaybeDelayForCrossOrigin,
  SetInjectionLevel,
  OmitProblematicHeaders,
  MaybePreventCaching,
  MaybeStripDocumentDomainFeaturePolicy,
  CopyCookiesFromIncomingRes,
  MaybeSendRedirectToClient,
  CopyResponseStatusCode,
  ClearCyInitialCookie,
  MaybeEndWithEmptyBody,
  MaybeInjectHtml,
  MaybeRemoveSecurity,
  GzipBody,
  SendResponseBodyToClient,
}<|MERGE_RESOLUTION|>--- conflicted
+++ resolved
@@ -12,10 +12,7 @@
 import * as rewriter from './util/rewriter'
 import zlib from 'zlib'
 import { URL } from 'url'
-<<<<<<< HEAD
-=======
 import type { Browser } from '@packages/server/lib/browsers/types'
->>>>>>> 2d866f38
 
 interface ResponseMiddlewareProps {
   /**
