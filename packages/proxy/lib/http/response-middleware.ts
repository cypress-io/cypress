--- conflicted
+++ resolved
@@ -225,13 +225,7 @@
   this.next()
 }
 
-<<<<<<< HEAD
-const isAUTFrame = (req) => !!req.headers['x-cypress-is-aut-frame']
-
 const MaybeDelayForMultiDomain: ResponseMiddleware = function () {
-=======
-const MaybeDelayForMultidomain: ResponseMiddleware = function () {
->>>>>>> 7735c61e
   const isCrossDomain = !reqMatchesOriginPolicy(this.req, this.getRemoteState())
   const isHTML = resContentTypeIs(this.incomingRes, 'text/html')
   const isRenderedHTML = reqWillRenderHtml(this.req)
@@ -283,13 +277,8 @@
     const isHTML = resContentTypeIs(this.incomingRes, 'text/html')
     const isAUTFrame = this.req.isAUTFrame
 
-<<<<<<< HEAD
-    if (!isReqMatchOriginPolicy && isTheAUTFrame && (isHTML || isRenderedHTML)) {
+    if (!isReqMatchOriginPolicy && isAUTFrame && (isHTML || isRenderedHTML)) {
       this.debug('- multi-domain injection')
-=======
-    if (!isReqMatchOriginPolicy && isAUTFrame && (isHTML || isRenderedHTML)) {
-      this.debug('- multidomain injection')
->>>>>>> 7735c61e
 
       return 'fullMultiDomain'
     }
