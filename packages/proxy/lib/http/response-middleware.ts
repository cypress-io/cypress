import _ from 'lodash'
import charset from 'charset'
import type { CookieOptions } from 'express'
import { cors, concatStream, httpUtils, uri } from '@packages/network'
import type { CypressIncomingRequest, CypressOutgoingResponse } from '@packages/proxy'
import debugModule from 'debug'
import type { HttpMiddleware, HttpMiddlewareThis } from '.'
import iconv from 'iconv-lite'
import type { IncomingMessage, IncomingHttpHeaders } from 'http'
import { InterceptResponse } from '@packages/net-stubbing'
import { PassThrough, Readable } from 'stream'
import * as rewriter from './util/rewriter'
import zlib from 'zlib'
import { URL } from 'url'
import type { Browser } from '@packages/server/lib/browsers/types'

interface ResponseMiddlewareProps {
  /**
   * Before using `res.incomingResStream`, `prepareResStream` can be used
   * to remove any encoding that prevents it from being returned as plain text.
   *
   * This is done as-needed to avoid unnecessary g(un)zipping.
   */
  makeResStreamPlainText: () => void
  isGunzipped: boolean
  incomingRes: IncomingMessage
  incomingResStream: Readable
}

export type ResponseMiddleware = HttpMiddleware<ResponseMiddlewareProps>

const debug = debugModule('cypress:proxy:http:response-middleware')

// https://github.com/cypress-io/cypress/issues/1756
const zlibOptions = {
  flush: zlib.Z_SYNC_FLUSH,
  finishFlush: zlib.Z_SYNC_FLUSH,
}

// https://github.com/cypress-io/cypress/issues/1543
function getNodeCharsetFromResponse (headers: IncomingHttpHeaders, body: Buffer) {
  const httpCharset = (charset(headers, body, 1024) || '').toLowerCase()

  debug('inferred charset from response %o', { httpCharset })
  if (iconv.encodingExists(httpCharset)) {
    return httpCharset
  }

  // browsers default to latin1
  return 'latin1'
}

function reqMatchesOriginPolicy (req: CypressIncomingRequest, remoteState) {
  if (remoteState.strategy === 'http') {
    return cors.urlMatchesOriginPolicyProps(req.proxiedUrl, remoteState.props)
  }

  if (remoteState.strategy === 'file') {
    return req.proxiedUrl.startsWith(remoteState.origin)
  }

  return false
}

function reqWillRenderHtml (req: CypressIncomingRequest) {
  // will this request be rendered in the browser, necessitating injection?
  // https://github.com/cypress-io/cypress/issues/288

  // don't inject if this is an XHR from jquery
  if (req.headers['x-requested-with']) {
    return
  }

  // don't inject if we didn't find both text/html and application/xhtml+xml,
  const accept = req.headers['accept']

  return accept && accept.includes('text/html') && accept.includes('application/xhtml+xml')
}

function resContentTypeIs (res: IncomingMessage, contentType: string) {
  return (res.headers['content-type'] || '').includes(contentType)
}

function resContentTypeIsJavaScript (res: IncomingMessage) {
  return _.some(
    ['application/javascript', 'application/x-javascript', 'text/javascript']
    .map(_.partial(resContentTypeIs, res)),
  )
}

function isHtml (res: IncomingMessage) {
  return !resContentTypeIsJavaScript(res)
}

function resIsGzipped (res: IncomingMessage) {
  return (res.headers['content-encoding'] || '').includes('gzip')
}

function setCookie (res: CypressOutgoingResponse, k: string, v: string, domain: string) {
  let opts: CookieOptions = { domain }

  if (!v) {
    v = ''

    opts.expires = new Date(0)
  }

  return res.cookie(k, v, opts)
}

function setInitialCookie (res: CypressOutgoingResponse, remoteState: any, value) {
  // dont modify any cookies if we're trying to clear the initial cookie and we're not injecting anything
  // dont set the cookies if we're not on the initial request
  if ((!value && !res.wantsInjection) || !res.isInitial) {
    return
  }

  return setCookie(res, '__cypress.initial', value, remoteState.domainName)
}

// "autoplay *; document-domain 'none'" => { autoplay: "*", "document-domain": "'none'" }
const parseFeaturePolicy = (policy: string): any => {
  const pairs = policy.split('; ').map((directive) => directive.split(' '))

  return _.fromPairs(pairs)
}

// { autoplay: "*", "document-domain": "'none'" } => "autoplay *; document-domain 'none'"
const stringifyFeaturePolicy = (policy: any): string => {
  const pairs = _.toPairs(policy)

  return pairs.map((directive) => directive.join(' ')).join('; ')
}

const LogResponse: ResponseMiddleware = function () {
  debug('received response %o', {
    req: _.pick(this.req, 'method', 'proxiedUrl', 'headers'),
    incomingRes: _.pick(this.incomingRes, 'headers', 'statusCode'),
  })

  this.next()
}

const AttachPlainTextStreamFn: ResponseMiddleware = function () {
  this.makeResStreamPlainText = function () {
    debug('ensuring resStream is plaintext')

    if (!this.isGunzipped && resIsGzipped(this.incomingRes)) {
      debug('gunzipping response body')

      const gunzip = zlib.createGunzip(zlibOptions)

      this.incomingResStream = this.incomingResStream.pipe(gunzip).on('error', this.onError)

      this.isGunzipped = true
    }
  }

  this.next()
}

const PatchExpressSetHeader: ResponseMiddleware = function () {
  const { incomingRes } = this
  const originalSetHeader = this.res.setHeader

  // Node uses their own Symbol object, so use this to get the internal kOutHeaders
  // symbol - Symbol.for('kOutHeaders') will not work
  const getKOutHeadersSymbol = () => {
    const findKOutHeadersSymbol = (): symbol => {
      return _.find(Object.getOwnPropertySymbols(this.res), (sym) => {
        return sym.toString() === 'Symbol(kOutHeaders)'
      })!
    }

    let sym = findKOutHeadersSymbol()

    if (sym) {
      return sym
    }

    // force creation of a new header field so the kOutHeaders key is available
    this.res.setHeader('X-Cypress-HTTP-Response', 'X')
    this.res.removeHeader('X-Cypress-HTTP-Response')

    sym = findKOutHeadersSymbol()

    if (!sym) {
      throw new Error('unable to find kOutHeaders symbol')
    }

    return sym
  }

  let kOutHeaders

  this.res.setHeader = function (name, value) {
    // express.Response.setHeader does all kinds of silly/nasty stuff to the content-type...
    // but we don't want to change it at all!
    if (name === 'content-type') {
      value = incomingRes.headers['content-type'] || value
    }

    // run the original function - if an "invalid header char" error is raised,
    // set the header manually. this way we can retain Node's original error behavior
    try {
      return originalSetHeader.call(this, name, value)
    } catch (err: any) {
      if (err.code !== 'ERR_INVALID_CHAR') {
        throw err
      }

      debug('setHeader error ignored %o', { name, value, code: err.code, err })

      if (!kOutHeaders) {
        kOutHeaders = getKOutHeadersSymbol()
      }

      // https://github.com/nodejs/node/blob/42cce5a9d0fd905bf4ad7a2528c36572dfb8b5ad/lib/_http_outgoing.js#L483-L495
      let headers = this[kOutHeaders]

      if (!headers) {
        this[kOutHeaders] = headers = Object.create(null)
      }

      headers[name.toLowerCase()] = [name, value]
    }
  }

  this.next()
}

const MaybeDelayForMultiDomain: ResponseMiddleware = function () {
  const isCrossDomain = !reqMatchesOriginPolicy(this.req, this.remoteStates.current())
  const isPreviousOrigin = this.remoteStates.isInOriginStack(this.req.proxiedUrl)
  const isHTML = resContentTypeIs(this.incomingRes, 'text/html')
  const isRenderedHTML = reqWillRenderHtml(this.req)
  const isAUTFrame = this.req.isAUTFrame

  // delay the response if this is a cross-origin (and not returning to a previous origin) html request from the AUT iframe
<<<<<<< HEAD
  if (this.config.experimentalLoginFlows && isCrossDomain && !isPreviousOrigin && isAUTFrame && (isHTML || isRenderedHTML)) {
    this.debug('is cross-domain, delay until ready:for:domain event')
=======
  if (this.config.experimentalMultiDomain && isCrossDomain && !isPreviousOrigin && isAUTFrame && (isHTML || isRenderedHTML)) {
    this.debug('is cross-origin, delay until ready:for:origin event')
>>>>>>> b65db7b8

    this.serverBus.once('ready:for:origin', ({ failed }) => {
      this.debug(`received ready:for:origin${failed ? ' failed' : ''}, let the response proceed`)

      this.next()
    })

    this.serverBus.emit('cross:origin:delaying:html', {
      href: this.req.proxiedUrl,
    })

    return
  }

  this.next()
}

const SetInjectionLevel: ResponseMiddleware = function () {
  this.res.isInitial = this.req.cookies['__cypress.initial'] === 'true'

  const isRenderedHTML = reqWillRenderHtml(this.req)

  if (isRenderedHTML) {
    const origin = new URL(this.req.proxiedUrl).origin

    this.getRenderedHTMLOrigins()[origin] = true
  }

  this.debug('determine injection')

  const isReqMatchOriginPolicy = reqMatchesOriginPolicy(this.req, this.remoteStates.current())
  const getInjectionLevel = () => {
    if (this.incomingRes.headers['x-cypress-file-server-error'] && !this.res.isInitial) {
      this.debug('- partial injection (x-cypress-file-server-error)')

      return 'partial'
    }

    const isSecondaryOrigin = this.remoteStates.isSecondaryOrigin(this.req.proxiedUrl)
    const isHTML = resContentTypeIs(this.incomingRes, 'text/html')
    const isAUTFrame = this.req.isAUTFrame

    if (this.config.experimentalLoginFlows && isSecondaryOrigin && isAUTFrame && (isHTML || isRenderedHTML)) {
      this.debug('- multi-domain injection')

      return 'fullMultiDomain'
    }

    if (!isHTML || (!isReqMatchOriginPolicy && !isAUTFrame)) {
      this.debug('- no injection (not html)')

      return false
    }

    if (this.res.isInitial) {
      this.debug('- full injection')

      return 'full'
    }

    if (!isRenderedHTML) {
      this.debug('- no injection (not rendered html)')

      return false
    }

    this.debug('- partial injection (default)')

    return 'partial'
  }

  if (this.res.wantsInjection != null) {
    this.debug('- already has injection: %s', this.res.wantsInjection)
  }

  if (this.res.wantsInjection == null) {
    this.res.wantsInjection = getInjectionLevel()
  }

  if (this.res.wantsInjection) {
    // Chrome plans to make document.domain immutable in Chrome 106, with the default value
    // of the Origin-Agent-Cluster header becoming 'true'. We explicitly disable this header
    // so that we can continue to support tests that visit multiple subdomains in a single spec.
    // https://github.com/cypress-io/cypress/issues/20147
    //
    // We set the header here only for proxied requests that have scripts injected that set the domain.
    // Other proxied requests are ignored.
    this.res.setHeader('Origin-Agent-Cluster', '?0')
  }

  this.res.wantsSecurityRemoved = this.config.modifyObstructiveCode && isReqMatchOriginPolicy && (
    (this.res.wantsInjection === 'full')
    || resContentTypeIsJavaScript(this.incomingRes)
  )

  debug('injection levels: %o', _.pick(this.res, 'isInitial', 'wantsInjection', 'wantsSecurityRemoved'))

  this.next()
}

// https://github.com/cypress-io/cypress/issues/6480
const MaybeStripDocumentDomainFeaturePolicy: ResponseMiddleware = function () {
  const { 'feature-policy': featurePolicy } = this.incomingRes.headers

  if (featurePolicy) {
    const directives = parseFeaturePolicy(<string>featurePolicy)

    if (directives['document-domain']) {
      delete directives['document-domain']

      const policy = stringifyFeaturePolicy(directives)

      if (policy) {
        this.res.set('feature-policy', policy)
      } else {
        this.res.removeHeader('feature-policy')
      }
    }
  }

  this.next()
}

const OmitProblematicHeaders: ResponseMiddleware = function () {
  const headers = _.omit(this.incomingRes.headers, [
    'set-cookie',
    'x-frame-options',
    'content-length',
    'transfer-encoding',
    'content-security-policy',
    'content-security-policy-report-only',
    'connection',
  ])

  this.res.set(headers)

  this.next()
}

const MaybePreventCaching: ResponseMiddleware = function () {
  // do not cache injected responses
  // TODO: consider implementing etag system so even injected content can be cached
  if (this.res.wantsInjection) {
    this.res.setHeader('cache-control', 'no-cache, no-store, must-revalidate')
  }

  this.next()
}

const determineIfNeedsMultiDomainHandling = (ctx: HttpMiddlewareThis<ResponseMiddlewareProps>) => {
  const previousAUTRequestUrl = ctx.getPreviousAUTRequestUrl()

  // A cookie needs multi-domain handling if it's an AUT request and
  // either the request itself is cross-origin or the origins between
  // requests don't match, since the browser won't set them in that
  // case and if it's secondary-domain -> primary-domain, we don't
  // recognize the request as cross-origin
  return (
    !!ctx.req.isAUTFrame &&
    (
      (previousAUTRequestUrl && !cors.urlOriginsMatch(previousAUTRequestUrl, ctx.req.proxiedUrl))
      || !ctx.remoteStates.isPrimaryOrigin(ctx.req.proxiedUrl)
    )
  )
}

interface EnsureSameSiteNoneProps {
  cookie: string
  browser: Browser | { family: string | null }
  isLocalhost: boolean
  url: URL
}

const cookieSameSiteRegex = /SameSite=(\w+)/i
const cookieSecureRegex = /Secure/i
const cookieSecureSemicolonRegex = /;\s*Secure/i

const ensureSameSiteNone = ({ cookie, browser, isLocalhost, url }: EnsureSameSiteNoneProps) => {
  debug('original cookie: %s', cookie)

  if (cookieSameSiteRegex.test(cookie)) {
    debug('change cookie to SameSite=None')
    cookie = cookie.replace(cookieSameSiteRegex, 'SameSite=None')
  } else {
    debug('add SameSite=None to cookie')
    cookie += '; SameSite=None'
  }

  const isFirefox = browser.family === 'firefox'

  // Secure is required for SameSite=None cookies to be set in secure contexts
  // (https://w3c.github.io/webappsec-secure-contexts/#is-origin-trustworthy),
  // but will not allow the cookie to be set in an insecure context.
  // Normally http://localhost is considered a secure context (see
  // https://w3c.github.io/webappsec-secure-contexts/#localhost), but Firefox
  // does not consider the Cypress-launched browser to be a secure context (see
  // https://github.com/cypress-io/cypress/issues/18217). For that reason, we
  // remove Secure from http://localhost cookies in Firefox.
  if (cookieSecureRegex.test(cookie)) {
    if (isFirefox && isLocalhost && url.protocol === 'http:') {
      debug('remove Secure from cookie')
      cookie = cookie.replace(cookieSecureSemicolonRegex, '')
    }
  } else if (!isFirefox || url.protocol === 'https:') {
    debug('add Secure to cookie')
    cookie += '; Secure'
  }

  debug('resulting cookie: %s', cookie)

  return cookie
}

const CopyCookiesFromIncomingRes: ResponseMiddleware = function () {
  const cookies: string | string[] | undefined = this.incomingRes.headers['set-cookie']

  if (cookies) {
    const needsMultiDomainHandling = (
      this.config.experimentalLoginFlows
      && determineIfNeedsMultiDomainHandling(this)
    )
    const browser = this.getCurrentBrowser() || { family: null }
    const url = new URL(this.req.proxiedUrl)
    const isLocalhost = uri.isLocalhost(url)

    debug('force SameSite=None?', needsMultiDomainHandling)

    ;([] as string[]).concat(cookies).forEach((cookie) => {
      if (needsMultiDomainHandling) {
        cookie = ensureSameSiteNone({ cookie, browser, isLocalhost, url })
      }

      try {
        this.res.append('Set-Cookie', cookie)
      } catch (err) {
        debug('failed to Set-Cookie, continuing %o', { err, cookie })
      }
    })
  }

  this.next()
}

const REDIRECT_STATUS_CODES: any[] = [301, 302, 303, 307, 308]

// TODO: this shouldn't really even be necessary?
const MaybeSendRedirectToClient: ResponseMiddleware = function () {
  const { statusCode, headers } = this.incomingRes
  const newUrl = headers['location']

  if (!REDIRECT_STATUS_CODES.includes(statusCode) || !newUrl) {
    return this.next()
  }

  setInitialCookie(this.res, this.remoteStates.current(), true)

  debug('redirecting to new url %o', { statusCode, newUrl })
  this.res.redirect(Number(statusCode), newUrl)

  return this.end()
}

const CopyResponseStatusCode: ResponseMiddleware = function () {
  this.res.status(Number(this.incomingRes.statusCode))
  this.next()
}

const ClearCyInitialCookie: ResponseMiddleware = function () {
  setInitialCookie(this.res, this.remoteStates.current(), false)
  this.next()
}

const MaybeEndWithEmptyBody: ResponseMiddleware = function () {
  if (httpUtils.responseMustHaveEmptyBody(this.req, this.incomingRes)) {
    this.res.end()

    return this.end()
  }

  this.next()
}

const MaybeInjectHtml: ResponseMiddleware = function () {
  if (!this.res.wantsInjection) {
    return this.next()
  }

  this.skipMiddleware('MaybeRemoveSecurity') // we only want to do one or the other

  debug('injecting into HTML')

  this.makeResStreamPlainText()

  this.incomingResStream.pipe(concatStream(async (body) => {
    const nodeCharset = getNodeCharsetFromResponse(this.incomingRes.headers, body)
    const decodedBody = iconv.decode(body, nodeCharset)
    const injectedBody = await rewriter.html(decodedBody, {
      domainName: cors.getDomainNameFromUrl(this.req.proxiedUrl),
      wantsInjection: this.res.wantsInjection,
      wantsSecurityRemoved: this.res.wantsSecurityRemoved,
      isHtml: isHtml(this.incomingRes),
      useAstSourceRewriting: this.config.experimentalSourceRewriting,
      url: this.req.proxiedUrl,
      deferSourceMapRewrite: this.deferSourceMapRewrite,
    })
    const encodedBody = iconv.encode(injectedBody, nodeCharset)

    const pt = new PassThrough

    pt.write(encodedBody)
    pt.end()

    this.incomingResStream = pt
    this.next()
  })).on('error', this.onError)
}

const MaybeRemoveSecurity: ResponseMiddleware = function () {
  if (!this.res.wantsSecurityRemoved) {
    return this.next()
  }

  debug('removing JS framebusting code')

  this.makeResStreamPlainText()

  this.incomingResStream.setEncoding('utf8')
  this.incomingResStream = this.incomingResStream.pipe(rewriter.security({
    isHtml: isHtml(this.incomingRes),
    useAstSourceRewriting: this.config.experimentalSourceRewriting,
    url: this.req.proxiedUrl,
    deferSourceMapRewrite: this.deferSourceMapRewrite,
  })).on('error', this.onError)

  this.next()
}

const GzipBody: ResponseMiddleware = function () {
  if (this.isGunzipped) {
    debug('regzipping response body')
    this.incomingResStream = this.incomingResStream.pipe(zlib.createGzip(zlibOptions)).on('error', this.onError)
  }

  this.next()
}

const SendResponseBodyToClient: ResponseMiddleware = function () {
  if (this.req.isAUTFrame) {
    // track the previous AUT request URL so we know if the next requests
    // is cross-origin
    this.setPreviousAUTRequestUrl(this.req.proxiedUrl)
  }

  this.incomingResStream.pipe(this.res).on('error', this.onError)
  this.res.on('end', () => this.end())
}

export default {
  LogResponse,
  AttachPlainTextStreamFn,
  InterceptResponse,
  PatchExpressSetHeader,
  MaybeDelayForMultiDomain,
  SetInjectionLevel,
  OmitProblematicHeaders,
  MaybePreventCaching,
  MaybeStripDocumentDomainFeaturePolicy,
  CopyCookiesFromIncomingRes,
  MaybeSendRedirectToClient,
  CopyResponseStatusCode,
  ClearCyInitialCookie,
  MaybeEndWithEmptyBody,
  MaybeInjectHtml,
  MaybeRemoveSecurity,
  GzipBody,
  SendResponseBodyToClient,
}<|MERGE_RESOLUTION|>--- conflicted
+++ resolved
@@ -237,13 +237,8 @@
   const isAUTFrame = this.req.isAUTFrame
 
   // delay the response if this is a cross-origin (and not returning to a previous origin) html request from the AUT iframe
-<<<<<<< HEAD
   if (this.config.experimentalLoginFlows && isCrossDomain && !isPreviousOrigin && isAUTFrame && (isHTML || isRenderedHTML)) {
-    this.debug('is cross-domain, delay until ready:for:domain event')
-=======
-  if (this.config.experimentalMultiDomain && isCrossDomain && !isPreviousOrigin && isAUTFrame && (isHTML || isRenderedHTML)) {
     this.debug('is cross-origin, delay until ready:for:origin event')
->>>>>>> b65db7b8
 
     this.serverBus.once('ready:for:origin', ({ failed }) => {
       this.debug(`received ready:for:origin${failed ? ' failed' : ''}, let the response proceed`)
