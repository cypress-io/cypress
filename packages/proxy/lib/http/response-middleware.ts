--- conflicted
+++ resolved
@@ -413,24 +413,13 @@
   )
 }
 
-<<<<<<< HEAD
 const CopyCookiesFromIncomingRes: ResponseMiddleware = async function () {
   const cookies: string | string[] | undefined = this.incomingRes.headers['set-cookie']
-=======
-interface EnsureSameSiteNoneProps {
-  cookie: string
-  browser: Browser | { family: string | null }
-  isLocalhost: boolean
-  url: URL
-  ctxDebug: Debug.Debugger
-}
->>>>>>> 6c9894b9
 
   if (!cookies || !cookies.length) {
     return this.next()
   }
 
-<<<<<<< HEAD
   const needsCrossOriginHandling = checkNeedsCrossOriginHandling(this)
 
   const appendCookie = (cookie) => {
@@ -439,7 +428,7 @@
     try {
       this.res.append(headerName, cookie)
     } catch (err) {
-      debug(`failed to append header ${headerName}, continuing %o`, { err, cookie })
+      this.debug(`failed to append header ${headerName}, continuing %o`, { err, cookie })
     }
   }
 
@@ -447,40 +436,6 @@
     ([] as string[]).concat(cookies).forEach((cookie) => {
       appendCookie(cookie)
     })
-=======
-const ensureSameSiteNone = ({ cookie, browser, isLocalhost, url, ctxDebug }: EnsureSameSiteNoneProps) => {
-  ctxDebug('original cookie: %s', cookie)
-
-  if (cookieSameSiteRegex.test(cookie)) {
-    ctxDebug('change cookie to SameSite=None')
-    cookie = cookie.replace(cookieSameSiteRegex, 'SameSite=None')
-  } else {
-    ctxDebug('add SameSite=None to cookie')
-    cookie += '; SameSite=None'
-  }
-
-  const isFirefox = browser.family === 'firefox'
-
-  // Secure is required for SameSite=None cookies to be set in secure contexts
-  // (https://w3c.github.io/webappsec-secure-contexts/#is-origin-trustworthy),
-  // but will not allow the cookie to be set in an insecure context.
-  // Normally http://localhost is considered a secure context (see
-  // https://w3c.github.io/webappsec-secure-contexts/#localhost), but Firefox
-  // does not consider the Cypress-launched browser to be a secure context (see
-  // https://github.com/cypress-io/cypress/issues/18217). For that reason, we
-  // remove Secure from http://localhost cookies in Firefox.
-  if (cookieSecureRegex.test(cookie)) {
-    if (isFirefox && isLocalhost && url.protocol === 'http:') {
-      ctxDebug('remove Secure from cookie')
-      cookie = cookie.replace(cookieSecureSemicolonRegex, '')
-    }
-  } else if (!isFirefox || url.protocol === 'https:') {
-    ctxDebug('add Secure to cookie')
-    cookie += '; Secure'
-  }
-
-  ctxDebug('resulting cookie: %s', cookie)
->>>>>>> 6c9894b9
 
     return this.next()
   }
@@ -499,7 +454,6 @@
 
   await cookiesHelper.capturePreviousCookies()
 
-<<<<<<< HEAD
   ;([] as string[]).concat(cookies).forEach((cookie) => {
     const toughCookie = cookiesHelper.parseCookie(cookie)
 
@@ -522,21 +476,6 @@
 
   if (!needsCrossOriginHandling || !addedCookies.length) {
     return this.next()
-=======
-    this.debug('force SameSite=None?', needsCrossOriginHandling)
-
-    ;([] as string[]).concat(cookies).forEach((cookie) => {
-      if (needsCrossOriginHandling) {
-        cookie = ensureSameSiteNone({ cookie, browser, isLocalhost, url, ctxDebug: this.debug })
-      }
-
-      try {
-        this.res.append('Set-Cookie', cookie)
-      } catch (err) {
-        this.debug('failed to Set-Cookie, continuing %o', { err, cookie })
-      }
-    })
->>>>>>> 6c9894b9
   }
 
   try {
