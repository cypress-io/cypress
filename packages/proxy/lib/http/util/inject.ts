--- conflicted
+++ resolved
@@ -26,11 +26,7 @@
     return oneLine`
       <script type='text/javascript'>
         document.domain = '${domain}';
-<<<<<<< HEAD
-        window.cypressConfig = { modifyObstructiveThirdPartyCode: ${modifyObstructiveThirdPartyCode}, modifyObstructiveCode: ${modifyObstructiveCode} };
-=======
         const cypressConfig = { modifyObstructiveThirdPartyCode: ${modifyObstructiveThirdPartyCode}, modifyObstructiveCode: ${modifyObstructiveCode} };
->>>>>>> 823ffd0c
 
         ${contents}
       </script>
