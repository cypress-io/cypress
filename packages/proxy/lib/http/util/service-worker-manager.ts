--- conflicted
+++ resolved
@@ -167,16 +167,11 @@
 
     let requestPotentiallyControlledByServiceWorker = false
     let activatedServiceWorker: ServiceWorker | undefined
-    const paramlessURL = browserPreRequest.url.split('?')[0]
+    const paramlessURL = browserPreRequest.url?.split('?')[0] || ''
 
     this.serviceWorkerRegistrations.forEach((registration) => {
-<<<<<<< HEAD
       activatedServiceWorker = registration.activatedServiceWorker
-      const paramlessDocumentURL = browserPreRequest.documentURL.split('?')[0]
-=======
-      const activatedServiceWorker = registration.activatedServiceWorker
       const paramlessDocumentURL = browserPreRequest.documentURL?.split('?')[0] || ''
->>>>>>> 3e5fabce
 
       // We are determining here if a request is controlled by a service worker. A request is controlled by a service worker if
       // we have an activated service worker, the request URL does not come from the service worker, and the request
@@ -190,10 +185,6 @@
         return
       }
 
-<<<<<<< HEAD
-=======
-      const paramlessURL = browserPreRequest.url?.split('?')[0] || ''
->>>>>>> 3e5fabce
       const paramlessInitiatorURL = browserPreRequest.initiator?.url?.split('?')[0]
       const paramlessCallStackURL = browserPreRequest.initiator?.stack?.callFrames[0]?.url?.split('?')[0]
       const urlIsControlled = paramlessURL.startsWith(registration.scopeURL)
