import type {
  CypressIncomingRequest,
  BrowserPreRequest,
} from '@packages/proxy'
import Debug from 'debug'

const debug = Debug('cypress:proxy:http:util:prerequests')
const debugVerbose = Debug('cypress-verbose:proxy:http:util:prerequests')

const metrics: any = {
  browserPreRequestsReceived: 0,
  proxyRequestsReceived: 0,
  immediatelyMatchedRequests: 0,
  unmatchedRequests: 0,
  unmatchedPreRequests: 0,
}

process.once('exit', () => {
  debug('metrics: %o', metrics)
})

export type GetPreRequestCb = (browserPreRequest?: BrowserPreRequest) => void

type PendingRequest = {
  ctxDebug
  callback: GetPreRequestCb
  timeout: ReturnType<typeof setTimeout>
}

// This class' purpose is to match up incoming "requests" (requests from the browser received by the http proxy)
// with "pre-requests" (events received by our browser extension indicating that the browser is about to make a request).
// Because these come from different sources, they can be out of sync, arriving in either order.

// Basically, when requests come in, we want to provide additional data read from the pre-request. but if no pre-request
// ever comes in, we don't want to block proxied requests indefinitely.
export class PreRequests {
  requestTimeout: number
  pendingPreRequests: Record<string, BrowserPreRequest> = {}
  pendingRequests: Record<string, PendingRequest> = {}
  prerequestTimestamps: Record<string, number> = {}
  sweepInterval: ReturnType<typeof setInterval>

  constructor (requestTimeout = 500) {
    // If a request comes in and we don't have a matching pre-request after this timeout,
    // we invoke the request callback to tell the server to proceed (we don't want to block
    // user requests indefinitely).
    this.requestTimeout = requestTimeout

    // Discarding prerequests on the other hand is not urgent, so we do it on a regular interval
    // rather than with a separate timer for each one.
    // 2 times the requestTimeout is arbitrary, chosen to give plenty of time and
<<<<<<< HEAD
    // make surewe don't discard any pre-requests prematurely but that we don't leak memory over time
    // if a large number of pre-requests don't match up (as seen in https://github.com/cypress-io/cypress/issues/17853,
    // for example)
    this.sweepInterval = setInterval(() => {
=======
    // make sure we don't discard any pre-requests prematurely but that we don't leak memory over time
    // if a large number of pre-requests don't match up
    // fixes: https://github.com/cypress-io/cypress/issues/17853
    setInterval(() => {
>>>>>>> 4c09062e
      const now = Date.now()

      Object.entries(this.prerequestTimestamps).forEach(([key, timestamp]) => {
        if (timestamp + this.requestTimeout * 2 < now) {
          debugVerbose('timed out unmatched pre-request %s: %o', key, this.pendingPreRequests[key])
          metrics.unmatchedPreRequests++
          delete this.pendingPreRequests[key]
          delete this.prerequestTimestamps[key]
        }
      })
    }, this.requestTimeout * 2)
  }

  addPending (browserPreRequest: BrowserPreRequest) {
    metrics.browserPreRequestsReceived++
    const key = `${browserPreRequest.method}-${browserPreRequest.url}`

    if (this.pendingRequests[key]) {
      debugVerbose('Incoming pre-request %s matches pending request. %o', key, browserPreRequest)
      clearTimeout(this.pendingRequests[key].timeout)
      this.pendingRequests[key].callback(browserPreRequest)
      delete this.pendingRequests[key]
    }

    debugVerbose('Caching pre-request %s to be matched later. %o', key, browserPreRequest)
    this.pendingPreRequests[key] = browserPreRequest
    this.prerequestTimestamps[key] = Date.now()
  }

  get (req: CypressIncomingRequest, ctxDebug, callback: GetPreRequestCb) {
    metrics.proxyRequestsReceived++
    const key = `${req.method}-${req.proxiedUrl}`

    if (this.pendingPreRequests[key]) {
      metrics.immediatelyMatchedRequests++
      ctxDebug('Incoming request %s matches known pre-request: %o', key, this.pendingPreRequests[key])
      callback(this.pendingPreRequests[key])

      delete this.pendingPreRequests[key]
      delete this.prerequestTimestamps[key]

      return
    }

    const timeout = setTimeout(() => {
      callback()
      ctxDebug('Never received pre-request for request %s after waiting %sms. Continuing without one.', key, this.requestTimeout)
      metrics.unmatchedRequests++
      delete this.pendingRequests[key]
    }, this.requestTimeout)

    this.pendingRequests[key] = {
      ctxDebug,
      callback,
      timeout,
    }
  }
}<|MERGE_RESOLUTION|>--- conflicted
+++ resolved
@@ -49,17 +49,10 @@
     // Discarding prerequests on the other hand is not urgent, so we do it on a regular interval
     // rather than with a separate timer for each one.
     // 2 times the requestTimeout is arbitrary, chosen to give plenty of time and
-<<<<<<< HEAD
-    // make surewe don't discard any pre-requests prematurely but that we don't leak memory over time
-    // if a large number of pre-requests don't match up (as seen in https://github.com/cypress-io/cypress/issues/17853,
-    // for example)
-    this.sweepInterval = setInterval(() => {
-=======
     // make sure we don't discard any pre-requests prematurely but that we don't leak memory over time
     // if a large number of pre-requests don't match up
     // fixes: https://github.com/cypress-io/cypress/issues/17853
-    setInterval(() => {
->>>>>>> 4c09062e
+    this.sweepInterval = setInterval(() => {
       const now = Date.now()
 
       Object.entries(this.prerequestTimestamps).forEach(([key, timestamp]) => {
