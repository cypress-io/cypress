--- conflicted
+++ resolved
@@ -63,10 +63,7 @@
     const i = this.stacks[stackKey].findIndex((v) => v === value)
 
     this.stacks[stackKey].splice(i, 1)
-<<<<<<< HEAD
-=======
     if (this.stacks[stackKey].length === 0) delete this.stacks[stackKey]
->>>>>>> 45803307
   }
   get length () {
     return Object.values(this.stacks).reduce((prev, cur) => prev + cur.length, 0)
