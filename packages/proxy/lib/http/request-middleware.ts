import _ from 'lodash'
import CyServer from '@packages/server'
import { blocked, cors } from '@packages/network'
import { InterceptRequest } from '@packages/net-stubbing'
import debugModule from 'debug'
import { HttpMiddleware } from './'

export type RequestMiddleware = HttpMiddleware<{
  outgoingReq: any
}>

const debug = debugModule('cypress:proxy:http:request-middleware')

const LogRequest: RequestMiddleware = function () {
  debug('proxying request %o', {
    req: _.pick(this.req, 'method', 'proxiedUrl', 'headers'),
  })

  this.next()
}

const CorrelateBrowserPreRequest: RequestMiddleware = async function () {
<<<<<<< HEAD
=======
  if (!this.shouldCorrelatePreRequests()) {
    return this.next()
  }

>>>>>>> 66303f63
  if (this.req.headers['x-cypress-resolving-url']) {
    this.debug('skipping prerequest for resolve:url')
    delete this.req.headers['x-cypress-resolving-url']

    return this.next()
  }

  this.debug('waiting for prerequest')
  this.getPreRequest(((browserPreRequest) => {
    this.req.browserPreRequest = browserPreRequest
    this.next()
  }))
}

const SendToDriver: RequestMiddleware = function () {
  const { browserPreRequest } = this.req

  if (browserPreRequest) {
    this.socket.toDriver('proxy:incoming:request', browserPreRequest)
  }

  this.next()
}

const MaybeEndRequestWithBufferedResponse: RequestMiddleware = function () {
  const buffer = this.buffers.take(this.req.proxiedUrl)

  if (buffer) {
    this.debug('ending request with buffered response')
    this.res.wantsInjection = 'full'

    return this.onResponse(buffer.response, buffer.stream)
  }

  this.next()
}

const RedirectToClientRouteIfUnloaded: RequestMiddleware = function () {
  // if we have an unload header it means our parent app has been navigated away
  // directly and we need to automatically redirect to the clientRoute
  if (this.req.cookies['__cypress.unload']) {
    this.res.redirect(this.config.clientRoute)

    return this.end()
  }

  this.next()
}

const EndRequestsToBlockedHosts: RequestMiddleware = function () {
  const { blockHosts } = this.config

  if (blockHosts) {
    const matches = blocked.matches(this.req.proxiedUrl, blockHosts)

    if (matches) {
      this.res.set('x-cypress-matched-blocked-host', matches)
      this.debug('blocking request %o', { matches })

      this.res.status(503).end()

      return this.end()
    }
  }

  this.next()
}

const StripUnsupportedAcceptEncoding: RequestMiddleware = function () {
  // Cypress can only support plaintext or gzip, so make sure we don't request anything else
  const acceptEncoding = this.req.headers['accept-encoding']

  if (acceptEncoding) {
    if (acceptEncoding.includes('gzip')) {
      this.req.headers['accept-encoding'] = 'gzip'
    } else {
      delete this.req.headers['accept-encoding']
    }
  }

  this.next()
}

function reqNeedsBasicAuthHeaders (req, { auth, origin }: CyServer.RemoteState) {
  //if we have auth headers, this request matches our origin, protection space, and the user has not supplied auth headers
  return auth && !req.headers['authorization'] && cors.urlMatchesOriginProtectionSpace(req.proxiedUrl, origin)
}

const MaybeSetBasicAuthHeaders: RequestMiddleware = function () {
  const remoteState = this.getRemoteState()

  if (remoteState.auth && reqNeedsBasicAuthHeaders(this.req, remoteState)) {
    const { auth } = remoteState
    const base64 = Buffer.from(`${auth.username}:${auth.password}`).toString('base64')

    this.req.headers['authorization'] = `Basic ${base64}`
  }

  this.next()
}

const SendRequestOutgoing: RequestMiddleware = function () {
  const requestOptions = {
    timeout: this.req.responseTimeout,
    strictSSL: false,
    followRedirect: this.req.followRedirect || false,
    retryIntervals: [0, 100, 200, 200],
    url: this.req.proxiedUrl,
  }

  const requestBodyBuffered = !!this.req.body

  const { strategy, origin, fileServer } = this.getRemoteState()

  if (strategy === 'file' && requestOptions.url.startsWith(origin)) {
    this.req.headers['x-cypress-authorization'] = this.getFileServerToken()

    requestOptions.url = requestOptions.url.replace(origin, fileServer)
  }

  if (requestBodyBuffered) {
    _.assign(requestOptions, _.pick(this.req, 'method', 'body', 'headers'))
  }

  const req = this.request.create(requestOptions)

  req.on('error', this.onError)
  req.on('response', (incomingRes) => this.onResponse(incomingRes, req))
  this.req.on('aborted', () => {
    this.debug('request aborted')
    req.abort()
  })

  if (!requestBodyBuffered) {
    // pipe incoming request body, headers to new request
    this.req.pipe(req)
  }

  this.outgoingReq = req
}

export default {
  LogRequest,
  CorrelateBrowserPreRequest,
  SendToDriver,
  MaybeEndRequestWithBufferedResponse,
  InterceptRequest,
  RedirectToClientRouteIfUnloaded,
  EndRequestsToBlockedHosts,
  StripUnsupportedAcceptEncoding,
  MaybeSetBasicAuthHeaders,
  SendRequestOutgoing,
}<|MERGE_RESOLUTION|>--- conflicted
+++ resolved
@@ -20,13 +20,10 @@
 }
 
 const CorrelateBrowserPreRequest: RequestMiddleware = async function () {
-<<<<<<< HEAD
-=======
   if (!this.shouldCorrelatePreRequests()) {
     return this.next()
   }
 
->>>>>>> 66303f63
   if (this.req.headers['x-cypress-resolving-url']) {
     this.debug('skipping prerequest for resolve:url')
     delete this.req.headers['x-cypress-resolving-url']
