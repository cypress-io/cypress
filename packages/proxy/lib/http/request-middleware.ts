import _ from 'lodash'
import { blocked, cors } from '@packages/network'
import { InterceptRequest, SetMatchingRoutes } from '@packages/net-stubbing'
import { telemetry } from '@packages/telemetry'
import { isVerboseTelemetry as isVerbose } from '.'
import {
  addCookieJarCookiesToRequest, getSameSiteContext, shouldAttachAndSetCookies,
} from './util/cookies'
import { doesTopNeedToBeSimulated } from './util/top-simulation'

import type { HttpMiddleware } from './'
import type { CypressIncomingRequest } from '../types'
// do not use a debug namespace in this file - use the per-request `this.debug` instead
// available as cypress-verbose:proxy:http
// eslint-disable-next-line @typescript-eslint/no-unused-vars
const debug = null

export type RequestMiddleware = HttpMiddleware<{
  outgoingReq: any
}>

const LogRequest: RequestMiddleware = function () {
  this.debug('proxying request %o', {
    req: _.pick(this.req, 'method', 'proxiedUrl', 'headers'),
  })

  this.next()
}

const ExtractCypressMetadataHeaders: RequestMiddleware = function () {
  const span = telemetry.startSpan({ name: 'extract:cypress:metadata:headers', parentSpan: this.reqMiddlewareSpan, isVerbose })

  this.req.isAUTFrame = !!this.req.headers['x-cypress-is-aut-frame']

  span?.setAttributes({
    isAUTFrame: this.req.isAUTFrame,
  })

  if (this.req.headers['x-cypress-is-aut-frame']) {
    delete this.req.headers['x-cypress-is-aut-frame']
  }

  span?.end()
  this.next()
}

const MaybeSimulateSecHeaders: RequestMiddleware = function () {
  const span = telemetry.startSpan({ name: 'maybe:simulate:sec:headers', parentSpan: this.reqMiddlewareSpan, isVerbose })

  span?.setAttributes({
    experimentalModifyObstructiveThirdPartyCode: this.config.experimentalModifyObstructiveThirdPartyCode,
  })

  if (!this.config.experimentalModifyObstructiveThirdPartyCode) {
    span?.end()
    this.next()

    return
  }

  // Do NOT disclose destination to an iframe and simulate if iframe was top
  if (this.req.isAUTFrame && this.req.headers['sec-fetch-dest'] === 'iframe') {
    const secFetchDestModifiedTo = 'document'

    span?.setAttributes({
      secFetchDestModifiedFrom: this.req.headers['sec-fetch-dest'],
      secFetchDestModifiedTo,
    })

    this.req.headers['sec-fetch-dest'] = secFetchDestModifiedTo
  }

  span?.end()
  this.next()
}

const CorrelateBrowserPreRequest: RequestMiddleware = async function () {
  const span = telemetry.startSpan({ name: 'correlate:prerequest', parentSpan: this.reqMiddlewareSpan, isVerbose })

  const shouldCorrelatePreRequests = this.shouldCorrelatePreRequests()

  span?.setAttributes({
    shouldCorrelatePreRequest: shouldCorrelatePreRequests,
  })

  if (!this.shouldCorrelatePreRequests()) {
    span?.end()

    return this.next()
  }

  const copyResourceTypeAndNext = () => {
    this.req.resourceType = this.req.browserPreRequest?.resourceType

    span?.setAttributes({
      resourceType: this.req.resourceType,
    })

    span?.end()

    return this.next()
  }

  if (this.req.headers['x-cypress-resolving-url']) {
    this.debug('skipping prerequest for resolve:url')
    delete this.req.headers['x-cypress-resolving-url']
    const requestId = `cy.visit-${Date.now()}`

    this.req.browserPreRequest = {
      requestId,
      method: this.req.method,
      url: this.req.proxiedUrl,
      // @ts-ignore
      headers: this.req.headers,
      resourceType: 'document',
      originalResourceType: 'document',
    }

    this.res.on('close', () => {
      this.socket.toDriver('request:event', 'response:received', {
        requestId,
        headers: this.res.getHeaders(),
        status: this.res.statusCode,
      })
    })

    return copyResourceTypeAndNext()
  }

  this.debug('waiting for prerequest')
  this.getPreRequest(((browserPreRequest) => {
    this.req.browserPreRequest = browserPreRequest
    copyResourceTypeAndNext()
  }))
}

const CalculateCredentialLevelIfApplicable: RequestMiddleware = function () {
  if (!doesTopNeedToBeSimulated(this) ||
    (this.req.resourceType !== undefined && this.req.resourceType !== 'xhr' && this.req.resourceType !== 'fetch')) {
    this.next()

    return
  }

  this.debug(`looking up credentials for ${this.req.proxiedUrl}`)
  const { credentialStatus, resourceType } = this.resourceTypeAndCredentialManager.get(this.req.proxiedUrl, this.req.resourceType)

  this.debug(`credentials calculated for ${resourceType}:${credentialStatus}`)

  // if for some reason the resourceType is not set by the prerequest, have a fallback in place
  this.req.resourceType = !this.req.resourceType ? resourceType : this.req.resourceType
  this.req.credentialsLevel = credentialStatus
  this.next()
}

const MaybeAttachCrossOriginCookies: RequestMiddleware = function () {
  const span = telemetry.startSpan({ name: 'maybe:attach:cross:origin:cookies', parentSpan: this.reqMiddlewareSpan, isVerbose })

  const doesTopNeedSimulation = doesTopNeedToBeSimulated(this)

  span?.setAttributes({
    doesTopNeedToBeSimulated: doesTopNeedSimulation,
    resourceType: this.req.resourceType,
  })

  if (!doesTopNeedSimulation) {
    span?.end()

    return this.next()
  }

  // Top needs to be simulated since the AUT is in a cross origin state. Get the "requested with" and credentials and see what cookies need to be attached
  const currentAUTUrl = this.getAUTUrl()
  const shouldCookiesBeAttachedToRequest = shouldAttachAndSetCookies(this.req.proxiedUrl, currentAUTUrl, this.req.resourceType, this.req.credentialsLevel, this.req.isAUTFrame)

  span?.setAttributes({
    currentAUTUrl,
    shouldCookiesBeAttachedToRequest,
  })

  this.debug(`should cookies be attached to request?: ${shouldCookiesBeAttachedToRequest}`)
  if (!shouldCookiesBeAttachedToRequest) {
    span?.end()

    return this.next()
  }

  const sameSiteContext = getSameSiteContext(
    currentAUTUrl,
    this.req.proxiedUrl,
    this.req.isAUTFrame,
  )

  span?.setAttributes({
    sameSiteContext,
    currentAUTUrl,
    isAUTFrame: this.req.isAUTFrame,
  })

  const applicableCookiesInCookieJar = this.getCookieJar().getCookies(this.req.proxiedUrl, sameSiteContext)
  const cookiesOnRequest = (this.req.headers['cookie'] || '').split('; ')

  const existingCookiesInJar = applicableCookiesInCookieJar.join('; ')
  const addedCookiesFromHeader = cookiesOnRequest.join('; ')

  this.debug('existing cookies on request from cookie jar: %s', existingCookiesInJar)
  this.debug('add cookies to request from header: %s', addedCookiesFromHeader)

  // if the cookie header is empty (i.e. ''), set it to undefined for expected behavior
  this.req.headers['cookie'] = addCookieJarCookiesToRequest(applicableCookiesInCookieJar, cookiesOnRequest) || undefined

  span?.setAttributes({
    existingCookiesInJar,
    addedCookiesFromHeader,
    cookieHeader: this.req.headers['cookie'],
  })

  this.debug('cookies being sent with request: %s', this.req.headers['cookie'])

  span?.end()
  this.next()
}

function shouldLog (req: CypressIncomingRequest) {
  // 1. Any matching `cy.intercept()` should cause `req` to be logged by default, unless `log: false` is passed explicitly.
  if (req.matchingRoutes?.length) {
    const lastMatchingRoute = req.matchingRoutes[0]

    if (!lastMatchingRoute.staticResponse) {
      // No StaticResponse is set, therefore the request must be logged.
      return true
    }

    if (lastMatchingRoute.staticResponse.log !== undefined) {
      return Boolean(lastMatchingRoute.staticResponse.log)
    }
  }

  // 2. Otherwise, only log if it is an XHR or fetch.
  return req.resourceType === 'fetch' || req.resourceType === 'xhr'
}

const SendToDriver: RequestMiddleware = function () {
  const span = telemetry.startSpan({ name: 'send:to:driver', parentSpan: this.reqMiddlewareSpan, isVerbose })

  const shouldLogReq = shouldLog(this.req)

  if (shouldLogReq && this.req.browserPreRequest) {
    this.socket.toDriver('request:event', 'incoming:request', this.req.browserPreRequest)
  }

  span?.setAttributes({
    shouldLogReq,
    hasBrowserPreRequest: !!this.req.browserPreRequest,
  })

  span?.end()
  this.next()
}

const MaybeEndRequestWithBufferedResponse: RequestMiddleware = function () {
  const span = telemetry.startSpan({ name: 'maybe:end:with:buffered:response', parentSpan: this.reqMiddlewareSpan, isVerbose })

  const buffer = this.buffers.take(this.req.proxiedUrl)

  span?.setAttributes({
    hasBuffer: !!buffer,
  })

  if (buffer) {
    this.debug('ending request with buffered response')

    // NOTE: Only inject fullCrossOrigin here if the super domain origins do not match in order to keep parity with cypress application reloads
    this.res.wantsInjection = buffer.urlDoesNotMatchPolicyBasedOnDomain ? 'fullCrossOrigin' : 'full'

    span?.setAttributes({
      wantsInjection: this.res.wantsInjection,
    })

    span?.end()
    this.reqMiddlewareSpan?.end()

    return this.onResponse(buffer.response, buffer.stream)
  }

  span?.end()
  this.next()
}

const RedirectToClientRouteIfUnloaded: RequestMiddleware = function () {
  const span = telemetry.startSpan({ name: 'redirect:to:client:route:if:unloaded', parentSpan: this.reqMiddlewareSpan, isVerbose })

  const hasAppUnloaded = this.req.cookies['__cypress.unload']

  span?.setAttributes({
    hasAppUnloaded,
  })

  // if we have an unload header it means our parent app has been navigated away
  // directly and we need to automatically redirect to the clientRoute
  if (hasAppUnloaded) {
    span?.setAttributes({
      redirectedTo: this.config.clientRoute,
    })

    this.res.redirect(this.config.clientRoute)

    span?.end()

    return this.end()
  }

  span?.end()
  this.next()
}

const EndRequestsToBlockedHosts: RequestMiddleware = function () {
  const span = telemetry.startSpan({ name: 'end:requests:to:block:hosts', parentSpan: this.reqMiddlewareSpan, isVerbose })

  const { blockHosts } = this.config

  span?.setAttributes({
    areBlockHostsConfigured: !!blockHosts,
  })

  if (blockHosts) {
    const matches = blocked.matches(this.req.proxiedUrl, blockHosts)

    span?.setAttributes({
      didUrlMatchBlockedHosts: !!matches,
    })

    if (matches) {
      this.res.set('x-cypress-matched-blocked-host', matches)
      this.debug('blocking request %o', { matches })

      this.res.status(503).end()

      span?.end()

      return this.end()
    }
  }

  this.next()
}

const StripUnsupportedAcceptEncoding: RequestMiddleware = function () {
  const span = telemetry.startSpan({ name: 'strip:unsupported:accept:encoding', parentSpan: this.reqMiddlewareSpan, isVerbose })

  // Cypress can only support plaintext or gzip, so make sure we don't request anything else
  const acceptEncoding = this.req.headers['accept-encoding']

  span?.setAttributes({
    acceptEncodingHeaderPresent: !!acceptEncoding,
  })

  if (acceptEncoding) {
    const doesAcceptHeadingIncludeGzip = acceptEncoding.includes('gzip')

    span?.setAttributes({
      doesAcceptHeadingIncludeGzip,
    })

    if (doesAcceptHeadingIncludeGzip) {
      this.req.headers['accept-encoding'] = 'gzip'
    } else {
      delete this.req.headers['accept-encoding']
    }
  }

  span?.end()
  this.next()
}

function reqNeedsBasicAuthHeaders (req, { auth, origin }: Cypress.RemoteState) {
  //if we have auth headers, this request matches our origin, protection space, and the user has not supplied auth headers
  return auth && !req.headers['authorization'] && cors.urlMatchesOriginProtectionSpace(req.proxiedUrl, origin)
}

const MaybeSetBasicAuthHeaders: RequestMiddleware = function () {
  const span = telemetry.startSpan({ name: 'maybe:set:basic:auth:headers', parentSpan: this.reqMiddlewareSpan, isVerbose })

  // get the remote state for the proxied url
  const remoteState = this.remoteStates.get(this.req.proxiedUrl)

  const doesReqNeedBasicAuthHeaders = remoteState?.auth && reqNeedsBasicAuthHeaders(this.req, remoteState)

  span?.setAttributes({
    doesReqNeedBasicAuthHeaders,
  })

  if (remoteState?.auth && doesReqNeedBasicAuthHeaders) {
    const { auth } = remoteState
    const base64 = Buffer.from(`${auth.username}:${auth.password}`).toString('base64')

    this.req.headers['authorization'] = `Basic ${base64}`
  }

  span?.end()
  this.next()
}

const SendRequestOutgoing: RequestMiddleware = function () {
  // end the request middleware span here before we make
  // our outbound request so we can see that outside
  // of the internal cypress middleware handlers
  this.reqMiddlewareSpan?.end()

  // the actual req/resp time outbound from the proxy server
  const span = telemetry.startSpan({
    name: 'outgoing:request:ttfb',
    parentSpan: this.handleHttpRequestSpan,
    isVerbose,
  })

  const requestOptions = {
    browserPreRequest: this.req.browserPreRequest,
    timeout: this.req.responseTimeout,
    strictSSL: false,
    followRedirect: this.req.followRedirect || false,
    retryIntervals: [],
    url: this.req.proxiedUrl,
    time: !!span, // include timingPhases
  }

  const requestBodyBuffered = !!this.req.body

  const { strategy, origin, fileServer } = this.remoteStates.current()

  span?.setAttributes({
    requestBodyBuffered,
    strategy,
  })

  if (strategy === 'file' && requestOptions.url.startsWith(origin)) {
    this.req.headers['x-cypress-authorization'] = this.getFileServerToken()

    requestOptions.url = requestOptions.url.replace(origin, fileServer as string)
  }

  if (requestBodyBuffered) {
    _.assign(requestOptions, _.pick(this.req, 'method', 'body', 'headers'))
  }

  const req = this.request.create(requestOptions)
  const socket = this.req.socket

  const onSocketClose = () => {
    this.debug('request aborted')
    // if the request is aborted, close out the middleware span and http span. the response middleware did not run

    this.reqMiddlewareSpan?.setAttributes({
      requestAborted: true,
    })

    this.reqMiddlewareSpan?.end()
    this.handleHttpRequestSpan?.end()

    req.abort()
  }

  req.on('error', this.onError)
  req.on('response', (incomingRes) => {
    if (span) {
      const { timings } = incomingRes.request

      if (!timings.socket) {
        timings.socket = 0
      }

      if (!timings.lookup) {
        timings.lookup = timings.socket
      }

      if (!timings.connect) {
        timings.connect = timings.lookup
      }

      if (!timings.response) {
        timings.response = timings.connect
      }

      span.setAttributes({
        'request.timing.socket': timings.socket,
        'request.timing.dns': timings.lookup - timings.socket,
        'request.timing.tcp': timings.connect - timings.lookup,
        'request.timing.firstByte': timings.response - timings.connect,
        'request.timing.totalUntilFirstByte': timings.response,
      // download and total are not available yet
      })

      span.end()
    }

    this.onResponse(incomingRes, req)
  })

  // NOTE: this is an odd place to remove this listener
  this.req.res?.on('finish', () => {
    socket.removeListener('close', onSocketClose)
  })

  this.req.socket.on('close', onSocketClose)

  if (!requestBodyBuffered) {
    // pipe incoming request body, headers to new request
    this.req.pipe(req)
  }

  this.outgoingReq = req
}

export default {
  LogRequest,
  ExtractCypressMetadataHeaders,
  MaybeSimulateSecHeaders,
  CorrelateBrowserPreRequest,
  CalculateCredentialLevelIfApplicable,
  MaybeAttachCrossOriginCookies,
<<<<<<< HEAD
  CorrelateBrowserPreRequest,
=======
>>>>>>> 8a90c319
  MaybeEndRequestWithBufferedResponse,
  SetMatchingRoutes,
  SendToDriver,
  InterceptRequest,
  RedirectToClientRouteIfUnloaded,
  EndRequestsToBlockedHosts,
  StripUnsupportedAcceptEncoding,
  MaybeSetBasicAuthHeaders,
  SendRequestOutgoing,
}<|MERGE_RESOLUTION|>--- conflicted
+++ resolved
@@ -518,10 +518,6 @@
   CorrelateBrowserPreRequest,
   CalculateCredentialLevelIfApplicable,
   MaybeAttachCrossOriginCookies,
-<<<<<<< HEAD
-  CorrelateBrowserPreRequest,
-=======
->>>>>>> 8a90c319
   MaybeEndRequestWithBufferedResponse,
   SetMatchingRoutes,
   SendToDriver,
