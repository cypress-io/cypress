--- conflicted
+++ resolved
@@ -35,8 +35,7 @@
     delete this.req.headers['x-cypress-is-xhr-or-fetch']
   }
 
-  if (!this.config.experimentalSessionAndOrigin ||
-    !doesTopNeedToBeSimulated(this) ||
+  if (!doesTopNeedToBeSimulated(this) ||
     // this should be unreachable, as the x-cypress-is-xhr-or-fetch header is only attached if
     // the resource type is 'xhr' or 'fetch or 'true' (in the case of electron|extension).
     // This is only needed for defensive purposes.
@@ -72,7 +71,7 @@
 }
 
 const MaybeAttachCrossOriginCookies: RequestMiddleware = function () {
-  if (!this.config.experimentalSessionAndOrigin || !doesTopNeedToBeSimulated(this)) {
+  if (!doesTopNeedToBeSimulated(this)) {
     return this.next()
   }
 
@@ -80,12 +79,8 @@
   const currentAUTUrl = this.getAUTUrl()
   const shouldCookiesBeAttachedToRequest = shouldAttachAndSetCookies(this.req.proxiedUrl, currentAUTUrl, this.req.requestedWith, this.req.credentialsLevel, this.req.isAUTFrame)
 
-<<<<<<< HEAD
-  if (!currentAUTUrl) {
-=======
   this.debug(`should cookies be attached to request?: ${shouldCookiesBeAttachedToRequest}`)
   if (!shouldCookiesBeAttachedToRequest) {
->>>>>>> df86ae45
     return this.next()
   }
 
@@ -161,13 +156,8 @@
 
   if (buffer) {
     this.debug('ending request with buffered response')
-<<<<<<< HEAD
-    this.res.wantsInjection = buffer.isCrossOrigin ? 'fullCrossOrigin' : 'full'
-=======
-    // NOTE: Only inject fullCrossOrigin here if experimental is on and
-    // the super domain origins do not match in order to keep parity with cypress application reloads
-    this.res.wantsInjection = this.config.experimentalSessionAndOrigin && buffer.isCrossSuperDomainOrigin ? 'fullCrossOrigin' : 'full'
->>>>>>> df86ae45
+    // NOTE: Only inject fullCrossOrigin here if the super domain origins do not match in order to keep parity with cypress application reloads
+    this.res.wantsInjection = buffer.isCrossSuperDomainOrigin ? 'fullCrossOrigin' : 'full'
 
     return this.onResponse(buffer.response, buffer.stream)
   }
