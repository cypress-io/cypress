--- conflicted
+++ resolved
@@ -59,11 +59,7 @@
     this.http.setBuffer(buffer)
   }
 
-<<<<<<< HEAD
-  reset (options: { resetPrerequests?: boolean } = {}) {
-=======
   reset (options: { resetPreRequests: boolean } = { resetPreRequests: true }) {
->>>>>>> 7a9e3a46
     this.http.reset(options)
   }
 
