import path from 'path'
import dedent from 'dedent'
import fs from 'fs-extra'
import * as dependencies from './dependencies'
import componentIndexHtmlGenerator from './component-index-template'
import { defineConfigAvailable } from '@packages/data-context/src/sources/migration/codegen'
import semver from 'semver'
import resolveFrom from 'resolve-from'

export type PkgJson = { version: string, dependencies?: Record<string, string>, devDependencies?: Record<string, string> }

type WizardBundler = typeof dependencies.WIZARD_BUNDLERS[number]['type']

export type CodeGenFramework = typeof WIZARD_FRAMEWORKS[number]['codeGenFramework']

export type WizardDependency = typeof dependencies.WIZARD_DEPENDENCIES[number]

export interface DependencyToInstall {
  dependency: WizardDependency
  satisfied: boolean
  loc: string | null
  detectedVersion: string | null
}

export type WizardFrontendFramework = typeof WIZARD_FRAMEWORKS[number]

export function inPkgJson (dependency: WizardDependency, projectPath: string): DependencyToInstall {
  try {
    const loc = resolveFrom(projectPath, path.join(dependency.package, 'package.json'))
    const pkg = fs.readJsonSync(loc) as PkgJson
    const pkgVersion = semver.coerce(pkg.version)

    if (!pkgVersion) {
      throw Error(`${pkg.version} for ${dependency.package} is not a valid semantic version.`)
    }

    return {
      dependency,
      detectedVersion: pkg.version,
      loc,
      satisfied: Boolean(pkg.version && semver.satisfies(pkgVersion, dependency.minVersion)),
    }
  } catch (e) {
    return {
      dependency,
      detectedVersion: null,
      loc: null,
      satisfied: false,
    }
  }
}

function getBundlerDependency (bundler: WizardBundler, projectPath: string): DependencyToInstall {
  switch (bundler) {
    case 'vite': return inPkgJson(dependencies.WIZARD_DEPENDENCY_VITE, projectPath)
    case 'webpack': return inPkgJson(dependencies.WIZARD_DEPENDENCY_WEBPACK, projectPath)
    default: throw Error(`Unknown bundler ${bundler}`)
  }
}

interface CreateCypressConfig {
  framework: typeof WIZARD_FRAMEWORKS[number]['configFramework']
  bundler: WizardBundler
  language: 'js' | 'ts'
  projectRoot: string
}

export function createCypressConfig (config: CreateCypressConfig): string {
  if (config.language === 'ts') {
    if (defineConfigAvailable(config.projectRoot)) {
      return dedent`
        import { defineConfig } from 'cypress'

        export default defineConfig({
          component: {
            devServer: {
              framework: '${config.framework}',
              bundler: '${config.bundler}'
            }
          }
        })`
    }

    return dedent`
      export default {
        component: {
          devServer: {
            framework: '${config.framework}',
            bundler: '${config.bundler}'
          }
        }
      }`
  }

  return dedent`
    module.exports = {
      component: {
        devServer: {
          framework: '${config.framework}',
          bundler: '${config.bundler}'
        }
      }
    }`
}

export const WIZARD_FRAMEWORKS = [
  {
    type: 'reactscripts',
    configFramework: 'create-react-app',
    category: 'template',
    name: 'Create React App',
    supportedBundlers: [dependencies.WIZARD_DEPENDENCY_WEBPACK],
    detectors: [dependencies.WIZARD_DEPENDENCY_REACT_SCRIPTS],
    storybookDep: dependencies.WIZARD_DEPENDENCY_STORYBOOK_REACT,
    dependencies: (bundler: WizardBundler, projectPath: string): DependencyToInstall[] => {
      return [
        inPkgJson(dependencies.WIZARD_DEPENDENCY_REACT_SCRIPTS, projectPath),
        inPkgJson(dependencies.WIZARD_DEPENDENCY_WEBPACK, projectPath),
        inPkgJson(dependencies.WIZARD_DEPENDENCY_REACT, projectPath),
      ]
    },
    createCypressConfig,
    codeGenFramework: 'react',
    glob: '*.{js,jsx,tsx}',
    mountModule: 'cypress/react',
<<<<<<< HEAD
    alpha: false,
=======
    componentIndexHtml: componentIndexHtmlGenerator(),
>>>>>>> 10dfccc6
  },
  {
    type: 'vueclivue2',
    configFramework: 'vue-cli',
    category: 'template',
    name: 'Vue CLI (Vue 2)',
    detectors: [dependencies.WIZARD_DEPENDENCY_VUE_CLI_SERVICE, dependencies.WIZARD_DEPENDENCY_VUE_2],
    supportedBundlers: [dependencies.WIZARD_DEPENDENCY_WEBPACK],
    storybookDep: dependencies.WIZARD_DEPENDENCY_STORYBOOK_VUE_2,
    dependencies: (bundler: WizardBundler, projectPath: string): DependencyToInstall[] => {
      return [
        inPkgJson(dependencies.WIZARD_DEPENDENCY_VUE_CLI_SERVICE, projectPath),
        inPkgJson(dependencies.WIZARD_DEPENDENCY_WEBPACK, projectPath),
        inPkgJson(dependencies.WIZARD_DEPENDENCY_VUE_2, projectPath),
      ]
    },
    createCypressConfig,
    codeGenFramework: 'vue',
    glob: '*.vue',
    mountModule: 'cypress/vue2',
<<<<<<< HEAD
    alpha: false,
=======
    componentIndexHtml: componentIndexHtmlGenerator(),
>>>>>>> 10dfccc6
  },
  {
    type: 'vueclivue3',
    configFramework: 'vue-cli',
    category: 'template',
    name: 'Vue CLI (Vue 3)',
    supportedBundlers: [dependencies.WIZARD_DEPENDENCY_WEBPACK],
    detectors: [dependencies.WIZARD_DEPENDENCY_VUE_CLI_SERVICE, dependencies.WIZARD_DEPENDENCY_VUE_3],
    storybookDep: dependencies.WIZARD_DEPENDENCY_STORYBOOK_VUE_3,
    dependencies: (bundler: WizardBundler, projectPath: string): DependencyToInstall[] => {
      return [
        inPkgJson(dependencies.WIZARD_DEPENDENCY_VUE_CLI_SERVICE, projectPath),
        inPkgJson(dependencies.WIZARD_DEPENDENCY_WEBPACK, projectPath),
        inPkgJson(dependencies.WIZARD_DEPENDENCY_VUE_3, projectPath),
      ]
    },
    createCypressConfig,
    codeGenFramework: 'vue',
    glob: '*.vue',
    mountModule: 'cypress/vue',
<<<<<<< HEAD
    alpha: false,
=======
    componentIndexHtml: componentIndexHtmlGenerator(),
>>>>>>> 10dfccc6
  },
  {
    type: 'nextjs',
    category: 'template',
    configFramework: 'next',
    name: 'Next.js',
    detectors: [dependencies.WIZARD_DEPENDENCY_NEXT],
    supportedBundlers: [dependencies.WIZARD_DEPENDENCY_WEBPACK],
    storybookDep: dependencies.WIZARD_DEPENDENCY_STORYBOOK_REACT,
    dependencies: (bundler: WizardBundler, projectPath: string): DependencyToInstall[] => {
      return [
        inPkgJson(dependencies.WIZARD_DEPENDENCY_NEXT, projectPath),
        inPkgJson(dependencies.WIZARD_DEPENDENCY_REACT, projectPath),
      ]
    },
    createCypressConfig,
    codeGenFramework: 'react',
    glob: '*.{js,jsx,tsx}',
    mountModule: 'cypress/react',
<<<<<<< HEAD
    alpha: true,
=======
    componentIndexHtml: componentIndexHtmlGenerator('<div id="__next_css__DO_NOT_USE__"></div>'),
>>>>>>> 10dfccc6
  },
  {
    type: 'nuxtjs',
    configFramework: 'nuxt',
    category: 'template',
    name: 'Nuxt.js',
    detectors: [dependencies.WIZARD_DEPENDENCY_NUXT],
    supportedBundlers: [dependencies.WIZARD_DEPENDENCY_WEBPACK],
    storybookDep: dependencies.WIZARD_DEPENDENCY_STORYBOOK_VUE_2,
    dependencies: (bundler: WizardBundler, projectPath: string): DependencyToInstall[] => {
      return [
        inPkgJson(dependencies.WIZARD_DEPENDENCY_NUXT, projectPath),
        inPkgJson(dependencies.WIZARD_DEPENDENCY_VUE_2, projectPath),
      ]
    },
    createCypressConfig,
    codeGenFramework: 'vue',
    glob: '*.vue',
    mountModule: 'cypress/vue2',
<<<<<<< HEAD
    alpha: false,
=======
    componentIndexHtml: componentIndexHtmlGenerator(),
>>>>>>> 10dfccc6
  },
  {
    type: 'vue2',
    configFramework: 'vue',
    category: 'library',
    name: 'Vue.js 2',
    detectors: [dependencies.WIZARD_DEPENDENCY_VUE_2],
    supportedBundlers: [dependencies.WIZARD_DEPENDENCY_WEBPACK, dependencies.WIZARD_DEPENDENCY_VITE],
    storybookDep: dependencies.WIZARD_DEPENDENCY_STORYBOOK_VUE_2,
    dependencies: (bundler: WizardBundler, projectPath: string): DependencyToInstall[] => {
      return [
        getBundlerDependency(bundler, projectPath),
        inPkgJson(dependencies.WIZARD_DEPENDENCY_VUE_2, projectPath),
      ]
    },
    createCypressConfig,
    codeGenFramework: 'vue',
    glob: '*.vue',
    mountModule: 'cypress/vue2',
<<<<<<< HEAD
    alpha: false,
=======
    componentIndexHtml: componentIndexHtmlGenerator(),
>>>>>>> 10dfccc6
  },
  {
    type: 'vue3',
    configFramework: 'vue',
    category: 'library',
    name: 'Vue.js 3',
    detectors: [dependencies.WIZARD_DEPENDENCY_VUE_3],
    supportedBundlers: [dependencies.WIZARD_DEPENDENCY_WEBPACK, dependencies.WIZARD_DEPENDENCY_VITE],
    storybookDep: dependencies.WIZARD_DEPENDENCY_STORYBOOK_VUE_3,
    dependencies: (bundler: WizardBundler, projectPath: string): DependencyToInstall[] => {
      return [
        getBundlerDependency(bundler, projectPath),
        inPkgJson(dependencies.WIZARD_DEPENDENCY_VUE_3, projectPath),
      ]
    },
    createCypressConfig,
    codeGenFramework: 'vue',
    glob: '*.vue',
    mountModule: 'cypress/vue',
<<<<<<< HEAD
    alpha: false,
=======
    componentIndexHtml: componentIndexHtmlGenerator(),
>>>>>>> 10dfccc6
  },
  {
    type: 'react',
    configFramework: 'react',
    category: 'library',
    name: 'React.js',
    detectors: [dependencies.WIZARD_DEPENDENCY_REACT],
    supportedBundlers: [dependencies.WIZARD_DEPENDENCY_WEBPACK, dependencies.WIZARD_DEPENDENCY_VITE],
    storybookDep: dependencies.WIZARD_DEPENDENCY_STORYBOOK_REACT,
    dependencies: (bundler: WizardBundler, projectPath: string): DependencyToInstall[] => {
      return [
        getBundlerDependency(bundler, projectPath),
        inPkgJson(dependencies.WIZARD_DEPENDENCY_REACT, projectPath),
      ]
    },
    createCypressConfig,
    codeGenFramework: 'react',
    glob: '*.{js,jsx,tsx}',
    mountModule: 'cypress/react',
<<<<<<< HEAD
    alpha: false,
=======
    componentIndexHtml: componentIndexHtmlGenerator(),
>>>>>>> 10dfccc6
  },
] as const<|MERGE_RESOLUTION|>--- conflicted
+++ resolved
@@ -123,11 +123,8 @@
     codeGenFramework: 'react',
     glob: '*.{js,jsx,tsx}',
     mountModule: 'cypress/react',
-<<<<<<< HEAD
-    alpha: false,
-=======
-    componentIndexHtml: componentIndexHtmlGenerator(),
->>>>>>> 10dfccc6
+    alpha: false,
+    componentIndexHtml: componentIndexHtmlGenerator(),
   },
   {
     type: 'vueclivue2',
@@ -148,11 +145,8 @@
     codeGenFramework: 'vue',
     glob: '*.vue',
     mountModule: 'cypress/vue2',
-<<<<<<< HEAD
-    alpha: false,
-=======
-    componentIndexHtml: componentIndexHtmlGenerator(),
->>>>>>> 10dfccc6
+    alpha: false,
+    componentIndexHtml: componentIndexHtmlGenerator(),
   },
   {
     type: 'vueclivue3',
@@ -173,11 +167,8 @@
     codeGenFramework: 'vue',
     glob: '*.vue',
     mountModule: 'cypress/vue',
-<<<<<<< HEAD
-    alpha: false,
-=======
-    componentIndexHtml: componentIndexHtmlGenerator(),
->>>>>>> 10dfccc6
+    alpha: false,
+    componentIndexHtml: componentIndexHtmlGenerator(),
   },
   {
     type: 'nextjs',
@@ -197,11 +188,8 @@
     codeGenFramework: 'react',
     glob: '*.{js,jsx,tsx}',
     mountModule: 'cypress/react',
-<<<<<<< HEAD
     alpha: true,
-=======
     componentIndexHtml: componentIndexHtmlGenerator('<div id="__next_css__DO_NOT_USE__"></div>'),
->>>>>>> 10dfccc6
   },
   {
     type: 'nuxtjs',
@@ -221,11 +209,8 @@
     codeGenFramework: 'vue',
     glob: '*.vue',
     mountModule: 'cypress/vue2',
-<<<<<<< HEAD
-    alpha: false,
-=======
-    componentIndexHtml: componentIndexHtmlGenerator(),
->>>>>>> 10dfccc6
+    alpha: false,
+    componentIndexHtml: componentIndexHtmlGenerator(),
   },
   {
     type: 'vue2',
@@ -245,11 +230,8 @@
     codeGenFramework: 'vue',
     glob: '*.vue',
     mountModule: 'cypress/vue2',
-<<<<<<< HEAD
-    alpha: false,
-=======
-    componentIndexHtml: componentIndexHtmlGenerator(),
->>>>>>> 10dfccc6
+    alpha: false,
+    componentIndexHtml: componentIndexHtmlGenerator(),
   },
   {
     type: 'vue3',
@@ -269,11 +251,8 @@
     codeGenFramework: 'vue',
     glob: '*.vue',
     mountModule: 'cypress/vue',
-<<<<<<< HEAD
-    alpha: false,
-=======
-    componentIndexHtml: componentIndexHtmlGenerator(),
->>>>>>> 10dfccc6
+    alpha: false,
+    componentIndexHtml: componentIndexHtmlGenerator(),
   },
   {
     type: 'react',
@@ -293,10 +272,7 @@
     codeGenFramework: 'react',
     glob: '*.{js,jsx,tsx}',
     mountModule: 'cypress/react',
-<<<<<<< HEAD
-    alpha: false,
-=======
-    componentIndexHtml: componentIndexHtmlGenerator(),
->>>>>>> 10dfccc6
+    alpha: false,
+    componentIndexHtml: componentIndexHtmlGenerator(),
   },
 ] as const