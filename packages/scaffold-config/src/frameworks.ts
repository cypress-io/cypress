--- conflicted
+++ resolved
@@ -281,64 +281,37 @@
   },
 ]
 
-<<<<<<< HEAD
-=======
 function isThirdPartyDefinition (definition: Cypress.ComponentFrameworkDefinition | Cypress.ThirdPartyComponentFrameworkDefinition): definition is Cypress.ThirdPartyComponentFrameworkDefinition {
   return definition.type.startsWith('cypress-ct')
 }
->>>>>>> 3ad71eaa
 /**
  * Given a first or third party Component Framework Definition,
  * resolves into a unified ResolvedComponentFrameworkDefinition.
  * This way we have a single type used throughout Cypress.
  */
 export function resolveComponentFrameworkDefinition (definition: Cypress.ComponentFrameworkDefinition | Cypress.ThirdPartyComponentFrameworkDefinition): Cypress.ResolvedComponentFrameworkDefinition {
-<<<<<<< HEAD
-  const isThirdPartyDefinition = definition.type.startsWith('cypress-ct-')
-=======
   const thirdParty = isThirdPartyDefinition(definition) // type.startsWith('cypress-ct-')
->>>>>>> 3ad71eaa
 
   const dependencies: Cypress.ResolvedComponentFrameworkDefinition['dependencies'] = async (bundler, projectPath) => {
     const declaredDeps = definition.dependencies(bundler)
 
     // Must add bundler based on launchpad selection if it's a third party definition.
-<<<<<<< HEAD
-    if (isThirdPartyDefinition) {
-=======
     if (thirdParty) {
->>>>>>> 3ad71eaa
       declaredDeps.push(getBundler(bundler))
     }
 
     return await Promise.all(declaredDeps.map((dep) => isDependencyInstalled(dep, projectPath)))
   }
 
-<<<<<<< HEAD
-  if (isThirdPartyDefinition) {
-    const def = definition as Cypress.ThirdPartyComponentFrameworkDefinition
-
-    return {
-      ...def,
-      dependencies,
-      configFramework: def.type,
-=======
   if (thirdParty) {
     return {
       ...definition,
       dependencies,
       configFramework: definition.type,
->>>>>>> 3ad71eaa
       supportStatus: 'community',
       mountModule: () => Promise.resolve(definition.type),
     }
   }
 
-<<<<<<< HEAD
-  const def = definition as Cypress.ComponentFrameworkDefinition
-
-  return { ...def, dependencies }
-=======
   return { ...definition, dependencies }
->>>>>>> 3ad71eaa
 }