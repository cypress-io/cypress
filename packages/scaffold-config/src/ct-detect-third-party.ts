import path from 'path'
import globby from 'globby'
import { z } from 'zod'
import fs from 'fs-extra'
import Debug from 'debug'
import findUp from 'find-up'

const debug = Debug('cypress:scaffold-config:ct-detect-third-party')

const DependencySchema = z.object({
  type: z.string(),
  name: z.string(),
  package: z.string(),
  installer: z.string(),
  description: z.string(),
  minVersion: z.string(),
})

const DependencyArraySchema = z.array(DependencySchema)

const BundlerSchema = z.enum(['webpack', 'vite'])

const thirdPartyDefinitionPrefixes = {
  // matches @org/cypress-ct-*
  namespacedPrefixRe: /^@.+?\/cypress-ct-.+/,
  globalPrefix: 'cypress-ct-',
}

const ROOT_PATHS = [
  '.git',

  // https://pnpm.io/workspaces
  'pnpm-workspace.yaml',

  // https://rushjs.io/pages/advanced/config_files/
  'rush.json',

  // https://nx.dev/deprecated/workspace-json#workspace.json
  // https://nx.dev/reference/nx-json#nx.json
  'workspace.json',
  'nx.json',

  // https://lerna.js.org/docs/api-reference/configuration
  'lerna.json',
]

async function hasWorkspacePackageJson (directory: string) {
  try {
    const pkg = await fs.readJson(path.join(directory, 'package.json'))

    debug('package file for %s: %o', directory, pkg)

    return !!pkg.workspaces
  } catch (e) {
    debug('error reading package.json in %s. this is not the repository root', directory)

    return false
  }
}

export async function isRepositoryRoot (directory: string) {
  if (ROOT_PATHS.some((rootPath) => fs.existsSync(path.join(directory, rootPath)))) {
    return true
  }

  return hasWorkspacePackageJson(directory)
}

export function isThirdPartyDefinition (definition: Cypress.ComponentFrameworkDefinition | Cypress.ThirdPartyComponentFrameworkDefinition): boolean {
  return definition.type.startsWith(thirdPartyDefinitionPrefixes.globalPrefix) ||
    thirdPartyDefinitionPrefixes.namespacedPrefixRe.test(definition.type)
}

const ThirdPartyComponentFrameworkSchema = z.object({
  type: z.string().startsWith(thirdPartyDefinitionPrefixes.globalPrefix).or(z.string().regex(thirdPartyDefinitionPrefixes.namespacedPrefixRe)),
  name: z.string(),
  supportedBundlers: z.array(BundlerSchema),
  detectors: DependencyArraySchema,
  dependencies: z.function(),
  componentIndexHtml: z.optional(z.function()),
})

const CT_FRAMEWORK_GLOBAL_GLOB = path.join('node_modules', 'cypress-ct-*', 'package.json')
const CT_FRAMEWORK_NAMESPACED_GLOB = path.join('node_modules', '@*?/cypress-ct-*?', 'package.json')

type unloadableFrameworkDefinition = {name: string, path?: string, reason: string, error: Error}
const unloadableFrameworkDefinitionList: unloadableFrameworkDefinition[] = []

export async function detectThirdPartyCTFrameworks (
  projectRoot: string,
): Promise<Cypress.ThirdPartyComponentFrameworkDefinition[]> {
  try {
    let fullPathGlobs
    let packageJsonPaths: string[] = []

    // Start at the project root and check each directory above it until we see
    // an indication that the current directory is the root of the repository.
    await findUp(async (directory: string) => {
      fullPathGlobs = [
        path.join(directory, CT_FRAMEWORK_GLOBAL_GLOB),
        path.join(directory, CT_FRAMEWORK_NAMESPACED_GLOB),
      ].map((x) => x.replaceAll('\\', '/'))

      debug('searching for third-party dependencies with globs %o', fullPathGlobs)

      const newPackagePaths = await globby(fullPathGlobs)

      if (newPackagePaths.length > 0) {
        debug('found third-party dependencies %o', newPackagePaths)
      }

      packageJsonPaths = [...packageJsonPaths, ...newPackagePaths]

      const isCurrentRepositoryRoot = await isRepositoryRoot(directory)

      if (isCurrentRepositoryRoot) {
        debug('stopping search at %s because it is believed to be the repository root', directory)

        return findUp.stop
      }

      // Return undefined to keep searching
      return undefined
    }, { cwd: projectRoot })

    if (packageJsonPaths.length === 0) {
      debug('no third-party dependencies detected')

      return []
    }

<<<<<<< HEAD
    debug('Found packages matching %s glob: %o', fullPathGlobs, packageJsonPaths)
    let name = ''
    let modulePath = ''
=======
    debug('found third-party dependencies %o', packageJsonPaths)
>>>>>>> a63a474b

    const modules = await Promise.all(
      packageJsonPaths.map(async (packageJsonPath) => {
        try {
          /**
           * Node.js require.resolve resolves differently when given an absolute path vs package name e.g.
           * - require.resolve('/<project-root>/node_modules/cypress-ct-solidjs') => packageJson.main
           * - require.resolve('cypress-ct-solidjs', { paths: [projectRoot] }) => packageJson.exports
           * We need to respect packageJson.exports so as to resolve the node specifier so we find package.json,
           * get the packageRoot and then get the baseName giving us the module name
           *
           * Example package.json:
           * {
           *    "main": "index.mjs",
           *    "exports": {
           *      "node": "definition.mjs",
           *      "default": "index.mjs"
           *    }
           * }
          */
          const pkgJson = await fs.readJSON(packageJsonPath)

          name = pkgJson.name
          debug('`name` in package.json', pkgJson.name)

          debug('Attempting to resolve third party module with require.resolve: %s', pkgJson.name)

          modulePath = require.resolve(pkgJson.name, { paths: [projectRoot] })

          debug('Resolve successful: %s', modulePath)

          debug('require(%s)', modulePath)

          const mod = require(modulePath)

          debug('Module is %o', mod)

          let defaultEntry = mod?.default ?? mod

          debug('Import successful: %o', defaultEntry)

          return defaultEntry
        } catch (e) {
<<<<<<< HEAD
          unloadableFrameworkDefinitionList.push({
            name,
            path: modulePath,
            reason: 'error resolving',
            error: e,
          })

          debug('Ignoring %s due to error resolving: %o', e)
=======
          debug('Ignoring %s due to error resolving module', e)
>>>>>>> a63a474b
        }
      }),
    ).then((modules) => {
      return modules.filter((m) => {
        if (!m) return false

        try {
          return !!validateThirdPartyModule(m)
        } catch (e) {
          debug('Failed to parse third party module with validation error: %o', e)
          unloadableFrameworkDefinitionList.push({
            name,
            path: modulePath,
            reason: 'error resolving',
            error: e,
          })

          return false
        }
      })
    })

    return modules
  } catch (e) {
    debug('Error occurred while looking for 3rd party CT plugins: %o', e)

    return []
  }
}

export function validateThirdPartyModule (m: Cypress.ThirdPartyComponentFrameworkDefinition) {
  return ThirdPartyComponentFrameworkSchema.parse(m)
}<|MERGE_RESOLUTION|>--- conflicted
+++ resolved
@@ -129,13 +129,9 @@
       return []
     }
 
-<<<<<<< HEAD
-    debug('Found packages matching %s glob: %o', fullPathGlobs, packageJsonPaths)
+    debug('found third-party dependencies %o', packageJsonPaths)
     let name = ''
     let modulePath = ''
-=======
-    debug('found third-party dependencies %o', packageJsonPaths)
->>>>>>> a63a474b
 
     const modules = await Promise.all(
       packageJsonPaths.map(async (packageJsonPath) => {
@@ -179,7 +175,6 @@
 
           return defaultEntry
         } catch (e) {
-<<<<<<< HEAD
           unloadableFrameworkDefinitionList.push({
             name,
             path: modulePath,
@@ -187,10 +182,7 @@
             error: e,
           })
 
-          debug('Ignoring %s due to error resolving: %o', e)
-=======
           debug('Ignoring %s due to error resolving module', e)
->>>>>>> a63a474b
         }
       }),
     ).then((modules) => {
