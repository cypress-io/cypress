{
  "extends": "../ts/tsconfig.json",
  "include": [
    "src/*.ts",
    "src/**/*.ts",
  ],
  "exclude": [
    "test",
    "script"
  ],
  "compilerOptions": {
    "importHelpers": true,
    "strict": true,
<<<<<<< HEAD
    "allowJs": false,
    "skipLibCheck": true,
    "resolveJsonModule": true,
    "noUncheckedIndexedAccess": true,
=======
    "noImplicitAny": true,
>>>>>>> 98b80be5
    "experimentalDecorators": true,
    "noUncheckedIndexedAccess": true,
    "importsNotUsedAsValues": "error",
    "types": []
  },
}<|MERGE_RESOLUTION|>--- conflicted
+++ resolved
@@ -11,14 +11,9 @@
   "compilerOptions": {
     "importHelpers": true,
     "strict": true,
-<<<<<<< HEAD
     "allowJs": false,
-    "skipLibCheck": true,
+    "noImplicitAny": true,
     "resolveJsonModule": true,
-    "noUncheckedIndexedAccess": true,
-=======
-    "noImplicitAny": true,
->>>>>>> 98b80be5
     "experimentalDecorators": true,
     "noUncheckedIndexedAccess": true,
     "importsNotUsedAsValues": "error",
