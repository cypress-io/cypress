{
  "name": "@packages/graphql",
  "version": "0.0.0-development",
  "private": true,
  "main": "index.js",
  "browser": "src/index.ts",
  "scripts": {
    "build": "node script/build-schema.js",
    "watch": "node script/watch-schema.js",
    "types": "tsc --noEmit",
    "build-prod": "yarn build && tsc",
    "clean-deps": "rm -rf node_modules",
    "clean": "rm -f ./src/*.js ./src/**/*.js ./src/**/**/*.js ./test/**/*.js || echo 'cleaned'",
    "postinstall": "echo '@packages/graphql needs: yarn build'",
    "test-unit": "mocha -r @packages/ts/register test/unit/**/*.spec.ts --config ./test/.mocharc.js --exit",
    "test-integration": "mocha -r @packages/ts/register test/integration/**/*.spec.ts --config ./test/.mocharc.js --exit"
  },
  "dependencies": {
    "@graphql-tools/batch-delegate": "^8.0.12",
    "@graphql-tools/delegate": "^8.1.1",
    "@graphql-tools/utils": "^8.1.2",
    "@graphql-tools/wrap": "^8.0.13",
    "cross-fetch": "^3.1.4",
    "dedent": "^0.7.0",
    "express": "4.17.1",
    "express-graphql": "^0.12.0",
    "graphql": "^15.5.1",
    "graphql-scalars": "^1.10.0",
    "nexus": "^1.1.0",
<<<<<<< HEAD
    "nexus-decorators": "^0.2.3"
=======
    "nexus-decorators": "0.2.3"
>>>>>>> 98b80be5
  },
  "devDependencies": {
    "@packages/types": "0.0.0-development",
    "@types/dedent": "^0.7.0",
    "chai": "^4.2.0",
    "mocha": "^8.1.3",
    "snap-shot-it": "7.9.3"
  },
  "files": [
    "src",
    "schemas"
  ],
  "types": "src/index.ts"
}<|MERGE_RESOLUTION|>--- conflicted
+++ resolved
@@ -8,6 +8,7 @@
     "build": "node script/build-schema.js",
     "watch": "node script/watch-schema.js",
     "types": "tsc --noEmit",
+    "sync": "./script/sync-remote-graphql.js",
     "build-prod": "yarn build && tsc",
     "clean-deps": "rm -rf node_modules",
     "clean": "rm -f ./src/*.js ./src/**/*.js ./src/**/**/*.js ./test/**/*.js || echo 'cleaned'",
@@ -27,11 +28,7 @@
     "graphql": "^15.5.1",
     "graphql-scalars": "^1.10.0",
     "nexus": "^1.1.0",
-<<<<<<< HEAD
-    "nexus-decorators": "^0.2.3"
-=======
-    "nexus-decorators": "0.2.3"
->>>>>>> 98b80be5
+    "nexus-decorators": "^0.2.5"
   },
   "devDependencies": {
     "@packages/types": "0.0.0-development",
