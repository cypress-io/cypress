### This file was generated by Nexus Schema
### Do not make changes to this file directly


"""Error data for an exception that occurs in the application"""
type ApplicationError {
  message: String
  stack: String
  title: String
}

"""Container representing a browser"""
type Browser implements Node {
  channel: String!
  disabled: Boolean!
  displayName: String!
  family: BrowserFamily!

  """Relay style Node ID field for the Browser field"""
  id: ID!
  isSelected: Boolean!
  majorVersion: String
  name: String!
  path: String!
  version: String!
}

enum BrowserFamily {
  chromium
  firefox
}

"""
A CloudOrganization represents an Organization stored in the Cypress Cloud
"""
type CloudOrganization implements Node {
  """Globally unique identifier representing a concrete GraphQL ObjectType"""
  id: ID!

  """Name of the organization"""
  name: String

  """A connection for cloud projects associated with this organization"""
  projects(after: String, before: String, first: Int, last: Int): CloudProjectConnection
}

"""A Connection adhering to the Relay Specification"""
type CloudOrganizationConnection {
  """A list of edges."""
  edges: [CloudOrganizationEdge!]!

  """A list of nodes."""
  nodes: [CloudOrganization!]!

  """PageInfo result for the connection"""
  pageInfo: PageInfo!
}

type CloudOrganizationEdge {
  cursor: String!

  """An edge adhering to the Relay Connection spec"""
  node: CloudOrganization!
}

"""A CloudProject represents a Project stored in the Cypress Cloud"""
type CloudProject implements Node {
  """Globally unique identifier representing a concrete GraphQL ObjectType"""
  id: ID!

  """The latest run for a given spec"""
  latestRun: CloudRun

  """The organization the project is a member of"""
  organization: CloudOrganization

  """Record keys for the service"""
  recordKeys: [CloudRecordKey!]

  """A connection field type"""
  runs(after: String, before: String, cypressVersion: String, first: Int, last: Int, status: CloudRunStatus): CloudRunConnection

  """Unique identifier for a Project"""
  slug: String!
}

"""A Connection adhering to the Relay Specification"""
type CloudProjectConnection {
  """A list of edges."""
  edges: [CloudProjectEdge!]!

  """A list of nodes."""
  nodes: [CloudProject!]!

  """PageInfo result for the connection"""
  pageInfo: PageInfo!
}

type CloudProjectEdge {
  cursor: String!

  """An edge adhering to the Relay Connection spec"""
  node: CloudProject!
}

type CloudRecordKey implements Node {
  createdAt: DateTime

  """Globally unique identifier representing a concrete GraphQL ObjectType"""
  id: ID!

  """The Record Key"""
  key: String
  lastUsedAt: DateTime
}

"""A Recorded run of the Test Runner, typically to the cloud"""
type CloudRun implements Node {
  commitInfo: CloudRunCommitInfo
  createdAt: DateTime

  """Globally unique identifier representing a concrete GraphQL ObjectType"""
  id: ID!
  status: CloudRunStatus

  """
  Total duration of the run in milliseconds, accounting for any parallelization
  """
  totalDuration: Int

  """This is the number of failed tests across all groups in the run"""
  totalFailed: Int

  """This is the number of passed tests across all groups in the run"""
  totalPassed: Int

  """This is the number of pending tests across all groups in the run"""
  totalPending: Int

  """This is the number of running tests across all groups in the run"""
  totalRunning: Int

  """This is the number of skipped tests across all groups in the run"""
  totalSkipped: Int

  """This is the number of tests across all groups in the run"""
  totalTests: Int
}

type CloudRunCommitInfo {
  authorAvatar: String
  authorEmail: String
  authorName: String
  branch: String
  branchUrl: String
  message(
    """Number of characters to truncate the commit message to"""
    truncate: Int
  ): String
  sha: String
  summary: String
  url: String
}

"""Connection type for CloudRun, adhering to the Relay Connection spec"""
type CloudRunConnection {
  """A list of edges."""
  edges: [CloudRunEdge!]!

  """A list of nodes."""
  nodes: [CloudRun!]!

  """PageInfo result for the connection"""
  pageInfo: PageInfo!
}

"""Represents an individual Cloud test Run"""
type CloudRunEdge {
  cursor: String!

  """The item at the end of the edge."""
  node: CloudRun!
}

"""Possible check status of the test run"""
enum CloudRunStatus {
  CANCELLED
  ERRORED
  FAILED
  NOTESTS
  OVERLIMIT
  PASSED
  RUNNING
  TIMEDOUT
}

"""A CloudUser represents an User stored in the Cypress Cloud"""
type CloudUser implements Node {
  email: String

  """The display name of the user, if we have one"""
  fullName: String

  """Globally unique identifier representing a concrete GraphQL ObjectType"""
  id: ID!

  """A connection field type"""
  organizations(after: String, before: String, first: Int, last: Int): CloudOrganizationConnection

  """Whether this user is the currently authenticated user"""
  userIsViewer: Boolean!
}

enum CodeGenGenResultType {
  binary
  text
}

"""Represents a spec on the file system"""
type CodeGenResult implements Node {
  """Content of generated file."""
  content: String!

  """Absolute path of generated file."""
  file: String!

  """Relay style Node ID field for the CodeGenResult field"""
  id: ID!
  status: CodeGenStatus!
  type: CodeGenGenResultType!
}

"""Result of generated file with file parts"""
type CodeGenResultWithFileParts {
  codeGenResult: CodeGenResult!
  fileParts: FileParts!
}

enum CodeGenStatus {
  add
  overwrite
  skipped
}

enum CodeGenType {
  component
  integration
  scaffoldIntegration
  story
}

enum CodeLanguageEnum {
  js
  ts
}

"""
The currently opened Cypress project, represented by a cypress.config.{ts|js} file
"""
type CurrentProject implements Node & ProjectLike {
  """
  Browsers for the project that are configured to run with Cypress. Null if config hasnt been sourced
  """
  browsers: [Browser!]

  """The remote associated project from Cypress Cloud"""
  cloudProject: CloudProject

  """List of all code generation candidates stories"""
  codeGenCandidates(glob: String!): [FileParts]

  """Glob pattern for component searching"""
  codeGenGlob(type: CodeGenType!): String!

  """
  Project configuration, sourced from the config file, or returned from the plugin
  """
  config: JSON

<<<<<<< HEAD
  """
  Whether the config file has already been created. Helps determine description
  """
  configFileExists: Boolean

  """Config file path"""
=======
  """Config File Absolute Path"""
  configFileAbsolutePath: String

  """Config File Path"""
>>>>>>> cc3be10f
  configFilePath: String

  """The currently selected browser for the application"""
  currentBrowser: Browser

  """The mode the interactive runner was launched in"""
  currentTestingType: TestingTypeEnum

  """An error encountered while loading the config"""
  errorLoadingConfig: ApplicationError

  """An error encountered while loading the plugins"""
  errorLoadingPlugins: ApplicationError

  """Relay style Node ID field for the CurrentProject field"""
  id: ID!

  """Whether the user configured this project to use Component Testing"""
  isCTConfigured: Boolean!

  """Whether the user configured this project to use e2e Testing"""
  isE2EConfigured: Boolean!

  """Whether we are currently loading the config"""
  isLoadingConfig: Boolean!

  """Whether we are currently loading the plugins"""
  isLoadingPlugins: Boolean!

  """Cached preferences for this project"""
  preferences: ProjectPreferences

  """Used to associate project with Cypress cloud"""
  projectId: String

  """Absolute path to the project on the filesystem"""
  projectRoot: String!

  """Specs for a project conforming to Relay Connection specification"""
  specs(
    """Returns the elements in the list that come after the specified cursor"""
    after: String

    """Returns the elements in the list that come before the specified cursor"""
    before: String

    """Returns the first n elements from the list."""
    first: Int

    """Returns the last n elements from the list."""
    last: Int
  ): SpecConnection
  storybook: Storybook

  """
  Folder containing storybook configuration files, null if the project does not use storybook
  """
  storybookRoot: String
  title: String!
}

"""
A date string, such as 2007-12-03, compliant with the `full-date` format outlined in section 5.6 of the RFC 3339 profile of the ISO 8601 standard for representation of dates and times using the Gregorian calendar.
"""
scalar Date

"""
A date-time string at UTC, such as 2007-12-03T10:15:30Z, compliant with the `date-time` format outlined in section 5.6 of the RFC 3339 profile of the ISO 8601 standard for representation of dates and times using the Gregorian calendar.
"""
scalar DateTime

enum DevRelaunchAction {
  dismiss
  trigger
}

"""State associated/helpful for local development of Cypress"""
type DevState {
  debugMatches: [String]

  """
  When we have edited server related files, we may want to relaunch the client.
  """
  needsRelaunch: Boolean
  patches: [[DevStatePatch]]
}

"""An immer patch"""
type DevStatePatch {
  op: String
  path: [JSON]
  pathStr: String
  value(slice: Int): String
  valueJson: JSON
}

"""Represents an editor on the local machine"""
type Editor {
  """Binary that opens the editor"""
  binary: String!
  id: String!

  """name of editor"""
  name: String!
}

input FileDetailsInput {
  absolute: String!
  column: Int
  line: Int
}

"""Represents a spec on the file system"""
type FileParts implements Node {
  """
  Absolute path to spec (e.g. /Users/jess/my-project/src/component/MySpec.test.tsx)
  """
  absolute: String!

  """
  Full name of spec file (e.g. MySpec.test.tsx) without the spec extension
  """
  baseName: String!

  """
  The spec file's extension, including "spec" pattern (e.g. .spec.tsx, -spec.tsx, -test.tsx)
  """
  fileExtension: String!

  """The first part of the file, without extensions (e.g. MySpec)"""
  fileName: String!

  """Relay style Node ID field for the FileParts field"""
  id: ID!

  """Full name of spec file (e.g. MySpec.test.tsx)"""
  name: String!

  """Relative path to spec (e.g. src/component/MySpec.test.tsx)"""
  relative: String!
}

enum FrontendFrameworkEnum {
  cra
  nextjs
  nuxtjs
  react
  vue
  vuecli
}

type GeneratedSpec {
  """File content of most recently generated spec."""
  content: String!
  id: ID!
  spec: FileParts!
}

"""Git information about a spec file"""
type GitInfo {
  """Last person to change the file in git"""
  author: String

  """last modified as a pretty string, eg 2 days ago"""
  lastModifiedHumanReadable: String

  """last modified timestamp, eg 2021-09-14 13:43:19 +1000"""
  lastModifiedTimestamp: String
}

"""A project which exists on the filesystem but has not been opened"""
type GlobalProject implements Node & ProjectLike {
  """Relay style Node ID field for the GlobalProject field"""
  id: ID!

  """Used to associate project with Cypress cloud"""
  projectId: String

  """Absolute path to the project on the filesystem"""
  projectRoot: String!
  title: String!
}

"""
The `JSON` scalar type represents JSON values as specified by [ECMA-404](http://www.ecma-international.org/publications/files/ECMA-ST/ECMA-404.pdf).
"""
scalar JSON

"""A loadable can be in a loading state, before being a resolved value"""
interface Loadable {
  error: Boolean
  status: Boolean!
}

type LoadableConfig implements Loadable {
  error: Boolean
  status: Boolean!
}

type LoadablePlugins implements Loadable {
  error: Boolean
  status: Boolean!
}

"""local settings on a device-by-device basis"""
type LocalSettings {
  availableEditors: [Editor!]!
  preferences: LocalSettingsPreferences!
}

"""local setting preferences"""
type LocalSettingsPreferences {
  autoScrollingEnabled: Boolean
  isSpecsListOpen: Boolean
  preferredEditorBinary: String
  proxyBypass: String
  proxyServer: String
  useDarkSidebar: Boolean
  watchForSpecChange: Boolean
}

type Mutation {
  """Add project to projects array and cache it"""
  addProject(
    """Whether to open the project when added"""
    open: Boolean
    path: String!
  ): Boolean

  """
  Clears the current project, called when we want to navigate back to the global mode screen
  """
  clearCurrentProject: Boolean

  """Clears the current testing type, closing any active project"""
  clearCurrentTestingType: Query
  cloudProjectCreate(ciProviders: [String!], name: String!, orgId: ID!, public: Boolean!): CloudProject

  """
  Signal the completion of the onboarding steps, assumes the config is correct now and attempts to launch the project
  """
  completeOnboarding: Query

  """Toggles the DEBUG flag"""
  devDebug(debug: String): [String]

  """
  Development only: Triggers or dismisses a prompted refresh by touching the file watched by our development scripts
  """
  devRelaunch(action: DevRelaunchAction!): Boolean

  """Generate spec from source"""
  generateSpecFromSource(codeGenCandidate: String!, type: CodeGenType!): GeneratedSpec

  """Hides the launchpad windows"""
  hideBrowserWindow: Boolean!
  internal_clearAllProjectPreferencesCache: Boolean
  internal_clearLatestProjectCache: Boolean
  internal_clearProjectPreferencesCache(projectTitle: String!): Boolean

  """Launches project from open_project global singleton"""
  launchOpenProject(specPath: String): Boolean

  """Sets the active browser"""
  launchpadSetBrowser(
    """ID of the browser that we want to set"""
    id: ID!
  ): Boolean

  """Auth with Cypress Cloud"""
  login: Boolean

  """Log out of Cypress Cloud"""
  logout: Boolean

  """Open a path in preferred IDE"""
  openDirectoryInIDE(path: String!): Boolean
  openExternal(url: String!): Boolean

  """Open a file on specified line and column in preferred IDE"""
  openFileInIDE(input: FileDetailsInput!): Boolean

  """Open a path in the local file explorer"""
  openInFinder(path: String!): Boolean

  """show the launchpad windows"""
  reconfigureProject(testingType: TestingTypeEnum!): Boolean!

  """Remove project from projects array and cache"""
  removeProject(path: String!): Boolean

  """
  Retries loading the project config, called when there was an error sourcing the config
  """
  retryLoadConfig: Query

  """
  Retries loading the plugins config, called when there was an error executing the plugins
  """
  retryLoadPlugins: Query
  scaffoldIntegration: [CodeGenResultWithFileParts!]!

  """Updates the testing type for the current project"""
  selectProjectTestingType(type: TestingTypeEnum!): Query

  """Set active project to run tests on"""
<<<<<<< HEAD
  setActiveProject(path: String!): Query
  setAutoScrollingEnabled(value: Boolean!): LocalSettingsPreferences
  setPreferredEditorBinary(value: String!): Boolean
=======
  setActiveProject(path: String!): Boolean

  """
  Update local preferences (also known as  appData). The payload, `value`, should be a `JSON.stringified()` object of the new values you'd like to persist. Example: `setPreferences (value: JSON.stringify({ lastOpened: Date.now() }))`
  """
  setPreferences(value: String!): Boolean
>>>>>>> cc3be10f

  """Save the projects preferences to cache"""
  setProjectPreferences(browserPath: String!, testingType: TestingTypeEnum!): Query!

  """show the launchpad at the browser picker step"""
  showElectronOnAppExit: Boolean
}

"""Implements the Relay Node spec"""
interface Node {
  """Globally unique identifier representing a concrete GraphQL ObjectType"""
  id: ID!
}

"""
PageInfo object, adhering to the Relay Connection Spec:

https://relay.dev/graphql/connections.htm#sec-undefined.PageInfo
"""
type PageInfo {
  """
  Must be the cursor corresponding to the last node in edges. Null if no such node exists
  """
  endCursor: String

  """
  Used to indicate whether more edges exist following the set defined by the clients arguments.
  If the client is paginating with first/after, then the server must return true if further edges
  exist, otherwise false. If the client is paginating with last/before, then the client may return
  true if edges further from before exist, if it can do so efficiently, otherwise may return false.
  """
  hasNextPage: Boolean!

  """
  Used to indicate whether more edges exist prior to the set defined by the clients arguments.
  If the client is paginating with last/before, then the server must return true if prior edges exist,
  otherwise false. If the client is paginating with first/after, then the client may return true if
  edges prior to after exist, if it can do so efficiently, otherwise may return false.
  """
  hasPreviousPage: Boolean!

  """
  Must be the cursor corresponding to the first node in edges. Null if no such node exists
  """
  startCursor: String
}

enum PluginsState {
  error
  initialized
  initializing
  uninitialized
}

"""Common base fields inherited by GlobalProject / CurrentProject"""
interface ProjectLike {
  """Used to associate project with Cypress cloud"""
  projectId: String

  """Absolute path to the project on the filesystem"""
  projectRoot: String!
  title: String!
}

"""Preferences specific to a project"""
type ProjectPreferences {
  """The preferred browser to launch"""
  browserPath: String

  """The preferred testing type to start in"""
  testingType: String
}

"""The root "Query" type containing all entry fields for our querying"""
type Query {
  """Returns an object conforming to the Relay spec"""
  cloudNode(
    """An ID for a Node conforming to the Relay spec"""
    id: ID!
  ): Node

  """Lookup an individual project by the slug"""
  cloudProjectBySlug(slug: String!): CloudProject

  """Lookup a list of projects by their slug"""
  cloudProjectsBySlugs(
    """A list of Project slugs"""
    slugs: [String!]!
  ): [CloudProject]

  """A user within the Cypress Cloud"""
  cloudViewer: CloudUser

  """The currently opened project"""
  currentProject: CurrentProject

  """The state of any info related to local development of the runner"""
  dev: DevState!

  """
  A "global error" is something that should never occur, and means that we need to clear application state and prompt to file an issue on GitHub
  """
  globalError: ApplicationError

  """Whether the browser has been opened for auth or not"""
  isAuthBrowserOpened: Boolean!

  """Whether the app is in global mode or not"""
  isInGlobalMode: Boolean!

<<<<<<< HEAD
  """Whether we are loading the projects"""
  isLoadingGlobalProjects: Boolean!

  """editors on the user local machine"""
=======
  """local settings on a device-by-device basis"""
>>>>>>> cc3be10f
  localSettings: LocalSettings!

  """All known projects for the app"""
  projects: [ProjectLike!]

  """
  Set of sample configuration files based bundler, framework and language of choice
  """
  sampleConfigFiles(input: WizardSetupInput!): [WizardSampleConfigFile!]

  """IndexHtml file based on bundler and framework of choice"""
  sampleTemplate(input: WizardSetupInput!): String

  """Previous versions of cypress and their release date"""
  versions: VersionData

  """A list of warnings"""
  warnings: [Warning!]!
}

"""Represents a spec on the file system"""
type Spec implements Node {
  """
  Absolute path to spec (e.g. /Users/jess/my-project/src/component/MySpec.test.tsx)
  """
  absolute: String!

  """
  Full name of spec file (e.g. MySpec.test.tsx) without the spec extension
  """
  baseName: String!

  """The file extension (e.g. tsx, jsx)"""
  fileExtension: String!

  """The first part of the file, without extensions (e.g. MySpec)"""
  fileName: String!

  """Git information about the spec file"""
  gitInfo: GitInfo

  """Relay style Node ID field for the Spec field"""
  id: ID!

  """Full name of spec file (e.g. MySpec.test.tsx)"""
  name: String!

  """Relative path to spec (e.g. src/component/MySpec.test.tsx)"""
  relative: String!

  """
  The spec file's extension, including "spec" patterm (e.g. .spec.tsx, -spec.tsx, -test.tsx)
  """
  specFileExtension: String!

  """Type of spec (e.g. component | integration)"""
  specType: SpecType!
}

type SpecConnection {
  """
  https://facebook.github.io/relay/graphql/connections.htm#sec-Edge-Types
  """
  edges: [SpecEdge!]!

  """Flattened list of Spec type"""
  nodes: [Spec!]!

  """
  https://facebook.github.io/relay/graphql/connections.htm#sec-undefined.PageInfo
  """
  pageInfo: PageInfo!
}

type SpecEdge {
  """https://facebook.github.io/relay/graphql/connections.htm#sec-Cursor"""
  cursor: String!

  """https://facebook.github.io/relay/graphql/connections.htm#sec-Node"""
  node: Spec!
}

enum SpecType {
  component
  integration
}

"""Storybook"""
type Storybook implements Node {
  """Relay style Node ID field for the Storybook field"""
  id: ID!

  """Folder containing storybook configuration files"""
  storybookRoot: String!
}

"""The bundlers that we can use with Cypress"""
enum SupportedBundlers {
  vite
  webpack
}

enum TestingTypeEnum {
  component
  e2e
}

"""Current state of a given testing type"""
enum TestingTypeState {
  """We are loading the config"""
  LOADING

  """
  We have detected errors when looking at the configuration and need to suggest changes
  """
  NEEDS_CHANGES

  """We have not yet setup this testing type yet"""
  NEW

  """Everything looks good and we can move on to finding browsers"""
  READY
}

"""Version of Cypress and release date"""
type Version {
  """unique id"""
  id: String!

  """Release date as an iso8601 timestamp"""
  released: String!

  """Version number (follows semantic versioning)"""
  version: String!
}

"""Version of Cypress and release date"""
type VersionData {
  """current version of cypress you are using"""
  current: Version!

  """latest version of cypress"""
  latest: Version!
}

"""A warning"""
type Warning {
  message: String!
  setupStep: String
  title: String!
}

enum WizardConfigFileStatusEnum {
  changes
  error
  skipped
  valid
}

"""Each config file suggestion given by the wizard"""
type WizardSampleConfigFile implements Node {
  content: String!
  description: String
  filePath: String!

  """Relay style Node ID field for the WizardSampleConfigFile field"""
  id: ID!
  status: WizardConfigFileStatusEnum!
}

input WizardSetupInput {
  bundler: SupportedBundlers!
  framework: FrontendFrameworkEnum!
  language: CodeLanguageEnum!
}<|MERGE_RESOLUTION|>--- conflicted
+++ resolved
@@ -277,19 +277,15 @@
   """
   config: JSON
 
-<<<<<<< HEAD
-  """
-  Whether the config file has already been created. Helps determine description
-  """
-  configFileExists: Boolean
-
-  """Config file path"""
-=======
   """Config File Absolute Path"""
   configFileAbsolutePath: String
 
-  """Config File Path"""
->>>>>>> cc3be10f
+  """
+  Whether the config file has already been created. Helps determine description
+  """
+  configFileExists: Boolean
+
+  """Config file path"""
   configFilePath: String
 
   """The currently selected browser for the application"""
@@ -596,18 +592,12 @@
   selectProjectTestingType(type: TestingTypeEnum!): Query
 
   """Set active project to run tests on"""
-<<<<<<< HEAD
   setActiveProject(path: String!): Query
-  setAutoScrollingEnabled(value: Boolean!): LocalSettingsPreferences
-  setPreferredEditorBinary(value: String!): Boolean
-=======
-  setActiveProject(path: String!): Boolean
 
   """
   Update local preferences (also known as  appData). The payload, `value`, should be a `JSON.stringified()` object of the new values you'd like to persist. Example: `setPreferences (value: JSON.stringify({ lastOpened: Date.now() }))`
   """
   setPreferences(value: String!): Boolean
->>>>>>> cc3be10f
 
   """Save the projects preferences to cache"""
   setProjectPreferences(browserPath: String!, testingType: TestingTypeEnum!): Query!
@@ -718,14 +708,10 @@
   """Whether the app is in global mode or not"""
   isInGlobalMode: Boolean!
 
-<<<<<<< HEAD
   """Whether we are loading the projects"""
   isLoadingGlobalProjects: Boolean!
 
-  """editors on the user local machine"""
-=======
   """local settings on a device-by-device basis"""
->>>>>>> cc3be10f
   localSettings: LocalSettings!
 
   """All known projects for the app"""
