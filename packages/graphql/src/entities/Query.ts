import { nxs, NxsArgs, NxsQueryResult, NxsResult } from 'nexus-decorators'
import type { NexusGenTypes } from '../gen/nxs.gen'
import { App } from './App'
<<<<<<< HEAD
import { NavigationMenu } from './NavigationMenu'
=======
import { User } from './User'
>>>>>>> bcefdaba
import { Wizard } from './Wizard'

@nxs.objectType({
  description: 'The root "Query" type containing all entry fields for our querying',
})
export class Query {
  @nxs.field.nonNull.type(() => App)
  app (_: unknown, ctx: NexusGen['context']): NxsQueryResult<'app'> {
    return ctx.app
  }

  @nxs.field.type(() => Wizard, {
    description: 'Metadata about the wizard, null if we arent showing the wizard',
  })
  wizard (args: unknown, ctx: NexusGenTypes['context']): NxsResult<'App', 'wizard'> {
    return ctx.wizard
  }

<<<<<<< HEAD
  @nxs.field.type(() => NavigationMenu, {
    description: 'Metadata about the nagivation menu',
  })
  navigationMenu (args: unknown, ctx: NexusGenTypes['context']): NxsResult<'App', 'navigationMenu'> {
    return ctx.navigationMenu
=======
  @nxs.field.type(() => User, {
    description: 'Namespace for user and authentication',
  })
  user (args: unknown, ctx: NexusGenTypes['context']): NxsResult<'App', 'user'> {
    return ctx.user ?? null
  }

  @nxs.field.type(() => App, {
    description: 'Get runs for a given projectId on Cypress Cloud',
    args (t) {
      t.nonNull.string('projectId')
    },
  })
  async runs (args: NxsArgs<'Query', 'runs'>, ctx: NexusGenTypes['context']): Promise<NxsResult<'App', 'runs'>> {
    await ctx.actions.getRuns({ projectId: args.projectId })

    return ctx.app
>>>>>>> bcefdaba
  }
}<|MERGE_RESOLUTION|>--- conflicted
+++ resolved
@@ -1,11 +1,8 @@
 import { nxs, NxsArgs, NxsQueryResult, NxsResult } from 'nexus-decorators'
 import type { NexusGenTypes } from '../gen/nxs.gen'
 import { App } from './App'
-<<<<<<< HEAD
 import { NavigationMenu } from './NavigationMenu'
-=======
 import { User } from './User'
->>>>>>> bcefdaba
 import { Wizard } from './Wizard'
 
 @nxs.objectType({
@@ -24,13 +21,13 @@
     return ctx.wizard
   }
 
-<<<<<<< HEAD
   @nxs.field.type(() => NavigationMenu, {
     description: 'Metadata about the nagivation menu',
   })
   navigationMenu (args: unknown, ctx: NexusGenTypes['context']): NxsResult<'App', 'navigationMenu'> {
     return ctx.navigationMenu
-=======
+  }
+
   @nxs.field.type(() => User, {
     description: 'Namespace for user and authentication',
   })
@@ -44,10 +41,10 @@
       t.nonNull.string('projectId')
     },
   })
+
   async runs (args: NxsArgs<'Query', 'runs'>, ctx: NexusGenTypes['context']): Promise<NxsResult<'App', 'runs'>> {
     await ctx.actions.getRuns({ projectId: args.projectId })
 
     return ctx.app
->>>>>>> bcefdaba
   }
 }