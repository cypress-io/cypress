--- conflicted
+++ resolved
@@ -14,11 +14,8 @@
 
 import { graphqlSchema } from './schema'
 import { execute, parse } from 'graphql'
-<<<<<<< HEAD
-=======
 
 const debugOperation = debugLib(`cypress-verbose:graphql:operation`)
->>>>>>> 6a198983
 
 const SHOW_GRAPHIQL = process.env.CYPRESS_INTERNAL_ENV !== 'production'
 
