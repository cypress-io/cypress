--- conflicted
+++ resolved
@@ -1,8 +1,4 @@
-<<<<<<< HEAD
-import { BUNDLERS, CODE_LANGUAGES, FRONTEND_FRAMEWORKS, NAV_ITEMS, WIZARD_STEPS } from '@packages/types'
-=======
-import { BUNDLERS, CODE_LANGUAGES, FRONTEND_FRAMEWORKS, TESTING_TYPES, WIZARD_STEPS } from '@packages/types'
->>>>>>> 88280153
+import { BUNDLERS, CODE_LANGUAGES, FRONTEND_FRAMEWORKS, WIZARD_STEPS } from '@packages/types'
 import { enumType } from 'nexus'
 
 export const SupportedBundlerEnum = enumType({
