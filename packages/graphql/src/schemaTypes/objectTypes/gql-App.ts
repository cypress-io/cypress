--- conflicted
+++ resolved
@@ -19,17 +19,16 @@
       },
     })
 
-<<<<<<< HEAD
     t.string('browserErrorMessage', {
       description: 'An error related to finding a browser',
       resolve: (source, args, ctx) => {
         return ctx.wizardData.browserErrorMessage
       },
-=======
+    })
+
     t.nonNull.boolean('isRefreshingBrowsers', {
       description: 'Whether we are currently refreshing the browsers list',
       resolve: (source) => Boolean(source.refreshingBrowsers),
->>>>>>> 789724a1
     })
 
     t.list.nonNull.field('browsers', {
