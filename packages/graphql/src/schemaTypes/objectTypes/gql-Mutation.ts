--- conflicted
+++ resolved
@@ -153,15 +153,8 @@
           description: 'ID of the browser that we want to set',
         })),
       },
-<<<<<<< HEAD
-      resolve: (root, args, ctx) => {
-        ctx.actions.app.setActiveBrowserById(args.id)
-
-        return {}
-=======
-      resolve: async (_, args, ctx) => {
-        await ctx.actions.app.setActiveBrowser(args.id)
->>>>>>> e93a074a
+      resolve: async (_, args, ctx) => {
+        await ctx.actions.app.setActiveBrowserById(args.id)
       },
     })
 
