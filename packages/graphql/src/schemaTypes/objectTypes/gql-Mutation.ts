import { arg, booleanArg, enumType, idArg, mutationType, nonNull, stringArg } from 'nexus'
import { CodeLanguageEnum, FrontendFrameworkEnum, NavItemEnum, SupportedBundlerEnum } from '../enumTypes/gql-WizardEnums'
import { WizardUpdateInput } from '../inputTypes/gql-WizardUpdateInput'
import { Wizard } from './gql-Wizard'

export const mutation = mutationType({
  definition (t) {
    t.field('devRelaunch', {
      type: 'Boolean',
      description: 'Development only: Triggers or dismisses a prompted refresh by touching the file watched by our development scripts',
      args: {
        action: nonNull(enumType({
          name: 'DevRelaunchAction',
          members: ['trigger', 'dismiss'],
        }).asArg()),
      },
      resolve: async (_, args, ctx) => {
        if (args.action === 'trigger') {
          await ctx.actions.dev.triggerRelaunch()
        } else {
          ctx.actions.dev.dismissRelaunch()
        }

        return true
      },
    })

    t.field('internal_triggerIpcToLaunchpad', {
      type: 'Boolean',
      args: {
        msg: nonNull(stringArg()),
      },
      resolve: (_, args, ctx) => {
        ctx.emitter.toLaunchpad(args.msg)

        return true
      },
    })

    t.field('internal_triggerIpcToApp', {
      type: 'Boolean',
      resolve: (_, args, ctx) => {
        ctx.emitter.toApp('someData')

        return true
      },
    })

    t.field('internal_clearLatestProjectCache', {
      type: 'Boolean',
      resolve: (_, args, ctx) => {
        ctx.actions.project.clearLatestProjectCache()

        return true
      },
    })

    t.liveMutation('clearActiveProject', {
      resolve: async (_, args, ctx) => {
        await ctx.actions.project.clearActiveProject()
<<<<<<< HEAD
=======
        ctx.actions.wizard.resetWizard()

        return {}
>>>>>>> 3f32b684
      },
    })

    t.liveMutation('wizardUpdate', {
      description: 'Updates the different fields of the wizard data store',
      args: {
        input: nonNull(arg({
          type: WizardUpdateInput,
        })),
      },
      resolve: async (_, args, ctx) => {
        if (args.input.testingType) {
          await ctx.actions.wizard.setTestingType(args.input.testingType)
        }

        if (args.input.direction) {
          await ctx.actions.wizard.navigate(args.input.direction)
        }
      },
    })

    t.liveMutation('wizardSetFramework', {
      description: 'Sets the frontend framework we want to use for the project',
      args: { framework: nonNull(FrontendFrameworkEnum) },
      resolve: async (_, args, ctx) => {
        await ctx.actions.wizard.setFramework(args.framework)
      },
    })

    // TODO: Move these 3 to a single wizardUpdate(input: WizardUpdateInput!)
    t.liveMutation('wizardSetBundler', {
      description: 'Sets the frontend bundler we want to use for the project',
      args: {
        bundler: nonNull(SupportedBundlerEnum),
      },
      resolve: async (_, args, ctx) => {
        await ctx.actions.wizard.setBundler(args.bundler)
      },
    })

    t.liveMutation('wizardSetCodeLanguage', {
      description: 'Sets the language we want to use for the config file',
      args: { language: nonNull(CodeLanguageEnum) },
      resolve: async (_, args, ctx) => {
        await ctx.actions.wizard.setCodeLanguage(args.language)
      },
    })

    t.field('wizardInstallDependencies', {
      type: Wizard,
      description: 'Installs the dependencies for the component testing step',
      resolve: (_, args, ctx) => {
        // ctx.wizardData
        return ctx.wizardData
      },
    })

    t.field('wizardValidateManualInstall', {
      type: Wizard,
      description: 'Validates that the manual install has occurred properly',
      resolve: (_, args, ctx) => {
        ctx.actions.wizard.validateManualInstall()

        return ctx.wizardData
      },
    })

    t.liveMutation('launchpadSetBrowser', {
      description: 'Sets the active browser',
      args: {
        id: nonNull(idArg({
          description: 'ID of the browser that we want to set',
        })),
      },
      resolve: async (_, args, ctx) => {
        await ctx.actions.app.setActiveBrowser(args.id)
      },
    })

    t.liveMutation('appCreateConfigFile', {
      args: {
        code: nonNull('String'),
        configFilename: nonNull('String'),
      },
      description: 'Create a Cypress config file for a new project',
      resolve: async (_, args, ctx) => {
        await ctx.actions.project.createConfigFile(args)
      },
    })

    t.liveMutation('appCreateComponentIndexHtml', {
      args: {
        template: nonNull('String'),
      },
      description: 'Create an Index HTML file for a new component testing project',
      resolve: async (_, args, ctx) => {
        await ctx.actions.project.createComponentIndexHtml(args.template)
      },
    })

    t.liveMutation('generateSpecFromStory', {
      type: 'String',
      description: 'Generate spec from Storybook story',
      args: {
        storyPath: nonNull('String'),
      },
      resolve: async (_, args, ctx) => {
        if (!ctx.activeProject) {
          throw Error(`Cannot set spec without active project!`)
        }

        const latestSpec = await ctx.actions.storybook.generateSpecFromStory(args.storyPath)

        return latestSpec?.relative
      },
    })

    t.liveMutation('navigationMenuSetItem', {
      description: 'Set the current navigation item',
      args: { type: nonNull(NavItemEnum) },
      resolve: async (_, args, ctx) => {
        await ctx.actions.wizard.setSelectedNavItem(args.type)
      },
    })

    t.liveMutation('login', {
      description: 'Auth with Cypress Cloud',
      resolve: async (_, args, ctx) => {
        await ctx.actions.auth.login()
      },
    })

    t.liveMutation('logout', {
      description: 'Log out of Cypress Cloud',
      resolve: async (_, args, ctx) => {
        await ctx.actions.auth.logout()
      },
    })

    t.liveMutation('initializeOpenProject', {
      description: 'Initializes open_project global singleton to manager current project state',
      resolve: async (_, args, ctx) => {
        try {
          await ctx.actions.wizard.initializeOpenProject()
          ctx.coreData.baseError = null
        } catch (error: any) {
          ctx.coreData.baseError = {
            header: 'Cypress Configuration Error',
            message: error.message,
            stack: error.stack,
          }
        }
      },
    })

    t.liveMutation('launchOpenProject', {
      description: 'Launches project from open_project global singleton',
      resolve: async (_, args, ctx) => {
        if (!ctx.wizardData.chosenTestingType) {
          throw Error('Cannot launch project without chosen testing type')
        }

        await ctx.actions.project.launchProject(ctx.wizardData.chosenTestingType, {})
      },
    })

    t.liveMutation('addProject', {
      description: 'Add project to projects array and cache it',
      args: {
        path: nonNull(stringArg()),
        open: booleanArg({ description: 'Whether to open the project when added' }),
      },
<<<<<<< HEAD
      resolve: async (_, args, ctx) => {
=======
      async resolve (_root, args, ctx) {
        ctx.actions.wizard.resetWizard()
>>>>>>> 3f32b684
        await ctx.actions.project.addProject(args)
      },
    })

    t.liveMutation('removeProject', {
      description: 'Remove project from projects array and cache',
      args: {
        path: nonNull(stringArg()),
      },
      resolve: async (_, args, ctx) => {
        await ctx.actions.project.removeProject(args.path)
      },
    })

    t.liveMutation('setActiveProject', {
      description: 'Set active project to run tests on',
      args: {
        path: nonNull(stringArg()),
      },
      resolve: async (_, args, ctx) => {
        await ctx.actions.project.setActiveProject(args.path)
      },
    })

    t.liveMutation('setCurrentSpec', {
      description: 'Set the current spec under test',
      args: {
        id: nonNull(idArg()),
      },
      resolve: async (_, args, ctx) => {
        if (!ctx.activeProject) {
          throw Error(`Cannot set spec without active project!`)
        }

        await ctx.actions.project.setCurrentSpec(args.id)
      },
    })
  },
})<|MERGE_RESOLUTION|>--- conflicted
+++ resolved
@@ -58,12 +58,7 @@
     t.liveMutation('clearActiveProject', {
       resolve: async (_, args, ctx) => {
         await ctx.actions.project.clearActiveProject()
-<<<<<<< HEAD
-=======
         ctx.actions.wizard.resetWizard()
-
-        return {}
->>>>>>> 3f32b684
       },
     })
 
@@ -165,7 +160,6 @@
     })
 
     t.liveMutation('generateSpecFromStory', {
-      type: 'String',
       description: 'Generate spec from Storybook story',
       args: {
         storyPath: nonNull('String'),
@@ -175,9 +169,7 @@
           throw Error(`Cannot set spec without active project!`)
         }
 
-        const latestSpec = await ctx.actions.storybook.generateSpecFromStory(args.storyPath)
-
-        return latestSpec?.relative
+        await ctx.actions.storybook.generateSpecFromStory(args.storyPath)
       },
     })
 
@@ -236,12 +228,8 @@
         path: nonNull(stringArg()),
         open: booleanArg({ description: 'Whether to open the project when added' }),
       },
-<<<<<<< HEAD
-      resolve: async (_, args, ctx) => {
-=======
-      async resolve (_root, args, ctx) {
+      resolve: async (_, args, ctx) => {
         ctx.actions.wizard.resetWizard()
->>>>>>> 3f32b684
         await ctx.actions.project.addProject(args)
       },
     })
