--- conflicted
+++ resolved
@@ -275,11 +275,7 @@
     t.nonNull.list.nonNull.field('e2eExamples', {
       type: ScaffoldedFile,
       resolve: (src, args, ctx) => {
-<<<<<<< HEAD
-        return ctx.actions.project.e2eExamples()
-=======
-        return ctx.actions.codegen.scaffoldIntegration()
->>>>>>> 1d8d2f97
+        return ctx.actions.codegen.e2eExamples()
       },
     })
 
