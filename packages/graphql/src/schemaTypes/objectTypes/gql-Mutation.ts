--- conflicted
+++ resolved
@@ -10,13 +10,10 @@
 import { Query } from './gql-Query'
 import { ScaffoldedFile } from './gql-ScaffoldedFile'
 import { WIZARD_BUNDLERS, WIZARD_FRAMEWORKS } from '@packages/scaffold-config'
-<<<<<<< HEAD
 import { ErrorTypeEnum } from '../enumTypes'
-=======
 import debugLib from 'debug'
 
 const debug = debugLib('cypress:graphql:mutation')
->>>>>>> 74125480
 
 export const mutation = mutationType({
   definition (t) {
