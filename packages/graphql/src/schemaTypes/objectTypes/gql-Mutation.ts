--- conflicted
+++ resolved
@@ -684,7 +684,6 @@
       },
     })
 
-<<<<<<< HEAD
     t.field('insertCohort', {
       type: 'Boolean',
       description: '',
@@ -701,7 +700,9 @@
         await ctx.actions.cohorts.insertCohort(cohort)
 
         return true
-=======
+      },
+    })
+
     t.field('recordEvent', {
       type: 'Boolean',
       description: 'Dispatch an event to the dashboard to be recorded. Events are completely anonymous and are only used to identify aggregate usage patterns across all Cypress users.',
@@ -718,7 +719,6 @@
           medium: args.medium,
           cohort: args.cohort || undefined,
         })
->>>>>>> 23d52af3
       },
     })
 
