import { arg, booleanArg, enumType, idArg, mutationType, nonNull, stringArg } from 'nexus'
import { CodeGenTypeEnum } from '../enumTypes/gql-CodeGenTypeEnum'
import { CodeLanguageEnum, FrontendFrameworkEnum, SupportedBundlerEnum, TestingTypeEnum } from '../enumTypes/gql-WizardEnums'
import { WizardUpdateInput } from '../inputTypes/gql-WizardUpdateInput'
import { CodeGenResultWithFileParts } from './gql-CodeGenResult'
import { GeneratedSpec } from './gql-GeneratedSpec'

export const mutation = mutationType({
  definition (t) {
    t.field('devRelaunch', {
      type: 'Boolean',
      description: 'Development only: Triggers or dismisses a prompted refresh by touching the file watched by our development scripts',
      args: {
        action: nonNull(enumType({
          name: 'DevRelaunchAction',
          members: ['trigger', 'dismiss'],
        }).asArg()),
      },
      resolve: async (_, args, ctx) => {
        if (args.action === 'trigger') {
          await ctx.actions.dev.triggerRelaunch()
        } else {
          ctx.actions.dev.dismissRelaunch()
        }

        return true
      },
    })

    t.field('internal_clearLatestProjectCache', {
      type: 'Boolean',
      resolve: (_, args, ctx) => {
        ctx.actions.project.clearLatestProjectCache()

        return true
      },
    })

    t.field('openExternal', {
      type: 'Boolean',
      args: {
        url: nonNull(stringArg()),
      },
      resolve: (_, args, ctx) => {
        ctx.actions.electron.openExternal(args.url)

        return true
      },
    })

    t.field('internal_clearProjectPreferencesCache', {
      type: 'Boolean',
      args: {
        projectTitle: nonNull(stringArg()),
      },
      resolve: (_, args, ctx) => {
        ctx.actions.project.clearProjectPreferencesCache(args.projectTitle)

        return true
      },
    })

    t.field('internal_clearAllProjectPreferencesCache', {
      type: 'Boolean',
      resolve: (_, args, ctx) => {
        ctx.actions.project.clearAllProjectPreferencesCache()

        return true
      },
    })

    t.liveMutation('clearActiveProject', {
      resolve: async (_, args, ctx) => {
        await ctx.actions.project.clearActiveProject()
        ctx.actions.wizard.resetWizard()
      },
    })

    t.liveMutation('wizardUpdate', {
      description: 'Updates the different fields of the wizard data store',
      args: {
        input: nonNull(arg({
          type: WizardUpdateInput,
        })),
      },
      resolve: async (_, args, ctx) => {
        if (args.input.testingType) {
          await ctx.actions.wizard.setTestingType(args.input.testingType)
        }

        if (args.input.direction) {
          await ctx.actions.wizard.navigate(args.input.direction)
        }
      },
    })

    t.liveMutation('wizardSetFramework', {
      description: 'Sets the frontend framework we want to use for the project',
      args: { framework: nonNull(FrontendFrameworkEnum) },
      resolve: async (_, args, ctx) => {
        await ctx.actions.wizard.setFramework(args.framework)
      },
    })

    // TODO: Move these 3 to a single wizardUpdate(input: WizardUpdateInput!)
    t.liveMutation('wizardSetBundler', {
      description: 'Sets the frontend bundler we want to use for the project',
      args: {
        bundler: nonNull(SupportedBundlerEnum),
      },
      resolve: async (_, args, ctx) => {
        await ctx.actions.wizard.setBundler(args.bundler)
      },
    })

    t.liveMutation('wizardSetCodeLanguage', {
      description: 'Sets the language we want to use for the config file',
      args: { language: nonNull(CodeLanguageEnum) },
      resolve: async (_, args, ctx) => {
        await ctx.actions.wizard.setCodeLanguage(args.language)
      },
    })

    t.liveMutation('launchpadSetBrowser', {
      description: 'Sets the active browser',
      args: {
        id: nonNull(idArg({
          description: 'ID of the browser that we want to set',
        })),
      },
      resolve: async (_, args, ctx) => {
        await ctx.actions.app.setActiveBrowserById(args.id)
      },
    })

    t.liveMutation('appCreateConfigFile', {
      args: {
        code: nonNull('String'),
        configFilename: nonNull('String'),
      },
      description: 'Create a Cypress config file for a new project',
      resolve: async (_, args, ctx) => {
        await ctx.actions.project.createConfigFile(args)
      },
    })

    t.liveMutation('appCreateComponentIndexHtml', {
      args: {
        template: nonNull('String'),
      },
      description: 'Create an Index HTML file for a new component testing project',
      resolve: async (_, args, ctx) => {
        await ctx.actions.project.createComponentIndexHtml(args.template)
      },
    })

    t.liveMutation('generateSpecFromSource', {
      type: GeneratedSpec,
      description: 'Generate spec from source',
      args: {
        codeGenCandidate: nonNull(stringArg()),
        type: nonNull(CodeGenTypeEnum),
      },
      resolve: async (_, args, ctx) => {
        return ctx.actions.project.codeGenSpec(args.codeGenCandidate, args.type)
      },
    })

<<<<<<< HEAD
    t.nonNull.list.nonNull.field('scaffoldIntegration', {
      type: CodeGenResultWithFileParts,
      resolve: (src, args, ctx) => {
        return ctx.actions.project.scaffoldIntegration()
      },
    })

    t.liveMutation('navigationMenuSetItem', {
      description: 'Set the current navigation item',
      args: { type: nonNull(NavItemEnum) },
      resolve: async (_, args, ctx) => {
        await ctx.actions.wizard.setSelectedNavItem(args.type)
      },
    })

=======
>>>>>>> d65a6df9
    t.liveMutation('login', {
      description: 'Auth with Cypress Cloud',
      resolve: async (_, args, ctx) => {
        await ctx.actions.auth.login()
      },
    })

    t.liveMutation('logout', {
      description: 'Log out of Cypress Cloud',
      resolve: async (_, args, ctx) => {
        await ctx.actions.auth.logout()
      },
    })

    t.liveMutation('initializeOpenProject', {
      description: 'Initializes open_project global singleton to manager current project state',
      resolve: async (_, args, ctx) => {
        try {
          await ctx.actions.wizard.initializeOpenProject()
          ctx.coreData.baseError = null
        } catch (error) {
          const e = error as Error

          ctx.coreData.baseError = {
            title: 'Cypress Configuration Error',
            message: e.message,
            stack: e.stack,
          }
        }
      },
    })

    t.liveMutation('launchOpenProject', {
      description: 'Launches project from open_project global singleton',
      resolve: async (_, args, ctx) => {
        await ctx.actions.project.launchProject(ctx.wizardData.chosenTestingType, {})
      },
    })

    t.liveMutation('addProject', {
      description: 'Add project to projects array and cache it',
      args: {
        path: nonNull(stringArg()),
        open: booleanArg({ description: 'Whether to open the project when added' }),
      },
      resolve: async (_, args, ctx) => {
        ctx.actions.wizard.resetWizard()
        await ctx.actions.project.addProject(args)
      },
    })

    t.liveMutation('removeProject', {
      description: 'Remove project from projects array and cache',
      args: {
        path: nonNull(stringArg()),
      },
      resolve: async (_, args, ctx) => {
        await ctx.actions.project.removeProject(args.path)
      },
    })

    t.liveMutation('setActiveProject', {
      description: 'Set active project to run tests on',
      args: {
        path: nonNull(stringArg()),
      },
      resolve: async (_, args, ctx) => {
        try {
          await ctx.actions.project.setActiveProject(args.path)
          ctx.coreData.baseError = null
        } catch (error) {
          const e = error as Error

          ctx.coreData.baseError = {
            title: 'Cypress Configuration Error',
            message: e.message,
            stack: e.stack,
          }
        }
      },
    })

    t.nonNull.field('setProjectPreferences', {
      type: 'Query',
      description: 'Save the projects preferences to cache',
      args: {
        testingType: nonNull(TestingTypeEnum),
        browserPath: nonNull(stringArg()),
      },
      async resolve (_, args, ctx) {
        await ctx.actions.project.setProjectPreferences(args)

        return ctx.appData
      },
    })

    t.nonNull.field('resetWizard', {
      type: 'Boolean',
      description: 'Reset the Wizard to the starting position',
      resolve: (_, args, ctx) => {
        ctx.actions.wizard.resetWizard()
        ctx.actions.electron.refreshBrowserWindow()

        return true
      },
    })

    t.nonNull.field('hideBrowserWindow', {
      type: 'Boolean',
      description: 'Hides the launchpad windows',
      resolve: (_, args, ctx) => {
        ctx.actions.electron.hideBrowserWindow()

        return true
      },
    })

    t.nonNull.field('reconfigureProject', {
      type: 'Boolean',
      description: 'show the launchpad windows',
      resolve: (_, args, ctx) => {
        ctx.actions.project.reconfigureProject()

        return true
      },
    })

    t.liveMutation('showElectronOnAppExit', {
      description: 'show the launchpad at the browser picker step',
      resolve: (_, args, ctx) => {
        ctx.actions.electron.showElectronOnAppExit()
      },
    })
  },
})<|MERGE_RESOLUTION|>--- conflicted
+++ resolved
@@ -166,7 +166,6 @@
       },
     })
 
-<<<<<<< HEAD
     t.nonNull.list.nonNull.field('scaffoldIntegration', {
       type: CodeGenResultWithFileParts,
       resolve: (src, args, ctx) => {
@@ -174,16 +173,6 @@
       },
     })
 
-    t.liveMutation('navigationMenuSetItem', {
-      description: 'Set the current navigation item',
-      args: { type: nonNull(NavItemEnum) },
-      resolve: async (_, args, ctx) => {
-        await ctx.actions.wizard.setSelectedNavItem(args.type)
-      },
-    })
-
-=======
->>>>>>> d65a6df9
     t.liveMutation('login', {
       description: 'Auth with Cypress Cloud',
       resolve: async (_, args, ctx) => {
