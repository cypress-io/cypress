import { arg, booleanArg, enumType, idArg, mutationType, nonNull, stringArg } from 'nexus'
import { Wizard } from './gql-Wizard'
import { CodeGenTypeEnum } from '../enumTypes/gql-CodeGenTypeEnum'
import { TestingTypeEnum } from '../enumTypes/gql-WizardEnums'
import { FileDetailsInput } from '../inputTypes/gql-FileDetailsInput'
import { WizardUpdateInput } from '../inputTypes/gql-WizardUpdateInput'
import { CurrentProject } from './gql-CurrentProject'
import { Query, ScaffoldedFile } from '.'

export const mutation = mutationType({
  definition (t) {
    t.field('devRelaunch', {
      type: 'Boolean',
      description: 'Development only: Triggers or dismisses a prompted refresh by touching the file watched by our development scripts',
      args: {
        action: nonNull(enumType({
          name: 'DevRelaunchAction',
          members: ['trigger', 'dismiss'],
        }).asArg()),
      },
      resolve: async (_, args, ctx) => {
        if (args.action === 'trigger') {
          await ctx.actions.dev.triggerRelaunch()
        } else {
          ctx.actions.dev.dismissRelaunch()
        }

        return true
      },
    })

    t.nonNull.boolean('matchesSpecPattern', {
      description: 'Check if a give spec file will match the project spec pattern',
      args: {
        specFile: nonNull(stringArg()),
      },
      resolve: (source, args, ctx) => {
        if (!ctx.currentProject) {
          return false
        }

        return ctx.project.matchesSpecPattern(args.specFile)
      },
    })

    t.field('internal_clearLatestProjectCache', {
      type: 'Boolean',
      resolve: async (_, args, ctx) => {
        await ctx.actions.project.clearLatestProjectCache()

        return true
      },
    })

    t.field('openExternal', {
      type: 'Boolean',
      args: {
        url: nonNull(stringArg()),
      },
      resolve: (_, args, ctx) => {
        ctx.actions.electron.openExternal(args.url)

        return true
      },
    })

    t.field('internal_clearProjectPreferencesCache', {
      type: 'Boolean',
      args: {
        projectTitle: nonNull(stringArg()),
      },
      resolve: async (_, args, ctx) => {
        await ctx.actions.project.clearProjectPreferencesCache(args.projectTitle)

        return true
      },
    })

    t.field('internal_clearAllProjectPreferencesCache', {
      type: 'Boolean',
      resolve: async (_, args, ctx) => {
        await ctx.actions.project.clearAllProjectPreferencesCache()

        return true
      },
    })

    t.field('scaffoldTestingType', {
      type: 'Query',
      resolve: async (_, args, ctx) => {
        await ctx.actions.wizard.scaffoldTestingType()

        return {}
      },
    })

    t.field('completeSetup', {
      type: 'Query',
      resolve: async (_, args, ctx) => {
        ctx.actions.wizard.completeSetup()

        return {}
      },
    })

    t.field('clearCurrentProject', {
      type: 'Query',
      description: 'Clears the currently active project',
      resolve: async (_, args, ctx) => {
        await ctx.actions.project.clearCurrentProject()
        ctx.actions.wizard.resetWizard()

        return {}
      },
    })

    t.field('clearCurrentTestingType', {
      type: 'Query',
      resolve: async (_, args, ctx) => {
        ctx.lifecycleManager.setCurrentTestingType(null)

        return {}
      },
    })

    t.field('setCurrentTestingType', {
      type: 'Query',
      args: {
        testingType: nonNull(arg({ type: TestingTypeEnum })),
      },
      resolve: (source, args, ctx) => {
        ctx.actions.project.setCurrentTestingType(args.testingType)

        return {}
      },
    })

    t.field('setPromptShown', {
      type: 'Boolean',
      description: 'Save the prompt-shown state for this project',
      args: { slug: nonNull('String') },
      resolve: (_, args, ctx) => {
        ctx.actions.project.setPromptShown(args.slug)

        return true
      },
    })

    t.field('wizardUpdate', {
      type: Wizard,
      description: 'Updates the different fields of the wizard data store',
      args: {
        input: nonNull(arg({ type: WizardUpdateInput })),
      },
      resolve: async (source, args, ctx) => {
        if (args.input.bundler !== undefined) {
          ctx.actions.wizard.setBundler(args.input.bundler)
        }

        if (args.input.framework !== undefined) {
          ctx.actions.wizard.setFramework(args.input.framework)
        }

        if (args.input.codeLanguage) {
          ctx.actions.wizard.setCodeLanguage(args.input.codeLanguage)
        }

<<<<<<< HEAD
        // TODO: remove when live-mutations are implements
        // signal to launchpad to reload the data context
=======
>>>>>>> a2294bde
        ctx.emitter.toLaunchpad()

        return ctx.wizardData
      },
    })

    t.field('launchpadSetBrowser', {
      type: CurrentProject,
      description: 'Sets the active browser',
      args: {
        id: nonNull(idArg({
          description: 'ID of the browser that we want to set',
        })),
      },
      resolve (_, args, ctx) {
        ctx.actions.app.setActiveBrowserById(args.id)

        return ctx.lifecycleManager
      },
    })

    t.field('generateSpecFromSource', {
      type: ScaffoldedFile,
      description: 'Generate spec from source',
      args: {
        codeGenCandidate: nonNull(stringArg()),
        type: nonNull(CodeGenTypeEnum),
      },
      resolve: async (_, args, ctx) => {
        return ctx.actions.project.codeGenSpec(args.codeGenCandidate, args.type)
      },
    })

    t.nonNull.list.nonNull.field('scaffoldIntegration', {
      type: ScaffoldedFile,
      resolve: (src, args, ctx) => {
        return ctx.actions.project.scaffoldIntegration()
      },
    })

    t.field('login', {
      type: Query,
      description: 'Auth with Cypress Cloud',
      resolve: async (_, args, ctx) => {
        await ctx.actions.auth.login()

        ctx.emitter.toApp()
        ctx.emitter.toLaunchpad()

        return {}
      },
    })

    t.field('logout', {
      type: Query,
      description: 'Log out of Cypress Cloud',
      resolve: async (_, args, ctx) => {
        await ctx.actions.auth.logout()

        ctx.emitter.toApp()
        ctx.emitter.toLaunchpad()

        return {}
      },
    })

    t.field('launchOpenProject', {
      type: CurrentProject,
      description: 'Launches project from open_project global singleton',
      args: {
        specPath: stringArg(),
      },
      resolve: async (_, args, ctx) => {
        try {
          await ctx.actions.project.launchProject(ctx.coreData.currentTestingType, {}, args.specPath)
        } catch (e) {
          ctx.coreData.baseError = e as Error
        }

        return ctx.lifecycleManager
      },
    })

    t.field('addProject', {
      type: Query,
      description: 'Add project to projects array and cache it',
      args: {
        path: stringArg(),
        open: booleanArg({ description: 'Whether to open the project when added' }),
      },
      resolve: async (_, args, ctx) => {
        ctx.actions.wizard.resetWizard()
        let path = args.path

        if (!path) {
          ctx.actions.project.addProjectFromElectronNativeFolderSelect()

          return {}
        }

        await ctx.actions.project.addProject({
          ...args,
          path,
        })

        return {}
      },
    })

    t.field('removeProject', {
      type: Query,
      description: 'Remove project from projects array and cache',
      args: {
        path: nonNull(stringArg()),
      },
      resolve: async (_, args, ctx) => {
        await ctx.actions.project.removeProject(args.path)

        return {}
      },
    })

    t.field('setCurrentProject', {
      type: Query,
      description: 'Set active project to run tests on',
      args: {
        path: nonNull(stringArg()),
      },
      resolve: async (_, args, ctx) => {
        try {
          await ctx.actions.project.setCurrentProject(args.path)
          ctx.coreData.baseError = null
        } catch (error) {
          const e = error as Error

          ctx.coreData.baseError = {
            title: 'Cypress Configuration Error',
            message: e.message,
            stack: e.stack,
          }
        }

        return {}
      },
    })

    t.nonNull.field('setProjectPreferences', {
      type: Query,
      description: 'Save the projects preferences to cache',
      args: {
        testingType: nonNull(TestingTypeEnum),
        browserPath: nonNull(stringArg()),
      },
      async resolve (_, args, ctx) {
        await ctx.actions.project.setProjectPreferences(args)

        return ctx.appData
      },
    })

    t.nonNull.field('resetWizard', {
      type: 'Boolean',
      description: 'Reset the Wizard to the starting position',
      resolve: (_, args, ctx) => {
        ctx.actions.wizard.resetWizard()
        ctx.actions.electron.refreshBrowserWindow()

        return true
      },
    })

    t.nonNull.field('hideBrowserWindow', {
      type: 'Boolean',
      description: 'Hides the launchpad windows',
      resolve: (_, args, ctx) => {
        ctx.actions.electron.hideBrowserWindow()

        return true
      },
    })

    t.nonNull.field('reconfigureProject', {
      type: 'Boolean',
      description: 'show the launchpad windows',
      resolve: async (_, args, ctx) => {
        await ctx.actions.project.reconfigureProject()

        return true
      },
    })

    t.field('setPreferences', {
      type: Query,
      description: [
        'Update local preferences (also known as  appData).',
        'The payload, `value`, should be a `JSON.stringified()`',
        'object of the new values you\'d like to persist.',
        'Example: `setPreferences (value: JSON.stringify({ lastOpened: Date.now() }))`',
      ].join(' '),
      args: {
        value: nonNull(stringArg()),
      },
      resolve: async (_, args, ctx) => {
        await ctx.actions.localSettings.setPreferences(args.value)

        return {}
      },
    })

    t.field('openDirectoryInIDE', {
      description: 'Open a path in preferred IDE',
      type: 'Boolean',
      args: {
        path: nonNull(stringArg()),
      },
      resolve: (_, args, ctx) => {
        ctx.actions.project.openDirectoryInIDE(args.path)

        return true
      },
    })

    t.field('openInFinder', {
      description: 'Open a path in the local file explorer',
      type: 'Boolean',
      args: {
        path: nonNull(stringArg()),
      },
      resolve: (_, args, ctx) => {
        ctx.actions.electron.showItemInFolder(args.path)

        return true
      },
    })

    t.field('openFileInIDE', {
      description: 'Open a file on specified line and column in preferred IDE',
      type: 'Boolean',
      args: {
        input: nonNull(arg({
          type: FileDetailsInput,
        })),
      },
      resolve: (_, args, ctx) => {
        ctx.actions.file.openFile(
          args.input.absolute,
          args.input.line || 1,
          args.input.column || 1,
        )

        return true
      },
    })

    t.field('setProjectIdInConfigFile', {
      description: 'Set the projectId field in the config file of the current project',
      type: Query,
      args: {
        projectId: nonNull(stringArg()),
      },
      resolve: async (_, args, ctx) => {
        try {
          await ctx.actions.project.setProjectIdInConfigFile(args.projectId)
        } catch (e) {
          // ignore error as not useful for end user to see
        }

        // Wait for the project config to be reloaded
        await ctx.lifecycleManager.reloadConfig()

        return {}
      },
    })
  },
})<|MERGE_RESOLUTION|>--- conflicted
+++ resolved
@@ -165,11 +165,8 @@
           ctx.actions.wizard.setCodeLanguage(args.input.codeLanguage)
         }
 
-<<<<<<< HEAD
         // TODO: remove when live-mutations are implements
         // signal to launchpad to reload the data context
-=======
->>>>>>> a2294bde
         ctx.emitter.toLaunchpad()
 
         return ctx.wizardData
