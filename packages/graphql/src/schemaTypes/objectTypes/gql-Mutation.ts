import { booleanArg, idArg, mutationType, nonNull, stringArg } from 'nexus'
import { FrontendFrameworkEnum, NavItemEnum, SupportedBundlerEnum, TestingTypeEnum, WizardNavigateDirectionEnum } from '../enumTypes/gql-WizardEnums'
import { Wizard } from './gql-Wizard'

export const mutation = mutationType({
  definition (t) {
<<<<<<< HEAD
    t.field('triggerIpc', {
      type: 'Boolean',
      resolve: (root, args, ctx) => {
        ctx.actions.emitter.toLaunchpad('someData')

        return
=======
    t.field('internal_clearLatestProjectCache', {
      type: 'Boolean',
      resolve: (source, args, ctx) => {
        ctx.actions.project.clearLatestProjectCache()

        return true
      },
    })

    t.nonNull.field('clearActiveProject', {
      type: 'Query',
      resolve: (root, args, ctx) => {
        ctx.actions.project.clearActiveProject()

        return {}
>>>>>>> 11ba5c53
      },
    })

    t.field('wizardSetTestingType', {
      type: Wizard,
      description: 'Sets the current testing type we want to use',
      args: { type: nonNull(TestingTypeEnum) },
      resolve: (root, args, ctx) => {
        return ctx.actions.wizard.setTestingType(args.type)
      },
    })

    t.field('wizardSetFramework', {
      type: Wizard,
      description: 'Sets the frontend framework we want to use for the project',
      args: { framework: nonNull(FrontendFrameworkEnum) },
      resolve: (_, args, ctx) => ctx.actions.wizard.setFramework(args.framework),
    })

    // TODO: Move these 3 to a single wizardUpdate(input: WizardUpdateInput!)
    t.field('wizardSetBundler', {
      type: Wizard,
      description: 'Sets the frontend bundler we want to use for the project',
      args: {
        bundler: nonNull(SupportedBundlerEnum),
      },
      resolve: (root, args, ctx) => ctx.actions.wizard.setBundler(args.bundler),
    })

    t.field('wizardNavigate', {
      type: Wizard,
      args: {
        direction: nonNull(WizardNavigateDirectionEnum),
      },
      description: 'Navigates backward in the wizard',
      resolve: (_, args, ctx) => ctx.actions.wizard.navigate(args.direction),
    })

    t.field('wizardInstallDependencies', {
      type: Wizard,
      description: 'Installs the dependencies for the component testing step',
      resolve: (root, args, ctx) => {
        // ctx.wizardData
        return ctx.wizardData
      },
    })

    t.field('wizardValidateManualInstall', {
      type: Wizard,
      description: 'Validates that the manual install has occurred properly',
      resolve: (root, args, ctx) => {
        ctx.actions.wizard.validateManualInstall()

        return ctx.wizardData
      },
    })

    t.field('launchpadSetBrowser', {
      type: 'Query',
      description: 'Sets the active browser',
      args: {
        id: nonNull(idArg({
          description: 'ID of the browser that we want to set',
        })),
      },
      resolve: (root, args, ctx) => {
        ctx.actions.app.setActiveBrowser(args.id)

        return {}
      },
    })

    t.field('appCreateConfigFile', {
      type: 'App',
      args: {
        code: nonNull('String'),
        configFilename: nonNull('String'),
      },
      description: 'Create a Cypress config file for a new project',
      resolve: async (root, args, ctx) => {
        await ctx.actions.project.createConfigFile(args)

        return ctx.appData
      },
    })

    t.field('navigationMenuSetItem', {
      type: 'NavigationMenu',
      description: 'Set the current navigation item',
      args: { type: nonNull(NavItemEnum) },
      resolve: (root, args, ctx) => {
        ctx.actions.wizard.setSelectedNavItem(args.type)

        return ctx.wizard
      },
    })

    t.field('login', {
      type: 'Query',
      description: 'Auth with Cypress Cloud',
      async resolve (_root, args, ctx) {
        await ctx.actions.auth.login()

        return {}
      },
    })

    t.field('logout', {
      type: 'Query',
      description: 'Log out of Cypress Cloud',
      async resolve (_root, args, ctx) {
        await ctx.actions.auth.logout()

        return {}
      },
    })

    t.field('initializeOpenProject', {
      type: 'Wizard',
      description: 'Initializes open_project global singleton to manager current project state',
      async resolve (_root, args, ctx) {
        await ctx.actions.wizard.initializeOpenProject()

        return ctx.wizardData
      },
    })

    t.field('launchOpenProject', {
      type: 'App',
      description: 'Launches project from open_project global singleton',
      async resolve (_root, args, ctx) {
        await ctx.actions.project.launchProject()

        return ctx.appData
      },
    })

    t.nonNull.field('addProject', {
      type: 'App',
      description: 'Add project to projects array and cache it',
      args: {
        path: nonNull(stringArg()),
        open: booleanArg({ description: 'Whether to open the project when added' }),
      },
      async resolve (_root, args, ctx) {
        await ctx.actions.project.addProject(args)

        return ctx.appData
      },
    })

    t.nonNull.field('setActiveProject', {
      type: 'App',
      description: 'Set active project to run tests on',
      args: {
        path: nonNull(stringArg()),
      },
      async resolve (_root, args, ctx) {
        await ctx.actions.project.setActiveProject(args.path)

        return ctx.coreData.app
      },
    })
  },
})<|MERGE_RESOLUTION|>--- conflicted
+++ resolved
@@ -4,14 +4,15 @@
 
 export const mutation = mutationType({
   definition (t) {
-<<<<<<< HEAD
     t.field('triggerIpc', {
       type: 'Boolean',
       resolve: (root, args, ctx) => {
         ctx.actions.emitter.toLaunchpad('someData')
 
         return
-=======
+      },
+    })
+
     t.field('internal_clearLatestProjectCache', {
       type: 'Boolean',
       resolve: (source, args, ctx) => {
@@ -27,7 +28,6 @@
         ctx.actions.project.clearActiveProject()
 
         return {}
->>>>>>> 11ba5c53
       },
     })
 
