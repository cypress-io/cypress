--- conflicted
+++ resolved
@@ -1,8 +1,4 @@
-<<<<<<< HEAD
-import { objectType } from 'nexus'
-=======
 import { nonNull, objectType, stringArg } from 'nexus'
->>>>>>> 2f6c13e5
 import path from 'path'
 import { ProjectPreferences } from '.'
 import { cloudProjectBySlug } from '../../stitching/remoteGraphQLCalls'
