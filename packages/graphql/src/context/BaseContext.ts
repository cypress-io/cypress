import type { BaseActions } from '../actions/BaseActions'
<<<<<<< HEAD
import { App, NavigationMenu, Wizard } from '../entities'
=======
import { App, User, Wizard } from '../entities'
>>>>>>> bcefdaba
import type { Project } from '../entities/Project'

/**
 * The "Base Context" is the class type that we will use to encapsulate the server state.
 * It will be implemented by ServerContext (real state) and TestContext (client state).
 *
 * This allows us to re-use the entire GraphQL server definition client side for testing,
 * without the need to endlessly mock things.
 */
export abstract class BaseContext {
  abstract readonly actions: BaseActions
  abstract projects: Project[]
  abstract user?: User = undefined

  wizard = new Wizard()
  navigationMenu = new NavigationMenu()
  app = new App(this)

  isFirstOpen = false

  get activeProject () {
    return this.app.activeProject
  }
}<|MERGE_RESOLUTION|>--- conflicted
+++ resolved
@@ -1,9 +1,5 @@
 import type { BaseActions } from '../actions/BaseActions'
-<<<<<<< HEAD
-import { App, NavigationMenu, Wizard } from '../entities'
-=======
-import { App, User, Wizard } from '../entities'
->>>>>>> bcefdaba
+import { App, NavigationMenu, Wizard, User } from '../entities'
 import type { Project } from '../entities/Project'
 
 /**
