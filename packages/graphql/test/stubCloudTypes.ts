/* eslint-disable no-console */
/**
 * Takes all of the "Cloud" types and creates realistic mocks,
 * indexing the types in a way that we can access them
 */
import _ from 'lodash'
import fakeUuid from 'fake-uuid'
import { connectionFromArray } from 'graphql-relay'

import type {
  Node,
  CloudUser,
  CloudRun,
  CloudOrganization,
  CloudRecordKey,
  CloudRunCommitInfo,
  CodegenTypeMap,
  CloudProject,
  Query,
  QueryCloudNodeArgs,
  QueryCloudProjectBySlugArgs,
  QueryCloudProjectsBySlugsArgs,
  CloudProjectRunsArgs,
  CloudProjectSpec,
  CloudProjectSpecResult,
  CloudRunStatus,
  CloudSpecRun,
  CloudTestResult,
} from '../src/gen/test-cloud-graphql-types.gen'
import type { GraphQLResolveInfo } from 'graphql'

 type ConfigFor<T> = Omit<T, 'id' | '__typename'>

export type CloudTypesWithId = {
  [K in keyof CodegenTypeMap]: 'id' extends keyof CodegenTypeMap[K] ? K : never
}[keyof CodegenTypeMap]

let nodeIdx: Partial<Record<CloudTypesWithId, number>> = {}

function getNodeIdx (type: CloudTypesWithId): number {
  return nodeIdx[type] ?? 0
}
const btoa = typeof window !== 'undefined' ? window.btoa : (val: string) => Buffer.from(val).toString('base64')

function testNodeId <T extends CloudTypesWithId> (type: T) {
  nodeIdx[type] = (nodeIdx[type] ?? 0) + 1

  return {
    __typename: type,
    id: btoa(`${type}:${nodeIdx[type]}`),
  } as const
}

const nodeRegistry: Record<string, Node> = {}
const projectsBySlug: Record<string, CloudProject> = {}

function indexNode<T extends Node> (node: T & {__typename: CloudTypesWithId}): T {
  nodeRegistry[node.id] = node
  if (node.__typename === 'CloudProject') {
    // @ts-expect-error
    projectsBySlug[node.slug] = node
  }

  return node
}

export function createCloudRunCommitInfo (config: ConfigFor<CloudRunCommitInfo>): CloudRunCommitInfo {
  const cloudRunCommitInfo: CloudRunCommitInfo = {
    __typename: 'CloudRunCommitInfo',
    sha: `d333752a1f168ccd92df2740fd640714067d243a`,
    summary: 'calculate multi-byte panel',
    branch: 'main',
    branchUrl: 'https://',
    authorName: 'John Appleseed',
    authorEmail: 'none@cypress.io',
    ...config,
  }

  return cloudRunCommitInfo
}

export function createCloudRecordKey (config: ConfigFor<CloudRecordKey>) {
  const cloudRecordKey: Required<CloudRecordKey> = {
    ...testNodeId('CloudRecordKey'),
    createdAt: new Date('1995-12-17T03:20:00').toISOString(),
    lastUsedAt: new Date('1995-12-17T03:22:00').toISOString(),
    key: fakeUuid(getNodeIdx('CloudRecordKey')),
    ...config,
  }

  return indexNode(cloudRecordKey)
}

const STATUS_ARRAY: CloudRunStatus[] = ['CANCELLED', 'ERRORED', 'FAILED', 'NOTESTS', 'OVERLIMIT', 'PASSED', 'RUNNING', 'TIMEDOUT']

export function createCloudProject (config: Partial<ConfigFor<CloudProject>>) {
  const cloudProject = {
    ...testNodeId('CloudProject'),
    recordKeys: [CloudRecordKeyStubs.componentProject],
    latestRun: CloudRunStubs.running,
    runs (args: CloudProjectRunsArgs) {
      if (args.before) {
        return {
          pageInfo: {
            hasNextPage: true,
            hasPreviousPage: false,
          },
          nodes: [
            createCloudRun({ status: 'RUNNING' }),
            createCloudRun({ status: 'RUNNING' }),
          ],
        }
      }

      const twentyRuns = _.times(20, (i) => {
        const statusIndex = i % STATUS_ARRAY.length
        const status = STATUS_ARRAY[statusIndex]

        return createCloudRun({
          status,
          totalPassed: i,
          url: `http://dummy.cypress.io/runs/${i}`,
          commitInfo: createCloudRunCommitInfo({
            sha: `fake-sha-${getNodeIdx('CloudRun')}`,
            summary: `fix: make gql work ${status}`,
          }),
        })
      })

      const connectionData = connectionFromArray(twentyRuns, args)

      return {
        ...connectionData,
        nodes: connectionData.edges.map((e) => e.node),
      }
    },
    ...config,
  } as CloudProject

  return indexNode(cloudProject)
}

export function createCloudUser (config: ConfigFor<CloudUser>): Required<CloudUser> {
  const cloudUser: Required<CloudUser> = {
    ...testNodeId('CloudUser'),
    email: 'test@example.com',
    fullName: 'Test User',
    cloudProfileUrl: 'http://dummy.cypress.io/profile',
    cloudOrganizationsUrl: 'http://dummy.cypress.io/organizations',
    createCloudOrganizationUrl: 'http://dummy.cypress.io/organizations/create',
    organizations: {
      __typename: 'CloudOrganizationConnection',
      nodes: [createCloudOrganization({})],
      edges: [{
        __typename: 'CloudOrganizationEdge',
        cursor: 'cursor',
        node: createCloudOrganization({}),
      }],
      pageInfo: {
        __typename: 'PageInfo',
        hasNextPage: false,
        hasPreviousPage: false,
      },
    },
    ...config,
  }

  return indexNode(cloudUser)
}

export function createCloudRun (config: Partial<CloudRun>): Required<CloudRun> {
  const cloudRunData: Required<CloudRun> = {
    ...testNodeId('CloudRun'),
    status: 'PASSED',
    runNumber: 432,
    totalFailed: 0,
    totalSkipped: 0,
    totalPending: 0,
    totalRunning: 0,
    totalTests: 10,
    totalPassed: 10,
    totalDuration: 1000 * 60,
    totalFlakyTests: 0,
    tags: [],
    url: 'http://dummy.cypress.io/runs/1',
    createdAt: new Date(Date.now() - 1000 * 60 * 61).toISOString(),
    completedAt: null,
    cancelledAt: null,
    cancelOnFailure: null,
    cancelledBy: null,
    errors: [],
    ci: {
      __typename: 'CloudCiBuildInfo',
      id: 'ci_id',
    },
    groups: [],
    isHiddenByUsageLimits: false,
    overLimitActionType: 'UPGRADE',
    overLimitActionUrl: '',
    specs: [],
    testsForReview: [],
    commitInfo: createCloudRunCommitInfo({
      sha: `fake-sha-${getNodeIdx('CloudRun')}`,
      summary: `fix: make gql work ${config.status ?? 'PASSED'}`,
    }),
    cancelOnFailure: false,
    cancelledBy: null,
    errors: [],
    ...config,
  }

  return indexNode(cloudRunData)
}

function addFailedTests (run: CloudRun) {
  const specId = 'hash123'

  const spec: CloudSpecRun = {
    __typename: 'CloudSpecRun',
    id: specId,
    basename: 'Test.cy.ts',
    extension: '.cy.ts',
    path: 'src/Test.cy.ts',
  }

  const test: CloudTestResult = {
    __typename: 'CloudTestResult',
    id: '123',
    isFlaky: false,
    specId,
    state: 'FAILED' as const,
    duration: null,
    instance: null,
    testUrl: 'http://cloudurl',
    title: '<test/> Should render',
    titleParts: ['<test/>', 'should render'],
<<<<<<< HEAD
    thumbprint: 'abc123',
=======
    thumbprint: 'abc',
>>>>>>> 216d4c5c
  }

  run.specs = [spec]
  run.testsForReview = [test]

  return run
}

export function createCloudOrganization (config: Partial<CloudOrganization>): Required<CloudOrganization> {
  const cloudOrgData: Required<CloudOrganization> = {
    ...testNodeId('CloudOrganization'),
    name: `Cypress Test Account ${getNodeIdx('CloudOrganization')}`,
    projects: {
      __typename: 'CloudProjectConnection' as const,
      pageInfo: {} as any,
      edges: [] as any,
      nodes: [] as CloudProject[],
    },
    ...config,
  }

  return indexNode(cloudOrgData)
}

export function createCloudProjectSpecResult (config: Partial<CloudProjectSpec>): Required<CloudProjectSpec> {
  const specResult: Required<CloudProjectSpec> = {
    ...testNodeId('CloudProjectSpec'),
    averageDuration: 1234,
    isConsideredFlaky: false,
    retrievedAt: new Date().toISOString(),
    specPath: '/test.cy.ts',
    specRuns: {
      __typename: 'CloudSpecRunConnection' as const,
      pageInfo: {} as any,
      edges: [] as any,
      nodes: [] as CloudSpecRun[],
    },
    flakyStatus: {
      __typename: 'CloudProjectSpecFlakyStatus',
      severity: 'NONE',
    },
    specRunsForRunIds: [],
    ...config,
    specRunsForRunIds: null,
  }

  return indexNode(specResult)
}

export const CloudRecordKeyStubs = {
  e2eProject: createCloudRecordKey({}),
  componentProject: createCloudRecordKey({}),
} as const

export const CloudRunCommitInfoStubs = {
  commit: createCloudRunCommitInfo({}),
} as const

export const CloudRunStubs = {
  allPassing: createCloudRun({ status: 'PASSED', commitInfo: CloudRunCommitInfoStubs.commit }),
  failing: createCloudRun({ status: 'FAILED', totalPassed: 8, totalFailed: 2 }),
  running: createCloudRun({ status: 'RUNNING', totalRunning: 2, totalPassed: 8 }),
  someSkipped: createCloudRun({ status: 'PASSED', totalPassed: 7, totalSkipped: 3 }),
  somePending: createCloudRun({ status: 'PASSED', totalPassed: 100, totalSkipped: 3000, totalPending: 20 }),
  allSkipped: createCloudRun({ status: 'ERRORED', totalPassed: 0, totalSkipped: 10 }),
  failingWithTests: addFailedTests(createCloudRun({ status: 'FAILED', totalPassed: 8, totalFailed: 2 })),
} as Record<string, Required<CloudRun>>

export const CloudUserStubs = {
  me: createCloudUser({ userIsViewer: true }),
  // meAsAdmin: createCloudUser({ userIsViewer: true }), TODO(tim): add when we have roles
} as Record<string, Required<CloudUser>>

export const CloudOrganizationStubs = {
  cyOrg: createCloudOrganization({}),
} as Record<string, Required<CloudOrganization>>

export const CloudOrganizationConnectionStubs = {
  __typename: 'CloudOrganizationConnection' as const,
  nodes: [
    // Created out of alphabetical order to verify that components visually sort them by name
    createCloudOrganization({
      id: '2',
      name: 'Test Org 2',
    }),
    createCloudOrganization({
      id: '1',
      name: 'Test Org 1',
      projects: {
        __typename: 'CloudProjectConnection' as const,
        edges: [] as any,
        pageInfo: {} as any,
        nodes: [
          createCloudProject({
            name: 'Test Project 2',
            slug: 'test-project-2',
          }),
          createCloudProject({
            name: 'Test Project 1',
            slug: 'test-project',
          }),
        ],
      },
    }),
    // Organization with single project for auto select test
    createCloudOrganization({
      id: '3',
      name: 'Test Org 3',
      projects: {
        __typename: 'CloudProjectConnection' as const,
        edges: [] as any,
        pageInfo: {} as any,
        nodes: [
          createCloudProject({
            name: 'Test Project 3',
            slug: 'test-project-3',
          }),
        ],
      },
    }),
  ],
}

export const CloudProjectStubs = {
  e2eProject: createCloudProject({
    slug: 'efgh',
    name: 'e2e-project',
    cloudProjectSettingsUrl: 'http:/test.cloud/e2e/settings',
    cloudProjectUrl: 'http:/test.cloud/e2e/settings',
  }),
  componentProject: createCloudProject({
    slug: 'abcd',
    name: 'component-project',
    cloudProjectSettingsUrl: 'http:/test.cloud/component/settings',
    cloudProjectUrl: 'http:/test.cloud/component/settings',
  }),
  specResult: createCloudProjectSpecResult({}),
} as const

interface CloudTypesContext {
  __server__?: NexusGen['context']
}

 type MaybeResolver<T> = {
   [K in keyof T]: K extends 'id' | '__typename' ? T[K] : T[K] | ((args: any, ctx: CloudTypesContext, info: GraphQLResolveInfo) => MaybeResolver<T[K]>)
 }

export const CloudQuery: MaybeResolver<Query> = {
  __typename: 'Query',
  cloudNode (args: QueryCloudNodeArgs) {
    return nodeRegistry[args.id] ?? null
  },
  cloudProjectBySlug (args: QueryCloudProjectBySlugArgs) {
    return projectsBySlug[args.slug] ?? createCloudProject({
      slug: args.slug,
      name: `cloud-project-${args.slug}`,
      cloudProjectSettingsUrl: 'http:/test.cloud/cloud-project/settings',
      cloudProjectUrl: 'http:/test.cloud/cloud-project/settings',
    })
  },
  cloudProjectsBySlugs (args: QueryCloudProjectsBySlugsArgs) {
    return args.slugs.map((s) => {
      return projectsBySlug[s] ?? createCloudProject({
        slug: s,
        name: `cloud-project-${s}`,
        cloudProjectSettingsUrl: 'http:/test.cloud/cloud-project/settings',
        cloudProjectUrl: 'http:/test.cloud/cloud-project/settings',
      })
    })
  },
  cloudViewer (args, ctx) {
    if (ctx.__server__) {
      return ctx.__server__.user ? {
        ...CloudUserStubs.me,
        email: ctx.__server__.user.email,
        fullName: ctx.__server__.user.name,
      } : null
    }

    return CloudUserStubs.me
  },
  cloudNodesByIds ({ ids }) {
    return ids.map((id) => nodeRegistry[id] ?? null)
  },
  cloudSpecByPath ({ path }) {
    return createCloudProjectSpecResult({
      specPath: path,
    })
  },
}<|MERGE_RESOLUTION|>--- conflicted
+++ resolved
@@ -203,9 +203,6 @@
       sha: `fake-sha-${getNodeIdx('CloudRun')}`,
       summary: `fix: make gql work ${config.status ?? 'PASSED'}`,
     }),
-    cancelOnFailure: false,
-    cancelledBy: null,
-    errors: [],
     ...config,
   }
 
@@ -234,11 +231,7 @@
     testUrl: 'http://cloudurl',
     title: '<test/> Should render',
     titleParts: ['<test/>', 'should render'],
-<<<<<<< HEAD
-    thumbprint: 'abc123',
-=======
     thumbprint: 'abc',
->>>>>>> 216d4c5c
   }
 
   run.specs = [spec]
@@ -282,7 +275,6 @@
     },
     specRunsForRunIds: [],
     ...config,
-    specRunsForRunIds: null,
   }
 
   return indexNode(specResult)
