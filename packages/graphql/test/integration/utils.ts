--- conflicted
+++ resolved
@@ -4,88 +4,7 @@
 
 export { TestActions } from './TestActions'
 
-<<<<<<< HEAD
-  addProject (projectRoot: string) {
-    return new LocalProject(projectRoot, this.ctx)
-  }
-
-  loadProjects () {
-    return []
-  }
-
-  async authenticate () {
-    this.ctx.viewer = new Viewer(this.ctx, {
-      authToken: 'test-auth-token',
-      email: 'test@cypress.io',
-      name: 'cypress test',
-    })
-  }
-
-  async logout () {
-    this.ctx.viewer = null
-  }
-
-  async getProjectId () {
-    return 'test-project-id'
-  }
-  async getRuns () {
-    return []
-  }
-  async getRecordKeys () {
-    return []
-  }
-
-  async initializeOpenProject () {}
-
-  async getBrowsers () {
-    const browser: FoundBrowser = {
-      displayName: 'chrome',
-      family: 'chromium',
-      majorVersion: '1.0.0',
-      name: 'chrome',
-      channel: 'dev',
-      version: '1.0.0',
-      path: '/dev/chrome',
-    }
-
-    return [browser]
-  }
-
-  isFirstTime (projectRoot: string, testingType: Cypress.TestingType) {
-    return false
-  }
-
-  async initializeConfig () {}
-}
-
-export class TestContext extends BaseContext {
-  localProjects: LocalProject[] = []
-  dashboardProjects: DashboardProject[] = []
-  readonly actions: BaseActions
-  viewer = null
-
-  constructor ({ wizard, launchArgs, launchOptions, Actions }: TestContextInjectionOptions = {}) {
-    super(launchArgs || {
-      config: {},
-      cwd: '/current/working/dir',
-      _: ['/current/working/dir'],
-      projectRoot: '/project/root',
-      invokedFromCli: false,
-      browser: null,
-      testingType: 'e2e',
-      project: '/project/root',
-      os: 'linux',
-    }, launchOptions || {})
-
-    this.actions = Actions ? new Actions(this) : new TestActions(this)
-    if (wizard) {
-      this.wizard = wizard
-    }
-  }
-}
-=======
 export { TestContext } from './TestContext'
->>>>>>> 94541d4f
 
 /**
  * Creates a new GraphQL server to query during integration tests.
