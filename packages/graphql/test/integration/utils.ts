--- conflicted
+++ resolved
@@ -2,213 +2,9 @@
 import { BaseContext } from '../../src'
 import { startGraphQLServer, closeGraphQLServer, setServerContext } from '../../src/server'
 
-<<<<<<< HEAD
-// interface TestContextInjectionOptions {
-//   wizard?: Wizard
-//   launchArgs?: LaunchArgs
-//   launchOptions?: OpenProjectLaunchOptions
-//   Actions?: typeof TestActions
-// }
+export { TestActions } from './TestActions'
 
-// export class TestActions extends BaseActions {
-//   ctx: BaseContext
-
-//   constructor (_ctx: BaseContext, private cfg?: FullConfig) {
-//     super(_ctx)
-//     this.ctx = _ctx
-//   }
-
-//   installDependencies () {}
-//   createConfigFile () {}
-
-//   async launchOpenProject () {}
-//   resolveOpenProjectConfig (): FullConfig {
-//     if (this.cfg) {
-//       return this.cfg
-//     }
-
-//     return {
-//       projectRoot: '/root/path',
-//       resolved: {},
-//     }
-//   }
-
-//   addProject (projectRoot: string) {
-//     return new LocalProject(projectRoot, this.ctx)
-//   }
-
-//   async authenticate () {
-//     this.ctx.viewer = new Viewer(this.ctx, {
-//       authToken: 'test-auth-token',
-//       email: 'test@cypress.io',
-//       name: 'cypress test',
-//     })
-//   }
-
-//   async logout () {
-//     this.ctx.viewer = null
-//   }
-
-//   async getProjectId () {
-//     return 'test-project-id'
-//   }
-//   async getRuns () {
-//     return []
-//   }
-//   async getRecordKeys () {
-//     return []
-//   }
-
-//   async initializeOpenProject () {}
-
-//   async getBrowsers () {
-//     const browser: FoundBrowser = {
-//       displayName: 'chrome',
-//       family: 'chromium',
-//       majorVersion: '1.0.0',
-//       name: 'chrome',
-//       channel: 'dev',
-//       version: '1.0.0',
-//       path: '/dev/chrome',
-//     }
-
-//     return [browser]
-//   }
-
-//   async initializeConfig () {}
-// }
-
-// export class TestContext extends BaseContext {
-//   localProjects: LocalProject[] = []
-//   dashboardProjects: DashboardProject[] = []
-//   readonly actions: BaseActions
-//   viewer = null
-
-//   constructor ({ wizard, launchArgs, launchOptions, Actions }: TestContextInjectionOptions = {}) {
-//     super(launchArgs || {
-//       config: {},
-//       cwd: '/current/working/dir',
-//       _: ['/current/working/dir'],
-//       projectRoot: '/project/root',
-//       invokedFromCli: false,
-//       browser: null,
-//       testingType: 'e2e',
-//       project: '/project/root',
-//       os: 'linux',
-//     }, launchOptions || {})
-
-//     this.actions = Actions ? new Actions(this) : new TestActions(this)
-//     if (wizard) {
-//       this.wizard = wizard
-//     }
-//   }
-// }
-=======
-interface TestContextInjectionOptions {
-  wizard?: Wizard
-  launchArgs?: LaunchArgs
-  launchOptions?: OpenProjectLaunchOptions
-  Actions?: typeof TestActions
-}
-
-export class TestActions extends BaseActions {
-  ctx: BaseContext
-
-  constructor (_ctx: BaseContext, private cfg?: FullConfig) {
-    super(_ctx)
-    this.ctx = _ctx
-  }
-
-  installDependencies () {}
-  createConfigFile () {}
-
-  async launchOpenProject () {}
-  resolveOpenProjectConfig (): FullConfig {
-    if (this.cfg) {
-      return this.cfg
-    }
-
-    return {
-      projectRoot: '/root/path',
-      resolved: {},
-    }
-  }
-
-  addProject (projectRoot: string) {
-    return new LocalProject(projectRoot, this.ctx)
-  }
-
-  async authenticate () {
-    this.ctx.viewer = new Viewer(this.ctx, {
-      authToken: 'test-auth-token',
-      email: 'test@cypress.io',
-      name: 'cypress test',
-    })
-  }
-
-  async logout () {
-    this.ctx.viewer = null
-  }
-
-  async getProjectId () {
-    return 'test-project-id'
-  }
-  async getRuns () {
-    return []
-  }
-  async getRecordKeys () {
-    return []
-  }
-
-  async initializeOpenProject () {}
-
-  async getBrowsers () {
-    const browser: FoundBrowser = {
-      displayName: 'chrome',
-      family: 'chromium',
-      majorVersion: '1.0.0',
-      name: 'chrome',
-      channel: 'dev',
-      version: '1.0.0',
-      path: '/dev/chrome',
-    }
-
-    return [browser]
-  }
-
-  isFirstTime (projectRoot: string, testingType: Cypress.TestingType) {
-    return false
-  }
-
-  async initializeConfig () {}
-}
-
-export class TestContext extends BaseContext {
-  localProjects: LocalProject[] = []
-  dashboardProjects: DashboardProject[] = []
-  readonly actions: BaseActions
-  viewer = null
-
-  constructor ({ wizard, launchArgs, launchOptions, Actions }: TestContextInjectionOptions = {}) {
-    super(launchArgs || {
-      config: {},
-      cwd: '/current/working/dir',
-      _: ['/current/working/dir'],
-      projectRoot: '/project/root',
-      invokedFromCli: false,
-      browser: null,
-      testingType: 'e2e',
-      project: '/project/root',
-      os: 'linux',
-    }, launchOptions || {})
-
-    this.actions = Actions ? new Actions(this) : new TestActions(this)
-    if (wizard) {
-      this.wizard = wizard
-    }
-  }
-}
->>>>>>> a851d797
+export { TestContext } from './TestContext'
 
 /**
  * Creates a new GraphQL server to query during integration tests.
