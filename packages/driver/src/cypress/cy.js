/* eslint-disable prefer-rest-params */
const _ = require('lodash')
const $ = require('jquery')
const Promise = require('bluebird')

const $dom = require('../dom')
const $utils = require('./utils')
const $errUtils = require('./error_utils')
const $stackUtils = require('./stack_utils')
const $Chai = require('../cy/chai')
const $Xhrs = require('../cy/xhrs')
const $jQuery = require('../cy/jquery')
const $Aliases = require('../cy/aliases')
const $Events = require('./events')
const $Errors = require('../cy/errors')
const $Ensures = require('../cy/ensures')
const $Focused = require('../cy/focused')
const $Mouse = require('../cy/mouse')
const $Keyboard = require('../cy/keyboard')
const $Location = require('../cy/location')
const $Assertions = require('../cy/assertions')
const $Listeners = require('../cy/listeners')
const $Chainer = require('./chainer')
const $Timers = require('../cy/timers')
const $Timeouts = require('../cy/timeouts')
const $Retries = require('../cy/retries')
const $Stability = require('../cy/stability')
const $selection = require('../dom/selection')
const $Snapshots = require('../cy/snapshots')
const $CommandQueue = require('./command_queue')
const $VideoRecorder = require('../cy/video-recorder')
const $TestConfigOverrides = require('../cy/testConfigOverrides')

const { registerFetch } = require('unfetch')

const noArgsAreAFunction = (args) => {
  return !_.some(args, _.isFunction)
}

const isPromiseLike = (ret) => {
  return ret && _.isFunction(ret.then)
}

const returnedFalse = (result) => {
  return result === false
}

const getContentWindow = ($autIframe) => {
  return $autIframe.prop('contentWindow')
}

const setWindowDocumentProps = function (contentWindow, state) {
  state('window', contentWindow)

  return state('document', contentWindow.document)
}

const setRemoteIframeProps = ($autIframe, state) => {
  return state('$autIframe', $autIframe)
}

function __stackReplacementMarker (fn, ctx, args) {
  return fn.apply(ctx, args)
}

// We only set top.onerror once since we make it configurable:false
// but we update cy instance every run (page reload or rerun button)
let curCy = null
const setTopOnError = function (Cypress, cy, errors) {
  if (curCy) {
    curCy = cy

    return
  }

  curCy = cy

  // prevent overriding top.onerror twice when loading more than one
  // instance of test runner.
  if (top.onerror && top.onerror.isCypressHandler) {
    return
  }

  const onTopException = (err) => {
    const isSpecError = $errUtils.isSpecError(Cypress.config('spec'), err)
    const type = isSpecError ? 'spec' : 'app'
    const wrappedErr = errors.createUncaughtException(type, err)

    // we don't emit uncaught:exception if it's a spec error. users should
    // only be able to ignore errors from the AUT, since those might be out
    // of their control. spec errors should be fixed.
    return curCy.onUncaughtException(wrappedErr, isSpecError)
  }

  const topOnError = (...args) => {
    let err = $errUtils.normalizeErrArgs(args)

    return onTopException(err)
  }

  topOnError.isCypressHandler = true

  top.onerror = topOnError

  // Prevent Mocha from setting top.onerror which would override our handler
  // Since the setter will change which event handler gets invoked, we make it a noop
  Object.defineProperty(top, 'onerror', {
    set () {},
    get () {
      return topOnError
    },
    configurable: false,
    enumerable: true,
  })

  top.onunhandledrejection = (errOrEvent) => {
    const err = $errUtils.normalizeErrorEvent(errOrEvent)

    return onTopException(err)
  }
}

// NOTE: this makes the cy object an instance
// TODO: refactor the 'create' method below into this class
class $Cy {}

const create = function (specWindow, Cypress, Cookies, state, config, log) {
  let cy = new $Cy()
  let stopped = false
  const commandFns = {}

  const isStopped = () => {
    return stopped
  }

  const onFinishAssertions = function () {
    return assertions.finishAssertions.apply(window, arguments)
  }

  const warnMixingPromisesAndCommands = function () {
    const title = state('runnable').fullTitle()

    $errUtils.warnByPath('miscellaneous.mixing_promises_and_commands', {
      args: { title },
    })
  }

  const $$ = function (selector, context) {
    if (context == null) {
      context = state('document')
    }

    return $dom.query(selector, context)
  }

  const queue = $CommandQueue.create()

  $VideoRecorder.create(Cypress)
  const timeouts = $Timeouts.create(state)
  const stability = $Stability.create(Cypress, state)
  const retries = $Retries.create(Cypress, state, timeouts.timeout, timeouts.clearTimeout, stability.whenStable, onFinishAssertions)
  const assertions = $Assertions.create(Cypress, cy)

  const jquery = $jQuery.create(state)
  const location = $Location.create(state)
  const focused = $Focused.create(state)
  const keyboard = $Keyboard.create(Cypress, state)
  const mouse = $Mouse.create(state, keyboard, focused, Cypress)
  const timers = $Timers.create()

  const { expect } = $Chai.create(specWindow, state, assertions.assert)

  const xhrs = $Xhrs.create(state)
  const aliases = $Aliases.create(cy)

  const errors = $Errors.create(state, log)
  const ensures = $Ensures.create(state, expect)

  const snapshots = $Snapshots.create($$, state)
  const testConfigOverrides = $TestConfigOverrides.create()

  const isCy = (val) => {
    return (val === cy) || $utils.isInstanceOf(val, $Chainer)
  }

  const runnableCtx = function (name) {
    ensures.ensureRunnable(name)

    return state('runnable').ctx
  }

  const urlNavigationEvent = (event) => {
    return Cypress.action('app:navigation:changed', `page navigation event (${event})`)
  }

  const contentWindowListeners = function (contentWindow) {
    return $Listeners.bindTo(contentWindow, {
<<<<<<< HEAD
      onError (e) {
        // use a function callback here instead of direct
        // reference so our users can override this function
        // if need be
        return cy.onUncaughtException.call(cy, e.message, e.filename, e.lineno, e.colno, e.error)
=======
      onError (...args) {
        const err = $errUtils.normalizeErrArgs(args)

        // use a function callback here instead of direct
        // reference so our users can override this function
        // if need be
        return cy.onUncaughtException(err, true)
>>>>>>> 27d3bf54
      },
      onSubmit (e) {
        return Cypress.action('app:form:submitted', e)
      },
      onBeforeUnload (e) {
        stability.isStable(false, 'beforeunload')

        Cookies.setInitial()

        timers.reset()

        Cypress.action('app:window:before:unload', e)

        // return undefined so our beforeunload handler
        // doesnt trigger a confirmation dialog
        return undefined
      },
      onUnload (e) {
        return Cypress.action('app:window:unload', e)
      },
      onNavigation (...args) {
        return Cypress.action('app:navigation:changed', ...args)
      },
      onAlert (str) {
        return Cypress.action('app:window:alert', str)
      },
      onConfirm (str) {
        const results = Cypress.action('app:window:confirm', str)

        // return false if ANY results are false
        // else true
        const ret = !_.some(results, returnedFalse)

        Cypress.action('app:window:confirmed', str, ret)

        return ret
      },
    })
  }

  const wrapNativeMethods = function (contentWindow) {
    try {
      // return null to trick contentWindow into thinking
      // its not been iframed if modifyObstructiveCode is true
      if (config('modifyObstructiveCode')) {
        Object.defineProperty(contentWindow, 'frameElement', {
          get () {
            return null
          },
        })
      }

      contentWindow.HTMLElement.prototype.focus = function (focusOption) {
        return focused.interceptFocus(this, contentWindow, focusOption)
      }

      contentWindow.HTMLElement.prototype.blur = function () {
        return focused.interceptBlur(this)
      }

      contentWindow.SVGElement.prototype.focus = function (focusOption) {
        return focused.interceptFocus(this, contentWindow, focusOption)
      }

      contentWindow.SVGElement.prototype.blur = function () {
        return focused.interceptBlur(this)
      }

      contentWindow.HTMLInputElement.prototype.select = function () {
        return $selection.interceptSelect.call(this)
      }

      contentWindow.document.hasFocus = function () {
        return focused.documentHasFocus.call(this)
      }

      const cssModificationSpy = function (original, ...args) {
        snapshots.onCssModified(this.href)

        return original.apply(this, args)
      }

      const { insertRule } = contentWindow.CSSStyleSheet.prototype
      const { deleteRule } = contentWindow.CSSStyleSheet.prototype

      contentWindow.CSSStyleSheet.prototype.insertRule = _.wrap(insertRule, cssModificationSpy)
      contentWindow.CSSStyleSheet.prototype.deleteRule = _.wrap(deleteRule, cssModificationSpy)

      if (config('experimentalFetchPolyfill')) {
        // drop "fetch" polyfill that replaces it with XMLHttpRequest
        // from the app iframe that we wrap for network stubbing
        contentWindow.fetch = registerFetch(contentWindow)
        // flag the polyfill to test this experimental feature easier
        state('fetchPolyfilled', true)
      }
    } catch (error) {} // eslint-disable-line no-empty
  }

  const enqueue = function (obj) {
    // if we have a nestedIndex it means we're processing
    // nested commands and need to splice them into the
    // index past the current index as opposed to
    // pushing them to the end we also dont want to
    // reset the run defer because splicing means we're
    // already in a run loop and dont want to create another!
    // we also reset the .next property to properly reference
    // our new obj

    // we had a bug that would bomb on custom commands when it was the
    // first command. this was due to nestedIndex being undefined at that
    // time. so we have to ensure to check that its any kind of number (even 0)
    // in order to know to splice into the existing array.
    let nestedIndex = state('nestedIndex')

    // if this is a number then we know
    // we're about to splice this into our commands
    // and need to reset next + increment the index
    if (_.isNumber(nestedIndex)) {
      state('nestedIndex', (nestedIndex += 1))
    }

    // we look at whether or not nestedIndex is a number, because if it
    // is then we need to splice inside of our commands, else just push
    // it onto the end of the queu
    const index = _.isNumber(nestedIndex) ? nestedIndex : queue.length

    queue.splice(index, 0, obj)

    return Cypress.action('cy:command:enqueued', obj)
  }

  const getCommandsUntilFirstParentOrValidSubject = function (command, memo = []) {
    if (!command) {
      return null
    }

    // push these onto the beginning of the commands array
    memo.unshift(command)

    // break and return the memo
    if ((command.get('type') === 'parent') || $dom.isAttached(command.get('subject'))) {
      return memo
    }

    return getCommandsUntilFirstParentOrValidSubject(command.get('prev'), memo)
  }

  const runCommand = function (command) {
    // bail here prior to creating a new promise
    // because we could have stopped / canceled
    // prior to ever making it through our first
    // command
    if (stopped) {
      return
    }

    state('current', command)
    state('chainerId', command.get('chainerId'))

    return stability.whenStable(() => {
      // TODO: handle this event
      // @trigger "invoke:start", command

      state('nestedIndex', state('index'))

      return command.get('args')
    })

    .then((args) => {
      // store this if we enqueue new commands
      // to check for promise violations
      let ret
      let enqueuedCmd = null

      const commandEnqueued = (obj) => {
        return enqueuedCmd = obj
      }

      // only check for command enqueing when none
      // of our args are functions else commands
      // like cy.then or cy.each would always fail
      // since they return promises and queue more
      // new commands
      if (noArgsAreAFunction(args)) {
        Cypress.once('command:enqueued', commandEnqueued)
      }

      // run the command's fn with runnable's context
      try {
        ret = __stackReplacementMarker(command.get('fn'), state('ctx'), args)
      } catch (err) {
        throw err
      } finally {
        // always remove this listener
        Cypress.removeListener('command:enqueued', commandEnqueued)
      }

      state('commandIntermediateValue', ret)

      // we cannot pass our cypress instance or our chainer
      // back into bluebird else it will create a thenable
      // which is never resolved
      if (isCy(ret)) {
        return null
      }

      if (!(!enqueuedCmd || !isPromiseLike(ret))) {
        return $errUtils.throwErrByPath(
          'miscellaneous.command_returned_promise_and_commands', {
            args: {
              current: command.get('name'),
              called: enqueuedCmd.name,
            },
          },
        )
      }

      if (!(!enqueuedCmd || !!_.isUndefined(ret))) {
        // TODO: clean this up in the utility function
        // to conditionally stringify functions
        ret = _.isFunction(ret) ?
          ret.toString()
          :
          $utils.stringify(ret)

        // if we got a return value and we enqueued
        // a new command and we didn't return cy
        // or an undefined value then throw
        return $errUtils.throwErrByPath(
          'miscellaneous.returned_value_and_commands_from_custom_command', {
            args: {
              current: command.get('name'),
              returned: ret,
            },
          },
        )
      }

      return ret
    }).then((subject) => {
      state('commandIntermediateValue', undefined)

      // we may be given a regular array here so
      // we need to re-wrap the array in jquery
      // if that's the case if the first item
      // in this subject is a jquery element.
      // we want to do this because in 3.1.2 there
      // was a regression when wrapping an array of elements
      const firstSubject = $utils.unwrapFirst(subject)

      // if ret is a DOM element and its not an instance of our own jQuery
      if (subject && $dom.isElement(firstSubject) && !$utils.isInstanceOf(subject, $)) {
        // set it back to our own jquery object
        // to prevent it from being passed downstream
        // TODO: enable turning this off
        // wrapSubjectsInJquery: false
        // which will just pass subjects downstream
        // without modifying them
        subject = $dom.wrap(subject)
      }

      command.set({ subject })

      // end / snapshot our logs
      // if they need it
      command.finishLogs()

      // reset the nestedIndex back to null
      state('nestedIndex', null)

      // also reset recentlyReady back to null
      state('recentlyReady', null)

      // we're finished with the current command
      // so set it back to null
      state('current', null)

      state('subject', subject)

      return subject
    })
  }

  const run = function () {
    const next = function () {
      // bail if we've been told to abort in case
      // an old command continues to run after
      if (stopped) {
        return
      }

      // start at 0 index if we dont have one
      let index = state('index') || state('index', 0)

      const command = queue.at(index)

      // if the command should be skipped
      // just bail and increment index
      // and set the subject
      // TODO DRY THIS LOGIC UP
      if (command && command.get('skip')) {
        // must set prev + next since other
        // operations depend on this state being correct
        command.set({ prev: queue.at(index - 1), next: queue.at(index + 1) })
        state('index', index + 1)
        state('subject', command.get('subject'))

        return next()
      }

      // if we're at the very end
      if (!command) {
        // trigger queue is almost finished
        Cypress.action('cy:command:queue:before:end')

        // we need to wait after all commands have
        // finished running if the application under
        // test is no longer stable because we cannot
        // move onto the next test until its finished
        return stability.whenStable(() => {
          Cypress.action('cy:command:queue:end')

          return null
        })
      }

      // store the previous timeout
      const prevTimeout = timeouts.timeout()

      // store the current runnable
      const runnable = state('runnable')

      Cypress.action('cy:command:start', command)

      return runCommand(command)
      .then(() => {
        // each successful command invocation should
        // always reset the timeout for the current runnable
        // unless it already has a state.  if it has a state
        // and we reset the timeout again, it will always
        // cause a timeout later no matter what.  by this time
        // mocha expects the test to be done
        let fn

        if (!runnable.state) {
          timeouts.timeout(prevTimeout)
        }

        // mutate index by incrementing it
        // this allows us to keep the proper index
        // in between different hooks like before + beforeEach
        // else run will be called again and index would start
        // over at 0
        state('index', (index += 1))

        Cypress.action('cy:command:end', command)

        fn = state('onPaused')

        if (fn) {
          return new Promise((resolve) => {
            return fn(resolve)
          }).then(next)
        }

        return next()
      })
    }

    let inner = null

    // this ends up being the parent promise wrapper
    const promise = new Promise((resolve, reject) => {
      // bubble out the inner promise
      // we must use a resolve(null) here
      // so the outer promise is first defined
      // else this will kick off the 'next' call
      // too soon and end up running commands prior
      // to promise being defined
      inner = Promise
      .resolve(null)
      .then(next)
      .then(resolve)
      .catch(reject)

      // can't use onCancel argument here because
      // its called asynchronously

      // when we manually reject our outer promise we
      // have to immediately cancel the inner one else
      // it won't be notified and its callbacks will
      // continue to be invoked
      // normally we don't have to do this because rejections
      // come from the inner promise and bubble out to our outer
      //
      // but when we manually reject the outer promise we
      // have to go in the opposite direction from outer -> inner
      const rejectOuterAndCancelInner = function (err) {
        inner.cancel()

        return reject(err)
      }

      state('resolve', resolve)
      state('reject', rejectOuterAndCancelInner)
    })
    .catch((err) => {
      // since this failed this means that a
      // specific command failed and we should
      // highlight it in red or insert a new command
      err.name = err.name || 'CypressError'
      errors.commandRunningFailed(err)

      return fail(err, state('runnable'))
    })
    .finally(cleanup)

    // cancel both promises
    const cancel = function () {
      promise.cancel()
      inner.cancel()

      // notify the world
      return Cypress.action('cy:canceled')
    }

    state('cancel', cancel)
    state('promise', promise)

    // return this outer bluebird promise
    return promise
  }

  const removeSubject = () => {
    return state('subject', undefined)
  }

  const pushSubjectAndValidate = function (name, args, firstCall, prevSubject) {
    if (firstCall) {
      // if we have a prevSubject then error
      // since we're invoking this improperly
      let needle

      if (prevSubject && ((needle = 'optional', ![].concat(prevSubject).includes(needle)))) {
        const stringifiedArg = $utils.stringifyActual(args[0])

        $errUtils.throwErrByPath('miscellaneous.invoking_child_without_parent', {
          args: {
            cmd: name,
            args: _.isString(args[0]) ? `\"${stringifiedArg}\"` : stringifiedArg,
          },
        })
      }

      // else if this is the very first call
      // on the chainer then make the first
      // argument undefined (we have no subject)
      removeSubject()
    }

    const subject = state('subject')

    if (prevSubject) {
      // make sure our current subject is valid for
      // what we expect in this command
      ensures.ensureSubjectByType(subject, prevSubject, name)
    }

    args.unshift(subject)

    Cypress.action('cy:next:subject:prepared', subject, args, firstCall)

    return args
  }

  const doneEarly = function () {
    stopped = true

    // we only need to worry about doneEarly when
    // it comes from a manual event such as stopping
    // Cypress or when we yield a (done) callback
    // and could arbitrarily call it whenever we want
    const p = state('promise')

    // if our outer promise is pending
    // then cancel outer and inner
    // and set canceled to be true
    if (p && p.isPending()) {
      state('canceled', true)
      state('cancel')()
    }

    return cleanup()
  }

  const cleanup = function () {
    // cleanup could be called during a 'stop' event which
    // could happen in between a runnable because they are async
    if (state('runnable')) {
      // make sure we reset the runnable's timeout now
      state('runnable').resetTimeout()
    }

    // if a command fails then after each commands
    // could also fail unless we clear this out
    state('commandIntermediateValue', undefined)

    // reset the nestedIndex back to null
    state('nestedIndex', null)

    // also reset recentlyReady back to null
    state('recentlyReady', null)

    // and forcibly move the index needle to the
    // end in case we have after / afterEach hooks
    // which need to run
    return state('index', queue.length)
  }

  const getUserInvocationStack = (err) => {
    const current = state('current')
    const currentAssertionCommand = current?.get('currentAssertionCommand')
    const withInvocationStack = currentAssertionCommand || current
    // user assertion errors (expect().to, etc) get their invocation stack
    // attached to the error thrown from chai
    // command errors and command assertion errors (default assertion or cy.should)
    // have the invocation stack attached to the current command
    // prefer err.userInvocation stack if it's been set
    let userInvocationStack = $errUtils.getUserInvocationStack(err) || state('currentAssertionUserInvocationStack')

    // if there is no user invocation stack from an assertion or it is the default
    // assertion, meaning it came from a command (e.g. cy.get), prefer the
    // command's user invocation stack so the code frame points to the command.
    // `should` callbacks are tricky because the `currentAssertionUserInvocationStack`
    // points to the `cy.should`, but the error came from inside the callback,
    // so we need to prefer that.
    if (
      !userInvocationStack
      || err.isDefaultAssertionErr
      || (currentAssertionCommand && !current?.get('followedByShouldCallback'))
    ) {
      userInvocationStack = withInvocationStack?.get('userInvocationStack')
    }

    if (!userInvocationStack) return

    if (
      $errUtils.isCypressErr(err)
      || $errUtils.isAssertionErr(err)
      || $errUtils.isChaiValidationErr(err)
    ) {
      return userInvocationStack
    }
  }

  const fail = (err) => {
    let rets

    stopped = true

    if (typeof err === 'string') {
      err = new Error(err)
    }

    err.stack = $stackUtils.normalizedStack(err)

    err = $errUtils.enhanceStack({
      err,
      userInvocationStack: getUserInvocationStack(err),
      projectRoot: config('projectRoot'),
    })

    err = $errUtils.processErr(err, config)

    // store the error on state now
    state('error', err)

    const finish = function (err) {
      // if we have an async done callback
      // we have an explicit (done) callback and
      // we aren't attached to the cypress command queue
      // promise chain and throwing the error would only
      // result in an unhandled rejection
      let d

      d = state('done')

      if (d) {
        // invoke it with err
        return d(err)
      }

      // else we're connected to the promise chain
      // and need to throw so this bubbles up
      throw err
    }

    // this means the error came from a 'fail' handler, so don't send
    // 'cy:fail' action again, just finish up
    if (err.isCyFailErr) {
      delete err.isCyFailErr

      return finish(err)
    }

    // if we have a "fail" handler
    // 1. catch any errors it throws and fail the test
    // 2. otherwise swallow any errors
    // 3. but if the test is not ended with a done()
    //    then it should fail
    // 4. and tests without a done will pass

    // if we dont have a "fail" handler
    // 1. callback with state("done") when async
    // 2. throw the error for the promise chain
    try {
      // collect all of the callbacks for 'fail'
      rets = Cypress.action('cy:fail', err, state('runnable'))
    } catch (cyFailErr) {
      // and if any of these throw synchronously immediately error
      cyFailErr.isCyFailErr = true

      return fail(cyFailErr)
    }

    // bail if we had callbacks attached
    if (rets && rets.length) {
      return
    }

    // else figure out how to finisht this failure
    return finish(err)
  }

  _.extend(cy, {
    id: _.uniqueId('cy'),

    // synchrounous querying
    $$,

    state,

    // command queue instance
    queue,

    // errors sync methods
    fail,

    // chai expect sync methods
    expect,

    // is cy
    isCy,

    isStopped,

    // timeout sync methods
    timeout: timeouts.timeout,
    clearTimeout: timeouts.clearTimeout,

    // stability sync methods
    isStable: stability.isStable,
    whenStable: stability.whenStable,

    // xhr sync methods
    getRequestsByAlias: xhrs.getRequestsByAlias,
    getIndexedXhrByAlias: xhrs.getIndexedXhrByAlias,

    // alias sync methods
    getAlias: aliases.getAlias,
    addAlias: aliases.addAlias,
    validateAlias: aliases.validateAlias,
    getNextAlias: aliases.getNextAlias,
    aliasNotFoundFor: aliases.aliasNotFoundFor,
    getXhrTypeByAlias: aliases.getXhrTypeByAlias,

    // location sync methods
    getRemoteLocation: location.getRemoteLocation,

    // jquery sync methods
    getRemotejQueryInstance: jquery.getRemotejQueryInstance,

    // focused sync methods
    getFocused: focused.getFocused,
    needsFocus: focused.needsFocus,
    fireFocus: focused.fireFocus,
    fireBlur: focused.fireBlur,

    devices: {
      mouse,
      keyboard,
    },

    // timer sync methods
    pauseTimers: timers.pauseTimers,

    // snapshots sync methods
    createSnapshot: snapshots.createSnapshot,

    // retry sync methods
    retry: retries.retry,

    // assertions sync methods
    assert: assertions.assert,
    verifyUpcomingAssertions: assertions.verifyUpcomingAssertions,

    // ensure sync methods
    ensureWindow: ensures.ensureWindow,
    ensureElement: ensures.ensureElement,
    ensureDocument: ensures.ensureDocument,
    ensureAttached: ensures.ensureAttached,
    ensureExistence: ensures.ensureExistence,
    ensureElExistence: ensures.ensureElExistence,
    ensureElDoesNotHaveCSS: ensures.ensureElDoesNotHaveCSS,
    ensureVisibility: ensures.ensureVisibility,
    ensureDescendents: ensures.ensureDescendents,
    ensureNotReadonly: ensures.ensureNotReadonly,
    ensureNotDisabled: ensures.ensureNotDisabled,
    ensureValidPosition: ensures.ensureValidPosition,
    ensureScrollability: ensures.ensureScrollability,
    ensureElementIsNotAnimating: ensures.ensureElementIsNotAnimating,

    initialize ($autIframe) {
      setRemoteIframeProps($autIframe, state)

      // dont need to worry about a try/catch here
      // because this is during initialize and its
      // impossible something is wrong here
      setWindowDocumentProps(getContentWindow($autIframe), state)

      // initially set the content window listeners too
      // so we can tap into all the normal flow of events
      // like before:unload, navigation events, etc
      contentWindowListeners(getContentWindow($autIframe))

      // the load event comes from the autIframe anytime any window
      // inside of it loads.
      // when this happens we need to check for cross origin errors
      // by trying to talk to the contentWindow document to see if
      // its accessible.
      // when we find ourselves in a cross origin situation, then our
      // proxy has not injected Cypress.action('window:before:load')
      // so Cypress.onBeforeAppWindowLoad() was never called
      return $autIframe.on('load', () => {
        // if setting these props failed
        // then we know we're in a cross origin failure
        let onpl; let r

        try {
          setWindowDocumentProps(getContentWindow($autIframe), state)

          // we may need to update the url now
          urlNavigationEvent('load')

          // we normally DONT need to reapply contentWindow listeners
          // because they would have been automatically applied during
          // onBeforeAppWindowLoad, but in the case where we visited
          // about:blank in a visit, we do need these
          contentWindowListeners(getContentWindow($autIframe))

          Cypress.action('app:window:load', state('window'))

          // we are now stable again which is purposefully
          // the last event we call here, to give our event
          // listeners time to be invoked prior to moving on
          return stability.isStable(true, 'load')
        } catch (err) {
          let e = err

          // we failed setting the remote window props
          // which means we're in a cross domain failure
          // check first to see if you have a callback function
          // defined and let the page load change the error
          onpl = state('onPageLoadErr')

          if (onpl) {
            e = onpl(e)
          }

          // and now reject with it
          r = state('reject')

          if (r) {
            return r(e)
          }
        }
      })
    },

    stop () {
      // don't do anything if we've already stopped
      if (stopped) {
        return
      }

      return doneEarly()
    },

    reset (attrs, test) {
      stopped = false

      const s = state()

      const backup = {
        window: s.window,
        document: s.document,
        $autIframe: s.$autIframe,
      }

      // reset state back to empty object
      state.reset()

      // and then restore these backed up props
      state(backup)

      queue.reset()
      timers.reset()
      testConfigOverrides.restoreAndSetTestConfigOverrides(test, Cypress.config, Cypress.env)

      return cy.removeAllListeners()
    },

    addCommandSync (name, fn) {
      cy[name] = function () {
        return fn.apply(runnableCtx(name), arguments)
      }
    },

    addChainer (name, fn) {
      // add this function to our chainer class
      return $Chainer.add(name, fn)
    },

    addCommand ({ name, fn, type, prevSubject }) {
      // TODO: prob don't need this anymore
      commandFns[name] = fn

      const wrap = function (firstCall) {
        fn = commandFns[name]
        const wrapped = wrapByType(fn, firstCall)

        wrapped.originalFn = fn

        return wrapped
      }

      const wrapByType = function (fn, firstCall) {
        if (type === 'parent') {
          return fn
        }

        // child, dual, assertion, utility command
        // pushes the previous subject into them
        // after verifying its of the correct type
        return function (...args) {
          // push the subject into the args
          args = pushSubjectAndValidate(name, args, firstCall, prevSubject)

          return fn.apply(runnableCtx(name), args)
        }
      }

      cy[name] = function (...args) {
        const userInvocationStack = $stackUtils.captureUserInvocationStack(specWindow.Error)

        let ret

        ensures.ensureRunnable(name)

        // this is the first call on cypress
        // so create a new chainer instance
        const chain = $Chainer.create(name, userInvocationStack, specWindow, args)

        // store the chain so we can access it later
        state('chain', chain)

        // if we are in the middle of a command
        // and its return value is a promise
        // that means we are attempting to invoke
        // a cypress command within another cypress
        // command and we should error
        ret = state('commandIntermediateValue')

        if (ret) {
          const current = state('current')

          // if this is a custom promise
          if (isPromiseLike(ret) && noArgsAreAFunction(current.get('args'))) {
            $errUtils.throwErrByPath(
              'miscellaneous.command_returned_promise_and_commands', {
                args: {
                  current: current.get('name'),
                  called: name,
                },
              },
            )
          }
        }

        // if we're the first call onto a cy
        // command, then kick off the run
        if (!state('promise')) {
          if (state('returnedCustomPromise')) {
            warnMixingPromisesAndCommands()
          }

          run()
        }

        return chain
      }

      return cy.addChainer(name, (chainer, userInvocationStack, args) => {
        const { firstCall, chainerId } = chainer

        // dont enqueue / inject any new commands if
        // onInjectCommand returns false
        const onInjectCommand = state('onInjectCommand')
        const injected = _.isFunction(onInjectCommand)

        if (injected) {
          if (onInjectCommand.call(cy, name, ...args) === false) {
            return
          }
        }

        enqueue({
          name,
          args,
          type,
          chainerId,
          userInvocationStack,
          injected,
          fn: wrap(firstCall),
        })

        return true
      })
    },

    now (name, ...args) {
      return Promise.resolve(
        commandFns[name].apply(cy, args),
      )
    },

    replayCommandsFrom (current) {
      // reset each chainerId to the
      // current value
      const chainerId = state('chainerId')

      const insert = function (command) {
        command.set('chainerId', chainerId)

        // clone the command to prevent
        // mutating its properties
        return enqueue(command.clone())
      }

      // - starting with the aliased command
      // - walk up to each prev command
      // - until you reach a parent command
      // - or until the subject is in the DOM
      // - from that command walk down inserting
      //   every command which changed the subject
      // - coming upon an assertion should only be
      //   inserted if the previous command should
      //   be replayed

      const commands = getCommandsUntilFirstParentOrValidSubject(current)

      if (commands) {
        let initialCommand = commands.shift()

        const commandsToInsert = _.reduce(commands, (memo, command, index) => {
          let needle
          const push = () => {
            return memo.push(command)
          }

          if (!(command.get('type') !== 'assertion')) {
            // if we're an assertion and the prev command
            // is in the memo, then push this one
            if ((needle = command.get('prev'), memo.includes(needle))) {
              push()
            }
          } else if (!(command.get('subject') === initialCommand.get('subject'))) {
            // when our subjects dont match then
            // reset the initialCommand to this command
            // so the next commands can compare against
            // this one to figure out the changing subjects
            initialCommand = command

            push()
          }

          return memo
        }

        , [initialCommand])

        for (let c of commandsToInsert) {
          insert(c)
        }
      }

      // prevent loop comprehension
      return null
    },

    onBeforeAppWindowLoad (contentWindow) {
      // we set window / document props before the window load event
      // so that we properly handle events coming from the application
      // from the time that happens BEFORE the load event occurs
      setWindowDocumentProps(contentWindow, state)

      urlNavigationEvent('before:load')

      contentWindowListeners(contentWindow)

      wrapNativeMethods(contentWindow)

      snapshots.onBeforeWindowLoad()

      return timers.wrap(contentWindow)
    },

    onSpecWindowUncaughtException (err) {
      err = errors.createUncaughtException('spec', err)

      const runnable = state('runnable')

      if (!runnable) return err

      // QUESTION: why is this different than `onUncaughtException`?

      try {
        fail(err)
      } catch (failErr) {
        const r = state('reject')

        if (r) {
          return r(err)
        }

        return failErr
      }
    },

    onUncaughtException (err, emitAction) {
      let r
      const runnable = state('runnable')

      // don't do anything if we don't have a current runnable
      if (!runnable) {
        return
      }

      if (emitAction) {
        const results = Cypress.action('app:uncaught:exception', err, runnable)

        // dont do anything if any of our uncaught:exception
        // listeners returned false
        if (_.some(results, returnedFalse)) {
          return
        }
      }

      // do all the normal fail stuff and promise cancelation
      // but dont re-throw the error
      r = state('reject')

      if (r) {
        r(err)
      }

      fail(err)

      // per the onerror docs we need to return true here
      // https://developer.mozilla.org/en-US/docs/Web/API/GlobalEventHandlers/onerror
      // When the function returns true, this prevents the firing of the default event handler.
      return true
    },

    detachDom (...args) {
      return snapshots.detachDom(...args)
    },

    getStyles (...args) {
      return snapshots.getStyles(...args)
    },

    setRunnable (runnable, hookId) {
      // when we're setting a new runnable
      // prepare to run again!
      stopped = false

      // reset the promise again
      state('promise', undefined)

      state('hookId', hookId)

      state('runnable', runnable)

      state('test', $utils.getTestFromRunnable(runnable))

      state('ctx', runnable.ctx)

      const { fn } = runnable

      const restore = () => {
        return runnable.fn = fn
      }

      runnable.fn = function () {
        restore()

        const timeout = config('defaultCommandTimeout')

        // control timeouts on runnables ourselves
        if (_.isFinite(timeout)) {
          timeouts.timeout(timeout)
        }

        // store the current length of our queue
        // before we invoke the runnable.fn
        const currentLength = queue.length

        try {
          // if we have a fn.length that means we
          // are accepting a done callback and need
          // to change the semantics around how we
          // attach the run queue
          let done

          if (fn.length) {
            const originalDone = arguments[0]

            arguments[0] = (done = function (err) {
              // TODO: handle no longer error
              // when ended early
              doneEarly()

              originalDone(err)

              // return null else we there are situations
              // where returning a regular bluebird promise
              // results in a warning about promise being created
              // in a handler but not returned
              return null
            })

            // store this done property
            // for async tests
            state('done', done)
          }

          let ret = __stackReplacementMarker(fn, this, arguments)

          // if we returned a value from fn
          // and enqueued some new commands
          // and the value isnt currently cy
          // or a promise
          if (ret &&
            (queue.length > currentLength) &&
              (!isCy(ret)) &&
                (!isPromiseLike(ret))) {
            // TODO: clean this up in the utility function
            // to conditionally stringify functions
            ret = _.isFunction(ret) ?
              ret.toString()
              :
              $utils.stringify(ret)

            $errUtils.throwErrByPath('miscellaneous.returned_value_and_commands', {
              args: { returned: ret },
            })
          }

          // if we attached a done callback
          // and returned a promise then we
          // need to automatically bind to
          // .catch() and return done(err)
          // TODO: this has gone away in mocha 3.x.x
          // due to overspecifying a resolution.
          // in those cases we need to remove
          // returning a promise
          if (fn.length && ret && ret.catch) {
            ret = ret.catch(done)
          }

          // if we returned a promise like object
          if ((!isCy(ret)) && isPromiseLike(ret)) {
            // indicate we've returned a custom promise
            state('returnedCustomPromise', true)

            // this means we instantiated a promise
            // and we've already invoked multiple
            // commands and should warn
            if (queue.length > currentLength) {
              warnMixingPromisesAndCommands()
            }

            return ret
          }

          // if we're cy or we've enqueued commands
          if (isCy(ret) || (queue.length > currentLength)) {
            if (fn.length) {
              // if user has passed done callback don't return anything
              // so we don't get an 'overspecified' error from mocha
              return
            }

            // otherwise, return the 'queue promise', so mocha awaits it
            return state('promise')
          }

          // else just return ret
          return ret
        } catch (err) {
          // if runnable.fn threw synchronously, then it didnt fail from
          // a cypress command, but we should still teardown and handle
          // the error
          return fail(err, runnable)
        }
      }
    },
  })

  setTopOnError(Cypress, cy, errors)

  // make cy global in the specWindow
  specWindow.cy = cy

  $Events.extend(cy)

  return cy
}

module.exports = {
  create,
}<|MERGE_RESOLUTION|>--- conflicted
+++ resolved
@@ -195,13 +195,6 @@
 
   const contentWindowListeners = function (contentWindow) {
     return $Listeners.bindTo(contentWindow, {
-<<<<<<< HEAD
-      onError (e) {
-        // use a function callback here instead of direct
-        // reference so our users can override this function
-        // if need be
-        return cy.onUncaughtException.call(cy, e.message, e.filename, e.lineno, e.colno, e.error)
-=======
       onError (...args) {
         const err = $errUtils.normalizeErrArgs(args)
 
@@ -209,7 +202,6 @@
         // reference so our users can override this function
         // if need be
         return cy.onUncaughtException(err, true)
->>>>>>> 27d3bf54
       },
       onSubmit (e) {
         return Cypress.action('app:form:submitted', e)
