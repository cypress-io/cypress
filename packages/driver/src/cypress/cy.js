--- conflicted
+++ resolved
@@ -194,15 +194,10 @@
   }
 
   const contentWindowListeners = function (contentWindow) {
-<<<<<<< HEAD
-    return $Listeners.bindTo(contentWindow, config, {
-      onError () {
-=======
     return $Listeners.bindTo(contentWindow, {
       onError (...args) {
         const err = $errUtils.normalizeErrArgs(args)
 
->>>>>>> 6455d7a6
         // use a function callback here instead of direct
         // reference so our users can override this function
         // if need be
