import _ from 'lodash'
import { stripIndent } from 'common-tags'
import capitalize from 'underscore.string/capitalize'
import $stackUtils from './stack_utils'

const divider = (num, char) => {
  return Array(num).join(char)
}

const format = (data) => {
  if (_.isString(data)) {
    return _.truncate(data, { length: 2000 })
  }

  if (_.isObject(data)) {
    return JSON.stringify(data, null, 2)
  }

  return data
}

const formatConfigFile = (configFile) => {
  if (configFile === false) {
    return '`cypress.json` (currently disabled by --config-file=false)'
  }

  return `\`${format(configFile)}\``
}

const formatRedirects = (redirects = [], listIndentSize) => {
  return _.map(redirects, (redirect) => {
    return `${' '.repeat(listIndentSize)}  - ${redirect}`
  })
}

const formatProp = (memo, field): string[] => {
  const { key, value } = field

  if (value != null) {
    memo.push(`${capitalize(key)}: ${format(value)}`)
  }

  return memo
}

const cmd = (command, args = '') => {
  const prefix = command.startsWith('Cypress') ? '' : 'cy.'

  return `\`${prefix}${command}(${args})\``
}

const getScreenshotDocsPath = (cmd) => {
  if (cmd === 'Cypress.Screenshot.defaults') {
    return 'screenshot-api'
  }

  return 'screenshot'
}

const getRedirects = (obj, phrase, listIndentSize) => {
  const redirects = obj.redirects ?? []

  if (!redirects.length) {
    return ''
  }

  const word = redirects.length > 1 ? 'times' : 'time'

  const list = formatRedirects(redirects, listIndentSize)

  return [
    `${phrase} '${redirects.length}' ${word} to:`,
    '',
    `${list.join('\n')}`,
  ].join('\n')
}

const getHttpProps = (fields: { value: string, key: string }[] = []) => {
  return _
  .chain(fields)
  .reduce<string[]>(formatProp, [])
  .join('\n')
  .value()
}

// When a function that returns a multi-line string like getHttpProps()
// is used inside a template string(``) & stripIndent tag,
// the returned string doesn't respect the parent indent.
// It prevents `stripIndent` from stripping indent correctly.
// To avoid this problem, we need to manually set the indent size to be stripped.
//
// cyStripIndent strips the indent in a line if it begins with that indent size or bigger.
// If not, it ignores the line.
const cyStripIndent = (str, indentSize) => {
  const indent = ' '.repeat(indentSize)

  return str.split('\n').map((s) => {
    return s.startsWith(indent)
      ? s.substring(indentSize)
      : s
  }).join('\n')
}

export default {
  add: {
    type_missing: '`Cypress.add(key, fn, type)` must include a type!',
  },

  alias: {
    invalid: 'Invalid alias: `{{name}}`.\nYou forgot the `@`. It should be written as: `@{{displayName}}`.',
    not_registered_with_available: `${cmd('{{cmd}}')} could not find a registered alias for: \`@{{displayName}}\`.\nAvailable aliases are: \`{{availableAliases}}\`.`,
    not_registered_without_available: `${cmd('{{cmd}}')} could not find a registered alias for: \`@{{displayName}}\`.\nYou have not aliased anything yet.`,
  },

  as: {
    empty_string: {
      message: `${cmd('as')} cannot be passed an empty string.`,
      docsUrl: 'https://on.cypress.io/as',
    },
    invalid_type: {
      message: `${cmd('as')} can only accept a string.`,
      docsUrl: 'https://on.cypress.io/as',
    },
    invalid_first_token: {
      message: '`{{alias}}` cannot be named starting with the `@` symbol. Try renaming the alias to `{{suggestedName}}`, or something else that does not start with the `@` symbol.',
      docsUrl: 'https://on.cypress.io/as',
    },
    reserved_word: {
      message: `${cmd('as')} cannot be aliased as: \`{{alias}}\`. This word is reserved.`,
      docsUrl: 'https://on.cypress.io/as',
    },
  },

  blur: {
    multiple_elements: {
      message: `${cmd('blur')} can only be called on a single element. Your subject contained {{num}} elements.`,
      docsUrl: 'https://on.cypress.io/blur',
    },
    no_focused_element: {
      message: `${cmd('blur')} can only be called when there is a currently focused element.`,
      docsUrl: 'https://on.cypress.io/blur',
    },
    timed_out: {
      message: `${cmd('blur')} timed out because your browser did not receive any \`blur\` events. This is a known bug in Chrome when it is not the currently focused window.`,
      docsUrl: 'https://on.cypress.io/blur',
    },
    wrong_focused_element: {
      message: `${cmd('blur')} can only be called on the focused element. Currently the focused element is a: \`{{node}}\``,
      docsUrl: 'https://on.cypress.io/blur',
    },
  },

  browser: {
    invalid_arg: '{{prefix}} must be passed a string, object, or an array. You passed: `{{obj}}`',
  },

  chai: {
    length_invalid_argument: 'You must provide a valid number to a `length` assertion. You passed: `{{length}}`',
    match_invalid_argument: '`match` requires its argument be a `RegExp`. You passed: `{{regExp}}`',
    invalid_jquery_obj (obj) {
      return stripIndent`\
        You attempted to make a chai-jQuery assertion on an object that is neither a DOM object or a jQuery object.

        The chai-jQuery assertion you used was:

          > ${obj.assertion}

        The invalid subject you asserted on was:

          > ${obj.subject}

        To use chai-jQuery assertions your subject must be valid.

        This can sometimes happen if a previous assertion changed the subject.`
    },
  },

  check_uncheck: {
    invalid_element: {
      message: `${cmd('{{cmd}}')} can only be called on \`:checkbox\`{{phrase}}. Your subject {{word}} a: \`{{node}}\``,
      docsUrl: 'https://on.cypress.io/{{cmd}}',
    },
    element_missing_value_attribute: {
      message: `{{node}} cannot be checked/unchecked because it has no \`value\` attribute and ${cmd('{{cmd}}')} was supplied a value argument`,
      docsUrl: 'https://on.cypress.io/{{cmd}}',
    },
  },

  clear: {
    invalid_element: {
      message: stripIndent`\
        ${cmd('clear')} failed because it requires a valid clearable element.

        The element cleared was:

          > \`{{node}}\`

        A clearable element matches one of the following selectors:
          'a[href]'
          'area[href]'
          'input'
          'select'
          'textarea'
          'button'
          'iframe'
          '[tabindex]'
          '[contenteditable]'`,
      docsUrl: 'https://on.cypress.io/clear',
    },
  },

  clearCookie: {
    invalid_argument: {
      message: `${cmd('clearCookie')} must be passed a string argument for name.`,
      docsUrl: 'https://on.cypress.io/clearcookie',
    },
  },

  clearLocalStorage: {
    invalid_argument: {
      message: `${cmd('clearLocalStorage')} must be called with either a string or regular expression.`,
      docsUrl: 'https://on.cypress.io/clearlocalstorage',
    },
  },

  click: {
    multiple_elements: {
      message: `${cmd('{{cmd}}')} can only be called on a single element. Your subject contained {{num}} elements. Pass \`{ multiple: true }\` if you want to serially click each element.`,
      docsUrl: 'https://on.cypress.io/click',
    },
    on_select_element: {
      message: `${cmd('{{cmd}}')} cannot be called on a \`<select>\` element. Use ${cmd('select')} command instead to change the value.`,
      docsUrl: 'https://on.cypress.io/select',
    },
  },

  clock: {
    invalid_1st_arg: {
      message: `${cmd('clock')} only accepts a number or an \`options\` object for its first argument. You passed: \`{{arg}}\``,
      docsUrl: 'https://on.cypress.io/clock',
    },
    invalid_2nd_arg: {
      message: `${cmd('clock')} only accepts an array of function names or an \`options\` object for its second argument. You passed: \`{{arg}}\``,
      docsUrl: 'https://on.cypress.io/clock',
    },
  },

  config: {
    invalid_argument: {
      message: `Setting the config via ${cmd('Cypress.config')} failed with the following validation error:\n\n{{errMsg}}`,
      docsUrl: 'https://on.cypress.io/config',
    },
    invalid_test_override: {
      message: `The config override passed to your test has the following validation error:\n\n{{errMsg}}`,
      docsUrl: 'https://on.cypress.io/config',
    },
    invalid_cypress_config_override: {
      message: `\`Cypress.config()\` cannot mutate option \`{{errProperty}}\` because it is a read-only property.`,
    },
    invalid_test_config_override: {
      message: `Cypress test configuration cannot mutate option \`{{errProperty}}\` because it is a read-only property.`,
    },
  },

  contains: {
    empty_string: {
      message: `${cmd('contains')} cannot be passed an empty string.`,
      docsUrl: 'https://on.cypress.io/contains',
    },
    invalid_argument: {
      message: `${cmd('contains')} can only accept a string, number or regular expression.`,
      docsUrl: 'https://on.cypress.io/contains',
    },
    length_option: {
      message: `${cmd('contains')} cannot be passed a \`length\` option because it will only ever return 1 element.`,
      docsUrl: 'https://on.cypress.io/contains',
    },
    regex_conflict: {
      message: `You passed a regular expression with the case-insensitive (_i_) flag and \`{ matchCase: true }\` to ${cmd('contains')}. Those options conflict with each other, so please choose one or the other.`,
      docsUrl: 'https://on.cypress.io/contains',
    },
  },

  cookies: {
    backend_error (obj) {
      return {
        message: [
          `${cmd('{{cmd}}')} had an unexpected error {{action}} {{browserDisplayName}}.`,
          ``,
          `> {{error}}`,
          ``,
        ].join('\n'),
        docsUrl: `https://on.cypress.io/${_.toLower(obj.cmd)}`,
      }
    },

    invalid_name (obj) {
      return {
        message: `${cmd('{{cmd}}')} must be passed an RFC-6265-compliant cookie name. You passed:\n\n\`{{name}}\``,
        docsUrl: `https://on.cypress.io/${_.toLower(obj.cmd)}`,
      }
    },
    timed_out (obj) {
      return {
        message: `${cmd('{{cmd}}')} timed out waiting \`{{timeout}}ms\` to complete.`,
        docsUrl: `https://on.cypress.io/${_.toLower(obj.cmd)}`,
      }
    },
    whitelist_renamed (obj) {
      return {
        message: `\`${obj.type}\` \`whitelist\` option has been renamed to \`preserve\`. Please rename \`whitelist\` to \`preserve\`.`,
      }
    },
  },

  dom: {
    actionability_failed: stripIndent`
      ${cmd('{{cmd}}')} could not be issued because we could not determine the actionability of this element:

      \`{{node}}\`

      You can prevent this by passing \`{force: true}\` to disable all error checking.
    `,
    animating: {
      message: stripIndent`\
        ${cmd('{{cmd}}')} could not be issued because this element is currently animating:

        \`{{node}}\`

        You can fix this problem by:
          - Passing \`{force: true}\` which disables all error checking
          - Passing \`{waitForAnimations: false}\` which disables waiting on animations
          - Passing \`{animationDistanceThreshold: 20}\` which decreases the sensitivity`,
      docsUrl: 'https://on.cypress.io/element-is-animating',
    },
    animation_check_failed: 'Not enough coord points provided to calculate distance.',
    center_hidden: {
      message: stripIndent`\
        ${cmd('{{cmd}}')} failed because the center of this element is hidden from view:

        \`{{node}}\`

        Fix this problem, or use \`{force: true}\` to disable error checking.`,
      docsUrl: 'https://on.cypress.io/element-cannot-be-interacted-with',
    },
    covered: {
      message: stripIndent`\
        ${cmd('{{cmd}}')} failed because this element:

        \`{{element1}}\`

        is being covered by another element:

        \`{{element2}}\`

        Fix this problem, or use {force: true} to disable error checking.`,
      docsUrl: 'https://on.cypress.io/element-cannot-be-interacted-with',
    },
    pointer_events_none (obj) {
      return {
        message: stripIndent`\
          ${cmd(obj.cmd)} failed because this element:

          \`${obj.element}\`

          has CSS \`pointer-events: none\`${obj.elementInherited ? `, inherited from this element:\n\n\`${obj.elementInherited}\`\n` : ''}

          \`pointer-events: none\` prevents user mouse interaction.

          Fix this problem, or use {force: true} to disable error checking.`,
        docsUrl: 'https://on.cypress.io/element-cannot-be-interacted-with',
      }
    },
    disabled: {
      message: stripIndent`\
        ${cmd('{{cmd}}')} failed because this element is \`disabled\`:

        \`{{node}}\`

        Fix this problem, or use \`{force: true}\` to disable error checking.`,
      docsUrl: 'https://on.cypress.io/element-cannot-be-interacted-with',
    },
    invalid_position_argument: {
      message: 'Invalid position argument: `{{position}}`. Position may only be {{validPositions}}.',
      docsUrl: 'https://on.cypress.io/element-cannot-be-interacted-with',
    },
    not_scrollable: {
      message: stripIndent`\
        ${cmd('{{cmd}}')} failed because this element is not scrollable:

        \`{{node}}\`

        Make sure you're targeting the correct element or use \`{ensureScrollable: false}\` to disable the scrollable check.`,
      docsUrl: 'https://on.cypress.io/scrollto',
    },
    not_visible: {
      message: stripIndent`\
        ${cmd('{{cmd}}')} failed because this element is not visible:

        \`{{node}}\`

        {{reason}}

        Fix this problem, or use \`{force: true}\` to disable error checking.`,
      docsUrl: 'https://on.cypress.io/element-cannot-be-interacted-with',
    },
    readonly: {
      message: stripIndent`\
        ${cmd('{{cmd}}')} failed because this element is readonly:

        \`{{node}}\`

        Fix this problem, or use \`{force: true}\` to disable error checking.`,
      docsUrl: 'https://on.cypress.io/element-cannot-be-interacted-with',
    },
  },

  each: {
    invalid_argument: {
      message: `${cmd('each')} must be passed a callback function.`,
      docsUrl: 'https://on.cypress.io/each',
    },
    non_array: {
      message: `${cmd('each')} can only operate on an array like subject. Your subject was: \`{{subject}}\``,
      docsUrl: 'https://on.cypress.io/each',
    },
  },

  exec: {
    failed: {
      message: stripIndent`
        ${cmd('exec', '\'{{cmd}}\'')} failed with the following error:

        > "{{error}}"`,
      docsUrl: 'https://on.cypress.io/exec',
    },
    invalid_argument: {
      message: `${cmd('exec')} must be passed a non-empty string as its 1st argument. You passed: '{{cmd}}'.`,
      docsUrl: 'https://on.cypress.io/exec',
    },
    non_zero_exit: {
      message: stripIndent`\
        ${cmd('exec', '\'{{cmd}}\'')} failed because the command exited with a non-zero code.

        Pass \`{failOnNonZeroExit: false}\` to ignore exit code failures.

        Information about the failure:
        Code: {{code}}
        {{output}}`,
      docsUrl: 'https://on.cypress.io/exec',
    },
    timed_out: {
      message: `${cmd('exec', '\'{{cmd}}\'')} timed out after waiting \`{{timeout}}ms\`.`,
      docsUrl: 'https://on.cypress.io/exec',
    },
  },

  files: {
    unexpected_error (obj) {
      return {
        message: stripIndent`
          ${cmd('{{cmd}}', '"{{file}}"')} failed while trying to {{action}} the file at the following path:

            \`{{filePath}}\`

          The following error occurred:

            > "{{error}}"`,
        docsUrl: `https://on.cypress.io/${_.toLower(obj.cmd)}`,
      }
    },
    existent: {
      message: stripIndent`
        ${cmd('readFile', '"{{file}}"')} failed because the file exists when expected not to exist at the following path:

        \`{{filePath}}\``,
      docsUrl: 'https://on.cypress.io/readfile',
    },
    invalid_argument (obj) {
      return {
        message: `${cmd('{{cmd}}')} must be passed a non-empty string as its 1st argument. You passed: \`{{file}}\`.`,
        docsUrl: `https://on.cypress.io/${_.toLower(obj.cmd)}`,
      }
    },
    invalid_contents: {
      message: `${cmd('writeFile')} must be passed a non-empty string, an object, or an array as its 2nd argument. You passed: \`{{contents}}\`.`,
      docsUrl: 'https://on.cypress.io/writefile',
    },
    nonexistent: {
      message: stripIndent`
        ${cmd('readFile', '"{{file}}"')} failed because the file does not exist at the following path:

        \`{{filePath}}\``,
      docsUrl: 'https://on.cypress.io/readfile',
    },
    timed_out (obj) {
      return {
        message: `${cmd('{{cmd}}', '"{{file}}"')} timed out after waiting \`{{timeout}}ms\`.`,
        docsUrl: `https://on.cypress.io/${_.toLower(obj.cmd)}`,
      }
    },
  },

  fixture: {
    set_to_false: {
      message: `${cmd('fixture')} is not valid because you have configured \`fixturesFolder\` to \`false\`.`,
      docsUrl: 'https://on.cypress.io/fixture',
    },
    timed_out: {
      message: `${cmd('fixture')} timed out waiting \`{{timeout}}ms\` to receive a fixture. No fixture was ever sent by the server.`,
      docsUrl: 'https://on.cypress.io/fixture',
    },
  },

  focus: {
    invalid_element: {
      message: `${cmd('focus')} can only be called on a valid focusable element. Your subject is a: \`{{node}}\``,
      docsUrl: 'https://on.cypress.io/focus',
    },
    multiple_elements: {
      message: `${cmd('focus')} can only be called on a single element. Your subject contained {{num}} elements.`,
      docsUrl: 'https://on.cypress.io/focus',
    },
    timed_out: {
      message: `${cmd('focus')} timed out because your browser did not receive any \`focus\` events. This is a known bug in Chrome when it is not the currently focused window.`,
      docsUrl: 'https://on.cypress.io/focus',
    },
  },

  get: {
    alias_invalid: {
      message: '`{{prop}}` is not a valid alias property. Only `numbers` or `all` is permitted.',
      docsUrl: 'https://on.cypress.io/get',
    },
    alias_zero: {
      message: '`0` is not a valid alias property. Are you trying to ask for the first response? If so write `@{{alias}}.1`',
      docsUrl: 'https://on.cypress.io/get',
    },
    invalid_options: {
      message: `${cmd('get')} only accepts an options object for its second argument. You passed {{options}}`,
      docsUrl: 'https://on.cypress.io/get',
    },
  },

  getCookie: {
    invalid_argument: {
      message: `${cmd('getCookie')} must be passed a string argument for name.`,
      docsUrl: 'https://on.cypress.io/getcookie',
    },
  },

  go: {
    invalid_argument: {
      message: `${cmd('go')} accepts only a string or number argument`,
      docsUrl: 'https://on.cypress.io/go',
    },
    invalid_direction: {
      message: `${cmd('go')} accepts either \`forward\` or \`back\`. You passed: \`{{str}}\``,
      docsUrl: 'https://on.cypress.io/go',
    },
    invalid_number: {
      message: `${cmd('go')} cannot accept \`0\`. The number must be greater or less than \`0\`.`,
      docsUrl: 'https://on.cypress.io/go',
    },
  },

  hover: {
    not_implemented: {
      message: [
        `${cmd('hover')} is not currently implemented.`,
        'However it is usually easy to workaround.',
        'Read the following document for a detailed explanation.',
      ].join('\n'),
      docsUrl: 'https://on.cypress.io/hover',
    },
  },
  invoke: {
    prop_not_a_function: {
      message: stripIndent`\
        ${cmd('invoke')} errored because the property: \`{{prop}}\` returned a \`{{type}}\` value instead of a function. ${cmd('invoke')} can only be used on properties that return callable functions.

        ${cmd('invoke')} waited for the specified property \`{{prop}}\` to return a function, but it never did.

        If you want to assert on the property's value, then switch to use ${cmd('its')} and add an assertion such as:

        \`cy.wrap({ foo: 'bar' }).its('foo').should('eq', 'bar')\``,
      docsUrl: 'https://on.cypress.io/invoke',
    },
    subject_null_or_undefined: {
      message: stripIndent`\
        ${cmd('invoke')} errored because your subject is: \`{{value}}\`. You cannot invoke any functions such as \`{{prop}}\` on a \`{{value}}\` value.

        If you expect your subject to be \`{{value}}\`, then add an assertion such as:

        \`cy.wrap({{value}}).should('be.{{value}}')\``,
      docsUrl: 'https://on.cypress.io/invoke',
    },
    null_or_undefined_prop_value: {
      message: stripIndent`\
        ${cmd('invoke')} errored because the property: \`{{prop}}\` is not a function, and instead returned a \`{{value}}\` value.

        ${cmd('invoke')} waited for the specified property \`{{prop}}\` to become a callable function, but it never did.

        If you expect the property \`{{prop}}\` to be \`{{value}}\`, then switch to use ${cmd('its')} and add an assertion such as:

        \`cy.wrap({ foo: {{value}} }).its('foo').should('be.{{value}}')\``,
      docsUrl: 'https://on.cypress.io/invoke',
    },
  },

  its: {
    subject_null_or_undefined: {
      message: stripIndent`\
        ${cmd('its')} errored because your subject is: \`{{value}}\`. You cannot access any properties such as \`{{prop}}\` on a \`{{value}}\` value.

        If you expect your subject to be \`{{value}}\`, then add an assertion such as:

        \`cy.wrap({{value}}).should('be.{{value}}')\``,
      docsUrl: 'https://on.cypress.io/its',
    },
    null_or_undefined_prop_value: {
      message: stripIndent`\
        ${cmd('its')} errored because the property: \`{{prop}}\` returned a \`{{value}}\` value.

        ${cmd('its')} waited for the specified property \`{{prop}}\` to become accessible, but it never did.

        If you expect the property \`{{prop}}\` to be \`{{value}}\`, then add an assertion such as:

        \`cy.wrap({ foo: {{value}} }).its('foo').should('be.{{value}}')\``,
      docsUrl: 'https://on.cypress.io/its',
    },
  },

  invoke_its: {
    nonexistent_prop: {
      message: stripIndent`\
        ${cmd('{{cmd}}')} errored because the property: \`{{prop}}\` does not exist on your subject.

        ${cmd('{{cmd}}')} waited for the specified property \`{{prop}}\` to exist, but it never did.

        If you do not expect the property \`{{prop}}\` to exist, then add an assertion such as:

        \`cy.wrap({ foo: 'bar' }).its('quux').should('not.exist')\``,
      docsUrl: 'https://on.cypress.io/{{cmd}}',
    },
    previous_prop_null_or_undefined: {
      message: stripIndent`\
        ${cmd('{{cmd}}')} errored because the property: \`{{previousProp}}\` returned a \`{{value}}\` value. The property: \`{{prop}}\` does not exist on a \`{{value}}\` value.

        ${cmd('{{cmd}}')} waited for the specified property \`{{prop}}\` to become accessible, but it never did.

        If you do not expect the property \`{{prop}}\` to exist, then add an assertion such as:

        \`cy.wrap({ foo: {{value}} }).its('foo.baz').should('not.exist')\``,
      docsUrl: 'https://on.cypress.io/{{cmd}}',
    },
    invalid_1st_arg: {
      message: `${cmd('{{cmd}}')} only accepts a string as the first argument.`,
      docsUrl: 'https://on.cypress.io/{{cmd}}',
    },
    invalid_num_of_args: {
      message: stripIndent`\
        ${cmd('{{cmd}}')} does not accept additional arguments.

        If you want to invoke a function with arguments, use \`.invoke()\`.`,
      docsUrl: 'https://on.cypress.io/{{cmd}}',
    },
    invalid_options_arg: {
      message: `${cmd('{{cmd}}')} only accepts an object as the options argument.`,
      docsUrl: 'https://on.cypress.io/{{cmd}}',
    },
    invalid_prop_name_arg: {
      message: `${cmd('{{cmd}}')} only accepts a string or a number as the {{identifier}}Name argument.`,
      docsUrl: 'https://on.cypress.io/{{cmd}}',
    },
    null_or_undefined_property_name: {
      message: `${cmd('{{cmd}}')} expects the {{identifier}}Name argument to have a value.`,
      docsUrl: 'https://on.cypress.io/{{cmd}}',
    },
    timed_out: {
      message: stripIndent`\
        ${cmd('{{cmd}}')} timed out after waiting \`{{timeout}}ms\`.

        Your callback function returned a promise that never resolved.

        The callback function was:

        {{func}}`,
      docsUrl: 'https://on.cypress.io/{{cmd}}',
    },
  },

  keyboard: {
    invalid_arg: {
      message: `${cmd('Cypress.Keyboard.defaults')} must be called with an object. You passed: \`{{arg}}\``,
      docsUrl: 'https://on.cypress.io/keyboard-api',
    },
    invalid_delay ({ cmd: command, option, delay, docsPath }) {
      return {
        message: `${cmd(command)} \`${option}\` option must be 0 (zero) or a positive number. You passed: \`${delay}\``,
        docsUrl: `https://on.cypress.io/${docsPath}`,
      }
    },
    invalid_per_test_delay: {
      message: `The test configuration \`keystrokeDelay\` option must be 0 (zero) or a positive number. You passed: \`{{delay}}\``,
      docsUrl: 'https://on.cypress.io/test-configuration',
    },
  },

  location: {
    invalid_key: {
      message: 'Location object does not have key: `{{key}}`',
      docsUrl: 'https://on.cypress.io/location',
    },
  },

  log: {
    invalid_argument: {
      message: '`Cypress.log()` can only be called with an options object. Your argument was: `{{arg}}`',
      docsUrl: 'https://on.cypress.io/cypress-log',
    },
  },

  miscellaneous: {
    returned_value_and_commands_from_custom_command (obj) {
      return {
        message: stripIndent`\
          Cypress detected that you invoked one or more cy commands in a custom command but returned a different value.

          The custom command was:

            > ${cmd(obj.current)}

          The return value was:

            > {{returned}}

          Because cy commands are asynchronous and are queued to be run later, it doesn't make sense to return anything else.

          For convenience, you can also simply omit any return value or return \`undefined\` and Cypress will not error.

          In previous versions of Cypress we automatically detected this and forced the cy commands to be returned. To make things less magical and clearer, we are now throwing an error.`
        // since obj.returned can be multi-lined, it can mess up stripIndent, so we replace it after
        .replace('{{returned}}', obj.returned),
        docsUrl: 'https://on.cypress.io/returning-value-and-commands-in-custom-command',
      }
    },
    returned_value_and_commands (obj) {
      return {
        message: stripIndent`\
          Cypress detected that you invoked one or more cy commands but returned a different value.

          The return value was:

          > {{returned}}

          Because cy commands are asynchronous and are queued to be run later, it doesn't make sense to return anything else.

          For convenience, you can also simply omit any return value or return \`undefined\` and Cypress will not error.

          In previous versions of Cypress we automatically detected this and forced the cy commands to be returned. To make things less magical and clearer, we are now throwing an error.`
        // since obj.returned can be multi-lined, it can mess up stripIndent, so we replace it after
        .replace('{{returned}}', obj.returned),
        docsUrl: 'https://on.cypress.io/returning-value-and-commands-in-test',
      }
    },
    command_returned_promise_and_commands (obj) {
      return {
        message: stripIndent`\
          Cypress detected that you returned a promise from a command while also invoking one or more cy commands in that promise.

          The command that returned the promise was:

            > ${cmd(obj.current)}

          The cy command you invoked inside the promise was:

            > ${cmd(obj.called)}

          Because Cypress commands are already promise-like, you don't need to wrap them or return your own promise.

          Cypress will resolve your command with whatever the final Cypress command yields.

          The reason this is an error instead of a warning is because Cypress internally queues commands serially whereas Promises execute as soon as they are invoked. Attempting to reconcile this would prevent Cypress from ever resolving.`,
        docsUrl: 'https://on.cypress.io/returning-promise-and-commands-in-another-command',
      }
    },
    mixing_promises_and_commands (obj) {
      return {
        message: stripIndent`\
          Cypress detected that you returned a promise in a test, but also invoked one or more cy commands inside of that promise.

          The test title was:

            > ${obj.title}

          While this works in practice, it's often indicative of an anti-pattern. You almost never need to return both a promise and also invoke cy commands.

          Cy commands themselves are already promise like, and you can likely avoid the use of the separate Promise.`,
        docsUrl: 'https://on.cypress.io/returning-promise-and-commands-in-test',
      }
    },
    dangling_commands: {
      message: stripIndent`\
        Oops, Cypress detected something wrong with your test code.

        The test has finished but Cypress still has commands in its queue.
        The {{numCommands}} queued commands that have not yet run are:

        {{commands}}

        In every situation we've seen, this has been caused by programmer error.

        Most often this indicates a race condition due to a forgotten 'return' or from commands in a previously run test bleeding into the current test.

        For a much more thorough explanation including examples please review this error here:`,
      docsUrl: 'https://on.cypress.io/command-queue-ended-early',
    },
    invalid_command: {
      message: 'Could not find a command for: `{{name}}`.\n\nAvailable commands are: {{cmds}}.\n',
      docsUrl: 'https://on.cypress.io/api',
    },
    invalid_new_command: {
      message: '`Cypress.Commands.add()` is used to create new commands, but `{{name}}` is an existing Cypress command.\n\nPlease use `Cypress.Commands.overwrite()` if you would like to overwrite an existing command.\n',
      docsUrl: 'https://on.cypress.io/custom-commands',
    },
    invalid_overwrite: {
      message: 'Cannot overwite command for: `{{name}}`. An existing command does not exist by that name.',
      docsUrl: 'https://on.cypress.io/api',
    },
    invoking_child_without_parent (obj) {
      return stripIndent`\
        Oops, it looks like you are trying to call a child command before running a parent command.

        You wrote code that looks like this:

        \`${cmd(obj.cmd, obj.args)}\`

        A child command must be chained after a parent because it operates on a previous subject.

        For example - if we were issuing the child command \`click\`...

        cy
          .get('button') // parent command must come first
          .click()       // then child command comes second`
    },
    no_cy: '`Cypress.cy` is `undefined`. You may be trying to query outside of a running test. Cannot call `Cypress.$()`',
    no_runner: 'Cannot call `Cypress#run` without a runner instance.',
    outside_test: {
      message: stripIndent`\
        Cypress cannot execute commands outside a running test.

        This usually happens when you accidentally write commands outside an \`it(...)\` test.

        If that is the case, just move these commands inside an \`it(...)\` test.

        Check your test file for errors.`,
      docsUrl: 'https://on.cypress.io/cannot-execute-commands-outside-test',
    },
    outside_test_with_cmd: {
      message: stripIndent`\
        Cannot call ${cmd('{{cmd}}')} outside a running test.

        This usually happens when you accidentally write commands outside an \`it(...)\` test.

        If that is the case, just move these commands inside an \`it(...)\` test.

        Check your test file for errors.`,
      docsUrl: 'https://on.cypress.io/cannot-execute-commands-outside-test',
    },
    private_custom_command_interface: 'You cannot use the undocumented private command interface: `{{method}}`',
    retry_timed_out ({ ms }) {
      return `Timed out retrying after ${ms}ms: `
    },
  },

  mocha: {
    async_timed_out: 'Timed out after `{{ms}}ms`. The `done()` callback was never invoked!',
    invalid_interface: 'Invalid mocha interface `{{name}}`',
    timed_out: 'Cypress command timeout of `{{ms}}ms` exceeded.',
    overspecified: {
      message: stripIndent`\
        Cypress detected that you returned a promise in a test, but also invoked a done callback. Return a promise -or- invoke a done callback, not both.

        Original mocha error:

        {{error}}`,
      docsUrl: 'https://on.cypress.io/returning-promise-and-invoking-done-callback',
    },
    manually_set_retries_test: stripIndent`\
    Mocha \`this.retries()\` syntax is not supported.

    To configure retries use the following syntax:

    \`\`\`
    it('{{title}}', { retries: {{numRetries}} }, () => {
      ...
    })
    \`\`\`

    https://on.cypress.io/test-retries
    `,
    manually_set_retries_suite: stripIndent`\
    Mocha \`this.retries()\` syntax is not supported.

    To configure retries use the following syntax:

    \`\`\`
    describe('{{title}}', { retries: {{numRetries}} }, () => {
      ...
    })
    \`\`\`

    https://on.cypress.io/test-retries
    `,
    hook_registered_late: stripIndent`\
    Cypress detected you registered a(n) \`{{hookTitle}}\` hook while a test was running (possibly a hook nested inside another hook). All hooks must be registered before a test begins executing.

    Move the \`{{hookTitle}}\` into a suite callback or the global scope.
    `,

  },

  navigation: {
    cross_origin ({ message, originPolicy, configFile }) {
      return {
        message: stripIndent`\
          Cypress detected a cross origin error happened on page load:

            > ${message}

          Before the page load, you were bound to the origin policy:

            > ${originPolicy}

          A cross origin error happens when your application navigates to a new URL which does not match the origin policy above.

          A new URL does not match the origin policy if the 'protocol', 'port' (if specified), and/or 'host' (unless of the same superdomain) are different.

          Cypress does not allow you to navigate to a different origin URL within a single test.

          You may need to restructure some of your test code to avoid this problem.

          Alternatively you can also disable Chrome Web Security in Chromium-based browsers which will turn off this restriction by setting { chromeWebSecurity: false } in ${formatConfigFile(configFile)}.`,
        docsUrl: 'https://on.cypress.io/cross-origin-violation',
      }
    },
    timed_out ({ ms, configFile }) {
      return stripIndent`\
        Timed out after waiting \`${ms}ms\` for your remote page to load.

        Your page did not fire its \`load\` event within \`${ms}ms\`.

        You can try increasing the \`pageLoadTimeout\` value in ${formatConfigFile(configFile)} to wait longer.

        Browsers will not fire the \`load\` event until all stylesheets and scripts are done downloading.

        When this \`load\` event occurs, Cypress will continue running commands.`
    },
    reached_redirection_limit ({ href, limit }) {
      return stripIndent`\
        The application redirected to \`${href}\` more than ${limit} times. Please check if it's an intended behavior.

        If so, increase \`redirectionLimit\` value in configuration.`
    },
  },

  net_stubbing: {
    docsUrl: 'https://on.cypress.io/intercept',
    invalid_static_response: ({ cmd, message, staticResponse }) => {
      return cyStripIndent(`\
        An invalid StaticResponse was supplied to \`${cmd}()\`. ${message}

        You passed: ${format(staticResponse)}`, 8)
    },
    intercept: {
      extra_arguments: ({ argsLength, overload }) => {
        return cyStripIndent(`\
          The ${cmd('intercept', overload.join(', '))} signature accepts a maximum of ${overload.length} arguments, but ${argsLength} arguments were passed.

          Please refer to the docs for all accepted signatures for ${cmd('intercept')}.`, 10)
      },
      invalid_handler: ({ handler }) => {
        return cyStripIndent(`\
          ${cmd('intercept')}'s \`handler\` argument must be a String, StaticResponse, or HttpController function.

          You passed: ${format(handler)}`, 10)
      },
      invalid_middleware_handler: ({ handler }) => {
        return cyStripIndent(`\
          ${cmd('intercept')}'s \`handler\` argument must be an HttpController function when \`middleware\` is set to \`true\`.

          You passed: ${format(handler)}`, 10)
      },
      invalid_route_matcher: ({ message, matcher }) => {
        return cyStripIndent(`\
          An invalid RouteMatcher was supplied to ${cmd('intercept')}. ${message}

          You passed: ${format(matcher)}`, 10)
      },
      no_duplicate_url: `When invoking ${cmd('intercept')} with a \`RouteMatcher\` as the second parameter, \`url\` can only be specified as the first parameter.`,
      handler_required: `When invoking ${cmd('intercept')} with a \`RouteMatcher\` as the second parameter, a handler (function or \`StaticResponse\`) must be specified as the third parameter. If you intended to stub out a response body by passing an object as the 2nd parameter, pass an object with a \`body\` property containing the desired response body instead.`,
    },
    request_handling: {
      cb_timeout: ({ timeout, req, route }) => {
        return cyStripIndent(`\
          A request callback passed to ${cmd('intercept')} timed out after returning a Promise that took more than the \`defaultCommandTimeout\` of \`${timeout}ms\` to resolve.

          If the request callback is expected to take longer than \`${timeout}ms\`, increase the configured \`defaultCommandTimeout\` value.

          Route: ${format(route)}

          Intercepted request: ${format(req)}`, 10)
      },
      multiple_completion_calls: `\`req.reply()\` and/or \`req.continue()\` were called to signal request completion multiple times, but a request can only be completed once.`,
      completion_called_after_resolved: ({ cmd }) => {
        return cyStripIndent(`\
          \`req.${cmd}()\` was called after the request handler finished executing, but \`req.${cmd}()\` can not be called after the request has already completed.`, 10)
      },
      unknown_event: ({ validEvents, eventName }) => {
        return cyStripIndent(`\
          An invalid event name was passed as the first parameter to \`req.on()\`.

          Valid event names are: ${format(validEvents)}

          You passed: ${format(eventName)}`, 10)
      },
      event_needs_handler: `\`req.on()\` requires the second parameter to be a function.`,
      defineproperty_is_not_allowed: `\`defineProperty()\` is not allowed.`,
      setprototypeof_is_not_allowed: `\`setPrototypeOf()\` is not allowed.`,
    },
    request_error: {
      network_error: ({ innerErr, req, route }) => {
        return cyStripIndent(`\
          A callback was provided to intercept the upstream response, but a network error occurred while making the request:

          ${$stackUtils.normalizedStack(innerErr)}

          Route: ${format(route)}

          Intercepted request: ${format(req)}`, 10)
      },
      timeout: ({ innerErr, req, route }) => {
        return cyStripIndent(`\
          A callback was provided to intercept the upstream response, but the request timed out after the \`responseTimeout\` of \`${req.responseTimeout}ms\`.

          ${$stackUtils.normalizedStack(innerErr)}

          Route: ${format(route)}

          Intercepted request: ${format(req)}`, 10)
      },
    },
    response_handling: {
      cb_timeout: ({ timeout, req, res, route }) => {
        return cyStripIndent(`\
          A response handler timed out after returning a Promise that took more than the \`defaultCommandTimeout\` of \`${timeout}ms\` to resolve.

          If the response callback is expected to take longer than \`${timeout}ms\`, increase the configured \`defaultCommandTimeout\` value.

          Route: ${format(route)}

          Intercepted request: ${format(req)}

          Intercepted response: ${format(res)}`, 10)
      },
      multiple_send_calls: ({ res }) => {
        return cyStripIndent(`\
          \`res.send()\` was called multiple times in a response handler, but the response can only be sent once.

          Response: ${format(res)}`, 10)
      },
      send_called_after_resolved: ({ res }) => {
        return cyStripIndent(`\
          \`res.send()\` was called after the response handler finished executing, but \`res.send()\` can not be called after the response has been passed on.

          Intercepted response: ${format(res)}`, 10)
      },
    },
  },

  ng: {
    no_global: `Angular global (\`window.angular\`) was not found in your window. You cannot use ${cmd('ng')} methods without angular.`,
  },

  proxy: {
    js_rewriting_failed: stripIndent`\
      An error occurred in the Cypress proxy layer while rewriting your source code. This is a bug in Cypress. Open an issue if you see this message.

      JS URL: {{url}}

      Original error:

      {{errMessage}}
      {{errStack}}`,
  },

  reload: {
    invalid_arguments: {
      message: `${cmd('reload')} can only accept a boolean or \`options\` as its arguments.`,
      docsUrl: 'https://on.cypress.io/reload',
    },
  },

  request: {
    body_circular ({ path }) {
      return {
        message: stripIndent`\
          The \`body\` parameter supplied to ${cmd('request')} contained a circular reference at the path "${path.join('.')}".

          \`body\` can only be a string or an object with no circular references.`,
        docsUrl: 'https://on.cypress.io/request',
      }
    },
    status_code_flags_invalid: {
      message: stripIndent`\
        ${cmd('request')} was invoked with \`{ failOnStatusCode: false, retryOnStatusCodeFailure: true }\`.

        \`failOnStatusCode\` must be \`true\` if \`retryOnStatusCodeFailure\` is \`true\`.`,
      docsUrl: 'https://on.cypress.io/request',
    },
    auth_invalid: {
      message: `${cmd('request')} must be passed an object literal for the \`auth\` option.`,
      docsUrl: 'https://on.cypress.io/request',
    },
    encoding_invalid: {
      message: `${cmd('request')} was called with invalid encoding: \`{{encoding}}\`. Encoding can be: \`utf8\`, \`utf16le\`, \`latin1\`, \`base64\`, \`hex\`, \`ascii\`, \`binary\`, \`latin1\`, \`ucs2\`, \`utf16le\`, or any other encoding supported by Node\'s Buffer encoding.`,
      docsUrl: 'https://on.cypress.io/request',
    },
    gzip_invalid: {
      message: `${cmd('request')} requires the \`gzip\` option to be a boolean.`,
      docsUrl: 'https://on.cypress.io/request',
    },
    headers_invalid: {
      message: `${cmd('request')} requires the \`headers\` option to be an object literal.`,
      docsUrl: 'https://on.cypress.io/request',
    },
    invalid_method: {
      message: `${cmd('request')} was called with an invalid method: \`{{method}}\`. Method can be: \`GET\`, \`POST\`, \`PUT\`, \`DELETE\`, \`PATCH\`, \`HEAD\`, \`OPTIONS\`, or any other method supported by Node's HTTP parser.`,
      docsUrl: 'https://on.cypress.io/request',
    },
    form_invalid: {
      message: stripIndent`\
        ${cmd('request')} requires the \`form\` option to be a boolean.

        If you're trying to send a \`x-www-form-urlencoded\` request then pass either a string or object literal to the \`body\` property.`,
      docsUrl: 'https://on.cypress.io/request',
    },
    /* eslint-disable indent */
    loading_failed (obj) {
      return {
        message: cyStripIndent(`\
          ${cmd('request')} failed trying to load:

          ${obj.url}

          We attempted to make an http request to this URL but the request failed without a response.

          We received this error at the network level:

            > ${obj.error}

          ${divider(60, '-')}

          The request we sent was:

          ${getHttpProps([
          { key: 'method', value: obj.method },
          { key: 'URL', value: obj.url },
        ])}

          ${divider(60, '-')}

          Common situations why this would fail:
            - you don't have internet access
            - you forgot to run / boot your web server
            - your web server isn't accessible
            - you have weird network configuration settings on your computer`, 10),
        docsUrl: 'https://on.cypress.io/request',
      }
    },
    status_invalid (obj) {
      return {
        message: cyStripIndent(`\
          ${cmd('request')} failed on:

          ${obj.url}

          The response we received from your web server was:

            > ${obj.status}: ${obj.statusText}

          This was considered a failure because the status code was not \`2xx\` or \`3xx\`.

          If you do not want status codes to cause failures pass the option: \`failOnStatusCode: false\`

          ${divider(60, '-')}

          The request we sent was:

          ${getHttpProps([
          { key: 'method', value: obj.method },
          { key: 'URL', value: obj.url },
          { key: 'headers', value: obj.requestHeaders },
          { key: 'body', value: obj.requestBody },
          { key: 'redirects', value: obj.redirects },
        ])}

          ${divider(60, '-')}

          The response we got was:

          ${getHttpProps([
          { key: 'status', value: `${obj.status} - ${obj.statusText}` },
          { key: 'headers', value: obj.responseHeaders },
          { key: 'body', value: obj.responseBody },
        ])}
          `, 10),
        docsUrl: 'https://on.cypress.io/request',
      }
    },
    timed_out (obj) {
      return {
        message: cyStripIndent(`\
          ${cmd('request')} timed out waiting \`${obj.timeout}ms\` for a response from your server.

          The request we sent was:

          ${getHttpProps([
          { key: 'method', value: obj.method },
          { key: 'URL', value: obj.url },
        ])}

          No response was received within the timeout.`, 10),
        docsUrl: 'https://on.cypress.io/request',
      }
    },
    /* eslint-enable indent */
    url_missing: {
      message: `${cmd('request')} requires a \`url\`. You did not provide a \`url\`.`,
      docsUrl: 'https://on.cypress.io/request',
    },
    url_invalid ({ configFile }) {
      return {
        message: `${cmd('request')} must be provided a fully qualified \`url\` - one that begins with \`http\`. By default ${cmd('request')} will use either the current window's origin or the \`baseUrl\` in ${formatConfigFile(configFile)}. Neither of those values were present.`,
        docsUrl: 'https://on.cypress.io/request',
      }
    },
    url_wrong_type: {
      message: `${cmd('request')} requires the \`url\` to be a string.`,
      docsUrl: 'https://on.cypress.io/request',
    },
  },

  route: {
    deprecated: {
      message: `${cmd('route')} has been deprecated and will be moved to a plugin in a future release. Consider migrating to using ${cmd('intercept')} instead.`,
      docsUrl: 'https://on.cypress.io/intercept',
    },
    failed_prerequisites: {
      message: `${cmd('route')} cannot be invoked before starting the ${cmd('server')}`,
      docsUrl: 'https://on.cypress.io/server',
    },
    invalid_arguments: {
      message: `${cmd('route')} was not provided any arguments. You must provide valid arguments.`,
      docsUrl: 'https://on.cypress.io/route',
    },
    method_invalid: {
      message: `${cmd('route')} was called with an invalid method: \`{{method}}\`. Method can be: \`GET\`, \`POST\`, \`PUT\`, \`DELETE\`, \`PATCH\`, \`HEAD\`, \`OPTIONS\`, or any other method supported by Node's HTTP parser.`,
      docsUrl: 'https://on.cypress.io/route',
    },
    response_invalid: {
      message: `${cmd('route')} cannot accept an \`undefined\` or \`null\` response. It must be set to something, even an empty string will work.`,
      docsUrl: 'https://on.cypress.io/route',
    },
    url_invalid: {
      message: `${cmd('route')} was called with an invalid \`url\`. \`url\` must be either a string or regular expression.`,
      docsUrl: 'https://on.cypress.io/route',
    },
    url_missing: {
      message: `${cmd('route')} must be called with a \`url\`. It can be a string or regular expression.`,
      docsUrl: 'https://on.cypress.io/route',
    },
    url_percentencoding_warning ({ decodedUrl }) {
      return {
        message: stripIndent`\
          A \`url\` with percent-encoded characters was passed to ${cmd('route')}, but ${cmd('route')} expects a decoded \`url\`.

          Did you mean to pass "${decodedUrl}"?`,
        docsUrl: 'https://on.cypress.io/route',
      }
    },
  },

  scrollIntoView: {
    invalid_argument: {
      message: `${cmd('scrollIntoView')} can only be called with an \`options\` object. Your argument was: \`{{arg}}\``,
      docsUrl: 'https://on.cypress.io/scrollintoview',
    },
    multiple_elements: {
      message: `${cmd('scrollIntoView')} can only be used to scroll to 1 element, you tried to scroll to {{num}} elements.\n\n`,
      docsUrl: 'https://on.cypress.io/scrollintoview',
    },
    invalid_easing: {
      message: `${cmd('scrollIntoView')} must be called with a valid \`easing\`. Your easing was: \`{{easing}}\``,
      docsUrl: 'https://on.cypress.io/scrollintoview',
    },
    invalid_duration: {
      message: `${cmd('scrollIntoView')} must be called with a valid \`duration\`. Duration may be either a number (ms) or a string representing a number (ms). Your duration was: \`{{duration}}\``,
      docsUrl: 'https://on.cypress.io/scrollintoview',
    },
  },

  scrollTo: {
    animation_failed: {
      message: `${cmd('scrollTo')} failed to scroll.`,
      docsUrl: 'https://on.cypress.io/scrollto',
    },
    invalid_easing: {
      message: `${cmd('scrollTo')} must be called with a valid \`easing\`. Your easing was: \`{{easing}}\``,
      docsUrl: 'https://on.cypress.io/scrollto',
    },
    invalid_duration: {
      message: `${cmd('scrollTo')} must be called with a valid \`duration\`. Duration may be either a number (ms) or a string representing a number (ms). Your duration was: \`{{duration}}\``,
      docsUrl: 'https://on.cypress.io/scrollto',
    },
    invalid_target: {
      message: `${cmd('scrollTo')} must be called with a valid \`position\`. It can be a string, number or object. Your position was: \`{{x}}, {{y}}\``,
      docsUrl: 'https://on.cypress.io/scrollto',
    },
    multiple_containers: {
      message: `${cmd('scrollTo')} can only be used to scroll 1 element, you tried to scroll {{num}} elements.\n\n`,
      docsUrl: 'https://on.cypress.io/scrollto',
    },
    invalid_ensureScrollable: {
      message: `${cmd('scrollTo')} \`ensureScrollable\` option must be a boolean. You passed: \`{{ensureScrollable}}\``,
      docsUrl: 'https://on.cypress.io/scrollto',
    },
  },

  screenshot: {
    invalid_arg (obj) {
      return {
        message: `${cmd(obj.cmd)} must be called with an object. You passed: \`{{arg}}\``,
        docsUrl: `https://on.cypress.io/${getScreenshotDocsPath(obj.cmd)}`,
      }
    },
    invalid_capture (obj) {
      return {
        message: `${cmd(obj.cmd)} \`capture\` option must be one of the following: \`fullPage\`, \`viewport\`, or \`runner\`. You passed: \`{{arg}}\``,
        docsUrl: `https://on.cypress.io/${getScreenshotDocsPath(obj.cmd)}`,
      }
    },
    invalid_boolean (obj) {
      return {
        message: `${cmd(obj.cmd)} \`{{option}}\` option must be a boolean. You passed: \`{{arg}}\``,
        docsUrl: `https://on.cypress.io/${getScreenshotDocsPath(obj.cmd)}`,
      }
    },
    invalid_blackout (obj) {
      return {
        message: `${cmd(obj.cmd)} \`blackout\` option must be an array of strings. You passed: \`{{arg}}\``,
        docsUrl: `https://on.cypress.io/${getScreenshotDocsPath(obj.cmd)}`,
      }
    },
    invalid_callback (obj) {
      return {
        message: `${cmd(obj.cmd)} \`{{callback}}\` option must be a function. You passed: \`{{arg}}\``,
        docsUrl: `https://on.cypress.io/${getScreenshotDocsPath(obj.cmd)}`,
      }
    },
    invalid_clip (obj) {
      return {
        message: `${cmd(obj.cmd)} \`clip\` option must be an object with the keys \`{ width, height, x, y }\` and number values. You passed: \`{{arg}}\``,
        docsUrl: `https://on.cypress.io/${getScreenshotDocsPath(obj.cmd)}`,
      }
    },
    invalid_height (obj) {
      return {
        message: `${cmd('screenshot')} only works with a screenshot area with a height greater than zero.`,
        docsUrl: 'https://on.cypress.io/screenshot',
      }
    },
    invalid_padding (obj) {
      return {
        message: `${cmd(obj.cmd)} \`padding\` option must be either a number or an array of numbers with a maximum length of 4. You passed: \`{{arg}}\``,
        docsUrl: `https://on.cypress.io/${getScreenshotDocsPath(obj.cmd)}`,
      }
    },
    multiple_elements: {
      message: `${cmd('screenshot')} only works for a single element. You attempted to screenshot {{numElements}} elements.`,
      docsUrl: 'https://on.cypress.io/screenshot',
    },
    timed_out: {
      message: `${cmd('screenshot')} timed out waiting \`{{timeout}}ms\` to complete.`,
      docsUrl: 'https://on.cypress.io/screenshot',
    },
  },

  select: {
    invalid_argument: {
      message: `${cmd('select')} must be passed a string, number, or array as its 1st argument. You passed: \`{{value}}\`.`,
      docsUrl: 'https://on.cypress.io/select',
    },
    invalid_array_argument: {
      message: `${cmd('select')} must be passed an array containing only strings and/or numbers. You passed: \`{{value}}\`.`,
      docsUrl: 'https://on.cypress.io/select',
    },
    disabled: {
      message: `${cmd('select')} failed because this element is currently disabled:\n\n\`{{node}}\``,
      docsUrl: 'https://on.cypress.io/select',
    },
    invalid_element: {
      message: `${cmd('select')} can only be called on a \`<select>\`. Your subject is a: \`{{node}}\``,
      docsUrl: 'https://on.cypress.io/select',
    },
    invalid_multiple: {
      message: `${cmd('select')} was called with an array of arguments but does not have a \`multiple\` attribute set.`,
      docsUrl: 'https://on.cypress.io/select',
    },
    invalid_number: {
      message: `${cmd('select')} was called with an invalid index: \`{{index}}\`. Index must be a non-negative integer.`,
      docsUrl: 'https://on.cypress.io/select',
    },
    multiple_elements: {
      message: `${cmd('select')} can only be called on a single \`<select>\`. Your subject contained {{num}} elements.`,
      docsUrl: 'https://on.cypress.io/select',
    },
    multiple_matches: {
      message: `${cmd('select')} matched more than one \`option\` by value or text: \`{{value}}\``,
      docsUrl: 'https://on.cypress.io/select',
    },
    no_matches: {
      message: `${cmd('select')} failed because it could not find a single \`<option>\` with value, index, or text matching: \`{{value}}\``,
      docsUrl: 'https://on.cypress.io/select',
    },
    option_disabled: {
      message: `${cmd('select')} failed because this \`<option>\` you are trying to select is currently disabled:\n\n\`{{node}}\``,
      docsUrl: 'https://on.cypress.io/select',
    },
    optgroup_disabled: {
      message: `${cmd('select')} failed because this \`<option>\` you are trying to select is within an \`<optgroup>\` that is currently disabled:\n\n\`{{node}}\``,
      docsUrl: 'https://on.cypress.io/select',
    },
  },

  selector_playground: {
    defaults_invalid_arg: {
      message: '`Cypress.SelectorPlayground.defaults()` must be called with an object. You passed: `{{arg}}`',
      docsUrl: 'https://on.cypress.io/selector-playground-api',
    },
    defaults_invalid_priority_type: {
      message: '`Cypress.SelectorPlayground.defaults()` called with invalid `selectorPriority` property. It must be an array. You passed: `{{arg}}`',
      docsUrl: 'https://on.cypress.io/selector-playground-api',
    },
    defaults_invalid_priority: {
      message: '`Cypress.SelectorPlayground.defaults()` called with invalid `selectorPriority` property. It must be one of: `data-*`, `id`, `class`, `tag`, `attributes`, `nth-child`. You passed: `{{arg}}`. Consider using the `onElement` property if a specific selector is desired.',
      docsUrl: 'https://on.cypress.io/selector-playground-api',
    },
    defaults_invalid_on_element: {
      message: '`Cypress.SelectorPlayground.defaults()` called with invalid `onElement` property. It must be a function. You passed: `{{arg}}`',
      docsUrl: 'https://on.cypress.io/selector-playground-api',
    },
  },

  server: {
    deprecated: {
      message: `${cmd('server')} has been deprecated and will be moved to a plugin in a future release. Consider migrating to using ${cmd('intercept')} instead.`,
      docsUrl: 'https://on.cypress.io/intercept',
    },
    invalid_argument: {
      message: `${cmd('server')} accepts only an object literal as its argument.`,
      docsUrl: 'https://on.cypress.io/server',
    },
    xhrurl_not_set: '`Server.options.xhrUrl` has not been set',
    unavailable: 'The XHR server is unavailable or missing. This should never happen and likely is a bug. Open an issue if you see this message.',
    whitelist_renamed: `The ${cmd('server')} \`whitelist\` option has been renamed to \`ignore\`. Please rename \`whitelist\` to \`ignore\`.`,
  },

  sessions: {
    validate_callback_false: {
      message: 'Your `cy.session` **validate** callback {{reason}}',
    },
    experimentNotEnabled: {
      message: 'experimentalSessionSupport is not enabled. You must enable the experimentalSessionSupport flag in order to use Cypress session commands',
      docsUrl: 'https://on.cypress.io/session',
    },
    session: {
      duplicateId: {
        message: stripIndent`
        You may not call ${cmd('session')} with a previously used name and different options. If you want to specify different options, please use a unique name other than **{{id}}**.
        `,
        docsUrl: 'https://on.cypress.io/session',
      },
      wrongArgId: {
        message: stripIndent`
        ${cmd('session')} was passed an invalid argument. The first argument \`id\` must be an string or serializable object.
        `,
        docsUrl: 'https://on.cypress.io/session',
      },
      wrongArgOptions: {
        message: stripIndent`
        ${cmd('session')} was passed an invalid argument. The optional third argument \`options\` must be an object.
        `,
        docsUrl: 'https://on.cypress.io/session',
      },
      wrongArgOptionUnexpected: {
        message: stripIndent`
        ${cmd('session')} was passed an invalid option: **{{key}}**
        Available options are: \`validate\`
        `,
        docsUrl: 'https://on.cypress.io/session',
      },
      wrongArgOptionInvalid: {
        message: stripIndent`
        ${cmd('session')} was passed an invalid option value. **{{key}}** must be of type **{{expected}}** but was **{{actual}}**.
        `,
        docsUrl: 'https://on.cypress.io/session',
      },
      not_found: {
        message: stripIndent`
        No session is defined with the name
          **{{id}}**
        In order to use ${cmd('session')}, provide a \`setup\` as the second argument:

        \`cy.session(id, setup)\`
        `,
        docsUrl: 'https://on.cypress.io/session',
      },
    },
  },

  setCookie: {
    invalid_arguments: {
      message: `${cmd('setCookie')} must be passed two string arguments for \`name\` and \`value\`.`,
      docsUrl: 'https://on.cypress.io/setcookie',
    },
    invalid_value: {
      message: `${cmd('setCookie')} must be passed an RFC-6265-compliant cookie value. You passed:\n\n\`{{value}}\``,
      docsUrl: 'https://on.cypress.io/setcookie',
    },
    invalid_samesite: ({ validValues, value }) => {
      return {
        message: stripIndent`\
          If a \`sameSite\` value is supplied to ${cmd('setCookie')}, it must be a string from the following list:
            > ${validValues.join(', ')}
          You passed:
            > ${format(value)}`,
        docsUrl: 'https://on.cypress.io/setcookie',
      }
    },
    secure_not_set_with_samesite_none: ({ validValues, value }) => {
      return {
        message: stripIndent`\
          Only cookies with the \`secure\` flag set to \`true\` can use \`sameSite: '{{value}}'\`.

          Pass \`secure: true\` to ${cmd('setCookie')} to set a cookie with \`sameSite: '{{value}}'\`.`,
        docsUrl: 'https://on.cypress.io/setcookie',
      }
    },
    host_prefix: {
      message: 'Cookies starting with the `__Host-` prefix must be set with `{ secure: true }`, and the path must be `/`',
      docsUrl: 'https://on.cypress.io/setcookie',
    },
    secure_prefix: {
      message: 'Cookies starting with the `__Secure-` prefix must be set with `{ secure: true }`',
      docsUrl: 'https://on.cypress.io/setcookie',
    },
  },

  shadow: {
    no_shadow_root: {
      message: 'Expected the subject to host a shadow root, but never found it.',
      docsUrl: 'https://on.cypress.io/shadow',
    },
  },

  should: {
    chainer_not_found: 'The chainer `{{chainer}}` was not found. Could not build assertion.',
    language_chainer: {
      message: 'The chainer `{{originalChainers}}` is a language chainer provided to improve the readability of your assertions, not an actual assertion. Please provide a valid assertion.',
      docsUrl: 'https://on.cypress.io/assertions',
    },
  },

  spread: {
    invalid_type: {
      message: `${cmd('spread')} requires the existing subject be array-like.`,
      docsUrl: 'https://on.cypress.io/spread',
    },
  },

  subject: {
    not_dom (obj) {
      return stripIndent`\
        ${cmd(obj.name)} failed because it requires a valid DOM object.

        The subject received was:

          > \`${obj.subject}\`

        The previous command that ran was:

          > ${cmd(obj.previous)}

        Cypress only considers the \`window\`, \`document\`, or any \`element\` to be valid DOM objects.`
    },
    not_attached (obj) {
      return {
        message: stripIndent`\
          ${cmd(obj.cmd)} failed because this element is detached from the DOM.

          \`${obj.node}\`

          Cypress requires elements be attached in the DOM to interact with them.

          The previous command that ran was:

            > ${cmd(obj.prev)}

          This DOM element likely became detached somewhere between the previous and current command.

          Common situations why this happens:
            - Your JS framework re-rendered asynchronously
            - Your app code reacted to an event firing and removed the element

          You typically need to re-query for the element or add 'guards' which delay Cypress from running new commands.`,
        docsUrl: 'https://on.cypress.io/element-has-detached-from-dom',
      }
    },
    not_window_or_document (obj) {
      return stripIndent`\
        ${cmd(obj.name)} failed because it requires the subject be a global \`${obj.type}\` object.

        The subject received was:

          > \`${obj.subject}\`

        The previous command that ran was:

          > ${cmd(obj.previous)}`
    },
    not_element (obj) {
      return stripIndent`\
        ${cmd(obj.name)} failed because it requires a DOM element.

        The subject received was:

          > \`${obj.subject}\`

        The previous command that ran was:

          > ${cmd(obj.previous)}`
    },
  },

  submit: {
    multiple_forms: {
      message: `${cmd('submit')} can only be called on a single \`form\`. Your subject contained {{num}} \`form\` elements.`,
      docsUrl: 'https://on.cypress.io/submit',
    },
    not_on_form: {
      message: `${cmd('submit')} can only be called on a \`<form>\`. Your subject {{word}} a: \`{{node}}\``,
      docsUrl: 'https://on.cypress.io/submit',
    },
  },

  switchToDomain: {
    docsUrl: 'https://on.cypress.io/switchToDomain',
<<<<<<< HEAD
    done_reference_mismatch: {
      message: `${cmd('switchToDomain')} must have done as its second argument when three arguments are used.`,
=======
    experiment_not_enabled: {
      message: `${cmd('switchToDomain')} requires enabling the experimentalMultiDomain flag`,
    },
    invalid_domain_argument: {
      message: `${cmd('switchToDomain')} requires the first argument to be a string. You passed: \`{{arg}}\``,
    },
    invalid_fn_argument: {
      message: `${cmd('switchToDomain')} requires the last argument to be a function. You passed: \`{{arg}}\``,
    },
    run_domain_fn_errored: {
      message: stripIndent`
      ${cmd('switchToDomain')} failed with the following error:

        > {{error}}

      This is likely because the data argument specified is not serializable. Note that functions and DOM objects cannot be serialized.`,
>>>>>>> 2bf3557a
    },
  },

  task: {
    docsUrl: 'https://on.cypress.io/api/task',
    known_error: stripIndent`
      ${cmd('task', '\'{{task}}\'')} failed with the following error:

      {{error}}`,
    failed: stripIndent`
      ${cmd('task', '\'{{task}}\'')} failed with the following error:

      > {{error}}`,
    invalid_argument: {
      message: `${cmd('task')} must be passed a non-empty string as its 1st argument. You passed: \`{{task}}\`.`,
    },
    timed_out: {
      message: `${cmd('task', '\'{{task}}\'')} timed out after waiting \`{{timeout}}ms\`.`,
    },
    server_timed_out: {
      message: stripIndent`
        ${cmd('task', '\'{{task}}\'')} timed out after waiting \`{{timeout}}ms\`.

        {{error}}`,
    },
  },

  tick: {
    invalid_argument: {
      message: `\`clock.tick()\`/${cmd('tick')} only accepts a number as their argument. You passed: \`{{arg}}\``,
      docsUrl: 'https://on.cypress.io/tick',
    },
    no_clock: {
      message: `${cmd('tick')} cannot be called without first calling ${cmd('clock')}`,
      docsUrl: 'https://on.cypress.io/tick',
    },
  },

  then: {
    callback_mixes_sync_and_async: stripIndent`\
      ${cmd('then')} failed because you are mixing up async and sync code.

      In your callback function you invoked 1 or more cy commands but then returned a synchronous value.

      Cypress commands are asynchronous and it doesn't make sense to queue cy commands and yet return a synchronous value.

      You likely forgot to properly chain the cy commands using another \`cy.then()\`.

      The value you synchronously returned was: \`{{value}}\``,
  },

  trigger: {
    invalid_argument: {
      message: `${cmd('trigger')} must be passed a non-empty string as its 1st argument. You passed: \`{{cmd}}\`.`,
      docsUrl: 'https://on.cypress.io/trigger',
    },
    multiple_elements: {
      message: `${cmd('trigger')} can only be called on a single element. Your subject contained {{num}} elements.`,
      docsUrl: 'https://on.cypress.io/trigger',
    },
    invalid_event_type: {
      message: `${cmd('trigger')} \`eventConstructor\` option must be a valid event (e.g. 'MouseEvent', 'KeyboardEvent'). You passed: \`{{eventConstructor}}\``,
      docsUrl: 'https://on.cypress.io/trigger',
    },
  },

  type: {
    empty_string: {
      message: `${cmd('type')} cannot accept an empty string. You need to actually type something.`,
      docsUrl: 'https://on.cypress.io/type',
    },
    invalid: {
      message: stripIndent`\
        Special character sequence: \`{{chars}}\` is not recognized. Available sequences are: \`{{allChars}}\`

        If you want to skip parsing special character sequences and type the text exactly as written, pass the option: \`{ parseSpecialCharSequences: false }\``,
      docsUrl: 'https://on.cypress.io/type',
    },
    invalid_date: {
      message: `Typing into a \`date\` input with ${cmd('type')} requires a valid date with the format \`YYYY-MM-DD\`. You passed: \`{{chars}}\``,
      docsUrl: 'https://on.cypress.io/type',
    },
    invalid_datetime: {
      message: `Typing into a datetime input with ${cmd('type')} requires a valid datetime with the format \`YYYY-MM-DDThh:mm\`, for example \`2017-06-01T08:30\`. You passed: \`{{chars}}\``,
      docsUrl: 'https://on.cypress.io/type',
    },
    invalid_month: {
      message: `Typing into a \`month\` input with ${cmd('type')} requires a valid month with the format \`YYYY-MM\`. You passed: \`{{chars}}\``,
      docsUrl: 'https://on.cypress.io/type',
    },
    invalid_time: {
      message: `Typing into a \`time\` input with ${cmd('type')} requires a valid time with the format \`HH:mm\`, \`HH:mm:ss\` or \`HH:mm:ss.SSS\`, where \`HH\` is 00-23, \`mm\` is 00-59, \`ss\` is 00-59, and \`SSS\` is 000-999. You passed: \`{{chars}}\``,
      docsUrl: 'https://on.cypress.io/type',
    },
    invalid_week: {
      message: `Typing into a \`week\` input with ${cmd('type')} requires a valid week with the format \`YYYY-Www\`, where \`W\` is the literal character \`W\` and \`ww\` is the week number (00-53). You passed: \`{{chars}}\``,
      docsUrl: 'https://on.cypress.io/type',
    },
    multiple_elements: {
      message: `${cmd('type')} can only be called on a single element. Your subject contained {{num}} elements.`,
      docsUrl: 'https://on.cypress.io/type',
    },
    not_a_modifier: {
      message: `\`{{key}}\` is not a modifier.`,
      docsUrl: 'https://on.cypress.io/type',
    },
    not_actionable_textlike: {
      message: stripIndent`\
        ${cmd('type')} failed because it targeted a disabled element.

        The element typed into was:

          > {{node}}

        Ensure the element does not have an attribute named \`disabled\` before typing into it.`,
      docsUrl: 'https://on.cypress.io/type',
    },
    not_on_typeable_element: {
      message: stripIndent`\
        ${cmd('type')} failed because it requires a valid typeable element.

        The element typed into was:

          > \`{{node}}\`

          A typeable element matches one of the following selectors:
          \`a[href]\`
          \`area[href]\`
          \`input\`
          \`select\`
          \`textarea\`
          \`button\`
          \`iframe\`
          \`[tabindex]\`
          \`[contenteditable]\``,
      docsUrl: 'https://on.cypress.io/type',
    },
    readonly: {
      message: `${cmd('type')} cannot type into an element with a \`readonly\` attribute. The element typed into was: \`{{node}}\``,
      docsUrl: 'https://on.cypress.io/type',
    },
    tab: {
      message: '`{tab}` isn\'t a supported character sequence.',
      docsUrl: 'https://on.cypress.io/type',
    },
    wrong_type: {
      message: `${cmd('type')} can only accept a string or number. You passed in: \`{{chars}}\``,
      docsUrl: 'https://on.cypress.io/type',
    },
  },

  uncaught: {
    cross_origin_script: {
      message: stripIndent`\
        Script error.

        Cypress detected that an uncaught error was thrown from a cross origin script.

        We cannot provide you the stack trace, line number, or file where this error occurred.

        Check your Developer Tools Console for the actual error - it should be printed there.

        It's possible to enable debugging these scripts by adding the \`crossorigin\` attribute and setting a CORS header.`,
      docsUrl: 'https://on.cypress.io/cross-origin-script-error',
    },
    error_in_hook (obj) {
      let msg = `Because this error occurred during a \`${obj.hookName}\` hook we are skipping `

      const t = obj.parentTitle

      if (t) {
        msg += `the remaining tests in the current suite: \`${_.truncate(t, {
          length: 30,
        })}\``
      } else {
        msg += 'all of the remaining tests.'
      }

      if ((obj.hookName === 'after all' || obj.hookName === 'before all') && obj.retries > 0) {
        msg += `\n\nAlthough you have test retries enabled, we do not retry tests when \`before all\` or \`after all\` hooks fail`
      }

      return msg
    },
    fromApp: {
      message: stripIndent`\
        The following error originated from your application code, not from Cypress.{{promiseAddendum}}

          > {{errMsg}}

        When Cypress detects uncaught errors originating from your application it will automatically fail the current test.

        This behavior is configurable, and you can choose to turn this off by listening to the \`uncaught:exception\` event.`,
      docsUrl: 'https://on.cypress.io/uncaught-exception-from-application',
    },
    fromSpec: {
      message: stripIndent`\
        The following error originated from your test code, not from Cypress.{{promiseAddendum}}

          > {{errMsg}}

        When Cypress detects uncaught errors originating from your test code it will automatically fail the current test.`,
    },
  },

  viewport: {
    bad_args: {
      message: `${cmd('viewport')} can only accept a string preset or a \`width\` and \`height\` as numbers.`,
      docsUrl: 'https://on.cypress.io/viewport',
    },
    dimensions_out_of_range: {
      message: `${cmd('viewport')} \`width\` and \`height\` must be at least 0px.`,
      docsUrl: 'https://on.cypress.io/viewport',
    },
    empty_string: {
      message: `${cmd('viewport')} cannot be passed an empty string.`,
      docsUrl: 'https://on.cypress.io/viewport',
    },
    invalid_orientation: {
      message: `${cmd('viewport')} can only accept \`{{all}}\` as valid orientations. Your orientation was: \`{{orientation}}\``,
      docsUrl: 'https://on.cypress.io/viewport',
    },
    missing_preset: {
      message: `${cmd('viewport')} could not find a preset for: \`{{preset}}\`. Available presets are: {{presets}}`,
      docsUrl: 'https://on.cypress.io/viewport',
    },
  },

  visit: {
    body_circular ({ path }) {
      return {
        message: stripIndent`\
          The \`body\` parameter supplied to ${cmd('visit')} contained a circular reference at the path "${path.join('.')}".

          \`body\` can only be a string or an object with no circular references.`,
        docsUrl: 'https://on.cypress.io/visit',
      }
    },
    status_code_flags_invalid: stripIndent`\
      These options are incompatible with each other.

       - To retry on non-2xx status codes, pass { failOnStatusCode: true, retryOnStatusCodeFailure: true }.
       - To not retry on non-2xx status codes, pass { failOnStatusCode: true, retryOnStatusCodeFailure: true }.
       - To fail on non-2xx status codes without retrying (the default behavior), pass { failOnStatusCode: true, retryOnStatusCodeFailure: false }`,
    invalid_1st_arg: {
      message: `${cmd('visit')} must be called with a \`url\` or an \`options\` object containing a \`url\` as its 1st argument`,
      docsUrl: 'https://on.cypress.io/visit',
    },
    invalid_method: {
      message: `${cmd('visit')} was called with an invalid method: \`{{method}}\`. Method can only be \`GET\` or \`POST\`.`,
      docsUrl: 'https://on.cypress.io/visit',
    },
    invalid_headers: {
      message: `${cmd('visit')} requires the \`headers\` option to be an object.`,
      docsUrl: 'https://on.cypress.io/visit',
    },
    invalid_qs: {
      message: `${cmd('visit')} requires the \`qs\` option to be an object, but received: \`{{qs}}\``,
      docsUrl: 'https://on.cypress.io/visit',
    },
    no_duplicate_url: {
      message: stripIndent`\
        ${cmd('visit')} must be called with only one \`url\`. You specified two urls:
        \`url\` from the \`options\` object: {{optionsUrl}}
        \`url\` from the \`url\` parameter: {{url}}`,
      docsUrl: 'https://on.cypress.io/visit',
    },
    cannot_visit_different_origin: {
      message: stripIndent`\
        ${cmd('visit')} failed because you are attempting to visit a URL that is of a different origin.

        The new URL is considered a different origin because the following parts of the URL are different:

          > {{differences}}

        You may only ${cmd('visit')} same-origin URLs within a single test.

        The previous URL you visited was:

          > '{{previousUrl}}'

        You're attempting to visit this URL:

          > '{{attemptedUrl}}'

        You may need to restructure some of your test code to avoid this problem.`,
      docsUrl: 'https://on.cypress.io/cannot-visit-different-origin-domain',
    },
    loading_network_failed: stripIndent`\
      ${cmd('visit')} failed trying to load:

      {{url}}

      We attempted to make an http request to this URL but the request failed without a response.

      We received this error at the network level:

        > {{error}}

      Common situations why this would fail:
        - you don't have internet access
        - you forgot to run / boot your web server
        - your web server isn't accessible
        - you have weird network configuration settings on your computer`,
    loading_file_failed (obj) {
      return stripIndent`
        ${cmd('visit')} failed trying to load:

        ${obj.url}

        We failed looking for this file at the path:

        ${obj.path}

        The internal Cypress web server responded with:

          > ${obj.status}: ${obj.statusText}

        ${getRedirects(obj, 'We were redirected', 8)}`
    },
    loading_http_failed (obj) {
      return stripIndent`\
        ${cmd('visit')} failed trying to load:

        ${obj.url}

        The response we received from your web server was:

          > ${obj.status}: ${obj.statusText}

        This was considered a failure because the status code was not \`2xx\`.

        ${getRedirects(obj, 'This http request was redirected', 8)}

        If you do not want status codes to cause failures pass the option: \`failOnStatusCode: false\``
    },
    loading_invalid_content_type (obj) {
      const phrase = obj.path ? 'this local file' : 'your web server'

      return stripIndent`\
        ${cmd('visit')} failed trying to load:

        ${obj.url}

        The \`content-type\` of the response we received from ${phrase} was:

          > \`${obj.contentType}\`

        This was considered a failure because responses must have \`content-type: 'text/html'\`

        However, you can likely use ${cmd('request')} instead of ${cmd('visit')}.

        ${cmd('request')} will automatically get and set cookies and enable you to parse responses.`
    },

    specify_file_by_relative_path: {
      message: stripIndent`\
        ${cmd('visit')} failed because the 'file://...' protocol is not supported by Cypress.

        To visit a local file, you can pass in the relative path to the file from the \`projectRoot\` (Note: if the configuration value \`baseUrl\` is set, the supplied path will be resolved from the \`baseUrl\` instead of \`projectRoot\`)`,
      docsUrl: 'https://on.cypress.io/visit',
    },
  },

  wait: {
    alias_invalid: {
      message: '`{{prop}}` is not a valid alias property. Are you trying to ask for the first request? If so write `@{{str}}.request`',
      docsUrl: 'https://on.cypress.io/wait',
    },
    invalid_1st_arg: {
      message: `${cmd('wait')} only accepts a number, an alias of a route, or an array of aliases of routes. You passed: \`{{arg}}\``,
      docsUrl: 'https://on.cypress.io/wait',
    },
    invalid_alias: {
      message: `${cmd('wait')} only accepts aliases for routes.\nThe alias: \`{{alias}}\` did not match a route.`,
      docsUrl: 'https://on.cypress.io/wait',
    },
    invalid_arguments: {
      message: `${cmd('wait')} was passed invalid arguments. You cannot pass multiple strings. If you're trying to wait for multiple routes, use an array.`,
      docsUrl: 'https://on.cypress.io/wait',
    },
    invalid_arguments_function: {
      message: `${cmd('wait')} was passed invalid arguments. You cannot pass a function. If you would like to wait on the result of a ${cmd('wait')}, use ${cmd('then')}.`,
      docsUrl: 'https://on.cypress.io/wait',
    },
    timed_out: {
      message: `${cmd('wait')} timed out waiting \`{{timeout}}ms\` for the {{num}} {{type}} to the route: \`{{alias}}\`. No {{type}} ever occurred.`,
      docsUrl: 'https://on.cypress.io/wait',
    },
  },

  window: {
    iframe_doc_undefined: 'The remote iframe\'s document is `undefined`',
    iframe_undefined: 'The remote iframe is `undefined`',
  },

  within: {
    invalid_argument: {
      message: `${cmd('within')} must be called with a function.`,
      docsUrl: 'https://on.cypress.io/within',
    },
  },

  wrap: {
    timed_out: {
      message: stripIndent`
      ${cmd('wrap')} timed out waiting \`{{timeout}}ms\` to complete.

      You called \`cy.wrap()\` with a promise that never resolved.

      To increase the timeout, use \`{ timeout: number }\`
      `,
      docsUrl: 'https://on.cypress.io/wrap',
    },
  },

  xhr: {
    aborted: 'This XHR was aborted by your code -- check this stack trace below.',
    missing: '`XMLHttpRequest#xhr` is missing.',
    network_error: 'The network request for this XHR could not be made. Check your console for the reason.',
  },
}<|MERGE_RESOLUTION|>--- conflicted
+++ resolved
@@ -1667,10 +1667,9 @@
 
   switchToDomain: {
     docsUrl: 'https://on.cypress.io/switchToDomain',
-<<<<<<< HEAD
     done_reference_mismatch: {
-      message: `${cmd('switchToDomain')} must have done as its second argument when three arguments are used.`,
-=======
+      message: `${cmd('switchToDomain')} must have done as its second argument when three or more arguments are used.`,
+    },
     experiment_not_enabled: {
       message: `${cmd('switchToDomain')} requires enabling the experimentalMultiDomain flag`,
     },
@@ -1687,7 +1686,6 @@
         > {{error}}
 
       This is likely because the data argument specified is not serializable. Note that functions and DOM objects cannot be serialized.`,
->>>>>>> 2bf3557a
     },
   },
 
