--- conflicted
+++ resolved
@@ -1670,32 +1670,19 @@
 
   sessions: {
     validate_callback_false: {
-<<<<<<< HEAD
-      message: 'Your `cy.session` **validate** callback {{reason}}',
-    },
-    experimentNotEnabled (experimentalSessionSupport) {
-=======
       message: 'Your `cy.session` **validate** callback {{reason}}.',
     },
     experimentNotEnabled ({ experimentalSessionSupport }) {
->>>>>>> df3ca152
       if (experimentalSessionSupport) {
         return {
           message: stripIndent`
           ${cmd('session')} requires enabling the \`experimentalSessionAndOrigin\` flag. The \`experimentalSessionSupport\` flag was enabled but was removed in Cypress version 9.6.0.`,
-<<<<<<< HEAD
-=======
           docsUrl: 'https://on.cypress.io/session',
->>>>>>> df3ca152
         }
       }
 
       return {
-<<<<<<< HEAD
-        message: `${cmd('session')} requires enabling the \`experimentalSessionAndOrigin\` flag`,
-=======
         message: `${cmd('session')} requires enabling the \`experimentalSessionAndOrigin\` flag.`,
->>>>>>> df3ca152
         docsUrl: 'https://on.cypress.io/session',
       }
     },
