--- conflicted
+++ resolved
@@ -1666,21 +1666,6 @@
   },
 
   switchToDomain: {
-<<<<<<< HEAD
-    experiment_not_enabled: {
-      message: `${cmd('switchToDomain')} requires enabling the experimentalMultiDomain flag`,
-      docsUrl: 'https://on.cypress.io/switchToDomain',
-    },
-    invalid_domain_argument: {
-      message: `${cmd('switchToDomain')} requires the first argument to be a string. You passed: \`{{arg}}\``,
-      docsUrl: 'https://on.cypress.io/switchToDomain',
-
-    },
-    invalid_fn_argument: {
-      message: `${cmd('switchToDomain')} requires the last argument to be a function. You passed: \`{{arg}}\``,
-      docsUrl: 'https://on.cypress.io/switchToDomain',
-
-=======
     docsUrl: 'https://on.cypress.io/switchToDomain',
     experiment_not_enabled: {
       message: `${cmd('switchToDomain')} requires enabling the experimentalMultiDomain flag`,
@@ -1690,7 +1675,6 @@
     },
     invalid_fn_argument: {
       message: `${cmd('switchToDomain')} requires the last argument to be a function. You passed: \`{{arg}}\``,
->>>>>>> 2bf3557a
     },
     run_domain_fn_errored: {
       message: stripIndent`
@@ -1699,10 +1683,6 @@
         > {{error}}
 
       This is likely because the data argument specified is not serializable. Note that functions and DOM objects cannot be serialized.`,
-<<<<<<< HEAD
-      docsUrl: 'https://on.cypress.io/switchToDomain',
-=======
->>>>>>> 2bf3557a
     },
   },
 
