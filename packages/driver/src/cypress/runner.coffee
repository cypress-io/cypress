_ = require("lodash")
moment = require("moment")
Promise = require("bluebird")

$Log = require("./log")
$utils = require("./utils")

defaultGrepRe   = /.*/
mochaCtxKeysRe  = /^(_runnable|test)$/
betweenQuotesRe = /\"(.+?)\"/

HOOKS = "beforeAll beforeEach afterEach afterAll".split(" ")
TEST_BEFORE_RUN_EVENT = "runner:test:before:run"
TEST_AFTER_RUN_EVENT = "runner:test:after:run"

ERROR_PROPS      = "message type name stack fileName lineNumber columnNumber host uncaught actual expected showDiff".split(" ")
RUNNABLE_LOGS    = "routes agents commands".split(" ")
RUNNABLE_PROPS   = "id title root hookName hookId err state failedFromHookId body speed type duration wallClockDuration start end timings".split(" ")

# ## initial payload
# {
#   suites: [
#     {id: "r1"}, {id: "r4", suiteId: "r1"}
#   ]
#   tests: [
#     {id: "r2", title: "foo", suiteId: "r1"}
#   ]
# }

# ## normalized
# {
#   {
#     root: true
#     suites: []
#     tests: []
#   }
# }

# ## resetting state (get back from server)
# {
#   scrollTop: 100
#   tests: {
#     r2: {id: "r2", title: "foo", suiteId: "r1", state: "passed", err: "", routes: [
#         {}, {}
#       ]
#       agents: [
#       ]
#       commands: [
#         {}, {}, {}
#       ]
#     }}
#
#     r3: {id: "r3", title: "bar", suiteId: "r1", state: "failed", logs: {
#       routes: [
#         {}, {}
#       ]
#       spies: [
#       ]
#       commands: [
#         {}, {}, {}
#       ]
#     }}
#   ]
# }

fire = (event, runnable, Cypress) ->
  runnable._fired ?= {}
  runnable._fired[event] = true

  ## dont fire anything again if we are skipped
  return if runnable._ALREADY_RAN

  Cypress.action(event, wrap(runnable), runnable)

fired = (event, runnable) ->
  !!(runnable._fired and runnable._fired[event])

testBeforeRunAsync = (test, Cypress) ->
  Promise.try ->
    if not fired("runner:test:before:run:async", test)
      fire("runner:test:before:run:async", test, Cypress)

runnableAfterRunAsync = (runnable, Cypress) ->
  Promise.try ->
    if not fired("runner:runnable:after:run:async", runnable)
      fire("runner:runnable:after:run:async", runnable, Cypress)

testAfterRun = (test, Cypress) ->
  if not fired(TEST_AFTER_RUN_EVENT, test)
    setWallClockDuration(test)
    fire(TEST_AFTER_RUN_EVENT, test, Cypress)

    ## perf loop only through
    ## a tests OWN properties and not
    ## inherited properties from its shared ctx
    for own key, value of test.ctx
      if _.isObject(value) and not mochaCtxKeysRe.test(key)
        ## nuke any object properties that come from
        ## cy.as() aliases or anything set from 'this'
        ## so we aggressively perform GC and prevent obj
        ## ref's from building up
        test.ctx[key] = undefined

    ## reset the fn to be empty function
    ## for GC to be aggressive and prevent
    ## closures from hold references
    test.fn = ->

    ## prevent loop comprehension
    return null

setTestTimingsForHook = (test, hookName, obj) ->
  test.timings ?= {}
  test.timings[hookName] ?= []
  test.timings[hookName].push(obj)

setTestTimings = (test, name, obj) ->
  test.timings ?= {}
  test.timings[name] = obj

setWallClockDuration = (test) ->
  test.wallClockDuration = new Date() - test.wallClockStart

reduceProps = (obj, props) ->
  _.reduce props, (memo, prop) ->
    if _.has(obj, prop) or (obj[prop] isnt undefined)
      memo[prop] = obj[prop]
    memo
  , {}

wrap = (runnable) ->
  ## we need to optimize wrap by converting
  ## tests to an id-based object which prevents
  ## us from recursively iterating through every
  ## parent since we could just return the found test
  reduceProps(runnable, RUNNABLE_PROPS)

wrapAll = (runnable) ->
  _.extend(
    {},
    reduceProps(runnable, RUNNABLE_PROPS),
    reduceProps(runnable, RUNNABLE_LOGS)
  )

wrapErr = (err) ->
  reduceProps(err, ERROR_PROPS)

getHookName = (hook) ->
  ## find the name of the hook by parsing its
  ## title and pulling out whats between the quotes
  name = hook.title.match(betweenQuotesRe)
  name and name[1]

forceGc = (obj) ->
  ## aggressively forces GC by purging
  ## references to ctx, and removes callback
  ## functions for closures
  for own key, value of obj.ctx
    obj.ctx[key] = undefined

  if obj.fn
    obj.fn = ->

anyTestInSuite = (suite, fn) ->
  for test in suite.tests
    return true if fn(test) is true

  for suite in suite.suites
    return true if anyTestInSuite(suite, fn) is true

  ## else return false
  return false

eachHookInSuite = (suite, fn) ->
  for type in HOOKS
    for hook in suite["_" + type]
      fn(hook)

  ## prevent loop comprehension
  return null

onFirstTest = (suite, fn) ->
  for test in suite.tests
    return test if fn(test)

  for suite in suite.suites
    return test if test = onFirstTest(suite, fn)

getAllSiblingTests = (suite, getTestById) ->
  tests = []
  suite.eachTest (test) =>
    ## iterate through each of our suites tests.
    ## this will iterate through all nested tests
    ## as well.  and then we add it only if its
<<<<<<< HEAD
    ## in our grepp'd _tests array
=======
    ## in our grepp'd tests array
>>>>>>> 934c35be
    if getTestById(test.id)
      tests.push test

  tests

getTestFromHook = (hook, suite, getTestById) ->
  ## if theres already a currentTest use that
  return test if test = hook?.ctx.currentTest

  ## if we have a hook id then attempt
  ## to find the test by its id
  if hook?.id
    found = onFirstTest suite, (test) =>
      hook.id is test.id

    return found if found

  ## returns us the very first test
  ## which is in our grepped tests array
  ## based on walking down the current suite
  ## iterating through each test until it matches
  found = onFirstTest suite, (test) =>
    getTestById(test.id)

  return found if found

  ## have one last final fallback where
  ## we just return true on the very first
  ## test (used in testing)
  onFirstTest suite, (test) -> true

## we have to see if this is the last suite amongst
## its siblings.  but first we have to filter out
## suites which dont have a grep'd test in them
isLastSuite = (suite, tests) ->
  return false if suite.root

  ## grab all of the suites from our grep'd tests
  ## including all of their ancestor suites!
  suites = _.reduce tests, (memo, test) ->
    while parent = test.parent
      memo.push(parent)
      test = parent
    memo
  , []

  ## intersect them with our parent suites and see if the last one is us
  _
  .chain(suites)
  .uniq()
  .intersection(suite.parent.suites)
  .last()
  .value() is suite

## we are the last test that will run in the suite
## if we're the last test in the tests array or
## if we failed from a hook and that hook was 'before'
## since then mocha skips the remaining tests in the suite
lastTestThatWillRunInSuite = (test, tests) ->
  isLastTest(test, tests) or (test.failedFromHook and test.hookName is "before all")

isLastTest = (test, tests) ->
  test is _.last(tests)

isRootSuite = (suite) ->
  suite and suite.root

overrideRunnerHook = (Cypress, _runner, getTestById, getTest, setTest, getTests) ->
  ## bail if our _runner doesnt have a hook.
  ## useful in tests
  return if not _runner.hook

  ## monkey patch the hook event so we can wrap
  ## 'test:after:run' around all of
  ## the hooks surrounding a test runnable
  _runnerHook = _runner.hook

  _runner.hook = (name, fn) ->
    hooks = @suite["_" + name]

    allTests = getTests()

    changeFnToRunAfterHooks = ->
      originalFn = fn

      test = getTest()

      ## reset fn to invoke the hooks
      ## first but before calling next(err)
      ## we fire our events
      fn = ->
        setTest(null)

        testAfterRun(test, Cypress)

        ## and now invoke next(err)
        originalFn.apply(null, arguments)

    switch name
      when "afterEach"
<<<<<<< HEAD
        ## find all of the grep'd _tests which share
        ## the same parent suite as our current _test
        tests = getAllSiblingTests(getTest().parent, getTestById)

        ## make sure this test isnt the last test overall but also
        ## isnt the last test in our grep'd parent suite's tests array
        if @suite.root and (getTest() isnt _.last(allTests)) and (getTest() isnt _.last(tests))
          changeFnToRunAfterHooks()

      when "afterAll"
        ## find all of the grep'd _tests which share
        ## the same parent suite as our current _test
        if getTest()
          tests = getAllSiblingTests(getTest().parent, getTestById)

          ## if we're the very last test in the entire _tests
          ## we wait until the root suite fires
          ## else we wait until the very last possible moment by waiting
          ## until the root suite is the parent of the current suite
          ## since that will bubble up IF we're the last nested suite
          ## else if we arent the last nested suite we fire if we're
          ## the last test
          if (@suite.root and getTest() is _.last(allTests)) or
            (@suite.parent?.root and getTest() is _.last(tests)) or
              (not isLastSuite(@suite, allTests) and getTest() is _.last(tests))
=======
        t = getTest()

        ## find all of the grep'd _tests which share
        ## the same parent suite as our current _test
        tests = getAllSiblingTests(t.parent, getTestById)

        ## make sure this test isnt the last test overall but also
        ## isnt the last test in our grep'd parent suite's tests array
        if @suite.root and (t isnt _.last(allTests)) and (t isnt _.last(tests))
          changeFnToRunAfterHooks()

      when "afterAll"
        ## find all of the grep'd allTests which share
        ## the same parent suite as our current _test
        if t = getTest()
          siblings = getAllSiblingTests(t.parent, getTestById)

          ## 1. if we're the very last test in the entire allTests
          ##    we wait until the root suite fires
          ## 2. else we wait until the very last possible moment by waiting
          ##    until the root suite is the parent of the current suite
          ##    since that will bubble up IF we're the last nested suite
          ## 3. else if we arent the last nested suite we fire if we're
          ##    the last test that will run
          if (
              (isRootSuite(@suite) and isLastTest(t, allTests)) or
              (isRootSuite(@suite.parent) and lastTestThatWillRunInSuite(t, siblings)) or
              (not isLastSuite(@suite, allTests) and lastTestThatWillRunInSuite(t, siblings))
            )
>>>>>>> 934c35be
            changeFnToRunAfterHooks()

    _runnerHook.call(@, name, fn)

matchesGrep = (runnable, grep) ->
  ## we have optimized this iteration to the maximum.
  ## we memoize the existential matchesGrep property
  ## so we dont regex again needlessly when going
  ## through tests which have already been set earlier
  if (not runnable.matchesGrep?) or (not _.isEqual(runnable.grepRe, grep))
    runnable.grepRe      = grep
    runnable.matchesGrep = grep.test(runnable.fullTitle())

  runnable.matchesGrep

getTestResults = (tests) ->
  _.map tests, (test) ->
    obj = _.pick(test, "id", "duration", "state")
    obj.title = test.originalTitle
    ## TODO FIX THIS!
    if not obj.state
      obj.state = "skipped"
    obj

normalizeAll = (suite, initialTests = {}, grep, setTestsById, setTests, onRunnable, onLogsById, getTestId) ->
  hasTests = false

  ## only loop until we find the first test
  onFirstTest suite, (test) ->
    hasTests = true

  ## if we dont have any tests then bail
  return if not hasTests

  ## we are doing a super perf loop here where
  ## we hand back a normalized object but also
  ## create optimized lookups for the tests without
  ## traversing through it multiple times
  tests         = {}
  grepIsDefault = _.isEqual(grep, defaultGrepRe)

  obj = normalize(suite, tests, initialTests, grep, grepIsDefault, onRunnable, onLogsById, getTestId)

  if setTestsById
    ## use callback here to hand back
    ## the optimized tests
    setTestsById(tests)

  if setTests
    ## same pattern here
    setTests(_.values(tests))

  return obj

normalize = (runnable, tests, initialTests, grep, grepIsDefault, onRunnable, onLogsById, getTestId) ->
  normalizer = (runnable) =>
    runnable.id = getTestId()

    ## tests have a type of 'test' whereas suites do not have a type property
    runnable.type ?= "suite"

    if onRunnable
      onRunnable(runnable)

    ## if we have a runnable in the initial state
    ## then merge in existing properties into the runnable
    if i = initialTests[runnable.id]
      _.each RUNNABLE_LOGS, (type) =>
        _.each i[type], onLogsById

      _.extend(runnable, i)

    ## reduce this runnable down to its props
    ## and collections
    return wrapAll(runnable)

  push = (test) =>
    tests[test.id] ?= test

  obj = normalizer(runnable)

  ## if we have a default grep then avoid
  ## grepping altogether and just push
  ## tests into the array of tests
  if grepIsDefault
    if runnable.type is "test"
      push(runnable)

    ## and recursively iterate and normalize all other _runnables
    _.each {tests: runnable.tests, suites: runnable.suites}, (_runnables, key) =>
      if runnable[key]
        obj[key] = _.map _runnables, (runnable) =>
          normalize(runnable, tests, initialTests, grep, grepIsDefault, onRunnable, onLogsById, getTestId)
  else
    ## iterate through all tests and only push them in
    ## if they match the current grep
    obj.tests = _.reduce runnable.tests ? [], (memo, test) =>
      ## only push in the test if it matches
      ## our grep
      if matchesGrep(test, grep)
        memo.push(normalizer(test))
        push(test)
      memo
    , []

    ## and go through the suites
    obj.suites = _.reduce runnable.suites ? [], (memo, suite) =>
      ## but only add them if a single nested test
      ## actually matches the grep
      any = anyTestInSuite suite, (test) =>
        matchesGrep(test, grep)

      if any
        memo.push(
          normalize(
            suite,
            tests,
            initialTests,
            grep,
            grepIsDefault,
            onRunnable,
            onLogsById,
            getTestId
          )
        )

      memo
    , []

  return obj

afterEachFailed = (Cypress, test, err) ->
  test.state = "failed"
  test.err = wrapErr(err)

  Cypress.action("runner:test:end", wrap(test))

<<<<<<< HEAD
hookFailed = (hook, err, hookName, getTestById, getTest, setTest) ->
=======
hookFailed = (hook, err, hookName, getTestById, getTest) ->
>>>>>>> 934c35be
  ## finds the test by returning the first test from
  ## the parent or looping through the suites until
  ## it finds the first test
  test = getTest() or getTestFromHook(hook, hook.parent, getTestById)
  test.err = err
  test.state = "failed"
  test.duration = hook.duration ## TODO: nope (?)
  test.hookName = hookName ## TODO: why are we doing this?
  test.failedFromHookId = hook.hookId

  if hook.alreadyEmittedMocha
    ## TODO: won't this always hit right here???
    ## when would the hook not be emitted at this point?
    test.alreadyEmittedMocha = true
  else
    Cypress.action("runner:test:end", wrap(test))

<<<<<<< HEAD
_runnerListeners = (_runner, Cypress, _emissions, getTestById, getTest, setTest, getHookId) ->
=======
_runnerListeners = (_runner, Cypress, _emissions, getTestById, getTest, setTest) ->
>>>>>>> 934c35be
  _runner.on "start", ->
    Cypress.action("runner:start", {
      start: new Date()
    })

  _runner.on "end", ->
    Cypress.action("runner:end", {
      end: new Date()
    })

  _runner.on "suite", (suite) ->
    return if _emissions.started[suite.id]

    _emissions.started[suite.id] = true

    Cypress.action("runner:suite:start", wrap(suite))

  _runner.on "suite end", (suite) ->
    ## cleanup our suite + its hooks
    forceGc(suite)
    eachHookInSuite(suite, forceGc)

    return if _emissions.ended[suite.id]

    _emissions.ended[suite.id] = true

    Cypress.action("runner:suite:end", wrap(suite))

  _runner.on "hook", (hook) ->
    hook.hookId ?= getHookId()
    hook.hookName ?= getHookName(hook)

    ## mocha incorrectly sets currentTest on before all's.
    ## if there is a nested suite with a before, then
    ## currentTest will refer to the previous test run
    ## and not our current
    if hook.hookName is "before all" and hook.ctx.currentTest
      delete hook.ctx.currentTest

    ## set the hook's id from the test because
    ## hooks do not have their own id, their
    ## commands need to grouped with the test
    ## and we can only associate them by this id
    test = getTest() or getTestFromHook(hook, hook.parent, getTestById)
    hook.id = test.id
    hook.ctx.currentTest = test

    ## make sure we set this test as the current now
    ## else its possible that our TEST_AFTER_RUN_EVENT
    ## will never fire if this failed in a before hook
    setTest(test)

    Cypress.action("runner:hook:start", wrap(hook))

  _runner.on "hook end", (hook) ->
    Cypress.action("runner:hook:end", wrap(hook))

  _runner.on "test", (test) ->
    setTest(test)

    return if _emissions.started[test.id]

    _emissions.started[test.id] = true

    Cypress.action("runner:test:start", wrap(test))

  _runner.on "test end", (test) ->
    return if _emissions.ended[test.id]

    _emissions.ended[test.id] = true

    Cypress.action("runner:test:end", wrap(test))

  _runner.on "pass", (test) ->
    Cypress.action("runner:pass", wrap(test))

  ## if a test is pending mocha will only
  ## emit the pending event instead of the test
  ## so we normalize the pending / test events
  _runner.on "pending", (test) ->
    ## do nothing if our test is skipped
    return if test._ALREADY_RAN

    if not fired(TEST_BEFORE_RUN_EVENT, test)
      fire(TEST_BEFORE_RUN_EVENT, test, Cypress)

    test.state = "pending"

    if not test.alreadyEmittedMocha
      ## do not double emit this event
      test.alreadyEmittedMocha = true

      Cypress.action("runner:pending", wrap(test))

    @emit("test", test)

    ## if this is not the last test amongst its siblings
    ## then go ahead and fire its test:after:run event
    ## else this will not get called
    tests = getAllSiblingTests(test.parent, getTestById)

    if _.last(tests) isnt test
      fire(TEST_AFTER_RUN_EVENT, test, Cypress)

  _runner.on "fail", (runnable, err) ->
    isHook = runnable.type is "hook"

    if isHook
      parentTitle = runnable.parent.title
      hookName    = getHookName(runnable)

      ## append a friendly message to the error indicating
      ## we're skipping the remaining tests in this suite
      err = $utils.appendErrMsg(
        err,
        $utils.errMessageByPath("uncaught.error_in_hook", {
          parentTitle,
          hookName
        })
      )

    ## always set runnable err so we can tap into
    ## taking a screenshot on error
    runnable.err = wrapErr(err)

    if not runnable.alreadyEmittedMocha
      ## do not double emit this event
      runnable.alreadyEmittedMocha = true

      Cypress.action("runner:fail", wrap(runnable), runnable.err)

    ## if we've already fired the test after run event
    ## it means that this runnable likely failed due to
    ## a double done(err) callback, and we need to fire
    ## this again!
    if fired(TEST_AFTER_RUN_EVENT, runnable)
      fire(TEST_AFTER_RUN_EVENT, runnable, Cypress)

    if isHook
      ## if a hook fails (such as a before) then the test will never
      ## get run and we'll need to make sure we set the test so that
      ## the TEST_AFTER_RUN_EVENT fires correctly
<<<<<<< HEAD
      hookFailed(runnable, runnable.err, hookName, getTestById, getTest, setTest)
=======
      hookFailed(runnable, runnable.err, hookName, getTestById, getTest)
>>>>>>> 934c35be

create = (specWindow, mocha, Cypress, cy) ->
  _id = 0
  _hookId = 0
  _uncaughtFn = null

  _runner = mocha.getRunner()
  _runner.suite = mocha.getRootSuite()

  specWindow.onerror = ->
    err = cy.onSpecWindowUncaughtException.apply(cy, arguments)

    ## err will not be returned if cy can associate this
    ## uncaught exception to an existing runnable
    return true if not err

    todoMsg = ->
      if not Cypress.config("isTextTerminal")
        "Check your console for the stack trace or click this message to see where it originated from."

    append = ->
      _.chain([
        "Cypress could not associate this error to any specific test.",
        "We dynamically generated a new test to display this failure.",
        todoMsg()
      ])
      .compact()
      .join("\n\n")

    ## else  do the same thing as mocha here
    err = $utils.appendErrMsg(err, append())

    throwErr = ->
      throw err

    ## we could not associate this error
    ## and shouldn't ever start our run
    _uncaughtFn = throwErr

    ## return undefined so the browser does its default
    ## uncaught exception behavior (logging to console)
    return undefined

  ## hold onto the _runnables for faster lookup later
  _stopped = false
  _test = null
  _tests = []
  _testsById = {}
  _testsQueue = []
  _testsQueueById = {}
  _runnables = []
  _logsById = {}
  _emissions = {
    started: {}
    ended:   {}
  }
  _startTime = null

  getTestId = ->
    ## increment the id counter
    "r" + (_id += 1)

  getHookId = ->
    "h" + (_hookId += 1)

  setTestsById = (tbid) ->
    _testsById = tbid

  setTests = (t) ->
    _tests = t

  getTests = ->
    _tests

  onRunnable = (r) ->
    _runnables.push(r)

  onLogsById = (l) ->
    _logsById[l.id] = l

  getTest = ->
    _test

  setTest = (t) ->
    _test = t

  getTestById = (id) ->
    ## perf short circuit
    return if not id

    _testsById[id]

  overrideRunnerHook(Cypress, _runner, getTestById, getTest, setTest, getTests)

  return {
    grep: (re) ->
      if arguments.length
        _runner._grep = re
      else
        ## grab grep from the mocha _runner
        ## or just set it to all in case
        ## there is a mocha regression
        _runner._grep ?= defaultGrepRe

    options: (options = {}) ->
      ## TODO
      ## need to handle
      ## ignoreLeaks, asyncOnly, globals

      if re = options.grep
        @grep(re)

    normalizeAll: (tests) ->
      ## if we have an uncaught error then slice out
      ## all of the tests and suites and just generate
      ## a single test since we received an uncaught
      ## error prior to processing any of mocha's tests
      ## which could have occurred in a separate support file
      if _uncaughtFn
        _runner.suite.suites = []
        _runner.suite.tests = []

        ## create a runnable to associate for the failure
        mocha.createRootTest("An uncaught error was detected outside of a test", _uncaughtFn)

      normalizeAll(
        _runner.suite,
        tests,
        @grep(),
        setTestsById,
        setTests,
        onRunnable,
        onLogsById,
        getTestId
      )

    run: (fn) ->
      _startTime ?= moment().toJSON()

<<<<<<< HEAD
      _runnerListeners(_runner, Cypress, _emissions, getTestById, getTest, setTest, getHookId)
=======
      _runnerListeners(_runner, Cypress, _emissions, getTestById, getTest, setTest)
>>>>>>> 934c35be

      _runner.run (failures) ->
        ## if we happen to make it all the way through
        ## the run, then just set _stopped to true here
        _stopped = true

        ## TODO this functions is not correctly
        ## synchronized with the 'end' event that
        ## we manage because of uncaught hook errors
        if fn
          fn(failures, getTestResults(_tests))

    onRunnableRun: (runnableRun, runnable, args) ->
      if not runnable.id
        throw new Error("runnable must have an id", runnable.id)

      switch runnable.type
        when "hook"
          test = getTest() or getTestFromHook(runnable, runnable.parent, getTestById)
<<<<<<< HEAD

=======
>>>>>>> 934c35be
        when "test"
          test = runnable

      ## closure for calculating the actual
      ## runtime of a runnables fn exection duration
      ## and also the run of the runnable:after:run:async event
      wallClockStart = null
      wallClockEnd = null
      fnDurationStart = null
      fnDurationEnd = null
      afterFnDurationStart = null
      afterFnDurationEnd = null

      ## when this is a hook, capture the real start
      ## date so we can calculate our test's duration
      ## including all of its hooks
      wallClockStart = new Date()

      if not test.wallClockStart
        ## if we don't have lifecycle timings yet
        lifecycleStart = wallClockStart

      test.wallClockStart ?= wallClockStart

      ## if this isnt a hook, then the name is 'test'
      hookName = getHookName(runnable) or "test"

      ## if we haven't yet fired this event for this test
      ## that means that we need to reset the previous state
      ## of cy - since we now have a new 'test' and all of the
      ## associated _runnables will share this state
      if not fired(TEST_BEFORE_RUN_EVENT, test)
        fire(TEST_BEFORE_RUN_EVENT, test, Cypress)

      ## extract out the next(fn) which mocha uses to
      ## move to the next runnable - this will be our async seam
      _next = args[0]

      next = (err) ->
        ## now set the duration of the after runnable run async event
        afterFnDurationEnd = wallClockEnd = new Date()

        switch runnable.type
          when "hook"
            ## reset runnable duration to include lifecycle
            ## and afterFn timings purely for the mocha runner.
            ## this is what it 'feels' like to the user
            runnable.duration = wallClockEnd - wallClockStart

            setTestTimingsForHook(test, hookName, {
              hookId: runnable.hookId
              fnDuration: fnDurationEnd - fnDurationStart
              afterFnDuration: afterFnDurationEnd - afterFnDurationStart
            })

          when "test"
            ## if we are currently on a test then
            ## recalculate its duration to be based
            ## against that (purely for the mocha reporter)
            test.duration = wallClockEnd - test.wallClockStart

            ## but still preserve its actual function
            ## body duration for timings
            setTestTimings(test, "test", {
              fnDuration: fnDurationEnd - fnDurationStart
              afterFnDuration: afterFnDurationEnd - afterFnDurationStart
            })

        _next(err)

      onNext = (err) ->
        ## when done with the function set that to end
        fnDurationEnd = new Date()

        ## and also set the afterFnDuration to this same date
        afterFnDurationStart = fnDurationEnd

        ## attach error right now
        ## if we have one
        if err
          runnable.err = wrapErr(err)

        runnableAfterRunAsync(runnable, Cypress)
        .then ->
          ## once we complete callback with the
          ## original err
          next(err)

          ## return null here to signal to bluebird
          ## that we did not forget to return a promise
          ## because mocha internally does not return
          ## the test.run(fn)
          return null

        ## if these promises fail then reset the
        ## error to that
        .catch (err) ->
          next(err)

          ## return null here to signal to bluebird
          ## that we did not forget to return a promise
          ## because mocha internally does not return
          ## the test.run(fn)
          return null

      ## our runnable is about to run, so let cy know. this enables
      ## us to always have a correct runnable set even when we are
      ## running lifecycle events
      ## and also get back a function result handler that we use as
      ## an async seam
      cy.setRunnable(runnable, hookName)

      ## TODO: handle promise timeouts here!
      ## whenever any runnable is about to run
      ## we figure out what test its associated to
      ## if its a hook, and then we fire the
      ## test:before:run:async action if its not
      ## been fired before for this test
      testBeforeRunAsync(test, Cypress)
      .catch (err) ->
        ## TODO: if our async tasks fail
        ## then allow us to cause the test
        ## to fail here by blowing up its fn
        ## callback
        fn = runnable.fn

        restore = ->
          runnable.fn = fn

        runnable.fn = ->
          restore()

          throw err
      .finally ->
        if lifecycleStart
          ## capture how long the lifecycle took as part
          ## of the overall wallClockDuration of our test
          setTestTimings(test, "lifecycle", new Date() - lifecycleStart)

        ## capture the moment we're about to invoke
        ## the runnable's callback function
        fnDurationStart = new Date()

        ## call the original method with our
        ## custom onNext function
        runnableRun.call(runnable, onNext)

    getStartTime: ->
      _startTime

    setStartTime: (iso) ->
      _startTime = iso

    countByTestState: (tests, state) ->
      count = _.filter tests, (test, key) ->
        test.state is state

      count.length

    setNumLogs: (num) ->
      $Log.setCounter(num)

    getEmissions: ->
      _emissions

    getTestsState: ->
      id    = _test?.id
      tests = {}

      ## bail if we dont have a current test
      return {} if not id

      ## search through all of the tests
      ## until we find the current test
      ## and break then
      for test in _tests
        if test.id is id
          break
        else
          test = wrapAll(test)

          _.each RUNNABLE_LOGS, (type) ->
            if logs = test[type]
              test[type] = _.map(logs, $Log.toSerializedJSON)

          tests[test.id] = test

      return tests

    stop: ->
      if _stopped
        return

      _stopped = true

      ## abort the run
      _runner.abort()

      ## emit the final 'end' event
      ## since our reporter depends on this event
      ## and mocha may never fire this becuase our
      ## runnable may never finish
      _runner.emit("end")

      ## remove all the listeners
      ## so no more events fire
      _runner.removeAllListeners()

    getDisplayPropsForLog: $Log.getDisplayProps

    getConsolePropsForLogById: (logId) ->
      if attrs = _logsById[logId]
        $Log.getConsoleProps(attrs)

    getSnapshotPropsForLogById: (logId) ->
      if attrs = _logsById[logId]
        $Log.getSnapshotProps(attrs)

    getErrorByTestId: (testId) ->
      if test = getTestById(testId)
        wrapErr(test.err)

    resumeAtTest: (id, emissions = {}) ->
      Cypress._RESUMED_AT_TEST = id

      _emissions = emissions

      for test in _tests
        if test.id isnt id
          test._ALREADY_RAN = true
          test.pending = true
        else
          ## bail so we can stop now
          return

    cleanupQueue: (numTestsKeptInMemory) ->
      cleanup = (queue) ->
        if queue.length > numTestsKeptInMemory
          test = queue.shift()

          delete _testsQueueById[test.id]

          _.each RUNNABLE_LOGS, (logs) ->
            _.each test[logs], (attrs) ->
              ## we know our attrs have been cleaned
              ## now, so lets store that
              attrs._hasBeenCleanedUp = true

              $Log.reduceMemory(attrs)

          cleanup(queue)

      cleanup(_testsQueue)

    addLog: (attrs, isInteractive) ->
      ## we dont need to hold a log reference
      ## to anything in memory when we're headless
      ## because you cannot inspect any logs
      return if not isInteractive

      test = getTestById(attrs.testId)

      ## bail if for whatever reason we
      ## cannot associate this log to a test
      return if not test

      ## if this test isnt in the current queue
      ## then go ahead and add it
      if not _testsQueueById[test.id]
        _testsQueueById[test.id] = true
        _testsQueue.push(test)

      if existing = _logsById[attrs.id]
        ## because log:state:changed may
        ## fire at a later time, its possible
        ## we've already cleaned up these attrs
        ## and in that case we don't want to do
        ## anything at all
        return if existing._hasBeenCleanedUp

        ## mutate the existing object
        _.extend(existing, attrs)
      else
        _logsById[attrs.id] = attrs

        { testId, instrument } = attrs

        if test = getTestById(testId)
          ## pluralize the instrument
          ## as a property on the runnable
          logs = test[instrument + "s"] ?= []

          ## else push it onto the logs
          logs.push(attrs)
  }

module.exports = {
  overrideRunnerHook

  normalize

  normalizeAll

  create
}<|MERGE_RESOLUTION|>--- conflicted
+++ resolved
@@ -192,11 +192,7 @@
     ## iterate through each of our suites tests.
     ## this will iterate through all nested tests
     ## as well.  and then we add it only if its
-<<<<<<< HEAD
-    ## in our grepp'd _tests array
-=======
     ## in our grepp'd tests array
->>>>>>> 934c35be
     if getTestById(test.id)
       tests.push test
 
@@ -297,33 +293,6 @@
 
     switch name
       when "afterEach"
-<<<<<<< HEAD
-        ## find all of the grep'd _tests which share
-        ## the same parent suite as our current _test
-        tests = getAllSiblingTests(getTest().parent, getTestById)
-
-        ## make sure this test isnt the last test overall but also
-        ## isnt the last test in our grep'd parent suite's tests array
-        if @suite.root and (getTest() isnt _.last(allTests)) and (getTest() isnt _.last(tests))
-          changeFnToRunAfterHooks()
-
-      when "afterAll"
-        ## find all of the grep'd _tests which share
-        ## the same parent suite as our current _test
-        if getTest()
-          tests = getAllSiblingTests(getTest().parent, getTestById)
-
-          ## if we're the very last test in the entire _tests
-          ## we wait until the root suite fires
-          ## else we wait until the very last possible moment by waiting
-          ## until the root suite is the parent of the current suite
-          ## since that will bubble up IF we're the last nested suite
-          ## else if we arent the last nested suite we fire if we're
-          ## the last test
-          if (@suite.root and getTest() is _.last(allTests)) or
-            (@suite.parent?.root and getTest() is _.last(tests)) or
-              (not isLastSuite(@suite, allTests) and getTest() is _.last(tests))
-=======
         t = getTest()
 
         ## find all of the grep'd _tests which share
@@ -353,7 +322,6 @@
               (isRootSuite(@suite.parent) and lastTestThatWillRunInSuite(t, siblings)) or
               (not isLastSuite(@suite, allTests) and lastTestThatWillRunInSuite(t, siblings))
             )
->>>>>>> 934c35be
             changeFnToRunAfterHooks()
 
     _runnerHook.call(@, name, fn)
@@ -491,11 +459,7 @@
 
   Cypress.action("runner:test:end", wrap(test))
 
-<<<<<<< HEAD
-hookFailed = (hook, err, hookName, getTestById, getTest, setTest) ->
-=======
 hookFailed = (hook, err, hookName, getTestById, getTest) ->
->>>>>>> 934c35be
   ## finds the test by returning the first test from
   ## the parent or looping through the suites until
   ## it finds the first test
@@ -513,11 +477,7 @@
   else
     Cypress.action("runner:test:end", wrap(test))
 
-<<<<<<< HEAD
 _runnerListeners = (_runner, Cypress, _emissions, getTestById, getTest, setTest, getHookId) ->
-=======
-_runnerListeners = (_runner, Cypress, _emissions, getTestById, getTest, setTest) ->
->>>>>>> 934c35be
   _runner.on "start", ->
     Cypress.action("runner:start", {
       start: new Date()
@@ -660,11 +620,7 @@
       ## if a hook fails (such as a before) then the test will never
       ## get run and we'll need to make sure we set the test so that
       ## the TEST_AFTER_RUN_EVENT fires correctly
-<<<<<<< HEAD
-      hookFailed(runnable, runnable.err, hookName, getTestById, getTest, setTest)
-=======
       hookFailed(runnable, runnable.err, hookName, getTestById, getTest)
->>>>>>> 934c35be
 
 create = (specWindow, mocha, Cypress, cy) ->
   _id = 0
@@ -804,11 +760,7 @@
     run: (fn) ->
       _startTime ?= moment().toJSON()
 
-<<<<<<< HEAD
       _runnerListeners(_runner, Cypress, _emissions, getTestById, getTest, setTest, getHookId)
-=======
-      _runnerListeners(_runner, Cypress, _emissions, getTestById, getTest, setTest)
->>>>>>> 934c35be
 
       _runner.run (failures) ->
         ## if we happen to make it all the way through
@@ -828,10 +780,7 @@
       switch runnable.type
         when "hook"
           test = getTest() or getTestFromHook(runnable, runnable.parent, getTestById)
-<<<<<<< HEAD
-
-=======
->>>>>>> 934c35be
+          
         when "test"
           test = runnable
 
