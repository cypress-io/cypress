/* eslint-disable prefer-rest-params */
import _ from 'lodash'
import dayjs from 'dayjs'
import Promise from 'bluebird'

import { LogUtils } from './log'
import $utils from './utils'
import $errUtils from './error_utils'
import $stackUtils from './stack_utils'
import { getResolvedTestConfigOverride } from '../cy/testConfigOverrides'
import debugFn from 'debug'
import type { Emissions } from '@packages/types'

const mochaCtxKeysRe = /^(_runnable|test)$/
const betweenQuotesRe = /\"(.+?)\"/

const HOOKS = 'beforeAll beforeEach afterEach afterAll'.split(' ')
const TEST_BEFORE_RUN_ASYNC_EVENT = 'runner:test:before:run:async'
// event fired before hooks and test execution
const TEST_BEFORE_RUN_EVENT = 'runner:test:before:run'
const TEST_AFTER_RUN_EVENT = 'runner:test:after:run'
const TEST_AFTER_RUN_ASYNC_EVENT = 'runner:runnable:after:run:async'

const RUNNABLE_LOGS = 'routes agents commands hooks'.split(' ')
const RUNNABLE_PROPS = '_testConfig id order title _titlePath root hookName hookId err state failedFromHookId body speed type duration wallClockStartedAt wallClockDuration timings file originalTitle invocationDetails final currentRetry retries _slow'.split(' ')

const debug = debugFn('cypress:driver:runner')
const debugErrors = debugFn('cypress:driver:errors')

const RUNNER_EVENTS = [
  TEST_BEFORE_RUN_ASYNC_EVENT,
  TEST_BEFORE_RUN_EVENT,
  TEST_AFTER_RUN_EVENT,
  TEST_AFTER_RUN_ASYNC_EVENT,
] as const

const duration = (before: Date, after: Date) => {
  return Number(before) - Number(after)
}

const fire = (event: typeof RUNNER_EVENTS[number], runnable, Cypress) => {
  debug('fire: %o', { event })
  if (runnable._fired == null) {
    runnable._fired = {}
  }

  runnable._fired[event] = true

  // don't fire anything again if we are skipped
  if (runnable._ALREADY_RAN) {
    return
  }

  return Cypress.action(event, wrap(runnable), runnable)
}

const fired = (event: typeof RUNNER_EVENTS[number], runnable) => {
  return !!(runnable._fired && runnable._fired[event])
}

const testBeforeRunAsync = (test, Cypress) => {
  return Promise.try(() => {
    if (!fired(TEST_BEFORE_RUN_ASYNC_EVENT, test)) {
      return fire(TEST_BEFORE_RUN_ASYNC_EVENT, test, Cypress)
    }
  })
}

const runnableAfterRunAsync = (runnable, Cypress) => {
  runnable.clearTimeout()

  return Promise.try(() => {
    // NOTE: other events we do not fire more than once, but this needed to change for test-retries
    return fire(TEST_AFTER_RUN_ASYNC_EVENT, runnable, Cypress)
  })
}

const testAfterRun = (test, Cypress) => {
  test.clearTimeout()
  if (!fired(TEST_AFTER_RUN_EVENT, test)) {
    setWallClockDuration(test)
    try {
      fire(TEST_AFTER_RUN_EVENT, test, Cypress)
    } catch (e) {
      // if the test:after:run listener throws it's likely spec code
      // Since the test status has already been emitted this can't affect the test status.
      // Let's just log the error to console
      // TODO: revisit when we handle uncaught exceptions/rejections between tests
      // eslint-disable-next-line no-console
      console.error(e)
    }

    // perf loop only through
    // a tests OWN properties and not
    // inherited properties from its shared ctx
    for (let key of Object.keys(test.ctx || {})) {
      const value = test.ctx[key]

      if (_.isObject(value) && !mochaCtxKeysRe.test(key)) {
        // nuke any object properties that come from
        // cy.as() aliases or anything set from 'this'
        // so we aggressively perform GC and prevent obj
        // ref's from building up
        test.ctx[key] = undefined
      }
    }

    // reset the fn to be empty function
    // for GC to be aggressive and prevent
    // closures from hold references
    test.fn = () => {}

    // prevent loop comprehension
    return null
  }

  return null
}

const setTestTimingsForHook = (test, hookName, obj) => {
  if (test.timings == null) {
    test.timings = {}
  }

  if (test.timings[hookName] == null) {
    test.timings[hookName] = []
  }

  return test.timings[hookName].push(obj)
}

const setTestTimings = (test, name, obj) => {
  if (test.timings == null) {
    test.timings = {}
  }

  test.timings[name] = obj
}

const setWallClockDuration = (test) => {
  return test.wallClockDuration = duration(new Date(), test.wallClockStartedAt)
}

// we need to optimize wrap by converting
// tests to an id-based object which prevents
// us from recursively iterating through every
// parent since we could just return the found test
const wrap = (runnable) => {
  return $utils.reduceProps(runnable, RUNNABLE_PROPS)
}

const wrapAll = (runnable): any => {
  return _.extend(
    {},
    $utils.reduceProps(runnable, RUNNABLE_PROPS),
    $utils.reduceProps(runnable, RUNNABLE_LOGS),
  )
}

const condenseHooks = (runnable, getHookId) => {
  runnable._condensedHooks = true
  const hooks = _.compact(_.concat(
    runnable._beforeAll,
    runnable._beforeEach,
    runnable._afterAll,
    runnable._afterEach,
  ))

  return _.map(hooks, (hook) => {
    if (!hook.hookId) {
      hook.hookId = getHookId()
    }

    if (!hook.hookName) {
      hook.hookName = getHookName(hook)
    }

    return wrap(hook)
  })
}

const getHookName = (hook) => {
  // find the name of the hook by parsing its
  // title and pulling out whats between the quotes
  const name = hook.title.match(betweenQuotesRe)

  return name && name[1]
}

const forceGc = (obj) => {
  // aggressively forces GC by purging
  // references to ctx, and removes callback
  // functions for closures
  for (let key of Object.keys(obj.ctx || {})) {
    obj.ctx[key] = undefined
  }

  if (obj.fn) {
    obj.fn = () => {}
  }
}

const eachHookInSuite = (suite, fn) => {
  for (let type of HOOKS) {
    for (let hook of suite[`_${type}`]) {
      fn(hook)
    }
  }

  // prevent loop comprehension
  return null
}

// iterates over a suite's tests (including nested suites)
// and will return as soon as the callback is true
const findTestInSuite = (suite, fn: any = _.identity) => {
  for (const test of suite.tests) {
    if (fn(test)) {
      return test
    }
  }

  for (const childSuite of suite.suites) {
    const test = findTestInSuite(childSuite, fn)

    if (test) {
      return test
    }
  }
}

const findSuiteInSuite = (suite, fn: any = _.identity) => {
  if (fn(suite)) {
    return suite
  }

  for (const childSuite of suite.suites) {
    const foundSuite = findSuiteInSuite(childSuite, fn)

    if (foundSuite) {
      return foundSuite
    }
  }
}

const suiteHasTest = (suite, testId) => {
  return findTestInSuite(suite, (test) => test.id === testId)
}

const suiteHasSuite = (suite, suiteId) => {
  return findSuiteInSuite(suite, (s) => s.id === suiteId)
}

// same as findTestInSuite but iterates backwards
const findLastTestInSuite = (suite, fn: any = _.identity) => {
  for (let i = suite.suites.length - 1; i >= 0; i--) {
    const test = findLastTestInSuite(suite.suites[i], fn)

    if (test) {
      return test
    }
  }

  for (let i = suite.tests.length - 1; i >= 0; i--) {
    const test = suite.tests[i]

    if (fn(test)) {
      return test
    }
  }
}

const getAllSiblingTests = (suite, getTest) => {
  const tests: any[] = []

  suite.eachTest((testRunnable) => {
    // iterate through each of our suites tests.
    // this will iterate through all nested tests
    // as well.  and then we add it only if its
    // in our filtered tests array

    const test = getTest(testRunnable.id, testRunnable.order)

    if (test) {
      return tests.push(test)
    }

    return
  })

  return tests
}

function getTestIndexFromId (id) {
  return +id.slice(1)
}

const getTestFromHook = (hook) => {
  // if theres already a currentTest use that

  const test = hook.ctx.currentTest

  if (test) {
    return test
  }
}

// we have to see if this is the last suite amongst
// its siblings.  but first we have to filter out
// suites which dont have a filtered test in them
const isLastSuite = (suite, tests) => {
  if (suite.root) {
    return false
  }

  // grab all of the suites from our filtered tests
  // including all of their ancestor suites!
  const suites = _.reduce<any, any[]>(tests, (memo, test) => {
    let parent

    while ((parent = test.parent)) {
      memo.push(parent)
      test = parent
    }

    return memo
  }, [])

  // intersect them with our parent suites and see if the last one is us
  return _
  .chain(suites)
  .uniq()
  .intersection(suite.parent.suites)
  .last()
  .value() === suite
}

// we are the last test that will run in the suite
// if we're the last test in the tests array or
// if we failed from a hook and that hook was 'before'
// since then mocha skips the remaining tests in the suite
const lastTestThatWillRunInSuite = (test, tests) => {
  return isLastTest(test, tests) || (test.failedFromHookId && (test.hookName === 'before all'))
}

const isLastTest = (test, tests) => {
  return test.id === _.get(_.last(tests), 'id')
}

const isRootSuite = (suite) => {
  return suite && suite.root
}

const overrideRunnerHook = (Cypress, _runner, getTest, getCurrentTest, setCurrentTest, getTests) => {
  // bail if our _runner doesn't have a hook.
  // useful in tests
  if (!_runner.hook) {
    return
  }

  // monkey patch the hook event so we can wrap
  // 'test:after:run' around all of
  // the hooks surrounding a test runnable
  // const _runnerHook = _runner.hook
  _runner.hook = $utils.monkeypatchBefore(_runner.hook, function (name, fn) {
    if (name !== 'afterAll' && name !== 'afterEach') {
      return
    }

    const test = getCurrentTest()
    const allTests = getTests()

    let shouldFireTestAfterRun = () => false

    switch (name) {
      case 'afterEach':
        shouldFireTestAfterRun = () => {
          // find all of the grep'd tests which share
          // the same parent suite as our current test
          if (this.suite.root) {
            _runner._shouldBufferSuiteEnd = true

            // make sure this test isnt the last test overall but also
            // isnt the last test in our filtered parent suite's tests array
            if (
              test.final === false
              || (test !== _.last(allTests)) && (test !== _.last(getAllSiblingTests(test.parent, getTest)))
            ) {
              return true
            }
          }

          return false
        }

        break

      case 'afterAll':
        shouldFireTestAfterRun = () => {
          // find all of the filtered allTests which share
          // the same parent suite as our current _test
          if (test) {
            const testIsActuallyInSuite = suiteHasTest(this.suite, test.id)

            // we ensure the test actually belongs to this suite.
            // the test may not belong to the suite when a suite is skipped
            // due to already being run on top navigation
            // https://github.com/cypress-io/cypress/issues/9026
            if (!testIsActuallyInSuite) {
              return false
            }

            // 1. if we're the very last test in the entire allTests
            //    we wait until the root suite fires
            // 2. else if we arent the last nested suite we fire if we're
            //    the last test that will run

            if (
              (isRootSuite(this.suite) && isLastTest(test, allTests))
              || (!isLastSuite(this.suite, allTests) && lastTestThatWillRunInSuite(test, getAllSiblingTests(test.parent, getTest)))
            ) {
              return true
            }
          }

          return false
        }

        break

      default:
        break
    }

    const newArgs = [name, $utils.monkeypatchBefore(fn,
      function () {
        if (!shouldFireTestAfterRun()) return

        setCurrentTest(null)

        if (test.final !== false) {
          test.final = true
          if (test.state === 'passed') {
            Cypress.action('runner:pass', wrap(test))
          }

          Cypress.action('runner:test:end', wrap(test))

          _runner._shouldBufferSuiteEnd = false
          _runner._onTestAfterRun.map((fn) => {
            return fn()
          })

          _runner._onTestAfterRun = []
        }

        testAfterRun(test, Cypress)
      })]

    return newArgs
  })
}

const getTestResults = (tests) => {
  return _.map(tests, (test) => {
    const obj: Record<string, any> = _.pick(test, 'id', 'duration', 'state')

    obj.title = test.originalTitle
    // TODO FIX THIS!
    if (!obj.state) {
      obj.state = 'skipped'
    }

    return obj
  })
}

const hasOnly = (suite) => {
  return (
    suite._onlyTests.length ||
    suite._onlySuites.length ||
    _.some(suite.suites, hasOnly)
  )
}

<<<<<<< HEAD
const normalizeAll = (suite, previouslyRanTests = {}, setTests, onLogsById, getRunnableId, getHookId, getOnlyTestId, getOnlySuiteId, createEmptyOnlyTest) => {
=======
const normalizeAll = (suite, initialTests = {}, setTestsById, setTests, onLogsById, getRunnableId, getHookId, getOnlyTestId, getOnlySuiteId, createEmptyOnlyTest) => {
>>>>>>> e32e3638
  let hasTests = false

  // only loop until we find the first test
  findTestInSuite(suite, () => {
    return hasTests = true
  })

  // if we dont have any tests then bail
  // unless we're using studio to add to the root suite
  if (!hasTests && getOnlySuiteId() !== 'r1') {
    return
  }

  // we are doing a super perf loop here where
  // we hand back a normalized object but also
  // create optimized lookups for the tests without
  // traversing through it multiple times
  const tests: Record<string, any> = {}
<<<<<<< HEAD
  const normalizedSuite = normalize(suite, tests, previouslyRanTests, onLogsById, getRunnableId, getHookId, getOnlyTestId, getOnlySuiteId, createEmptyOnlyTest)
=======
  const normalizedSuite = normalize(suite, tests, initialTests, onLogsById, getRunnableId, getHookId, getOnlyTestId, getOnlySuiteId, createEmptyOnlyTest)

  if (setTestsById) {
    // use callback here to hand back
    // the optimized tests
    setTestsById(tests)
  }
>>>>>>> e32e3638

  let i = 0

  const testsArr = _.map(tests, (test) => {
    test.order = i += 1

    return test
  })

  // same pattern here
  setTests(testsArr)

  // generate the diff of the config after spec has been executed
  // e.g. config changes via Cypress.config('...')
  normalizedSuite.runtimeConfig = {}
  _.map(Cypress.config(), (v, key) => {
    if (_.isEqual(v, Cypress.originalConfig[key])) {
      return null
    }

    normalizedSuite.runtimeConfig[key] = v

    return
  })

  return normalizedSuite
}

<<<<<<< HEAD
const normalize = (runnable, tests, previouslyRanTests, onLogsById, getRunnableId, getHookId, getOnlyTestId, getOnlySuiteId, createEmptyOnlyTest) => {
=======
const normalize = (runnable, tests, initialTests, onLogsById, getRunnableId, getHookId, getOnlyTestId, getOnlySuiteId, createEmptyOnlyTest) => {
>>>>>>> e32e3638
  const normalizeRunnable = (runnable) => {
    if (!runnable.id) {
      runnable.id = getRunnableId()
    }

    // tests have a type of 'test' whereas suites do not have a type property
    if (runnable.type == null) {
      runnable.type = 'suite'
    }

<<<<<<< HEAD
    // if we have a runnable in the previously ran test states
=======
    // if we have a runnable in the initial state
>>>>>>> e32e3638
    // then merge in existing properties into the runnable
    const i = previouslyRanTests[runnable.id]

    let prevAttempts

    if (i) {
      prevAttempts = []

      if (i.prevAttempts) {
        prevAttempts = _.map(i.prevAttempts, (test) => {
          if (test) {
            _.each(RUNNABLE_LOGS, (type) => {
              return _.each(test[type], onLogsById)
            })
          }

          // reduce this runnable down to its props and collections
          return wrapAll(test)
        })
      }

      _.each(RUNNABLE_LOGS, (type) => {
        return _.each(i[type], onLogsById)
      })

      _.extend(runnable, i)
    }

    // merge all hooks into single array
    runnable.hooks = condenseHooks(runnable, getHookId)

    // reduce this runnable down to its props
    // and collections
    const wrappedRunnable = wrapAll(runnable)

    if (runnable.type === 'test') {
      const cfg = getResolvedTestConfigOverride(runnable)

      if (_.size(cfg)) {
        runnable._testConfig = cfg
        wrappedRunnable._testConfig = cfg
      }

      wrappedRunnable._titlePath = runnable.titlePath()
    }

    if (prevAttempts) {
      wrappedRunnable.prevAttempts = prevAttempts
    }

    return wrappedRunnable
  }

  const push = (test) => {
    return tests[test.id] != null ? tests[test.id] : (tests[test.id] = test)
  }

  const onlyIdMode = () => {
    return !!getOnlyTestId() || !!getOnlySuiteId()
  }

  const suiteHasOnlyId = (suite) => {
    return suiteHasTest(suite, getOnlyTestId()) || suiteHasSuite(suite, getOnlySuiteId())
  }

  const normalizedRunnable = normalizeRunnable(runnable)

  if (getOnlySuiteId() && runnable.id === getOnlySuiteId()) {
    createEmptyOnlyTest(runnable)
  }

  if ((runnable.type !== 'suite') || !hasOnly(runnable)) {
    if (runnable.type === 'test' && (!getOnlyTestId() || runnable.id === getOnlyTestId())) {
      push(runnable)
    }

    const runnableTests = runnable.tests
    const runnableSuites = runnable.suites

    if (onlyIdMode()) {
      runnable.tests = []
      runnable._onlyTests = []
      runnable.suites = []
      runnable._onlySuites = []
      runnable._afterAll = []
      runnable._afterEach = []
    }

    // recursively iterate and normalize all other _runnables
    _.each({ tests: runnableTests, suites: runnableSuites }, (_runnables, type) => {
      if (runnable[type]) {
        return normalizedRunnable[type] = _.compact(_.map(_runnables, (childRunnable) => {
<<<<<<< HEAD
          const normalizedChild = normalize(childRunnable, tests, previouslyRanTests, onLogsById, getRunnableId, getHookId, getOnlyTestId, getOnlySuiteId, createEmptyOnlyTest)
=======
          const normalizedChild = normalize(childRunnable, tests, initialTests, onLogsById, getRunnableId, getHookId, getOnlyTestId, getOnlySuiteId, createEmptyOnlyTest)
>>>>>>> e32e3638

          if (type === 'tests' && onlyIdMode()) {
            if (normalizedChild.id === getOnlyTestId()) {
              runnable.tests = [childRunnable]
              runnable._onlyTests = [childRunnable]

              return normalizedChild
            }

            return null
          }

          if (type === 'suites' && onlyIdMode()) {
            if (suiteHasOnlyId(childRunnable)) {
              runnable.suites = [childRunnable]
              runnable._onlySuites = [childRunnable]

              return normalizedChild
            }

            return null
          }

          return normalizedChild
        }))
      }

      return null
    })

    return normalizedRunnable
  }

  // this follows how mocha filters onlys. its runner#filterOnly
  // is pretty much the same minus the normalization part
  const filterOnly = (normalizedSuite, suite) => {
    if (suite._onlyTests.length) {
      const suiteOnlyTests = suite._onlyTests

      if (getOnlyTestId()) {
        suite.tests = []
        suite._onlyTests = []
        suite._afterAll = []
        suite._afterEach = []
      } else {
        suite.tests = suite._onlyTests
      }

      normalizedSuite.tests = _.compact(_.map(suiteOnlyTests, (test) => {
        const normalizedTest = normalizeRunnable(test)

        if (getOnlyTestId()) {
          if (normalizedTest.id === getOnlyTestId()) {
            suite.tests = [test]
            suite._onlyTests = [test]

            push(test)

            return normalizedTest
          }

          return null
        }

        push(test)

        return normalizedTest
      }))

      suite.suites = []
      normalizedSuite.suites = []
    } else {
      suite.tests = []
      normalizedSuite.tests = []

      _.each(suite._onlySuites, (onlySuite) => {
        const normalizedOnlySuite = normalizeRunnable(onlySuite)

        if (hasOnly(onlySuite)) {
          filterOnly(normalizedOnlySuite, onlySuite)
        }
      })

      const suiteSuites = suite.suites

      suite.suites = []

      normalizedSuite.suites = _.compact(_.map(suiteSuites, (childSuite) => {
<<<<<<< HEAD
        const normalizedChildSuite = normalize(childSuite, tests, previouslyRanTests, onLogsById, getRunnableId, getHookId, getOnlyTestId, getOnlySuiteId, createEmptyOnlyTest)
=======
        const normalizedChildSuite = normalize(childSuite, tests, initialTests, onLogsById, getRunnableId, getHookId, getOnlyTestId, getOnlySuiteId, createEmptyOnlyTest)
>>>>>>> e32e3638

        if ((suite._onlySuites.indexOf(childSuite) !== -1) || filterOnly(normalizedChildSuite, childSuite)) {
          if (onlyIdMode()) {
            if (suiteHasOnlyId(childSuite)) {
              suite.suites.push(childSuite)

              return normalizedChildSuite
            }

            return null
          }

          suite.suites.push(childSuite)

          return normalizedChildSuite
        }

        return null
      }))
    }

    return suite.tests.length || suite.suites.length
  }

  filterOnly(normalizedRunnable, runnable)

  return normalizedRunnable
}

const hookFailed = (hook, err, getCurrentTest, getTestFromHookOrFindTest) => {
  // NOTE: sometimes mocha will fail a hook without having emitted on('hook')
  // event, so this hook might not have currentTest set correctly
  // in which case we need to lookup the test
  const test = getCurrentTest() || getTestFromHookOrFindTest(hook)

  setHookFailureProps(test, hook, err)

  if (hook.alreadyEmittedMocha) {
    test.alreadyEmittedMocha = true
  } else {
    return Cypress.action('runner:test:end', wrap(test))
  }
}

const setHookFailureProps = (test, hook, err) => {
  err = $errUtils.wrapErr(err)
  const hookName = getHookName(hook)

  test.err = err
  test.state = 'failed'
  test.duration = hook.duration // TODO: nope (?)
  test.hookName = hookName // TODO: why are we doing this?
  test.failedFromHookId = hook.hookId
}

function getTestFromRunnable (runnable) {
  switch (runnable.type) {
    case 'hook':
      return getTestFromHook(runnable)

    case 'test':
      return runnable
    default: null
  }
}

const _runnerListeners = (_runner, Cypress, _emissions, getTest, getCurrentTest, setCurrentTest, getTestFromHookOrFindTest) => {
  _runner.on('start', () => {
    return Cypress.action('runner:start', {
      start: new Date(),
    })
  })

  _runner.on('end', () => {
    return Cypress.action('runner:end', {
      end: new Date(),
    })
  })

  _runner.on('suite', (suite) => {
    if (_emissions.started[suite.id]) {
      return
    }

    _emissions.started[suite.id] = true

    return Cypress.action('runner:suite:start', wrap(suite))
  })

  _runner._shouldBufferSuiteEnd = false
  _runner._onTestAfterRun = []

  _runner.on('suite end', (suite) => {
    const handleSuiteEnd = () => {
    // cleanup our suite + its hooks
      forceGc(suite)
      eachHookInSuite(suite, forceGc)

      if (_emissions.ended[suite.id]) {
        return
      }

      _emissions.ended[suite.id] = true

      Cypress.action('runner:suite:end', wrap(suite))
    }

    if (_runner._shouldBufferSuiteEnd) {
      _runner._onTestAfterRun = _runner._onTestAfterRun.concat([handleSuiteEnd])

      return
    }

    return handleSuiteEnd()
  })

  _runner.on('hook', (hook) => {
    // mocha incorrectly sets currentTest on before/after all's.
    // if there is a nested suite with a before, then
    // currentTest will refer to the previous test run
    // and not our current
    // https://github.com/cypress-io/cypress/issues/1987
    if ((hook.hookName === 'before all' || hook.hookName === 'after all') && hook.ctx.currentTest) {
      delete hook.ctx.currentTest
    }

    let test = getCurrentTest()

    if (test && test.state !== 'pending') {
      // if the current test isn't within the hook's suite
      // then don't run the hook https://github.com/cypress-io/cypress/issues/17705
      if (!suiteHasTest(hook.parent, test.id)) {
        return
      }
    } else {
      // https://github.com/cypress-io/cypress/issues/9162
      // In https://github.com/cypress-io/cypress/issues/8113, getCurrentTest() call was removed to handle skip() properly.
      // But it caused tests to hang when there's a failure in before().
      // That's why getCurrentTest() is revived and checks if the state is 'pending'.

      // set the hook's id from the test because
      // hooks do not have their own id, their
      // commands need to grouped with the test
      // and we can only associate them by this id
      test = getTestFromHookOrFindTest(hook)
    }

    if (!test) {
      // we couldn't find a test to run with this hook
      // probably because the entire suite has already completed
      // so return early and tell onRunnableRun to skip the test
      return
    }

    hook.id = test.id
    hook.ctx.currentTest = test

    // make sure we set this test as the current now
    // else its possible that our TEST_AFTER_RUN_EVENT
    // will never fire if this failed in a before hook
    setCurrentTest(test)

    return Cypress.action('runner:hook:start', wrap(hook))
  })

  _runner.on('hook end', (hook) => {
    return Cypress.action('runner:hook:end', wrap(hook))
  })

  _runner.on('test', (test) => {
    setCurrentTest(test)

    if (_emissions.started[test.id]) {
      return
    }

    _emissions.started[test.id] = true

    return Cypress.action('runner:test:start', wrap(test))
  })

  _runner.on('test end', (test) => {
    if (_emissions.ended[test.id]) {
      return
    }

    _emissions.ended[test.id] = true

    // NOTE: we wait to send 'test end' until after hooks run
    // return Cypress.action('runner:test:end', wrap(test))
  })

  // Ignore the 'pass' event since we emit our own
  // _runner.on('pass', (test) => {
  //   return Cypress.action('runner:pass', wrap(test))
  // })

  /**
   * Mocha retry event is only fired in Mocha version 6+
   * https://github.com/mochajs/mocha/commit/2a76dd7589e4a1ed14dd2a33ab89f182e4c4a050
   */
  _runner.on('retry', (test, err) => {
    test.err = $errUtils.wrapErr(err)
    Cypress.action('runner:retry', wrap(test), test.err)
  })

  // if a test is pending mocha will only
  // emit the pending event instead of the test
  // so we normalize the pending / test events
  _runner.on('pending', function (test) {
    // do nothing if our test is skipped
    if (test._ALREADY_RAN) {
      return
    }

    if (!fired(TEST_BEFORE_RUN_EVENT, test)) {
      fire(TEST_BEFORE_RUN_EVENT, test, Cypress)
    }

    test.state = 'pending'

    if (!test.alreadyEmittedMocha) {
      // do not double emit this event
      test.alreadyEmittedMocha = true

      Cypress.action('runner:pending', wrap(test))
    }

    this.emit('test', test)

    // if this is not the last test amongst its siblings
    // then go ahead and fire its test:after:run event
    // else this will not get called
    const tests = getAllSiblingTests(test.parent, getTest)

    if (_.last(tests) !== test) {
      test.final = true

      return fire(TEST_AFTER_RUN_EVENT, test, Cypress)
    }
  })

  _runner.on('fail', (runnable, err) => {
    let hookName
    const isHook = runnable.type === 'hook'

    err.stack = $stackUtils.normalizedStack(err)

    if (isHook) {
      const parentTitle = runnable.parent.title

      hookName = getHookName(runnable)
      const test = getCurrentTest() || getTestFromHookOrFindTest(runnable)

      const unsupportedPlugin = $errUtils.getUnsupportedPlugin(runnable)

      // append a friendly message to the error indicating
      // we're skipping the remaining tests in this suite
      const errMessage = $errUtils.errByPath('uncaught.error_in_hook', {
        parentTitle,
        hookName,
        retries: test._retries,
        unsupportedPlugin,
        errMessage: err.message,
      }).message

      if (unsupportedPlugin) {
        err = $errUtils.modifyErrMsg(err, errMessage, () => errMessage)
      } else {
        err = $errUtils.appendErrMsg(err, errMessage)
      }
    }

    // always set runnable err so we can tap into
    // taking a screenshot on error
    runnable.err = $errUtils.wrapErr(err)

    if (!runnable.alreadyEmittedMocha) {
      // do not double emit this event
      runnable.alreadyEmittedMocha = true

      Cypress.action('runner:fail', wrap(runnable), runnable.err)
    }

    // if we've already fired the test after run event
    // it means that this runnable likely failed due to
    // a double done(err) callback, and we need to fire
    // this again!
    if (fired(TEST_AFTER_RUN_EVENT, runnable)) {
      fire(TEST_AFTER_RUN_EVENT, runnable, Cypress)
    }

    if (isHook) {
      // if a hook fails (such as a before) then the test will never
      // get run and we'll need to make sure we set the test so that
      // the TEST_AFTER_RUN_EVENT fires correctly
      return hookFailed(runnable, runnable.err, getCurrentTest, getTestFromHookOrFindTest)
    }
  })
}

export default {
  create: (specWindow, mocha, Cypress, cy, state) => {
    let _runnableId = 0
    let _hookId = 0
    let _uncaughtFn: (() => never) | null = null
    let _resumedAtTestIndex: number | null = null
<<<<<<< HEAD
    let _startTime: string | null = null
    let _onlyTestId = null
    let _onlySuiteId = null
    let _skipCollectingLogs = true

    // hold onto the _runnables for faster lookup later
    let _currentTest: any = null
    let _tests: any[] = []
    const _logsById: Record<string, any> = {}
    let _emissions: Emissions = {
      started: {},
      ended: {},
    }
=======
    let _skipCollectingLogs = true
>>>>>>> e32e3638

    const _runner = mocha.getRunner()

    _runner.suite = mocha.getRootSuite()

    function isNotAlreadyRunTest (test) {
      return _resumedAtTestIndex == null || getTestIndexFromId(test.id) >= _resumedAtTestIndex
    }

    const getTestFromHookOrFindTest = (hook) => {
      const test = getTestFromHook(hook)

      if (test) {
        return test
      }

      const suite = hook.parent

      let foundTest

      if (hook.hookName === 'after all') {
        foundTest = findLastTestInSuite(suite, isNotAlreadyRunTest)
      } else if (hook.hookName === 'before all') {
        foundTest = findTestInSuite(suite, isNotAlreadyRunTest)
      }

      // if test has retried, we getTest will give us the last attempt
      foundTest = foundTest && getTest(foundTest.id, foundTest.order)

      return foundTest
    }

    // eslint-disable-next-line @cypress/dev/arrow-body-multiline-braces
    const onSpecError = (handlerType) => (event) => {
      let { originalErr, err } = $errUtils.errorFromUncaughtEvent(handlerType, event)

      debugErrors('uncaught spec error: %o', originalErr)

      $errUtils.logError(Cypress, handlerType, originalErr)

      // we can stop here because this error will fail the current test
      if (state('runnable')) {
        cy.onUncaughtException({
          frameType: 'spec',
          handlerType,
          err,
        })

        return undefined
      }

      err = $errUtils.createUncaughtException({
        frameType: 'spec',
        handlerType,
        state,
        err,
      })

      // otherwise there's no test to associate this error to
      const appendMsg = [
        'Cypress could not associate this error to any specific test.',
        'We dynamically generated a new test to display this failure.',
      ].join('\n\n')

      err = $errUtils.appendErrMsg(err, appendMsg)

      // we use this below to create a test and tie this error to it
      _uncaughtFn = () => {
        throw err
      }

      // return undefined so the browser does its default
      // uncaught exception behavior (logging to console)
      return undefined
    }

    specWindow.addEventListener('error', onSpecError('error'))
    specWindow.addEventListener('unhandledrejection', onSpecError('unhandledrejection'))

<<<<<<< HEAD
=======
    // hold onto the _runnables for faster lookup later
    let _test: any = null
    let _tests: any[] = []
    let _testsById: Record<string, any> = {}
    const _testsQueue: any[] = []
    const _testsQueueById: Record<string, any> = {}
    const _logsById: Record<string, any> = {}
    let _emissions: Emissions = {
      started: {},
      ended: {},
    }
    let _startTime: string | null = null
    let _onlyTestId = null
    let _onlySuiteId = null

>>>>>>> e32e3638
    const getRunnableId = () => {
      return `r${++_runnableId}`
    }

    const getHookId = () => {
      return `h${++_hookId}`
    }

    const setTests = (t) => {
      return _tests = t
    }

    const getTests = () => {
      return _tests
    }

    const onLogsById = (l) => {
      if (_skipCollectingLogs) return

      return _logsById[l.id] = l
    }

    const getCurrentTest = () => {
      return _currentTest
    }

    const setCurrentTest = (t) => {
      return _currentTest = t
    }

    const getTest = (id, order?: number) => {
      // perf short circuit
      if (!id) {
        return
      }

      let test

      if (order) {
        test = _tests[order - 1]
      }

      if (!test) {
        test = _.find(_tests, (test) => test.id === id)
      }

      return (test?.id === id) ? test : undefined
    }

    const replaceTest = (runnable, id) => {
      const testsIndex = _.findIndex(_tests, { id })

      _tests.splice(testsIndex, 1, runnable)
    }

    const setOnlyTestId = (testId) => {
      _onlyTestId = testId
    }

    const getOnlyTestId = () => _onlyTestId

    const setOnlySuiteId = (suiteId) => {
      _onlySuiteId = suiteId
    }

    const getOnlySuiteId = () => _onlySuiteId

    overrideRunnerHook(Cypress, _runner, getTest, getCurrentTest, setCurrentTest, getTests)

    // this forces mocha to enqueue a duplicate test in the case of test retries
    const replacePreviousAttemptWith = (test) => {
      const prevAttempt = getTest(test.id, test.order)

      const prevAttempts = prevAttempt.prevAttempts || []

      const newPrevAttempts = prevAttempts.concat([prevAttempt])

      delete prevAttempt.prevAttempts

      test.prevAttempts = newPrevAttempts

      replaceTest(test, test.id)
    }

    const maybeHandleRetry = (runnable, err) => {
      if (!err) return

      const r = runnable
      const isHook = r.type === 'hook'
      const isTest = r.type === 'test'
      const test = getCurrentTest() || getTestFromHook(runnable)
      const hookName = isHook && getHookName(r)
      const isBeforeEachHook = isHook && !!hookName.match(/before each/)
      const isAfterEachHook = isHook && !!hookName.match(/after each/)
      const retryAbleRunnable = isTest || isBeforeEachHook || isAfterEachHook
      const willRetry = (test._currentRetry < test._retries) && retryAbleRunnable
      const isTestConfigOverride = !fired(TEST_BEFORE_RUN_EVENT, test)

      const fail = function () {
        return err
      }
      const noFail = function () {
        return
      }

      if (err) {
        if (willRetry) {
          test.state = 'failed'
          test.final = false
        }

        if (isTestConfigOverride) {
          // let the runner handle the error
          delete runnable.err
        }

        if ((willRetry || isTestConfigOverride) && isBeforeEachHook) {
          delete runnable.err
          test._retriesBeforeEachFailedTestFn = test.fn

          // this prevents afterEach hooks that exist at a deeper level than the failing one from running
          // we will always skip remaining beforeEach hooks since they will always be same level or deeper
          test._skipHooksWithLevelGreaterThan = runnable.titlePath().length

          setHookFailureProps(test, runnable, err)
          test.fn = function () {
            throw err
          }

          return noFail()
        }

        if (willRetry && isAfterEachHook) {
          // if we've already failed this attempt from an afterEach hook then we've already enqueued another attempt
          // so return early
          if (test._retriedFromAfterEachHook) {
            return noFail()
          }

          setHookFailureProps(test, runnable, err)

          const newTest = test.clone()

          newTest._currentRetry = test._currentRetry + 1

          test.parent.testsQueue.unshift(newTest)

          // this prevents afterEach hooks that exist at a deeper (or same) level than the failing one from running
          test._skipHooksWithLevelGreaterThan = runnable.titlePath().length - 1
          test._retriedFromAfterEachHook = true

          Cypress.action('runner:retry', wrap(test), test.err)

          return noFail()
        }
      }

      return fail()
    }

    const createEmptyOnlyTest = (suite) => {
      const test = mocha.createTest('New Test', _.noop)

      test.id = getRunnableId()

      suite.addTest(test)
      suite.appendOnlyTest(test)

      test.invocationDetails = suite.invocationDetails

      setOnlyTestId(test.id)

      return test
    }

    return {
      onSpecError,
      setOnlyTestId,
      setOnlySuiteId,
      prepare (savedRunState, skipCollectingLogs) {
        const {
          tests: previouslyRanTests,
          currentId,
          emissions,
          numLogs,
          startTime,
        } = savedRunState

        _skipCollectingLogs = skipCollectingLogs

        // prepare the runnable states
        const runnables = this.normalizeAll(previouslyRanTests)

        if (numLogs) {
          this.setNumLogs(numLogs)
        }

        if (startTime) {
          this.setStartTime(state.startTime)
        }

        if (currentId) {
          this.resumeAtTest(currentId, emissions)
        }

        return runnables
      },

      normalizeAll (tests, skipCollectingLogs) {
        _skipCollectingLogs = skipCollectingLogs
        // if we have an uncaught error then slice out
        // all of the tests and suites and just generate
        // a single test since we received an uncaught
        // error prior to processing any of mocha's tests
        // which could have occurred in a separate support file
        if (_uncaughtFn) {
          _runner.suite.suites = []
          _runner.suite.tests = []
          // prevents .only on suite from hiding uncaught error
          _runner.suite._onlySuites = []

          // create a runnable to associate for the failure
          mocha.createRootTest('An uncaught error was detected outside of a test', _uncaughtFn)
        }

        return normalizeAll(
          _runner.suite,
          tests,
          setTests,
          onLogsById,
          getRunnableId,
          getHookId,
          getOnlyTestId,
          getOnlySuiteId,
          createEmptyOnlyTest,
        )
      },

      run (fn) {
        if (_startTime == null) {
          _startTime = dayjs().toJSON()
        }

        _runnerListeners(_runner, Cypress, _emissions, getTest, getCurrentTest, setCurrentTest, getTestFromHookOrFindTest)

        return _runner.run((failures) => {
          // if we happen to make it all the way through
          // the run, then just set _runner.stopped to true here
          _runner.stopped = true

          // remove all the listeners
          // so no more events fire
          // since a test failure may 'leak' after a run completes
          _runner.removeAllListeners()

          // TODO this functions is not correctly
          // synchronized with the 'end' event that
          // we manage because of uncaught hook errors
          if (fn) {
            return fn(failures, getTestResults(_tests))
          }
        })
      },

      onRunnableRun (runnableRun, runnable: CypressRunnable, args) {
        // extract out the next(fn) which mocha uses to
        // move to the next runnable - this will be our async seam
        const _next = args[0]

        // don't use getCurrentTest() here since hook runnables without tests should be skipped.
        // getCurrentTest() can be defined when a hook doesn't belong to the test.
        // see where we set currentTest in `_runner.on('hook'`
        const test = getTestFromRunnable(runnable)

        // if there's no test, this is likely a rouge before/after hook
        // that should not have run, so skip this runnable
        if (!test || _runner.stopped) {
          return _next()
        }

        // first time seeing a retried test
        // that hasn't already replaced our test
        if (test._currentRetry > 0 && getTest(test.id, test.order) !== test) {
          replacePreviousAttemptWith(test)
        }

        // closure for calculating the actual
        // runtime of a runnables fn execution duration
        // and also the run of the runnable:after:run:async event
        let lifecycleStart
        let wallClockEnd: Date | null = null
        let fnDurationStart: Date | null = null
        let fnDurationEnd: Date | null = null
        let afterFnDurationStart: Date | null = null
        let afterFnDurationEnd: Date | null = null

        // when this is a hook, capture the real start
        // date so we can calculate our test's duration
        // including all of its hooks
        const wallClockStartedAt = new Date()

        if (!test.wallClockStartedAt) {
          // if we don't have lifecycle timings yet
          lifecycleStart = wallClockStartedAt
        }

        if (test.wallClockStartedAt == null) {
          test.wallClockStartedAt = wallClockStartedAt
        }

        const isHook = runnable.type === 'hook'

        let runnableName = 'test'
        let runnableId = runnable.id

        if (isHook) {
        // if this isn't a hook, then the name is 'test'
          runnableName = getHookName(runnable)

          // set hook id to hook id or test id
          runnableId = runnable.hookId

          const isAfterEachHook = runnableName.match(/after each/)
          const isBeforeEachHook = runnableName.match(/before each/)

          // if we've been told to skip hooks at a certain nested level
          // this happens if we're handling a runnable that is going to retry due to failing in a hook
          const shouldSkipRunnable = test._skipHooksWithLevelGreaterThan != null
          && (isBeforeEachHook || isAfterEachHook && runnable.titlePath().length > test._skipHooksWithLevelGreaterThan)

          if (shouldSkipRunnable) {
            return _next.call(this)
          }
        }

        const next = (err) => {
          // now set the duration of the after runnable run async event
          afterFnDurationEnd = (wallClockEnd = new Date())

          switch (runnable.type) {
            case 'hook':
              // reset runnable duration to include lifecycle
              // and afterFn timings purely for the mocha runner.
              // this is what it 'feels' like to the user
              runnable.duration = duration(wallClockEnd, wallClockStartedAt)

              setTestTimingsForHook(test, runnableName, {
                hookId: runnableId,
                fnDuration: duration(fnDurationEnd!, fnDurationStart!),
                afterFnDuration: duration(afterFnDurationEnd, afterFnDurationStart!),
              })

              break

            case 'test':
              // if we are currently on a test then
              // recalculate its duration to be based
              // against that (purely for the mocha reporter)
              test.duration = duration(wallClockEnd, test.wallClockStartedAt)

              // but still preserve its actual function
              // body duration for timings
              setTestTimings(test, runnableName, {
                fnDuration: duration(fnDurationEnd!, fnDurationStart!),
                afterFnDuration: duration(afterFnDurationEnd!, afterFnDurationStart!),
              })

              break

            default:
              break
          }

          return _next.call(runnable, err)
        }

        const onNext = (err) => {
          // when done with the function set that to end
          fnDurationEnd = new Date()

          // and also set the afterFnDuration to this same date
          afterFnDurationStart = fnDurationEnd

          // attach error right now
          // if we have one
          if (err) {
            const PendingErrorMessages = ['sync skip', 'async skip call', 'async skip; aborting execution']

            if (_.find(PendingErrorMessages, err.message) !== undefined) {
              err.isPending = true
            }

            runnable.err = $errUtils.wrapErr(err)
          } else {
            // https://github.com/cypress-io/cypress/issues/9209
            // Mocha reuses runnable object. Because of that, runnable.err isn't undefined even when err is undefined.
            // It causes Cypress to take superfluous screenshots.
            delete runnable.err
          }

          err = maybeHandleRetry(runnable, err)

          return runnableAfterRunAsync(runnable, Cypress)
          .then(() => {
            // once we complete callback with the
            // original err
            next(err)

            // return null here to signal to bluebird
            // that we did not forget to return a promise
            // because mocha internally does not return
            // the test.run(fn)
            return null
          }).catch((err) => {
            next(err)

            // return null here to signal to bluebird
            // that we did not forget to return a promise
            // because mocha internally does not return
            // the test.run(fn)
            return null
          })
        }

        // if either the TEST_BEFORE_RUN_EVENT or TEST_BEFORE_RUN_ASYNC_EVENT throws
        // then override the test function to associate the error to the test
        const handleBeforeTestEventError = (err: Error): boolean => {
          const { fn } = runnable

          runnable.fn = () => {
            runnable.fn = fn
            throw err
          }

          return false
        }

        // TODO: handle promise timeouts here!
        // whenever any runnable is about to run
        // we figure out what test its associated to
        // if its a hook, and then we fire the
        // test:before:run:async action if its not
        // been fired before for this test
        return Promise.try(() => {
          if (!fired(TEST_BEFORE_RUN_EVENT, test)) {
            cy.reset(test)
            test.slow(Cypress.config('slowTestThreshold'))
            test._retries = Cypress.getTestRetries() ?? -1
            fire(TEST_BEFORE_RUN_EVENT, test, Cypress)
          }

          return true
        })
        .catch(handleBeforeTestEventError)
        .then((ranSuccessfulBeforeRunEvent: boolean) => {
          cy.state('duringUserTestExecution', false)
          Cypress.primaryOriginCommunicator.toAllSpecBridges('sync:state', { 'duringUserTestExecution': false })

          // our runnable is about to run, so let cy know. this enables
          // us to always have a correct runnable set even when we are
          // running lifecycle events
          // and also get back a function result handler that we use as
          // an async seam
          cy.setRunnable(runnable, runnableId)

          if (ranSuccessfulBeforeRunEvent) {
            return testBeforeRunAsync(test, Cypress)
          }

          return null
        })
        .catch(handleBeforeTestEventError)
        .finally(() => {
          if (lifecycleStart) {
            // capture how long the lifecycle took as part
            // of the overall wallClockDuration of our test
            setTestTimings(test, 'lifecycle', duration(new Date(), lifecycleStart))
          }

          // capture the moment we're about to invoke
          // the runnable's callback function
          fnDurationStart = new Date()

          // call the original method with our
          // custom onNext function

          // this tells us we are now running test execution code
          // since all test:before:run:async listeners have completed
          cy.state('duringUserTestExecution', true)

          return runnableRun.call(runnable, onNext)
        })
      },

      getStartTime () {
        return _startTime
      },

      setStartTime (iso) {
        _startTime = iso
      },

      countByTestState (tests, state) {
        const count = _.filter(tests, (test) => {
          return test.state === state
        })

        return count.length
      },

      setNumLogs (num) {
        return LogUtils.setCounter(num)
      },

      getEmissions () {
        return _emissions
      },

      getTestsState () {
        const id = _currentTest?.id
        const tests = {}

        // bail if we dont have a current test
        if (!id) {
          return {}
        }

        // search through all of the tests
        // until we find the current test
        // and break then
        for (let testRunnable of _tests) {
          if (testRunnable.id === id) {
            break
          } else {
            const test = serializeTest(testRunnable)

            test.prevAttempts = _.map(testRunnable.prevAttempts, serializeTest)

            tests[test.id] = test
          }
        }

        return tests
      },

      stop () {
        if (_runner.stopped) {
          return
        }

        _runner.stopped = true

        // abort the run
        _runner.abort()

        // emit the final 'end' event
        // since our reporter depends on this event
        // and mocha may never fire this because our
        // runnable may never finish
        _runner.emit('end')

        // remove all the listeners
        // so no more events fire
        _runner.removeAllListeners()
      },

      getDisplayPropsForLog: LogUtils.getDisplayProps,

      getConsolePropsForLogById (logId) {
        const attrs = _logsById[logId]

        if (attrs) {
          return LogUtils.getConsoleProps(attrs)
        }
      },

      getSnapshotPropsForLogById (logId) {
        const attrs = _logsById[logId]

        if (attrs) {
          return LogUtils.getSnapshotProps(attrs)
        }

        return
      },

      resumeAtTest (id, emissions: Emissions = {
        started: {},
        ended: {},
      }) {
        _resumedAtTestIndex = getTestIndexFromId(id)

        _emissions = emissions

        for (let test of _tests) {
          if (getTestIndexFromId(test.id) !== _resumedAtTestIndex) {
            test._ALREADY_RAN = true
            test.pending = true
          } else {
            // bail so we can stop now
            return
          }
        }
      },

      getResumedAtTestIndex () {
        return _resumedAtTestIndex
      },

      cleanupQueue (_numTestsKeptInMemory) {
        // this isn't helpful since we store all tests in memory twice....
        return null
      },

      addLog (attrs, isInteractive) {
<<<<<<< HEAD
        // we dont need to hold a log reference
        // to anything in memory when we're headless
        // because you cannot inspect any logs

=======
        // we don't need to hold a log reference to anything in memory when we don't
        // render the report or are headless because you cannot inspect any logs
>>>>>>> e32e3638
        if (_skipCollectingLogs || !isInteractive) {
          return
        }

        let test = getTest(attrs.testId)

        // bail if for whatever reason we
        // cannot associate this log to a test
        if (!test) {
          return
        }

        const existing = _logsById[attrs.id]

        if (existing) {
          // because log:state:changed may
          // fire at a later time, its possible
          // we've already cleaned up these attrs
          // and in that case we don't want to do
          // anything at all
          if (existing._hasBeenCleanedUp) {
            return
          }

          // mutate the existing object
          return _.extend(existing, attrs)
        }

        _logsById[attrs.id] = attrs

        const { instrument } = attrs

        if (test) {
          // pluralize the instrument as a property on the runnable
          const name = `${instrument}s`
          const logs = test[name] != null ? test[name] : (test[name] = [])

          // else push it onto the logs
          return logs.push(attrs)
        }
      },
    }
  },
}

const mixinLogs = (test) => {
  _.each(RUNNABLE_LOGS, (type) => {
    const logs = test[type]

    if (logs) {
      test[type] = _.map(logs, LogUtils.toSerializedJSON)
    }
  })
}

const serializeTest = (test) => {
  const wrappedTest = wrapAll(test)

  mixinLogs(wrappedTest)

  return wrappedTest
}<|MERGE_RESOLUTION|>--- conflicted
+++ resolved
@@ -483,11 +483,7 @@
   )
 }
 
-<<<<<<< HEAD
 const normalizeAll = (suite, previouslyRanTests = {}, setTests, onLogsById, getRunnableId, getHookId, getOnlyTestId, getOnlySuiteId, createEmptyOnlyTest) => {
-=======
-const normalizeAll = (suite, initialTests = {}, setTestsById, setTests, onLogsById, getRunnableId, getHookId, getOnlyTestId, getOnlySuiteId, createEmptyOnlyTest) => {
->>>>>>> e32e3638
   let hasTests = false
 
   // only loop until we find the first test
@@ -506,17 +502,7 @@
   // create optimized lookups for the tests without
   // traversing through it multiple times
   const tests: Record<string, any> = {}
-<<<<<<< HEAD
   const normalizedSuite = normalize(suite, tests, previouslyRanTests, onLogsById, getRunnableId, getHookId, getOnlyTestId, getOnlySuiteId, createEmptyOnlyTest)
-=======
-  const normalizedSuite = normalize(suite, tests, initialTests, onLogsById, getRunnableId, getHookId, getOnlyTestId, getOnlySuiteId, createEmptyOnlyTest)
-
-  if (setTestsById) {
-    // use callback here to hand back
-    // the optimized tests
-    setTestsById(tests)
-  }
->>>>>>> e32e3638
 
   let i = 0
 
@@ -545,11 +531,7 @@
   return normalizedSuite
 }
 
-<<<<<<< HEAD
 const normalize = (runnable, tests, previouslyRanTests, onLogsById, getRunnableId, getHookId, getOnlyTestId, getOnlySuiteId, createEmptyOnlyTest) => {
-=======
-const normalize = (runnable, tests, initialTests, onLogsById, getRunnableId, getHookId, getOnlyTestId, getOnlySuiteId, createEmptyOnlyTest) => {
->>>>>>> e32e3638
   const normalizeRunnable = (runnable) => {
     if (!runnable.id) {
       runnable.id = getRunnableId()
@@ -560,11 +542,7 @@
       runnable.type = 'suite'
     }
 
-<<<<<<< HEAD
     // if we have a runnable in the previously ran test states
-=======
-    // if we have a runnable in the initial state
->>>>>>> e32e3638
     // then merge in existing properties into the runnable
     const i = previouslyRanTests[runnable.id]
 
@@ -657,11 +635,7 @@
     _.each({ tests: runnableTests, suites: runnableSuites }, (_runnables, type) => {
       if (runnable[type]) {
         return normalizedRunnable[type] = _.compact(_.map(_runnables, (childRunnable) => {
-<<<<<<< HEAD
           const normalizedChild = normalize(childRunnable, tests, previouslyRanTests, onLogsById, getRunnableId, getHookId, getOnlyTestId, getOnlySuiteId, createEmptyOnlyTest)
-=======
-          const normalizedChild = normalize(childRunnable, tests, initialTests, onLogsById, getRunnableId, getHookId, getOnlyTestId, getOnlySuiteId, createEmptyOnlyTest)
->>>>>>> e32e3638
 
           if (type === 'tests' && onlyIdMode()) {
             if (normalizedChild.id === getOnlyTestId()) {
@@ -750,11 +724,7 @@
       suite.suites = []
 
       normalizedSuite.suites = _.compact(_.map(suiteSuites, (childSuite) => {
-<<<<<<< HEAD
         const normalizedChildSuite = normalize(childSuite, tests, previouslyRanTests, onLogsById, getRunnableId, getHookId, getOnlyTestId, getOnlySuiteId, createEmptyOnlyTest)
-=======
-        const normalizedChildSuite = normalize(childSuite, tests, initialTests, onLogsById, getRunnableId, getHookId, getOnlyTestId, getOnlySuiteId, createEmptyOnlyTest)
->>>>>>> e32e3638
 
         if ((suite._onlySuites.indexOf(childSuite) !== -1) || filterOnly(normalizedChildSuite, childSuite)) {
           if (onlyIdMode()) {
@@ -1062,7 +1032,6 @@
     let _hookId = 0
     let _uncaughtFn: (() => never) | null = null
     let _resumedAtTestIndex: number | null = null
-<<<<<<< HEAD
     let _startTime: string | null = null
     let _onlyTestId = null
     let _onlySuiteId = null
@@ -1076,9 +1045,6 @@
       started: {},
       ended: {},
     }
-=======
-    let _skipCollectingLogs = true
->>>>>>> e32e3638
 
     const _runner = mocha.getRunner()
 
@@ -1158,24 +1124,6 @@
     specWindow.addEventListener('error', onSpecError('error'))
     specWindow.addEventListener('unhandledrejection', onSpecError('unhandledrejection'))
 
-<<<<<<< HEAD
-=======
-    // hold onto the _runnables for faster lookup later
-    let _test: any = null
-    let _tests: any[] = []
-    let _testsById: Record<string, any> = {}
-    const _testsQueue: any[] = []
-    const _testsQueueById: Record<string, any> = {}
-    const _logsById: Record<string, any> = {}
-    let _emissions: Emissions = {
-      started: {},
-      ended: {},
-    }
-    let _startTime: string | null = null
-    let _onlyTestId = null
-    let _onlySuiteId = null
-
->>>>>>> e32e3638
     const getRunnableId = () => {
       return `r${++_runnableId}`
     }
@@ -1791,15 +1739,8 @@
       },
 
       addLog (attrs, isInteractive) {
-<<<<<<< HEAD
-        // we dont need to hold a log reference
-        // to anything in memory when we're headless
-        // because you cannot inspect any logs
-
-=======
         // we don't need to hold a log reference to anything in memory when we don't
         // render the report or are headless because you cannot inspect any logs
->>>>>>> e32e3638
         if (_skipCollectingLogs || !isInteractive) {
           return
         }
