--- conflicted
+++ resolved
@@ -1541,11 +1541,7 @@
           }
 
           cy.state('duringUserTestExecution', false)
-<<<<<<< HEAD
-          Cypress.multiDomainCommunicator.toAllSpecBridges('sync:state', { 'duringUserTestExecution': false })
-=======
           Cypress.primaryOriginCommunicator.toAllSpecBridges('sync:state', { 'duringUserTestExecution': false })
->>>>>>> 0772f855
 
           // our runnable is about to run, so let cy know. this enables
           // us to always have a correct runnable set even when we are
