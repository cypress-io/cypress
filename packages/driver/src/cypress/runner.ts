--- conflicted
+++ resolved
@@ -486,11 +486,7 @@
   )
 }
 
-<<<<<<< HEAD
-const normalizeAll = (suite, initialTests = {}, setTestsById, setTests, onRunnable, getRunnableId, getHookId, getOnlyTestId, getOnlySuiteId, createEmptyOnlyTest) => {
-=======
-const normalizeAll = (suite, initialTests = {}, setTestsById, setTests, onLogsById, getRunnableId, getHookId, getOnlyTestId, getOnlySuiteId, createEmptyOnlyTest) => {
->>>>>>> e32e3638
+const normalizeAll = (suite, initialTests = {}, setTestsById, setTests, getRunnableId, getHookId, getOnlyTestId, getOnlySuiteId, createEmptyOnlyTest) => {
   let hasTests = false
 
   // only loop until we find the first test
@@ -509,11 +505,7 @@
   // create optimized lookups for the tests without
   // traversing through it multiple times
   const tests: Record<string, any> = {}
-<<<<<<< HEAD
-  const normalizedSuite = normalize(suite, tests, initialTests, onRunnable, getRunnableId, getHookId, getOnlyTestId, getOnlySuiteId, createEmptyOnlyTest)
-=======
-  const normalizedSuite = normalize(suite, tests, initialTests, onLogsById, getRunnableId, getHookId, getOnlyTestId, getOnlySuiteId, createEmptyOnlyTest)
->>>>>>> e32e3638
+  const normalizedSuite = normalize(suite, tests, initialTests, getRunnableId, getHookId, getOnlyTestId, getOnlySuiteId, createEmptyOnlyTest)
 
   if (setTestsById) {
     // use callback here to hand back
@@ -550,11 +542,7 @@
   return normalizedSuite
 }
 
-<<<<<<< HEAD
-const normalize = (runnable, tests, initialTests, onRunnable, getRunnableId, getHookId, getOnlyTestId, getOnlySuiteId, createEmptyOnlyTest) => {
-=======
-const normalize = (runnable, tests, initialTests, onLogsById, getRunnableId, getHookId, getOnlyTestId, getOnlySuiteId, createEmptyOnlyTest) => {
->>>>>>> e32e3638
+const normalize = (runnable, tests, initialTests, getRunnableId, getHookId, getOnlyTestId, getOnlySuiteId, createEmptyOnlyTest) => {
   const normalizeRunnable = (runnable) => {
     if (!runnable.id) {
       runnable.id = getRunnableId()
@@ -649,11 +637,7 @@
     _.each({ tests: runnableTests, suites: runnableSuites }, (_runnables, type) => {
       if (runnable[type]) {
         return normalizedRunnable[type] = _.compact(_.map(_runnables, (childRunnable) => {
-<<<<<<< HEAD
-          const normalizedChild = normalize(childRunnable, tests, initialTests, onRunnable, getRunnableId, getHookId, getOnlyTestId, getOnlySuiteId, createEmptyOnlyTest)
-=======
-          const normalizedChild = normalize(childRunnable, tests, initialTests, onLogsById, getRunnableId, getHookId, getOnlyTestId, getOnlySuiteId, createEmptyOnlyTest)
->>>>>>> e32e3638
+          const normalizedChild = normalize(childRunnable, tests, initialTests, getRunnableId, getHookId, getOnlyTestId, getOnlySuiteId, createEmptyOnlyTest)
 
           if (type === 'tests' && onlyIdMode()) {
             if (normalizedChild.id === getOnlyTestId()) {
@@ -742,11 +726,7 @@
       suite.suites = []
 
       normalizedSuite.suites = _.compact(_.map(suiteSuites, (childSuite) => {
-<<<<<<< HEAD
-        const normalizedChildSuite = normalize(childSuite, tests, initialTests, onRunnable, getRunnableId, getHookId, getOnlyTestId, getOnlySuiteId, createEmptyOnlyTest)
-=======
-        const normalizedChildSuite = normalize(childSuite, tests, initialTests, onLogsById, getRunnableId, getHookId, getOnlyTestId, getOnlySuiteId, createEmptyOnlyTest)
->>>>>>> e32e3638
+        const normalizedChildSuite = normalize(childSuite, tests, initialTests, getRunnableId, getHookId, getOnlyTestId, getOnlySuiteId, createEmptyOnlyTest)
 
         if ((suite._onlySuites.indexOf(childSuite) !== -1) || filterOnly(normalizedChildSuite, childSuite)) {
           if (onlyIdMode()) {
@@ -1140,12 +1120,7 @@
     let _testsById: Record<string, any> = {}
     const _testsQueue: any[] = []
     const _testsQueueById: Record<string, any> = {}
-<<<<<<< HEAD
     // only used during normalization
-    const _runnables: any[] = []
-=======
-    const _logsById: Record<string, any> = {}
->>>>>>> e32e3638
     let _emissions: Emissions = {
       started: {},
       ended: {},
@@ -1172,18 +1147,6 @@
 
     const getTests = () => {
       return _tests
-    }
-
-<<<<<<< HEAD
-    const onRunnable = (r) => {
-      // set default retries at onRunnable time instead of onRunnableRun
-      return _runnables.push(r)
-=======
-    const onLogsById = (l) => {
-      if (_skipCollectingLogs) return
-
-      return _logsById[l.id] = l
->>>>>>> e32e3638
     }
 
     const getTest = () => {
@@ -1363,11 +1326,6 @@
           tests,
           setTestsById,
           setTests,
-<<<<<<< HEAD
-          onRunnable,
-=======
-          onLogsById,
->>>>>>> e32e3638
           getRunnableId,
           getHookId,
           getOnlyTestId,
