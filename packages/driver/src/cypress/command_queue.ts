--- conflicted
+++ resolved
@@ -60,16 +60,6 @@
   })
 }
 
-<<<<<<< HEAD
-export default {
-  create: (state, timeout, whenStable, cleanup, fail, isCy) => {
-    const queue = $queue.create()
-
-    const { add, get, slice, at, reset, clear, stop } = queue
-
-    const logs = (filter) => {
-      let logs = _.flatten(_.invokeMap(queue.get(), 'get', 'logs'))
-=======
 export class CommandQueue extends Queue<Command> {
   state: any
   timeout: any
@@ -87,7 +77,6 @@
     this.fail = fail
     this.isCy = isCy
   }
->>>>>>> 65cf6e89
 
   logs (filter) {
     let logs = _.flatten(_.invokeMap(this.get(), 'get', 'logs'))
@@ -100,17 +89,12 @@
       })
     }
 
-<<<<<<< HEAD
-    const insert = (index: number, command: Command) => {
-      queue.insert(index, command)
-=======
     return logs
   }
 
   names () {
     return _.invokeMap(this.get(), 'get', 'name')
   }
->>>>>>> 65cf6e89
 
   insert (index: number, command: Command) {
     super.insert(index, command)
@@ -194,43 +178,17 @@
         return null
       }
 
-<<<<<<< HEAD
-        if (!(!enqueuedCmd || !$utils.isPromiseLike(ret))) {
-          $errUtils.throwErrByPath(
-            'miscellaneous.command_returned_promise_and_commands', {
-              args: {
-                current: command.get('name'),
-                called: enqueuedCmd.name,
-              },
-=======
       if (!(!enqueuedCmd || !$utils.isPromiseLike(ret))) {
         $errUtils.throwErrByPath(
           'miscellaneous.command_returned_promise_and_commands', {
             args: {
               current: command.get('name'),
               called: enqueuedCmd.name,
->>>>>>> 65cf6e89
             },
           },
         )
       }
 
-<<<<<<< HEAD
-        if (!(!enqueuedCmd || !!_.isUndefined(ret))) {
-          ret = _.isFunction(ret) ?
-            ret.toString() :
-            $utils.stringify(ret)
-
-          // if we got a return value and we enqueued
-          // a new command and we didn't return cy
-          // or an undefined value then throw
-          $errUtils.throwErrByPath(
-            'miscellaneous.returned_value_and_commands_from_custom_command', {
-              args: {
-                current: command.get('name'),
-                returned: ret,
-              },
-=======
       if (!(!enqueuedCmd || !!_.isUndefined(ret))) {
         ret = _.isFunction(ret) ?
           ret.toString() :
@@ -239,12 +197,11 @@
         // if we got a return value and we enqueued
         // a new command and we didn't return cy
         // or an undefined value then throw
-        return $errUtils.throwErrByPath(
+        $errUtils.throwErrByPath(
           'miscellaneous.returned_value_and_commands_from_custom_command', {
             args: {
               current: command.get('name'),
               returned: ret,
->>>>>>> 65cf6e89
             },
           },
         )
@@ -289,86 +246,46 @@
 
       this.state('subject', subject)
 
-<<<<<<< HEAD
-        return subject
-      })
-    }
-
-    const run = (autoRun = true) => {
-      let pause = false
-
-      const next = () => {
-        // when running in a secondary domain (SD), the primary domain (PD)
-        // has proxy commands that represent the real commands run in the SD.
-        // for everything to sync up properly, the PD controls the running of
-        // the queue by running each proxy command which in turns communicates
-        // to its real command, telling it to run. this means in the SD, we
-        // need to pause the queue and wait for the signal to run the next
-        // command. this is done here by inserting this promise into the queue
-        // and resolving once state('next') is called (said signal)
-        if (!autoRun && pause) {
-          return new Promise((resolve) => {
-            state('next', () => {
-              state('next', null)
-              pause = false
-              resolve(next())
-            })
-          })
-        }
-
-        // bail if we've been told to abort in case
-        // an old command continues to run after
-        if (queue.stopped) {
-          return
-        }
-
-        // start at 0 index if we dont have one
-        let index = state('index') || state('index', 0)
-=======
       return subject
     })
   }
->>>>>>> 65cf6e89
 
   // TypeScript doesn't allow overriding functions with different type signatures
   // @ts-ignore
-  run () {
+  run (autoRun = true) {
+    let pause = false
+
     const next = () => {
+      // when running in a secondary domain (SD), the primary domain (PD)
+      // has proxy commands that represent the real commands run in the SD.
+      // for everything to sync up properly, the PD controls the running of
+      // the queue by running each proxy command which in turns communicates
+      // to its real command, telling it to run. this means in the SD, we
+      // need to pause the queue and wait for the signal to run the next
+      // command. this is done here by inserting this promise into the queue
+      // and resolving once state('next') is called (said signal)
+      if (!autoRun && pause) {
+        return new Promise((resolve) => {
+          this.state('next', () => {
+            this.state('next', null)
+            pause = false
+            resolve(next())
+          })
+        })
+      }
+
       // bail if we've been told to abort in case
       // an old command continues to run after
       if (this.stopped) {
         return
       }
 
-<<<<<<< HEAD
-        // if the command should be skipped, just bail and increment index
-        if (command && command.get('skip')) {
-          // must set prev + next since other
-          // operations depend on this state being correct
-          command.set({
-            prev: at(index - 1) as Command,
-            next: at(index + 1) as Command,
-          })
-=======
       // start at 0 index if we dont have one
       let index = this.state('index') || this.state('index', 0)
->>>>>>> 65cf6e89
 
       const command = this.at(index)
 
-<<<<<<< HEAD
-          Cypress.action('cy:skipped:command:end', command)
-
-          if (!autoRun) {
-            pause = true
-          }
-
-          return next()
-        }
-=======
-      // if the command should be skipped
-      // just bail and increment index
-      // and set the subject
+      // if the command should be skipped, just bail and increment index
       if (command && command.get('skip')) {
         // must set prev + next since other
         // operations depend on this state being correct
@@ -376,10 +293,15 @@
           prev: this.at(index - 1),
           next: this.at(index + 1),
         })
->>>>>>> 65cf6e89
 
         this.state('index', index + 1)
         this.state('subject', command.get('subject'))
+
+        Cypress.action('cy:skipped:command:end', command)
+
+        if (!autoRun) {
+          pause = true
+        }
 
         return next()
       }
@@ -430,21 +352,13 @@
         index += 1
         this.state('index', index)
 
-<<<<<<< HEAD
-          if (!autoRun) {
-            pause = true
-          }
-
-          if (fn) {
-            return new Bluebird((resolve) => {
-              return fn(resolve)
-            }).then(next)
-          }
-=======
         Cypress.action('cy:command:end', command)
->>>>>>> 65cf6e89
 
         fn = this.state('onPaused')
+
+        if (!autoRun) {
+          pause = true
+        }
 
         if (fn) {
           return new Bluebird((resolve) => {
