import _ from 'lodash'
import $ from 'jquery'
import Bluebird from 'bluebird'
import Debug from 'debug'

import { Queue } from '../util/queue'
import $dom from '../dom'
import $utils from './utils'
import $errUtils from './error_utils'
import type $Command from './command'
import type { StateFunc } from './state'
import type { $Cy } from './cy'
import type { IStability } from '../cy/stability'
import type { ITimeouts } from '../cy/timeouts'

const debugErrors = Debug('cypress:driver:errors')

const __stackReplacementMarker = (fn, args) => {
  return fn(...args)
}

const commandRunningFailed = (Cypress, state, err) => {
  // allow for our own custom onFail function
  if (err.onFail) {
    err.onFail(err)

    // clean up this onFail callback after it's been called
    delete err.onFail

    return
  }

  const current = state('current')

  return Cypress.log({
    end: true,
    snapshot: true,
    error: err,
    consoleProps () {
      if (!current) return

      const consoleProps = {}
      const prev = current.get('prev')

      if (current.get('type') === 'parent' || !prev) return

      // if type isn't parent then we know its dual or child
      // and we can add Applied To if there is a prev command
      // and it is a parent
      consoleProps['Applied To'] = $dom.isElement(prev.get('subject')) ?
        $dom.getElements(prev.get('subject')) :
        prev.get('subject')

      return consoleProps
    },
  })
}

export class CommandQueue extends Queue<$Command> {
  state: StateFunc
  timeout: $Cy['timeout']
  stability: IStability
  cleanup: $Cy['cleanup']
  fail: $Cy['fail']
  isCy: $Cy['isCy']
  clearTimeout: ITimeouts['clearTimeout']
  setSubjectForChainer: $Cy['setSubjectForChainer']

  constructor (
    state: StateFunc,
    timeout: $Cy['timeout'],
    stability: IStability,
    cleanup: $Cy['cleanup'],
    fail: $Cy['fail'],
    isCy: $Cy['isCy'],
    clearTimeout: ITimeouts['clearTimeout'],
    setSubjectForChainer: $Cy['setSubjectForChainer'],
  ) {
    super()
    this.state = state
    this.timeout = timeout
    this.stability = stability
    this.cleanup = cleanup
    this.fail = fail
    this.isCy = isCy
    this.clearTimeout = clearTimeout
    this.setSubjectForChainer = setSubjectForChainer
  }

  logs (filter) {
    let logs = _.flatten(_.invokeMap(this.get(), 'get', 'logs'))

    if (filter) {
      const matchesFilter = _.matches(filter)

      logs = _.filter(logs, (log) => {
        return matchesFilter(log.get())
      })
    }

    return logs
  }

  names () {
    return _.invokeMap(this.get(), 'get', 'name')
  }

  insert (index: number, command: $Command) {
    super.insert(index, command)

    const prev = this.at(index - 1)
    const next = this.at(index + 1)

    if (prev) {
      prev.set('next', command)
      command.set('prev', prev)
    }

    if (next) {
      next.set('prev', command)
      command.set('next', next)
    }

    return command
  }

  find (attrs) {
    const matchesAttrs = _.matches(attrs)

    return _.find(this.get(), (command: $Command) => {
      return matchesAttrs(command.attributes)
    })
  }

  /**
   * Check if the current command index is the last command in the queue
   * @returns boolean
   */
  isOnLastCommand (): boolean {
    return this.state('index') === this.length
  }

  private runCommand (command: $Command) {
    // bail here prior to creating a new promise
    // because we could have stopped / canceled
    // prior to ever making it through our first
    // command
    if (this.stopped) {
      return
    }

    this.state('current', command)
    this.state('chainerId', command.get('chainerId'))

    return this.stability.whenStable(() => {
      this.state('nestedIndex', this.state('index'))

      return command.get('args')
    })
<<<<<<< HEAD
    .then((args) => {
=======
    .then((args: any) => {
>>>>>>> 823ffd0c
      // store this if we enqueue new commands
      // to check for promise violations
      let ret
      let enqueuedCmd

      const commandEnqueued = (obj) => {
        return enqueuedCmd = obj
      }

      // only check for command enqueuing when none
      // of our args are functions else commands
      // like cy.then or cy.each would always fail
      // since they return promises and queue more
      // new commands
      if ($utils.noArgsAreAFunction(args)) {
        Cypress.once('command:enqueued', commandEnqueued)
      }

      args = [command.get('chainerId'), ...args]

      // run the command's fn with runnable's context
      try {
        ret = __stackReplacementMarker(command.get('fn'), args)
      } catch (err) {
        throw err
      } finally {
        // always remove this listener
        Cypress.removeListener('command:enqueued', commandEnqueued)
      }

      this.state('commandIntermediateValue', ret)

      // we cannot pass our cypress instance or our chainer
      // back into bluebird else it will create a thenable
      // which is never resolved
      if (this.isCy(ret)) {
        return null
      }

      if (!(!enqueuedCmd || !$utils.isPromiseLike(ret))) {
        $errUtils.throwErrByPath(
          'miscellaneous.command_returned_promise_and_commands', {
            args: {
              current: command.get('name'),
              called: enqueuedCmd.name,
            },
          },
        )
      }

      if (!(!enqueuedCmd || !!_.isUndefined(ret))) {
        ret = _.isFunction(ret) ?
          ret.toString() :
          $utils.stringify(ret)

        // if we got a return value and we enqueued
        // a new command and we didn't return cy
        // or an undefined value then throw
        $errUtils.throwErrByPath(
          'miscellaneous.returned_value_and_commands_from_custom_command', {
            args: {
              current: command.get('name'),
              returned: ret,
            },
          },
        )
      }

      return ret
    }).then((subject) => {
      this.state('commandIntermediateValue', undefined)

      // we may be given a regular array here so
      // we need to re-wrap the array in jquery
      // if that's the case if the first item
      // in this subject is a jquery element.
      // we want to do this because in 3.1.2 there
      // was a regression when wrapping an array of elements
      const firstSubject = $utils.unwrapFirst(subject)

      // if ret is a DOM element and its not an instance of our own jQuery
      if (subject && $dom.isElement(firstSubject) && !$utils.isInstanceOf(subject, $)) {
        // set it back to our own jquery object
        // to prevent it from being passed downstream
        // TODO: enable turning this off
        // wrapSubjectsInJquery: false
        // which will just pass subjects downstream
        // without modifying them
        subject = $dom.wrap(subject)
      }

      command.set({ subject })

      // end / snapshot our logs if they need it
      command.finishLogs()

      // reset the nestedIndex back to null
      this.state('nestedIndex', null)

      // we're finished with the current command so set it back to null
      this.state('current', null)

      this.setSubjectForChainer(command.get('chainerId'), subject)

      return subject
    })
  }

  // TypeScript doesn't allow overriding functions with different type signatures
  // @ts-ignore
  run () {
    const next = () => {
      // bail if we've been told to abort in case
      // an old command continues to run after
      if (this.stopped) {
        return
      }

      // start at 0 index if one is not already set
      let index = this.state('index') || this.state('index', 0)

      const command = this.at(index)

      // if the command should be skipped, just bail and increment index
      if (command && command.get('skip')) {
        // must set prev + next since other
        // operations depend on this state being correct
        command.set({
          prev: this.at(index - 1),
          next: this.at(index + 1),
        })

        this.state('index', index + 1)

        this.setSubjectForChainer(command.get('chainerId'), command.get('subject'))

        Cypress.action('cy:skipped:command:end', command)

        return next()
      }

      // if we're at the very end
      if (!command) {
        // trigger queue is almost finished
        Cypress.action('cy:command:queue:before:end')

        // we need to wait after all commands have
        // finished running if the application under
        // test is no longer stable because we cannot
        // move onto the next test until its finished
        return this.stability.whenStable(() => {
          Cypress.action('cy:command:queue:end')

          return null
        })
      }

      // store the previous timeout
      const prevTimeout = this.timeout()

      // If we have created a timeout but are in an unstable state, clear the
      // timeout in favor of the on load timeout already running.
      if (!this.state('isStable')) {
        this.clearTimeout()
      }

      // store the current runnable
      const runnable = this.state('runnable')

      Cypress.action('cy:command:start', command)

      return this.runCommand(command)!
      .then(() => {
        // each successful command invocation should
        // always reset the timeout for the current runnable
        // unless it already has a state.  if it has a state
        // and we reset the timeout again, it will always
        // cause a timeout later no matter what.  by this time
        // mocha expects the test to be done
        let fn

        if (!runnable.state) {
          this.timeout(prevTimeout)
        }

        // mutate index by incrementing it
        // this allows us to keep the proper index
        // in between different hooks like before + beforeEach
        // else run will be called again and index would start
        // over at 0
        index += 1
        this.state('index', index)

        Cypress.action('cy:command:end', command)

        fn = this.state('onPaused')

        if (fn) {
          return new Bluebird((resolve) => {
            return fn(resolve)
          }).then(next)
        }

        return next()
      })
    }

    const onError = (err: Error | string) => {
      // If the runnable was marked as pending, this test was skipped
      // go ahead and just return
      const runnable = this.state('runnable')

      if (runnable.isPending()) {
        return
      }

      if (this.state('onCommandFailed')) {
        return this.state('onCommandFailed')(err, this, next)
      }

      debugErrors('caught error in promise chain: %o', err)

      // since this failed this means that a specific command failed
      // and we should highlight it in red or insert a new command
      // @ts-ignore
      if (_.isObject(err) && !err.name) {
        // @ts-ignore
        err.name = 'CypressError'
      }

      commandRunningFailed(Cypress, this.state, err)

      return this.fail(err)
    }

    const { promise, reject, cancel } = super.run({
      onRun: next,
      onError,
      onFinish: this.cleanup,
    })

    this.state('promise', promise)
    this.state('reject', reject)
    this.state('cancel', () => {
      cancel()

      Cypress.action('cy:canceled')
    })

    return promise
  }
}<|MERGE_RESOLUTION|>--- conflicted
+++ resolved
@@ -157,11 +157,7 @@
 
       return command.get('args')
     })
-<<<<<<< HEAD
-    .then((args) => {
-=======
     .then((args: any) => {
->>>>>>> 823ffd0c
       // store this if we enqueue new commands
       // to check for promise violations
       let ret
