_ = require("lodash")

divider = (num, char) ->
  Array(num).join(char)

format = (data) ->
  switch
    when _.isString(data)
      _.truncate(data, { length: 100 })
    when _.isObject(data)
      JSON.stringify(data, null, 2)
    else
      data

formatRedirect = (redirect) -> "  - #{redirect}"

formatRedirects = (redirects = []) ->
  _.map(redirects, formatRedirect)

formatProp = (memo, field) ->
  {key, value} = field

  if value?
    memo.push(_.capitalize(key) + ": " + format(value))
  memo

cmd = (command, args = "") ->
  "cy.#{command}(#{args})"

getRedirects = (obj, phrase) ->
  redirects = obj.redirects ? []

  return "" if not redirects.length

  word = if redirects.length > 1 then "times" else "time"

  list = formatRedirects(redirects)

  """
  #{phrase} '#{redirects.length}' #{word} to:

  #{list.join("\n")}
  """

getHttpProps = (fields = []) ->
  _
  .chain(fields)
  .reduce(formatProp, [])
  .join("\n")
  .value()

module.exports = {
  add:
    type_missing: "Cypress.add(key, fn, type) must include a type!"

  alias:
    invalid: "Invalid alias: '{{name}}'.\nYou forgot the '@'. It should be written as: '@{{displayName}}'."
    not_registered_with_available: "#{cmd('{{cmd}}')} could not find a registered alias for: '@{{displayName}}'.\nAvailable aliases are: '{{availableAliases}}'."
    not_registered_without_available: "#{cmd('{{cmd}}')} could not find a registered alias for: '@{{displayName}}'.\nYou have not aliased anything yet."

  as:
    empty_string: "#{cmd('as')} cannot be passed an empty string."
    invalid_type: "#{cmd('as')} can only accept a string."
    invalid_first_token: "'{{alias}}' cannot be named starting with the '@' symbol. Try renaming the alias to '{{suggestedName}}', or something else that does not start with the '@' symbol."
    reserved_word: "#{cmd('as')} cannot be aliased as: '{{alias}}'. This word is reserved."

  blur:
    multiple_elements: "#{cmd('blur')} can only be called on a single element. Your subject contained {{num}} elements."
    no_focused_element: "#{cmd('blur')} can only be called when there is a currently focused element."
    timed_out:  "#{cmd('blur')} timed out because your browser did not receive any blur events. This is a known bug in Chrome when it is not the currently focused window."
    wrong_focused_element: "#{cmd('blur')} can only be called on the focused element. Currently the focused element is a: {{node}}"

  chai:
    length_invalid_argument: "You must provide a valid number to a length assertion. You passed: '{{length}}'"
    match_invalid_argument: "'match' requires its argument be a 'RegExp'. You passed: '{{regExp}}'"
    invalid_jquery_obj: (obj) ->
      """
        You attempted to make a chai-jQuery assertion on an object that is neither a DOM object or a jQuery object.

        The chai-jQuery assertion you used was:

          > #{obj.assertion}

        The invalid subject you asserted on was:

          > #{obj.subject}

        To use chai-jQuery assertions your subject must be valid.

        This can sometimes happen if a previous assertion changed the subject.
      """

  chain:
    removed: """
      #{cmd('chain')} was an undocumented command that has now been removed.

      You can safely remove this from your code and it should work without it.
    """

  check_uncheck:
    invalid_element: "#{cmd('{{cmd}}')} can only be called on :checkbox{{phrase}}. Your subject {{word}} a: {{node}}"

  clear:
    invalid_element: """
      #{cmd('clear')} failed because it requires a valid clearable element. 
      
      The element cleared was:

        > {{node}}
      
      Cypress considers a 'textarea', any 'element' with a 'contenteditable' attribute, or any 'input' with a 'type' attribute of 'text', 'password', 'email', 'number', 'date', 'week', 'month', 'time', 'datetime', 'datetime-local', 'search', 'url', or 'tel' to be valid clearable elements.
    """

  clearCookie:
    invalid_argument: "#{cmd('clearCookie')} must be passed a string argument for name."

  clearLocalStorage:
    invalid_argument: "#{cmd('clearLocalStorage')} must be called with either a string or regular expression."

  click:
    multiple_elements: "#{cmd('click')} can only be called on a single element. Your subject contained {{num}} elements. Pass { multiple: true } if you want to serially click each element."
    on_select_element: "#{cmd('click')} cannot be called on a <select> element. Use #{cmd('select')} command instead to change the value."

  clock:
    already_created: "#{cmd('clock')} can only be called once per test. Use the clock returned from the previous call."
    invalid_1st_arg: "#{cmd('clock')} only accepts a number or an options object for its first argument. You passed: {{arg}}"
    invalid_2nd_arg: "#{cmd('clock')} only accepts an array of function names or an options object for its second argument. You passed: {{arg}}"

  contains:
    empty_string: "#{cmd('contains')} cannot be passed an empty string."
    invalid_argument: "#{cmd('contains')} can only accept a string, number or regular expression."
    length_option: "#{cmd('contains')} cannot be passed a length option because it will only ever return 1 element."

  cookies:
    removed_method: """
      The Cypress.Cookies.{{method}}() method has been removed.

      Setting, getting, and clearing cookies is now an asynchronous operation.

      Replace this call with the appropriate command such as:
        - cy.getCookie()
        - cy.getCookies()
        - cy.setCookie()
        - cy.clearCookie()
        - cy.clearCookies()
    """
    timed_out: "#{cmd('{{cmd}}')} timed out waiting '{{timeout}}ms' to complete."

  dom:
    animating: """
      #{cmd('{{cmd}}')} could not be issued because this element is currently animating:

      {{node}}

      You can fix this problem by:
        - Passing {force: true} which disables all error checking
        - Passing {waitForAnimations: false} which disables waiting on animations
        - Passing {animationDistanceThreshold: 20} which decreases the sensitivity

      https://on.cypress.io/element-is-animating
    """
    animation_check_failed: "Not enough coord points provided to calculate distance."
    center_hidden: """
      #{cmd('{{cmd}}')} failed because the center of this element is hidden from view:

      {{node}}

      Fix this problem, or use {force: true} to disable error checking.

      https://on.cypress.io/element-cannot-be-interacted-with
    """
    covered: (obj) ->
      """
      #{cmd(obj.cmd)} failed because this element:

      #{obj.element1}

      is being covered by another element:

      #{obj.element2}

      Fix this problem, or use {force: true} to disable error checking.

      https://on.cypress.io/element-cannot-be-interacted-with
      """
    disabled: """
      #{cmd('{{cmd}}')} failed because this element is disabled:

      {{node}}

      Fix this problem, or use {force: true} to disable error checking.

      https://on.cypress.io/element-cannot-be-interacted-with
    """
    invalid_position_argument: "Invalid position argument: '{{position}}'. Position may only be {{validPositions}}."
    not_scrollable: """
      #{cmd('{{cmd}}')} failed because this element is not scrollable:\n
      {{node}}\n
    """
    not_visible: """
      #{cmd('{{cmd}}')} failed because this element is not visible:

      {{node}}

      {{reason}}

      Fix this problem, or use {force: true} to disable error checking.

      https://on.cypress.io/element-cannot-be-interacted-with
    """

  each:
    invalid_argument: "#{cmd('each')} must be passed a callback function."
    non_array: "#{cmd('each')} can only operate on an array like subject. Your subject was: '{{subject}}'"

  exec:
    failed: """#{cmd('exec', '\'{{cmd}}\'')} failed with the following error:

        > "{{error}}"
    """
    invalid_argument: "#{cmd('exec')} must be passed a non-empty string as its 1st argument. You passed: '{{cmd}}'."
    non_zero_exit: """
      #{cmd('exec', '\'{{cmd}}\'')} failed because the command exited with a non-zero code.

      Pass {failOnNonZeroExit: false} to ignore exit code failures.

      Information about the failure:
      Code: {{code}}
      {{output}}
    """
    timed_out: "#{cmd('exec', '\'{{cmd}}\'')} timed out after waiting {{timeout}}ms."

  files:
    unexpected_error:  """#{cmd('{{cmd}}', '"{{file}}"')} failed while trying to {{action}} the file at the following path:

      {{filePath}}

    The following error occurred:

      > "{{error}}"
    """
    existent: """#{cmd('readFile', '"{{file}}"')} failed because the file exists when expected not to exist at the following path:

      {{filePath}}
    """
    invalid_argument: "#{cmd('{{cmd}}')} must be passed a non-empty string as its 1st argument. You passed: '{{file}}'."
    invalid_contents: "#{cmd('writeFile')} must be passed a non-empty string, an object, or an array as its 2nd argument. You passed: '{{contents}}'."
    nonexistent: """#{cmd('readFile', '"{{file}}"')} failed because the file does not exist at the following path:

      {{filePath}}
    """
    timed_out: "#{cmd('{{cmd}}', '"{{file}}"')} timed out after waiting {{timeout}}ms."

  fill:
    invalid_1st_arg: "#{cmd('fill')} must be passed an object literal as its 1st argument"

  fixture:
    set_to_false: "#{cmd('fixture')} is not valid because you have configured 'fixturesFolder' to false."
    timed_out: "#{cmd('fixture')} timed out waiting '{{timeout}}ms' to receive a fixture. No fixture was ever sent by the server."

  focus:
    invalid_element: "#{cmd('focus')} can only be called on a valid focusable element. Your subject is a: {{node}}"
    multiple_elements: "#{cmd('focus')} can only be called on a single element. Your subject contained {{num}} elements."
    timed_out: "#{cmd('focus')} timed out because your browser did not receive any focus events. This is a known bug in Chrome when it is not the currently focused window."

  get:
    alias_invalid: "'{{prop}}' is not a valid alias property. Only 'numbers' or 'all' is permitted."
    alias_zero: "'0' is not a valid alias property. Are you trying to ask for the first response? If so write @{{alias}}.1"

  getCookie:
    invalid_argument: "#{cmd('getCookie')} must be passed a string argument for name."

  go:
    invalid_argument: "#{cmd('go')} accepts only a string or number argument"
    invalid_direction: "#{cmd('go')} accepts either 'forward' or 'back'. You passed: '{{str}}'"
    invalid_number: "#{cmd('go')} cannot accept '0'. The number must be greater or less than '0'."

  hover:
    not_implemented: """
      #{cmd('hover')} is not currently implemented.\n
      However it is usually easy to workaround.\n
      Read the following document for a detailed explanation.\n
      https://on.cypress.io/hover
    """

  invoke:
    invalid_type: "Cannot call #{cmd('invoke')} because '{{prop}}' is not a function. You probably want to use #{cmd('its', '\'{{prop}}\'')}."

  invoke_its:
    current_prop_nonexistent: "#{cmd('{{cmd}}')} errored because your subject is currently: '{{value}}'. You cannot call any properties such as '{{prop}}' on a '{{value}}' value."
    invalid_1st_arg: "#{cmd('{{cmd}}')} only accepts a string as the first argument."
    invalid_num_of_args:  """
      #{cmd('{{cmd}}')} only accepts a single argument.\n
      If you want to invoke a function with arguments, use cy.invoke().
    """
    invalid_property: "#{cmd('{{cmd}}')} errored because the property: '{{prop}}' does not exist on your subject."
    previous_prop_nonexistent: "#{cmd('{{cmd}}')} errored because the property: '{{previousProp}}' returned a '{{value}}' value. You cannot access any properties such as '{{currentProp}}' on a '{{value}}' value."
    timed_out: """
      #{cmd('{{cmd}}')} timed out after waiting '{{timeout}}ms'.\n
      Your callback function returned a promise which never resolved.\n
      The callback function was:\n
      {{func}}
    """

  location:
    invalid_key: "Location object does not have key: {{key}}"

  miscellaneous:
    custom_command_interface_changed: (obj) ->
      """
      Cypress.#{obj.method}(...) has been removed and replaced by:

      Cypress.Commands.add(...)

      Instead of indicating 'parent', 'child', or 'dual' commands, you pass an options object
      to describe the requirements around the previous subject. You can also enforce specific
      subject types such as requiring the subject to be a DOM element.

      To rewrite this custom command you'd likely write:

      Cypress.Commands.add(#{obj.signature})

      https://on.cypress.io/custom-command-interface-changed
      """
    returned_value_and_commands_from_custom_command: (obj) ->
      """
        Cypress detected that you invoked one or more cy commands in a custom command but returned a different value.

        The custom command was:

          > #{cmd(obj.current)}

        The return value was:

          > #{obj.returned}

        Because cy commands are asynchronous and are queued to be run later, it doesn't make sense to return anything else.

        For convenience, you can also simply omit any return value or return 'undefined' and Cypress will not error.

        In previous versions of Cypress we automatically detected this and forced the cy commands to be returned. To make things less magical and clearer, we are now throwing an error.

        https://on.cypress.io/returning-value-and-commands-in-custom-command
      """
    returned_value_and_commands: (ret) ->
      """
        Cypress detected that you invoked one or more cy commands but returned a different value.

        The return value was:

          > #{ret}

        Because cy commands are asynchronous and are queued to be run later, it doesn't make sense to return anything else.

        For convenience, you can also simply omit any return value or return 'undefined' and Cypress will not error.

        In previous versions of Cypress we automatically detected this and forced the cy commands to be returned. To make things less magical and clearer, we are now throwing an error.

        https://on.cypress.io/returning-value-and-commands-in-test
      """
    command_returned_promise_and_commands: (obj) ->
      """
        Cypress detected that you returned a promise from a command while also invoking one or more cy commands in that promise.

        The command that returned the promise was:

          > #{cmd(obj.current)}

        The cy command you invoked inside the promise was:

          > #{cmd(obj.called)}

        Because Cypress commands are already promise-like, you don't need to wrap them or return your own promise.

        Cypress will resolve your command with whatever the final Cypress command yields.

        The reason this is an error instead of a warning is because Cypress internally queues commands serially whereas Promises execute as soon as they are invoked. Attempting to reconcile this would prevent Cypress from ever resolving.

        https://on.cypress.io/returning-promise-and-commands-in-another-command
      """
    mixing_promises_and_commands: (title) ->
      """
        Cypress detected that you returned a promise in a test, but also invoked one or more cy commands inside of that promise.

        The test title was:

          > #{title}

        While this works in practice, it's often indicative of an anti-pattern. You almost never need to return both a promise and also invoke cy commands.

        Cy commands themselves are already promise like, and you can likely avoid the use of the separate Promise.

        https://on.cypress.io/returning-promise-and-commands-in-test
      """
    command_log_renamed: """
      Cypress.Log.command() has been renamed to Cypress.log()

      Please update your code. You should be able to safely do a find/replace.
    """
    dangling_commands: """
      Oops, Cypress detected something wrong with your test code.

      The test has finished but Cypress still has commands in its queue.
      The {{numCommands}} queued commands that have not yet run are:

      {{commands}}

      In every situation we've seen, this has been caused by programmer error.
      Most often this indicates a race condition due to a forgotten 'return' or from commands in a previously run test bleeding into the current test.

      For a much more thorough explanation including examples please review this error here:

      https://on.cypress.io/command-queue-ended-early
    """
    invalid_command: "Could not find a command for: '{{name}}'.\n\nAvailable commands are: {{cmds}}.\n"
    invalid_overwrite: "Cannot overwite command for: '{{name}}'. An existing command does not exist by that name."
    invoking_child_without_parent: (obj) ->
      """
      Oops, it looks like you are trying to call a child command before running a parent command.

      You wrote code that looks like this:

      #{cmd(obj.cmd, obj.args)}

      A child command must be chained after a parent because it operates on a previous subject.

      For example - if we were issuing the child command 'click'...

      cy
        .get('button') // parent command must come first
        .click()       // then child command comes second

      """
    no_cy: "Cypress.cy is undefined. You may be trying to query outside of a running test. Cannot call Cypress.$()"
    no_runner: "Cannot call Cypress#run without a runner instance."
    outside_test: """
      Cypress cannot execute commands outside a running test.

      This usually happens when you accidentally write commands outside an 'it(...)' test.

      If that is the case, just move these commands inside an it(...) test.

      Check your test file for errors.

      https://on.cypress.io/cannot-execute-commands-outside-test
    """
    outside_test_with_cmd: """
      Cannot call "#{cmd('{{cmd}}')}" outside a running test.

      This usually happens when you accidentally write commands outside an it(...) test.

      If that is the case, just move these commands inside an it(...) test.

      Check your test file for errors.

      https://on.cypress.io/cannot-execute-commands-outside-test
    """
    private_custom_command_interface: "You cannot use the undocumented private command interface: {{method}}"
    private_property:
      """
      You are accessing a private property directly on 'cy' which has been renamed.

      This was never documented nor supported.

      Please go through the public function: #{cmd('state', "...")}
      """
    retry_timed_out: "Timed out retrying: {{error}}"

  mocha:
    async_timed_out: "Timed out after '{{ms}}ms'. The done() callback was never invoked!"
    invalid_interface: "Invalid mocha interface '{{name}}'"
    timed_out: "Cypress command timeout of '{{ms}}ms' exceeded."

  navigation:
    cross_origin: """
      Cypress detected a cross origin error happened on page load:

        > {{message}}

      Before the page load, you were bound to the origin policy:
        > {{originPolicy}}

      A cross origin error happens when your application navigates to a new superdomain which does not match the origin policy above.

      This typically happens in one of three ways:

      1. You clicked an <a> that routed you outside of your application
      2. You submitted a form and your server redirected you outside of your application
      3. You used a javascript redirect to a page outside of your application

      Cypress does not allow you to change superdomains within a single test.

      You may need to restructure some of your test code to avoid this problem.

      Alternatively you can also disable Chrome Web Security which will turn off this restriction by setting { chromeWebSecurity: false } in your 'cypress.json' file.

      https://on.cypress.io/cross-origin-violation

    """
    timed_out: """
      Timed out after waiting '{{ms}}ms' for your remote page to load.

      Your page did not fire its 'load' event within '{{ms}}ms'.

      You can try increasing the 'pageLoadTimeout' value in 'cypress.json' to wait longer.

      Browsers will not fire the 'load' event until all stylesheets and scripts are done downloading.

      When this 'load' event occurs, Cypress will continue running commands.
    """

  ng:
    no_global: "Angular global (window.angular) was not found in your window. You cannot use #{cmd('ng')} methods without angular."

  reload:
    invalid_arguments: "#{cmd('reload')} can only accept a boolean or options as its arguments."

  request:
    auth_invalid: "#{cmd('request')} must be passed an object literal for the 'auth' option."
    gzip_invalid: "#{cmd('request')} requires the 'gzip' option to be a boolean."
    headers_invalid: "#{cmd('request')} requires the 'headers' option to be an object literal."
    invalid_method: "#{cmd('request')} was called with an invalid method: '{{method}}'.  Method can only be: GET, POST, PUT, DELETE, PATCH, HEAD, OPTIONS"
    form_invalid: """
    #{cmd('request')} requires the 'form' option to be a boolean.

    If you're trying to send a x-www-form-urlencoded request then pass either a string or object literal to the 'body' property.
    """
    loading_failed: (obj) ->
      """
      #{cmd('request')} failed trying to load:

      #{obj.url}

      We attempted to make an http request to this URL but the request failed without a response.

      We received this error at the network level:

        > #{obj.error}

      #{divider(60, '-')}

      The request we sent was:

      #{getHttpProps([
        {key: 'method',    value: obj.method},
        {key: 'URL',       value: obj.url},
      ])}

      #{divider(60, '-')}

      Common situations why this would fail:
        - you don't have internet access
        - you forgot to run / boot your web server
        - your web server isn't accessible
        - you have weird network configuration settings on your computer

      The stack trace for this error is:

      #{obj.stack}
      """

    status_invalid: (obj) ->
      """
      #{cmd('request')} failed on:

      #{obj.url}

      The response we received from your web server was:

        > #{obj.status}: #{obj.statusText}

      This was considered a failure because the status code was not '2xx' or '3xx'.

      If you do not want status codes to cause failures pass the option: 'failOnStatusCode: false'

      #{divider(60, '-')}

      The request we sent was:

      #{getHttpProps([
        {key: 'method',    value: obj.method},
        {key: 'URL',       value: obj.url},
        {key: 'headers',   value: obj.requestHeaders},
        {key: 'body',      value: obj.requestBody}
        {key: 'redirects', value: obj.redirects}
      ])}

      #{divider(60, '-')}

      The response we got was:

      #{getHttpProps([
        {key: 'status',  value: obj.status + ' - ' + obj.statusText},
        {key: 'headers', value: obj.responseHeaders},
        {key: 'body',    value: obj.responseBody}
      ])}

      """
    timed_out: (obj) ->
      """
      #{cmd('request')} timed out waiting #{obj.timeout}ms for a response from your server.

      The request we sent was:

      #{getHttpProps([
        {key: 'method',    value: obj.method},
        {key: 'URL',       value: obj.url},
      ])}

      No response was received within the timeout.
      """
    url_missing: "#{cmd('request')} requires a url. You did not provide a url."
    url_invalid: "#{cmd('request')} must be provided a fully qualified url - one that begins with 'http'. By default #{cmd('request')} will use either the current window's origin or the 'baseUrl' in cypress.json. Neither of those values were present."
    url_wrong_type: "#{cmd('request')} requires the url to be a string."

  route:
    failed_prerequisites: "#{cmd('route')} cannot be invoked before starting the #{cmd('server')}"
    invalid_arguments: "#{cmd('route')} was not provided any arguments. You must provide valid arguments."
    method_invalid: "#{cmd('route')} was called with an invalid method: '{{method}}'.  Method can only be: GET, POST, PUT, DELETE, PATCH, HEAD, OPTIONS"
    response_invalid: "#{cmd('route')} cannot accept an undefined or null response. It must be set to something, even an empty string will work."
    url_invalid: "#{cmd('route')} was called with an invalid url. Url must be either a string or regular expression."
    url_missing: "#{cmd('route')} must be called with a url. It can be a string or regular expression."

  scrollIntoView:
    invalid_argument: "#{cmd('scrollIntoView')} can only be called with an options object. Your argument was: {{arg}}"
    subject_is_window: "Cannot call #{cmd('scrollIntoView')} on Window subject."
    multiple_elements: "#{cmd('scrollIntoView')} can only be used to scroll to 1 element, you tried to scroll to {{num}} elements.\n\n"
    invalid_easing: "#{cmd('scrollIntoView')} must be called with a valid easing. Your easing was: {{easing}}"
    invalid_duration: "#{cmd('scrollIntoView')} must be called with a valid duration. Duration may be either a number (ms) or a string representing a number (ms). Your duration was: {{duration}}"

  scrollTo:
    invalid_target: "#{cmd('scrollTo')} must be called with a valid position. It can be a string, number or object. Your position was: {{x}}, {{y}}"
    multiple_containers: "#{cmd('scrollTo')} can only be used to scroll one element, you tried to scroll {{num}} elements.\n\n"
    invalid_easing: "#{cmd('scrollTo')} must be called with a valid easing. Your easing was: {{easing}}"
    invalid_duration: "#{cmd('scrollTo')} must be called with a valid duration. Duration may be either a number (ms) or a string representing a number (ms). Your duration was: {{duration}}"
    animation_failed: "#{cmd('scrollTo')} failed."

  screenshot:
    invalid_arg: "{{cmd}}() must be called with an object. You passed: {{arg}}"
    invalid_capture: "{{cmd}}() 'capture' option must be one of the following: 'app', 'runner', or 'fullpage'. You passed: {{arg}}"
    invalid_boolean: "{{cmd}}() '{{option}}' option must be a boolean. You passed: {{arg}}"
    invalid_blackout: "{{cmd}}() 'blackout' option must be an array of strings. You passed: {{arg}}"
    invalid_clip: "{{cmd}}() 'clip' option must be an object of with the keys { width, height, x, y } and number values. You passed: {{arg}}"
    invalid_callback: "{{cmd}}() '{{callback}}' option must be a function. You passed: {{arg}}"
    multiple_elements: "#{cmd('screenshot')} only works for a single element. You attempted to screenshot {{numElements}} elements."
    timed_out: "#{cmd('screenshot')} timed out waiting '{{timeout}}ms' to complete."

  select:
    disabled: "#{cmd('select')} failed because this element is currently disabled:\n\n{{node}}"
    invalid_element: "#{cmd('select')} can only be called on a <select>. Your subject is a: {{node}}"
    invalid_multiple: "#{cmd('select')} was called with an array of arguments but does not have a 'multiple' attribute set."
    multiple_elements: "#{cmd('select')} can only be called on a single <select>. Your subject contained {{num}} elements."
    multiple_matches: "#{cmd('select')} matched more than one option by value or text: {{value}}"
    no_matches: "#{cmd('select')} failed because it could not find a single <option> with value or text matching: '{{value}}'"
    option_disabled: "#{cmd('select')} failed because this <option> you are trying to select is currently disabled:\n\n{{node}}"

  selector_playground:
    defaults_invalid_arg: "Cypress.SelectorPlayground.defaults() must be called with an object. You passed: {{arg}}"
    defaults_invalid_priority: "Cypress.SelectorPlayground.defaults() called with invalid 'selectorPriority' property. It must be an array. You passed: {{arg}}"
    defaults_invalid_on_element: "Cypress.SelectorPlayground.defaults() called with invalid 'onElement' property. It must be a function. You passed: {{arg}}"

  server:
    invalid_argument: "#{cmd('server')} accepts only an object literal as its argument."
    unavailable: "The XHR server is unavailable or missing. This should never happen and likely is a bug. Open an issue if you see this message."

  setCookie:
    invalid_arguments: "#{cmd('setCookie')} must be passed two string arguments for name and value."

  spread:
    invalid_type: "#{cmd('spread')} requires the existing subject be array-like."

  subject:
    not_dom: (obj) ->
      """
      #{cmd(obj.name)} failed because it requires a valid DOM object.

      The subject received was:

        > #{obj.subject}

      The previous command that ran was:

        > #{cmd(obj.previous)}

      Cypress only considers the 'window', 'document', or any 'element' to be valid DOM objects.
      """
    not_attached: (obj) ->
      """
      #{cmd(obj.name)} failed because this element is detached from the DOM.

      #{obj.subject}

      Cypress requires elements be attached in the DOM to interact with them.

      The previous command that ran was:

        > #{cmd(obj.previous)}

      This DOM element likely became detached somewhere between the previous and current command.

      Common situations why this happens:
        - Your JS framework re-rendered asynchronously
        - Your app code reacted to an event firing and removed the element

      You typically need to re-query for the element or add 'guards' which delay Cypress from running new commands.

      https://on.cypress.io/element-has-detached-from-dom
      """
    not_window_or_document: (obj) ->
      """
      #{cmd(obj.name)} failed because it requires the subject be a global '#{obj.type}' object.

      The subject received was:

        > #{obj.subject}

      The previous command that ran was:

        > #{cmd(obj.previous)}
      """
    not_element: (obj) ->
      """
      #{cmd(obj.name)} failed because it requires a DOM element.

      The subject received was:

        > #{obj.subject}

      The previous command that ran was:

        > #{cmd(obj.previous)}
      """

  submit:
    multiple_forms: "#{cmd('submit')} can only be called on a single form. Your subject contained {{num}} form elements."
    not_on_form: "#{cmd('submit')} can only be called on a <form>. Your subject {{word}} a: {{node}}"

  task:
<<<<<<< HEAD
    failed: """#{cmd('task', '\'{{task}}\'')} failed with the following error:

        > "{{error}}"
    """
    invalid_argument: "#{cmd('task')} must be passed a non-empty string as its 1st argument. You passed: '{{task}}'."
    timed_out: "#{cmd('task', '\'{{task}}\'')} timed out after waiting {{timeout}}ms."
=======
    known_error: """#{cmd('task', '\'{{task}}\'')} failed with the following error:

        {{error}}
    """
    failed: """#{cmd('task', '\'{{task}}\'')} failed with the following error:

        > {{error}}
    """
    invalid_argument: "#{cmd('task')} must be passed a non-empty string as its 1st argument. You passed: '{{task}}'."
    timed_out: "#{cmd('task', '\'{{task}}\'')} timed out after waiting {{timeout}}ms."
    server_timed_out: """#{cmd('task', '\'{{task}}\'')} timed out after waiting {{timeout}}ms.

        {{error}}
    """
>>>>>>> 9bed00a3

  tick:
    invalid_argument: "clock.tick()/#{cmd('tick')} only accept a number as their argument. You passed: {{arg}}"
    no_clock: "#{cmd('tick')} cannot be called without first calling #{cmd('clock')}"

  then:
    callback_mixes_sync_and_async: """
      #{cmd('then')} failed because you are mixing up async and sync code.

      In your callback function you invoked 1 or more cy commands but then returned a synchronous value.

      Cypress commands are asynchronous and it doesn't make sense to queue cy commands and yet return a synchronous value.

      You likely forgot to properly chain the cy commands using another cy.then().

      The value you synchronously returned was: '{{value}}'
    """

  trigger:
    invalid_argument: "#{cmd('trigger')} must be passed a non-empty string as its 1st argument. You passed: '{{cmd}}'."
    multiple_elements: "#{cmd('trigger')} can only be called on a single element. Your subject contained {{num}} elements."

  type:
    empty_string: "#{cmd('type')} cannot accept an empty String. You need to actually type something."
    invalid: "Special character sequence: '{{chars}}' is not recognized. Available sequences are: {{allChars}}"
    invalid_date: "Typing into a date input with #{cmd('type')} requires a valid date with the format 'yyyy-MM-dd'. You passed: {{chars}}"
    invalid_month: "Typing into a month input with #{cmd('type')} requires a valid month with the format 'yyyy-MM'. You passed: {{chars}}"
    invalid_week: "Typing into a week input with #{cmd('type')} requires a valid week with the format 'yyyy-Www', where W is the literal character 'W' and ww is the week number (00-53). You passed: {{chars}}"
    invalid_time: "Typing into a time input with #{cmd('type')} requires a valid time with the format 'HH:mm', 'HH:mm:ss' or 'HH:mm:ss.SSS', where HH is 00-23, mm is 00-59, ss is 00-59, and SSS is 000-999. You passed: {{chars}}"
    multiple_elements: "#{cmd('type')} can only be called on a single element. Your subject contained {{num}} elements."
    not_on_typeable_element: """
      #{cmd('type')} failed because it requires a valid typeable element. 
      
      The element typed into was:

        > {{node}}
      
      Cypress considers the 'body', 'textarea', any 'element' with a 'tabindex' or 'contenteditable' attribute, or any 'input' with a 'type' attribute of 'text', 'password', 'email', 'number', 'date', 'week', 'month', 'time', 'datetime', 'datetime-local', 'search', 'url', or 'tel' to be valid typeable elements.
    """
    tab: "{tab} isn't a supported character sequence. You'll want to use the command #{cmd('tab')}, which is not ready yet, but when it is done that's what you'll use."
    wrong_type: "#{cmd('type')} can only accept a String or Number. You passed in: '{{chars}}'"

  uncaught:
    cross_origin_script: """
      Script error.

      Cypress detected that an uncaught error was thrown from a cross origin script.

      We cannot provide you the stack trace, line number, or file where this error occurred.

      Check your Developer Tools Console for the actual error - it should be printed there.

      It's possible to enable debugging these scripts by adding the 'crossorigin' attribute and setting a CORS header.

      https://on.cypress.io/cross-origin-script-error
    """
    error_in_hook: (obj) ->
      msg = "Because this error occurred during a '#{obj.hookName}' hook we are skipping "

      if t = obj.parentTitle
        msg += "the remaining tests in the current suite: '#{_.truncate(t, 20)}'"
      else
        msg += "all of the remaining tests."

      msg

    error: (obj) ->
      {msg, source, lineno} = obj

      msg + if source and lineno then " (#{source}:#{lineno})" else ""

    fromApp: """
      This error originated from your application code, not from Cypress.

      When Cypress detects uncaught errors originating from your application it will automatically fail the current test.

      This behavior is configurable, and you can choose to turn this off by listening to the 'uncaught:exception' event.

      https://on.cypress.io/uncaught-exception-from-application
    """

    fromSpec: """
      This error originated from your test code, not from Cypress.

      When Cypress detects uncaught errors originating from your test code it will automatically fail the current test.
    """

  viewport:
    bad_args:  "#{cmd('viewport')} can only accept a string preset or a width and height as numbers."
    dimensions_out_of_range: "#{cmd('viewport')} width and height must be between 20px and 3000px."
    empty_string: "#{cmd('viewport')} cannot be passed an empty string."
    invalid_orientation: "#{cmd('viewport')} can only accept '{{all}}' as valid orientations. Your orientation was: '{{orientation}}'"
    missing_preset: "#{cmd('viewport')} could not find a preset for: '{{preset}}'. Available presets are: {{presets}}"

  visit:
    invalid_1st_arg: "#{cmd('visit')} must be called with a string as its 1st argument"
    cannot_visit_2nd_domain: """
      #{cmd('visit')} failed because you are attempting to visit a second unique domain.

      You may only visit a single unique domain per test.

      Different subdomains are okay, but unique domains are not.

      The previous domain you visited was: '{{previousDomain}}'

      You're attempting to visit this new domain: '{{attemptedDomain}}'

      You may need to restructure some of your code to prevent this from happening.

      https://on.cypress.io/cannot-visit-second-unique-domain
    """
    loading_network_failed: """
      #{cmd('visit')} failed trying to load:

      {{url}}

      We attempted to make an http request to this URL but the request failed without a response.

      We received this error at the network level:

        > {{error}}

      Common situations why this would fail:
        - you don't have internet access
        - you forgot to run / boot your web server
        - your web server isn't accessible
        - you have weird network configuration settings on your computer

      The stack trace for this error is:

      {{stack}}
    """
    loading_file_failed: (obj) ->
      """
        #{cmd('visit')} failed trying to load:

        #{obj.url}

        We failed looking for this file at the path:

        #{obj.path}

        The internal Cypress web server responded with:

          > #{obj.status}: #{obj.statusText}

        #{getRedirects(obj, "We were redirected")}
      """
    loading_http_failed: (obj) ->
      """
        #{cmd('visit')} failed trying to load:

        #{obj.url}

        The response we received from your web server was:

          > #{obj.status}: #{obj.statusText}

        This was considered a failure because the status code was not '2xx'.

        #{getRedirects(obj, "This http request was redirected")}

        If you do not want status codes to cause failures pass the option: 'failOnStatusCode: false'
      """
    loading_invalid_content_type: (obj) ->
      phrase = if obj.path then "this local file" else "your web server"

      """
        #{cmd('visit')} failed trying to load:

        #{obj.url}

        The content-type of the response we received from #{phrase} was:

          > #{obj.contentType}

        This was considered a failure because responses must have content-type: 'text/html'

        However, you can likely use #{cmd('request')} instead of #{cmd('visit')}.

        #{cmd('request')} will automatically get and set cookies and enable you to parse responses.
      """

  wait:
    alias_invalid: "'{{prop}}' is not a valid alias property. Are you trying to ask for the first request? If so write @{{str}}.request"
    fn_deprecated: "#{cmd('wait', 'fn')} has been deprecated. Instead just change this command to be #{cmd('should', 'fn')}."
    invalid_1st_arg: "#{cmd('wait')} only accepts a number, an alias of a route, or an array of aliases of routes. You passed: {{arg}}"
    invalid_alias: "#{cmd('wait')} only accepts aliases for routes.\nThe alias: '{{alias}}' did not match a route."
    invalid_arguments: "#{cmd('wait')} was passed invalid arguments. You cannot pass multiple strings. If you're trying to wait for multiple routes, use an array."
    timed_out: "#{cmd('wait')} timed out waiting {{timeout}}ms for the {{num}} {{type}} to the route: '{{alias}}'. No {{type}} ever occurred."

  window:
    iframe_doc_undefined: "The remote iframe's document is undefined"
    iframe_undefined: "The remote iframe is undefined"

  within:
    invalid_argument: "#{cmd('within')} must be called with a function."

  xhr:
    aborted: "This XHR was aborted by your code -- check this stack trace below."
    missing: "XMLHttpRequest#xhr is missing."
    network_error: "The network request for this XHR could not be made. Check your console for the reason."
}<|MERGE_RESOLUTION|>--- conflicted
+++ resolved
@@ -735,15 +735,6 @@
     multiple_forms: "#{cmd('submit')} can only be called on a single form. Your subject contained {{num}} form elements."
     not_on_form: "#{cmd('submit')} can only be called on a <form>. Your subject {{word}} a: {{node}}"
 
-  task:
-<<<<<<< HEAD
-    failed: """#{cmd('task', '\'{{task}}\'')} failed with the following error:
-
-        > "{{error}}"
-    """
-    invalid_argument: "#{cmd('task')} must be passed a non-empty string as its 1st argument. You passed: '{{task}}'."
-    timed_out: "#{cmd('task', '\'{{task}}\'')} timed out after waiting {{timeout}}ms."
-=======
     known_error: """#{cmd('task', '\'{{task}}\'')} failed with the following error:
 
         {{error}}
@@ -758,7 +749,6 @@
 
         {{error}}
     """
->>>>>>> 9bed00a3
 
   tick:
     invalid_argument: "clock.tick()/#{cmd('tick')} only accept a number as their argument. You passed: {{arg}}"
