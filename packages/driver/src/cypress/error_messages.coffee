_ = require("lodash")

divider = (num, char) ->
  Array(num).join(char)

format = (data) ->
  switch
    when _.isString(data)
      _.truncate(data, { length: 2000 })
    when _.isObject(data)
      JSON.stringify(data, null, 2)
    else
      data

formatConfigFile = (configFile) ->
  if configFile == false
    return "'cypress.json' (currently disabled by --config-file=false)"

  return "'#{format(configFile)}'"

formatRedirect = (redirect) -> "  - #{redirect}"

formatRedirects = (redirects = []) ->
  _.map(redirects, formatRedirect)

formatProp = (memo, field) ->
  {key, value} = field

  if value?
    memo.push(_.capitalize(key) + ": " + format(value))
  memo

cmd = (command, args = "") ->
  "cy.#{command}(#{args})"

getRedirects = (obj, phrase) ->
  redirects = obj.redirects ? []

  return "" if not redirects.length

  word = if redirects.length > 1 then "times" else "time"

  list = formatRedirects(redirects)

  """
  #{phrase} '#{redirects.length}' #{word} to:

  #{list.join("\n")}
  """

getHttpProps = (fields = []) ->
  _
  .chain(fields)
  .reduce(formatProp, [])
  .join("\n")
  .value()

module.exports = {
  add:
    type_missing: "Cypress.add(key, fn, type) must include a type!"

  agents:
    deprecated_warning: "cy.agents() is deprecated. Use cy.stub() and cy.spy() instead."

  alias:
    invalid: "Invalid alias: '{{name}}'.\nYou forgot the '@'. It should be written as: '@{{displayName}}'."
    not_registered_with_available: "#{cmd('{{cmd}}')} could not find a registered alias for: '@{{displayName}}'.\nAvailable aliases are: '{{availableAliases}}'."
    not_registered_without_available: "#{cmd('{{cmd}}')} could not find a registered alias for: '@{{displayName}}'.\nYou have not aliased anything yet."

  as:
    empty_string: "#{cmd('as')} cannot be passed an empty string."
    invalid_type: "#{cmd('as')} can only accept a string."
    invalid_first_token: "'{{alias}}' cannot be named starting with the '@' symbol. Try renaming the alias to '{{suggestedName}}', or something else that does not start with the '@' symbol."
    reserved_word: "#{cmd('as')} cannot be aliased as: '{{alias}}'. This word is reserved."

  blur:
    multiple_elements: "#{cmd('blur')} can only be called on a single element. Your subject contained {{num}} elements."
    no_focused_element: "#{cmd('blur')} can only be called when there is a currently focused element."
    timed_out:  "#{cmd('blur')} timed out because your browser did not receive any blur events. This is a known bug in Chrome when it is not the currently focused window."
    wrong_focused_element: "#{cmd('blur')} can only be called on the focused element. Currently the focused element is a: {{node}}"

  chai:
    length_invalid_argument: "You must provide a valid number to a length assertion. You passed: '{{length}}'"
    match_invalid_argument: "'match' requires its argument be a 'RegExp'. You passed: '{{regExp}}'"
    invalid_jquery_obj: (obj) ->
      """
        You attempted to make a chai-jQuery assertion on an object that is neither a DOM object or a jQuery object.

        The chai-jQuery assertion you used was:

          > #{obj.assertion}

        The invalid subject you asserted on was:

          > #{obj.subject}

        To use chai-jQuery assertions your subject must be valid.

        This can sometimes happen if a previous assertion changed the subject.
      """

  chain:
    removed: """
      #{cmd('chain')} was an undocumented command that has now been removed.

      You can safely remove this from your code and it should work without it.
    """

  check_uncheck:
    invalid_element: "#{cmd('{{cmd}}')} can only be called on :checkbox{{phrase}}. Your subject {{word}} a: {{node}}"

  clear:
    invalid_element: """
      #{cmd('clear')} failed because it requires a valid clearable element.

      The element cleared was:

        > {{node}}

      A clearable element matches one of the following selectors:
        'a[href]'
        'area[href]'
        'input'
        'select'
        'textarea'
        'button'
        'iframe'
        '[tabindex]'
        '[contenteditable]'
    """

  clearCookie:
    invalid_argument: "#{cmd('clearCookie')} must be passed a string argument for name."

  clearLocalStorage:
    invalid_argument: "#{cmd('clearLocalStorage')} must be called with either a string or regular expression."

  click:
    multiple_elements: "#{cmd('{{cmd}}')} can only be called on a single element. Your subject contained {{num}} elements. Pass { multiple: true } if you want to serially click each element."
    on_select_element: "#{cmd('{{cmd}}')} cannot be called on a <select> element. Use #{cmd('select')} command instead to change the value."

  clock:
    already_created: "#{cmd('clock')} can only be called once per test. Use the clock returned from the previous call."
    invalid_1st_arg: "#{cmd('clock')} only accepts a number or an options object for its first argument. You passed: {{arg}}"
    invalid_2nd_arg: "#{cmd('clock')} only accepts an array of function names or an options object for its second argument. You passed: {{arg}}"

  contains:
    empty_string: "#{cmd('contains')} cannot be passed an empty string."
    invalid_argument: "#{cmd('contains')} can only accept a string, number or regular expression."
    length_option: "#{cmd('contains')} cannot be passed a length option because it will only ever return 1 element."

  cookies:
    invalid_name: "#{cmd('{{cmd}}')} must be passed an RFC-6265-compliant cookie name. You passed:\n\n`{{name}}`"
    removed_method: """
      The Cypress.Cookies.{{method}}() method has been removed.

      Setting, getting, and clearing cookies is now an asynchronous operation.

      Replace this call with the appropriate command such as:
        - cy.getCookie()
        - cy.getCookies()
        - cy.setCookie()
        - cy.clearCookie()
        - cy.clearCookies()
    """
    timed_out: "#{cmd('{{cmd}}')} timed out waiting '{{timeout}}ms' to complete."

  dom:
    animating: """
      #{cmd('{{cmd}}')} could not be issued because this element is currently animating:

      {{node}}

      You can fix this problem by:
        - Passing {force: true} which disables all error checking
        - Passing {waitForAnimations: false} which disables waiting on animations
        - Passing {animationDistanceThreshold: 20} which decreases the sensitivity

      https://on.cypress.io/element-is-animating
    """
    animation_check_failed: "Not enough coord points provided to calculate distance."
    center_hidden: """
      #{cmd('{{cmd}}')} failed because the center of this element is hidden from view:

      {{node}}

      Fix this problem, or use {force: true} to disable error checking.

      https://on.cypress.io/element-cannot-be-interacted-with
    """
    covered: (obj) ->
      """
      #{cmd(obj.cmd)} failed because this element:

      #{obj.element1}

      is being covered by another element:

      #{obj.element2}

      Fix this problem, or use {force: true} to disable error checking.

      https://on.cypress.io/element-cannot-be-interacted-with
      """
    pointer_events_none: (obj) ->
      """
      #{cmd(obj.cmd)} failed because this element:

      #{obj.element}

      has CSS 'pointer-events: none'#{if obj.elementInherited then ", inherited from this element:\n\n#{obj.elementInherited}\n" else ""}

      'pointer-events: none' prevents user mouse interaction.

      Fix this problem, or use {force: true} to disable error checking.

      https://on.cypress.io/element-cannot-be-interacted-with
      """
    disabled: """
      #{cmd('{{cmd}}')} failed because this element is disabled:

      {{node}}

      Fix this problem, or use {force: true} to disable error checking.

      https://on.cypress.io/element-cannot-be-interacted-with
    """
    readonly: """
      #{cmd('{{cmd}}')} failed because this element is readonly:

      {{node}}

      Fix this problem, or use {force: true} to disable error checking.

      https://on.cypress.io/element-cannot-be-interacted-with
    """
    invalid_position_argument: "Invalid position argument: '{{position}}'. Position may only be {{validPositions}}."
    not_scrollable: """
      #{cmd('{{cmd}}')} failed because this element is not scrollable:\n
      {{node}}\n
    """
    not_visible: """
      #{cmd('{{cmd}}')} failed because this element is not visible:

      {{node}}

      {{reason}}

      Fix this problem, or use {force: true} to disable error checking.

      https://on.cypress.io/element-cannot-be-interacted-with
    """
    readonly: """
      #{cmd('{{cmd}}')} failed because this element is readonly:

      {{node}}

      Fix this problem, or use {force: true} to disable error checking.

      https://on.cypress.io/element-cannot-be-interacted-with
    """

  each:
    invalid_argument: "#{cmd('each')} must be passed a callback function."
    non_array: "#{cmd('each')} can only operate on an array like subject. Your subject was: '{{subject}}'"

  exec:
    failed: """#{cmd('exec', '\'{{cmd}}\'')} failed with the following error:

        > "{{error}}"
    """
    invalid_argument: "#{cmd('exec')} must be passed a non-empty string as its 1st argument. You passed: '{{cmd}}'."
    non_zero_exit: """
      #{cmd('exec', '\'{{cmd}}\'')} failed because the command exited with a non-zero code.

      Pass {failOnNonZeroExit: false} to ignore exit code failures.

      Information about the failure:
      Code: {{code}}
      {{output}}
    """
    timed_out: "#{cmd('exec', '\'{{cmd}}\'')} timed out after waiting {{timeout}}ms."

  files:
    unexpected_error:  """#{cmd('{{cmd}}', '"{{file}}"')} failed while trying to {{action}} the file at the following path:

      {{filePath}}

    The following error occurred:

      > "{{error}}"
    """
    existent: """#{cmd('readFile', '"{{file}}"')} failed because the file exists when expected not to exist at the following path:

      {{filePath}}
    """
    invalid_argument: "#{cmd('{{cmd}}')} must be passed a non-empty string as its 1st argument. You passed: '{{file}}'."
    invalid_contents: "#{cmd('writeFile')} must be passed a non-empty string, an object, or an array as its 2nd argument. You passed: '{{contents}}'."
    nonexistent: """#{cmd('readFile', '"{{file}}"')} failed because the file does not exist at the following path:

      {{filePath}}
    """
    timed_out: "#{cmd('{{cmd}}', '"{{file}}"')} timed out after waiting {{timeout}}ms."

  fill:
    invalid_1st_arg: "#{cmd('fill')} must be passed an object literal as its 1st argument"

  fixture:
    set_to_false: "#{cmd('fixture')} is not valid because you have configured 'fixturesFolder' to false."
    timed_out: "#{cmd('fixture')} timed out waiting '{{timeout}}ms' to receive a fixture. No fixture was ever sent by the server."

  focus:
    invalid_element: "#{cmd('focus')} can only be called on a valid focusable element. Your subject is a: {{node}}"
    multiple_elements: "#{cmd('focus')} can only be called on a single element. Your subject contained {{num}} elements."
    timed_out: "#{cmd('focus')} timed out because your browser did not receive any focus events. This is a known bug in Chrome when it is not the currently focused window."

  get:
    alias_invalid: "'{{prop}}' is not a valid alias property. Only 'numbers' or 'all' is permitted."
    alias_zero: "'0' is not a valid alias property. Are you trying to ask for the first response? If so write @{{alias}}.1"
    invalid_options: "#{cmd('get')} only accepts an options object for its second argument. You passed {{options}}"

  getCookie:
    invalid_argument: "#{cmd('getCookie')} must be passed a string argument for name."

  go:
    invalid_argument: "#{cmd('go')} accepts only a string or number argument"
    invalid_direction: "#{cmd('go')} accepts either 'forward' or 'back'. You passed: '{{str}}'"
    invalid_number: "#{cmd('go')} cannot accept '0'. The number must be greater or less than '0'."

  hover:
    not_implemented: """
      #{cmd('hover')} is not currently implemented.

      However it is usually easy to workaround.

      Read the following document for a detailed explanation.

      https://on.cypress.io/hover
    """

  invoke:
    prop_not_a_function:
      """
      #{cmd('invoke')} errored because the property: '{{prop}}' returned a '{{type}}' value instead of a function. #{cmd('invoke')} can only be used on properties that return callable functions.

      #{cmd('invoke')} waited for the specified property '{{prop}}' to return a function, but it never did.

      If you want to assert on the property's value, then switch to use #{cmd('its')} and add an assertion such as:

      cy.wrap({ foo: 'bar' }).its('foo').should('eq', 'bar')
      """
    subject_null_or_undefined:
      """
      #{cmd('invoke')} errored because your subject is: '{{value}}'. You cannot invoke any functions such as '{{prop}}' on a '{{value}}' value.

      If you expect your subject to be '{{value}}', then add an assertion such as:

      cy.wrap({{value}}).should('be.{{value}}')
      """
    null_or_undefined_prop_value:
      """
      #{cmd('invoke')} errored because the property: '{{prop}}' is not a function, and instead returned a '{{value}}' value.

      #{cmd('invoke')} waited for the specified property '{{prop}}' to become a callable function, but it never did.

      If you expect the property '{{prop}}' to be '{{value}}', then switch to use #{cmd('its')} and add an assertion such as:

      cy.wrap({ foo: {{value}} }).its('foo').should('be.{{value}}')
      """

  its:
    subject_null_or_undefined:
      """
      #{cmd('its')} errored because your subject is: '{{value}}'. You cannot access any properties such as '{{prop}}' on a '{{value}}' value.

      If you expect your subject to be '{{value}}', then add an assertion such as:

      cy.wrap({{value}}).should('be.{{value}}')
      """
    null_or_undefined_prop_value:
      """
      #{cmd('its')} errored because the property: '{{prop}}' returned a '{{value}}' value.

      #{cmd('its')} waited for the specified property '{{prop}}' to become accessible, but it never did.

      If you expect the property '{{prop}}' to be '{{value}}', then add an assertion such as:

      cy.wrap({ foo: {{value}} }).its('foo').should('be.{{value}}')
      """

  invoke_its:
    nonexistent_prop:
      """
      #{cmd('{{cmd}}')} errored because the property: '{{prop}}' does not exist on your subject.

      #{cmd('{{cmd}}')} waited for the specified property '{{prop}}' to exist, but it never did.

      If you do not expect the property '{{prop}}' to exist, then add an assertion such as:

      cy.wrap({ foo: 'bar' }).its('quux').should('not.exist')
      """
    previous_prop_null_or_undefined:
      """
      #{cmd('{{cmd}}')} errored because the property: '{{previousProp}}' returned a '{{value}}' value. The property: '{{prop}}' does not exist on a '{{value}}' value.

      #{cmd('{{cmd}}')} waited for the specified property '{{prop}}' to become accessible, but it never did.

      If you do not expect the property '{{prop}}' to exist, then add an assertion such as:

      cy.wrap({ foo: {{value}} }).its('foo.baz').should('not.exist')
      """
<<<<<<< HEAD
    invalid_prop_name_arg: "#{cmd('{{cmd}}')} only accepts a string as the {{identifier}}Name argument."
    null_or_undefined_property_name: "#{cmd('{{cmd}}')} expects the {{identifier}} name to have a value."
    invalid_options_arg: "#{cmd('{{cmd}}')} only accepts an object as the options argument."
    invalid_num_of_args:	
      """	
      #{cmd('{{cmd}}')} does not accept additional arguments.	
      If you want to invoke a function with arguments, use cy.invoke().	
=======
    invalid_1st_arg: "#{cmd('{{cmd}}')} only accepts a string or a number as the first argument."
    invalid_num_of_args:
      """
      #{cmd('{{cmd}}')} only accepts a single argument.

      If you want to invoke a function with arguments, use cy.invoke().
>>>>>>> 146680ef
      """
    timed_out:
      """
      #{cmd('{{cmd}}')} timed out after waiting '{{timeout}}ms'.

      Your callback function returned a promise which never resolved.

      The callback function was:

      {{func}}
    """

  location:
    invalid_key: "Location object does not have key: {{key}}"

  log:
    invalid_argument: "Cypress.log() can only be called with an options object. Your argument was: '{{arg}}'"

  miscellaneous:
    custom_command_interface_changed: (obj) ->
      """
      Cypress.#{obj.method}(...) has been removed and replaced by:

      Cypress.Commands.add(...)

      Instead of indicating 'parent', 'child', or 'dual' commands, you pass an options object
      to describe the requirements around the previous subject. You can also enforce specific
      subject types such as requiring the subject to be a DOM element.

      To rewrite this custom command you'd likely write:

      Cypress.Commands.add(#{obj.signature})

      https://on.cypress.io/custom-command-interface-changed
      """
    returned_value_and_commands_from_custom_command: (obj) ->
      """
        Cypress detected that you invoked one or more cy commands in a custom command but returned a different value.

        The custom command was:

          > #{cmd(obj.current)}

        The return value was:

          > #{obj.returned}

        Because cy commands are asynchronous and are queued to be run later, it doesn't make sense to return anything else.

        For convenience, you can also simply omit any return value or return 'undefined' and Cypress will not error.

        In previous versions of Cypress we automatically detected this and forced the cy commands to be returned. To make things less magical and clearer, we are now throwing an error.

        https://on.cypress.io/returning-value-and-commands-in-custom-command
      """
    returned_value_and_commands: (ret) ->
      """
        Cypress detected that you invoked one or more cy commands but returned a different value.

        The return value was:

          > #{ret}

        Because cy commands are asynchronous and are queued to be run later, it doesn't make sense to return anything else.

        For convenience, you can also simply omit any return value or return 'undefined' and Cypress will not error.

        In previous versions of Cypress we automatically detected this and forced the cy commands to be returned. To make things less magical and clearer, we are now throwing an error.

        https://on.cypress.io/returning-value-and-commands-in-test
      """
    command_returned_promise_and_commands: (obj) ->
      """
        Cypress detected that you returned a promise from a command while also invoking one or more cy commands in that promise.

        The command that returned the promise was:

          > #{cmd(obj.current)}

        The cy command you invoked inside the promise was:

          > #{cmd(obj.called)}

        Because Cypress commands are already promise-like, you don't need to wrap them or return your own promise.

        Cypress will resolve your command with whatever the final Cypress command yields.

        The reason this is an error instead of a warning is because Cypress internally queues commands serially whereas Promises execute as soon as they are invoked. Attempting to reconcile this would prevent Cypress from ever resolving.

        https://on.cypress.io/returning-promise-and-commands-in-another-command
      """
    mixing_promises_and_commands: (title) ->
      """
        Cypress detected that you returned a promise in a test, but also invoked one or more cy commands inside of that promise.

        The test title was:

          > #{title}

        While this works in practice, it's often indicative of an anti-pattern. You almost never need to return both a promise and also invoke cy commands.

        Cy commands themselves are already promise like, and you can likely avoid the use of the separate Promise.

        https://on.cypress.io/returning-promise-and-commands-in-test
      """
    command_log_renamed: """
      Cypress.Log.command() has been renamed to Cypress.log()

      Please update your code. You should be able to safely do a find/replace.
    """

    dangling_commands: """
      Oops, Cypress detected something wrong with your test code.

      The test has finished but Cypress still has commands in its queue.
      The {{numCommands}} queued commands that have not yet run are:

      {{commands}}

      In every situation we've seen, this has been caused by programmer error.
      Most often this indicates a race condition due to a forgotten 'return' or from commands in a previously run test bleeding into the current test.

      For a much more thorough explanation including examples please review this error here:

      https://on.cypress.io/command-queue-ended-early
    """
    invalid_command: "Could not find a command for: '{{name}}'.\n\nAvailable commands are: {{cmds}}.\n"
    invalid_overwrite: "Cannot overwite command for: '{{name}}'. An existing command does not exist by that name."
    invoking_child_without_parent: (obj) ->
      """
      Oops, it looks like you are trying to call a child command before running a parent command.

      You wrote code that looks like this:

      #{cmd(obj.cmd, obj.args)}

      A child command must be chained after a parent because it operates on a previous subject.

      For example - if we were issuing the child command 'click'...

      cy
        .get('button') // parent command must come first
        .click()       // then child command comes second

      """
    no_cy: "Cypress.cy is undefined. You may be trying to query outside of a running test. Cannot call Cypress.$()"
    no_runner: "Cannot call Cypress#run without a runner instance."
    outside_test: """
      Cypress cannot execute commands outside a running test.

      This usually happens when you accidentally write commands outside an 'it(...)' test.

      If that is the case, just move these commands inside an it(...) test.

      Check your test file for errors.

      https://on.cypress.io/cannot-execute-commands-outside-test
    """
    outside_test_with_cmd: """
      Cannot call "#{cmd('{{cmd}}')}" outside a running test.

      This usually happens when you accidentally write commands outside an it(...) test.

      If that is the case, just move these commands inside an it(...) test.

      Check your test file for errors.

      https://on.cypress.io/cannot-execute-commands-outside-test
    """
    private_custom_command_interface: "You cannot use the undocumented private command interface: {{method}}"
    private_property:
      """
      You are accessing a private property directly on 'cy' which has been renamed.

      This was never documented nor supported.

      Please go through the public function: #{cmd('state', "...")}
      """
    retry_timed_out: "Timed out retrying: {{error}}"

  mocha:
    async_timed_out: "Timed out after '{{ms}}ms'. The done() callback was never invoked!"
    invalid_interface: "Invalid mocha interface '{{name}}'"
    timed_out: "Cypress command timeout of '{{ms}}ms' exceeded."

  navigation:
    cross_origin: ({ message, originPolicy, configFile }) -> """
      Cypress detected a cross origin error happened on page load:

        > #{message}

      Before the page load, you were bound to the origin policy:
        > #{originPolicy}

      A cross origin error happens when your application navigates to a new superdomain which does not match the origin policy above.

      This typically happens in one of three ways:

      1. You clicked an <a> that routed you outside of your application
      2. You submitted a form and your server redirected you outside of your application
      3. You used a javascript redirect to a page outside of your application

      Cypress does not allow you to change superdomains within a single test.

      You may need to restructure some of your test code to avoid this problem.

      Alternatively you can also disable Chrome Web Security which will turn off this restriction by setting { chromeWebSecurity: false } in #{formatConfigFile(configFile)}.

      https://on.cypress.io/cross-origin-violation

    """
    timed_out: ({ ms, configFile }) -> """
      Timed out after waiting '#{ms}ms' for your remote page to load.

      Your page did not fire its 'load' event within '#{ms}ms'.

      You can try increasing the 'pageLoadTimeout' value in #{formatConfigFile(configFile)} to wait longer.

      Browsers will not fire the 'load' event until all stylesheets and scripts are done downloading.

      When this 'load' event occurs, Cypress will continue running commands.
    """

  ng:
    no_global: "Angular global (window.angular) was not found in your window. You cannot use #{cmd('ng')} methods without angular."

  reload:
    invalid_arguments: "#{cmd('reload')} can only accept a boolean or options as its arguments."

  request:
    body_circular: ({ path }) -> """
      The `body` parameter supplied to #{cmd('request')} contained a circular reference at the path "#{path.join(".")}".

      `body` can only be a string or an object with no circular references.
    """
    status_code_flags_invalid: """
    #{cmd('request')} was invoked with { failOnStatusCode: false, retryOnStatusCodeFailure: true }.

    These options are incompatible with each other.

     - To retry on non-2xx status codes, pass { failOnStatusCode: true, retryOnStatusCodeFailure: true }.
     - To not retry on non-2xx status codes, pass { failOnStatusCode: true, retryOnStatusCodeFailure: true }.
     - To fail on non-2xx status codes without retrying (the default behavior), pass { failOnStatusCode: true, retryOnStatusCodeFailure: false }
    """
    auth_invalid: "#{cmd('request')} must be passed an object literal for the 'auth' option."
    gzip_invalid: "#{cmd('request')} requires the 'gzip' option to be a boolean."
    headers_invalid: "#{cmd('request')} requires the 'headers' option to be an object literal."
    invalid_method: "#{cmd('request')} was called with an invalid method: '{{method}}'. Method can be: GET, POST, PUT, DELETE, PATCH, HEAD, OPTIONS, or any other method supported by Node's HTTP parser."
    failonstatus_deprecated_warning: "The cy.request() 'failOnStatus' option has been renamed to 'failOnStatusCode'. Please update your code. This option will be removed at a later time."
    form_invalid: """
    #{cmd('request')} requires the 'form' option to be a boolean.

    If you're trying to send a x-www-form-urlencoded request then pass either a string or object literal to the 'body' property.
    """
    loading_failed: (obj) ->
      """
      #{cmd('request')} failed trying to load:

      #{obj.url}

      We attempted to make an http request to this URL but the request failed without a response.

      We received this error at the network level:

        > #{obj.error}

      #{divider(60, '-')}

      The request we sent was:

      #{getHttpProps([
        {key: 'method',    value: obj.method},
        {key: 'URL',       value: obj.url},
      ])}

      #{divider(60, '-')}

      Common situations why this would fail:
        - you don't have internet access
        - you forgot to run / boot your web server
        - your web server isn't accessible
        - you have weird network configuration settings on your computer

      The stack trace for this error is:

      #{obj.stack}
      """

    status_invalid: (obj) ->
      """
      #{cmd('request')} failed on:

      #{obj.url}

      The response we received from your web server was:

        > #{obj.status}: #{obj.statusText}

      This was considered a failure because the status code was not '2xx' or '3xx'.

      If you do not want status codes to cause failures pass the option: 'failOnStatusCode: false'

      #{divider(60, '-')}

      The request we sent was:

      #{getHttpProps([
        {key: 'method',    value: obj.method},
        {key: 'URL',       value: obj.url},
        {key: 'headers',   value: obj.requestHeaders},
        {key: 'body',      value: obj.requestBody}
        {key: 'redirects', value: obj.redirects}
      ])}

      #{divider(60, '-')}

      The response we got was:

      #{getHttpProps([
        {key: 'status',  value: obj.status + ' - ' + obj.statusText},
        {key: 'headers', value: obj.responseHeaders},
        {key: 'body',    value: obj.responseBody}
      ])}

      """
    timed_out: (obj) ->
      """
      #{cmd('request')} timed out waiting #{obj.timeout}ms for a response from your server.

      The request we sent was:

      #{getHttpProps([
        {key: 'method',    value: obj.method},
        {key: 'URL',       value: obj.url},
      ])}

      No response was received within the timeout.
      """
    url_missing: "#{cmd('request')} requires a url. You did not provide a url."
    url_invalid: ({configFile}) ->
      "#{cmd('request')} must be provided a fully qualified url - one that begins with 'http'. By default #{cmd('request')} will use either the current window's origin or the 'baseUrl' in #{formatConfigFile(configFile)}. Neither of those values were present."
    url_wrong_type: "#{cmd('request')} requires the url to be a string."

  route:
    failed_prerequisites: "#{cmd('route')} cannot be invoked before starting the #{cmd('server')}"
    invalid_arguments: "#{cmd('route')} was not provided any arguments. You must provide valid arguments."
    method_invalid: "#{cmd('route')} was called with an invalid method: '{{method}}'. Method can be: GET, POST, PUT, DELETE, PATCH, HEAD, OPTIONS, or any other method supported by Node's HTTP parser."
    response_invalid: "#{cmd('route')} cannot accept an undefined or null response. It must be set to something, even an empty string will work."
    url_invalid: "#{cmd('route')} was called with an invalid url. Url must be either a string or regular expression."
    url_missing: "#{cmd('route')} must be called with a url. It can be a string or regular expression."
    url_percentencoding_warning: ({ decodedUrl }) -> """
    A URL with percent-encoded characters was passed to cy.route(), but cy.route() expects a decoded URL.

    Did you mean to pass "#{decodedUrl}"?
    """

  scrollIntoView:
    invalid_argument: "#{cmd('scrollIntoView')} can only be called with an options object. Your argument was: {{arg}}"
    subject_is_window: "Cannot call #{cmd('scrollIntoView')} on Window subject."
    multiple_elements: "#{cmd('scrollIntoView')} can only be used to scroll to 1 element, you tried to scroll to {{num}} elements.\n\n"
    invalid_easing: "#{cmd('scrollIntoView')} must be called with a valid easing. Your easing was: {{easing}}"
    invalid_duration: "#{cmd('scrollIntoView')} must be called with a valid duration. Duration may be either a number (ms) or a string representing a number (ms). Your duration was: {{duration}}"

  scrollTo:
    invalid_target: "#{cmd('scrollTo')} must be called with a valid position. It can be a string, number or object. Your position was: {{x}}, {{y}}"
    multiple_containers: "#{cmd('scrollTo')} can only be used to scroll one element, you tried to scroll {{num}} elements.\n\n"
    invalid_easing: "#{cmd('scrollTo')} must be called with a valid easing. Your easing was: {{easing}}"
    invalid_duration: "#{cmd('scrollTo')} must be called with a valid duration. Duration may be either a number (ms) or a string representing a number (ms). Your duration was: {{duration}}"
    animation_failed: "#{cmd('scrollTo')} failed."

  screenshot:
    invalid_arg: "{{cmd}}() must be called with an object. You passed: {{arg}}"
    invalid_capture: "{{cmd}}() 'capture' option must be one of the following: 'fullPage', 'viewport', or 'runner'. You passed: {{arg}}"
    invalid_boolean: "{{cmd}}() '{{option}}' option must be a boolean. You passed: {{arg}}"
    invalid_blackout: "{{cmd}}() 'blackout' option must be an array of strings. You passed: {{arg}}"
    invalid_clip: "{{cmd}}() 'clip' option must be an object with the keys { width, height, x, y } and number values. You passed: {{arg}}"
    invalid_height: "#{cmd('screenshot')} only works with a screenshot area with a height greater than zero."
    invalid_padding: "{{cmd}}() 'padding' option must be either a number or an array of numbers with a maximum length of 4. You passed: {{arg}}"
    invalid_callback: "{{cmd}}() '{{callback}}' option must be a function. You passed: {{arg}}"
    multiple_elements: "#{cmd('screenshot')} only works for a single element. You attempted to screenshot {{numElements}} elements."
    timed_out: "#{cmd('screenshot')} timed out waiting '{{timeout}}ms' to complete."

  select:
    disabled: "#{cmd('select')} failed because this element is currently disabled:\n\n{{node}}"
    invalid_element: "#{cmd('select')} can only be called on a <select>. Your subject is a: {{node}}"
    invalid_multiple: "#{cmd('select')} was called with an array of arguments but does not have a 'multiple' attribute set."
    multiple_elements: "#{cmd('select')} can only be called on a single <select>. Your subject contained {{num}} elements."
    multiple_matches: "#{cmd('select')} matched more than one option by value or text: {{value}}"
    no_matches: "#{cmd('select')} failed because it could not find a single <option> with value or text matching: '{{value}}'"
    option_disabled: "#{cmd('select')} failed because this <option> you are trying to select is currently disabled:\n\n{{node}}"

  selector_playground:
    defaults_invalid_arg: "Cypress.SelectorPlayground.defaults() must be called with an object. You passed: {{arg}}"
    defaults_invalid_priority: "Cypress.SelectorPlayground.defaults() called with invalid 'selectorPriority' property. It must be an array. You passed: {{arg}}"
    defaults_invalid_on_element: "Cypress.SelectorPlayground.defaults() called with invalid 'onElement' property. It must be a function. You passed: {{arg}}"

  server:
    force404_deprecated: "Passing cy.server({force404: false}) is now the default behavior of cy.server(). You can safely remove this option."
    invalid_argument: "#{cmd('server')} accepts only an object literal as its argument."
    stub_deprecated: ({ type }) -> """
      Passing #{cmd(type)}({stub: false}) is now deprecated. You can safely remove: {stub: false}.\n
      https://on.cypress.io/deprecated-stub-false-on-#{type}
    """
    xhrurl_not_set: "'Server.options.xhrUrl' has not been set"
    unavailable: "The XHR server is unavailable or missing. This should never happen and likely is a bug. Open an issue if you see this message."

  setCookie:
    backend_error: """
    #{cmd('setCookie')} had an unexpected error setting the requested cookie in {{browserDisplayName}}.

    {{errStack}}
    """
    invalid_arguments: "#{cmd('setCookie')} must be passed two string arguments for name and value."
    invalid_value: "#{cmd('setCookie')} must be passed an RFC-6265-compliant cookie value. You passed:\n\n`{{value}}`"

  spread:
    invalid_type: "#{cmd('spread')} requires the existing subject be array-like."

  subject:
    not_dom: (obj) ->
      """
      #{cmd(obj.name)} failed because it requires a valid DOM object.

      The subject received was:

        > #{obj.subject}

      The previous command that ran was:

        > #{cmd(obj.previous)}

      Cypress only considers the 'window', 'document', or any 'element' to be valid DOM objects.
      """
    not_attached: (obj) ->
      """
      #{cmd(obj.cmd)} failed because this element is detached from the DOM.

      #{obj.node}

      Cypress requires elements be attached in the DOM to interact with them.

      The previous command that ran was:

        > #{cmd(obj.prev)}

      This DOM element likely became detached somewhere between the previous and current command.

      Common situations why this happens:
        - Your JS framework re-rendered asynchronously
        - Your app code reacted to an event firing and removed the element

      You typically need to re-query for the element or add 'guards' which delay Cypress from running new commands.

      https://on.cypress.io/element-has-detached-from-dom
      """
    not_window_or_document: (obj) ->
      """
      #{cmd(obj.name)} failed because it requires the subject be a global '#{obj.type}' object.

      The subject received was:

        > #{obj.subject}

      The previous command that ran was:

        > #{cmd(obj.previous)}
      """
    not_element: (obj) ->
      """
      #{cmd(obj.name)} failed because it requires a DOM element.

      The subject received was:

        > #{obj.subject}

      The previous command that ran was:

        > #{cmd(obj.previous)}
      """

  submit:
    multiple_forms: "#{cmd('submit')} can only be called on a single form. Your subject contained {{num}} form elements."
    not_on_form: "#{cmd('submit')} can only be called on a <form>. Your subject {{word}} a: {{node}}"

  task:
    known_error: """#{cmd('task', '\'{{task}}\'')} failed with the following error:

        {{error}}
    """
    failed: """#{cmd('task', '\'{{task}}\'')} failed with the following error:

        > {{error}}
    """
    invalid_argument: "#{cmd('task')} must be passed a non-empty string as its 1st argument. You passed: '{{task}}'."
    timed_out: "#{cmd('task', '\'{{task}}\'')} timed out after waiting {{timeout}}ms."
    server_timed_out: """#{cmd('task', '\'{{task}}\'')} timed out after waiting {{timeout}}ms.

        {{error}}
    """

  tick:
    invalid_argument: "clock.tick()/#{cmd('tick')} only accept a number as their argument. You passed: {{arg}}"
    no_clock: "#{cmd('tick')} cannot be called without first calling #{cmd('clock')}"

  then:
    callback_mixes_sync_and_async: """
      #{cmd('then')} failed because you are mixing up async and sync code.

      In your callback function you invoked 1 or more cy commands but then returned a synchronous value.

      Cypress commands are asynchronous and it doesn't make sense to queue cy commands and yet return a synchronous value.

      You likely forgot to properly chain the cy commands using another cy.then().

      The value you synchronously returned was: '{{value}}'
    """

  trigger:
    invalid_argument: "#{cmd('trigger')} must be passed a non-empty string as its 1st argument. You passed: '{{cmd}}'."
    multiple_elements: "#{cmd('trigger')} can only be called on a single element. Your subject contained {{num}} elements."

  type:
    empty_string: "#{cmd('type')} cannot accept an empty String. You need to actually type something."
    readonly: "#{cmd('type')} cannot type into an element with a 'readonly' attribute. The element typed into was: {{node}}"
    invalid: """
      Special character sequence: '{{chars}}' is not recognized. Available sequences are: {{allChars}}

      If you want to skip parsing special character sequences and type the text exactly as written, pass the option: {parseSpecialCharSequences: false}

      https://on.cypress.io/type
    """
    invalid_date: "Typing into a date input with #{cmd('type')} requires a valid date with the format 'yyyy-MM-dd'. You passed: {{chars}}"
    invalid_month: "Typing into a month input with #{cmd('type')} requires a valid month with the format 'yyyy-MM'. You passed: {{chars}}"
    invalid_week: "Typing into a week input with #{cmd('type')} requires a valid week with the format 'yyyy-Www', where W is the literal character 'W' and ww is the week number (00-53). You passed: {{chars}}"
    invalid_time: "Typing into a time input with #{cmd('type')} requires a valid time with the format 'HH:mm', 'HH:mm:ss' or 'HH:mm:ss.SSS', where HH is 00-23, mm is 00-59, ss is 00-59, and SSS is 000-999. You passed: {{chars}}"
    invalid_dateTime: "Typing into a datetime input with #{cmd('type')} requires a valid datetime with the format 'yyyy-MM-ddThh:mm', for example '2017-06-01T08:30'. You passed: {{chars}}"
    multiple_elements: "#{cmd('type')} can only be called on a single element. Your subject contained {{num}} elements."
    not_on_typeable_element: """
      #{cmd('type')} failed because it requires a valid typeable element.

      The element typed into was:

        > {{node}}

      A typeable element matches one of the following selectors:
        'a[href]'
        'area[href]'
        'input'
        'select'
        'textarea'
        'button'
        'iframe'
        '[tabindex]'
        '[contenteditable]'
    """
    not_actionable_textlike: """
      #{cmd('type')} failed because it targeted a disabled element.

      The element typed into was:

        > {{node}}

      You should ensure the element does not have an attribute named 'disabled' before typing into it.
    """
    tab: "{tab} isn't a supported character sequence. You'll want to use the command #{cmd('tab')}, which is not ready yet, but when it is done that's what you'll use."
    wrong_type: "#{cmd('type')} can only accept a String or Number. You passed in: '{{chars}}'"

  uncaught:
    cross_origin_script: """
      Script error.

      Cypress detected that an uncaught error was thrown from a cross origin script.

      We cannot provide you the stack trace, line number, or file where this error occurred.

      Check your Developer Tools Console for the actual error - it should be printed there.

      It's possible to enable debugging these scripts by adding the 'crossorigin' attribute and setting a CORS header.

      https://on.cypress.io/cross-origin-script-error
    """
    error_in_hook: (obj) ->
      msg = "Because this error occurred during a '#{obj.hookName}' hook we are skipping "

      if t = obj.parentTitle
        msg += "the remaining tests in the current suite: '#{_.truncate(t, 20)}'"
      else
        msg += "all of the remaining tests."

      msg

    error: (obj) ->
      {msg, source, lineno} = obj

      msg + if source and lineno then " (#{source}:#{lineno})" else ""

    fromApp: """
      This error originated from your application code, not from Cypress.

      When Cypress detects uncaught errors originating from your application it will automatically fail the current test.

      This behavior is configurable, and you can choose to turn this off by listening to the 'uncaught:exception' event.

      https://on.cypress.io/uncaught-exception-from-application
    """

    fromSpec: """
      This error originated from your test code, not from Cypress.

      When Cypress detects uncaught errors originating from your test code it will automatically fail the current test.
    """

  viewport:
    bad_args:  "#{cmd('viewport')} can only accept a string preset or a width and height as numbers."
    dimensions_out_of_range: "#{cmd('viewport')} width and height must be between 20px and 4000px."
    empty_string: "#{cmd('viewport')} cannot be passed an empty string."
    invalid_orientation: "#{cmd('viewport')} can only accept '{{all}}' as valid orientations. Your orientation was: '{{orientation}}'"
    missing_preset: "#{cmd('viewport')} could not find a preset for: '{{preset}}'. Available presets are: {{presets}}"

  visit:
    body_circular: ({ path }) -> """
      The `body` parameter supplied to #{cmd('visit')} contained a circular reference at the path "#{path.join(".")}".

      `body` can only be a string or an object with no circular references.
    """
    status_code_flags_invalid: """
    #{cmd('visit')} was invoked with { failOnStatusCode: false, retryOnStatusCodeFailure: true }.

    These options are incompatible with each other.

     - To retry on non-2xx status codes, pass { failOnStatusCode: true, retryOnStatusCodeFailure: true }.
     - To not retry on non-2xx status codes, pass { failOnStatusCode: true, retryOnStatusCodeFailure: true }.
     - To fail on non-2xx status codes without retrying (the default behavior), pass { failOnStatusCode: true, retryOnStatusCodeFailure: false }
    """
    invalid_1st_arg: "#{cmd('visit')} must be called with a URL or an options object containing a URL as its 1st argument"
    invalid_method: "#{cmd('visit')} was called with an invalid method: '{{method}}'. Method can only be GET or POST."
    invalid_headers: "#{cmd('visit')} requires the 'headers' option to be an object."
    invalid_qs: "#{cmd('visit')} requires the 'qs' option to be an object, but received: '{{qs}}'"
    no_duplicate_url: """
      #{cmd('visit')} must be called with only one URL. You specified two URLs:

      URL from the `options` object: {{optionsUrl}}
      URL from the `url` parameter: {{url}}
    """
    cannot_visit_2nd_domain: """
      #{cmd('visit')} failed because you are attempting to visit a second unique domain.

      You may only visit a single unique domain per test.

      Different subdomains are okay, but unique domains are not.

      The previous domain you visited was: '{{previousDomain}}'

      You're attempting to visit this new domain: '{{attemptedDomain}}'

      You may need to restructure some of your code to prevent this from happening.

      https://on.cypress.io/cannot-visit-second-unique-domain
    """
    loading_network_failed: """
      #{cmd('visit')} failed trying to load:

      {{url}}

      We attempted to make an http request to this URL but the request failed without a response.

      We received this error at the network level:

        > {{error}}

      Common situations why this would fail:
        - you don't have internet access
        - you forgot to run / boot your web server
        - your web server isn't accessible
        - you have weird network configuration settings on your computer

      The stack trace for this error is:

      {{stack}}
    """
    loading_file_failed: (obj) ->
      """
        #{cmd('visit')} failed trying to load:

        #{obj.url}

        We failed looking for this file at the path:

        #{obj.path}

        The internal Cypress web server responded with:

          > #{obj.status}: #{obj.statusText}

        #{getRedirects(obj, "We were redirected")}
      """
    loading_http_failed: (obj) ->
      """
        #{cmd('visit')} failed trying to load:

        #{obj.url}

        The response we received from your web server was:

          > #{obj.status}: #{obj.statusText}

        This was considered a failure because the status code was not '2xx'.

        #{getRedirects(obj, "This http request was redirected")}

        If you do not want status codes to cause failures pass the option: 'failOnStatusCode: false'
      """
    loading_invalid_content_type: (obj) ->
      phrase = if obj.path then "this local file" else "your web server"

      """
        #{cmd('visit')} failed trying to load:

        #{obj.url}

        The content-type of the response we received from #{phrase} was:

          > #{obj.contentType}

        This was considered a failure because responses must have content-type: 'text/html'

        However, you can likely use #{cmd('request')} instead of #{cmd('visit')}.

        #{cmd('request')} will automatically get and set cookies and enable you to parse responses.
      """

    specify_file_by_relative_path: """
      #{cmd('visit')} failed because the 'file://...' protocol is not supported by Cypress.

      To visit a local file, you can pass in the relative path to the file from the `projectRoot` (Note: if the configuration value `baseUrl` is set, the supplied path will be resolved from the `baseUrl` instead of `projectRoot`)

      https://docs.cypress.io/api/commands/visit.html

      https://docs.cypress.io/api/cypress-api/config.html
      """

  wait:
    alias_invalid: "'{{prop}}' is not a valid alias property. Are you trying to ask for the first request? If so write @{{str}}.request"
    fn_deprecated: "#{cmd('wait', 'fn')} has been deprecated. Instead just change this command to be #{cmd('should', 'fn')}."
    invalid_1st_arg: "#{cmd('wait')} only accepts a number, an alias of a route, or an array of aliases of routes. You passed: {{arg}}"
    invalid_alias: "#{cmd('wait')} only accepts aliases for routes.\nThe alias: '{{alias}}' did not match a route."
    invalid_arguments: "#{cmd('wait')} was passed invalid arguments. You cannot pass multiple strings. If you're trying to wait for multiple routes, use an array."
    timed_out: "#{cmd('wait')} timed out waiting {{timeout}}ms for the {{num}} {{type}} to the route: '{{alias}}'. No {{type}} ever occurred."

  window:
    iframe_doc_undefined: "The remote iframe's document is undefined"
    iframe_undefined: "The remote iframe is undefined"

  within:
    invalid_argument: "#{cmd('within')} must be called with a function."

  xhr:
    aborted: "This XHR was aborted by your code -- check this stack trace below."
    missing: "XMLHttpRequest#xhr is missing."
    network_error: "The network request for this XHR could not be made. Check your console for the reason."
    requestjson_deprecated: "requestJSON is now deprecated and will be removed in the next version. Update this to 'requestBody' or 'request.body'."
    responsejson_deprecated: "responseJSON is now deprecated and will be removed in the next version. Update this to 'responseBody' or 'response.body'."
}<|MERGE_RESOLUTION|>--- conflicted
+++ resolved
@@ -409,22 +409,13 @@
 
       cy.wrap({ foo: {{value}} }).its('foo.baz').should('not.exist')
       """
-<<<<<<< HEAD
-    invalid_prop_name_arg: "#{cmd('{{cmd}}')} only accepts a string as the {{identifier}}Name argument."
+    invalid_prop_name_arg: "#{cmd('{{cmd}}')} only accepts a string or a number as the {{identifier}}Name argument."
     null_or_undefined_property_name: "#{cmd('{{cmd}}')} expects the {{identifier}} name to have a value."
     invalid_options_arg: "#{cmd('{{cmd}}')} only accepts an object as the options argument."
     invalid_num_of_args:	
       """	
       #{cmd('{{cmd}}')} does not accept additional arguments.	
       If you want to invoke a function with arguments, use cy.invoke().	
-=======
-    invalid_1st_arg: "#{cmd('{{cmd}}')} only accepts a string or a number as the first argument."
-    invalid_num_of_args:
-      """
-      #{cmd('{{cmd}}')} only accepts a single argument.
-
-      If you want to invoke a function with arguments, use cy.invoke().
->>>>>>> 146680ef
       """
     timed_out:
       """
