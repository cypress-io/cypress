--- conflicted
+++ resolved
@@ -801,7 +801,6 @@
     }
 
   navigation:
-<<<<<<< HEAD
     cross_origin: ({ message, originPolicy, configFile }) -> {
       message: """
         Cypress detected a cross origin error happened on page load:
@@ -809,41 +808,18 @@
           > #{message}
 
         Before the page load, you were bound to the origin policy:
+
           > #{originPolicy}
 
-        A cross origin error happens when your application navigates to a new superdomain which does not match the origin policy above.
-
-        This typically happens in one of three ways:
-=======
-    cross_origin: ({ message, originPolicy, configFile }) -> """
-      Cypress detected a cross origin error happened on page load:
-
-        > #{message}
-
-      Before the page load, you were bound to the origin policy:
-
-        > #{originPolicy}
-
-      A cross origin error happens when your application navigates to a new URL which does not match the origin policy above.
-
-      A new URL does not match the origin policy if the 'protocol', 'port' (if specified), and/or 'host' (unless of the same superdomain) are different.
-
-      Cypress does not allow you to navigate to a different origin URL within a single test.
->>>>>>> ec70611b
-
-        1. You clicked an `<a>` that routed you outside of your application
-        2. You submitted a `form` and your server redirected you outside of your application
-        3. You used a JavaScript redirect to a page outside of your application
-
-<<<<<<< HEAD
-        Cypress does not allow you to change superdomains within a single test.
-=======
-      Alternatively you can also disable Chrome Web Security in Chromium-based browsers which will turn off this restriction by setting { chromeWebSecurity: false } in #{formatConfigFile(configFile)}.
->>>>>>> ec70611b
+        A cross origin error happens when your application navigates to a new URL which does not match the origin policy above.
+
+        A new URL does not match the origin policy if the 'protocol', 'port' (if specified), and/or 'host' (unless of the same superdomain) are different.
+
+        Cypress does not allow you to navigate to a different origin URL within a single test.
 
         You may need to restructure some of your test code to avoid this problem.
 
-        Alternatively you can also disable Chrome Web Security which will turn off this restriction by setting { chromeWebSecurity: false } in #{formatConfigFile(configFile)}.
+        Alternatively you can also disable Chrome Web Security in Chromium-based browsers which will turn off this restriction by setting { chromeWebSecurity: false } in #{formatConfigFile(configFile)}.
       """
       docsUrl: "https://on.cypress.io/cross-origin-violation"
     }
@@ -1514,7 +1490,6 @@
      - To not retry on non-2xx status codes, pass { failOnStatusCode: true, retryOnStatusCodeFailure: true }.
      - To fail on non-2xx status codes without retrying (the default behavior), pass { failOnStatusCode: true, retryOnStatusCodeFailure: false }
     """
-<<<<<<< HEAD
     invalid_1st_arg: {
       message: "#{cmd('visit')} must be called with a `url` or an `options` object containing a `url` as its 1st argument"
       docsUrl: "https://on.cypress.io/visit"
@@ -1539,55 +1514,28 @@
       """
       docsUrl: "https://on.cypress.io/visit"
     }
-    cannot_visit_2nd_domain: {
-      message: """
-        #{cmd('visit')} failed because you are attempting to visit a second unique domain.
-
-        You may only visit a single unique domain per test.
-
-        Different subdomains are okay, but unique domains are not.
-
-        The previous domain you visited was: `{{previousDomain}}`
-
-        You're attempting to visit this new domain: `{{attemptedDomain}}`
-
-        You may need to restructure some of your code to prevent this from happening.
-      """
-      docsUrl: "https://on.cypress.io/cannot-visit-second-unique-domain"
-    }
-=======
-    invalid_1st_arg: "#{cmd('visit')} must be called with a URL or an options object containing a URL as its 1st argument"
-    invalid_method: "#{cmd('visit')} was called with an invalid method: '{{method}}'. Method can only be GET or POST."
-    invalid_headers: "#{cmd('visit')} requires the 'headers' option to be an object."
-    invalid_qs: "#{cmd('visit')} requires the 'qs' option to be an object, but received: '{{qs}}'"
-    no_duplicate_url: """
-      #{cmd('visit')} must be called with only one URL. You specified two URLs:
-
-      URL from the `options` object: {{optionsUrl}}
-      URL from the `url` parameter: {{url}}
-    """
-    cannot_visit_different_origin: """
-      #{cmd('visit')} failed because you are attempting to visit a URL that is of a different origin.
-
-      The new URL is considered a different origin because the following parts of the URL are different:
-
-        > {{differences}}
-
-      You may only #{cmd('visit')} same-origin URLs within a single test.
-
-      The previous URL you visited was: 
-      
-        > '{{previousUrl}}'
-
-      You're attempting to visit this URL: 
-      
-        > '{{attemptedUrl}}'
-
-      You may need to restructure some of your test code to avoid this problem.
-
-      https://on.cypress.io/cannot-visit-different-origin-domain
-    """
->>>>>>> ec70611b
+    cannot_visit_different_origin: {
+      message: """
+        #{cmd('visit')} failed because you are attempting to visit a URL that is of a different origin.
+
+        The new URL is considered a different origin because the following parts of the URL are different:
+
+          > {{differences}}
+
+        You may only #{cmd('visit')} same-origin URLs within a single test.
+
+        The previous URL you visited was:
+
+          > '{{previousUrl}}'
+
+        You're attempting to visit this URL:
+
+          > '{{attemptedUrl}}'
+
+        You may need to restructure some of your test code to avoid this problem.
+      """
+      docsUrl: "https://on.cypress.io/cannot-visit-different-origin-domain"
+    }
     loading_network_failed: """
       #{cmd('visit')} failed trying to load:
 
@@ -1686,7 +1634,7 @@
     invalid_alias: {
       message: "#{cmd('wait')} only accepts aliases for routes.\nThe alias: `{{alias}}` did not match a route."
       docsUrl: "https://on.cypress.io/wait"
-   }
+    }
     invalid_arguments: {
       message: "#{cmd('wait')} was passed invalid arguments. You cannot pass multiple strings. If you're trying to wait for multiple routes, use an array."
       docsUrl: "https://on.cypress.io/wait"
