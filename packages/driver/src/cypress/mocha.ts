/* eslint-disable prefer-rest-params */
import _ from 'lodash'
import $errUtils, { CypressError } from './error_utils'
import $utils from './utils'
import $stackUtils from './stack_utils'

// in the browser mocha is coming back
// as window
import * as mocha from 'mocha'
import type { AttemptStrategy, CompleteBurnInConfig, EvaluateAttemptInput, LatestScore, NormalizedRetriesConfig, ReasonToStop } from '../burnIn'
import { evaluateAttempt, getBurnInConfig, mergeBurnInConfig } from '../burnIn'

const { getTestFromRunnable } = $utils

const Mocha = (mocha as any).Mocha != null ? (mocha as any).Mocha : mocha

const { Test, Runner, Runnable, Hook, Suite } = Mocha

const runnerRun = Runner.prototype.run
const runnerFail = Runner.prototype.fail
const runnerRunTests = Runner.prototype.runTests
const runnableRun = Runnable.prototype.run
const runnableClearTimeout = Runnable.prototype.clearTimeout
const runnableResetTimeout = Runnable.prototype.resetTimeout
const testRetries = Test.prototype.retries
const testClone = Test.prototype.clone
const suiteAddTest = Suite.prototype.addTest
const suiteAddSuite = Suite.prototype.addSuite
const suiteRetries = Suite.prototype.retries
const hookRetries = Hook.prototype.retries
const suiteBeforeAll = Suite.prototype.beforeAll
const suiteBeforeEach = Suite.prototype.beforeEach
const suiteAfterAll = Suite.prototype.afterAll
const suiteAfterEach = Suite.prototype.afterEach

// don't let mocha pollute the global namespace
delete (window as any).mocha
delete (window as any).Mocha

export const SKIPPED_DUE_TO_BROWSER_MESSAGE = ' (skipped due to browser)'

interface CypressTest extends Mocha.Test {
  prevAttempts: CypressTest[]
  final?: boolean
  forceState?: 'passed'
  latestScore?: LatestScore
  thisAttemptInitialStrategy?: AttemptStrategy
  nextAttemptStrategy?: AttemptStrategy
  reasonToStop?: ReasonToStop
}

// NOTE: 'calculateTestStatus' is marked as an individual function to make functionality easier to test.
export function calculateTestStatus (test: CypressTest, config?: NormalizedRetriesConfig, completeBurnInConfig?: CompleteBurnInConfig, latestScore?: LatestScore) {
  const passedTests = _.filter(test.prevAttempts, (o) => o.state === 'passed')
  const failedTests = _.filter(test.prevAttempts, (o) => o.state === 'failed')

  // Additionally, if the current test attempt passed/failed, add it to the attempt list
  if (test.state === 'passed') {
    passedTests.push(test)
  } else if (test.state === 'failed') {
    failedTests.push(test)
  }

  // @ts-expect-error
  const totalAttemptsAlreadyExecuted = test.currentRetry() + 1

  const input: EvaluateAttemptInput = {
    retriesConfig: config ?? {},
    burnInConfig: completeBurnInConfig ?? { enabled: false, default: 3, flaky: 5 },
<<<<<<< HEAD
    latestScore: latestScore ?? -2,
=======
    latestScore: latestScore === undefined ? -2 : latestScore,
>>>>>>> fd8a2f4a
    totalAttemptsAlreadyExecuted,
    passedAttemptsCount: passedTests.length,
    failedAttemptsCount: failedTests.length,
    currentAttemptResult: test.state,
    potentialInitialStrategy: test.prevAttempts?.length ? test.prevAttempts[test.prevAttempts.length - 1].nextAttemptStrategy : undefined,
    maxAttempts: test.retries() + 1,
  }

  const output = evaluateAttempt(input)

  test.thisAttemptInitialStrategy = output.initialStrategy
  test.nextAttemptStrategy = output.nextInitialStrategy
  test.final = output.final
  test.forceState = output.forceState
  test.reasonToStop = output.reasonToStop

  const shouldAttemptsContinue = !output.final

  return {
    strategy: config?.strategy,
    shouldAttemptsContinue,
    attempts: totalAttemptsAlreadyExecuted,
    outerStatus: output.outerTestStatus,
<<<<<<< HEAD
=======
    reasonToStop: output.reasonToStop,
>>>>>>> fd8a2f4a
  }
}

type MochaArgs = [string, Function | undefined]
function createRunnable (ctx, fnType: 'Test' | 'Suite', mochaArgs: MochaArgs, runnableFn: Function, testCallback: Function | string = '', _testConfig?: Record<string, any>) {
  const runnable = runnableFn.apply(ctx, mochaArgs)

  // attached testConfigOverrides will execute before `runner:test:before:run` event
  if (_testConfig) {
    runnable._testConfig = _testConfig
  }

  if (fnType === 'Test') {
    // persist the original callback so we can send it to the cloud
    // to prevent it from being registered as a modified test
    runnable.body = testCallback.toString()
  }

  return runnable
}

function overloadMochaFnForConfig (fnName, specWindow) {
  const _fn = specWindow[fnName]

  const fnType = fnName === 'it' || fnName === 'specify' ? 'Test' : 'Suite'

  function overrideMochaFn (fn) {
    specWindow[fnName] = fn()
    specWindow[fnName]['only'] = fn('only')
    specWindow[fnName]['skip'] = fn('skip')
    // override xit, xdescribe, etc
    if (specWindow[`x${fnName}`]) specWindow[`x${fnName}`] = specWindow[fnName]['skip']
  }

  const replacementFn = function (subFn) {
    return function (...args) {
      /**
       * @type {Cypress.Cypress}
       */
      const Cypress = specWindow.Cypress

      const origFn = subFn ? _fn[subFn] : _fn

      // fallback to empty string for stubbed runnables written like:
      // - describe('concept')
      // - it('does something')
      let testCallback = args[1]

      if (args.length > 2 && _.isObject(args[1])) {
        const _testConfig = _.extend({}, args[1]) as any

        const mochaArgs: MochaArgs = [args[0], args[2]]
        const originalTitle = mochaArgs[0]

        // fallback to empty string for stubbed runnables written like:
        // - describe('concept')
        // - it('does something')
        testCallback = mochaArgs[1]

        const configMatchesBrowser = _testConfig.browser == null || Cypress.isBrowser(_testConfig.browser, `${fnType} config value \`{ browser }\``)

        if (!configMatchesBrowser) {
          mochaArgs[0] = `${originalTitle}${SKIPPED_DUE_TO_BROWSER_MESSAGE}`

          // skip test at run-time when test is marked with .only but should also be skipped the test due to the browser
          if (subFn === 'only') {
            mochaArgs[1] = function () {
              this.skip()
            }

            return createRunnable(this, fnType, mochaArgs, origFn, testCallback, _testConfig)
          }

          // skip test with .skip func to ignore the test case and not run it
          return createRunnable(this, fnType, mochaArgs, _fn['skip'], testCallback, _testConfig)
        }

        return createRunnable(this, fnType, mochaArgs, origFn, testCallback, _testConfig)
      }

      return createRunnable(this, fnType, args as MochaArgs, origFn, testCallback)
    }
  }

  overrideMochaFn(replacementFn)
}

const ui = (specWindow, _mocha) => {
  // Override mocha.ui so that the pre-require event is emitted
  // with the iframe's `window` reference, rather than the parent's.
  _mocha.ui = function (name) {
    this._ui = Mocha.interfaces[name]

    if (!this._ui) {
      $errUtils.throwErrByPath('mocha.invalid_interface', { args: { name } })
    }

    this._ui = this._ui(this.suite)

    // this causes the mocha globals in the spec window to be defined
    // such as describe, it, before, beforeEach, etc
    this.suite.emit('pre-require', specWindow, null, this)

    // allow testConfigOverrides/suite-config-overrides
    // by accepting 3 arguments to it/describe/context
    overloadMochaFnForConfig('it', specWindow)
    overloadMochaFnForConfig('specify', specWindow)
    overloadMochaFnForConfig('describe', specWindow)
    overloadMochaFnForConfig('context', specWindow)

    return this
  }

  return _mocha.ui('bdd')
}

const setMochaProps = (specWindow, _mocha) => {
  // Mocha is usually defined in the spec when used normally
  // in the browser or node, so we add it as a global
  // for our users too
  const M = (specWindow.Mocha = Mocha)
  const m = (specWindow.mocha = _mocha)

  // also attach the Mocha class
  // to the mocha instance for clarity
  m.Mocha = M

  // this needs to be part of the configuration of cypress.config.{js,ts,mjs,cjs}
  // we can't just forcibly use bdd
  return ui(specWindow, _mocha)
}

const createMocha = (specWindow) => {
  const _mocha = new Mocha({
    reporter: () => {},
    timeout: false,
  })

  // set mocha props on the specWindow
  setMochaProps(specWindow, _mocha)

  // return the newly created mocha instance
  return _mocha
}

const getRunner = function (_mocha) {
  Runner.prototype.run = function () {
    // reset our runner#run function
    // so the next time we call it
    // its normal again!
    restoreRunnerRun()

    // return the runner instance
    return this
  }

  return _mocha.run()
}

const restoreRunnableClearTimeout = () => {
  Runnable.prototype.clearTimeout = runnableClearTimeout
}

const restoreRunnableResetTimeout = () => {
  Runnable.prototype.resetTimeout = runnableResetTimeout
}

const restoreRunnerRun = () => {
  Runner.prototype.run = runnerRun
}

const restoreRunnerFail = () => {
  Runner.prototype.fail = runnerFail
}

const restoreRunnableRun = () => {
  Runnable.prototype.run = runnableRun
}

const restoreSuiteRetries = () => {
  Suite.prototype.retries = suiteRetries
}

const restoreTestClone = () => {
  Test.prototype.clone = testClone
}

const removeCalculateTestStatus = () => {
  delete Test.prototype.calculateTestStatus
}

const restoreRunnerRunTests = () => {
  Runner.prototype.runTests = runnerRunTests
}

const restoreSuiteAddTest = () => {
  Suite.prototype.addTest = suiteAddTest
}

const restoreSuiteAddSuite = () => {
  Suite.prototype.addSuite = suiteAddSuite
}

const restoreHookRetries = () => {
  Hook.prototype.retries = hookRetries
}

const restoreSuiteHooks = () => {
  Suite.prototype.beforeAll = suiteBeforeAll
  Suite.prototype.beforeEach = suiteBeforeEach
  Suite.prototype.afterAll = suiteAfterAll
  Suite.prototype.afterEach = suiteAfterEach
}

const patchSuiteRetries = () => {
  Suite.prototype.retries = function (...args) {
    if (args[0] !== undefined && args[0] > -1) {
      const err = $errUtils.cypressErrByPath('mocha.manually_set_retries_suite', {
        args: {
          title: this.title,
          numRetries: args[0] ?? 2,
        },
      })

      throw err
    }

    return suiteRetries.apply(this, args)
  }
}

const patchHookRetries = () => {
  Hook.prototype.retries = function (...args) {
    if (args[0] !== undefined && args[0] > -1) {
      const err = $errUtils.cypressErrByPath('mocha.manually_set_retries_suite', {
        args: {
          title: this.parent.title,
          numRetries: args[0] ?? 2,
        },
      })

      // so this error doesn't cause a retry
      getTestFromRunnable(this).retries(-1)

      throw err
    }

    return hookRetries.apply(this, args)
  }
}

// matching the current Runner.prototype.fail except
// changing the logic for determining whether this is a valid err
const patchRunnerFail = () => {
  Runner.prototype.fail = function (runnable, err) {
    const errMessage = _.get(err, 'message')

    if (errMessage && errMessage.indexOf('Resolution method is overspecified') > -1) {
      err.message = $errUtils.errByPath('mocha.overspecified', { error: err.stack }).message
    }

    // if this isnt a correct error object then just bail
    // and call the original function
    if (Object.prototype.toString.call(err) !== '[object Error]') {
      return runnerFail.call(this, runnable, err)
    }

    // else replicate the normal mocha functionality
    ++this.failures

    runnable.state = 'failed'

    this.emit('fail', runnable, err)
  }
}

const patchRunnableRun = (Cypress) => {
  Runnable.prototype.run = function (...args) {
    const runnable = this

    Cypress.action('mocha:runnable:run', runnableRun, runnable, args)
  }
}

function patchTestClone () {
  Test.prototype.clone = function () {
    if (this._retriesBeforeEachFailedTestFn) {
      this.fn = this._retriesBeforeEachFailedTestFn
    }

    const ret = testClone.apply(this, arguments)

    // carry over testConfig, id, and order
    ret._testConfig = this._testConfig
    ret.id = this.id
    ret.order = this.order
    ret._currentRetry = this._currentRetry

    return ret
  }
}

function getNormalizedRetriesConfig (Cypress: Cypress.Cypress): NormalizedRetriesConfig {
  const retriesConfig = Cypress.config('retries')
  const isInOpenMode = Cypress.config('isInteractive')

  if (retriesConfig == null) {
    return {}
  }

  if (typeof retriesConfig === 'number') {
    return {
      strategy: 'detect-flake-and-pass-on-threshold',
      maxRetries: retriesConfig,
      passesRequired: 1,
    }
  }

  const enablementKey: 'openMode'|'runMode' = isInOpenMode ? 'openMode' : 'runMode'
  const enablementValue = retriesConfig[enablementKey]

  // if retries are explicitly disabled, return an empty object
  if (enablementValue === false) {
    return {}
  }

  // by default, retries are disabled in open mode
  if (!enablementValue && isInOpenMode) {
    return {}
  }

  if (typeof enablementValue === 'number') {
    return {
      strategy: 'detect-flake-and-pass-on-threshold',
      maxRetries: enablementValue,
      passesRequired: 1,
    }
  }

  const config = retriesConfig as Cypress.RetryStrategy

  // TODO: For GA, rename experimentalStrategy to strategy, experimentalOptions to options
  return {
    strategy: config.experimentalStrategy,
    maxRetries: config.experimentalOptions?.maxRetries,
    passesRequired: config.experimentalOptions?.['passesRequired'],
    stopIfAnyPassed: config.experimentalOptions?.['stopIfAnyPassed'],
  }
}

function createCalculateTestStatus (Cypress: Cypress.Cypress) {
  // Adds a method to the test object called 'calculateTestStatus'
  // which is used inside our mocha patch (./driver/patches/mocha+7.0.1.dev.patch)
  // in order to calculate test retries. This prototype functions as a light abstraction around
  // 'calculateTestStatus', which makes the function easier to unit-test
  Test.prototype.calculateTestStatus = function () {
    const retriesConfig = getNormalizedRetriesConfig(Cypress)

    //@ts-expect-error
    const actions = Cypress.__actions

    const action = actions?.find((a) => a.clientId === this.id && a.action === 'BURN_IN') ?? {}

    const latestScore = action?.payload?.startingScore ?? -2

    // console.log('latestScore', latestScore)

    const userFacingBurnInConfig = Cypress.config('experimentalBurnIn')

    // console.log('userFacingBurnInConfig', userFacingBurnInConfig)

    const localBurnInConfig = getBurnInConfig(userFacingBurnInConfig)

    // console.log('localBurnInConfig', localBurnInConfig)

    const completeBurnInConfig = mergeBurnInConfig(action?.payload?.config ?? {}, { values: localBurnInConfig })

    // console.log('completeBurnInConfig', completeBurnInConfig)

    return calculateTestStatus(this, retriesConfig, completeBurnInConfig, latestScore)
  }
}

function patchRunnerRunTests () {
  Runner.prototype.runTests = function () {
    const suite = arguments[0]

    const _slice = suite.tests.slice

    // HACK: we need to dynamically enqueue tests to suite.tests during a test run
    // however Mocha calls `.slice` on this property and thus we no longer have a reference
    // to the internal test queue. So we replace the .slice method
    // in a way that we keep a reference to the returned array. we name it suite.testsQueue
    suite.tests.slice = function () {
      this.slice = _slice

      const ret = _slice.apply(this, arguments)

      suite.testsQueue = ret

      return ret
    }

    const ret = runnerRunTests.apply(this, arguments)

    return ret
  }
}

const patchRunnableClearTimeout = () => {
  Runnable.prototype.clearTimeout = function (...args) {
    // call the original
    runnableClearTimeout.apply(this, args)

    this.timer = null
  }
}

const patchSuiteAddTest = (specWindow, config) => {
  Suite.prototype.addTest = function (...args) {
    const test = args[0]

    if (!test.invocationDetails) {
      test.invocationDetails = $stackUtils.getInvocationDetails(specWindow, config)
    }

    const ret = suiteAddTest.apply(this, args)

    test.retries = function (...args) {
      if (args[0] !== undefined && args[0] > -1) {
        const err = $errUtils.cypressErrByPath('mocha.manually_set_retries_test', {
          args: {
            title: test.title,
            numRetries: args[0] ?? 2,
          },
        })

        // so this error doesn't cause a retry
        test._retries = -1

        throw err
      }

      return testRetries.apply(this, args)
    }

    return ret
  }
}

const patchSuiteAddSuite = (specWindow, config) => {
  Suite.prototype.addSuite = function (...args) {
    const suite = args[0]

    if (!suite.invocationDetails) {
      suite.invocationDetails = $stackUtils.getInvocationDetails(specWindow, config)
    }

    return suiteAddSuite.apply(this, args)
  }
}

const patchRunnableResetTimeout = () => {
  Runnable.prototype.resetTimeout = function () {
    const runnable = this
    // @ts-ignore Cypress.runner is not defined
    const currentRunner = Cypress.runner

    const ms = this.timeout() || 1e9

    this.clearTimeout()

    const getErrPath = function () {
      // we've yield an explicit done callback
      if (runnable.async) {
        return 'mocha.async_timed_out'
      }

      return 'miscellaneous.test_stopped'
    }

    this.timer = setTimeout(() => {
      // @ts-ignore Cypress.runner is not defined
      if (runnable.state === 'passed' || Cypress.runner !== currentRunner) {
        // this timeout can be reached at the same time that a
        // user does an asynchronous `done`, so double-check
        // that the test has not already passed before timing out
        return
      }

      const err = $errUtils.errByPath(getErrPath(), { ms })

      runnable.callback(err)
      runnable.timedOut = true
    }, ms)
  }
}

const patchSuiteHooks = (specWindow, config) => {
  _.each(['beforeAll', 'beforeEach', 'afterAll', 'afterEach'], (fnName) => {
    const _fn = Suite.prototype[fnName]

    Suite.prototype[fnName] = function (title, fn) {
      const _createHook = this._createHook

      this._createHook = function (title, fn) {
        const hook = _createHook.call(this, title, fn)

        let invocationStack = hook.invocationDetails?.stack

        if (!hook.invocationDetails) {
          const invocationDetails = $stackUtils.getInvocationDetails(specWindow, config)!

          hook.invocationDetails = invocationDetails
          invocationStack = invocationDetails.stack
        }

        if (this._condensedHooks) {
          const err = $errUtils.errByPath('mocha.hook_registered_late', { hookTitle: fnName }) as CypressError

          err.setUserInvocationStack(invocationStack)

          throw err
        }

        return hook
      }

      const ret = _fn.call(this, title, fn)

      this._createHook = _createHook

      return ret
    }
  })
}

const restore = () => {
  restoreRunnerRun()
  restoreRunnerFail()
  restoreRunnableRun()
  restoreRunnableClearTimeout()
  restoreRunnableResetTimeout()
  restoreSuiteRetries()
  restoreHookRetries()
  restoreRunnerRunTests()
  restoreTestClone()
  removeCalculateTestStatus()
  restoreSuiteAddTest()
  restoreSuiteAddSuite()
  restoreSuiteHooks()
}

const override = (specWindow, Cypress, config) => {
  patchRunnerFail()
  patchRunnableRun(Cypress)
  patchRunnableClearTimeout()
  patchRunnableResetTimeout()
  patchSuiteRetries()
  patchHookRetries()
  patchRunnerRunTests()
  patchTestClone()
  createCalculateTestStatus(Cypress)
  patchSuiteAddTest(specWindow, config)
  patchSuiteAddSuite(specWindow, config)
  patchSuiteHooks(specWindow, config)
}

const create = (specWindow, Cypress, config) => {
  restore()

  override(specWindow, Cypress, config)

  // generate the mocha + Mocha globals
  // on the specWindow, and get the new
  // _mocha instance

  const _mocha = createMocha(specWindow)

  _mocha.slow(config('slowTestThreshold'))

  const _runner = getRunner(_mocha)

  _mocha.suite.file = Cypress.spec.relative

  return {
    _mocha,

    createRootTest (title, fn) {
      const r = new Test(title, fn)

      _runner.suite.addTest(r)

      return r
    },

    createTest (title, fn) {
      return new Test(title, fn)
    },

    getRunner () {
      return _runner
    },

    getRootSuite () {
      return _mocha.suite
    },
  }
}

export default {
  create,
  restore,
}<|MERGE_RESOLUTION|>--- conflicted
+++ resolved
@@ -67,11 +67,7 @@
   const input: EvaluateAttemptInput = {
     retriesConfig: config ?? {},
     burnInConfig: completeBurnInConfig ?? { enabled: false, default: 3, flaky: 5 },
-<<<<<<< HEAD
-    latestScore: latestScore ?? -2,
-=======
     latestScore: latestScore === undefined ? -2 : latestScore,
->>>>>>> fd8a2f4a
     totalAttemptsAlreadyExecuted,
     passedAttemptsCount: passedTests.length,
     failedAttemptsCount: failedTests.length,
@@ -95,10 +91,7 @@
     shouldAttemptsContinue,
     attempts: totalAttemptsAlreadyExecuted,
     outerStatus: output.outerTestStatus,
-<<<<<<< HEAD
-=======
     reasonToStop: output.reasonToStop,
->>>>>>> fd8a2f4a
   }
 }
 
