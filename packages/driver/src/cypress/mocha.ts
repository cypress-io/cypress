/* eslint-disable prefer-rest-params */
import _ from 'lodash'
import $errUtils, { CypressError } from './error_utils'
import $utils from './utils'
import $stackUtils from './stack_utils'

// in the browser mocha is coming back
// as window
import * as mocha from 'mocha'
<<<<<<< HEAD
import { CompleteBurnInConfig, EvaluateAttemptInput, LatestScore, NormalizedRetriesConfig, evaluateAttempt, getBurnInConfig, mergeBurnInConfig } from '../burnIn'
import type { AttemptStrategy, ReasonToStop } from '@packages/types'
=======
import type { AttemptStrategy, CompleteBurnInConfig, EvaluateAttemptInput, LatestScore, NormalizedRetriesConfig, ReasonToStop } from '../burn-in'
import { evaluateAttempt, getBurnInConfig, mergeBurnInConfig } from '../burn-in'
>>>>>>> 84f4ed6d

const { getTestFromRunnable } = $utils

const Mocha = (mocha as any).Mocha != null ? (mocha as any).Mocha : mocha

const { Test, Runner, Runnable, Hook, Suite } = Mocha

const runnerRun = Runner.prototype.run
const runnerFail = Runner.prototype.fail
const runnerRunTests = Runner.prototype.runTests
const runnableRun = Runnable.prototype.run
const runnableClearTimeout = Runnable.prototype.clearTimeout
const runnableResetTimeout = Runnable.prototype.resetTimeout
const testRetries = Test.prototype.retries
const testClone = Test.prototype.clone
const suiteAddTest = Suite.prototype.addTest
const suiteAddSuite = Suite.prototype.addSuite
const suiteRetries = Suite.prototype.retries
const hookRetries = Hook.prototype.retries
const suiteBeforeAll = Suite.prototype.beforeAll
const suiteBeforeEach = Suite.prototype.beforeEach
const suiteAfterAll = Suite.prototype.afterAll
const suiteAfterEach = Suite.prototype.afterEach

// don't let mocha pollute the global namespace
delete (window as any).mocha
delete (window as any).Mocha

export const SKIPPED_DUE_TO_BROWSER_MESSAGE = ' (skipped due to browser)'

interface CypressTest extends Mocha.Test {
  prevAttempts: CypressTest[]
  final?: boolean
  forceState?: 'passed'
  latestScore?: LatestScore
  thisAttemptInitialStrategy?: AttemptStrategy
  nextAttemptStrategy?: AttemptStrategy
  reasonToStop?: ReasonToStop
}

// NOTE: 'calculateTestStatus' is marked as an individual function to make functionality easier to test.
export function calculateTestStatus (test: CypressTest, config?: NormalizedRetriesConfig, completeBurnInConfig?: CompleteBurnInConfig, latestScore?: LatestScore) {
  const passedTests = _.filter(test.prevAttempts, (o) => o.state === 'passed')
  const failedTests = _.filter(test.prevAttempts, (o) => o.state === 'failed')

  // Additionally, if the current test attempt passed/failed, add it to the attempt list
  if (test.state === 'passed') {
    passedTests.push(test)
  } else if (test.state === 'failed') {
    failedTests.push(test)
  }

  // @ts-expect-error
  const totalAttemptsAlreadyExecuted = test.currentRetry() + 1

  const input: EvaluateAttemptInput = {
    retriesConfig: config ?? {},
    burnInConfig: completeBurnInConfig ?? { enabled: false, default: 3, flaky: 5 },
    latestScore: latestScore === undefined ? -2 : latestScore,
    totalAttemptsAlreadyExecuted,
    passedAttemptsCount: passedTests.length,
    failedAttemptsCount: failedTests.length,
    currentAttemptResult: test.state,
    potentialInitialStrategy: test.prevAttempts?.length ? test.prevAttempts[test.prevAttempts.length - 1].nextAttemptStrategy : undefined,
    maxAttempts: test.retries() + 1,
  }

  const output = evaluateAttempt(input)

  test.thisAttemptInitialStrategy = output.initialStrategy
  test.nextAttemptStrategy = output.nextInitialStrategy
  test.final = output.final
  test.forceState = output.forceState
  test.reasonToStop = output.reasonToStop

  const shouldAttemptsContinue = !output.final

  return {
    strategy: config?.strategy,
    shouldAttemptsContinue,
    attempts: totalAttemptsAlreadyExecuted,
    outerStatus: output.outerTestStatus,
    reasonToStop: output.reasonToStop,
  }
}

type MochaArgs = [string, Function | undefined]
function createRunnable (ctx, fnType: 'Test' | 'Suite', mochaArgs: MochaArgs, runnableFn: Function, testCallback: Function | string = '', _testConfig?: Record<string, any>) {
  const runnable = runnableFn.apply(ctx, mochaArgs)

  // attached testConfigOverrides will execute before `runner:test:before:run` event
  if (_testConfig) {
    runnable._testConfig = _testConfig
  }

  if (fnType === 'Test') {
    // persist the original callback so we can send it to the cloud
    // to prevent it from being registered as a modified test
    runnable.body = testCallback.toString()
  }

  return runnable
}

function overloadMochaFnForConfig (fnName, specWindow) {
  const _fn = specWindow[fnName]

  const fnType = fnName === 'it' || fnName === 'specify' ? 'Test' : 'Suite'

  function overrideMochaFn (fn) {
    specWindow[fnName] = fn()
    specWindow[fnName]['only'] = fn('only')
    specWindow[fnName]['skip'] = fn('skip')
    // override xit, xdescribe, etc
    if (specWindow[`x${fnName}`]) specWindow[`x${fnName}`] = specWindow[fnName]['skip']
  }

  const replacementFn = function (subFn) {
    return function (...args) {
      /**
       * @type {Cypress.Cypress}
       */
      const Cypress = specWindow.Cypress

      const origFn = subFn ? _fn[subFn] : _fn

      // fallback to empty string for stubbed runnables written like:
      // - describe('concept')
      // - it('does something')
      let testCallback = args[1]

      if (args.length > 2 && _.isObject(args[1])) {
        const _testConfig = _.extend({}, args[1]) as any

        const mochaArgs: MochaArgs = [args[0], args[2]]
        const originalTitle = mochaArgs[0]

        // fallback to empty string for stubbed runnables written like:
        // - describe('concept')
        // - it('does something')
        testCallback = mochaArgs[1]

        const configMatchesBrowser = _testConfig.browser == null || Cypress.isBrowser(_testConfig.browser, `${fnType} config value \`{ browser }\``)

        if (!configMatchesBrowser) {
          mochaArgs[0] = `${originalTitle}${SKIPPED_DUE_TO_BROWSER_MESSAGE}`

          // skip test at run-time when test is marked with .only but should also be skipped the test due to the browser
          if (subFn === 'only') {
            mochaArgs[1] = function () {
              this.skip()
            }

            return createRunnable(this, fnType, mochaArgs, origFn, testCallback, _testConfig)
          }

          // skip test with .skip func to ignore the test case and not run it
          return createRunnable(this, fnType, mochaArgs, _fn['skip'], testCallback, _testConfig)
        }

        return createRunnable(this, fnType, mochaArgs, origFn, testCallback, _testConfig)
      }

      return createRunnable(this, fnType, args as MochaArgs, origFn, testCallback)
    }
  }

  overrideMochaFn(replacementFn)
}

const ui = (specWindow, _mocha) => {
  // Override mocha.ui so that the pre-require event is emitted
  // with the iframe's `window` reference, rather than the parent's.
  _mocha.ui = function (name) {
    this._ui = Mocha.interfaces[name]

    if (!this._ui) {
      $errUtils.throwErrByPath('mocha.invalid_interface', { args: { name } })
    }

    this._ui = this._ui(this.suite)

    // this causes the mocha globals in the spec window to be defined
    // such as describe, it, before, beforeEach, etc
    this.suite.emit('pre-require', specWindow, null, this)

    // allow testConfigOverrides/suite-config-overrides
    // by accepting 3 arguments to it/describe/context
    overloadMochaFnForConfig('it', specWindow)
    overloadMochaFnForConfig('specify', specWindow)
    overloadMochaFnForConfig('describe', specWindow)
    overloadMochaFnForConfig('context', specWindow)

    return this
  }

  return _mocha.ui('bdd')
}

const setMochaProps = (specWindow, _mocha) => {
  // Mocha is usually defined in the spec when used normally
  // in the browser or node, so we add it as a global
  // for our users too
  const M = (specWindow.Mocha = Mocha)
  const m = (specWindow.mocha = _mocha)

  // also attach the Mocha class
  // to the mocha instance for clarity
  m.Mocha = M

  // this needs to be part of the configuration of cypress.config.{js,ts,mjs,cjs}
  // we can't just forcibly use bdd
  return ui(specWindow, _mocha)
}

const createMocha = (specWindow) => {
  const _mocha = new Mocha({
    reporter: () => {},
    timeout: false,
  })

  // set mocha props on the specWindow
  setMochaProps(specWindow, _mocha)

  // return the newly created mocha instance
  return _mocha
}

const getRunner = function (_mocha) {
  Runner.prototype.run = function () {
    // reset our runner#run function
    // so the next time we call it
    // its normal again!
    restoreRunnerRun()

    // return the runner instance
    return this
  }

  return _mocha.run()
}

const restoreRunnableClearTimeout = () => {
  Runnable.prototype.clearTimeout = runnableClearTimeout
}

const restoreRunnableResetTimeout = () => {
  Runnable.prototype.resetTimeout = runnableResetTimeout
}

const restoreRunnerRun = () => {
  Runner.prototype.run = runnerRun
}

const restoreRunnerFail = () => {
  Runner.prototype.fail = runnerFail
}

const restoreRunnableRun = () => {
  Runnable.prototype.run = runnableRun
}

const restoreSuiteRetries = () => {
  Suite.prototype.retries = suiteRetries
}

const restoreTestClone = () => {
  Test.prototype.clone = testClone
}

const removeCalculateTestStatus = () => {
  delete Test.prototype.calculateTestStatus
}

const restoreRunnerRunTests = () => {
  Runner.prototype.runTests = runnerRunTests
}

const restoreSuiteAddTest = () => {
  Suite.prototype.addTest = suiteAddTest
}

const restoreSuiteAddSuite = () => {
  Suite.prototype.addSuite = suiteAddSuite
}

const restoreHookRetries = () => {
  Hook.prototype.retries = hookRetries
}

const restoreSuiteHooks = () => {
  Suite.prototype.beforeAll = suiteBeforeAll
  Suite.prototype.beforeEach = suiteBeforeEach
  Suite.prototype.afterAll = suiteAfterAll
  Suite.prototype.afterEach = suiteAfterEach
}

const patchSuiteRetries = () => {
  Suite.prototype.retries = function (...args) {
    if (args[0] !== undefined && args[0] > -1) {
      const err = $errUtils.cypressErrByPath('mocha.manually_set_retries_suite', {
        args: {
          title: this.title,
          numRetries: args[0] ?? 2,
        },
      })

      throw err
    }

    return suiteRetries.apply(this, args)
  }
}

const patchHookRetries = () => {
  Hook.prototype.retries = function (...args) {
    if (args[0] !== undefined && args[0] > -1) {
      const err = $errUtils.cypressErrByPath('mocha.manually_set_retries_suite', {
        args: {
          title: this.parent.title,
          numRetries: args[0] ?? 2,
        },
      })

      // so this error doesn't cause a retry
      getTestFromRunnable(this).retries(-1)

      throw err
    }

    return hookRetries.apply(this, args)
  }
}

// matching the current Runner.prototype.fail except
// changing the logic for determining whether this is a valid err
const patchRunnerFail = () => {
  Runner.prototype.fail = function (runnable, err) {
    const errMessage = _.get(err, 'message')

    if (errMessage && errMessage.indexOf('Resolution method is overspecified') > -1) {
      err.message = $errUtils.errByPath('mocha.overspecified', { error: err.stack }).message
    }

    // if this isnt a correct error object then just bail
    // and call the original function
    if (Object.prototype.toString.call(err) !== '[object Error]') {
      return runnerFail.call(this, runnable, err)
    }

    // else replicate the normal mocha functionality
    ++this.failures

    runnable.state = 'failed'

    this.emit('fail', runnable, err)
  }
}

const patchRunnableRun = (Cypress) => {
  Runnable.prototype.run = function (...args) {
    const runnable = this

    Cypress.action('mocha:runnable:run', runnableRun, runnable, args)
  }
}

function patchTestClone () {
  Test.prototype.clone = function () {
    if (this._retriesBeforeEachFailedTestFn) {
      this.fn = this._retriesBeforeEachFailedTestFn
    }

    const ret = testClone.apply(this, arguments)

    // carry over testConfig, id, and order
    ret._testConfig = this._testConfig
    ret.id = this.id
    ret.order = this.order
    ret._currentRetry = this._currentRetry

    return ret
  }
}

function getNormalizedRetriesConfig (Cypress: Cypress.Cypress): NormalizedRetriesConfig {
  const retriesConfig = Cypress.config('retries')
  const isInOpenMode = Cypress.config('isInteractive')

  if (retriesConfig == null) {
    return {}
  }

  if (typeof retriesConfig === 'number') {
    if (retriesConfig === 0) {
      return {}
    }

    return {
      strategy: 'detect-flake-and-pass-on-threshold',
      maxRetries: retriesConfig,
      passesRequired: 1,
    }
  }

  const enablementKey: 'openMode'|'runMode' = isInOpenMode ? 'openMode' : 'runMode'
  const enablementValue = retriesConfig[enablementKey]

  // if retries are explicitly disabled, return an empty object
  if (enablementValue === false) {
    return {}
  }

  // by default, retries are disabled in open mode
  if (!enablementValue && isInOpenMode) {
    return {}
  }

  if (typeof enablementValue === 'number') {
    if (enablementValue === 0) {
      return {}
    }

    return {
      strategy: 'detect-flake-and-pass-on-threshold',
      maxRetries: enablementValue,
      passesRequired: 1,
    }
  }

  const config = retriesConfig as Cypress.RetryStrategy

  // TODO: For GA, rename experimentalStrategy to strategy, experimentalOptions to options
  return {
    strategy: config.experimentalStrategy,
    maxRetries: config.experimentalOptions?.maxRetries,
    passesRequired: config.experimentalOptions?.['passesRequired'],
    stopIfAnyPassed: config.experimentalOptions?.['stopIfAnyPassed'],
  }
}

function createCalculateTestStatus (Cypress: Cypress.Cypress) {
  // Adds a method to the test object called 'calculateTestStatus'
  // which is used inside our mocha patch (./driver/patches/mocha+7.0.1.dev.patch)
  // in order to calculate test retries. This prototype functions as a light abstraction around
  // 'calculateTestStatus', which makes the function easier to unit-test
  Test.prototype.calculateTestStatus = function () {
    const retriesConfig = getNormalizedRetriesConfig(Cypress)

    //@ts-expect-error
    const actions = Cypress.__actions

    const action = actions?.find((a) => a.clientId === this.id && a.action === 'BURN_IN') ?? {}

<<<<<<< HEAD
    const latestScore = action?.payload?.startingScore === undefined ?
      -2 : action?.payload?.startingScore

    // console.log('latestScore', latestScore)
=======
    const latestScore = action?.payload?.startingScore === undefined ? -2 : action?.payload?.startingScore
>>>>>>> 84f4ed6d

    const userFacingBurnInConfig = Cypress.config('experimentalBurnIn')

    const localBurnInConfig = getBurnInConfig(userFacingBurnInConfig)

    const completeBurnInConfig = mergeBurnInConfig(action?.payload?.config ?? {}, { values: localBurnInConfig })

    return calculateTestStatus(this, retriesConfig, completeBurnInConfig, latestScore)
  }
}

function patchRunnerRunTests () {
  Runner.prototype.runTests = function () {
    const suite = arguments[0]

    const _slice = suite.tests.slice

    // HACK: we need to dynamically enqueue tests to suite.tests during a test run
    // however Mocha calls `.slice` on this property and thus we no longer have a reference
    // to the internal test queue. So we replace the .slice method
    // in a way that we keep a reference to the returned array. we name it suite.testsQueue
    suite.tests.slice = function () {
      this.slice = _slice

      const ret = _slice.apply(this, arguments)

      suite.testsQueue = ret

      return ret
    }

    const ret = runnerRunTests.apply(this, arguments)

    return ret
  }
}

const patchRunnableClearTimeout = () => {
  Runnable.prototype.clearTimeout = function (...args) {
    // call the original
    runnableClearTimeout.apply(this, args)

    this.timer = null
  }
}

const patchSuiteAddTest = (specWindow, config) => {
  Suite.prototype.addTest = function (...args) {
    const test = args[0]

    if (!test.invocationDetails) {
      test.invocationDetails = $stackUtils.getInvocationDetails(specWindow, config)
    }

    const ret = suiteAddTest.apply(this, args)

    test.retries = function (...args) {
      if (args[0] !== undefined && args[0] > -1) {
        const err = $errUtils.cypressErrByPath('mocha.manually_set_retries_test', {
          args: {
            title: test.title,
            numRetries: args[0] ?? 2,
          },
        })

        // so this error doesn't cause a retry
        test._retries = -1

        throw err
      }

      return testRetries.apply(this, args)
    }

    return ret
  }
}

const patchSuiteAddSuite = (specWindow, config) => {
  Suite.prototype.addSuite = function (...args) {
    const suite = args[0]

    if (!suite.invocationDetails) {
      suite.invocationDetails = $stackUtils.getInvocationDetails(specWindow, config)
    }

    return suiteAddSuite.apply(this, args)
  }
}

const patchRunnableResetTimeout = () => {
  Runnable.prototype.resetTimeout = function () {
    const runnable = this
    // @ts-ignore Cypress.runner is not defined
    const currentRunner = Cypress.runner

    const ms = this.timeout() || 1e9

    this.clearTimeout()

    const getErrPath = function () {
      // we've yield an explicit done callback
      if (runnable.async) {
        return 'mocha.async_timed_out'
      }

      return 'miscellaneous.test_stopped'
    }

    this.timer = setTimeout(() => {
      // @ts-ignore Cypress.runner is not defined
      if (runnable.state === 'passed' || Cypress.runner !== currentRunner) {
        // this timeout can be reached at the same time that a
        // user does an asynchronous `done`, so double-check
        // that the test has not already passed before timing out
        return
      }

      const err = $errUtils.errByPath(getErrPath(), { ms })

      runnable.callback(err)
      runnable.timedOut = true
    }, ms)
  }
}

const patchSuiteHooks = (specWindow, config) => {
  _.each(['beforeAll', 'beforeEach', 'afterAll', 'afterEach'], (fnName) => {
    const _fn = Suite.prototype[fnName]

    Suite.prototype[fnName] = function (title, fn) {
      const _createHook = this._createHook

      this._createHook = function (title, fn) {
        const hook = _createHook.call(this, title, fn)

        let invocationStack = hook.invocationDetails?.stack

        if (!hook.invocationDetails) {
          const invocationDetails = $stackUtils.getInvocationDetails(specWindow, config)!

          hook.invocationDetails = invocationDetails
          invocationStack = invocationDetails.stack
        }

        if (this._condensedHooks) {
          const err = $errUtils.errByPath('mocha.hook_registered_late', { hookTitle: fnName }) as CypressError

          err.setUserInvocationStack(invocationStack)

          throw err
        }

        return hook
      }

      const ret = _fn.call(this, title, fn)

      this._createHook = _createHook

      return ret
    }
  })
}

const restore = () => {
  restoreRunnerRun()
  restoreRunnerFail()
  restoreRunnableRun()
  restoreRunnableClearTimeout()
  restoreRunnableResetTimeout()
  restoreSuiteRetries()
  restoreHookRetries()
  restoreRunnerRunTests()
  restoreTestClone()
  removeCalculateTestStatus()
  restoreSuiteAddTest()
  restoreSuiteAddSuite()
  restoreSuiteHooks()
}

const override = (specWindow, Cypress, config) => {
  patchRunnerFail()
  patchRunnableRun(Cypress)
  patchRunnableClearTimeout()
  patchRunnableResetTimeout()
  patchSuiteRetries()
  patchHookRetries()
  patchRunnerRunTests()
  patchTestClone()
  createCalculateTestStatus(Cypress)
  patchSuiteAddTest(specWindow, config)
  patchSuiteAddSuite(specWindow, config)
  patchSuiteHooks(specWindow, config)
}

const create = (specWindow, Cypress, config) => {
  restore()

  override(specWindow, Cypress, config)

  // generate the mocha + Mocha globals
  // on the specWindow, and get the new
  // _mocha instance

  const _mocha = createMocha(specWindow)

  _mocha.slow(config('slowTestThreshold'))

  const _runner = getRunner(_mocha)

  _mocha.suite.file = Cypress.spec.relative

  return {
    _mocha,

    createRootTest (title, fn) {
      const r = new Test(title, fn)

      _runner.suite.addTest(r)

      return r
    },

    createTest (title, fn) {
      return new Test(title, fn)
    },

    getRunner () {
      return _runner
    },

    getRootSuite () {
      return _mocha.suite
    },
  }
}

export default {
  create,
  restore,
}<|MERGE_RESOLUTION|>--- conflicted
+++ resolved
@@ -7,13 +7,8 @@
 // in the browser mocha is coming back
 // as window
 import * as mocha from 'mocha'
-<<<<<<< HEAD
 import { CompleteBurnInConfig, EvaluateAttemptInput, LatestScore, NormalizedRetriesConfig, evaluateAttempt, getBurnInConfig, mergeBurnInConfig } from '../burnIn'
 import type { AttemptStrategy, ReasonToStop } from '@packages/types'
-=======
-import type { AttemptStrategy, CompleteBurnInConfig, EvaluateAttemptInput, LatestScore, NormalizedRetriesConfig, ReasonToStop } from '../burn-in'
-import { evaluateAttempt, getBurnInConfig, mergeBurnInConfig } from '../burn-in'
->>>>>>> 84f4ed6d
 
 const { getTestFromRunnable } = $utils
 
@@ -468,14 +463,7 @@
 
     const action = actions?.find((a) => a.clientId === this.id && a.action === 'BURN_IN') ?? {}
 
-<<<<<<< HEAD
-    const latestScore = action?.payload?.startingScore === undefined ?
-      -2 : action?.payload?.startingScore
-
-    // console.log('latestScore', latestScore)
-=======
     const latestScore = action?.payload?.startingScore === undefined ? -2 : action?.payload?.startingScore
->>>>>>> 84f4ed6d
 
     const userFacingBurnInConfig = Cypress.config('experimentalBurnIn')
 
