--- conflicted
+++ resolved
@@ -45,21 +45,6 @@
 
 type Strategy = 'detect-flake-and-pass-on-threshold' | 'detect-flake-but-always-fail' | undefined
 
-<<<<<<< HEAD
-type Options<T> = T extends 'detect-flake-and-pass-on-threshold' ?
-  {
-    maxRetries: number
-    passesRequired: number
-  } :
-  T extends 'detect-flake-but-always-fail' ? {
-    maxRetries: number
-    stopIfAnyPassed: boolean
-  } :
-    undefined
-
-// NOTE: 'calculateTestStatus' is marked as an individual function to make functionality easier to test.
-export function calculateTestStatus (test: CypressTest, strategy: Strategy, options: Options<Strategy>) {
-=======
 type NormalizedRetriesConfig = {
   strategy?: Strategy
   maxRetries?: number
@@ -69,7 +54,6 @@
 
 // NOTE: 'calculateTestStatus' is marked as an individual function to make functionality easier to test.
 export function calculateTestStatus (test: CypressTest, config?: NormalizedRetriesConfig) {
->>>>>>> 08d73d4a
   // @ts-expect-error
   const totalAttemptsAlreadyExecuted = test.currentRetry() + 1
   let shouldAttemptsContinue: boolean = true
@@ -94,38 +78,21 @@
     const passingAttempts = passedTests.length
 
     // Below variables are used for when strategy is "detect-flake-and-pass-on-threshold" or no strategy is defined
-<<<<<<< HEAD
-    let passesRequired = strategy !== 'detect-flake-but-always-fail' ?
-      ((options as Options<'detect-flake-and-pass-on-threshold'> | undefined)?.passesRequired || 1) :
-      null
-
-    const neededPassingAttemptsLeft = strategy !== 'detect-flake-but-always-fail' ?
-=======
     let passesRequired = config?.strategy !== 'detect-flake-but-always-fail' ?
       (config?.passesRequired || 1) :
       null
 
     const neededPassingAttemptsLeft = config?.strategy !== 'detect-flake-but-always-fail' ?
->>>>>>> 08d73d4a
       (passesRequired as number) - passingAttempts :
       null
 
     // Below variables are used for when strategy is only "detect-flake-but-always-fail"
-<<<<<<< HEAD
-    let stopIfAnyPassed = strategy === 'detect-flake-but-always-fail' ?
-      ((options as Options<'detect-flake-but-always-fail'>).stopIfAnyPassed || false) :
-      null
-
-    // Do we have the required amount of passes? If yes, we no longer need to keep running the test.
-    if (strategy !== 'detect-flake-but-always-fail' && passingAttempts >= (passesRequired as number)) {
-=======
     let stopIfAnyPassed = config?.strategy === 'detect-flake-but-always-fail' ?
       (config.stopIfAnyPassed || false) :
       null
 
     // Do we have the required amount of passes? If yes, we no longer need to keep running the test.
     if (config?.strategy !== 'detect-flake-but-always-fail' && passingAttempts >= (passesRequired as number)) {
->>>>>>> 08d73d4a
       outerTestStatus = 'passed'
       test.final = true
       shouldAttemptsContinue = false
@@ -134,21 +101,13 @@
         // For strategy "detect-flake-and-pass-on-threshold" or no strategy (current GA retries):
         //  If we haven't met our max attempt limit AND we have enough remaining attempts that can satisfy the passing requirement.
         // retry the test.
-<<<<<<< HEAD
-        (strategy !== 'detect-flake-but-always-fail' && remainingAttempts >= (neededPassingAttemptsLeft as number)) ||
-=======
         (config?.strategy !== 'detect-flake-but-always-fail' && remainingAttempts >= (neededPassingAttemptsLeft as number)) ||
->>>>>>> 08d73d4a
         // For strategy "detect-flake-but-always-fail":
         //  If we haven't met our max attempt limit AND
         //    stopIfAnyPassed is false OR
         //    stopIfAnyPassed is true and no tests have passed yet.
         // retry the test.
-<<<<<<< HEAD
-        (strategy === 'detect-flake-but-always-fail' && (!stopIfAnyPassed || stopIfAnyPassed && passingAttempts === 0))
-=======
         (config?.strategy === 'detect-flake-but-always-fail' && (!stopIfAnyPassed || stopIfAnyPassed && passingAttempts === 0))
->>>>>>> 08d73d4a
       )) {
       test.final = false
       shouldAttemptsContinue = true
@@ -169,11 +128,7 @@
   }
 
   return {
-<<<<<<< HEAD
-    strategy,
-=======
     strategy: config?.strategy,
->>>>>>> 08d73d4a
     shouldAttemptsContinue,
     attempts: totalAttemptsAlreadyExecuted,
     outerStatus: outerTestStatus,
@@ -479,8 +434,6 @@
   }
 }
 
-<<<<<<< HEAD
-=======
 function getNormalizedRetriesConfig (Cypress: Cypress.Cypress): NormalizedRetriesConfig {
   const retriesConfig = Cypress.config('retries')
   const isInOpenMode = Cypress.config('isInteractive')
@@ -529,23 +482,15 @@
   }
 }
 
->>>>>>> 08d73d4a
 function createCalculateTestStatus (Cypress: Cypress.Cypress) {
   // Adds a method to the test object called 'calculateTestStatus'
   // which is used inside our mocha patch (./driver/patches/mocha+7.0.1.dev.patch)
   // in order to calculate test retries. This prototype functions as a light abstraction around
   // 'calculateTestStatus', which makes the function easier to unit-test
   Test.prototype.calculateTestStatus = function () {
-<<<<<<< HEAD
-    let retriesConfig = Cypress.config('retries')
-
-    // @ts-expect-error
-    return calculateTestStatus(this, retriesConfig?.experimentalStrategy, retriesConfig?.experimentalOptions)
-=======
     const retriesConfig = getNormalizedRetriesConfig(Cypress)
 
     return calculateTestStatus(this, retriesConfig)
->>>>>>> 08d73d4a
   }
 }
 
