--- conflicted
+++ resolved
@@ -117,13 +117,9 @@
 
         Cookies.setInitial()
 
-<<<<<<< HEAD
+        timers.reset()
+
         Cypress.action("app:before:window:unload", e)
-=======
-        timers.reset()
-
-        Cypress.action("app:window:before:unload", e)
->>>>>>> e31b3565
 
         ## return undefined so our beforeunload handler
         ## doesnt trigger a confirmation dialog
