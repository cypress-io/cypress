import _ from 'lodash'
import type { Interception, Route } from '@packages/net-stubbing/lib/types'
import type { BrowserPreRequest, BrowserResponseReceived, RequestError } from '@packages/proxy/lib/types'
import $errUtils from './error_utils'
import Debug from 'debug'

const debug = Debug('cypress:driver:proxy-logging')

/**
 * Remove and return the first element from `array` for which `filterFn` returns a truthy value.
 */
function take<E> (array: E[], filterFn: (data: E) => boolean) {
  for (const i in array) {
    const e = array[i]

    if (!filterFn(e)) continue

    array.splice(i as unknown as number, 1)

    return e
  }

  return
}

function formatInterception ({ route, interception }: ProxyRequest['interceptions'][number]) {
  const ret = {
    'RouteMatcher': route.options,
    'RouteHandler Type': !_.isNil(route.handler) ? (_.isFunction(route.handler) ? 'Function' : 'StaticResponse stub') : 'Spy',
    'RouteHandler': route.handler,
    'Request': interception.request,
  }

  if (interception.response) {
    ret['Response'] = _.omitBy(interception.response, _.isNil)
  }

  const alias = interception.request.alias || route.alias

  if (alias) ret['Alias'] = alias

  return ret
}

function getDisplayUrl (url: string) {
  if (url.startsWith(window.location.origin)) {
    return url.slice(window.location.origin.length)
  }

  return url
}

function getDynamicRequestLogConfig (req: Omit<ProxyRequest, 'log'>): Partial<Cypress.LogConfig> {
  const last = _.last(req.interceptions)
  let alias = last ? last.interception.request.alias || last.route.alias : undefined

  if (!alias && req.xhr && req.route) {
    alias = req.route.alias
  }

  return {
    alias,
    aliasType: alias ? 'route' : undefined,
  }
}

function getRequestLogConfig (req: Omit<ProxyRequest, 'log'>): Partial<Cypress.LogConfig> {
  function getStatus (): string | undefined {
    const { stubbed, reqModified, resModified } = req.flags

    if (stubbed) return

    if (reqModified && resModified) return 'req + res modified'

    if (reqModified) return 'req modified'

    if (resModified) return 'res modified'

    return
  }

  return {
    ...getDynamicRequestLogConfig(req),
    displayName: req.preRequest.resourceType,
    name: 'request',
    type: 'parent',
    event: true,
    url: req.preRequest.url,
    method: req.preRequest.method,
    timeout: 0,
    consoleProps: () => req.consoleProps,
    renderProps: () => {
      function getIndicator (): 'aborted' | 'pending' | 'successful' | 'bad' {
        if (!req.responseReceived) {
          return 'pending'
        }

        if (req.responseReceived.status >= 200 && req.responseReceived.status <= 299) {
          return 'successful'
        }

        return 'bad'
      }

      const message = _.compact([
        req.preRequest.method,
        req.responseReceived && req.responseReceived.status,
        getDisplayUrl(req.preRequest.url),
      ]).join(' ')

      return {
        indicator: getIndicator(),
        message,
        status: getStatus(),
        wentToOrigin: !req.flags.stubbed,
        interceptions: [
          ...(req.interceptions.map(({ interception, route }) => {
            return {
              command: 'intercept',
              alias: interception.request.alias || route.alias,
              type: !_.isNil(route.handler) ? (_.isFunction(route.handler) ? 'function' : 'stub') : 'spy',
            }
          })),
          ...(req.route ? [{
            command: 'route',
            alias: req.route?.alias,
            type: _.isNil(req.route?.response) ? 'spy' : 'stub',
          }] : []),
        ],
      }
    },
  }
}

function shouldLog (preRequest: BrowserPreRequest) {
  return ['xhr', 'fetch'].includes(preRequest.resourceType)
}

class ProxyRequest {
  log?: Cypress.Log
  preRequest: BrowserPreRequest
  responseReceived?: BrowserResponseReceived
  error?: Error
  xhr?: Cypress.WaitXHR
  route?: any
  stack?: string
  interceptions: Array<{ interception: Interception, route: Route }> = []
  displayInterceptions: Array<{ command: 'intercept' | 'route', alias?: string, type: 'stub' | 'spy' | 'function' }> = []
  flags: {
    spied?: boolean
    stubbed?: boolean
    reqModified?: boolean
    resModified?: boolean
  } = {}

  // constant reference to consoleProps so changes reach the console
  // @see https://github.com/cypress-io/cypress/issues/17656
  readonly consoleProps: any

  constructor (preRequest: BrowserPreRequest, opts?: Partial<ProxyRequest>) {
    this.preRequest = preRequest
    opts && _.assign(this, opts)

    // high-level request information
    this.consoleProps = {
      'Resource Type': preRequest.resourceType,
      Method: preRequest.method,
      URL: preRequest.url,
    }

    this.updateConsoleProps()
  }

  updateConsoleProps () {
    const { consoleProps } = this

    consoleProps['Request went to origin?'] = this.flags.stubbed ? 'no (response was stubbed, see below)' : 'yes'

    if (this.flags.reqModified) consoleProps['Request modified?'] = 'yes'

    if (this.flags.resModified) consoleProps['Response modified?'] = 'yes'

    // details on matched XHR/intercept
    if (this.xhr) consoleProps['XHR'] = this.xhr.xhr

    if (this.interceptions.length) {
      if (this.interceptions.length > 1) {
        consoleProps['Matched `cy.intercept()`s'] = this.interceptions.map(formatInterception)
      } else {
        consoleProps['Matched `cy.intercept()`'] = formatInterception(this.interceptions[0])
      }
    }

    if (this.stack) {
      consoleProps['groups'] = () => {
        return [
          {
            name: 'Initiator',
            items: [this.stack],
            label: false,
          },
        ]
      }
    }

    // ensure these fields are always ordered correctly regardless of when they are added
    ['Response Status Code', 'Response Headers', 'Response Body', 'Request Headers', 'Request Body'].forEach((k) => delete consoleProps[k])

    // details on request
    consoleProps['Request Headers'] = this.preRequest.headers

    const reqBody = _.chain(this.interceptions).last().get('interception.request.body').value()

    if (reqBody) consoleProps['Request Body'] = reqBody

    if (this.responseReceived) {
      _.assign(consoleProps, {
        'Response Status Code': this.responseReceived.status,
        'Response Headers': this.responseReceived.headers,
      })
    }

    // details on response
    let resBody

    if (this.xhr) {
      if (!consoleProps['Response Headers']) consoleProps['Response Headers'] = this.xhr.responseHeaders

      if (!consoleProps['Response Status Code']) consoleProps['Response Status Code'] = this.xhr.xhr.status

      consoleProps['Response Body'] = this.xhr.xhr.response
    } else if ((resBody = _.chain(this.interceptions).last().get('interception.response.body').value())) {
      consoleProps['Response Body'] = resBody
    }

    if (this.error) {
      consoleProps['Error'] = this.error
    }
  }

  setFlag = (flag: keyof ProxyRequest['flags']) => {
    this.flags[flag] = true
    this.log?.set({})
  }
}

type UnmatchedXhrLog = {
  xhr: Cypress.WaitXHR
  route?: any
  log: Cypress.Log
  stack?: string
}

export default class ProxyLogging {
  unloggedPreRequests: Array<BrowserPreRequest> = []
  unmatchedXhrLogs: Array<UnmatchedXhrLog> = []
  proxyRequests: Array<ProxyRequest> = []

  constructor (private Cypress: Cypress.Cypress) {
    Cypress.on('request:event', (eventName, data) => {
      switch (eventName) {
        case 'incoming:request':
          return this.logIncomingRequest(data)
        case 'response:received':
          return this.updateRequestWithResponse(data)
        case 'request:error':
          return this.updateRequestWithError(data)
        default:
          throw new Error(`unrecognized request:event event ${eventName}`)
      }
    })

    Cypress.on('test:before:run', () => {
      for (const proxyRequest of this.proxyRequests) {
        if (!proxyRequest.responseReceived && proxyRequest.log) {
          proxyRequest.log.end()
        }
      }
      this.unloggedPreRequests = []
      this.proxyRequests = []
      this.unmatchedXhrLogs = []
    })
  }

  /**
   * The `cy.route()` XHR stub functions will log before a proxy log is received, so this queues an XHR log to be overridden by a proxy log later.
   */
  addXhrLog (xhrLog: UnmatchedXhrLog) {
    this.unmatchedXhrLogs.push(xhrLog)
  }

  /**
   * Update an existing proxy log with an interception, or create a new log if one was not created (like if shouldLog returned false)
   */
  logInterception (interception: Interception, route: Route): ProxyRequest {
    const unloggedPreRequest = take(this.unloggedPreRequests, ({ requestId }) => requestId === interception.browserRequestId)

    if (unloggedPreRequest) {
      debug('interception matched an unlogged prerequest, logging %o', { unloggedPreRequest, interception })
      this.createProxyRequestLog(unloggedPreRequest)
    }

    let proxyRequest = _.find(this.proxyRequests, ({ preRequest }) => preRequest.requestId === interception.browserRequestId)

    if (!proxyRequest) {
      // this can happen in a race condition, if user runs Network.disable, if the browser doesn't send pre-request for some reason...
      debug(`Missing pre-request/proxy log for cy.intercept to ${interception.request.url} %o`, { interception, route })

      proxyRequest = this.createProxyRequestLog({
        requestId: interception.browserRequestId || interception.id,
        resourceType: 'other',
        originalResourceType: 'Request with no browser pre-request',
        ..._.pick(interception.request, ['url', 'method', 'headers']),
      })
    }

    proxyRequest.interceptions.push({ interception, route })

    proxyRequest.log?.set(getDynamicRequestLogConfig(proxyRequest))

    // consider a function to be 'spying' until it actually stubs/modifies the response
    proxyRequest.setFlag(!_.isNil(route.handler) && !_.isFunction(route.handler) ? 'stubbed' : 'spied')

    return proxyRequest
  }

  private updateRequestWithResponse (responseReceived: BrowserResponseReceived): void {
    const proxyRequest = _.find(this.proxyRequests, ({ preRequest }) => preRequest.requestId === responseReceived.requestId)

    if (!proxyRequest) {
      return debug('unmatched responseReceived event %o', responseReceived)
    }

    proxyRequest.responseReceived = responseReceived

    proxyRequest.updateConsoleProps()

    // @ts-ignore
    const hasResponseSnapshot = proxyRequest.log?.get('snapshots')?.find((v) => v.name === 'response')

    if (!hasResponseSnapshot) proxyRequest.log?.snapshot('response')

    proxyRequest.log?.end()
  }

  private updateRequestWithError (error: RequestError): void {
    const proxyRequest = _.find(this.proxyRequests, ({ preRequest }) => preRequest.requestId === error.requestId)

    if (!proxyRequest) {
      return debug('unmatched error event %o', error)
    }

    proxyRequest.error = $errUtils.makeErrFromObj(error.error)
    proxyRequest.updateConsoleProps()
    proxyRequest.log?.snapshot('error').error(proxyRequest.error)
  }

  /**
   * Create a Cypress.Log for an incoming proxy request, or store the metadata for later if it is ignored.
   */
  private logIncomingRequest (preRequest: BrowserPreRequest): void {
    // if this is an XHR, check to see if it matches an XHR log that is missing a pre-request
    if (preRequest.resourceType === 'xhr') {
      const unmatchedXhrLog = take(this.unmatchedXhrLogs, ({ xhr }) => xhr.url === preRequest.url && xhr.method === preRequest.method)

      if (unmatchedXhrLog) {
        const { log, route } = unmatchedXhrLog
        const proxyRequest = new ProxyRequest(preRequest, unmatchedXhrLog)

        if (route) {
          proxyRequest.setFlag(_.isNil(route.response) ? 'spied' : 'stubbed')
        }

        log.set(getRequestLogConfig(proxyRequest))

        this.proxyRequests.push(proxyRequest)

        return
      }
    }

    if (!shouldLog(preRequest)) {
      this.unloggedPreRequests.push(preRequest)

      return
    }

    this.createProxyRequestLog(preRequest)
  }

  private createProxyRequestLog (preRequest: BrowserPreRequest): ProxyRequest {
    const proxyRequest = new ProxyRequest(preRequest)
    const logConfig = getRequestLogConfig(proxyRequest as Omit<ProxyRequest, 'log'>)

<<<<<<< HEAD
=======
    // TODO: Figure out what is causing the race condition here
>>>>>>> 9d975ec8
    if (this.Cypress.log) {
      proxyRequest.log = this.Cypress.log(logConfig).snapshot('request')
    }

    this.proxyRequests.push(proxyRequest as ProxyRequest)

    return proxyRequest
  }
}<|MERGE_RESOLUTION|>--- conflicted
+++ resolved
@@ -392,10 +392,7 @@
     const proxyRequest = new ProxyRequest(preRequest)
     const logConfig = getRequestLogConfig(proxyRequest as Omit<ProxyRequest, 'log'>)
 
-<<<<<<< HEAD
-=======
     // TODO: Figure out what is causing the race condition here
->>>>>>> 9d975ec8
     if (this.Cypress.log) {
       proxyRequest.log = this.Cypress.log(logConfig).snapshot('request')
     }
