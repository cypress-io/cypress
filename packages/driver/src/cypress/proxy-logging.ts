import _ from 'lodash'
import type { Interception, Route } from '@packages/net-stubbing/lib/types'
import type { BrowserPreRequest, BrowserResponseReceived, RequestError } from '@packages/proxy/lib/types'
import $errUtils from './error_utils'
import Debug from 'debug'

const debug = Debug('cypress:driver:proxy-logging')

/**
 * Remove and return the first element from `array` for which `filterFn` returns a truthy value.
 */
function take<E> (array: E[], filterFn: (data: E) => boolean) {
  for (const i in array) {
    const e = array[i]

    if (!filterFn(e)) continue

    array.splice(i as unknown as number, 1)

    return e
  }

  return
}

function formatInterception ({ route, interception }: ProxyRequest['interceptions'][number]) {
  const ret = {
    'RouteMatcher': route.options,
    'RouteHandler Type': !_.isNil(route.handler) ? (_.isFunction(route.handler) ? 'Function' : 'StaticResponse stub') : 'Spy',
    'RouteHandler': route.handler,
    'Request': interception.request,
  }

  if (interception.response) {
    ret['Response'] = _.omitBy(interception.response, _.isNil)
  }

  const alias = interception.request.alias || route.alias

  if (alias) ret['Alias'] = alias

  return ret
}

function getDisplayUrl (url: string) {
  if (url.startsWith(window.location.origin)) {
    return url.slice(window.location.origin.length)
  }

  return url
}

function getDynamicRequestLogConfig (req: Omit<ProxyRequest, 'log'>): Partial<Cypress.InternalLogConfig> {
  const last = _.last(req.interceptions)
  let alias = last ? last.interception.request.alias || last.route.alias : undefined

  if (!alias && req.xhr && req.route) {
    alias = req.route.alias
  }

  return {
    alias,
    aliasType: alias ? 'route' : undefined,
  }
}

function getRequestLogConfig (req: Omit<ProxyRequest, 'log'>): Partial<Cypress.InternalLogConfig> {
  function getStatus (): string | undefined {
    const { stubbed, reqModified, resModified } = req.flags

    if (stubbed) return

    if (reqModified && resModified) return 'req + res modified'

    if (reqModified) return 'req modified'

    if (resModified) return 'res modified'

    return
  }

  return {
    ...getDynamicRequestLogConfig(req),
    displayName: req.preRequest.resourceType,
    name: 'request',
    type: 'parent',
    event: true,
    url: req.preRequest.url,
    method: req.preRequest.method,
    timeout: 0,
    consoleProps: () => req.consoleProps,
    renderProps: () => {
      function getIndicator (): 'aborted' | 'pending' | 'successful' | 'bad' {
        if (!req.responseReceived) {
          return 'pending'
        }

        if (req.responseReceived.status >= 200 && req.responseReceived.status <= 299) {
          return 'successful'
        }

        return 'bad'
      }

      const message = _.compact([
        req.preRequest.method,
        req.responseReceived && req.responseReceived.status,
        getDisplayUrl(req.preRequest.url),
      ]).join(' ')

      return {
        indicator: getIndicator(),
        message,
        status: getStatus(),
        wentToOrigin: !req.flags.stubbed,
        interceptions: [
          ...(req.interceptions.map(({ interception, route }) => {
            return {
              command: 'intercept',
              alias: interception.request.alias || route.alias,
              type: !_.isNil(route.handler) ? (_.isFunction(route.handler) ? 'function' : 'stub') : 'spy',
            }
          })),
          ...(req.route ? [{
            command: 'route',
            alias: req.route?.alias,
            type: _.isNil(req.route?.response) ? 'spy' : 'stub',
          }] : []),
        ],
      }
    },
  }
}

function shouldLog (preRequest: BrowserPreRequest) {
  return ['xhr', 'fetch'].includes(preRequest.resourceType)
}

class ProxyRequest {
  log?: Cypress.Log
  preRequest: BrowserPreRequest
  responseReceived?: BrowserResponseReceived
  error?: Error
  xhr?: Cypress.WaitXHR
  route?: any
  stack?: string
  interceptions: Array<{ interception: Interception, route: Route }> = []
  displayInterceptions: Array<{ command: 'intercept' | 'route', alias?: string, type: 'stub' | 'spy' | 'function' }> = []
  flags: {
    spied?: boolean
    stubbed?: boolean
    reqModified?: boolean
    resModified?: boolean
  } = {}

  // constant reference to consoleProps so changes reach the console
  // @see https://github.com/cypress-io/cypress/issues/17656
  readonly consoleProps: any

  constructor (preRequest: BrowserPreRequest, opts?: Partial<ProxyRequest>) {
    this.preRequest = preRequest
    opts && _.assign(this, opts)

    // high-level request information
    this.consoleProps = {
      'Resource Type': preRequest.resourceType,
      Method: preRequest.method,
      URL: preRequest.url,
    }

    this.updateConsoleProps()
  }

  updateConsoleProps () {
    const { consoleProps } = this

    consoleProps['Request went to origin?'] = this.flags.stubbed ? 'no (response was stubbed, see below)' : 'yes'

    if (this.flags.reqModified) consoleProps['Request modified?'] = 'yes'

    if (this.flags.resModified) consoleProps['Response modified?'] = 'yes'

    // details on matched XHR/intercept
    if (this.xhr) consoleProps['XHR'] = this.xhr.xhr

    if (this.interceptions.length) {
      if (this.interceptions.length > 1) {
        consoleProps['Matched `cy.intercept()`s'] = this.interceptions.map(formatInterception)
      } else {
        consoleProps['Matched `cy.intercept()`'] = formatInterception(this.interceptions[0])
      }
    }

    if (this.stack) {
      consoleProps['groups'] = () => {
        return [
          {
            name: 'Initiator',
            items: [this.stack],
            label: false,
          },
        ]
      }
    }

    // ensure these fields are always ordered correctly regardless of when they are added
    ['Response Status Code', 'Response Headers', 'Response Body', 'Request Headers', 'Request Body'].forEach((k) => delete consoleProps[k])

    // details on request
    consoleProps['Request Headers'] = this.preRequest.headers

    const reqBody = _.chain(this.interceptions).last().get('interception.request.body').value()

    if (reqBody) consoleProps['Request Body'] = reqBody

    if (this.responseReceived) {
      _.assign(consoleProps, {
        'Response Status Code': this.responseReceived.status,
        'Response Headers': this.responseReceived.headers,
      })
    }

    // details on response
    let resBody

    if (this.xhr) {
      if (!consoleProps['Response Headers']) consoleProps['Response Headers'] = this.xhr.responseHeaders

      if (!consoleProps['Response Status Code']) consoleProps['Response Status Code'] = this.xhr.xhr.status

      consoleProps['Response Body'] = this.xhr.xhr.response
    } else if ((resBody = _.chain(this.interceptions).last().get('interception.response.body').value())) {
      consoleProps['Response Body'] = resBody
    }

    if (this.error) {
      consoleProps['Error'] = this.error
    }
  }

  setFlag = (flag: keyof ProxyRequest['flags']) => {
    this.flags[flag] = true
    this.log?.set({})
  }
}

type UnmatchedXhrLog = {
  xhr: Cypress.WaitXHR
  route?: any
  log: Cypress.Log
  stack?: string
}

export default class ProxyLogging {
  unloggedPreRequests: Array<BrowserPreRequest> = []
  unmatchedXhrLogs: Array<UnmatchedXhrLog> = []
  proxyRequests: Array<ProxyRequest> = []

  constructor (private Cypress: Cypress.Cypress) {
    Cypress.on('request:event', (eventName, data) => {
      switch (eventName) {
        case 'incoming:request':
          return this.logIncomingRequest(data)
        case 'response:received':
          return this.updateRequestWithResponse(data)
        case 'request:error':
          return this.updateRequestWithError(data)
        default:
          throw new Error(`unrecognized request:event event ${eventName}`)
      }
    })

    Cypress.on('test:before:run', () => {
      for (const proxyRequest of this.proxyRequests) {
        if (!proxyRequest.responseReceived && proxyRequest.log) {
          proxyRequest.log.end()
        }
      }
      this.unloggedPreRequests = []
      this.proxyRequests = []
      this.unmatchedXhrLogs = []
    })
  }

  /**
   * The `cy.route()` XHR stub functions will log before a proxy log is received, so this queues an XHR log to be overridden by a proxy log later.
   */
  addXhrLog (xhrLog: UnmatchedXhrLog) {
    this.unmatchedXhrLogs.push(xhrLog)
  }

  /**
   * Update an existing proxy log with an interception, or create a new log if one was not created (like if shouldLog returned false)
   */
  logInterception (interception: Interception, route: Route): ProxyRequest {
    const unloggedPreRequest = take(this.unloggedPreRequests, ({ requestId }) => requestId === interception.browserRequestId)

    if (unloggedPreRequest) {
      debug('interception matched an unlogged prerequest, logging %o', { unloggedPreRequest, interception })
      this.createProxyRequestLog(unloggedPreRequest)
    }

    let proxyRequest = _.find(this.proxyRequests, ({ preRequest }) => preRequest.requestId === interception.browserRequestId)

    if (!proxyRequest) {
      // this can happen in a race condition, if user runs Network.disable, if the browser doesn't send pre-request for some reason...
      debug(`Missing pre-request/proxy log for cy.intercept to ${interception.request.url} %o`, { interception, route })

      proxyRequest = this.createProxyRequestLog({
        requestId: interception.browserRequestId || interception.id,
        resourceType: 'other',
        originalResourceType: 'Request with no browser pre-request',
        ..._.pick(interception.request, ['url', 'method', 'headers']),
      })
    }

    proxyRequest.interceptions.push({ interception, route })

    proxyRequest.log?.set(getDynamicRequestLogConfig(proxyRequest))

    // consider a function to be 'spying' until it actually stubs/modifies the response
    proxyRequest.setFlag(!_.isNil(route.handler) && !_.isFunction(route.handler) ? 'stubbed' : 'spied')

    return proxyRequest
  }

  private updateRequestWithResponse (responseReceived: BrowserResponseReceived): void {
    const proxyRequest = _.find(this.proxyRequests, ({ preRequest }) => preRequest.requestId === responseReceived.requestId)

    if (!proxyRequest) {
      return debug('unmatched responseReceived event %o', responseReceived)
    }

    proxyRequest.responseReceived = responseReceived

    proxyRequest.updateConsoleProps()

    // @ts-ignore
    const hasResponseSnapshot = proxyRequest.log?.get('snapshots')?.find((v) => v.name === 'response')

    if (!hasResponseSnapshot) proxyRequest.log?.snapshot('response')

    proxyRequest.log?.end()
  }

  private updateRequestWithError (error: RequestError): void {
    const proxyRequest = _.find(this.proxyRequests, ({ preRequest }) => preRequest.requestId === error.requestId)

    if (!proxyRequest) {
      return debug('unmatched error event %o', error)
    }

    proxyRequest.error = $errUtils.makeErrFromObj(error.error)
    proxyRequest.updateConsoleProps()
    proxyRequest.log?.snapshot('error').error(proxyRequest.error)
  }

  /**
   * Create a Cypress.Log for an incoming proxy request, or store the metadata for later if it is ignored.
   */
  private logIncomingRequest (preRequest: BrowserPreRequest): void {
    // if this is an XHR, check to see if it matches an XHR log that is missing a pre-request
    if (preRequest.resourceType === 'xhr') {
      const unmatchedXhrLog = take(this.unmatchedXhrLogs, ({ xhr }) => xhr.url === preRequest.url && xhr.method === preRequest.method)

      if (unmatchedXhrLog) {
        const { log, route } = unmatchedXhrLog
        const proxyRequest = new ProxyRequest(preRequest, unmatchedXhrLog)

        if (route) {
          proxyRequest.setFlag(_.isNil(route.response) ? 'spied' : 'stubbed')
        }

        log.set(getRequestLogConfig(proxyRequest))

        this.proxyRequests.push(proxyRequest)

        return
      }
    }

    if (!shouldLog(preRequest)) {
      this.unloggedPreRequests.push(preRequest)

      return
    }

    this.createProxyRequestLog(preRequest)
  }

  private createProxyRequestLog (preRequest: BrowserPreRequest): ProxyRequest {
    const proxyRequest = new ProxyRequest(preRequest)
    const logConfig = getRequestLogConfig(proxyRequest as Omit<ProxyRequest, 'log'>)

<<<<<<< HEAD
    // TODO: Figure out what is causing the race condition here
    if (this.Cypress.log) {
      proxyRequest.log = this.Cypress.log(logConfig).snapshot('request')
    }
=======
    proxyRequest.log = this.Cypress.log(logConfig)?.snapshot('request')
>>>>>>> d0fc93b0

    this.proxyRequests.push(proxyRequest as ProxyRequest)

    return proxyRequest
  }
}<|MERGE_RESOLUTION|>--- conflicted
+++ resolved
@@ -392,14 +392,11 @@
     const proxyRequest = new ProxyRequest(preRequest)
     const logConfig = getRequestLogConfig(proxyRequest as Omit<ProxyRequest, 'log'>)
 
-<<<<<<< HEAD
     // TODO: Figure out what is causing the race condition here
+    //       Follow up on latest log regression fix to see if this is resolved.
     if (this.Cypress.log) {
-      proxyRequest.log = this.Cypress.log(logConfig).snapshot('request')
-    }
-=======
-    proxyRequest.log = this.Cypress.log(logConfig)?.snapshot('request')
->>>>>>> d0fc93b0
+      proxyRequest.log = this.Cypress.log(logConfig)?.snapshot('request')
+    }
 
     this.proxyRequests.push(proxyRequest as ProxyRequest)
 
