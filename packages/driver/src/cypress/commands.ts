import _ from 'lodash'
import { allCommands } from '../cy/commands'
import { addCommand as addNetstubbingCommand } from '../cy/net-stubbing'
import $errUtils from './error_utils'
import $stackUtils from './stack_utils'

import type { QueryFunction } from './utils'

const PLACEHOLDER_COMMANDS = ['mount', 'hover']

const builtInCommands = [
  // `default` is necessary if a file uses `export default` syntax.
  // @ts-ignore
  ..._.toArray(allCommands).map((c) => c.default || c),
  addNetstubbingCommand,
]

const getTypeByPrevSubject = (prevSubject) => {
  if (prevSubject === 'optional') {
    return 'dual'
  }

  if (prevSubject) {
    return 'child'
  }

  return 'parent'
}

const internalError = (path, name) => {
  $errUtils.throwErrByPath(path, {
    args: {
      name,
    },
    stack: (new cy.state('specWindow').Error('add command stack')).stack,
    errProps: {
      appendToStack: {
        title: 'From Cypress Internals',
        content: $stackUtils.stackWithoutMessage((new Error('add command internal stack')).stack || ''),
      } },
  })
}

export default {
  create: (Cypress, cy, state, config) => {
    const reservedCommandNames = new Set(Object.keys(cy))
    const commands = {}
    const queries = {}

    // we track built in commands to ensure users cannot
    // add custom commands with the same name
    const builtInCommandNames = {}
    let addingBuiltIns

    const Commands = {
      addAllSync (obj) {
        // perf loop
        for (let name in obj) {
          const fn = obj[name]

          Commands.addSync(name, fn)
        }

        // prevent loop comprehension
        return null
      },

      addSync (name, fn) {
        return cy.addCommandSync(name, fn)
      },

      addAll (options = {}, obj) {
        if (!obj) {
          obj = options
          options = {}
        }

        // perf loop
        for (let name in obj) {
          const fn = obj[name]

          Commands.add(name, options, fn)
        }

        // prevent loop comprehension
        return null
      },

      add (name, options, fn) {
        if (builtInCommandNames[name]) {
          internalError('miscellaneous.invalid_new_command', name)
        }

        if (reservedCommandNames.has(name)) {
          internalError('miscellaneous.reserved_command', name)
        }

        // .hover & .mount are special case commands. allow as builtins so users
        // may add them without throwing an error
        if (addingBuiltIns && !PLACEHOLDER_COMMANDS.includes(name)) {
          builtInCommandNames[name] = true
        }

        if (_.isFunction(options)) {
          fn = options
          options = {}
        }

        const { prevSubject } = options

        // normalize type by how they validate their
        // previous subject (unless they're explicitly set)
        const type = options.type ?? getTypeByPrevSubject(prevSubject)

        commands[name] = {
          name,
          fn,
          type,
          prevSubject,
        }

        return cy.addCommand(commands[name])
      },

      overwrite (name, fn) {
        const original = commands[name]

        if (queries[name]) {
          internalError('miscellaneous.invalid_overwrite_query_with_command', name)
        }

        if (!original) {
          internalError('miscellaneous.invalid_overwrite', name)
        }

        function originalFn (...args) {
          const current = state('current')
          let storedArgs = args

          if (current.get('type') === 'child') {
            storedArgs = args.slice(1)
          }

          current.set('args', storedArgs)

          return original.fn.apply(this, args)
        }

        const overridden = _.clone(original)

        overridden.fn = function (...args) {
          args = ([] as any).concat(originalFn, args)

          return fn.apply(this, args)
        }

        return cy.addCommand(overridden)
      },

      _addQuery (name: string, fn: () => QueryFunction) {
        if (reservedCommandNames.has(name)) {
          internalError('miscellaneous.reserved_command_query', name)
        }

        if (cy[name]) {
          internalError('miscellaneous.invalid_new_query', name)
        }

        if (addingBuiltIns) {
          builtInCommandNames[name] = true
        }

<<<<<<< HEAD
        queries[name] = fn

=======
>>>>>>> 9d2c02e5
        cy._addQuery({ name, fn })
      },

      _overwriteQuery (name, fn) {
        cy._addQuery({ name, fn })
      },
    }

    addingBuiltIns = true
    for (let cmd of builtInCommands) {
      cmd(Commands, Cypress, cy, state, config)
    }
    addingBuiltIns = false

    return Commands
  },
}<|MERGE_RESOLUTION|>--- conflicted
+++ resolved
@@ -170,11 +170,7 @@
           builtInCommandNames[name] = true
         }
 
-<<<<<<< HEAD
         queries[name] = fn
-
-=======
->>>>>>> 9d2c02e5
         cy._addQuery({ name, fn })
       },
 
