--- conflicted
+++ resolved
@@ -523,19 +523,6 @@
         // about:blank in a visit, we do need these
         this.contentWindowListeners(autWindow)
 
-<<<<<<< HEAD
-        try {
-          this.Cypress.action('app:window:load', this.state('window'))
-        } catch (err: any) {
-          err.isFromWindowLoadEvent = true
-
-          throw err
-        } finally {
-          // we are now stable again which is purposefully
-          // the last event we call here, to give our event
-          // listeners time to be invoked prior to moving on
-          this.isStable(true, 'load')
-=======
         // stability is signalled after the window:load event to give event
         // listeners time to be invoked prior to moving on, but not if
         // there is cross-origin error and the multi-domain APIs are
@@ -553,7 +540,6 @@
           signalStable()
 
           throw err
->>>>>>> 415e1497
         }
       } catch (err: any) {
         if (err.isFromWindowLoadEvent) {
@@ -575,11 +561,7 @@
         // elsewhere to handle running cross-domain, so don't fail
         // because of it
         if (this.state('readyForMultidomain')) {
-<<<<<<< HEAD
-          this.isStable(true, 'load')
-=======
           signalStable()
->>>>>>> 415e1497
 
           return
         }
@@ -596,14 +578,10 @@
           e = onpl(e)
         }
 
-<<<<<<< HEAD
         this.Cypress.emit('internal:window:load', {
           type: 'cross:domain:failure',
           error: e,
         })
-=======
-        Cypress.action('cy:cross:domain:failure', e)
->>>>>>> 415e1497
 
         // need async:true since this is outside the command queue promise
         // chain and cy.fail needs to know to use the reference to the
