--- conflicted
+++ resolved
@@ -355,11 +355,7 @@
 
     this.ensureSubjectByType = ensures.ensureSubjectByType
     this.ensureRunnable = ensures.ensureRunnable
-<<<<<<< HEAD
-    this.ensureChildCommand = ensures.ensureChildCommand
-=======
     this.ensureCommandCanCommunicateWithAUT = ensures.ensureCommandCanCommunicateWithAUT
->>>>>>> c48b80a0
 
     const snapshots = createSnapshots(this.$$, state)
 
