--- conflicted
+++ resolved
@@ -163,10 +163,6 @@
 
   getRemoteLocation: ILocation['getRemoteLocation']
   getCrossOriginRemoteLocation: ILocation['getCrossOriginRemoteLocation']
-<<<<<<< HEAD
-  isRunnerAbleToCommunicateWithAut: ILocation['isRunnerAbleToCommunicateWithAut']
-=======
->>>>>>> 823ffd0c
 
   fireBlur: IFocused['fireBlur']
   fireFocus: IFocused['fireFocus']
@@ -291,10 +287,6 @@
 
     this.getRemoteLocation = location.getRemoteLocation
     this.getCrossOriginRemoteLocation = location.getCrossOriginRemoteLocation
-<<<<<<< HEAD
-    this.isRunnerAbleToCommunicateWithAut = location.isRunnerAbleToCommunicateWithAut
-=======
->>>>>>> 823ffd0c
 
     const focused = createFocused(state)
 
@@ -584,17 +576,10 @@
           if (!this.config('experimentalSessionAndOrigin') && err.name === 'SecurityError') {
             throw err
           }
-<<<<<<< HEAD
 
           isRunnerAbleToCommunicateWithAUT = false
         }
 
-=======
-
-          isRunnerAbleToCommunicateWithAUT = false
-        }
-
->>>>>>> 823ffd0c
         // If the runner can communicate, we should setup all events, otherwise just setup the window and fire the load event.
         if (isRunnerAbleToCommunicateWithAUT) {
           setWindowDocumentProps(autWindow, this.state)
@@ -609,10 +594,7 @@
           this.contentWindowListeners(autWindow)
         } else {
           this.state('window', autWindow)
-<<<<<<< HEAD
-=======
           this.state('document', undefined)
->>>>>>> 823ffd0c
           // we may need to update the url now
           this.urlNavigationEvent('load')
         }
@@ -625,15 +607,9 @@
           // Get the location even if we're cross origin.
           const remoteLocation = await this.getCrossOriginRemoteLocation()
 
-<<<<<<< HEAD
-          this.Cypress.action('app:window:load', this.state('window'), remoteLocation.href)
-
-          cy.state('autLocation', remoteLocation)
-=======
           cy.state('autLocation', remoteLocation)
           this.Cypress.action('app:window:load', this.state('window'), remoteLocation.href)
 
->>>>>>> 823ffd0c
           this.Cypress.primaryOriginCommunicator.toAllSpecBridges('window:load', { url: remoteLocation.href })
         } catch (err: any) {
           // this catches errors thrown by user-registered event handlers
