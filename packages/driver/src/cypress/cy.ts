--- conflicted
+++ resolved
@@ -339,15 +339,12 @@
       this.enqueue($Command.create(attrs))
     })
 
-<<<<<<< HEAD
-    handleTabActivation(Cypress)
-=======
     // clears out any extra tabs/windows between tests
     Cypress.on('test:before:run:async', () => {
       return Cypress.backend('close:extra:targets')
     })
 
->>>>>>> 424d408e
+    handleTabActivation(Cypress)
     handleCrossOriginCookies(Cypress)
   }
 
