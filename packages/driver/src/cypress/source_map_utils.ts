import _ from 'lodash'
import { SourceMapConsumer } from 'source-map'

import type { BasicSourceMapConsumer } from 'source-map'
// @ts-ignore
import mappingsWasm from 'source-map/lib/mappings.wasm'

import $utils from './utils'
import stackUtils from './stack_utils'

const sourceMapExtractionRegex = /\/\/\s*[@#]\s*sourceMappingURL\s*=\s*(data:[^\s]*)/g
const regexDataUrl = /data:[^;\n]+(?:;charset=[^;\n]+)?;base64,([a-zA-Z0-9+/]+={0,2})/ // matches data urls

let sourceMapConsumers: Record<string, BasicSourceMapConsumer> = {}

const initializeSourceMapConsumer = async (script, sourceMap): Promise<BasicSourceMapConsumer | null> => {
  if (!sourceMap) return null

  // @ts-ignore
  SourceMapConsumer.initialize({
    'lib/mappings.wasm': mappingsWasm,
  })

  const consumer = await new SourceMapConsumer(sourceMap)

<<<<<<< HEAD
  sourceMapConsumers[script.fullyQualifiedUrl] = consumer
=======
  sourceMapConsumers[stackUtils.toPosix(script.fullyQualifiedUrl)] = consumer
>>>>>>> 8bcfe93b

  return consumer
}

const extractSourceMap = (fileContents) => {
  let dataUrlMatch

  try {
    let sourceMapMatch = fileContents.match(sourceMapExtractionRegex)

    if (!sourceMapMatch) return null
<<<<<<< HEAD

    const url = _.last(sourceMapMatch) as any

    dataUrlMatch = url.match(regexDataUrl)
  } catch (err) {
    // ignore unable to match regex. there's nothing we
    // can do about it and we don't want to thrown an exception
    if (err.message === 'Maximum call stack size exceeded') return null

=======

    const url = _.last(sourceMapMatch) as any

    dataUrlMatch = url.match(regexDataUrl)
  } catch (err) {
    // ignore unable to match regex. there's nothing we
    // can do about it and we don't want to thrown an exception
    if (err.message === 'Maximum call stack size exceeded') return null

>>>>>>> 8bcfe93b
    throw err
  }

  if (!dataUrlMatch) return null

  const sourceMapBase64 = dataUrlMatch[1]
  const sourceMap = base64toJs(sourceMapBase64)

  return sourceMap
}

const getSourceContents = (filePath, sourceFile) => {
  const posixFilePath = stackUtils.toPosix(filePath)

  if (!sourceMapConsumers[posixFilePath]) return null

  try {
    return sourceMapConsumers[posixFilePath].sourceContentFor(sourceFile)
  } catch (err) {
    // ignore the sourceFile not being in the source map. there's nothing we
    // can do about it and we don't want to thrown an exception
    if (err && err.message.indexOf('not in the SourceMap') > -1) return

    throw err
  }
}

const getSourcePosition = (filePath, position) => {
  const posixFilePath = stackUtils.toPosix(filePath)
  const sourceMapConsumer = sourceMapConsumers[posixFilePath]

  if (!sourceMapConsumer) return null

  const { source, line, column } = sourceMapConsumer.originalPositionFor(position)

  if (!source || line == null || column == null) return

  // if the file is outside of the projectRoot
  // originalPositionFor will not provide the correct relative path
  // https://github.com/cypress-io/cypress/issues/16255
  // @ts-expect-error
  const sourceIndex = sourceMapConsumer._absoluteSources.indexOf(source)
  // @ts-expect-error
  const file = sourceMapConsumer._sources.at(sourceIndex)

  return {
    file,
    line,
    column,
  }
}

const base64toJs = (base64) => {
  const mapString = $utils.decodeBase64Unicode(base64)

  try {
    return JSON.parse(mapString)
  } catch (err) {
    return null
  }
}

const destroySourceMapConsumers = () => {
  Object.values(sourceMapConsumers).forEach((consumer) => {
    consumer.destroy()
  })
}

export default {
  getSourcePosition,
  getSourceContents,
  extractSourceMap,
  initializeSourceMapConsumer,
  destroySourceMapConsumers,
}<|MERGE_RESOLUTION|>--- conflicted
+++ resolved
@@ -23,11 +23,7 @@
 
   const consumer = await new SourceMapConsumer(sourceMap)
 
-<<<<<<< HEAD
-  sourceMapConsumers[script.fullyQualifiedUrl] = consumer
-=======
   sourceMapConsumers[stackUtils.toPosix(script.fullyQualifiedUrl)] = consumer
->>>>>>> 8bcfe93b
 
   return consumer
 }
@@ -39,7 +35,6 @@
     let sourceMapMatch = fileContents.match(sourceMapExtractionRegex)
 
     if (!sourceMapMatch) return null
-<<<<<<< HEAD
 
     const url = _.last(sourceMapMatch) as any
 
@@ -49,17 +44,6 @@
     // can do about it and we don't want to thrown an exception
     if (err.message === 'Maximum call stack size exceeded') return null
 
-=======
-
-    const url = _.last(sourceMapMatch) as any
-
-    dataUrlMatch = url.match(regexDataUrl)
-  } catch (err) {
-    // ignore unable to match regex. there's nothing we
-    // can do about it and we don't want to thrown an exception
-    if (err.message === 'Maximum call stack size exceeded') return null
-
->>>>>>> 8bcfe93b
     throw err
   }
 
