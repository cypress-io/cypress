import _ from 'lodash'
import $ from 'jquery'
import clone from 'clone'

import { HIGHLIGHT_ATTR } from '../cy/snapshots'
import { extend as extendEvents } from './events'
import $dom from '../dom'
import $utils from './utils'
import $errUtils from './error_utils'

// adds class methods for command, route, and agent logging
// including the intermediate $Log interface
const groupsOrTableRe = /^(groups|table)$/
const parentOrChildRe = /parent|child|system/
const SNAPSHOT_PROPS = 'id snapshots $el url coords highlightAttr scrollBy viewportWidth viewportHeight'.split(' ')
const DISPLAY_PROPS = 'id alias aliasType callCount displayName end err event functionName groupLevel hookId instrument isStubbed group message method name numElements showError numResponses referencesAlias renderProps state testId timeout type url visible wallClockStartedAt testCurrentRetry'.split(' ')
const BLACKLIST_PROPS = 'snapshots'.split(' ')

let counter = 0

export interface LogConfig {
  // defaults to command
  instrument?: 'agent' | 'command' | 'route'
  // name of the log
  name?: string
  // additional information to include in the log if not overridden
  // the render props message
  // defaults to command arguments for command instrument
  message?: string
  // the JQuery element for the command. This will highlight the command
  // in the main window when debugging
  $el?: JQuery
  // whether or not to show the log in the Reporter UI or only
  // store the log details on the command and log manager
  emitOnly?: boolean
  // whether or not to start a new log group
  groupStart?: boolean
  // timeout of the group command - defaults to defaultCommandTimeout
  timeout?: number
}

export const LogUtils = {
  // mutate attrs by nulling out
  // object properties
  reduceMemory: (attrs) => {
    return _.each(attrs, (value, key) => {
      if (_.isObject(value)) {
        attrs[key] = null
      }
    })
  },

  toSerializedJSON (attrs) {
    const { isDom } = $dom

    const stringify = function (value, key) {
      if (BLACKLIST_PROPS.includes(key)) {
        return null
      }

      if (_.isArray(value)) {
        return _.map(value, stringify)
      }

      if (isDom(value)) {
        return $dom.stringify(value, 'short')
      }

      if (_.isFunction(value) && groupsOrTableRe.test(key)) {
        return value()
      }

      if (_.isFunction(value)) {
        return value.toString()
      }

      if (_.isObject(value)) {
        // clone to nuke circular references
        // and blow away anything that throws
        try {
          return _.mapValues(clone(value), stringify)
        } catch (err) {
          return null
        }
      }

      return value
    }

    return _.mapValues(attrs, stringify)
  },

  getDisplayProps: (attrs) => {
    return {
      ..._.pick(attrs, DISPLAY_PROPS),
      hasSnapshot: !!attrs.snapshots,
      hasConsoleProps: !!attrs.consoleProps,
    }
  },

  getConsoleProps: (attrs) => {
    return {
      ...!!attrs.group && { group: attrs.group },
      ...attrs.consoleProps,
    }
  },

  getSnapshotProps: (attrs) => {
    return _.pick(attrs, SNAPSHOT_PROPS)
  },

  countLogsByTests (tests: Record<string, any> = {}) {
    if (_.isEmpty(tests)) {
      return 0
    }

    return _
    .chain(tests)
    .flatMap((test) => {
      return [test, test.prevAttempts]
    })
    .flatMap<{id: number}>((tests) => {
      return [].concat(tests.agents, tests.routes, tests.commands)
    }).compact()
    .union([{ id: 0 }])
    .map('id')
    .max()
    .value()
  },

  // TODO: fix this
  setCounter: (num) => {
    return counter = num
  },
}

const defaults = function (state: Cypress.State, config, obj) {
  const instrument = obj.instrument != null ? obj.instrument : 'command'

  // dont set any defaults if this
  // is an agent or route because we
  // may not even be inside of a command
  if (instrument === 'command') {
    const current = state('current')

    // we are logging a command instrument by default
    _.defaults(obj, current != null ? current.pick('name', 'type') : undefined)

    // force duals to become either parents or childs
    // normally this would be handled by the command itself
    // but in cases where the command purposely does not log
    // then it could still be logged during a failure, which
    // is why we normalize its type value
    if (typeof obj.type === 'string' && !parentOrChildRe.test(obj.type)) {
      // does this command have a previously linked command
      // by chainer id
      obj.type = (current != null ? current.hasPreviouslyLinkedCommand() : undefined) ? 'child' : 'parent'
    }

    _.defaults(obj, {
      timeout: config('defaultCommandTimeout'),
      event: false,
      renderProps () {
        return {}
      },
      consoleProps () {
        // if we don't have a current command just bail
        if (!current) {
          return {}
        }

        const ret = $dom.isElement(current.get('subject')) ?
          $dom.getElements(current.get('subject'))
          :
          current.get('subject')

        return { Yielded: ret }
      },
    })

    // if obj.isCurrent
    // stringify the obj.message (if it exists) or current.get("args")
    obj.message = $utils.stringify(obj.message != null ? obj.message : (current != null ? current.get('args') : undefined))

    // allow type to by a dynamic function
    // so it can conditionally return either
    // parent or child (useful in assertions)
    if (_.isFunction(obj.type)) {
      obj.type = obj.type(current, state('subject'))
    }
  }

  const runnable = state('runnable')

  const getTestAttemptFromRunnable = (runnable) => {
    if (!runnable) {
      return
    }

    const t = $utils.getTestFromRunnable(runnable)

    return t._currentRetry || 0
  }

  _.defaults(obj, {
    id: (counter += 1),
    state: 'pending',
    instrument: 'command',
    url: state('url'),
    hookId: state('hookId'),
    testId: runnable ? runnable.id : undefined,
    testCurrentRetry: getTestAttemptFromRunnable(state('runnable')),
    viewportWidth: state('viewportWidth'),
    viewportHeight: state('viewportHeight'),
    referencesAlias: undefined,
    alias: undefined,
    aliasType: undefined,
    message: undefined,
    timeout: undefined,
    wallClockStartedAt: new Date().toJSON(),
    renderProps () {
      return {}
    },
    consoleProps () {
      return {}
    },
  })

<<<<<<< HEAD
  const logGroups = state('logGroup') || []

  if (logGroups.length) {
    obj.group = _.last(logGroups)
    obj.groupLevel = logGroups.length
=======
  const logGroupIds = state('logGroupIds') || []

  if (logGroupIds.length) {
    obj.group = _.last(logGroupIds)
>>>>>>> 0caba93a
  }

  if (obj.groupEnd) {
    state('logGroupIds', _.slice(logGroupIds, 0, -1))
  }

  if (obj.groupStart) {
<<<<<<< HEAD
    state('logGroup', (logGroups).concat(obj.id))
=======
    state('logGroupIds', (logGroupIds).concat(obj.id))
>>>>>>> 0caba93a
  }

  return obj
}

class Log {
  cy: any
  state: Cypress.State
  config: any
  fireChangeEvent: ((log) => (void | undefined))
  obj: any

  private attributes: Record<string, any> = {}

  constructor (cy, state, config, fireChangeEvent, obj) {
    this.cy = cy
    this.state = state
    this.config = config
    // only fire the log:state:changed event as fast as every 4ms
    this.fireChangeEvent = _.debounce(fireChangeEvent, 4)
    this.obj = defaults(state, config, obj)

    extendEvents(this)
  }

  get (attr) {
    if (attr) {
      return this.attributes[attr]
    }

    return this.attributes
  }

  unset (key) {
    return this.set(key, undefined)
  }

  invoke (key) {
    const invoke = () => {
      // ensure this is a callable function
      // and set its default to empty object literal
      const fn = this.get(key)

      if (_.isFunction(fn)) {
        return fn()
      }

      return fn
    }

    return invoke() || {}
  }

  toJSON () {
    return _
    .chain(this.attributes)
    .omit('error')
    .omitBy(_.isFunction)
    .extend({
      err: $errUtils.wrapErr(this.get('error')),
      consoleProps: this.invoke('consoleProps'),
      renderProps: this.invoke('renderProps'),
    })
    .value()
  }

  set (key, val?) {
    if (_.isString(key)) {
      this.obj = {}
      this.obj[key] = val
    } else {
      this.obj = key
    }

    if ('url' in this.obj) {
      // always stringify the url property
      this.obj.url = (this.obj.url != null ? this.obj.url : '').toString()
    }

    // convert onConsole to consoleProps
    // for backwards compatibility
    if (this.obj.onConsole) {
      this.obj.consoleProps = this.obj.onConsole
    }

    // if we have an alias automatically
    // figure out what type of alias it is
    if (this.obj.alias) {
      _.defaults(this.obj, { aliasType: this.obj.$el ? 'dom' : 'primitive' })
    }

    // dont ever allow existing id's to be mutated
    if (this.attributes.id) {
      delete this.obj.id
    }

    _.extend(this.attributes, this.obj)

    // if we have an consoleProps function
    // then re-wrap it
    if (this.obj && _.isFunction(this.obj.consoleProps)) {
      this.wrapConsoleProps()
    }

    if (this.obj && this.obj.$el) {
      this.setElAttrs()
    }

    this.fireChangeEvent(this)

    return this
  }

  pick (...args) {
    return _.pick(this.attributes, args)
  }

  snapshot (name?, options: any = {}) {
    // bail early and don't snapshot if we're in headless mode
    // or we're not storing tests
    if (!this.config('isInteractive') || (this.config('numTestsKeptInMemory') === 0)) {
      return this
    }

    _.defaults(options, {
      at: null,
      next: null,
    })

    const snapshot = this.cy.createSnapshot(name, this.get('$el'))

    const snapshots = this.get('snapshots') || []

    // don't add snapshot if we couldn't create one, which can happen
    // if the snapshotting process errors
    // https://github.com/cypress-io/cypress/issues/15816
    if (snapshot) {
      // insert at index 'at' or whatever is the next position
      snapshots[options.at || snapshots.length] = snapshot
    }

    this.set('snapshots', snapshots)

    if (options.next) {
      const fn = this.snapshot

      this.snapshot = function () {
        // restore the fn
        this.snapshot = fn

        // call orig fn with next as name
        return fn.call(this, options.next)
      }
    }

    return this
  }

  error (err) {
<<<<<<< HEAD
    const logGroups = this.state('logGroup') || []

    // current log was responsible to creating the log group
    if (_.last(logGroups) === this.attributes.id) {
=======
    const logGroupIds = this.state('logGroupIds') || []

    // current log was responsible to creating the current log group so end the current group
    if (_.last(logGroupIds) === this.attributes.id) {
>>>>>>> 0caba93a
      this.endGroup()
    }

    this.set({
      ended: true,
      error: err,
      state: 'failed',
    })

    return this
  }

  end () {
    // dont set back to passed if we've already ended
    if (this.get('ended')) {
      // we do need to trigger the change event since
      // xhr onLoad and proxy-logging updateRequestWithResponse can sometimes
      // happen in a different order and the log data in each is different
      this.fireChangeEvent(this)

      return
    }

    this.set({
      ended: true,
      state: 'passed',
    })
  }

  endGroup () {
    this.state('logGroup', _.slice(this.state('logGroup'), 0, -1))
  }

  endGroup () {
    this.state('logGroupIds', _.slice(this.state('logGroupIds'), 0, -1))
  }

  getError (err) {
    return err.stack || err.message
  }

  setElAttrs () {
    const $el = this.get('$el')

    if (!$el) {
      return
    }

    if (_.isElement($el)) {
      // wrap the element in jquery
      // if its just a plain element
      return this.set('$el', $($el))
    }

    // if we've passed something like
    // <window> or <document> here or
    // a primitive then unset $el
    if (!$dom.isJquery($el)) {
      return this.unset('$el')
    }

    // make sure all $el elements are visible!
    this.obj = {
      highlightAttr: HIGHLIGHT_ATTR,
      numElements: $el.length,
      visible: $el.length === $el.filter(':visible').length,
    }

    return this.set(this.obj, { silent: true })
  }

  merge (log) {
    // merges another logs attributes into
    // ours by also removing / adding any properties
    // on the original

    // 1. calculate which properties to unset
    const unsets = _.chain(this.attributes).keys().without(..._.keys(log.get())).value()

    _.each(unsets, (unset) => {
      return this.unset(unset)
    })

    // 2. merge in any other properties
    return this.set(log.get())
  }

  _shouldAutoEnd () {
    // must be autoEnd
    // and not already ended
    // and not an event
    // and a command
    return (this.get('autoEnd') !== false) &&
      (this.get('ended') !== true) &&
        (this.get('event') === false) &&
          (this.get('instrument') === 'command')
  }

  finish () {
    // end our command since our subject
    // has been resolved at this point
    // unless its already been 'ended'
    // or has been specifically told not to auto resolve
    if (this._shouldAutoEnd()) {
      if (this.get('snapshot') !== false) {
        this.snapshot()
      }

      return this.end()
    }

    return
  }

  wrapConsoleProps () {
    const _this = this

    const { consoleProps } = this.attributes

    this.attributes.consoleProps = function (...args) {
      const key = _this.get('event') ? 'Event' : 'Command'

      const consoleObj: Record<string, any> = {}

      consoleObj[key] = _this.get('name')

      // merge in the other properties from consoleProps
      _.extend(consoleObj, consoleProps.apply(this, args))

      // TODO: right here we need to automatically
      // merge in "Yielded + Element" if there is an $el

      // and finally add error if one exists
      if (_this.get('error')) {
        _.defaults(consoleObj, {
          Error: _this.getError(_this.get('error')),
        })
      }

      // add note if no snapshot exists on command instruments
      if ((_this.get('instrument') === 'command') && !_this.get('snapshots')) {
        consoleObj.Snapshot = 'The snapshot is missing. Displaying current state of the DOM.'
      } else {
        delete consoleObj.Snapshot
      }

      return consoleObj
    }
  }
}

class LogManager {
  logs: Record<string, any> = {}

  constructor () {
    this.fireChangeEvent = this.fireChangeEvent.bind(this)
  }

  trigger (log, event) {
    // bail if we never fired our initial log event
    if (!log._hasInitiallyLogged) {
      return
    }

    // bail if we've reset the logs due to a Cypress.abort
    if (!this.logs[log.get('id')]) {
      return
    }

    const attrs = log.toJSON()

    // only trigger this event if our last stored
    // emitted attrs do not match the current toJSON
    if (!_.isEqual(log._emittedAttrs, attrs)) {
      log._emittedAttrs = attrs

      log.emit(event, attrs)

      return Cypress.action(event, attrs, log)
    }
  }

  triggerLog (log) {
    log._hasInitiallyLogged = true

    return this.trigger(log, 'command:log:added')
  }

  addToLogs (log) {
    const id = log.get('id')

    this.logs[id] = true
  }

  fireChangeEvent (log) {
    return this.trigger(log, 'command:log:changed')
  }

  createLogFn (cy, state, config) {
    return (options: any = {}) => {
      if (!_.isObject(options)) {
        $errUtils.throwErrByPath('log.invalid_argument', { args: { arg: options } })
      }

      const log = new Log(cy, state, config, this.fireChangeEvent, options)

      log.set(options)

      // if snapshot was passed
      // in, go ahead and snapshot
      if (log.get('snapshot')) {
        log.snapshot()
      }

      // if end was passed in
      // go ahead and end
      if (log.get('end')) {
        log.end()
      }

      if (log.get('error')) {
        log.error(log.get('error'))
      }

      log.wrapConsoleProps()

      const onBeforeLog = state('onBeforeLog')

      // dont trigger log if this function
      // explicitly returns false
      if (_.isFunction(onBeforeLog)) {
        if (onBeforeLog.call(cy, log) === false) {
          return
        }
      }

      // set the log on the command
      const current = state('current')

      if (current) {
        current.log(log)
      }

      this.addToLogs(log)

      if (options.sessionInfo) {
        Cypress.emit('session:add', log.toJSON())
      }

      if (options.emitOnly) {
        return
      }

      this.triggerLog(log)

      // if not current state then the log is being run
      // with no command reference, so just end the log
      if (!current) {
        log.end()
      }

      return log
    }
  }
}

export function create (Cypress, cy, state, config) {
  counter = 0
  const logManager = new LogManager()

  return logManager.createLogFn(cy, state, config)
}<|MERGE_RESOLUTION|>--- conflicted
+++ resolved
@@ -226,18 +226,11 @@
     },
   })
 
-<<<<<<< HEAD
-  const logGroups = state('logGroup') || []
-
-  if (logGroups.length) {
-    obj.group = _.last(logGroups)
-    obj.groupLevel = logGroups.length
-=======
   const logGroupIds = state('logGroupIds') || []
 
   if (logGroupIds.length) {
     obj.group = _.last(logGroupIds)
->>>>>>> 0caba93a
+    obj.groupLevel = logGroupIds.length
   }
 
   if (obj.groupEnd) {
@@ -245,11 +238,7 @@
   }
 
   if (obj.groupStart) {
-<<<<<<< HEAD
-    state('logGroup', (logGroups).concat(obj.id))
-=======
     state('logGroupIds', (logGroupIds).concat(obj.id))
->>>>>>> 0caba93a
   }
 
   return obj
@@ -409,17 +398,10 @@
   }
 
   error (err) {
-<<<<<<< HEAD
-    const logGroups = this.state('logGroup') || []
-
-    // current log was responsible to creating the log group
-    if (_.last(logGroups) === this.attributes.id) {
-=======
     const logGroupIds = this.state('logGroupIds') || []
 
     // current log was responsible to creating the current log group so end the current group
     if (_.last(logGroupIds) === this.attributes.id) {
->>>>>>> 0caba93a
       this.endGroup()
     }
 
@@ -447,10 +429,6 @@
       ended: true,
       state: 'passed',
     })
-  }
-
-  endGroup () {
-    this.state('logGroup', _.slice(this.state('logGroup'), 0, -1))
   }
 
   endGroup () {
