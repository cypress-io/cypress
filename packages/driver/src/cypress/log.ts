--- conflicted
+++ resolved
@@ -341,24 +341,7 @@
     return _.pick(this.attributes, args)
   }
 
-<<<<<<< HEAD
-  snapshot (name?, options: any = {}) {
-    // bail early and don't snapshot if we're in headless mode
-    // or we're not storing tests
-    if (!this.config('isInteractive') || (this.config('numTestsKeptInMemory') === 0)) {
-      return this
-    }
-
-    if (this.get('next')) {
-      name = this.get('next')
-      this.set('next', null)
-    }
-
-    const snapshot = this.cy.createSnapshot(name, this.get('$el'))
-
-=======
   private addSnapshot (snapshot, options, shouldRebindSnapshotFn = true) {
->>>>>>> 53f0a028
     const snapshots = this.get('snapshots') || []
 
     // don't add snapshot if we couldn't create one, which can happen
@@ -371,21 +354,8 @@
 
     this.set('snapshots', snapshots)
 
-<<<<<<< HEAD
-    if (options.next) {
+    if (options.next && shouldRebindSnapshotFn) {
       this.set('next', options.next)
-=======
-    if (options.next && shouldRebindSnapshotFn) {
-      const originalLogSnapshotFn = this.snapshot
-
-      this.snapshot = function () {
-        // restore the original snapshot function
-        this.snapshot = originalLogSnapshotFn
-
-        // call orig fn with next as name
-        return originalLogSnapshotFn.call(this, options.next)
-      }
->>>>>>> 53f0a028
     }
 
     return this
@@ -398,10 +368,10 @@
       return this
     }
 
-    _.defaults(options, {
-      at: null,
-      next: null,
-    })
+    if (this.get('next')) {
+      name = this.get('next')
+      this.set('next', null)
+    }
 
     if (this.config('experimentalSessionAndOrigin') && !Cypress.isCrossOriginSpecBridge) {
       const activeSpecBridgeOriginPolicyIfApplicable = this.state('currentActiveOriginPolicy') || undefined
