--- conflicted
+++ resolved
@@ -378,24 +378,15 @@
       state: 'failed',
     })
 
-<<<<<<< HEAD
-    end () {
-      // dont set back to passed
-      // if we've already ended
-      if (this.get('ended')) {
-        this.fireChangeEvent()
-
-        return
-      }
-=======
     return this
   }
->>>>>>> 19db0ce0
 
   end () {
     // dont set back to passed
     // if we've already ended
     if (this.get('ended')) {
+      this.fireChangeEvent()
+
       return
     }
 
