import _ from 'lodash'
import $ from 'jquery'
import clone from 'clone'

import { HIGHLIGHT_ATTR } from '../cy/snapshots'
import { extend as extendEvents } from './events'
import $dom from '../dom'
import $utils from './utils'
import $errUtils from './error_utils'

import type { StateFunc } from './state'

// adds class methods for command, route, and agent logging
// including the intermediate $Log interface
const groupsOrTableRe = /^(groups|table)$/
const parentOrChildRe = /parent|child|system/
const SNAPSHOT_PROPS = 'id snapshots $el url coords highlightAttr scrollBy viewportWidth viewportHeight'.split(' ')
const DISPLAY_PROPS = 'id alias aliasType callCount displayName end err event functionName groupLevel hookId instrument isStubbed group message method name numElements showError numResponses referencesAlias renderProps sessionInfo state testId timeout type url visible wallClockStartedAt testCurrentRetry'.split(' ')
const BLACKLIST_PROPS = 'snapshots'.split(' ')

let counter = 0

export const LogUtils = {
  // mutate attrs by nulling out
  // object properties
  reduceMemory: (attrs) => {
    return _.each(attrs, (value, key) => {
      if (_.isObject(value)) {
        attrs[key] = null
      }
    })
  },

  toSerializedJSON (attrs) {
    const { isDom } = $dom

    const stringify = function (value, key) {
      if (BLACKLIST_PROPS.includes(key)) {
        return null
      }

      if (_.isArray(value)) {
        return _.map(value, stringify)
      }

      if (isDom(value)) {
        return $dom.stringify(value, 'short')
      }

      if (_.isFunction(value) && groupsOrTableRe.test(key)) {
        return value()
      }

      if (_.isFunction(value) || _.isSymbol(value)) {
        return value.toString()
      }

      if (_.isObject(value)) {
        // clone to nuke circular references
        // and blow away anything that throws
        try {
          return _.mapValues(clone(value), stringify)
        } catch (err) {
          return null
        }
      }

      return value
    }

    return _.mapValues(attrs, stringify)
  },

  getDisplayProps: (attrs) => {
    return {
      ..._.pick(attrs, DISPLAY_PROPS),
      hasSnapshot: !!attrs.snapshots,
      hasConsoleProps: !!attrs.consoleProps,
    }
  },

  getConsoleProps: (attrs) => {
    return attrs.consoleProps
  },

  getSnapshotProps: (attrs) => {
    return _.pick(attrs, SNAPSHOT_PROPS)
  },

  countLogsByTests (tests: Record<string, any> = {}) {
    if (_.isEmpty(tests)) {
      return 0
    }

    return _
    .chain(tests)
    .flatMap((test) => test.prevAttempts ? [test, ...test.prevAttempts] : [test])
    .flatMap<{id: string}>((tests) => [].concat(tests.agents, tests.routes, tests.commands))
    .compact()
    .union([{ id: '0' }])
    // id is a string in the form of 'log-origin-#', grab the number off the end.
    .map(({ id }) => parseInt((id.match(/\d*$/) || ['0'])[0]))
    .max()
    .value()
  },

  // TODO: fix this
  setCounter: (num) => {
    return counter = num
  },

  getCounter: () => {
    return counter
  },
}

const defaults = function (state: StateFunc, config, obj) {
  const instrument = obj.instrument != null ? obj.instrument : 'command'

  // dont set any defaults if this
  // is an agent or route because we
  // may not even be inside of a command
  if (instrument === 'command') {
    const current = state('current')

    // we are logging a command instrument by default
    _.defaults(obj, current != null ? current.pick('name', 'type') : undefined)

    // force duals to become either parents or childs
    // normally this would be handled by the command itself
    // but in cases where the command purposely does not log
    // then it could still be logged during a failure, which
    // is why we normalize its type value
    if (typeof obj.type === 'string' && !parentOrChildRe.test(obj.type)) {
      // does this command have a previously linked command
      // by chainer id
      obj.type = (current != null ? current.hasPreviouslyLinkedCommand() : undefined) ? 'child' : 'parent'
    }

    _.defaults(obj, {
      timeout: config('defaultCommandTimeout'),
      event: false,
      renderProps () {
        return {}
      },
      consoleProps () {
        // if we don't have a current command just bail
        if (!current) {
          return {}
        }

        const ret = $dom.isElement(current.get('subject')) ?
          $dom.getElements(current.get('subject'))
          :
          current.get('subject')

        return { Yielded: ret }
      },
    })

    // if obj.isCurrent
    // stringify the obj.message (if it exists) or current.get("args")
    obj.message = $utils.stringify(obj.message != null ? obj.message : (current != null ? current.get('args') : undefined))

    // allow type to by a dynamic function
    // so it can conditionally return either
    // parent or child (useful in assertions)
    if (_.isFunction(obj.type)) {
      const chainerId = current && current.get('chainerId')

      obj.type = obj.type(current, (state('subjects') || {})[chainerId])
    }
  }

  const runnable = state('runnable')

  const getTestAttemptFromRunnable = (runnable) => {
    if (!runnable) {
      return
    }

    const t = $utils.getTestFromRunnable(runnable)

    // @ts-ignore
    return t._currentRetry || 0
  }

  counter++

  _.defaults(obj, {
    id: `log-${window.location.origin}-${counter}`,
    state: 'pending',
    instrument: 'command',
    url: state('url'),
    hookId: state('hookId'),
    testId: runnable ? runnable.id : undefined,
    testCurrentRetry: getTestAttemptFromRunnable(state('runnable')),
    viewportWidth: state('viewportWidth'),
    viewportHeight: state('viewportHeight'),
    referencesAlias: undefined,
    alias: undefined,
    aliasType: undefined,
    message: undefined,
    timeout: undefined,
    wallClockStartedAt: new Date().toJSON(),
    renderProps () {
      return {}
    },
    consoleProps () {
      return {}
    },
  })

  const logGroupIds = state('logGroupIds') || []

  if (logGroupIds.length) {
    obj.group = _.last(logGroupIds)
    obj.groupLevel = logGroupIds.length
  }

  if (obj.groupEnd) {
    state('logGroupIds', _.slice(logGroupIds, 0, -1))
  }

  if (obj.groupStart) {
    state('logGroupIds', (logGroupIds).concat(obj.id))
  }

  return obj
}

export class Log {
  cy: any
  state: StateFunc
  config: any
  fireChangeEvent: ((log) => (void | undefined))
  obj: any

  private attributes: Record<string, any> = {}

  constructor (cy, state, config, fireChangeEvent, obj) {
    this.cy = cy
    this.state = state
    this.config = config
    // only fire the log:state:changed event as fast as every 4ms
    this.fireChangeEvent = _.debounce(fireChangeEvent, 4)
    this.obj = defaults(state, config, obj)

    extendEvents(this)
  }

  get (attr) {
    if (attr) {
      return this.attributes[attr]
    }

    return this.attributes
  }

  unset (key) {
    return this.set(key, undefined)
  }

  invoke (key) {
    const invoke = () => {
      // ensure this is a callable function
      // and set its default to empty object literal
      const fn = this.get(key)

      if (_.isFunction(fn)) {
        return fn()
      }

      return fn
    }

    return invoke() || {}
  }

  toJSON () {
    return _
    .chain(this.attributes)
    .omit('error')
    .omitBy(_.isFunction)
    .extend({
      err: $errUtils.wrapErr(this.get('error')),
      consoleProps: this.invoke('consoleProps'),
      renderProps: this.invoke('renderProps'),
    })
    .value()
  }

  set (key, val?) {
    if (_.isString(key)) {
      this.obj = {}
      this.obj[key] = val
    } else {
      this.obj = key
    }

    if ('url' in this.obj) {
      // always stringify the url property
      this.obj.url = (this.obj.url != null ? this.obj.url : '').toString()
    }

    // convert onConsole to consoleProps
    // for backwards compatibility
    if (this.obj.onConsole) {
      this.obj.consoleProps = this.obj.onConsole
    }

    // if we have an alias automatically
    // figure out what type of alias it is
    if (this.obj.alias) {
      _.defaults(this.obj, { aliasType: this.obj.$el ? 'dom' : 'primitive' })
    }

    // dont ever allow existing id's to be mutated
    if (this.attributes.id) {
      delete this.obj.id
    }

    _.extend(this.attributes, this.obj)

    // if we have an consoleProps function
    // then re-wrap it
    if (this.obj && _.isFunction(this.obj.consoleProps)) {
      this.wrapConsoleProps()
    }

    if (this.obj && this.obj.$el) {
      this.setElAttrs()
    }

    this.fireChangeEvent(this)

    return this
  }

  pick (...args) {
    return _.pick(this.attributes, args)
  }

  private addSnapshot (snapshot, options, shouldRebindSnapshotFn = true) {
    const snapshots = this.get('snapshots') || []

    // don't add snapshot if we couldn't create one, which can happen
    // if the snapshotting process errors
    // https://github.com/cypress-io/cypress/issues/15816
    if (snapshot) {
      // insert at index 'at' or whatever is the next position
      snapshots[options.at || snapshots.length] = snapshot
    }

    this.set('snapshots', snapshots)

    if (options.next && shouldRebindSnapshotFn) {
      this.set('next', options.next)
    }

    return this
  }

  snapshot (name?, options: any = {}) {
    // bail early and don't snapshot if we're in headless mode
    // or we're not storing tests
    if (!this.config('isInteractive') || (this.config('numTestsKeptInMemory') === 0)) {
      return this
    }

    if (this.get('next')) {
      name = this.get('next')
      this.set('next', null)
    }

<<<<<<< HEAD
    if (!Cypress.isCrossOriginSpecBridge) {
      const activeSpecBridgeOriginPolicyIfApplicable = this.state('currentActiveOriginPolicy') || undefined
=======
    if (this.config('experimentalSessionAndOrigin') && !Cypress.isCrossOriginSpecBridge) {
      const activeSpecBridgeOriginIfApplicable = this.state('currentActiveOrigin') || undefined
>>>>>>> df86ae45
      // @ts-ignore
      const { origin: originThatIsSoonToBeOrIsActive } = Cypress.Location.create(this.state('url'))

      if (activeSpecBridgeOriginIfApplicable && activeSpecBridgeOriginIfApplicable === originThatIsSoonToBeOrIsActive) {
        Cypress.emit('request:snapshot:from:spec:bridge', {
          log: this,
          name,
          options,
          specBridge: activeSpecBridgeOriginIfApplicable,
          addSnapshot: this.addSnapshot,
        })

        return this
      }
    }

    const snapshot = this.cy.createSnapshot(name, this.get('$el'))

    this.addSnapshot(snapshot, options)

    return this
  }

  error (err) {
    const logGroupIds = this.state('logGroupIds') || []

    // current log was responsible to creating the current log group so end the current group
    if (_.last(logGroupIds) === this.attributes.id) {
      this.endGroup()
    }

    this.set({
      ended: true,
      error: err,
      state: 'failed',
    })

    return this
  }

  end () {
    // dont set back to passed if we've already ended
    if (this.get('ended')) {
      // we do need to trigger the change event since
      // xhr onLoad and proxy-logging updateRequestWithResponse can sometimes
      // happen in a different order and the log data in each is different
      this.fireChangeEvent(this)

      return
    }

    this.set({
      ended: true,
      state: 'passed',
    })

    return this
  }

  endGroup () {
    this.state('logGroupIds', _.slice(this.state('logGroupIds'), 0, -1))
  }

  getError (err) {
    return err.stack || err.message
  }

  setElAttrs () {
    const $el = this.get('$el')

    if (!$el) {
      return
    }

    if (_.isElement($el)) {
      // wrap the element in jquery
      // if its just a plain element
      return this.set('$el', $($el))
    }

    // if we've passed something like
    // <window> or <document> here or
    // a primitive then unset $el
    if (!$dom.isJquery($el)) {
      return this.unset('$el')
    }

    // make sure all $el elements are visible!
    this.obj = {
      highlightAttr: HIGHLIGHT_ATTR,
      numElements: $el.length,
      visible: this.get('visible') ?? $el.length === $el.filter(':visible').length,
    }

    return this.set(this.obj, { silent: true })
  }

  merge (log) {
    // merges another logs attributes into
    // ours by also removing / adding any properties
    // on the original

    // 1. calculate which properties to unset
    const unsets = _.chain(this.attributes).keys().without(..._.keys(log.get())).value()

    _.each(unsets, (unset) => {
      return this.unset(unset)
    })

    // 2. merge in any other properties
    return this.set(log.get())
  }

  _shouldAutoEnd () {
    // must be autoEnd
    // and not already ended
    // and not an event
    // and a command
    return (this.get('autoEnd') !== false) &&
      (this.get('ended') !== true) &&
        (this.get('event') === false) &&
          (this.get('instrument') === 'command')
  }

  finish () {
    // end our command since our subject
    // has been resolved at this point
    // unless its already been 'ended'
    // or has been specifically told not to auto resolve
    if (this._shouldAutoEnd()) {
      if (this.get('snapshot') !== false) {
        this.snapshot()
      }

      return this.end()
    }

    return
  }

  wrapConsoleProps () {
    const _this = this

    const { consoleProps } = this.attributes

    this.attributes.consoleProps = function (...args) {
      const key = _this.get('event') ? 'Event' : 'Command'

      const consoleObj: Record<string, any> = {}

      consoleObj[key] = _this.get('name')

      // in the case a log is being recreated from the cross-origin spec bridge to the primary, consoleProps may be an Object
      const consoleObjDefaults = _.isFunction(consoleProps) ? consoleProps.apply(this, args) : consoleProps

      // merge in the other properties from consoleProps
      _.extend(consoleObj, consoleObjDefaults)

      // TODO: right here we need to automatically
      // merge in "Yielded + Element" if there is an $el

      // and finally add error if one exists
      if (_this.get('error')) {
        _.defaults(consoleObj, {
          Error: _this.getError(_this.get('error')),
        })
      }

      // add note if no snapshot exists on command instruments
      if ((_this.get('instrument') === 'command') && !_this.get('snapshots')) {
        consoleObj.Snapshot = 'The snapshot is missing. Displaying current state of the DOM.'
      } else {
        delete consoleObj.Snapshot
      }

      return consoleObj
    }
  }
}

class LogManager {
  logs: Record<string, any> = {}

  constructor () {
    this.fireChangeEvent = this.fireChangeEvent.bind(this)
  }

  trigger (log, event) {
    // bail if we never fired our initial log event
    if (!log._hasInitiallyLogged) {
      return
    }

    // bail if we've reset the logs due to a Cypress.abort
    if (!this.logs[log.get('id')]) {
      return
    }

    const attrs = log.toJSON()

    // only trigger this event if our last stored
    // emitted attrs do not match the current toJSON
    if (!_.isEqual(log._emittedAttrs, attrs)) {
      log._emittedAttrs = attrs

      log.emit(event, attrs)

      return Cypress.action(event, attrs, log)
    }
  }

  triggerLog (log) {
    log._hasInitiallyLogged = true

    return this.trigger(log, 'command:log:added')
  }

  addToLogs (log) {
    const id = log.get('id')

    this.logs[id] = true
  }

  fireChangeEvent (log) {
    return this.trigger(log, 'command:log:changed')
  }

  createLogFn (cy, state, config) {
    return (options: any = {}) => {
      if (!_.isObject(options)) {
        $errUtils.throwErrByPath('log.invalid_argument', { args: { arg: options } })
      }

      const log = new Log(cy, state, config, this.fireChangeEvent, options)

      log.set(options)

      const onBeforeLog = state('onBeforeLog')

      // dont trigger log if this function
      // explicitly returns false
      if (_.isFunction(onBeforeLog)) {
        if (onBeforeLog.call(cy, log) === false) {
          return
        }
      }

      const command = state('current')

      if (command) {
        command.log(log)
      }

      // if snapshot was passed
      // in, go ahead and snapshot
      if (log.get('snapshot')) {
        log.snapshot()
      }

      if (log.get('error')) {
        log.error(log.get('error'))
      }

      log.wrapConsoleProps()

      this.addToLogs(log)

      if (options.emitOnly) {
        return
      }

      this.triggerLog(log)

      // if the log isn't associated with a command, then we know it won't be retrying and we should just end it.
      if (!command || log.get('end')) {
        log.end()
      }

      return log
    }
  }
}

export function create (Cypress, cy, state, config) {
  counter = 0
  const logManager = new LogManager()

  return logManager.createLogFn(cy, state, config)
}<|MERGE_RESOLUTION|>--- conflicted
+++ resolved
@@ -373,13 +373,8 @@
       this.set('next', null)
     }
 
-<<<<<<< HEAD
     if (!Cypress.isCrossOriginSpecBridge) {
-      const activeSpecBridgeOriginPolicyIfApplicable = this.state('currentActiveOriginPolicy') || undefined
-=======
-    if (this.config('experimentalSessionAndOrigin') && !Cypress.isCrossOriginSpecBridge) {
       const activeSpecBridgeOriginIfApplicable = this.state('currentActiveOrigin') || undefined
->>>>>>> df86ae45
       // @ts-ignore
       const { origin: originThatIsSoonToBeOrIsActive } = Cypress.Location.create(this.state('url'))
 
