--- conflicted
+++ resolved
@@ -113,6 +113,10 @@
     debug('Unexpected postMessage:', data)
   }
 
+  isConnectedToSpecBridge (originPolicy: string) {
+    return !!this.crossOriginDriverWindows[originPolicy]
+  }
+
   /**
    * Events to be sent to the spec bridge communicator instance.
    * @param {string} event - the name of the event to be sent.
@@ -154,10 +158,6 @@
     }, '*')
   }
 
-<<<<<<< HEAD
-  isConnectedToSpecBridge (originPolicy: string) {
-    return !!this.crossOriginDriverWindows[originPolicy]
-=======
   /**
    * Promisified event sent from the primary communicator that expects the same event reflected back with the response.
    * @param {string} event - the name of the event to be sent.
@@ -178,7 +178,6 @@
 
       this.toSpecBridge(originPolicy, event, dataToSend)
     })
->>>>>>> a76df0b4
   }
 }
 
