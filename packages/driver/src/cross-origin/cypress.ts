import 'setimmediate'

import '../config/bluebird'
import '../config/jquery'
import '../config/lodash'

import $Cypress from '../cypress'
import { $Cy } from '../cypress/cy'
import { $Location } from '../cypress/location'
import $Commands from '../cypress/commands'
import { create as createLog } from '../cypress/log'
import { bindToListeners } from '../cy/listeners'
import { handleOriginFn } from './origin_fn'
import { FINAL_SNAPSHOT_NAME } from '../cy/snapshots'
import { handleLogs } from './events/logs'
import { handleSocketEvents } from './events/socket'
import { handleSpecWindowEvents } from './events/spec_window'
import { handleErrorEvent } from './events/errors'
import { handleScreenshots } from './events/screenshots'
import { handleTestEvents } from './events/test'
import { handleMiscEvents } from './events/misc'
import { handleUnsupportedAPIs } from './unsupported_apis'
import { patchFormElementSubmit } from './patches/submit'
import $Mocha from '../cypress/mocha'
import * as cors from '@packages/network/lib/cors'

const createCypress = () => {
  // @ts-ignore
  const Cypress = window.Cypress = new $Cypress() as Cypress.Cypress

  Cypress.specBridgeCommunicator.once('initialize:cypress', ({ config, env }) => {
    // eventually, setup will get called again on rerun and cy will get re-created
    setup(config, env)
  })

  Cypress.specBridgeCommunicator.on('attach:to:window', () => {
    // It would be ideal to get a window identifier and attach to that window specifically instead of searching all parent windows.
    // This will be implemented for iFrames.
    const findWindow = () => {
      for (let index = 0; index < window.parent.frames.length; index++) {
        const frame = window.parent.frames[index]

        try {
          // the AUT would be the frame with a matching origin, but not the same exact href.
          if (window.location.origin === cors.getOriginPolicy(frame.location.origin)
              && window.location.href !== frame.location.href) {
            return frame
          }
        } catch (error) {
          // Catch DOMException: Blocked a frame from accessing a cross-origin frame.
          if (error.name !== 'SecurityError') {
            throw error
          }
        }
      }

      return undefined
    }

    const autWindow = findWindow()

    if (autWindow) {
      attachToWindow(autWindow)
    }
  })

  Cypress.specBridgeCommunicator.on('generate:final:snapshot', (snapshotUrl: string) => {
    const currentAutOriginPolicy = cy.state('autLocation').originPolicy
    const requestedSnapshotUrlLocation = $Location.create(snapshotUrl)

    if (requestedSnapshotUrlLocation.originPolicy === currentAutOriginPolicy) {
      // if true, this is the correct spec bridge to take the snapshot and send it back
      const finalSnapshot = cy.createSnapshot(FINAL_SNAPSHOT_NAME)

      Cypress.specBridgeCommunicator.toPrimary('snapshot:final:generated', finalSnapshot)
    }
  })

  Cypress.specBridgeCommunicator.on('snapshot:generate:for:log', ({ name, specBridgeResponseEvent }) => {
    // if the snapshot cannot be taken (in a transitory space), set to an empty object in order to not fail serialization
    let requestedCrossOriginSnapshot = {}

    // don't attempt to take snapshots after the spec bridge has been unloaded. Instead, send an empty snapshot back to the primary
    // to display current state of dom
    if (cy.state('document') !== undefined) {
      requestedCrossOriginSnapshot = cy.createSnapshot(name) || {}
    }

    Cypress.specBridgeCommunicator.toPrimary(specBridgeResponseEvent, requestedCrossOriginSnapshot)
  })

  Cypress.specBridgeCommunicator.toPrimary('bridge:ready')
}

const setup = (cypressConfig: Cypress.Config, env: Cypress.ObjectLike) => {
  const Cypress = window.Cypress

  Cypress.configure({
    ...cypressConfig,
    env,
    // never turn on video for a spec bridge when syncing the config. This is handled in the primary.
    video: false,
    isCrossOriginSpecBridge: true,
    // cross origin spec bridges cannot be used in component testing and is only valid for e2e.
    // This value is not synced with the config because it is omitted on big Cypress creation, as well as a few other key properties
    testingType: 'e2e',
  })

  // @ts-ignore
  const cy = window.cy = new $Cy(window, Cypress, Cypress.Cookies, Cypress.state, Cypress.config, false)

  // @ts-ignore
  Cypress.log = createLog(Cypress, cy, Cypress.state, Cypress.config)

  Cypress.mocha = $Mocha.create(window, Cypress, Cypress.config)

  // @ts-ignore
  Cypress.runner = {
    addLog () {},
  }

  Cypress.cy = cy
  // @ts-ignore
  Cypress.events.proxyTo(Cypress.cy)

  const { state, config } = Cypress

  // @ts-ignore
  Cypress.Commands = $Commands.create(Cypress, cy, state, config)
  // @ts-ignore
  Cypress.isCy = cy.isCy

  handleOriginFn(Cypress, cy)
  handleLogs(Cypress)
  handleSocketEvents(Cypress)
  handleSpecWindowEvents(cy)
  handleMiscEvents(Cypress, cy)
  handleScreenshots(Cypress)
  handleTestEvents(Cypress)
  handleUnsupportedAPIs(Cypress, cy)

  cy.onBeforeAppWindowLoad = onBeforeAppWindowLoad(Cypress, cy)
}

// eslint-disable-next-line @cypress/dev/arrow-body-multiline-braces
const onBeforeAppWindowLoad = (Cypress: Cypress.Cypress, cy: $Cy) => (autWindow: Window) => {
  autWindow.Cypress = Cypress

  attachToWindow(autWindow)
}

const attachToWindow = (autWindow: Window) => {
  autWindow.Cypress = Cypress

  const cy = Cypress.cy

  Cypress.state('window', autWindow)
  Cypress.state('document', autWindow.document)

  if (Cypress && Cypress.config('experimentalModifyObstructiveThirdPartyCode')) {
    patchFormElementSubmit(autWindow)
  }

  Cypress.removeAllListeners('app:timers:reset')
  Cypress.removeAllListeners('app:timers:pause')
<<<<<<< HEAD

  // @ts-ignore - the injected code adds the cypressTimersReset function to window
  Cypress.on('app:timers:reset', autWindow.cypressTimersReset)
  // @ts-ignore - the injected code adds the cypressTimersPause function to window
  Cypress.on('app:timers:pause', autWindow.cypressTimersPause)

=======

  // @ts-expect-error - the injected code adds the cypressTimersReset function to window
  Cypress.on('app:timers:reset', autWindow.cypressTimersReset)
  // @ts-ignore - the injected code adds the cypressTimersPause function to window
  Cypress.on('app:timers:pause', autWindow.cypressTimersPause)

>>>>>>> 823ffd0c
  cy.urlNavigationEvent('before:load')

  cy.overrides.wrapNativeMethods(autWindow)

  // TODO: DRY this up with the mostly-the-same code in src/cypress/cy.js
  // https://github.com/cypress-io/cypress/issues/20972
  bindToListeners(autWindow, {
    onError: handleErrorEvent(cy, 'app'),
    onHistoryNav () {},
    onSubmit (e) {
      return Cypress.action('app:form:submitted', e)
    },
<<<<<<< HEAD
    async onBeforeUnload (e) {
      // The before unload event is propagated to primary through code injected into the AUT.
      // We need to sync this state value prior to changing stability otherwise we will erroneously log a loading event.
      const duringUserTestExecution = await Cypress.specBridgeCommunicator.toPrimaryPromise('sync:during:user:test:execution')

      cy.state('duringUserTestExecution', duringUserTestExecution)
=======
    onBeforeUnload (e) {
      // The before unload event is propagated to primary through code injected into the AUT.
>>>>>>> 823ffd0c

      cy.isStable(false, 'beforeunload')

      cy.Cookies.setInitial()

      cy.resetTimer()

      Cypress.action('app:window:before:unload', e)

      // return undefined so our beforeunload handler
      // doesn't trigger a confirmation dialog
      return undefined
    },
    onLoad () {
      cy.urlNavigationEvent('load')

      const remoteLocation = cy.getRemoteLocation()

<<<<<<< HEAD
      Cypress.action('app:window:load', autWindow, remoteLocation.href)

      cy.state('autLocation', remoteLocation)
=======
      cy.state('autLocation', remoteLocation)

      Cypress.action('app:window:load', autWindow, remoteLocation.href)
>>>>>>> 823ffd0c

      Cypress.specBridgeCommunicator.toPrimary('window:load', { url: remoteLocation.href })
      cy.isStable(true, 'load')
    },
    onUnload (e) {
      cy.state('window', undefined)
      cy.state('document', undefined)

      return Cypress.action('app:window:unload', e)
    },
    onNavigation (...args) {
      return Cypress.action('app:navigation:changed', ...args)
    },
    onAlert (str) {
      return Cypress.action('app:window:alert', str)
    },
    onConfirm (str) {
      const results = Cypress.action('app:window:confirm', str) as any[]

      // return false if ANY results are false
      const ret = !results.some((result) => result === false)

      Cypress.action('app:window:confirmed', str, ret)

      return ret
    },
  })
}

// only bind the message handler one time when the spec bridge is created
window.addEventListener('message', ({ data }) => {
  Cypress?.specBridgeCommunicator.onMessage({ data })
}, false)

createCypress()<|MERGE_RESOLUTION|>--- conflicted
+++ resolved
@@ -163,21 +163,12 @@
 
   Cypress.removeAllListeners('app:timers:reset')
   Cypress.removeAllListeners('app:timers:pause')
-<<<<<<< HEAD
-
-  // @ts-ignore - the injected code adds the cypressTimersReset function to window
-  Cypress.on('app:timers:reset', autWindow.cypressTimersReset)
-  // @ts-ignore - the injected code adds the cypressTimersPause function to window
-  Cypress.on('app:timers:pause', autWindow.cypressTimersPause)
-
-=======
 
   // @ts-expect-error - the injected code adds the cypressTimersReset function to window
   Cypress.on('app:timers:reset', autWindow.cypressTimersReset)
   // @ts-ignore - the injected code adds the cypressTimersPause function to window
   Cypress.on('app:timers:pause', autWindow.cypressTimersPause)
 
->>>>>>> 823ffd0c
   cy.urlNavigationEvent('before:load')
 
   cy.overrides.wrapNativeMethods(autWindow)
@@ -190,17 +181,8 @@
     onSubmit (e) {
       return Cypress.action('app:form:submitted', e)
     },
-<<<<<<< HEAD
-    async onBeforeUnload (e) {
-      // The before unload event is propagated to primary through code injected into the AUT.
-      // We need to sync this state value prior to changing stability otherwise we will erroneously log a loading event.
-      const duringUserTestExecution = await Cypress.specBridgeCommunicator.toPrimaryPromise('sync:during:user:test:execution')
-
-      cy.state('duringUserTestExecution', duringUserTestExecution)
-=======
     onBeforeUnload (e) {
       // The before unload event is propagated to primary through code injected into the AUT.
->>>>>>> 823ffd0c
 
       cy.isStable(false, 'beforeunload')
 
@@ -219,15 +201,9 @@
 
       const remoteLocation = cy.getRemoteLocation()
 
-<<<<<<< HEAD
+      cy.state('autLocation', remoteLocation)
+
       Cypress.action('app:window:load', autWindow, remoteLocation.href)
-
-      cy.state('autLocation', remoteLocation)
-=======
-      cy.state('autLocation', remoteLocation)
-
-      Cypress.action('app:window:load', autWindow, remoteLocation.href)
->>>>>>> 823ffd0c
 
       Cypress.specBridgeCommunicator.toPrimary('window:load', { url: remoteLocation.href })
       cy.isStable(true, 'load')
