--- conflicted
+++ resolved
@@ -21,14 +21,9 @@
 import { handleMiscEvents } from './events/misc'
 import { handleUnsupportedAPIs } from './unsupported_apis'
 import { patchFormElementSubmit } from './patches/submit'
-<<<<<<< HEAD
 import { patchFetch } from '@packages/runner/injection/patches/fetch'
 import { patchXmlHttpRequest } from '@packages/runner/injection/patches/xmlHttpRequest'
-import $errUtils from '../cypress/error_utils'
-=======
-import { patchFetch } from './patches/fetch'
-import { patchXmlHttpRequest } from './patches/xmlHttpRequest'
->>>>>>> 1b29ce74
+
 import $Mocha from '../cypress/mocha'
 
 const createCypress = () => {
