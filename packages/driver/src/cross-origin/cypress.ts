--- conflicted
+++ resolved
@@ -21,12 +21,9 @@
 import { handleMiscEvents } from './events/misc'
 import { handleUnsupportedAPIs } from './unsupported_apis'
 import { patchFormElementSubmit } from './patches/submit'
-<<<<<<< HEAD
 import { patchFetch } from './patches/fetch'
 import { patchXmlHttpRequest } from './patches/xmlHttpRequest'
-=======
 import $errUtils from '../cypress/error_utils'
->>>>>>> cd2fde90
 import $Mocha from '../cypress/mocha'
 import * as cors from '@packages/network/lib/cors'
 
