--- conflicted
+++ resolved
@@ -21,11 +21,7 @@
 import { handleMiscEvents } from './events/misc'
 import { handleUnsupportedAPIs } from './unsupported_apis'
 import { patchFormElementSubmit } from './patches/submit'
-<<<<<<< HEAD
-import { patchElementIntegrity } from './patches/setAttribute'
 import $errUtils from '../cypress/error_utils'
-=======
->>>>>>> 823ffd0c
 import $Mocha from '../cypress/mocha'
 import * as cors from '@packages/network/lib/cors'
 
