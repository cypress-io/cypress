import 'setimmediate'

import '../config/bluebird'
import '../config/jquery'
import '../config/lodash'

import $Cypress from '../cypress'
import { $Cy } from '../cypress/cy'
import { $Location } from '../cypress/location'
import $Commands from '../cypress/commands'
import { create as createLog } from '../cypress/log'
import { bindToListeners } from '../cy/listeners'
import { handleOriginFn } from './origin_fn'
import { FINAL_SNAPSHOT_NAME } from '../cy/snapshots'
import { handleLogs } from './events/logs'
import { handleSocketEvents } from './events/socket'
import { handleSpecWindowEvents } from './events/spec_window'
import { handleErrorEvent } from './events/errors'
import { handleScreenshots } from './events/screenshots'
import { handleTestEvents } from './events/test'
import { handleMiscEvents } from './events/misc'
import { handleUnsupportedAPIs } from './unsupported_apis'
import { patchDocumentCookie } from './patches/cookies'
import { patchFormElementSubmit } from './patches/submit'
import { patchElementIntegrity } from './patches/setAttribute'
import $Mocha from '../cypress/mocha'
import * as cors from '@packages/network/lib/cors'

const createCypress = () => {
  // @ts-ignore
  const Cypress = window.Cypress = new $Cypress() as Cypress.Cypress

  Cypress.specBridgeCommunicator.once('initialize:cypress', ({ config, env }) => {
    // eventually, setup will get called again on rerun and cy will get re-created
    setup(config, env)
  })

  Cypress.specBridgeCommunicator.on('attach:to:window', () => {
    // It would be ideal to get a window identifier and attach to that window specifically instead of searching all parent windows.
    const findWindow = () => {
      for (let index = 0; index < window.parent.frames.length; index++) {
        const frame = window.parent.frames[index]

        try {
          const frameHostRegex = new RegExp(`(^|\\.)${ window.location.host.replace(/\./g, '\\.') }$`)

          // Compare host, protocol and test that the window's host ends with the frame's host.
          // This works because the spec bridge's host is always created without a sub domain.
          if (window.location.port === frame.location.port
              && window.location.protocol === frame.location.protocol
              && frameHostRegex.test(frame.location.host)
              && window.location.href !== frame.location.href) {
            return frame
          }
        } catch (error) {
          // Catch DOMException: Blocked a frame from accessing a cross-origin frame.
          if (error.name !== 'SecurityError') {
            throw error
          }
        }
      }

      return undefined
    }

    const autWindow = findWindow()

    if (autWindow) {
      attachToWindow(autWindow)
    }
  })

  Cypress.specBridgeCommunicator.on('generate:final:snapshot', (snapshotUrl: string) => {
    const currentAutOriginPolicy = cy.state('autOrigin')
    const requestedSnapshotUrlLocation = $Location.create(snapshotUrl)

    if (requestedSnapshotUrlLocation.originPolicy === currentAutOriginPolicy) {
      // if true, this is the correct specbridge to take the snapshot and send it back
      const finalSnapshot = cy.createSnapshot(FINAL_SNAPSHOT_NAME)

      Cypress.specBridgeCommunicator.toPrimary('final:snapshot:generated', finalSnapshot)
    }
  })

  Cypress.specBridgeCommunicator.toPrimary('bridge:ready')
}

const setup = (cypressConfig: Cypress.Config, env: Cypress.ObjectLike) => {
  const Cypress = window.Cypress

  Cypress.configure({
    ...cypressConfig,
    env,
    // never turn on video for a spec bridge when syncing the config. This is handled in the primary.
    video: false,
    isCrossOriginSpecBridge: true,
    // cross origin spec bridges cannot be used in component testing and is only valid for e2e.
    // This value is not synced with the config because it is omitted on big Cypress creation, as well as a few other key properties
    testingType: 'e2e',
  })

  // @ts-ignore
  const cy = window.cy = new $Cy(window, Cypress, Cypress.Cookies, Cypress.state, Cypress.config, false)

  // @ts-ignore
  Cypress.log = createLog(Cypress, cy, Cypress.state, Cypress.config)

  Cypress.mocha = $Mocha.create(window, Cypress, Cypress.config)

  // @ts-ignore
  Cypress.runner = {
    addLog () {},
  }

  Cypress.cy = cy
  // @ts-ignore
  Cypress.events.proxyTo(Cypress.cy)

  const { state, config } = Cypress

  // @ts-ignore
  Cypress.Commands = $Commands.create(Cypress, cy, state, config)
  // @ts-ignore
  Cypress.isCy = cy.isCy

  handleOriginFn(Cypress, cy)
  handleLogs(Cypress)
  handleSocketEvents(Cypress)
  handleSpecWindowEvents(cy)
  handleMiscEvents(Cypress, cy)
  handleScreenshots(Cypress)
  handleTestEvents(Cypress)
  handleUnsupportedAPIs(Cypress, cy)

  cy.onBeforeAppWindowLoad = onBeforeAppWindowLoad(Cypress, cy)
}

// eslint-disable-next-line @cypress/dev/arrow-body-multiline-braces
const onBeforeAppWindowLoad = (Cypress: Cypress.Cypress, cy: $Cy) => (autWindow: Window) => {
  autWindow.Cypress = Cypress
  // This is typically called by the cy function `urlNavigationEvent` but it is private. For the primary origin this is called in 'onBeforeAppWindowLoad'.
  Cypress.action('app:navigation:changed', 'page navigation event (\'before:load\')')
  attachToWindow(autWindow)
}

const attachToWindow = (autWindow: Window) => {
  autWindow.Cypress = Cypress

  const cy = Cypress.cy

  Cypress.state('window', autWindow)
  Cypress.state('document', autWindow.document)

<<<<<<< HEAD
=======
  if (Cypress && Cypress.config('experimentalModifyObstructiveThirdPartyCode')) {
    patchFormElementSubmit(autWindow)
    patchElementIntegrity(autWindow)
  }

  patchDocumentCookie(Cypress, autWindow)

  // This is typically called by the cy function `urlNavigationEvent` but it is private. For the primary origin this is called in 'onBeforeAppWindowLoad'.
  Cypress.action('app:navigation:changed', 'page navigation event (\'before:load\')')

>>>>>>> ee177195
  cy.overrides.wrapNativeMethods(autWindow)

  const onWindowLoadPrimary = ({ url }) => {
    cy.isStable(true, 'primary onload')

    cy.state('autOrigin', cors.getOriginPolicy(url))
    Cypress.emit('internal:window:load', { type: 'same:origin', url })
  }

  // TODO: DRY this up with the mostly-the-same code in src/cypress/cy.js
  // https://github.com/cypress-io/cypress/issues/20972
  bindToListeners(autWindow, {
    onError: handleErrorEvent(cy, 'app'),
    onHistoryNav () {},
    onSubmit (e) {
      return Cypress.action('app:form:submitted', e)
    },
    async onBeforeUnload (e) {
      Cypress.specBridgeCommunicator.toPrimary('before:unload')

      // We need to sync this state value prior to changing stability otherwise we will erroneously log a loading event.
      const duringUserTestExecution = await Cypress.specBridgeCommunicator.toPrimaryPromise('sync:duringUserTestExecution')

      cy.state('duringUserTestExecution', duringUserTestExecution)

      cy.isStable(false, 'beforeunload')

      cy.Cookies.setInitial()

      cy.resetTimer()

      Cypress.action('app:window:before:unload', e)

      // return undefined so our beforeunload handler
      // doesn't trigger a confirmation dialog
      return undefined
    },
    onLoad () {
      // This is typically called by the cy function `urlNavigationEvent` but it is private. For the primary origin this is called on 'load'.
      Cypress.action('app:navigation:changed', 'page navigation event (\'load\')')

      const remoteLocation = cy.getRemoteLocation()

      // This is also call on the on 'load' event in cy
      Cypress.action('app:window:load', autWindow, remoteLocation.href)

      cy.state('autOrigin', remoteLocation.originPolicy)

      Cypress.specBridgeCommunicator.toPrimary('window:load', { url: remoteLocation.href })
      cy.isStable(true, 'load')

      // If load happened in this spec bridge stop listening.
      Cypress.specBridgeCommunicator.off('window:load', onWindowLoadPrimary)
    },
    onUnload (e) {
      cy.state('window', undefined)
      cy.state('document', undefined)
      // We only need to listen to this if we've started an unload event and the load happens in another spec bridge.
      Cypress.specBridgeCommunicator.once('window:load', onWindowLoadPrimary)

      return Cypress.action('app:window:unload', e)
    },
    onNavigation (...args) {
      return Cypress.action('app:navigation:changed', ...args)
    },
    onAlert (str) {
      return Cypress.action('app:window:alert', str)
    },
    onConfirm (str) {
      const results = Cypress.action('app:window:confirm', str) as any[]

      // return false if ANY results are false
      const ret = !results.some((result) => result === false)

      Cypress.action('app:window:confirmed', str, ret)

      return ret
    },
  })
}

// only bind the message handler one time when the spec bridge is created
window.addEventListener('message', ({ data }) => {
  Cypress?.specBridgeCommunicator.onMessage({ data })
}, false)

createCypress()<|MERGE_RESOLUTION|>--- conflicted
+++ resolved
@@ -151,8 +151,6 @@
   Cypress.state('window', autWindow)
   Cypress.state('document', autWindow.document)
 
-<<<<<<< HEAD
-=======
   if (Cypress && Cypress.config('experimentalModifyObstructiveThirdPartyCode')) {
     patchFormElementSubmit(autWindow)
     patchElementIntegrity(autWindow)
@@ -163,7 +161,6 @@
   // This is typically called by the cy function `urlNavigationEvent` but it is private. For the primary origin this is called in 'onBeforeAppWindowLoad'.
   Cypress.action('app:navigation:changed', 'page navigation event (\'before:load\')')
 
->>>>>>> ee177195
   cy.overrides.wrapNativeMethods(autWindow)
 
   const onWindowLoadPrimary = ({ url }) => {
