import _ from 'lodash'
import $ from 'jquery'
import * as blobUtil from 'blob-util'
import minimatch from 'minimatch'
import Promise from 'bluebird'
import sinon from 'sinon'
import fakeTimers from '@sinonjs/fake-timers'
import debugFn from 'debug'

import browserInfo from './cypress/browser'
import $scriptUtils from './cypress/script_utils'

import $Commands from './cypress/commands'
import { $Cy } from './cypress/cy'
import $dom from './dom'
import $Downloads from './cypress/downloads'
import $errorMessages from './cypress/error_messages'
import $errUtils from './cypress/error_utils'
import { create as createLogFn, LogUtils } from './cypress/log'
import $LocalStorage from './cypress/local_storage'
import $Mocha from './cypress/mocha'
import { create as createMouse } from './cy/mouse'
import $Runner from './cypress/runner'
import $Screenshot from './cypress/screenshot'
import $SelectorPlayground from './cypress/selector_playground'
import $Server from './cypress/server'
import $SetterGetter from './cypress/setter_getter'
import { validateConfig } from './util/config'
import $utils from './cypress/utils'

import { $Chainer } from './cypress/chainer'
import { $Cookies, ICookies } from './cypress/cookies'
import { $Command } from './cypress/command'
import { $Location } from './cypress/location'
import ProxyLogging from './cypress/proxy-logging'
import type { StateFunc } from './cypress/state'

import * as $Events from './cypress/events'
import $Keyboard from './cy/keyboard'
import * as resolvers from './cypress/resolvers'
import { PrimaryOriginCommunicator, SpecBridgeCommunicator } from './cross-origin/communicator'

const debug = debugFn('cypress:driver:cypress')

declare global {
  interface Window {
    __cySkipValidateConfig: boolean
    Cypress: Cypress.Cypress
    Runner: any
    cy: Cypress.cy
  }
}

const jqueryProxyFn = function (...args) {
  if (!this.cy) {
    $errUtils.throwErrByPath('miscellaneous.no_cy')
  }

  return this.cy.$$.apply(this.cy, args)
}

const throwPrivateCommandInterface = (method) => {
  $errUtils.throwErrByPath('miscellaneous.private_custom_command_interface', {
    args: { method },
  })
}

interface BackendError extends Error {
  __stackCleaned__: boolean
  backend: boolean
}

interface AutomationError extends Error {
  automation: boolean
}

// Are we running Cypress in Cypress? (Used for E2E Testing for Cypress in Cypress only)
const isCypressInCypress = document.defaultView !== top

class $Cypress {
  cy: any
  chai: any
  mocha: any
  runner: any
  downloads: any
  Commands: any
  $autIframe: any
  onSpecReady: any
  events: any
  $: any
  arch: any
  spec: any
  version: any
  browser: any
  platform: any
  testingType: any
  state!: StateFunc
  originalConfig: any
  config: any
  env: any
  getTestRetries: any
  Cookies!: ICookies
  ProxyLogging: any
  _onInitialize: any
  isCy: any
  log: any
  isBrowser: any
  browserMajorVersion: any
  emit: any
  emitThen: any
  emitMap: any
  primaryOriginCommunicator: PrimaryOriginCommunicator
  specBridgeCommunicator: SpecBridgeCommunicator
  isCrossOriginSpecBridge: boolean
  on: any

  // attach to $Cypress to access
  // all of the constructors
  // to enable users to monkeypatch
  $Cypress = $Cypress
  Cy = $Cy
  Chainer = $Chainer
  Command = $Command
  dom = $dom
  errorMessages = $errorMessages
  Keyboard = $Keyboard
  Location = $Location
  Log = LogUtils
  LocalStorage = $LocalStorage
  Mocha = $Mocha
  resolveWindowReference = resolvers.resolveWindowReference
  resolveLocationReference = resolvers.resolveLocationReference
  Mouse = {
    create: createMouse,
  }

  Runner = $Runner
  Server = $Server
  Screenshot = $Screenshot
  SelectorPlayground = $SelectorPlayground
  utils = $utils
  _ = _
  Blob = blobUtil
  Buffer = Buffer
  Promise = Promise
  minimatch = minimatch
  sinon = sinon
  lolex = fakeTimers

  static $: any
  static utils: any

  constructor () {
    this.cy = null
    this.chai = null
    this.mocha = null
    this.runner = null
    this.downloads = null
    this.Commands = null
    this.$autIframe = null
    this.onSpecReady = null
    this.primaryOriginCommunicator = new PrimaryOriginCommunicator()
    this.specBridgeCommunicator = new SpecBridgeCommunicator()
    this.isCrossOriginSpecBridge = false

    this.events = $Events.extend(this)
    this.$ = jqueryProxyFn.bind(this)

    _.extend(this.$, $)
  }

  configure (config: Cypress.ObjectLike = {}) {
    const domainName = config.remote ? config.remote.domainName : undefined

    // set domainName but allow us to turn
    // off this feature in testing
    if (domainName && config.testingType === 'e2e') {
      document.domain = domainName
    }

    // a few static props for the host OS, browser
    // and the current version of Cypress
    this.arch = config.arch
    this.spec = config.spec
    this.version = config.version
    this.browser = config.browser
    this.platform = config.platform
    this.testingType = config.testingType

    // normalize this into boolean
    config.isTextTerminal = !!config.isTextTerminal

    // we assume we're interactive based on whether or
    // not we're in a text terminal, but we keep this
    // as a separate property so we can potentially
    // slice up the behavior
    config.isInteractive = !config.isTextTerminal

    // true if this Cypress belongs to a cross origin spec bridge
    this.isCrossOriginSpecBridge = config.isCrossOriginSpecBridge || false

    // enable long stack traces when
    // we not are running headlessly
    // for debuggability but disable
    // them when running headlessly for
    // performance since users cannot
    // interact with the stack traces
    Promise.config({
      longStackTraces: config.isInteractive,
    })

    // TODO: env is unintentionally preserved between soft reruns unlike config.
    // change this in the NEXT_BREAKING
    const { env } = config

    config = _.omit(config, 'env', 'remote', 'resolved', 'scaffoldedFiles', 'state', 'testingType', 'isCrossOriginSpecBridge')

    _.extend(this, browserInfo(config))

    this.state = $SetterGetter.create({}) as unknown as StateFunc

    /*
     * As part of the Detached DOM effort, we're changing the way subjects are determined in Cypress.
     * While we usually consider cy.state() to be internal, in the case of cy.state('subject'),
     * cypress-testing-library, one of our most popular plugins, relies on it.
     * https://github.com/testing-library/cypress-testing-library/blob/1af9f2f28b2ca62936da8a8acca81fc87e2192f7/src/utils.js#L9
     *
     * Therefore, we've added this shim to continue to support them. The library is actively maintained, so this
     * shouldn't need to stick around too long (written 07/22).
     */
    Object.defineProperty(this.state(), 'subject', {
      get: () => {
        $errUtils.warnByPath('subject.state_subject_deprecated')

        return cy.currentSubject()
      },
    })

    this.originalConfig = _.cloneDeep(config)
    this.config = $SetterGetter.create(config, (config) => {
      const skipConfigOverrideValidation = this.isCrossOriginSpecBridge ? window.__cySkipValidateConfig : window.top!.__cySkipValidateConfig

      return validateConfig(this.state, config, skipConfigOverrideValidation)
    })

    this.env = $SetterGetter.create(env)
    this.getTestRetries = function () {
      const testRetries = this.config('retries')

      if (_.isNumber(testRetries)) {
        return testRetries
      }

      if (_.isObject(testRetries)) {
        return testRetries[this.config('isInteractive') ? 'openMode' : 'runMode']
      }

      return null
    }

    this.Cookies = $Cookies.create(config.namespace, domainName)

    // TODO: Remove this after $Events functions are added to $Cypress.
    // @ts-ignore
    this.ProxyLogging = new ProxyLogging(this)

    return this.action('cypress:config', config)
  }

  initialize ({ $autIframe, onSpecReady }) {
    this.$autIframe = $autIframe
    this.onSpecReady = onSpecReady
    if (this._onInitialize) {
      this._onInitialize()
      this._onInitialize = undefined
    }
  }

  run (fn) {
    if (!this.runner) {
      $errUtils.throwErrByPath('miscellaneous.no_runner')
    }

    return this.runner.run(fn)
  }

  // Method to manually re-execute Runner (usually within $autIframe)
  // used mainly by Component Testing
  restartRunner () {
    if (!window.top!.Cypress) {
      throw Error('Cannot re-run spec without Cypress')
    }

    // MobX state is only available on the Runner instance
    // which is attached to the top level `window`
    // We avoid infinite restart loop by checking if not in a loading state.
    if (!window.top!.Runner.state.isLoading) {
      window.top!.Runner.emit('restart')
    }
  }

  // onSpecWindow is called as the spec window
  // is being served but BEFORE any of the actual
  // specs or support files have been downloaded
  // or parsed. we have not received any custom commands
  // at this point
  onSpecWindow (specWindow: Window, scripts) {
    // create cy and expose globally
    this.cy = new $Cy(specWindow, this, this.Cookies, this.state, this.config)
    window.cy = this.cy
    this.isCy = this.cy.isCy
    this.log = createLogFn(this, this.cy, this.state, this.config)
    this.mocha = $Mocha.create(specWindow, this, this.config)
    this.runner = $Runner.create(specWindow, this.mocha, this, this.cy, this.state)
    this.downloads = $Downloads.create(this)

    // wire up command create to cy
    this.Commands = $Commands.create(this, this.cy, this.state, this.config)

    this.events.proxyTo(this.cy)

    $scriptUtils.runScripts(specWindow, scripts)
    // TODO: remove this after making the type of `runScripts` more specific.
    // @ts-ignore
    .catch((error) => {
      this.runner.onSpecError('error')({ error })
    })
    .then(() => {
      return (new Promise((resolve) => {
        if (this.$autIframe) {
          resolve()
        } else {
          // block initialization if the iframe has not been created yet
          // Used in CT when async chunks for plugins take their time to download/parse
          this._onInitialize = resolve
        }
      }))
    })
    .then(() => {
      // in order to utilize focusmanager.testingmode and trick browser into being in focus even when not focused
      // this is critical for headless mode since otherwise the browser never gains focus
      if (this.browser.isHeadless && this.isBrowser({ family: 'firefox' })) {
        window.addEventListener('blur', () => {
          this.backend('firefox:window:focus')
        })

        if (!document.hasFocus()) {
          return this.backend('firefox:window:focus')
        }
      }

      return
    })
    .then(() => {
      this.cy.initialize(this.$autIframe)

      this.onSpecReady()
    })
  }

  maybeEmitCypressInCypress (...args: unknown[]) {
    // emit an event if we are running a Cypress in Cypress E2E Test.
    // used to assert the runner (mocha) is emitting the expected
    // events/payload.
    if (!isCypressInCypress) {
      return
    }

    this.emit('cypress:in:cypress:runner:event', ...args)
  }

  action (eventName, ...args) {
    // normalizes all the various ways
    // other objects communicate intent
    // and 'action' to Cypress
    debug(eventName)
    switch (eventName) {
      case 'recorder:frame':
        return this.emit('recorder:frame', args[0])

      case 'cypress:stop':
        return this.emit('stop')

      case 'cypress:config':
        // emit config event used to:
        //   - trigger iframe viewport update
        return this.emit('config', args[0])

      case 'runner:start':
        // mocha runner has begun running the tests
        this.emit('run:start')

        if (this.runner.getResumedAtTestIndex() !== null) {
          return
        }

        this.maybeEmitCypressInCypress('mocha', 'start', args[0])

        if (this.config('isTextTerminal')) {
          return this.emit('mocha', 'start', args[0])
        }

        break

      case 'runner:end':
        // mocha runner has finished running the tests

        // end may have been caused by an uncaught error
        // that happened inside of a hook.
        //
        // when this happens mocha aborts the entire run
        // and does not do the usual cleanup so that means
        // we have to fire the test:after:hooks and
        // test:after:run events ourselves
        this.emit('run:end')

        this.maybeEmitCypressInCypress('mocha', 'end', args[0])

        if (this.config('isTextTerminal')) {
          return this.emit('mocha', 'end', args[0])
        }

        break

      case 'runner:suite:start':
        // mocha runner started processing a suite
        this.maybeEmitCypressInCypress('mocha', 'suite', ...args)

        if (this.config('isTextTerminal')) {
          return this.emit('mocha', 'suite', ...args)
        }

        break

      case 'runner:suite:end':
        // mocha runner finished processing a suite
        this.maybeEmitCypressInCypress('mocha', 'suite end', ...args)

        if (this.config('isTextTerminal')) {
          return this.emit('mocha', 'suite end', ...args)
        }

        break

      case 'runner:hook:start':
        // mocha runner started processing a hook

        this.maybeEmitCypressInCypress('mocha', 'hook', ...args)

        if (this.config('isTextTerminal')) {
          return this.emit('mocha', 'hook', ...args)
        }

        break

      case 'runner:hook:end':
        // mocha runner finished processing a hook
        this.maybeEmitCypressInCypress('mocha', 'hook end', ...args)

        if (this.config('isTextTerminal')) {
          return this.emit('mocha', 'hook end', ...args)
        }

        break

      case 'runner:test:start':
        // mocha runner started processing a hook
        this.maybeEmitCypressInCypress('mocha', 'test', ...args)

        if (this.config('isTextTerminal')) {
          return this.emit('mocha', 'test', ...args)
        }

        break

      case 'runner:test:end':
        this.maybeEmitCypressInCypress('mocha', 'test end', ...args)

        if (this.config('isTextTerminal')) {
          return this.emit('mocha', 'test end', ...args)
        }

        break

      case 'runner:pass':
        // mocha runner calculated a pass
        // this is delayed from when mocha would normally fire it
        // since we fire it after all afterEach hooks have ran
        this.maybeEmitCypressInCypress('mocha', 'pass', ...args)

        if (this.config('isTextTerminal')) {
          return this.emit('mocha', 'pass', ...args)
        }

        break

      case 'runner:pending':
        // mocha runner calculated a pending test
        this.maybeEmitCypressInCypress('mocha', 'pending', ...args)

        if (this.config('isTextTerminal')) {
          return this.emit('mocha', 'pending', ...args)
        }

        break

      case 'runner:fail': {
        this.maybeEmitCypressInCypress('mocha', 'fail', ...args)

        if (this.config('isTextTerminal')) {
          return this.emit('mocha', 'fail', ...args)
        }

        break
      }
      // retry event only fired in mocha version 6+
      // https://github.com/mochajs/mocha/commit/2a76dd7589e4a1ed14dd2a33ab89f182e4c4a050
      case 'runner:retry': {
        // mocha runner calculated a pass
        this.maybeEmitCypressInCypress('mocha', 'retry', ...args)

        if (this.config('isTextTerminal')) {
          this.emit('mocha', 'retry', ...args)
        }

        break
      }

      case 'mocha:runnable:run':
        return this.runner.onRunnableRun(...args)

      case 'runner:test:before:run':
        this.maybeEmitCypressInCypress('mocha', 'test:before:run', args[0])

        if (this.config('isTextTerminal')) {
          // needed for handling test retries
          this.emit('mocha', 'test:before:run', args[0])
        }

        this.emit('test:before:run', ...args)
        break

      case 'runner:test:before:run:async':
        // TODO: handle timeouts here? or in the runner?
        return this.emitThen('test:before:run:async', ...args)

      case 'runner:runnable:after:run:async':
        return this.emitThen('runnable:after:run:async', ...args)

      case 'runner:test:after:run':
        this.runner.cleanupQueue(this.config('numTestsKeptInMemory'))

        // this event is how the reporter knows how to display
        // stats and runnable properties such as errors
        this.emit('test:after:run', ...args)
        this.maybeEmitCypressInCypress('mocha', 'test:after:run', args[0])

        if (this.config('isTextTerminal')) {
          // needed for calculating wallClockDuration
          // and the timings of after + afterEach hooks
          return this.emit('mocha', 'test:after:run', args[0])
        }

        break
      case 'cy:before:all:screenshots':
        return this.emit('before:all:screenshots', ...args)

      case 'cy:before:screenshot':
        return this.emit('before:screenshot', ...args)

      case 'cy:after:screenshot':
        return this.emit('after:screenshot', ...args)

      case 'cy:after:all:screenshots':
        return this.emit('after:all:screenshots', ...args)

      case 'command:log:added':
        this.runner?.addLog(args[0], this.config('isInteractive'))

        return this.emit('log:added', ...args)

      case 'command:log:changed':
<<<<<<< HEAD
        // Cypress logs will only trigger an update every 4 ms so there is a
        // chance the runner has been torn down when the update is triggered.
=======
>>>>>>> f1122fcf
        this.runner?.addLog(args[0], this.config('isInteractive'))

        return this.emit('log:changed', ...args)

      case 'cy:fail':
        // comes from cypress errors fail()
        return this.emitMap('fail', ...args)

      case 'cy:stability:changed':
        return this.emit('stability:changed', ...args)

      case 'cy:paused':
        return this.emit('paused', ...args)

      case 'cy:canceled':
        return this.emit('canceled')

      case 'cy:visit:failed':
        return this.emit('visit:failed', args[0])

      case 'cy:visit:blank':
        return this.emitThen('visit:blank', args[0])

      case 'cy:viewport:changed':
        return this.emit('viewport:changed', ...args)

      case 'cy:command:start':
        return this.emit('command:start', ...args)

      case 'cy:command:end':
        return this.emit('command:end', ...args)

      case 'cy:skipped:command:end':
        return this.emit('skipped:command:end', ...args)

      case 'cy:command:retry':
        return this.emit('command:retry', ...args)

      case 'cy:command:enqueued':
        return this.emit('command:enqueued', args[0])

      case 'cy:command:queue:before:end':
        return this.emit('command:queue:before:end')

      case 'cy:command:queue:end':
        return this.emit('command:queue:end')

      case 'cy:enqueue:command':
        return this.emit('enqueue:command', ...args)

      case 'cy:url:changed':
        return this.emit('url:changed', args[0])

      case 'cy:collect:run:state':
        return this.emitThen('collect:run:state')

      case 'cy:scrolled':
        return this.emit('scrolled', ...args)

      case 'cy:snapshot':
        return this.emit('snapshot', ...args)

      case 'cy:before:stability:release':
        return this.emitThen('before:stability:release', ...args)

      case 'app:uncaught:exception':
        return this.emitMap('uncaught:exception', ...args)

      case 'app:window:alert':
        return this.emit('window:alert', args[0])

      case 'app:window:confirm':
        return this.emitMap('window:confirm', args[0])

      case 'app:window:confirmed':
        return this.emit('window:confirmed', ...args)

      case 'app:page:loading':
        return this.emit('page:loading', args[0])

      case 'app:window:before:load':
        this.cy.onBeforeAppWindowLoad(args[0])

        return this.emit('window:before:load', args[0])

      case 'app:navigation:changed':
        return this.emit('navigation:changed', ...args)

      case 'app:form:submitted':
        return this.emit('form:submitted', args[0])

      case 'app:window:load':
        this.emit('internal:window:load', {
          type: 'same:origin',
          window: args[0],
        })

        return this.emit('window:load', args[0])

      case 'app:window:before:unload':
        return this.emit('window:before:unload', args[0])

      case 'app:window:unload':
        return this.emit('window:unload', args[0])

      case 'app:timers:reset':
        return this.emitThen('app:timers:reset', ...args)

      case 'app:timers:pause':
        return this.emitThen('app:timers:pause', ...args)

      case 'app:css:modified':
        return this.emit('css:modified', args[0])

      case 'spec:script:error':
        return this.emit('script:error', ...args)

      default:
        return
    }
  }

  backend (eventName, ...args) {
    return new Promise((resolve, reject) => {
      const fn = function (reply) {
        const e = reply.error

        if (e) {
          // clone the error object
          // and set stack cleaned
          // to prevent bluebird from
          // attaching long stack traces
          // which otherwise make this err
          // unusably long
          const err = $errUtils.makeErrFromObj(e) as BackendError

          err.__stackCleaned__ = true
          err.backend = true

          return reject(err)
        }

        return resolve(reply.response)
      }

      return this.emit('backend:request', eventName, ...args, fn)
    })
  }

  automation (eventName, ...args) {
    // wrap action in promise
    return new Promise((resolve, reject) => {
      const fn = function (reply) {
        const e = reply.error

        if (e) {
          const err = $errUtils.makeErrFromObj(e) as AutomationError

          err.automation = true

          return reject(err)
        }

        return resolve(reply.response)
      }

      return this.emit('automation:request', eventName, ...args, fn)
    })
  }

  stop () {
    if (!this.runner) {
      // the tests have been reloaded
      return
    }

    this.runner.stop()
    this.cy.stop()

    return this.action('cypress:stop')
  }

  addAssertionCommand () {
    return throwPrivateCommandInterface('addAssertionCommand')
  }

  addUtilityCommand () {
    return throwPrivateCommandInterface('addUtilityCommand')
  }

  get currentTest () {
    const r = this.cy.state('runnable')

    if (!r) {
      return null
    }

    // if we're in a hook, ctx.currentTest is defined
    // if we're in test body, r is the currentTest
    /**
     * @type {Mocha.Test}
     */
    const currentTestRunnable = r.ctx.currentTest || r

    return {
      title: currentTestRunnable.title,
      titlePath: currentTestRunnable.titlePath(),
    }
  }

  static create (config) {
    const cypress = new $Cypress()

    cypress.configure(config)

    return cypress
  }
}

// attaching these so they are accessible
// via the runner + integration spec helper
$Cypress.$ = $
$Cypress.utils = $utils
export default $Cypress

export type ICypress = ReturnType<typeof $Cypress.create><|MERGE_RESOLUTION|>--- conflicted
+++ resolved
@@ -580,11 +580,8 @@
         return this.emit('log:added', ...args)
 
       case 'command:log:changed':
-<<<<<<< HEAD
         // Cypress logs will only trigger an update every 4 ms so there is a
         // chance the runner has been torn down when the update is triggered.
-=======
->>>>>>> f1122fcf
         this.runner?.addLog(args[0], this.config('isInteractive'))
 
         return this.emit('log:changed', ...args)
