import { validate, validateNoReadOnlyConfig } from '@packages/config'
import _ from 'lodash'
import $ from 'jquery'
import * as blobUtil from 'blob-util'
import minimatch from 'minimatch'
import Promise from 'bluebird'
import sinon from 'sinon'
import fakeTimers from '@sinonjs/fake-timers'
import debugFn from 'debug'

import browserInfo from './cypress/browser'
import $scriptUtils from './cypress/script_utils'

import $Commands from './cypress/commands'
import { $Cy } from './cypress/cy'
import $dom from './dom'
import $Downloads from './cypress/downloads'
import $errorMessages from './cypress/error_messages'
import $errUtils from './cypress/error_utils'
import { create as createLogFn, LogUtils } from './cypress/log'
import $LocalStorage from './cypress/local_storage'
import $Mocha from './cypress/mocha'
import { create as createMouse } from './cy/mouse'
import $Runner from './cypress/runner'
import $Screenshot from './cypress/screenshot'
import $SelectorPlayground from './cypress/selector_playground'
import $Server from './cypress/server'
import $SetterGetter from './cypress/setter_getter'
import $utils from './cypress/utils'

import { $Chainer } from './cypress/chainer'
import { $Cookies, ICookies } from './cypress/cookies'
import { $Command } from './cypress/command'
import { $Location } from './cypress/location'
import ProxyLogging from './cypress/proxy-logging'
import type { StateFunc } from './cypress/state'

import * as $Events from './cypress/events'
import $Keyboard from './cy/keyboard'
import * as resolvers from './cypress/resolvers'
import { PrimaryOriginCommunicator, SpecBridgeCommunicator } from './cross-origin/communicator'

const debug = debugFn('cypress:driver:cypress')

declare global {
  interface Window {
    __cySkipValidateConfig: boolean
    Cypress: Cypress.Cypress
    Runner: any
    cy: Cypress.cy
  }
}

const jqueryProxyFn = function (...args) {
  if (!this.cy) {
    $errUtils.throwErrByPath('miscellaneous.no_cy')
  }

  return this.cy.$$.apply(this.cy, args)
}

const throwPrivateCommandInterface = (method) => {
  $errUtils.throwErrByPath('miscellaneous.private_custom_command_interface', {
    args: { method },
  })
}

interface BackendError extends Error {
  __stackCleaned__: boolean
  backend: boolean
}

interface AutomationError extends Error {
  automation: boolean
}

// Are we running Cypress in Cypress? (Used for E2E Testing for Cypress in Cypress only)
const isCypressInCypress = document.defaultView !== top

class $Cypress {
  cy: any
  chai: any
  mocha: any
  runner: any
  downloads: any
  Commands: any
  $autIframe: any
  onSpecReady: any
  events: any
  $: any
  arch: any
  spec: any
  version: any
  browser: any
  platform: any
  testingType: any
  state!: StateFunc
  originalConfig: any
  config: any
  env: any
  getTestRetries: any
  Cookies!: ICookies
  ProxyLogging: any
  _onInitialize: any
  isCy: any
  log: any
  isBrowser: any
  browserMajorVersion: any
  emit: any
  emitThen: any
  emitMap: any
  primaryOriginCommunicator: PrimaryOriginCommunicator
  specBridgeCommunicator: SpecBridgeCommunicator
  isCrossOriginSpecBridge: boolean
  on: any

  // attach to $Cypress to access
  // all of the constructors
  // to enable users to monkeypatch
  $Cypress = $Cypress
  Cy = $Cy
  Chainer = $Chainer
  Command = $Command
  dom = $dom
  errorMessages = $errorMessages
  Keyboard = $Keyboard
  Location = $Location
  Log = LogUtils
  LocalStorage = $LocalStorage
  Mocha = $Mocha
  resolveWindowReference = resolvers.resolveWindowReference
  resolveLocationReference = resolvers.resolveLocationReference
  Mouse = {
    create: createMouse,
  }

  Runner = $Runner
  Server = $Server
  Screenshot = $Screenshot
  SelectorPlayground = $SelectorPlayground
  utils = $utils
  _ = _
  Blob = blobUtil
  Buffer = Buffer
  Promise = Promise
  minimatch = minimatch
  sinon = sinon
  lolex = fakeTimers

  static $: any
  static utils: any

  constructor () {
    this.cy = null
    this.chai = null
    this.mocha = null
    this.runner = null
    this.downloads = null
    this.Commands = null
    this.$autIframe = null
    this.onSpecReady = null
    this.primaryOriginCommunicator = new PrimaryOriginCommunicator()
    this.specBridgeCommunicator = new SpecBridgeCommunicator()
    this.isCrossOriginSpecBridge = false

    this.events = $Events.extend(this)
    this.$ = jqueryProxyFn.bind(this)

    _.extend(this.$, $)
  }

  configure (config: Cypress.ObjectLike = {}) {
    const domainName = config.remote ? config.remote.domainName : undefined

    // set domainName but allow us to turn
    // off this feature in testing
    if (domainName && config.testingType === 'e2e') {
      document.domain = domainName
    }

    // a few static props for the host OS, browser
    // and the current version of Cypress
    this.arch = config.arch
    this.spec = config.spec
    this.version = config.version
    this.browser = config.browser
    this.platform = config.platform
    this.testingType = config.testingType

    // normalize this into boolean
    config.isTextTerminal = !!config.isTextTerminal

    // we assume we're interactive based on whether or
    // not we're in a text terminal, but we keep this
    // as a separate property so we can potentially
    // slice up the behavior
    config.isInteractive = !config.isTextTerminal

    // true if this Cypress belongs to a cross origin spec bridge
    this.isCrossOriginSpecBridge = config.isCrossOriginSpecBridge || false

    // enable long stack traces when
    // we not are running headlessly
    // for debuggability but disable
    // them when running headlessly for
    // performance since users cannot
    // interact with the stack traces
    Promise.config({
      longStackTraces: config.isInteractive,
    })

    // TODO: env is unintentionally preserved between soft reruns unlike config.
    // change this in the NEXT_BREAKING
    const { env } = config

    config = _.omit(config, 'env', 'remote', 'resolved', 'scaffoldedFiles', 'state', 'testingType', 'isCrossOriginSpecBridge')

    _.extend(this, browserInfo(config))

    this.state = $SetterGetter.create({}) as unknown as StateFunc
<<<<<<< HEAD

    /*
     * As part of the Detached DOM effort, we're changing the way subjects are determined in Cypress.
     * While we usually consider cy.state() to be internal, in the case of cy.state('subject'),
     * cypress-testing-library, one of our most popular plugins, relies on it.
     * https://github.com/testing-library/cypress-testing-library/blob/1af9f2f28b2ca62936da8a8acca81fc87e2192f7/src/utils.js#L9
     *
     * Therefore, we've added this shim to continue to support them. The library is actively maintained, so this
     * shouldn't need to stick around too long (written 07/22).
     */
    Object.defineProperty(this.state(), 'subject', {
      get: () => {
        $errUtils.warnByPath('subject.state_subject_deprecated')

        return this.cy.currentSubject()
      },
    })

=======
>>>>>>> f420a908
    this.originalConfig = _.cloneDeep(config)
    this.config = $SetterGetter.create(config, (config) => {
      if (this.isCrossOriginSpecBridge ? !window.__cySkipValidateConfig : !window.top!.__cySkipValidateConfig) {
        validateNoReadOnlyConfig(config, (errProperty) => {
          const errPath = this.state('runnable')
            ? 'config.invalid_cypress_config_override'
            : 'config.invalid_test_config_override'

          const errMsg = $errUtils.errByPath(errPath, {
            errProperty,
          })

          throw new (this.state('specWindow').Error)(errMsg)
        })
      }

      validate(config, (errResult) => {
        const stringify = (str) => format(JSON.stringify(str))

        const format = (str) => `\`${str}\``

        // TODO: this does not use the @packages/error rewriting rules
        // for stdout vs markdown - it always inserts backticks for markdown
        // and those leak out into the stdout formatting.
        const errMsg = _.isString(errResult)
          ? errResult
          : `Expected ${format(errResult.key)} to be ${errResult.type}.\n\nInstead the value was: ${stringify(errResult.value)}`

        throw new (this.state('specWindow').Error)(errMsg)
      })
    })

    this.env = $SetterGetter.create(env)
    this.getTestRetries = function () {
      const testRetries = this.config('retries')

      if (_.isNumber(testRetries)) {
        return testRetries
      }

      if (_.isObject(testRetries)) {
        return testRetries[this.config('isInteractive') ? 'openMode' : 'runMode']
      }

      return null
    }

    this.Cookies = $Cookies.create(config.namespace, domainName)

    // TODO: Remove this after $Events functions are added to $Cypress.
    // @ts-ignore
    this.ProxyLogging = new ProxyLogging(this)

    return this.action('cypress:config', config)
  }

  initialize ({ $autIframe, onSpecReady }) {
    this.$autIframe = $autIframe
    this.onSpecReady = onSpecReady
    if (this._onInitialize) {
      this._onInitialize()
      this._onInitialize = undefined
    }
  }

  run (fn) {
    if (!this.runner) {
      $errUtils.throwErrByPath('miscellaneous.no_runner')
    }

    return this.runner.run(fn)
  }

  // Method to manually re-execute Runner (usually within $autIframe)
  // used mainly by Component Testing
  restartRunner () {
    if (!window.top!.Cypress) {
      throw Error('Cannot re-run spec without Cypress')
    }

    // MobX state is only available on the Runner instance
    // which is attached to the top level `window`
    // We avoid infinite restart loop by checking if not in a loading state.
    if (!window.top!.Runner.state.isLoading) {
      window.top!.Runner.emit('restart')
    }
  }

  // onSpecWindow is called as the spec window
  // is being served but BEFORE any of the actual
  // specs or support files have been downloaded
  // or parsed. we have not received any custom commands
  // at this point
  onSpecWindow (specWindow: Window, scripts) {
    // create cy and expose globally
    this.cy = new $Cy(specWindow, this, this.Cookies, this.state, this.config)
    window.cy = this.cy
    this.isCy = this.cy.isCy
    this.log = createLogFn(this, this.cy, this.state, this.config)
    this.mocha = $Mocha.create(specWindow, this, this.config)
    this.runner = $Runner.create(specWindow, this.mocha, this, this.cy, this.state)
    this.downloads = $Downloads.create(this)

    // wire up command create to cy
    this.Commands = $Commands.create(this, this.cy, this.state, this.config)

    this.events.proxyTo(this.cy)

    $scriptUtils.runScripts(specWindow, scripts)
    // TODO: remove this after making the type of `runScripts` more specific.
    // @ts-ignore
    .catch((error) => {
      this.runner.onSpecError('error')({ error })
    })
    .then(() => {
      return (new Promise((resolve) => {
        if (this.$autIframe) {
          resolve()
        } else {
          // block initialization if the iframe has not been created yet
          // Used in CT when async chunks for plugins take their time to download/parse
          this._onInitialize = resolve
        }
      }))
    })
    .then(() => {
      // in order to utilize focusmanager.testingmode and trick browser into being in focus even when not focused
      // this is critical for headless mode since otherwise the browser never gains focus
      if (this.browser.isHeadless && this.isBrowser({ family: 'firefox' })) {
        window.addEventListener('blur', () => {
          this.backend('firefox:window:focus')
        })

        if (!document.hasFocus()) {
          return this.backend('firefox:window:focus')
        }
      }

      return
    })
    .then(() => {
      this.cy.initialize(this.$autIframe)

      this.onSpecReady()
    })
  }

  maybeEmitCypressInCypress (...args: unknown[]) {
    // emit an event if we are running a Cypress in Cypress E2E Test.
    // used to assert the runner (mocha) is emitting the expected
    // events/payload.
    if (!isCypressInCypress) {
      return
    }

    this.emit('cypress:in:cypress:runner:event', ...args)
  }

  action (eventName, ...args) {
    // normalizes all the various ways
    // other objects communicate intent
    // and 'action' to Cypress
    debug(eventName)
    switch (eventName) {
      case 'recorder:frame':
        return this.emit('recorder:frame', args[0])

      case 'cypress:stop':
        return this.emit('stop')

      case 'cypress:config':
        // emit config event used to:
        //   - trigger iframe viewport update
        return this.emit('config', args[0])

      case 'runner:start':
        // mocha runner has begun running the tests
        this.emit('run:start')

        if (this.runner.getResumedAtTestIndex() !== null) {
          return
        }

        this.maybeEmitCypressInCypress('mocha', 'start', args[0])

        if (this.config('isTextTerminal')) {
          return this.emit('mocha', 'start', args[0])
        }

        break

      case 'runner:end':
        // mocha runner has finished running the tests

        // end may have been caused by an uncaught error
        // that happened inside of a hook.
        //
        // when this happens mocha aborts the entire run
        // and does not do the usual cleanup so that means
        // we have to fire the test:after:hooks and
        // test:after:run events ourselves
        this.emit('run:end')

        this.maybeEmitCypressInCypress('mocha', 'end', args[0])

        if (this.config('isTextTerminal')) {
          return this.emit('mocha', 'end', args[0])
        }

        break

      case 'runner:suite:start':
        // mocha runner started processing a suite
        this.maybeEmitCypressInCypress('mocha', 'suite', ...args)

        if (this.config('isTextTerminal')) {
          return this.emit('mocha', 'suite', ...args)
        }

        break

      case 'runner:suite:end':
        // mocha runner finished processing a suite
        this.maybeEmitCypressInCypress('mocha', 'suite end', ...args)

        if (this.config('isTextTerminal')) {
          return this.emit('mocha', 'suite end', ...args)
        }

        break

      case 'runner:hook:start':
        // mocha runner started processing a hook

        this.maybeEmitCypressInCypress('mocha', 'hook', ...args)

        if (this.config('isTextTerminal')) {
          return this.emit('mocha', 'hook', ...args)
        }

        break

      case 'runner:hook:end':
        // mocha runner finished processing a hook
        this.maybeEmitCypressInCypress('mocha', 'hook end', ...args)

        if (this.config('isTextTerminal')) {
          return this.emit('mocha', 'hook end', ...args)
        }

        break

      case 'runner:test:start':
        // mocha runner started processing a hook
        this.maybeEmitCypressInCypress('mocha', 'test', ...args)

        if (this.config('isTextTerminal')) {
          return this.emit('mocha', 'test', ...args)
        }

        break

      case 'runner:test:end':
        this.maybeEmitCypressInCypress('mocha', 'test end', ...args)

        if (this.config('isTextTerminal')) {
          return this.emit('mocha', 'test end', ...args)
        }

        break

      case 'runner:pass':
        // mocha runner calculated a pass
        // this is delayed from when mocha would normally fire it
        // since we fire it after all afterEach hooks have ran
        this.maybeEmitCypressInCypress('mocha', 'pass', ...args)

        if (this.config('isTextTerminal')) {
          return this.emit('mocha', 'pass', ...args)
        }

        break

      case 'runner:pending':
        // mocha runner calculated a pending test
        this.maybeEmitCypressInCypress('mocha', 'pending', ...args)

        if (this.config('isTextTerminal')) {
          return this.emit('mocha', 'pending', ...args)
        }

        break

      case 'runner:fail': {
        this.maybeEmitCypressInCypress('mocha', 'fail', ...args)

        if (this.config('isTextTerminal')) {
          return this.emit('mocha', 'fail', ...args)
        }

        break
      }
      // retry event only fired in mocha version 6+
      // https://github.com/mochajs/mocha/commit/2a76dd7589e4a1ed14dd2a33ab89f182e4c4a050
      case 'runner:retry': {
        // mocha runner calculated a pass
        this.maybeEmitCypressInCypress('mocha', 'retry', ...args)

        if (this.config('isTextTerminal')) {
          this.emit('mocha', 'retry', ...args)
        }

        break
      }

      case 'mocha:runnable:run':
        return this.runner.onRunnableRun(...args)

      case 'runner:test:before:run':
        this.maybeEmitCypressInCypress('mocha', 'test:before:run', args[0])

        if (this.config('isTextTerminal')) {
          // needed for handling test retries
          this.emit('mocha', 'test:before:run', args[0])
        }

        this.emit('test:before:run', ...args)
        break

      case 'runner:test:before:run:async':
        // TODO: handle timeouts here? or in the runner?
        return this.emitThen('test:before:run:async', ...args)

      case 'runner:runnable:after:run:async':
        return this.emitThen('runnable:after:run:async', ...args)

      case 'runner:test:after:run':
        this.runner.cleanupQueue(this.config('numTestsKeptInMemory'))

        // this event is how the reporter knows how to display
        // stats and runnable properties such as errors
        this.emit('test:after:run', ...args)
        this.maybeEmitCypressInCypress('mocha', 'test:after:run', args[0])

        if (this.config('isTextTerminal')) {
          // needed for calculating wallClockDuration
          // and the timings of after + afterEach hooks
          return this.emit('mocha', 'test:after:run', args[0])
        }

        break
      case 'cy:before:all:screenshots':
        return this.emit('before:all:screenshots', ...args)

      case 'cy:before:screenshot':
        return this.emit('before:screenshot', ...args)

      case 'cy:after:screenshot':
        return this.emit('after:screenshot', ...args)

      case 'cy:after:all:screenshots':
        return this.emit('after:all:screenshots', ...args)

      case 'command:log:added':
        this.runner.addLog(args[0], this.config('isInteractive'))

        return this.emit('log:added', ...args)

      case 'command:log:changed':
        this.runner.addLog(args[0], this.config('isInteractive'))

        return this.emit('log:changed', ...args)

      case 'cy:fail':
        // comes from cypress errors fail()
        return this.emitMap('fail', ...args)

      case 'cy:stability:changed':
        return this.emit('stability:changed', ...args)

      case 'cy:paused':
        return this.emit('paused', ...args)

      case 'cy:canceled':
        return this.emit('canceled')

      case 'cy:visit:failed':
        return this.emit('visit:failed', args[0])

      case 'cy:visit:blank':
        return this.emitThen('visit:blank', args[0])

      case 'cy:viewport:changed':
        return this.emit('viewport:changed', ...args)

      case 'cy:command:start':
        return this.emit('command:start', ...args)

      case 'cy:command:end':
        return this.emit('command:end', ...args)

      case 'cy:skipped:command:end':
        return this.emit('skipped:command:end', ...args)

      case 'cy:command:retry':
        return this.emit('command:retry', ...args)

      case 'cy:command:enqueued':
        return this.emit('command:enqueued', args[0])

      case 'cy:command:queue:before:end':
        return this.emit('command:queue:before:end')

      case 'cy:command:queue:end':
        return this.emit('command:queue:end')

      case 'cy:enqueue:command':
        return this.emit('enqueue:command', ...args)

      case 'cy:url:changed':
        return this.emit('url:changed', args[0])

      case 'cy:next:subject:prepared':
        return this.emit('next:subject:prepared', ...args)

      case 'cy:collect:run:state':
        return this.emitThen('collect:run:state')

      case 'cy:scrolled':
        return this.emit('scrolled', ...args)

      case 'cy:snapshot':
        return this.emit('snapshot', ...args)

      case 'cy:before:stability:release':
        return this.emitThen('before:stability:release', ...args)

      case 'app:uncaught:exception':
        return this.emitMap('uncaught:exception', ...args)

      case 'app:window:alert':
        return this.emit('window:alert', args[0])

      case 'app:window:confirm':
        return this.emitMap('window:confirm', args[0])

      case 'app:window:confirmed':
        return this.emit('window:confirmed', ...args)

      case 'app:page:loading':
        return this.emit('page:loading', args[0])

      case 'app:window:before:load':
        this.cy.onBeforeAppWindowLoad(args[0])

        return this.emit('window:before:load', args[0])

      case 'app:navigation:changed':
        return this.emit('navigation:changed', ...args)

      case 'app:form:submitted':
        return this.emit('form:submitted', args[0])

      case 'app:window:load':
        this.emit('internal:window:load', {
          type: 'same:origin',
          window: args[0],
        })

        return this.emit('window:load', args[0])

      case 'app:window:before:unload':
        return this.emit('window:before:unload', args[0])

      case 'app:window:unload':
        return this.emit('window:unload', args[0])

      case 'app:timers:reset':
        return this.emitThen('app:timers:reset', ...args)

      case 'app:timers:pause':
        return this.emitThen('app:timers:pause', ...args)

      case 'app:css:modified':
        return this.emit('css:modified', args[0])

      case 'spec:script:error':
        return this.emit('script:error', ...args)

      default:
        return
    }
  }

  backend (eventName, ...args) {
    return new Promise((resolve, reject) => {
      const fn = function (reply) {
        const e = reply.error

        if (e) {
          // clone the error object
          // and set stack cleaned
          // to prevent bluebird from
          // attaching long stack traces
          // which otherwise make this err
          // unusably long
          const err = $errUtils.makeErrFromObj(e) as BackendError

          err.__stackCleaned__ = true
          err.backend = true

          return reject(err)
        }

        return resolve(reply.response)
      }

      return this.emit('backend:request', eventName, ...args, fn)
    })
  }

  automation (eventName, ...args) {
    // wrap action in promise
    return new Promise((resolve, reject) => {
      const fn = function (reply) {
        const e = reply.error

        if (e) {
          const err = $errUtils.makeErrFromObj(e) as AutomationError

          err.automation = true

          return reject(err)
        }

        return resolve(reply.response)
      }

      return this.emit('automation:request', eventName, ...args, fn)
    })
  }

  stop () {
    if (!this.runner) {
      // the tests have been reloaded
      return
    }

    this.runner.stop()
    this.cy.stop()

    return this.action('cypress:stop')
  }

  addAssertionCommand () {
    return throwPrivateCommandInterface('addAssertionCommand')
  }

  addUtilityCommand () {
    return throwPrivateCommandInterface('addUtilityCommand')
  }

  get currentTest () {
    const r = this.cy.state('runnable')

    if (!r) {
      return null
    }

    // if we're in a hook, ctx.currentTest is defined
    // if we're in test body, r is the currentTest
    /**
     * @type {Mocha.Test}
     */
    const currentTestRunnable = r.ctx.currentTest || r

    return {
      title: currentTestRunnable.title,
      titlePath: currentTestRunnable.titlePath(),
    }
  }

  static create (config) {
    const cypress = new $Cypress()

    cypress.configure(config)

    return cypress
  }
}

// attaching these so they are accessible
// via the runner + integration spec helper
$Cypress.$ = $
$Cypress.utils = $utils
export default $Cypress

export type ICypress = ReturnType<typeof $Cypress.create><|MERGE_RESOLUTION|>--- conflicted
+++ resolved
@@ -218,27 +218,6 @@
     _.extend(this, browserInfo(config))
 
     this.state = $SetterGetter.create({}) as unknown as StateFunc
-<<<<<<< HEAD
-
-    /*
-     * As part of the Detached DOM effort, we're changing the way subjects are determined in Cypress.
-     * While we usually consider cy.state() to be internal, in the case of cy.state('subject'),
-     * cypress-testing-library, one of our most popular plugins, relies on it.
-     * https://github.com/testing-library/cypress-testing-library/blob/1af9f2f28b2ca62936da8a8acca81fc87e2192f7/src/utils.js#L9
-     *
-     * Therefore, we've added this shim to continue to support them. The library is actively maintained, so this
-     * shouldn't need to stick around too long (written 07/22).
-     */
-    Object.defineProperty(this.state(), 'subject', {
-      get: () => {
-        $errUtils.warnByPath('subject.state_subject_deprecated')
-
-        return this.cy.currentSubject()
-      },
-    })
-
-=======
->>>>>>> f420a908
     this.originalConfig = _.cloneDeep(config)
     this.config = $SetterGetter.create(config, (config) => {
       if (this.isCrossOriginSpecBridge ? !window.__cySkipValidateConfig : !window.top!.__cySkipValidateConfig) {
