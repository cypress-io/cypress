--- conflicted
+++ resolved
@@ -67,21 +67,16 @@
       if l = current and current.getLastLog()
         l.error(uncaughtErr)
 
-<<<<<<< HEAD
     ## normalize error message for firefox
     ## TODO: cleanup this dup. logic and move it to common util
-    e = err
+    e = uncaughtErr
     errString = e.toString()
     errStack = e.stack
 
     if !errStack.slice(0, errStack.indexOf('\n')).includes(errString.slice(0, errString.indexOf('\n')))
       e.stack = "#{errString}\n#{errStack}"
-    
 
-    return err
-=======
     return uncaughtErr
->>>>>>> 5c1ffaeb
 
   commandRunningFailed = (err) ->
     ## allow for our own custom onFail function
