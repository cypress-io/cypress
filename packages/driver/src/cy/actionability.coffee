_ = require("lodash")
$ = require("jquery")
Promise = require("bluebird")

$dom = require("../dom")
$utils = require("../cypress/utils")

delay = 50

getFixedOrStickyEl = $dom.getFirstFixedOrStickyPositionParent
getStickyEl = $dom.getFirstStickyPositionParent

dispatchPrimedChangeEvents = (state) ->
  ## if we have a changeEvent, dispatch it
  if changeEvent = state("changeEvent")
    changeEvent()

getPositionFromArguments = (positionOrX, y, options) ->
  switch
    when _.isObject(positionOrX)
      options = positionOrX
      position = null

    when _.isObject(y)
      options = y
      position = positionOrX
      y = null
      x = null

    when _.every [positionOrX, y], _.isFinite
      position = null
      x = positionOrX

    when _.isString(positionOrX)
      position = positionOrX

  return {options, position, x, y}

ensureElIsNotCovered = (cy, win, $el, fromViewport, options, log, onScroll) ->
  $elAtCoords = null

  getElementAtPointFromViewport = (fromViewport) ->
    ## get the element at point from the viewport based
    ## on the desired x/y normalized coordinations
    if elAtCoords = $dom.getElementAtPointFromViewport(win.document, fromViewport.x, fromViewport.y)
      $elAtCoords = $dom.wrap(elAtCoords)

  ensureDescendents = (fromViewport) ->
    ## figure out the deepest element we are about to interact
    ## with at these coordinates
    $elAtCoords = getElementAtPointFromViewport(fromViewport)

    cy.ensureElDoesNotHaveCSS($el, 'pointer-events', 'none', log)
    cy.ensureDescendents($el, $elAtCoords, log)

    return $elAtCoords

  ensureDescendentsAndScroll = ->
    try
      ## use the initial coords fromViewport
      ensureDescendents(fromViewport)
    catch err
      ## if we're being covered by a fixed position element then
      ## we're going to attempt to continously scroll the element
      ## from underneath this fixed position element until we can't
      ## anymore
      $fixed = getFixedOrStickyEl($elAtCoords)

      ## if we dont have a fixed position
      ## then just bail, cuz we need to retry async
      if not $fixed
        throw err

      scrollContainerPastElement = ($container, $fixed) ->
        ## get the width + height of the $fixed
        ## since this is what we are scrolling past!
        { width, height } = $dom.getElementPositioning($fixed)

        ## what is this container currently scrolled?
        ## using jquery here which normalizes window scroll props
        currentScrollTop = $container.scrollTop()
        currentScrollLeft = $container.scrollLeft()

        if onScroll
          type = if $dom.isWindow($container) then "window" else "container"
          onScroll($container, type)

        ## TODO: right here we could set all of the scrollable
        ## containers on the log and include their scroll
        ## positions.
        ##
        ## then the runner could ask the driver to scroll each one
        ## into its correct position until it passed
        # if $dom.isWindow($container)
        #   log.set("scrollBy", { x: -width, y: -height })

        ## we want to scroll in the opposite direction (up not down)
        ## so just decrease the scrolled positions
        $container.scrollTop((currentScrollTop - height))
        $container.scrollLeft((currentScrollLeft - width))

      getAllScrollables = (scrollables, $el) ->
        ## nudge algorithm
        ## starting at the element itself
        ## walk up until and find all of the scrollable containers
        ## until we reach null
        ## then push in the window
        $scrollableContainer = $dom.getFirstScrollableParent($el)

        if $scrollableContainer
          scrollables.push($scrollableContainer)

          ## recursively iterate
          return getAllScrollables(scrollables, $scrollableContainer)
        else
          ## we're out of scrollable elements
          ## so just push in $(win)
          scrollables.push($(win))

        return scrollables

      ## we want to scroll all of our containers until
      ## this element becomes unhidden or retry async
      scrollContainers = (scrollables) ->
        ## hold onto all the elements we've scrolled
        ## past in this cycle
        elementsScrolledPast = []

        ## pull off scrollables starting with the most outer
        ## container which is window
        $scrollableContainer = scrollables.pop()

        ## we've reach the end of all the scrollables
        if not $scrollableContainer
          ## bail and just retry async
          throw err

        possiblyScrollMultipleTimes = ($fixed) ->
          ## if we got something AND
          if $fixed and ($fixed.get(0) not in elementsScrolledPast)
            elementsScrolledPast.push($fixed.get(0))

            scrollContainerPastElement($scrollableContainer, $fixed)

            try
              ## now that we've changed scroll positions
              ## we must recalculate whether this element is covered
              ## since the element's top / left positions change.
              fromViewport = getCoordinatesForEl(cy, $el, options).fromViewport

              ## this is a relative calculation based on the viewport
              ## so these are the only coordinates we care about
              ensureDescendents(fromViewport)
            catch err
              ## we failed here, but before scrolling the next container
              ## we need to first verify that the element covering up
              ## is the same one as before our scroll
              if $elAtCoords = getElementAtPointFromViewport(fromViewport)
                ## get the fixed element again
                $fixed = getFixedOrStickyEl($elAtCoords)

                ## and possibly recursively scroll past it
                ## if we haven't see it before
                possiblyScrollMultipleTimes($fixed)
          else
            scrollContainers(scrollables)

        possiblyScrollMultipleTimes($fixed)

      ## start nudging
      scrollContainers(
        getAllScrollables([], $el)
      )
  try
    ensureDescendentsAndScroll()
  catch err
    if log
      log.set {
        consoleProps: ->
          obj = {}
          obj["Tried to Click"] = $dom.getElements($el)
          _.extend(obj, err.consoleProps)
          obj
      }
      

    throw err

  ## return the final $elAtCoords
  return $elAtCoords

getCoordinatesForEl = (cy, $el, options) ->
  ## determine if this element is animating
  if options.x and options.y
    $dom.getElementCoordinatesByPositionRelativeToXY($el, options.x, options.y)
  else
    # Cypress.dom.getElementCoordinatesByPosition($el, options.position)
    $dom.getElementCoordinatesByPosition($el, options.position)

ensureNotAnimating = (cy, $el, coordsHistory, animationDistanceThreshold) ->
  ## if we dont have at least 2 points
  ## then automatically retry
  if coordsHistory.length < 2
    throw new Error("coordsHistory must be at least 2 sets of coords")

  ## verify that our element is not currently animating
  ## by verifying it is still at the same coordinates within
  ## 5 pixels of x/y
  cy.ensureElementIsNotAnimating($el, coordsHistory, animationDistanceThreshold)

verify = (cy, $el, options, callbacks) ->

  _.defaults(options, {
    ensure: {
      position: true,
      visibility: true,
<<<<<<< HEAD
      receivability: true,
      notCovered: true,
      notAnimating: true,
=======
      notDisabled: true,
      notCovered: true,
>>>>>>> b4b160af
      notReadonly: false,
      custom: false
    }
  })

  win = $dom.getWindowByElement($el.get(0))

  { _log, force, position } = options

  { onReady, onScroll } = callbacks

  if not onReady
    throw new Error("actionability.verify must be passed an onReady callback")

  ## if we have a position we must validate
  ## this ahead of time else bail early
  if options.ensure.position and position
    try
      cy.ensureValidPosition(position, _log)
    catch err
      ## cannot proceed, give up
      return Promise.reject(err)

  Promise.try ->
    coordsHistory = []

    runAllChecks = ->
      if force isnt true
<<<<<<< HEAD
        ## ensure its 'receivable'
        if (options.ensure.receivability) then cy.ensureReceivability($el, _log)
=======

        ## ensure it's attached
        cy.ensureAttached($el, null, _log)

        ## ensure its 'receivable'
        if (options.ensure.notDisabled) then cy.ensureNotDisabled($el, _log)
>>>>>>> b4b160af

        ## scroll the element into view
        $el.get(0).scrollIntoView()

        if onScroll
          onScroll($el, "element")

        ## ensure its visible
        if (options.ensure.visibility) then cy.ensureVisibility($el, _log)
<<<<<<< HEAD

        if options.ensure.notReadonly
          cy.ensureNotReadonly($el, _log)

=======

        if options.ensure.notReadonly
          cy.ensureNotReadonly($el, _log)

>>>>>>> b4b160af
        if _.isFunction(options.custom)
          options.custom($el, _log)

      ## now go get all the coords for this element
      coords = getCoordinatesForEl(cy, $el, options)

      ## if force is true OR waitForAnimations is false
      ## then do not perform these additional ensures...
      if (options.ensure.notAnimating) and (force isnt true) and (options.waitForAnimations isnt false)
        ## store the coords that were absolute
        ## from the window or from the viewport for sticky elements
        ## (see https://github.com/cypress-io/cypress/pull/1478)

        sticky = !!getStickyEl($el)
        coordsHistory.push(if sticky then coords.fromViewport else coords.fromWindow)

        ## then we ensure the element isnt animating
        ensureNotAnimating(cy, $el, coordsHistory, options.animationDistanceThreshold)

        ## now that we know our element isn't animating its time
        ## to figure out if its being covered by another element.
        ## this calculation is relative from the viewport so we
        ## only care about fromViewport coords
        $elAtCoords = options.ensure.notCovered && ensureElIsNotCovered(cy, win, $el, coords.fromViewport, options, _log, onScroll)

      ## pass our final object into onReady
      finalEl = $elAtCoords ? $el
      finalCoords = getCoordinatesForEl(cy, $el, options)
      
      return onReady(finalEl, finalCoords)

    ## we cannot enforce async promises here because if our
    ## element passes every single check, we MUST fire the event
    ## synchronously else we risk the state changing between
    ## the checks and firing the event!
    do retryActionability = ->
      try
        runAllChecks()
      catch err
        options.error = err
        cy.retry(retryActionability, options)

module.exports = {
  delay
  verify
  dispatchPrimedChangeEvents
  getPositionFromArguments
}<|MERGE_RESOLUTION|>--- conflicted
+++ resolved
@@ -214,14 +214,9 @@
     ensure: {
       position: true,
       visibility: true,
-<<<<<<< HEAD
-      receivability: true,
+      notDisabled: true,
       notCovered: true,
       notAnimating: true,
-=======
-      notDisabled: true,
-      notCovered: true,
->>>>>>> b4b160af
       notReadonly: false,
       custom: false
     }
@@ -250,17 +245,12 @@
 
     runAllChecks = ->
       if force isnt true
-<<<<<<< HEAD
-        ## ensure its 'receivable'
-        if (options.ensure.receivability) then cy.ensureReceivability($el, _log)
-=======
 
         ## ensure it's attached
         cy.ensureAttached($el, null, _log)
 
         ## ensure its 'receivable'
         if (options.ensure.notDisabled) then cy.ensureNotDisabled($el, _log)
->>>>>>> b4b160af
 
         ## scroll the element into view
         $el.get(0).scrollIntoView()
@@ -270,17 +260,10 @@
 
         ## ensure its visible
         if (options.ensure.visibility) then cy.ensureVisibility($el, _log)
-<<<<<<< HEAD
 
         if options.ensure.notReadonly
           cy.ensureNotReadonly($el, _log)
 
-=======
-
-        if options.ensure.notReadonly
-          cy.ensureNotReadonly($el, _log)
-
->>>>>>> b4b160af
         if _.isFunction(options.custom)
           options.custom($el, _log)
 
