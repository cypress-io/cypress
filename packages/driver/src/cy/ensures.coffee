_ = require("lodash")
$dom = require("../dom")
$utils = require("../cypress/utils")
<<<<<<< HEAD
$errUtils = require("../cypress/error_utils")
=======
$elements = require("../dom/elements")
>>>>>>> 11784c3a

VALID_POSITIONS = "topLeft top topRight left center right bottomLeft bottom bottomRight".split(" ")

## TODO: in 4.0 we should accept a new validation type called 'elements'
## which accepts an array of elements (and they all have to be elements!!)
## this would fix the TODO below, and also ensure that commands understand
## they may need to work with both element arrays, or specific items
## such as a single element, a single document, or single window

returnFalse = -> return false

create = (state, expect) ->
  ## TODO: we should probably normalize all subjects
  ## into an array and loop through each and verify
  ## each element in the array is valid. as it stands
  ## we only validate the first
  validateType = (subject, type, cmd) ->
    name = cmd.get("name")
    prev = cmd.get("prev")

    switch type
      when "element"
        ## if this is an element then ensure its currently attached
        ## to its document context
        if $dom.isElement(subject)
          ensureAttached(subject, name)

        ## always ensure this is an element
        ensureElement(subject, name)

      when "document"
        ensureDocument(subject, name)

      when "window"
        ensureWindow(subject, name)

  ensureSubjectByType = (subject, type, name) ->
    current = state("current")

    types = [].concat(type)

    ## if we have an optional subject and nothing's
    ## here then just return cuz we good to go
    if ("optional" in types) and _.isUndefined(subject)
      return

    ## okay we either have a subject and either way
    ## slice out optional so we can verify against
    ## the various types
    types = _.without(types, "optional")

    ## if we have no types then bail
    return if types.length is 0

    errors = []

    for type in types
      try
        validateType(subject, type, current)
      catch err
        errors.push(err)

    ## every validation failed and we had more than one validation
    if (errors.length is types.length)
      err = errors[0]

      if types.length > 1
        ## append a nice error message telling the user this
        errProps = $errUtils.appendErrMsg(err, "All #{types.length} subject validations failed on this subject.")

        $errUtils.mergeErrProps(err, errProps)

      throw err

  ensureRunnable = (name) ->
    if not state("runnable")
      $errUtils.throwErrByPath("miscellaneous.outside_test_with_cmd", {
        args: {
          cmd: name
        }
      })

  ensureElementIsNotAnimating = ($el, coords = [], threshold) ->
    lastTwo = coords.slice(-2)

    ## bail if we dont yet have two points
    if lastTwo.length isnt 2
      $errUtils.throwErrByPath("dom.animation_check_failed")

    [point1, point2] = lastTwo

    ## verify that there is not a distance
    ## greater than a default of '5' between
    ## the points
    if $utils.getDistanceBetween(point1, point2) > threshold
      cmd  = state("current").get("name")
      node = $dom.stringify($el)
      $errUtils.throwErrByPath("dom.animating", {
        args: { cmd, node }
      })

  ensureReceivability = (subject, onFail) ->
    cmd = state("current").get("name")

    if subject.prop("disabled")
      node = $dom.stringify(subject)

      $errUtils.throwErrByPath("dom.disabled", {
        onFail
        args: { cmd, node }
      })

    # readonly can only be applied to input/textarea
    # not on checkboxes, radios, etc..
    if $dom.isTextLike(subject) and subject.prop("readonly")
      node = $dom.stringify(subject)

      $utils.throwErrByPath("dom.readonly", {
        onFail
        args: { cmd, node }
      })

  ensureVisibility = (subject, onFail) ->
    cmd = state("current").get("name")

    # We overwrite the filter(":visible") in jquery
    # packages/driver/src/config/jquery.coffee#L51
    # So that this effectively calls our logic 
    # for $dom.isVisible aka !$dom.isHidden
    if not (subject.length is subject.filter(":visible").length)
      reason = $dom.getReasonIsHidden(subject)
      node   = $dom.stringify(subject)
      $errUtils.throwErrByPath("dom.not_visible", {
        onFail
        args: { cmd, node, reason }
      })

  ensureAttached = (subject, name, onFail) ->
    if $dom.isDetached(subject)
      prev = state("current").get("prev")

      $errUtils.throwErrByPath("subject.not_attached", {
        onFail
        args: {
          name
          subject: $dom.stringify(subject),
          previous: prev.get("name")
        }
      })

  ensureElement = (subject, name, onFail) ->
    if not $dom.isElement(subject)
      prev = state("current").get("prev")

      $errUtils.throwErrByPath("subject.not_element", {
        onFail
        args: {
          name
          subject: $utils.stringifyActual(subject)
          previous: prev.get("name")
        }
      })

  ensureWindow = (subject, name, log) ->
    if not $dom.isWindow(subject)
      prev = state("current").get("prev")

      $errUtils.throwErrByPath("subject.not_window_or_document", {
        args: {
          name
          type: "window"
          subject: $utils.stringifyActual(subject)
          previous: prev.get("name")
        }
      })

  ensureDocument = (subject, name, log) ->
    if not $dom.isDocument(subject)
      prev = state("current").get("prev")

      $errUtils.throwErrByPath("subject.not_window_or_document", {
        args: {
          name
          type: "document"
          subject: $utils.stringifyActual(subject)
          previous: prev.get("name")
        }
      })

  ensureExistence = (subject) ->
    returnFalse = ->
      cleanup()

      return false

    cleanup = ->
      state("onBeforeLog", null)

    ## prevent any additional logs this is an implicit assertion
    state("onBeforeLog", returnFalse)

    ## verify the $el exists and use our default error messages
    ## TODO: always unbind if our expectation failed
    try
      expect(subject).to.exist
    catch err
      cleanup()

      throw err

  ensureElExistence = ($el) ->
    ## dont throw if this isnt even a DOM object
    # return if not $dom.isJquery($el)

    ## ensure that we either had some assertions
    ## or that the element existed
    return if $el and $el.length

    ## TODO: REFACTOR THIS TO CALL THE CHAI-OVERRIDES DIRECTLY
    ## OR GO THROUGH I18N

    cy.ensureExistence($el)

  ensureElDoesNotHaveCSS = ($el, cssProperty, cssValue, onFail) ->
    cmd = state("current").get("name")
    el = $el[0]
    win = $dom.getWindowByElement(el)
    value = win.getComputedStyle(el)[cssProperty]
    if value is cssValue
      elInherited = $elements.findParent el, (el, prevEl) ->
        if win.getComputedStyle(el)[cssProperty] isnt cssValue
          return prevEl
    
      element = $dom.stringify(el)
      elementInherited = (el isnt elInherited) && $dom.stringify(elInherited)

      consoleProps = {
        'But it has CSS': "#{cssProperty}: #{cssValue}"
      }

      if elementInherited then _.extend(consoleProps, {
        'Inherited From': elInherited
      })

      $utils.throwErrByPath("dom.pointer_events_none", {
        onFail
        args: {
          cmd
          element
          elementInherited
        }
        errProps: {
          consoleProps
        }
      })

  ensureDescendents = ($el1, $el2, onFail) ->
    cmd = state("current").get("name")

    if not $dom.isDescendent($el1, $el2)
      if $el2
        element1 = $dom.stringify($el1)
        element2 = $dom.stringify($el2)
        $errUtils.throwErrByPath("dom.covered", {
          onFail
          args: { cmd, element1, element2 }
          errProps: {
            consoleProps: {
              "But its Covered By": $dom.getElements($el2)
            }
          }
        })
      else
        node = $dom.stringify($el1)
        $errUtils.throwErrByPath("dom.center_hidden", {
          onFail
          args: { cmd, node }
          errProps: {
            consoleProps: {
              "But its Covered By": $dom.getElements($el2)
            }
          }
        })

  ensureValidPosition = (position, log) ->
    ## make sure its valid first!
    if position in VALID_POSITIONS
      return true

    $errUtils.throwErrByPath("dom.invalid_position_argument", {
      onFail: log
      args: {
        position,
        validPositions: VALID_POSITIONS.join(', ')
      }
    })

  ensureScrollability = ($el, cmd) ->
    return true if $dom.isScrollable($el)

    ## prep args to throw in error since we can't scroll
    cmd   ?= state("current").get("name")
    node  = $dom.stringify($el)

    $errUtils.throwErrByPath("dom.not_scrollable", {
      args: { cmd, node }
    })

  return {
    ensureSubjectByType

    ensureElement

    ensureAttached

    ensureRunnable

    ensureWindow

    ensureDocument

    ensureElDoesNotHaveCSS

    ensureElementIsNotAnimating

    ensureReceivability

    ensureVisibility

    ensureExistence

    ensureElExistence

    ensureDescendents

    ensureValidPosition

    ensureScrollability
  }

module.exports = {
  create
}<|MERGE_RESOLUTION|>--- conflicted
+++ resolved
@@ -1,11 +1,8 @@
 _ = require("lodash")
 $dom = require("../dom")
 $utils = require("../cypress/utils")
-<<<<<<< HEAD
 $errUtils = require("../cypress/error_utils")
-=======
 $elements = require("../dom/elements")
->>>>>>> 11784c3a
 
 VALID_POSITIONS = "topLeft top topRight left center right bottomLeft bottom bottomRight".split(" ")
 
@@ -133,7 +130,7 @@
 
     # We overwrite the filter(":visible") in jquery
     # packages/driver/src/config/jquery.coffee#L51
-    # So that this effectively calls our logic 
+    # So that this effectively calls our logic
     # for $dom.isVisible aka !$dom.isHidden
     if not (subject.length is subject.filter(":visible").length)
       reason = $dom.getReasonIsHidden(subject)
@@ -238,7 +235,7 @@
       elInherited = $elements.findParent el, (el, prevEl) ->
         if win.getComputedStyle(el)[cssProperty] isnt cssValue
           return prevEl
-    
+
       element = $dom.stringify(el)
       elementInherited = (el isnt elInherited) && $dom.stringify(elInherited)
 
