--- conflicted
+++ resolved
@@ -912,12 +912,6 @@
 
       // or is IE
     } else {
-<<<<<<< HEAD
-      // For some reason we can't set certain props on Keyboard Events in chrome < 63.
-      // So we'll use the plain Event constructor
-      event = new win[eventConstructor](eventType, eventOptions)
-      // event = new win['Event'](eventType, eventOptions)
-=======
       let constructor = win[eventConstructor]
 
       // When event constructor doesn't exist, fallback to KeyboardEvent.
@@ -927,7 +921,6 @@
       }
 
       event = new constructor(eventType, eventOptions)
->>>>>>> 1244dd13
       _.extend(event, eventOptions)
     }
 
