import Promise from 'bluebird'
import Debug from 'debug'
import _ from 'lodash'
import moment from 'moment'
import $utils from '../cypress/utils.coffee'
import { USKeyboard } from '../cypress/UsKeyboardLayout'
import * as $dom from '../dom'
import * as $document from '../dom/document'
import * as $elements from '../dom/elements'
import * as $selection from '../dom/selection'
import { HTMLTextLikeElement, HTMLTextLikeInputElement } from '../dom/types'
import $window from '../dom/window'

const debug = Debug('cypress:driver:keyboard')

export interface KeyboardModifiers {
  alt: boolean
  ctrl: boolean
  meta: boolean
  shift: boolean
}

export interface KeyboardState {
  keyboardModifiers?: KeyboardModifiers
}

export interface ProxyState<T> {
  <K extends keyof T>(arg: K): T[K] | undefined
  <K extends keyof T>(arg: K, arg2: T[K] | null): void
}

export type State = ProxyState<KeyboardState>

interface KeyDetailsPartial extends Partial<KeyDetails> {
  key: string
}

type SimulatedDefault = (
  el: HTMLTextLikeElement,
  key: KeyDetails,
  options: any
) => void

interface KeyDetails {
  key: string
  text: string
  code: string
  keyCode: number
  location: number
  shiftKey?: string
  shiftText?: string
  shiftKeyCode?: number
  simulatedDefault?: SimulatedDefault
  simulatedDefaultOnly?: boolean
  events: {
    [key in KeyEventType]?: boolean;
  }
}

const dateRe = /^\d{4}-\d{2}-\d{2}/
const monthRe = /^\d{4}-(0\d|1[0-2])/
const weekRe = /^\d{4}-W(0[1-9]|[1-4]\d|5[0-3])/
const timeRe = /^([0-1]\d|2[0-3]):[0-5]\d(:[0-5]\d)?(\.[0-9]{1,3})?/
const dateTimeRe = /^[0-9]{4}-[0-9]{2}-[0-9]{2}T[0-9]{2}:[0-9]{2}/
const charsBetweenCurlyBracesRe = /({.+?})/

const INITIAL_MODIFIERS = {
  alt: false,
  ctrl: false,
  meta: false,
  shift: false,
}

/**
 * @example {meta: true, ctrl: false, shift: false, alt: true} => 5
 */
const getModifiersValue = (modifiers: KeyboardModifiers) => {
  return _
  .chain(modifiers)
  .map((value, key) => {
    return value && modifierValueMap[key]
  })
  .sum()
  .value()
}

const modifierValueMap = {
  alt: 1,
  ctrl: 2,
  meta: 4,
  shift: 8,
}

export type KeyEventType =
  | 'keydown'
  | 'keyup'
  | 'keypress'
  | 'input'
  | 'textInput'

const toModifiersEventOptions = (modifiers: KeyboardModifiers) => {
  return {
    altKey: modifiers.alt,
    ctrlKey: modifiers.ctrl,
    metaKey: modifiers.meta,
    shiftKey: modifiers.shift,
  }
}

const fromModifierEventOptions = (eventOptions: {
  [key: string]: string
}): KeyboardModifiers => {
  return _
  .chain({
    alt: eventOptions.altKey,
    ctrl: eventOptions.ctrlKey,
    meta: eventOptions.metaKey,
    shift: eventOptions.shiftKey,
  })
  .pickBy() // remove falsy values
  .defaults({
    alt: false,
    ctrl: false,
    meta: false,
    shift: false,
  })
  .value()
}

const modifiersToString = (modifiers: KeyboardModifiers) => {
  return _.keys(_.pickBy(modifiers, (val) => {
    return val
  })).join(', ')
}

const joinKeyArrayToString = (keyArr: KeyDetails[]) => {
  return _.map(keyArr, (keyDetails) => {
    if (keyDetails.text) return keyDetails.key

    return `{${keyDetails.key}}`
  }).join('')
}

type modifierKeyDetails = KeyDetails & {
  key: keyof typeof keyToModifierMap
}

const isModifier = (details: KeyDetails): details is modifierKeyDetails => {
  return !!keyToModifierMap[details.key]
}

const getFormattedKeyString = (details: KeyDetails) => {
  let foundKeyString = _.findKey(keyboardMappings, { key: details.key })

  if (foundKeyString) {
    return `{${foundKeyString}}`
  }

  foundKeyString = keyToModifierMap[details.key]

  if (foundKeyString) {
    return `<${foundKeyString}>`
  }

  return details.key
}

const countNumIndividualKeyStrokes = (keys: KeyDetails[]) => {
  return _.countBy(keys, isModifier)['false']
}

const findKeyDetailsOrLowercase = (key: string): KeyDetailsPartial => {
  const keymap = getKeymap()
  const foundKey = keymap[key]

  if (foundKey) return foundKey

  return _.mapKeys(keymap, (val, key) => {
    return _.toLower(key)
  })[_.toLower(key)]
}

const getTextLength = (str) => _.toArray(str).length

const getKeyDetails = (onKeyNotFound) => {
  return (key: string): KeyDetails => {
    let foundKey: KeyDetailsPartial

    if (getTextLength(key) === 1) {
      foundKey = USKeyboard[key] || { key }
    } else {
      foundKey = findKeyDetailsOrLowercase(key)
    }

    if (foundKey) {
      const details = _.defaults({}, foundKey, {
        key: '',
        keyCode: 0,
        code: '',
        text: '',
        location: 0,
        events: {},
      })

      if (getTextLength(details.key) === 1) {
        details.text = details.key
      }

      return details
    }

    onKeyNotFound(key, _.keys(getKeymap()).join(', '))

    throw new Error('this can never happen')
  }
}

const hasModifierBesidesShift = (modifiers: KeyboardModifiers) => {
  return _.some(_.omit(modifiers, ['shift']))
}

/**
 * @example '{foo}' => 'foo'
 */
const parseCharsBetweenCurlyBraces = (chars: string) => {
  return /{(.+?)}/.exec(chars)![1]
}

const shouldIgnoreEvent = <
  T extends KeyEventType,
  K extends { [key in T]?: boolean }
>(
    eventName: T,
    options: K
  ) => {
  return options[eventName] === false
}

const shouldUpdateValue = (el: HTMLElement, key: KeyDetails) => {
  if (!key.text) return false

  const bounds = $selection.getSelectionBounds(el)
  const noneSelected = bounds.start === bounds.end

  if ($elements.isInput(el) || $elements.isTextarea(el)) {
    if ($elements.isReadOnlyInputOrTextarea(el)) {
      return false
    }

    if (noneSelected) {
      const ml = $elements.getNativeProp(el, 'maxLength')

      // maxlength is -1 by default when omitted
      // but could also be null or undefined :-/
      // only care if we are trying to type a key
      if (ml === 0 || ml > 0) {
        // check if we should update the value
        // and fire the input event
        // as long as we're under maxlength
        if (!($elements.getNativeProp(el, 'value').length < ml)) {
          return false
        }
      }
    }
  }

  return true
}

const getKeymap = () => {
  return {
    ...keyboardMappings,
    ...modifierChars,
    // TODO: add the reset of USKeyboard to available keys
    // ...USKeyboard,
  }
}
const validateTyping = (
  el: HTMLElement,
  keys: KeyDetails[],
  currentIndex: number,
  onFail: Function,
  skipCheckUntilIndex: number | undefined,
  force: boolean
) => {
  const chars = joinKeyArrayToString(keys.slice(currentIndex))
  const allChars = joinKeyArrayToString(keys)

  if (skipCheckUntilIndex) {
    return { skipCheckUntilIndex: skipCheckUntilIndex-- }
  }

  debug('validateTyping:', chars, el)

  const $el = $dom.wrap(el)
  const numElements = $el.length
  const isBody = $el.is('body')
  const isTextLike = $dom.isTextLike(el)

  let dateChars
  let monthChars
  let weekChars
  let timeChars
  let dateTimeChars

  let isDate = false
  let isTime = false
  let isMonth = false
  let isWeek = false
  let isDateTime = false

  if ($elements.isInput(el)) {
    isDate = $dom.isInputType(el, 'date')
    isTime = $dom.isInputType(el, 'time')
    isMonth = $dom.isInputType(el, 'month')
    isWeek = $dom.isInputType(el, 'week')
    isDateTime =
      $dom.isInputType(el, 'datetime') || $dom.isInputType(el, 'datetime-local')
  }

  const isFocusable = $elements.isFocusable($el)
  const clearChars = '{selectall}{delete}'
  const isClearChars = _.startsWith(chars.toLowerCase(), clearChars)

  // TODO: tabindex can't be -1
  // TODO: can't be readonly

  if (isBody) {
    return {}
  }

  // throw error if element, which is normally typeable, is disabled for some reason
  // don't throw if force: true
  if (!isFocusable && isTextLike && !force) {
    const node = $dom.stringify($el)

    $utils.throwErrByPath('type.not_actionable_textlike', {
      onFail,
      args: { node },
    })
  }

  // throw error if element cannot receive keyboard events under any conditions
  if (!isFocusable && !isTextLike) {
    const node = $dom.stringify($el)

    $utils.throwErrByPath('type.not_on_typeable_element', {
      onFail,
      args: { node },
    })
  }

  if (numElements > 1) {
    $utils.throwErrByPath('type.multiple_elements', {
      onFail,
      args: { num: numElements },
    })
  }

  if (isClearChars) {
    skipCheckUntilIndex = 2 // {selectAll}{del} is two keys

    return { skipCheckUntilIndex, isClearChars: true }
  }

  if (isDate) {
    dateChars = dateRe.exec(chars)

    if (
      _.isString(chars) &&
      dateChars &&
      moment(dateChars[0]).isValid()
    ) {
      skipCheckUntilIndex = _getEndIndex(chars, dateChars[0])

      return { skipCheckUntilIndex }
    }

    $utils.throwErrByPath('type.invalid_date', {
      onFail,
      // set matched date or entire char string
      args: { chars: allChars },
    })
  }

  if (isMonth) {
    monthChars = monthRe.exec(chars)

    if (_.isString(chars) && monthChars) {
      skipCheckUntilIndex = _getEndIndex(chars, monthChars[0])

      return { skipCheckUntilIndex }
    }

    $utils.throwErrByPath('type.invalid_month', {
      onFail,
      args: { chars: allChars },
    })
  }

  if (isWeek) {
    weekChars = weekRe.exec(chars)

    if (_.isString(chars) && weekChars) {
      skipCheckUntilIndex = _getEndIndex(chars, weekChars[0])

      return { skipCheckUntilIndex }
    }

    $utils.throwErrByPath('type.invalid_week', {
      onFail,
      args: { chars: allChars },
    })
  }

  if (isTime) {
    timeChars = timeRe.exec(chars)

    if (_.isString(chars) && timeChars) {
      skipCheckUntilIndex = _getEndIndex(chars, timeChars[0])

      return { skipCheckUntilIndex }
    }

    $utils.throwErrByPath('type.invalid_time', {
      onFail,
      args: { chars: allChars },
    })
  }

  if (isDateTime) {
    dateTimeChars = dateTimeRe.exec(chars)

    if (_.isString(chars) && dateTimeChars) {
      skipCheckUntilIndex = _getEndIndex(chars, dateTimeChars[0])

      return { skipCheckUntilIndex }
    }

    $utils.throwErrByPath('type.invalid_dateTime', {
      onFail,
      args: { chars: allChars },
    })
  }

  return {}
}

function _getEndIndex (str, substr) {
  return str.indexOf(substr) + substr.length
}

// Simulated default actions for select few keys.
const simulatedDefaultKeyMap: { [key: string]: SimulatedDefault } = {
  Enter: (el, key, options) => {
    if ($elements.isContentEditable(el) || $elements.isTextarea(el)) {
      key.events.input = $selection.replaceSelectionContents(el, '\n')
    } else {
      key.events.input = false
    }

    options.onEnterPressed()
  },
  Delete: (el, key) => {
    key.events.input = $selection.deleteRightOfCursor(el)
  },
  Backspace: (el, key) => {
    key.events.input = $selection.deleteLeftOfCursor(el)
  },
  ArrowLeft: (el) => {
    return $selection.moveCursorLeft(el)
  },
  ArrowRight: (el) => {
    return $selection.moveCursorRight(el)
  },

  ArrowUp: (el) => {
    return $selection.moveCursorUp(el)
  },

  ArrowDown: (el) => {
    return $selection.moveCursorDown(el)
  },

  Home: (el) => {
    return $selection.moveCursorToLineStart(el)
  },
  End: (el) => {
    return $selection.moveCursorToLineEnd(el)
  },
}

const modifierChars = {
  alt: USKeyboard.Alt,
  option: USKeyboard.Alt,

  ctrl: USKeyboard.Control,
  control: USKeyboard.Control,

  meta: USKeyboard.Meta,
  command: USKeyboard.Meta,
  cmd: USKeyboard.Meta,

  shift: USKeyboard.Shift,
}

const keyboardMappings: { [key: string]: KeyDetailsPartial } = {
  selectAll: {
    key: 'selectAll',
    simulatedDefault: (el) => {
      const doc = $document.getDocumentFromElement(el)

      return $selection.selectAll(doc)
    },
    simulatedDefaultOnly: true,
  },
  moveToStart: {
    key: 'moveToStart',
    simulatedDefault: (el) => {
      const doc = $document.getDocumentFromElement(el)

      return $selection.moveSelectionToStart(doc)
    },
    simulatedDefaultOnly: true,
  },
  moveToEnd: {
    key: 'moveToEnd',
    simulatedDefault: (el) => {
      const doc = $document.getDocumentFromElement(el)

      return $selection.moveSelectionToEnd(doc)
    },
    simulatedDefaultOnly: true,
  },

  del: USKeyboard.Delete,
  backspace: USKeyboard.Backspace,
  esc: USKeyboard.Escape,
  enter: USKeyboard.Enter,
  rightArrow: USKeyboard.ArrowRight,
  leftArrow: USKeyboard.ArrowLeft,
  upArrow: USKeyboard.ArrowUp,
  downArrow: USKeyboard.ArrowDown,
  home: USKeyboard.Home,
  end: USKeyboard.End,
  insert: USKeyboard.Insert,
  pageUp: USKeyboard.PageUp,
  pageDown: USKeyboard.PageDown,
  '{': USKeyboard.BracketLeft,
}

const keyToModifierMap = {
  Alt: 'alt',
  Control: 'ctrl',
  Meta: 'meta',
  Shift: 'shift',
}

<<<<<<< HEAD
      switch (false) {
        case !kb.isSpecialChar(chars): {
          return Promise
          .resolve(kb.handleSpecialChars(el, chars, options))
          .delay(options.delay)
        }
        case !kb.isModifier(chars): {
          return Promise
          .resolve(kb.handleModifier(el, chars, options))
          .delay(options.delay)
        }
        case !charsBetweenCurlyBracesRe.test(chars): {
        // between curly braces, but not a valid special
        // char or modifier
          const allChars = `\`${_.keys(kb.specialChars).concat(_.keys(kb.modifierChars)).join('`, `')}\``

          return Promise
          .resolve(options.onNoMatchingSpecialChars(chars, allChars))
          .delay(options.delay)
        }
        default: {
          return Promise
          .each(chars.split(''), (char) => {
            return Promise
            .resolve(kb.typeKey(el, char, options))
            .delay(options.delay)
          })
=======
export interface typeOptions {
  $el: JQuery
  chars: string
  force?: boolean
  simulated?: boolean
  release?: boolean
  _log?: any
  delay?: number
  onError?: Function
  onEvent?: Function
  onBeforeEvent?: Function
  onFocusChange?: Function
  onBeforeType?: Function
  onAfterType?: Function
  onValueChange?: Function
  onEnterPressed?: Function
  onNoMatchingSpecialChars?: Function
  onBeforeSpecialCharAction?: Function
}

export class Keyboard {
  constructor (private state: State) {
    null
  }

  type (opts: typeOptions) {
    const options = _.defaults({}, opts, {
      delay: 0,
      force: false,
      simulated: false,
      onError: _.noop,
      onEvent: _.noop,
      onBeforeEvent: _.noop,
      onFocusChange: _.noop,
      onBeforeType: _.noop,
      onAfterType: _.noop,
      onValueChange: _.noop,
      onEnterPressed: _.noop,
      onNoMatchingSpecialChars: _.noop,
      onBeforeSpecialCharAction: _.noop,
      parseSpecialCharSequences: true,
      onFail: _.noop,
    })

    if (options.force) {
      options.simulated = true
    }

    debug('type:', options.chars, options)

    const el = options.$el.get(0)
    const doc = $document.getDocumentFromElement(el)

    let keys: string[]

    if (!options.parseSpecialCharSequences) {
      keys = options.chars.split('')
    } else {
      keys = _.flatMap(
        options.chars.split(charsBetweenCurlyBracesRe),
        (chars) => {
          if (charsBetweenCurlyBracesRe.test(chars)) {
            // allow special chars and modifiers to be case-insensitive
            return parseCharsBetweenCurlyBraces(chars) //.toLowerCase()
          }

          // ignore empty strings
          return _.filter(_.split(chars, ''))
>>>>>>> 696e0852
        }
      )
    }

    const keyDetailsArr = _.map(
      keys,
      getKeyDetails(options.onNoMatchingSpecialChars)
    )

    const numKeys = countNumIndividualKeyStrokes(keyDetailsArr)

    options.onBeforeType(numKeys)

    const getActiveEl = (doc: Document) => {
      if (options.force) {
        return options.$el.get(0)
      }

      const activeEl = $elements.getActiveElByDocument(doc) || doc.body

      return activeEl
    }

    let _skipCheckUntilIndex: number | undefined = 0

    const typeKeyFns = _.map(
      keyDetailsArr,
      (key: KeyDetails, currentKeyIndex: number) => {
        return () => {
          debug('typing key:', key.key)

          const activeEl = getActiveEl(doc)

          _skipCheckUntilIndex = _skipCheckUntilIndex && _skipCheckUntilIndex - 1

          if (!_skipCheckUntilIndex) {
            const { skipCheckUntilIndex, isClearChars } = validateTyping(
              activeEl,
              keyDetailsArr,
              currentKeyIndex,
              options.onFail,
              _skipCheckUntilIndex,
              options.force
            )

            _skipCheckUntilIndex = skipCheckUntilIndex

            if (
              _skipCheckUntilIndex
              && $elements.isNeedSingleValueChangeInputElement(activeEl)
            ) {
              const originalText = $elements.getNativeProp(activeEl, 'value')

              debug('skip validate until:', _skipCheckUntilIndex)
              const keysToType = keyDetailsArr.slice(currentKeyIndex, currentKeyIndex + _skipCheckUntilIndex)

              _.each(keysToType, (key) => {
                // singleValueChange inputs must have their value set once at the end
                // performing the simulatedDefault for a key would try to insert text on each character
                // we still send all the events as normal, however
                key.simulatedDefault = _.noop
              })

              _.last(keysToType)!.simulatedDefault = () => {
                options.onValueChange(originalText, activeEl)

                const valToSet = isClearChars ? '' : joinKeyArrayToString(keysToType)

                debug('setting element value', valToSet, activeEl)

                return $elements.setNativeProp(
                  activeEl as HTMLTextLikeInputElement,
                  'value',
                  valToSet
                )
              }
            }
          } else {
            debug('skipping validation due to *skipCheckUntilIndex*', _skipCheckUntilIndex)
          }

          // simulatedDefaultOnly keys will not send any events, and cannot be canceled
          if (key.simulatedDefaultOnly) {
            key.simulatedDefault!(activeEl, key, options)

            return null
          }

          this.typeSimulatedKey(activeEl, key, options)
          debug('returning null')

          return null
        }
      }
    )

    const modifierKeys = _.filter(keyDetailsArr, isModifier)

    if (options.simulated && !options.delay) {
      _.each(typeKeyFns, (fn) => {
        return fn()
      })

      if (options.release !== false) {
        _.each(modifierKeys, (key) => {
          return this.simulatedKeyup(getActiveEl(doc), key, options)
        })
      }

      options.onAfterType()

      return
    }

    return Promise
    .each(typeKeyFns, (fn) => {
      return Promise
      .try(fn)
      .delay(options.delay)
    })
    .then(() => {
      if (options.release !== false) {
        return Promise.map(modifierKeys, (key) => {
          return this.simulatedKeyup(getActiveEl(doc), key, options)
        })
      }

      return []
    })
    .then(options.onAfterType)
  }

  fireSimulatedEvent (
    el: HTMLElement,
    eventType: KeyEventType,
    keyDetails: KeyDetails,
    opts: {
      id: string
      onEvent?: (...args) => boolean
      onBeforeEvent?: (...args) => boolean
    }
  ) {
    debug('fireSimulatedEvent', eventType, keyDetails)

    const options = _.defaults(opts, {
      onBeforeEvent: _.noop,
      onEvent: _.noop,
    })
    const win = $window.getWindowByElement(el)
    const text = keyDetails.text

    let charCode: number | undefined
    let keyCode: number | undefined
    let which: number | undefined
    let data: string | undefined
    let location: number | undefined = keyDetails.location || 0
    let key: string | undefined
    let code: string | undefined = keyDetails.code
    let eventConstructor = 'KeyboardEvent'
    let cancelable = true
    let addModifiers = true

    switch (eventType) {
      case 'keydown':
      case 'keyup': {
        keyCode = keyDetails.keyCode
        which = keyDetails.keyCode
        key = keyDetails.key
        charCode = 0
        break
      }

      case 'keypress': {
        const charCodeAt = keyDetails.text.charCodeAt(0)

        charCode = charCodeAt
        keyCode = charCodeAt
        which = charCodeAt
        key = keyDetails.key
        break
      }

      case 'textInput': // lowercase in IE11
        eventConstructor = 'TextEvent'
        addModifiers = false
        charCode = 0
        keyCode = 0
        which = 0
        location = undefined
        data = text
        break

      case 'input':
        eventConstructor = 'InputEvent'
        addModifiers = false
        data = text
        location = undefined
        cancelable = false
        break
      default: {
        throw new Error(`Invalid event: ${eventType}`)
      }
    }

    let eventOptions: EventInit & {
      view?: Window
      data?: string
      repeat?: boolean
    } = {}

    if (addModifiers) {
      const modifierEventOptions = toModifiersEventOptions(this.getActiveModifiers())

      eventOptions = {
        ...eventOptions,
        ...modifierEventOptions,
        repeat: false,
      }
    }

    eventOptions = {
      ...eventOptions,
      ..._.omitBy(
        {
          bubbles: true,
          cancelable,
          key,
          code,
          charCode,
          location,
          keyCode,
          which,
          data,
          detail: 0,
          view: win,
        },
        _.isUndefined
      ),
    }

    let event: Event

    debug('event options:', eventType, eventOptions)

    if (eventConstructor === 'TextEvent') {
      event = document.createEvent('TextEvent')
      // @ts-ignore
      event.initTextEvent(
        eventType,
        eventOptions.bubbles,
        eventOptions.cancelable,
        eventOptions.view,
        eventOptions.data,
        1
        // eventOptions.locale
      )
      /*1: IE11 Input method param*/
      // event.initEvent(eventType)

      // or is IE
    } else {
      // For some reason we can't set certain props on Keyboard Events in chrome < 63.
      // So we'll use the plain Event constructor
      // event = new win[eventConstructor](eventType, eventOptions)
      event = new win['Event'](eventType, eventOptions)
      _.extend(event, eventOptions)
    }

    const dispatched = el.dispatchEvent(event)

    debug(`dispatched [${eventType}] on ${el}`)
    const formattedKeyString = getFormattedKeyString(keyDetails)

    debug('format string', formattedKeyString)
    options.onEvent(options.id, formattedKeyString, eventType, which, dispatched)

    return dispatched
  }

  getActiveModifiers () {
    return _.clone(this.state('keyboardModifiers')) || _.clone(INITIAL_MODIFIERS)
  }

  getModifierKeyDetails (key: KeyDetails) {
    const modifiers = this.getActiveModifiers()
    const details = { ...key, modifiers: getModifiersValue(modifiers) }

    if (modifiers.shift && details.shiftKey) {
      details.key = details.shiftKey
    }

    if (modifiers.shift && details.shiftKeyCode) {
      details.keyCode = details.shiftKeyCode
    }

    if (modifiers.shift && details.shiftText) {
      details.text = details.shiftText
    }

    // If any modifier besides shift is pressed, no text.
    if (hasModifierBesidesShift(modifiers)) {
      details.text = ''
    }

    return details
  }

  flagModifier (key: modifierKeyDetails, setTo = true) {
    debug('handleModifier', key.key)
    const modifier = keyToModifierMap[key.key]

    // do nothing if already activated
    if (Boolean(this.getActiveModifiers()[modifier]) === setTo) {
      return false
    }

    const _activeModifiers = this.getActiveModifiers()

    _activeModifiers[modifier] = setTo

    this.state('keyboardModifiers', _activeModifiers)

    return true
  }

  simulatedKeydown (el: HTMLElement, _key: KeyDetails, options: any) {
    if (isModifier(_key)) {
      const didFlag = this.flagModifier(_key)

      if (!didFlag) {
        return null
      }

      _key.events.keyup = false
    }

    const key = this.getModifierKeyDetails(_key)

    if (!key.text) {
      key.events.input = false
      key.events.keypress = false
      key.events.textInput = false
    }

    let elToType

    options.id = _.uniqueId('char')

    debug(
      'typeSimulatedKey options:',
      _.pick(options, ['keydown', 'keypress', 'textInput', 'input', 'id'])
    )

    if (
      shouldIgnoreEvent('keydown', key.events) ||
      this.fireSimulatedEvent(el, 'keydown', key, options)
    ) {
      elToType = this.getActiveEl(options)

      if (key.key === 'Enter' && $elements.isInput(elToType)) {
        key.events.textInput = false
      }

      if ($elements.isReadOnlyInputOrTextarea(elToType)) {
        key.events.textInput = false
      }

      if (
        shouldIgnoreEvent('keypress', key.events) ||
        this.fireSimulatedEvent(elToType, 'keypress', key, options)
      ) {
        if (
          shouldIgnoreEvent('textInput', key.events) ||
          this.fireSimulatedEvent(elToType, 'textInput', key, options)
        ) {
          return this.performSimulatedDefault(elToType, key, options)
        }
      }
    }
  }

  typeSimulatedKey (el: HTMLElement, key: KeyDetails, options) {
    debug('typeSimulatedKey', key.key, el)
    _.defaults(options, {
      prevText: null,
    })

    const isFocusable = $elements.isFocusable($dom.wrap(el))
    const isTextLike = $elements.isTextLike(el)

    const isTypeableButNotTextLike = !isTextLike && isFocusable

    if (isTypeableButNotTextLike) {
      key.events.input = false
      key.events.textInput = false
    }

    this.simulatedKeydown(el, key, options)
    const elToKeyup = this.getActiveEl(options)

    this.simulatedKeyup(elToKeyup, key, options)
  }

  simulatedKeyup (el: HTMLElement, _key: KeyDetails, options: any) {
    if (shouldIgnoreEvent('keyup', _key.events)) {
      debug('simulatedKeyup: ignoring event')
      delete _key.events.keyup

      return
    }

    if (isModifier(_key)) {
      this.flagModifier(_key, false)
    }

    const key = this.getModifierKeyDetails(_key)

    this.fireSimulatedEvent(el, 'keyup', key, options)
  }

  getSimulatedDefaultForKey (key: KeyDetails) {
    debug('getSimulatedDefaultForKey', key.key)
    if (key.simulatedDefault) return key.simulatedDefault

    let nonShiftModifierPressed = hasModifierBesidesShift(this.getActiveModifiers())

    debug({ nonShiftModifierPressed, key })
    if (!nonShiftModifierPressed && simulatedDefaultKeyMap[key.key]) {
      return simulatedDefaultKeyMap[key.key]
    }

    return (el: HTMLElement) => {
      if (!shouldUpdateValue(el, key)) {
        debug('skip typing key', false)
        key.events.input = false

        return
      }

      // noop if not in a text-editable
      const ret = $selection.replaceSelectionContents(el, key.text)

      debug('replaceSelectionContents:', key.text, ret)
    }
  }

  getActiveEl (options) {
    const el = options.$el.get(0)

    if (options.force) {
      return el
    }

    const doc = $document.getDocumentFromElement(el)

    return $elements.getActiveElByDocument(doc) || doc.body
  }

  performSimulatedDefault (el: HTMLElement, key: KeyDetails, options: any) {
    debug('performSimulatedDefault', key.key)
    const simulatedDefault = this.getSimulatedDefaultForKey(key)

    if ($elements.isTextLike(el)) {
      if ($elements.isInput(el) || $elements.isTextarea(el)) {
        const curText = $elements.getNativeProp(el, 'value')

        simulatedDefault(el, key, options)
        if (key.events.input !== false) {
          options.onValueChange(curText, el)
        }
      } else {
        // el is contenteditable
        simulatedDefault(el, key, options)
      }

      shouldIgnoreEvent('input', key.events) ||
        this.fireSimulatedEvent(el, 'input', key, options)

      return
    }

    return simulatedDefault(el, key, options)
  }
}

const create = (state) => {
  return new Keyboard(state)
}

export {
  create,
  getKeymap,
  modifiersToString,
  toModifiersEventOptions,
  fromModifierEventOptions,
}<|MERGE_RESOLUTION|>--- conflicted
+++ resolved
@@ -2,7 +2,7 @@
 import Debug from 'debug'
 import _ from 'lodash'
 import moment from 'moment'
-import $utils from '../cypress/utils.coffee'
+import $errUtils from '../cypress/error_utils'
 import { USKeyboard } from '../cypress/UsKeyboardLayout'
 import * as $dom from '../dom'
 import * as $document from '../dom/document'
@@ -334,7 +334,7 @@
   if (!isFocusable && isTextLike && !force) {
     const node = $dom.stringify($el)
 
-    $utils.throwErrByPath('type.not_actionable_textlike', {
+    $errUtils.throwErrByPath('type.not_actionable_textlike', {
       onFail,
       args: { node },
     })
@@ -344,14 +344,14 @@
   if (!isFocusable && !isTextLike) {
     const node = $dom.stringify($el)
 
-    $utils.throwErrByPath('type.not_on_typeable_element', {
+    $errUtils.throwErrByPath('type.not_on_typeable_element', {
       onFail,
       args: { node },
     })
   }
 
   if (numElements > 1) {
-    $utils.throwErrByPath('type.multiple_elements', {
+    $errUtils.throwErrByPath('type.multiple_elements', {
       onFail,
       args: { num: numElements },
     })
@@ -376,7 +376,7 @@
       return { skipCheckUntilIndex }
     }
 
-    $utils.throwErrByPath('type.invalid_date', {
+    $errUtils.throwErrByPath('type.invalid_date', {
       onFail,
       // set matched date or entire char string
       args: { chars: allChars },
@@ -392,7 +392,7 @@
       return { skipCheckUntilIndex }
     }
 
-    $utils.throwErrByPath('type.invalid_month', {
+    $errUtils.throwErrByPath('type.invalid_month', {
       onFail,
       args: { chars: allChars },
     })
@@ -407,7 +407,7 @@
       return { skipCheckUntilIndex }
     }
 
-    $utils.throwErrByPath('type.invalid_week', {
+    $errUtils.throwErrByPath('type.invalid_week', {
       onFail,
       args: { chars: allChars },
     })
@@ -422,7 +422,7 @@
       return { skipCheckUntilIndex }
     }
 
-    $utils.throwErrByPath('type.invalid_time', {
+    $errUtils.throwErrByPath('type.invalid_time', {
       onFail,
       args: { chars: allChars },
     })
@@ -437,7 +437,7 @@
       return { skipCheckUntilIndex }
     }
 
-    $utils.throwErrByPath('type.invalid_dateTime', {
+    $errUtils.throwErrByPath('type.invalid_datetime', {
       onFail,
       args: { chars: allChars },
     })
@@ -556,35 +556,6 @@
   Shift: 'shift',
 }
 
-<<<<<<< HEAD
-      switch (false) {
-        case !kb.isSpecialChar(chars): {
-          return Promise
-          .resolve(kb.handleSpecialChars(el, chars, options))
-          .delay(options.delay)
-        }
-        case !kb.isModifier(chars): {
-          return Promise
-          .resolve(kb.handleModifier(el, chars, options))
-          .delay(options.delay)
-        }
-        case !charsBetweenCurlyBracesRe.test(chars): {
-        // between curly braces, but not a valid special
-        // char or modifier
-          const allChars = `\`${_.keys(kb.specialChars).concat(_.keys(kb.modifierChars)).join('`, `')}\``
-
-          return Promise
-          .resolve(options.onNoMatchingSpecialChars(chars, allChars))
-          .delay(options.delay)
-        }
-        default: {
-          return Promise
-          .each(chars.split(''), (char) => {
-            return Promise
-            .resolve(kb.typeKey(el, char, options))
-            .delay(options.delay)
-          })
-=======
 export interface typeOptions {
   $el: JQuery
   chars: string
@@ -653,7 +624,6 @@
 
           // ignore empty strings
           return _.filter(_.split(chars, ''))
->>>>>>> 696e0852
         }
       )
     }
