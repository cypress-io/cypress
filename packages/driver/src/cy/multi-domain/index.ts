import Bluebird from 'bluebird'
<<<<<<< HEAD
import { AssertionError } from 'chai'
import _ from 'lodash'
import { createDeferred, Deferred } from '../../util/deferred'
import $utils from '../../cypress/utils'
=======

>>>>>>> fdb0c969
import $errUtils from '../../cypress/error_utils'
import { CommandsManager } from './commands_manager'
import { LogsManager } from './logs_manager'
import { Validator } from './validator'

export function addCommands (Commands, Cypress: Cypress.Cypress, cy: Cypress.cy, state: Cypress.State, config: Cypress.InternalConfig) {
  let timeoutId
  const correctStackForCrossDomainError = (serializedError: any, userInvocationStack: string) => {
    //  Since Errors sent over postMessage need to be serialized to Objects, we need to serialize them back into Error instances
    let errorClass

    switch (serializedError?.name) {
      case 'AssertionError':
        errorClass = AssertionError
        break
      default:
        errorClass = Error
    }

    // only assign missing properties on the object to reify the error properly
    const reifiedError = _.assignWith(new errorClass(serializedError?.message), serializedError, (objValue, srcValue) => {
      return _.isUndefined(objValue) ? srcValue : objValue
    })

    reifiedError.stack = userInvocationStack

    return reifiedError
  }

  // @ts-ignore
  const communicator = Cypress.multiDomainCommunicator

  const sendReadyForDomain = () => {
    // lets the proxy know to allow the response for the secondary
    // domain html through, so the page will finish loading
    Cypress.backend('ready:for:domain')
  }

  communicator.on('delaying:html', () => {
    // when a secondary domain is detected by the proxy, it holds it up
    // to provide time for the spec bridge to be set up. normally, the queue
    // will not continue until the page is stable, but this signals it to go
    // ahead because we're anticipating multi-domain
    // @ts-ignore
    cy.isAnticipatingMultiDomain(true)

    // cy.isAnticipatingMultiDomain(true) will free the queue to move forward.
    // if the next command isn't switchToDomain, this timeout will hit and
    // the test will fail with a cross-origin error
    timeoutId = setTimeout(sendReadyForDomain, 2000)
  })

  Commands.addAll({
    switchToDomain<T> (domain: string, doneOrDataOrFn: T[] | Mocha.Done | (() => {}), dataOrFn?: T[] | (() => {}), fn?: (data?: T[]) => {}) {
      // store the invocation stack in the case that `switchToDomain` errors
      const switchToDomainUserInvocationStack = state('current').get('userInvocationStack')

      clearTimeout(timeoutId)

      if (!config('experimentalMultiDomain')) {
        $errUtils.throwErrByPath('switchToDomain.experiment_not_enabled')
      }

      let done
      let data
      let callbackFn

      if (fn) {
        callbackFn = fn
        done = doneOrDataOrFn
        data = dataOrFn

        // if done has been provided to the test, allow the user to call done
        // from the switchToDomain context running in the secondary domain.
      } else if (dataOrFn) {
        callbackFn = dataOrFn

        if (typeof doneOrDataOrFn === 'function') {
          done = doneOrDataOrFn
        } else {
          data = doneOrDataOrFn
        }
      } else {
        callbackFn = doneOrDataOrFn
      }

      const log = Cypress.log({
        name: 'switchToDomain',
        type: 'parent',
        message: domain,
        end: true,
      })

<<<<<<< HEAD
      if (typeof domain !== 'string') {
        sendReadyForDomain()

        $errUtils.throwErrByPath('switchToDomain.invalid_domain_argument', {
          onFail: log,
          args: { arg: $utils.stringify(domain) },
        })
      }

      if (data && !Array.isArray(data)) {
        sendReadyForDomain()

        $errUtils.throwErrByPath('switchToDomain.invalid_data_argument', {
          onFail: log,
          args: { arg: $utils.stringify(data) },
        })
      }

      if (typeof callbackFn !== 'function') {
        sendReadyForDomain()

        $errUtils.throwErrByPath('switchToDomain.invalid_fn_argument', {
          onFail: log,
          args: { arg: $utils.stringify(callbackFn) },
        })
      }

      // these are proxy commands that represent real commands in a
      // secondary domain. this way, the queue runs in the primary domain
      // with all commands, making it possible to sync up timing for
      // the reporter command log, etc
      const commands: { [key: string]: {
        deferred: Deferred
        name: string
      }} = {}

      const logs: { [key: string]: {
        deferred: Deferred
        log: Cypress.Log
      }} = {}

      const addCommand = (attrs) => {
        const deferred = createDeferred()

        commands[attrs.id] = {
          deferred,
          name: attrs.name,
        }

        attrs.fn = () => {
          // the real command running in the secondary domain handles its
          // own timeout
          // TODO: add a special, long timeout in case inter-domain
          // communication breaks down somehow
          cy.clearTimeout()

          communicator.toSpecBridge('run:command', {
            name: attrs.name,
            isDoneFnAvailable: !!done,
          })

          return deferred.promise
        }

        Cypress.action('cy:enqueue:command', attrs)
      }

      const endCommand = ({ id, name, err, logId }) => {
        const command = commands[id]

        if (command) {
          delete commands[id]
          if (err) {
            // If the command has failed, cast the error back to a proper Error object
            let parsedError = correctStackForCrossDomainError(err, switchToDomainUserInvocationStack)

            if (logId) {
              // Then, look up the logId associated with the failed command and stub out the onFail handler
              // to short circuit any added reporter command logs if a log exists for the failed command
              parsedError.onFail = () => undefined
            } else {
              delete parsedError.onFail
            }

            command.deferred.reject(parsedError)

            // finally, free up any memory and unbind any handlers now that the command/test has failed
            cleanup()
          } else {
            command.deferred.resolve()
          }
        }
      }

      const onLogAdded = (attrs) => {
        if (attrs) {
          attrs.consoleProps = () => attrs.consoleProps
          attrs.renderProps = () => attrs.renderProps

          const log = Cypress.log(attrs)

          // if the log needs to stream updates, defer its result to make sure all streamed updates come in
          if (!attrs.ended) {
            logs[log.get('id')] = {
              log,
              deferred: createDeferred(),
            }
          }
        }
      }

      const onLogChanged = (attrs) => {
        const changedLog = logs[attrs?.id]

        // NOTE: sometimes debug logs that are created in the secondary are only emitted through 'log:changed' events
        // and no initial log is created in 'log:added
        // These logs are not important to the primary domain, so we can ignore them
        if (changedLog) {
          const { deferred, log } = changedLog

          const logAttrs = log.get()

          _.forEach(attrs, (value: any, key: string) => {
            if (
              value != null
                && !(_.isObject(value) && _.isEmpty(value))
                && !_.isEqual(value, logAttrs[key])
            ) {
              log.set(key as keyof Cypress.LogConfig, value)
            }
          })

          const isEnded = log.get('ended')

          if (isEnded) {
            if (log.get('state') === 'failed') {
              const err = log.get('err')
              let parsedError = correctStackForCrossDomainError(err, switchToDomainUserInvocationStack)

              // The toJSON method on the Cypress.Log converts the 'error' property to 'err', so when the log gets
              // serialized from the SD to the PD, we need to do the opposite
              log.set('error', parsedError)
              if ((logAttrs.consoleProps as any)?.Error) {
                // Update consoleProps for when users pin failed commands in the reporter so correct error messages are displayed in the console
                (logAttrs.consoleProps as any).Error = parsedError.stack
              }
            }

            delete logs[attrs.id]
            deferred.resolve()
          }
        }
      }

      const cleanupCommands = async () => {
        communicator.off('command:enqueued', addCommand)

        // don't allow for new commands to be enqueued, but wait for commands to update in the secondary domain
        const pendingCommands = _.map(commands, (command) => command.deferred.promise)

        try {
          await Promise.all(pendingCommands)
        } finally {
          communicator.off('command:end', endCommand)
        }
      }
=======
      const validator = new Validator({
        log,
        onFailure: sendReadyForDomain,
      })
>>>>>>> fdb0c969

      validator.validate({
        callbackFn,
        data,
        domain,
        done,
        doneReference: state('done'),
      })

      const commandsManager = new CommandsManager({
        communicator,
        isDoneFnAvailable: !!done,
      })

<<<<<<< HEAD
        try {
          await Promise.all(pendingLogs)
        } finally {
          communicator.off('log:changed', onLogChanged)
        }
      }
=======
      const logsManager = new LogsManager({
        communicator,
      })
>>>>>>> fdb0c969

      const cleanup = () => {
        commandsManager.cleanup()
        logsManager.cleanup()
      }

      const doneAndCleanup = async (err) => {
        communicator.off('done:called', doneAndCleanup)
<<<<<<< HEAD
        // If done is called, immediately unbind command listeners to prevent any commands from being enqueued, but wait for log updates to trickle in before invoking done
        cleanupCommands()
        await cleanupLogs()
=======

        // If done is called, immediately unbind command listeners to prevent
        // any commands from being enqueued, but wait for log updates to
        // trickle in before invoking done
        commandsManager.cleanup()
        await logsManager.cleanup()
>>>>>>> fdb0c969
        done(err)
      }

      if (done) {
        communicator.once('done:called', doneAndCleanup)
      }

      commandsManager.listen()
      logsManager.listen()

      return new Bluebird((resolve, reject) => {
        communicator.once('ran:domain:fn', (err) => {
          sendReadyForDomain()
          if (err) {
            if (done) {
              communicator.off('done:called', doneAndCleanup)
            } else {
              communicator.off('queue:finished', cleanup)
            }

            cleanup()
            reject(err)

            return
          }

          // If done is passed into switchToDomain, wait to unbind any listeners
          // Otherwise, all commands in the secondary domain (SD) should be
          // enqueued by now. Go ahead and bind the cleanup method for when
          // the command queue finishes in the SD. Otherwise, if no commands
          // are enqueued, clean up the command and log listeners. This case
          // is common if there are only assertions enqueued in the SD.
          if (!commandsManager.hasCommands && !done) {
            cleanup()
          }

          resolve()
        })

        // If done is NOT passed into switchToDomain, wait for the command queue
        // to finish in the secondary domain before starting any cleanup
        if (!done) {
          communicator.once('queue:finished', cleanup)
        }

        // fired once the spec bridge is set up and ready to receive messages
        communicator.once('bridge:ready', () => {
          state('readyForMultiDomain', true)

          // once the secondary domain page loads, send along the
          // user-specified callback to run in that domain
          try {
            communicator.toSpecBridge('run:domain:fn', {
              data,
              fn: callbackFn.toString(),
              isDoneFnAvailable: !!done,
            })
          } catch (err: any) {
            const wrappedErr = $errUtils.errByPath('switchToDomain.run_domain_fn_errored', {
              error: err.message,
            })

            cleanup()
            reject(wrappedErr)
          } finally {
            state('readyForMultidomain', false)
            // @ts-ignore
            cy.isAnticipatingMultiDomain(false)
          }
        })

        // this signals to the runner to create the spec bridge for
        // the specified domain
        communicator.emit('expect:domain', domain)
      })
    },
  })
}<|MERGE_RESOLUTION|>--- conflicted
+++ resolved
@@ -1,12 +1,4 @@
 import Bluebird from 'bluebird'
-<<<<<<< HEAD
-import { AssertionError } from 'chai'
-import _ from 'lodash'
-import { createDeferred, Deferred } from '../../util/deferred'
-import $utils from '../../cypress/utils'
-=======
-
->>>>>>> fdb0c969
 import $errUtils from '../../cypress/error_utils'
 import { CommandsManager } from './commands_manager'
 import { LogsManager } from './logs_manager'
@@ -14,27 +6,6 @@
 
 export function addCommands (Commands, Cypress: Cypress.Cypress, cy: Cypress.cy, state: Cypress.State, config: Cypress.InternalConfig) {
   let timeoutId
-  const correctStackForCrossDomainError = (serializedError: any, userInvocationStack: string) => {
-    //  Since Errors sent over postMessage need to be serialized to Objects, we need to serialize them back into Error instances
-    let errorClass
-
-    switch (serializedError?.name) {
-      case 'AssertionError':
-        errorClass = AssertionError
-        break
-      default:
-        errorClass = Error
-    }
-
-    // only assign missing properties on the object to reify the error properly
-    const reifiedError = _.assignWith(new errorClass(serializedError?.message), serializedError, (objValue, srcValue) => {
-      return _.isUndefined(objValue) ? srcValue : objValue
-    })
-
-    reifiedError.stack = userInvocationStack
-
-    return reifiedError
-  }
 
   // @ts-ignore
   const communicator = Cypress.multiDomainCommunicator
@@ -62,7 +33,7 @@
   Commands.addAll({
     switchToDomain<T> (domain: string, doneOrDataOrFn: T[] | Mocha.Done | (() => {}), dataOrFn?: T[] | (() => {}), fn?: (data?: T[]) => {}) {
       // store the invocation stack in the case that `switchToDomain` errors
-      const switchToDomainUserInvocationStack = state('current').get('userInvocationStack')
+      const userInvocationStack = state('current').get('userInvocationStack')
 
       clearTimeout(timeoutId)
 
@@ -100,179 +71,10 @@
         end: true,
       })
 
-<<<<<<< HEAD
-      if (typeof domain !== 'string') {
-        sendReadyForDomain()
-
-        $errUtils.throwErrByPath('switchToDomain.invalid_domain_argument', {
-          onFail: log,
-          args: { arg: $utils.stringify(domain) },
-        })
-      }
-
-      if (data && !Array.isArray(data)) {
-        sendReadyForDomain()
-
-        $errUtils.throwErrByPath('switchToDomain.invalid_data_argument', {
-          onFail: log,
-          args: { arg: $utils.stringify(data) },
-        })
-      }
-
-      if (typeof callbackFn !== 'function') {
-        sendReadyForDomain()
-
-        $errUtils.throwErrByPath('switchToDomain.invalid_fn_argument', {
-          onFail: log,
-          args: { arg: $utils.stringify(callbackFn) },
-        })
-      }
-
-      // these are proxy commands that represent real commands in a
-      // secondary domain. this way, the queue runs in the primary domain
-      // with all commands, making it possible to sync up timing for
-      // the reporter command log, etc
-      const commands: { [key: string]: {
-        deferred: Deferred
-        name: string
-      }} = {}
-
-      const logs: { [key: string]: {
-        deferred: Deferred
-        log: Cypress.Log
-      }} = {}
-
-      const addCommand = (attrs) => {
-        const deferred = createDeferred()
-
-        commands[attrs.id] = {
-          deferred,
-          name: attrs.name,
-        }
-
-        attrs.fn = () => {
-          // the real command running in the secondary domain handles its
-          // own timeout
-          // TODO: add a special, long timeout in case inter-domain
-          // communication breaks down somehow
-          cy.clearTimeout()
-
-          communicator.toSpecBridge('run:command', {
-            name: attrs.name,
-            isDoneFnAvailable: !!done,
-          })
-
-          return deferred.promise
-        }
-
-        Cypress.action('cy:enqueue:command', attrs)
-      }
-
-      const endCommand = ({ id, name, err, logId }) => {
-        const command = commands[id]
-
-        if (command) {
-          delete commands[id]
-          if (err) {
-            // If the command has failed, cast the error back to a proper Error object
-            let parsedError = correctStackForCrossDomainError(err, switchToDomainUserInvocationStack)
-
-            if (logId) {
-              // Then, look up the logId associated with the failed command and stub out the onFail handler
-              // to short circuit any added reporter command logs if a log exists for the failed command
-              parsedError.onFail = () => undefined
-            } else {
-              delete parsedError.onFail
-            }
-
-            command.deferred.reject(parsedError)
-
-            // finally, free up any memory and unbind any handlers now that the command/test has failed
-            cleanup()
-          } else {
-            command.deferred.resolve()
-          }
-        }
-      }
-
-      const onLogAdded = (attrs) => {
-        if (attrs) {
-          attrs.consoleProps = () => attrs.consoleProps
-          attrs.renderProps = () => attrs.renderProps
-
-          const log = Cypress.log(attrs)
-
-          // if the log needs to stream updates, defer its result to make sure all streamed updates come in
-          if (!attrs.ended) {
-            logs[log.get('id')] = {
-              log,
-              deferred: createDeferred(),
-            }
-          }
-        }
-      }
-
-      const onLogChanged = (attrs) => {
-        const changedLog = logs[attrs?.id]
-
-        // NOTE: sometimes debug logs that are created in the secondary are only emitted through 'log:changed' events
-        // and no initial log is created in 'log:added
-        // These logs are not important to the primary domain, so we can ignore them
-        if (changedLog) {
-          const { deferred, log } = changedLog
-
-          const logAttrs = log.get()
-
-          _.forEach(attrs, (value: any, key: string) => {
-            if (
-              value != null
-                && !(_.isObject(value) && _.isEmpty(value))
-                && !_.isEqual(value, logAttrs[key])
-            ) {
-              log.set(key as keyof Cypress.LogConfig, value)
-            }
-          })
-
-          const isEnded = log.get('ended')
-
-          if (isEnded) {
-            if (log.get('state') === 'failed') {
-              const err = log.get('err')
-              let parsedError = correctStackForCrossDomainError(err, switchToDomainUserInvocationStack)
-
-              // The toJSON method on the Cypress.Log converts the 'error' property to 'err', so when the log gets
-              // serialized from the SD to the PD, we need to do the opposite
-              log.set('error', parsedError)
-              if ((logAttrs.consoleProps as any)?.Error) {
-                // Update consoleProps for when users pin failed commands in the reporter so correct error messages are displayed in the console
-                (logAttrs.consoleProps as any).Error = parsedError.stack
-              }
-            }
-
-            delete logs[attrs.id]
-            deferred.resolve()
-          }
-        }
-      }
-
-      const cleanupCommands = async () => {
-        communicator.off('command:enqueued', addCommand)
-
-        // don't allow for new commands to be enqueued, but wait for commands to update in the secondary domain
-        const pendingCommands = _.map(commands, (command) => command.deferred.promise)
-
-        try {
-          await Promise.all(pendingCommands)
-        } finally {
-          communicator.off('command:end', endCommand)
-        }
-      }
-=======
       const validator = new Validator({
         log,
         onFailure: sendReadyForDomain,
       })
->>>>>>> fdb0c969
 
       validator.validate({
         callbackFn,
@@ -285,20 +87,13 @@
       const commandsManager = new CommandsManager({
         communicator,
         isDoneFnAvailable: !!done,
+        userInvocationStack,
       })
 
-<<<<<<< HEAD
-        try {
-          await Promise.all(pendingLogs)
-        } finally {
-          communicator.off('log:changed', onLogChanged)
-        }
-      }
-=======
       const logsManager = new LogsManager({
         communicator,
+        userInvocationStack,
       })
->>>>>>> fdb0c969
 
       const cleanup = () => {
         commandsManager.cleanup()
@@ -307,18 +102,11 @@
 
       const doneAndCleanup = async (err) => {
         communicator.off('done:called', doneAndCleanup)
-<<<<<<< HEAD
-        // If done is called, immediately unbind command listeners to prevent any commands from being enqueued, but wait for log updates to trickle in before invoking done
-        cleanupCommands()
-        await cleanupLogs()
-=======
-
         // If done is called, immediately unbind command listeners to prevent
         // any commands from being enqueued, but wait for log updates to
         // trickle in before invoking done
         commandsManager.cleanup()
         await logsManager.cleanup()
->>>>>>> fdb0c969
         done(err)
       }
 
