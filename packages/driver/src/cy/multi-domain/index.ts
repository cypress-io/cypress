import Bluebird from 'bluebird'
import $errUtils from '../../cypress/error_utils'
import { Validator } from './validator'
import { createUnserializableSubjectProxy } from './unserializable_subject_proxy'
import { serializeRunnable } from './util'
import { preprocessConfig, preprocessEnv, syncConfigToCurrentDomain, syncEnvToCurrentDomain } from '../../util/config'
import { $Location } from '../../cypress/location'

const reHttp = /^https?:\/\//

const normalizeDomain = (domain) => {
  // add the protocol if it's not present
  if (!reHttp.test(domain)) {
    domain = `https://${domain}`
  }

  return $Location.normalize(domain)
}

export function addCommands (Commands, Cypress: Cypress.Cypress, cy: Cypress.cy, state: Cypress.State, config: Cypress.InternalConfig) {
  let timeoutId

  // @ts-ignore
  const communicator = Cypress.multiDomainCommunicator

  const sendReadyForDomain = () => {
    // lets the proxy know to allow the response for the secondary
    // domain html through, so the page will finish loading
    Cypress.backend('ready:for:domain')
  }

  communicator.on('delaying:html', () => {
    // when a secondary domain is detected by the proxy, it holds it up
    // to provide time for the spec bridge to be set up. normally, the queue
    // will not continue until the page is stable, but this signals it to go
    // ahead because we're anticipating multi-domain
    // @ts-ignore
    cy.isAnticipatingMultiDomain(true)

    // cy.isAnticipatingMultiDomain(true) will free the queue to move forward.
    // if the next command isn't switchToDomain, this timeout will hit and
    // the test will fail with a cross-origin error
    timeoutId = setTimeout(sendReadyForDomain, 2000)
  })

  Commands.addAll({
<<<<<<< HEAD
    switchToDomain<T> (domain: string, dataOrFn: T[] | (() => {}), fn?: (data?: T[]) => {}) {
      // store the invocation stack in the case that `switchToDomain` errors
      const userInvocationStack = state('current').get('userInvocationStack')

=======
    switchToDomain<T> (originOrDomain: string, dataOrFn: T[] | (() => {}), fn?: (data?: T[]) => {}) {
>>>>>>> ca510ceb
      clearTimeout(timeoutId)
      // this command runs for as long as the commands in the secondary
      // domain run, so it can't have its own timeout
      cy.clearTimeout()

      if (!config('experimentalMultiDomain')) {
        $errUtils.throwErrByPath('switchToDomain.experiment_not_enabled')
      }

      let data
      let callbackFn

      if (fn) {
        callbackFn = fn
        data = dataOrFn
      } else {
        callbackFn = dataOrFn
        data = []
      }

      const log = Cypress.log({
        name: 'switchToDomain',
        type: 'parent',
        message: originOrDomain,
        end: true,
      })

      const validator = new Validator({
        log,
        onFailure: sendReadyForDomain,
      })

      validator.validate({
        callbackFn,
        data,
        originOrDomain,
      })

      // use URL to ensure unicode characters are correctly handled
      const url = new URL(normalizeDomain(originOrDomain)).toString()
      const location = $Location.create(url)

      validator.validateLocation(location, originOrDomain)

      const domain = location.superDomain

      return new Bluebird((resolve, reject) => {
        const cleanup = () => {
          communicator.off('queue:finished', onQueueFinished)
        }

        const _resolve = ({ subject, unserializableSubjectType }) => {
          cleanup()
          resolve(unserializableSubjectType ? createUnserializableSubjectProxy(unserializableSubjectType) : subject)
        }

        const _reject = (err) => {
          cleanup()
          log.error(err)
          reject(err)
        }

        const onQueueFinished = ({ err, subject, unserializableSubjectType }) => {
          if (err) {
            return _reject(err)
          }

          _resolve({ subject, unserializableSubjectType })
        }

        communicator.once('sync:globals', ({ config, env, state }) => {
          syncConfigToCurrentDomain(config)
          syncEnvToCurrentDomain(env)
          Cypress.state(state)
        })

        communicator.once('ran:domain:fn', (details) => {
          const { subject, unserializableSubjectType, err, finished } = details

          sendReadyForDomain()

          if (err) {
            return _reject(err)
          }

          // if there are not commands and a synchronous return from the callback,
          // this resolves immediately
          if (finished || subject || unserializableSubjectType) {
            _resolve({ subject, unserializableSubjectType })
          }
        })

        communicator.once('queue:finished', onQueueFinished)

        // We don't unbind this even after queue:finished, because an async
        // error could be thrown after the queue is done, but make sure not
        // to stack up listeners on it after it's originally bound
        if (!communicator.listeners('uncaught:error').length) {
          communicator.once('uncaught:error', ({ err }) => {
            // @ts-ignore
            Cypress.runner.onSpecError('error')({ error: err })
          })
        }

        // fired once the spec bridge is set up and ready to receive messages
        communicator.once('bridge:ready', (_data, bridgeReadyDomain) => {
          if (bridgeReadyDomain === domain) {
            // now that the spec bridge is ready, instantiate Cypress with the current app config and environment variables for initial sync when creating the instance
            communicator.toSpecBridge(domain, 'initialize:cypress', {
              config: preprocessConfig(Cypress.config()),
              env: preprocessEnv(Cypress.env()),
            })

            state('readyForMultiDomain', true)

            // once the secondary domain page loads, send along the
            // user-specified callback to run in that domain
            try {
              communicator.toSpecBridge(domain, 'run:domain:fn', {
                data,
                fn: callbackFn.toString(),
                // let the spec bridge version of Cypress know if config read-only values can be overwritten since window.top cannot be accessed in cross-origin iframes
                // this should only be used for internal testing. Cast to boolean to guarantee serialization
                // @ts-ignore
                skipConfigValidation: !!window.top.__cySkipValidateConfig,
                state: {
                  viewportWidth: Cypress.state('viewportWidth'),
                  viewportHeight: Cypress.state('viewportHeight'),
                  runnable: serializeRunnable(Cypress.state('runnable')),
                  duringUserTestExecution: Cypress.state('duringUserTestExecution'),
                  hookId: state('hookId'),
                  hasVisitedAboutBlank: state('hasVisitedAboutBlank'),
                },
                config: preprocessConfig(Cypress.config()),
                env: preprocessEnv(Cypress.env()),
                isStable: state('isStable'),
                userInvocationStack,
              })
            } catch (err: any) {
              const wrappedErr = $errUtils.errByPath('switchToDomain.run_domain_fn_errored', {
                error: err.message,
              })

              reject(wrappedErr)
            } finally {
              // @ts-ignore
              cy.isAnticipatingMultiDomain(false)
            }
          }
        })

        // this signals to the runner to create the spec bridge for the specified origin policy
        communicator.emit('expect:domain', location)
      })
    },
  })
}<|MERGE_RESOLUTION|>--- conflicted
+++ resolved
@@ -44,14 +44,10 @@
   })
 
   Commands.addAll({
-<<<<<<< HEAD
-    switchToDomain<T> (domain: string, dataOrFn: T[] | (() => {}), fn?: (data?: T[]) => {}) {
+    switchToDomain<T> (originOrDomain: string, dataOrFn: T[] | (() => {}), fn?: (data?: T[]) => {}) {
       // store the invocation stack in the case that `switchToDomain` errors
       const userInvocationStack = state('current').get('userInvocationStack')
 
-=======
-    switchToDomain<T> (originOrDomain: string, dataOrFn: T[] | (() => {}), fn?: (data?: T[]) => {}) {
->>>>>>> ca510ceb
       clearTimeout(timeoutId)
       // this command runs for as long as the commands in the secondary
       // domain run, so it can't have its own timeout
