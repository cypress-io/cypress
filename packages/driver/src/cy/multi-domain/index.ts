import Bluebird from 'bluebird'
import $errUtils from '../../cypress/error_utils'
import { Validator } from './validator'
import { createUnserializableSubjectProxy } from './unserializable_subject_proxy'
import { serializeRunnable } from './util'
import { preprocessConfig, preprocessEnv, syncConfigToCurrentDomain, syncEnvToCurrentDomain } from '../../util/config'
import { $Location } from '../../cypress/location'

const reHttp = /^https?:\/\//

const normalizeDomain = (domain) => {
  // add the protocol if it's not present
  if (!reHttp.test(domain)) {
    domain = `https://${domain}`
  }

  return $Location.normalize(domain)
}

export function addCommands (Commands, Cypress: Cypress.Cypress, cy: Cypress.cy, state: Cypress.State, config: Cypress.InternalConfig) {
  let timeoutId

  // @ts-ignore
  const communicator = Cypress.multiDomainCommunicator

  const sendReadyForDomain = () => {
    // lets the proxy know to allow the response for the secondary
    // domain html through, so the page will finish loading
    Cypress.backend('ready:for:domain')
  }

  communicator.on('delaying:html', (request) => {
    // when a secondary domain is detected by the proxy, it holds it up
    // to provide time for the spec bridge to be set up. normally, the queue
    // will not continue until the page is stable, but this signals it to go
    // ahead because we're anticipating multi-domain
    // @ts-ignore
    cy.isAnticipatingMultiDomainFor(request.href)

    // cy.isAnticipatingMultiDomainFor(href) will free the queue to move forward.
    // if the next command isn't switchToDomain, this timeout will hit and
    // the test will fail with a cross-origin error
    timeoutId = setTimeout(sendReadyForDomain, 2000)
  })

  Commands.addAll({
    switchToDomain<T> (originOrDomain: string, dataOrFn: T[] | (() => {}), fn?: (data?: T[]) => {}) {
      // store the invocation stack in the case that `switchToDomain` errors
      communicator.userInvocationStack = state('current').get('userInvocationStack')

      clearTimeout(timeoutId)
      // this command runs for as long as the commands in the secondary
      // domain run, so it can't have its own timeout
      cy.clearTimeout()

      if (!config('experimentalMultiDomain')) {
        $errUtils.throwErrByPath('switchToDomain.experiment_not_enabled')
      }

      let data
      let callbackFn

      if (fn) {
        callbackFn = fn
        data = dataOrFn
      } else {
        callbackFn = dataOrFn
        data = []
      }

      const log = Cypress.log({
        name: 'switchToDomain',
        type: 'parent',
        message: originOrDomain,
        end: true,
      })

      const validator = new Validator({
        log,
        onFailure: sendReadyForDomain,
      })

      validator.validate({
        callbackFn,
        data,
        originOrDomain,
      })

      // use URL to ensure unicode characters are correctly handled
      const url = new URL(normalizeDomain(originOrDomain)).toString()
      const location = $Location.create(url)

      validator.validateLocation(location, originOrDomain)

      const domain = location.superDomain

      cy.state('latestActiveDomain', domain)

      return new Bluebird((resolve, reject) => {
        const cleanup = () => {
          communicator.off('queue:finished', onQueueFinished)
        }

        const _resolve = ({ subject, unserializableSubjectType }) => {
          cleanup()
          resolve(unserializableSubjectType ? createUnserializableSubjectProxy(unserializableSubjectType) : subject)
        }

        const _reject = (err) => {
          cleanup()
          log.error(err)
          reject(err)
        }

        const onQueueFinished = ({ err, subject, unserializableSubjectType }) => {
          if (err) {
            return _reject(err)
          }

          _resolve({ subject, unserializableSubjectType })
        }

        communicator.once('sync:globals', ({ config, env }) => {
          syncConfigToCurrentDomain(config)
          syncEnvToCurrentDomain(env)
        })

        communicator.once('ran:domain:fn', (details) => {
          const { subject, unserializableSubjectType, err, finished } = details

          sendReadyForDomain()

          if (err) {
            return _reject(err)
          }

          // if there are not commands and a synchronous return from the callback,
          // this resolves immediately
          if (finished || subject || unserializableSubjectType) {
            _resolve({ subject, unserializableSubjectType })
          }
        })

        communicator.once('queue:finished', onQueueFinished)

        // We don't unbind this even after queue:finished, because an async
        // error could be thrown after the queue is done, but make sure not
        // to stack up listeners on it after it's originally bound
        if (!communicator.listeners('uncaught:error').length) {
          communicator.once('uncaught:error', ({ err }) => {
            // @ts-ignore
            if (err.name === 'CypressError') {
              // This is a Cypress error thrown from the secondary domain, do not wrap it.
              cy.fail(err, { async: true })
            } else {
              // @ts-ignore
              Cypress.runner.onSpecError('error')({ error: err })
            }
          })
        }

        // fired once the spec bridge is set up and ready to receive messages
        communicator.once('bridge:ready', (_data, bridgeReadyDomain) => {
          if (bridgeReadyDomain === domain) {
            // now that the spec bridge is ready, instantiate Cypress with the current app config and environment variables for initial sync when creating the instance
            communicator.toSpecBridge(domain, 'initialize:cypress', {
              config: preprocessConfig(Cypress.config()),
              env: preprocessEnv(Cypress.env()),
            })

            // once the secondary domain page loads, send along the
            // user-specified callback to run in that domain
            try {
              communicator.toSpecBridge(domain, 'run:domain:fn', {
                data,
                fn: callbackFn.toString(),
                // let the spec bridge version of Cypress know if config read-only values can be overwritten since window.top cannot be accessed in cross-origin iframes
                // this should only be used for internal testing. Cast to boolean to guarantee serialization
                // @ts-ignore
                skipConfigValidation: !!window.top.__cySkipValidateConfig,
                state: {
                  viewportWidth: Cypress.state('viewportWidth'),
                  viewportHeight: Cypress.state('viewportHeight'),
                  runnable: serializeRunnable(Cypress.state('runnable')),
                  duringUserTestExecution: Cypress.state('duringUserTestExecution'),
                  hookId: state('hookId'),
                  hasVisitedAboutBlank: state('hasVisitedAboutBlank'),
                  multiDomainBaseUrl: location.origin,
<<<<<<< HEAD
                  parentOrigins: [window.location.origin],
=======
                  isStable: state('isStable'),
>>>>>>> ebb054e5
                },
                config: preprocessConfig(Cypress.config()),
                env: preprocessEnv(Cypress.env()),
              })
            } catch (err: any) {
              const wrappedErr = $errUtils.errByPath('switchToDomain.run_domain_fn_errored', {
                error: err.message,
              })

              reject(wrappedErr)
            }
          }
        })

        // this signals to the runner to create the spec bridge for the specified origin policy
        communicator.emit('expect:domain', location)
      })
    },
  })
}<|MERGE_RESOLUTION|>--- conflicted
+++ resolved
@@ -186,11 +186,8 @@
                   hookId: state('hookId'),
                   hasVisitedAboutBlank: state('hasVisitedAboutBlank'),
                   multiDomainBaseUrl: location.origin,
-<<<<<<< HEAD
                   parentOrigins: [window.location.origin],
-=======
                   isStable: state('isStable'),
->>>>>>> ebb054e5
                 },
                 config: preprocessConfig(Cypress.config()),
                 env: preprocessEnv(Cypress.env()),
