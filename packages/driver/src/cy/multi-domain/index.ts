import Bluebird from 'bluebird'
import $errUtils from '../../cypress/error_utils'
import { Validator } from './validator'
<<<<<<< HEAD
import { serializeRunnable } from './util'
import { createUnserializableSubjectProxy } from './unserializable_subject_proxy'
=======
import { correctStackForCrossDomainError, serializeRunnable } from './util'
import { preprocessConfig, preprocessEnv, syncConfigToCurrentDomain, syncEnvToCurrentDomain } from '../../util/config'
import { failedToSerializeSubject } from './failedSerializeSubjectProxy'
>>>>>>> 288f6bd2

export function addCommands (Commands, Cypress: Cypress.Cypress, cy: Cypress.cy, state: Cypress.State, config: Cypress.InternalConfig) {
  let timeoutId

  // @ts-ignore
  const communicator = Cypress.multiDomainCommunicator

  const sendReadyForDomain = () => {
    // lets the proxy know to allow the response for the secondary
    // domain html through, so the page will finish loading
    Cypress.backend('ready:for:domain')
  }

  communicator.on('delaying:html', () => {
    // when a secondary domain is detected by the proxy, it holds it up
    // to provide time for the spec bridge to be set up. normally, the queue
    // will not continue until the page is stable, but this signals it to go
    // ahead because we're anticipating multi-domain
    // @ts-ignore
    cy.isAnticipatingMultiDomain(true)

    // cy.isAnticipatingMultiDomain(true) will free the queue to move forward.
    // if the next command isn't switchToDomain, this timeout will hit and
    // the test will fail with a cross-origin error
    timeoutId = setTimeout(sendReadyForDomain, 2000)
  })

  Commands.addAll({
    switchToDomain<T> (domain: string, dataOrFn: T[] | (() => {}), fn?: (data?: T[]) => {}) {
      clearTimeout(timeoutId)
      // this command runs for as long as the commands in the secondary
      // domain run, so it can't have its own timeout
      cy.clearTimeout()

      if (!config('experimentalMultiDomain')) {
        $errUtils.throwErrByPath('switchToDomain.experiment_not_enabled')
      }

      let data
      let callbackFn

      if (fn) {
        callbackFn = fn
        data = dataOrFn
      } else {
        callbackFn = dataOrFn
        data = []
      }

      const log = Cypress.log({
        name: 'switchToDomain',
        type: 'parent',
        message: domain,
        end: true,
      })

      const validator = new Validator({
        log,
        onFailure: sendReadyForDomain,
      })

      validator.validate({
        callbackFn,
        data,
        domain,
      })

      return new Bluebird((resolve, reject) => {
        const onError = (err) => {
          log.error(err)
          if (typeof err === 'object') {
            err.onFail = () => {}
          }

          reject(err)
        }

        const onQueueFinished = ({ err, subject, unserializableSubjectType }) => {
          if (err) {
            return onError(err)
          }

          resolve(unserializableSubjectType ? createUnserializableSubjectProxy(unserializableSubjectType) : subject)
        }

        const cleanup = () => {
          communicator.off('queue:finished', onQueueFinished)
        }

<<<<<<< HEAD
        communicator.once('ran:domain:fn', ({ err, subject, unserializableSubjectType }) => {
=======
      return new Bluebird((resolve, reject) => {
        communicator.once('sync:config', ({ config, env }) => {
          syncConfigToCurrentDomain(config)
          syncEnvToCurrentDomain(env)
        })

        communicator.once('ran:domain:fn', ({ subject, failedToSerializeSubjectOfType, err }) => {
>>>>>>> 288f6bd2
          sendReadyForDomain()

          if (err) {
            cleanup()

            return onError(err)
          }

          // if there are not commands and a synchronous return from the callback,
          // this resolves immediately
          if (subject || unserializableSubjectType) {
            cleanup()

            resolve(unserializableSubjectType ? createUnserializableSubjectProxy(unserializableSubjectType) : subject)
          }
        })

        communicator.once('queue:finished', onQueueFinished)

        // We don't unbind this even after queue:finished, because an async
        // error could be thrown after the queue is done, but make sure not
        // to stack up listeners on it after it's originally bound
        if (!communicator.listeners('uncaught:error').length) {
          communicator.once('uncaught:error', ({ err }) => {
            // @ts-ignore
            Cypress.runner.onSpecError('error')({ error: err })
          })
        }

        // fired once the spec bridge is set up and ready to receive messages
        communicator.once('bridge:ready', () => {
          // now that the spec bridge is ready, instantiate Cypress with the current app config and environment variables for initial sync when creating the instance
          communicator.toSpecBridge('initialize:cypress', {
            config: preprocessConfig(Cypress.config()),
            env: preprocessEnv(Cypress.env()),
          })

          state('readyForMultiDomain', true)

          // once the secondary domain page loads, send along the
          // user-specified callback to run in that domain
          try {
            communicator.toSpecBridge('run:domain:fn', {
              data,
              fn: callbackFn.toString(),
<<<<<<< HEAD
=======
              isDoneFnAvailable: !!done,
              // let the spec bridge version of Cypress know if config read-only values can be overwritten since window.top cannot be accessed in cross-origin iframes
              // this should only be used for internal testing. Cast to boolean to guarantee serialization
              // @ts-ignore
              skipConfigValidation: !!window.top.__cySkipValidateConfig,
>>>>>>> 288f6bd2
              state: {
                viewportWidth: Cypress.state('viewportWidth'),
                viewportHeight: Cypress.state('viewportHeight'),
                runnable: serializeRunnable(Cypress.state('runnable')),
                duringUserTestExecution: Cypress.state('duringUserTestExecution'),
                hookId: state('hookId'),
              },
              config: preprocessConfig(Cypress.config()),
              env: preprocessEnv(Cypress.env()),
            })
          } catch (err: any) {
            const wrappedErr = $errUtils.errByPath('switchToDomain.run_domain_fn_errored', {
              error: err.message,
            })

            cleanup()
            reject(wrappedErr)
          } finally {
            // @ts-ignore
            cy.isAnticipatingMultiDomain(false)
          }
        })

        // this signals to the runner to create the spec bridge for
        // the specified domain
        communicator.emit('expect:domain', domain)
      })
    },
  })
}<|MERGE_RESOLUTION|>--- conflicted
+++ resolved
@@ -1,14 +1,9 @@
 import Bluebird from 'bluebird'
 import $errUtils from '../../cypress/error_utils'
 import { Validator } from './validator'
-<<<<<<< HEAD
+import { createUnserializableSubjectProxy } from './unserializable_subject_proxy'
 import { serializeRunnable } from './util'
-import { createUnserializableSubjectProxy } from './unserializable_subject_proxy'
-=======
-import { correctStackForCrossDomainError, serializeRunnable } from './util'
 import { preprocessConfig, preprocessEnv, syncConfigToCurrentDomain, syncEnvToCurrentDomain } from '../../util/config'
-import { failedToSerializeSubject } from './failedSerializeSubjectProxy'
->>>>>>> 288f6bd2
 
 export function addCommands (Commands, Cypress: Cypress.Cypress, cy: Cypress.cy, state: Cypress.State, config: Cypress.InternalConfig) {
   let timeoutId
@@ -77,7 +72,11 @@
       })
 
       return new Bluebird((resolve, reject) => {
-        const onError = (err) => {
+        const _resolve = ({ subject, unserializableSubjectType }) => {
+          resolve(unserializableSubjectType ? createUnserializableSubjectProxy(unserializableSubjectType) : subject)
+        }
+
+        const _reject = (err) => {
           log.error(err)
           if (typeof err === 'object') {
             err.onFail = () => {}
@@ -88,41 +87,38 @@
 
         const onQueueFinished = ({ err, subject, unserializableSubjectType }) => {
           if (err) {
-            return onError(err)
+            return _reject(err)
           }
 
-          resolve(unserializableSubjectType ? createUnserializableSubjectProxy(unserializableSubjectType) : subject)
+          _resolve({ subject, unserializableSubjectType })
         }
 
         const cleanup = () => {
           communicator.off('queue:finished', onQueueFinished)
         }
 
-<<<<<<< HEAD
-        communicator.once('ran:domain:fn', ({ err, subject, unserializableSubjectType }) => {
-=======
-      return new Bluebird((resolve, reject) => {
         communicator.once('sync:config', ({ config, env }) => {
           syncConfigToCurrentDomain(config)
           syncEnvToCurrentDomain(env)
         })
 
-        communicator.once('ran:domain:fn', ({ subject, failedToSerializeSubjectOfType, err }) => {
->>>>>>> 288f6bd2
+        communicator.once('ran:domain:fn', (details) => {
+          const { subject, unserializableSubjectType, err, finished } = details
+
           sendReadyForDomain()
 
           if (err) {
             cleanup()
 
-            return onError(err)
+            return _reject(err)
           }
 
           // if there are not commands and a synchronous return from the callback,
           // this resolves immediately
-          if (subject || unserializableSubjectType) {
+          if (finished || subject || unserializableSubjectType) {
             cleanup()
 
-            resolve(unserializableSubjectType ? createUnserializableSubjectProxy(unserializableSubjectType) : subject)
+            _resolve({ subject, unserializableSubjectType })
           }
         })
 
@@ -154,14 +150,10 @@
             communicator.toSpecBridge('run:domain:fn', {
               data,
               fn: callbackFn.toString(),
-<<<<<<< HEAD
-=======
-              isDoneFnAvailable: !!done,
               // let the spec bridge version of Cypress know if config read-only values can be overwritten since window.top cannot be accessed in cross-origin iframes
               // this should only be used for internal testing. Cast to boolean to guarantee serialization
               // @ts-ignore
               skipConfigValidation: !!window.top.__cySkipValidateConfig,
->>>>>>> 288f6bd2
               state: {
                 viewportWidth: Cypress.state('viewportWidth'),
                 viewportHeight: Cypress.state('viewportHeight'),
