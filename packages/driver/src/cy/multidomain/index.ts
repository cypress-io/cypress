import Bluebird from 'bluebird'
import { createDeferred } from '../../util/deferred'
<<<<<<< HEAD
=======
import $utils from '../../cypress/utils'
>>>>>>> 2bf3557a
import $errUtils from '../../cypress/error_utils'

export function addCommands (Commands, Cypress: Cypress.Cypress, cy: Cypress.cy, state: Cypress.State, config: Cypress.InternalConfig) {
  let timeoutId

  // @ts-ignore
  const communicator = Cypress.multiDomainCommunicator

  communicator.on('html:received', () => {
    // when a secondary domain is detected by the proxy, it holds it up
    // to provide time for the spec bridge to be set up. normally, the queue
    // will not continue until the page is stable, but this signals it to go
    // ahead because we're anticipating multi-domain
    // @ts-ignore
    cy.isAnticipatingMultidomain(true)

    // cy.isAnticipatingMultidomain(true) will free the queue to move forward.
    // if the next command isn't switchToDomain, this timeout will hit and
    // the test will fail with a cross-origin error
    timeoutId = setTimeout(() => {
      // TODO: when we throw an error make sure to clear this timeout
      Cypress.backend('ready:for:domain')
    }, 2000)
  })

  Commands.addAll({
<<<<<<< HEAD
    // this isn't fully implemented, but in place to be able to test out
    // the other parts of multidomain
    switchToDomain (domain, doneOrFn, fn) {
      clearTimeout(timeoutId)

      let done

      const cleanup = () => {
        communicator.off('command:enqueued', addCommand)
        communicator.off('command:update', updateCommand)
        communicator.off('done:called', doneAndCleanup)
      }

      const doneAndCleanup = (err) => {
        cleanup()
        done(err)
      }

      if (fn) {
        done = doneOrFn

        // if done has been provided to the test, allow the user to call done
        // from the switchToDomain context running in the secondary domain.
      } else {
        fn = doneOrFn
      }

      if (done) {
        const doneByReference = cy.state('done')

        // if three arguments are passed in, verify the second argument is actually the done fn
        // TODO: This will need to be updated when #19577 is merged in to account for all the method signatures switchToDomain can have
        if (done !== doneByReference) {
          Cypress.backend('ready:for:domain')

          $errUtils.throwErrByPath('switchToDomain.done_reference_mismatch')
        }

        communicator.once('done:called', doneAndCleanup)
      }

      Cypress.log({
=======
    switchToDomain<T> (domain: string, dataOrFn: T | (() => {}), fn?: (data?: T) => {}) {
      clearTimeout(timeoutId)

      if (!config('experimentalMultiDomain')) {
        $errUtils.throwErrByPath('switchToDomain.experiment_not_enabled')
      }

      const callbackFn = (fn ?? dataOrFn) as (data?: T) => {}
      const data = fn ? dataOrFn : undefined

      const log = Cypress.log({
>>>>>>> 2bf3557a
        name: 'switchToDomain',
        type: 'parent',
        message: domain,
        end: true,
      })

      if (typeof domain !== 'string') {
        $errUtils.throwErrByPath('switchToDomain.invalid_domain_argument', {
          onFail: log,
          args: { arg: $utils.stringify(domain) },
        })
      }

      if (typeof callbackFn !== 'function') {
        $errUtils.throwErrByPath('switchToDomain.invalid_fn_argument', {
          onFail: log,
          args: { arg: $utils.stringify(callbackFn) },
        })
      }

      // these are proxy commands that represent real commands in a
      // secondary domain. this way, the queue runs in the primary domain
      // with all commands, making it possible to sync up timing for
      // the reporter command log, etc
      const commands = {}
      const logs = {}

      const addCommand = (attrs) => {
        const deferred = createDeferred()

        commands[attrs.id] = {
          deferred,
          name: attrs.name,
        }

        attrs.fn = () => {
          // the real command running in the secondary domain handles its
          // own timeout
          // TODO: add a special, long timeout in case inter-domain
          // communication breaks down somehow
          cy.clearTimeout()

          communicator.toSpecBridge('run:command', {
            name: attrs.name,
            isDoneFnAvailable: !!done,
          })

          return deferred.promise
        }

        Cypress.action('cy:enqueue:command', attrs)
      }

      const updateCommand = (details) => {
        if (details.logAdded) {
          const attrs = details.logAdded

          attrs.consoleProps = () => details.logAdded.consoleProps
          attrs.renderProps = () => details.logAdded.renderProps

          const log = Cypress.log(attrs)

          logs[log.get('id')] = log

          return
        }

        if (details.logChanged) {
          const log = logs[details.logChanged.id]

          if (log) {
            log.set(details.logChanged)
          }

          return
        }

        if (details.end) {
          const command = commands[details.id]

          if (command) {
            delete commands[details.id]
            command.deferred.resolve()
          }
        }
      }

      communicator.on('command:enqueued', addCommand)
      communicator.on('command:update', updateCommand)

      return new Bluebird((resolve, reject) => {
<<<<<<< HEAD
        communicator.once('run:domain:fn', (err) => {
          if (err) {
            cleanup()
            communicator.off('queue:finished', cleanup)
            reject(err)
=======
        communicator.once('ran:domain:fn', resolve)
>>>>>>> 2bf3557a

            return
          }

          resolve()
        })

        if (!done) {
          communicator.once('queue:finished', cleanup)
        }

        // fired once the spec bridge is set up and ready to
        // receive messages
        communicator.once('bridge:ready', () => {
          state('readyForMultidomain', true)
          // let the proxy know to let the response for the secondary
          // domain html through, so the page will finish loading
          Cypress.backend('ready:for:domain')
        })

        cy.once('internal:window:load', ({ type }) => {
          if (type !== 'cross:domain') return

          // once the secondary domain page loads, send along the
          // user-specified callback to run in that domain
<<<<<<< HEAD
          communicator.toSpecBridge('run:domain:fn', {
            fn: fn.toString(),
            isDoneFnAvailable: !!done,
          })
=======
          try {
            communicator.toSpecBridge('run:domain:fn', {
              data,
              fn: callbackFn.toString(),
            })
          } catch (err: any) {
            const wrappedErr = $errUtils.errByPath('switchToDomain.run_domain_fn_errored', {
              error: err.message,
            })

            reject(wrappedErr)
          }
>>>>>>> 2bf3557a

          state('readyForMultidomain', false)
          // @ts-ignore
          cy.isAnticipatingMultidomain(false)
        })

        // this signals to the runner to create the spec bridge for
        // the specified domain
        communicator.emit('expect:domain', domain)
      })
    },
  })
}<|MERGE_RESOLUTION|>--- conflicted
+++ resolved
@@ -1,9 +1,6 @@
 import Bluebird from 'bluebird'
 import { createDeferred } from '../../util/deferred'
-<<<<<<< HEAD
-=======
 import $utils from '../../cypress/utils'
->>>>>>> 2bf3557a
 import $errUtils from '../../cypress/error_utils'
 
 export function addCommands (Commands, Cypress: Cypress.Cypress, cy: Cypress.cy, state: Cypress.State, config: Cypress.InternalConfig) {
@@ -30,13 +27,18 @@
   })
 
   Commands.addAll({
-<<<<<<< HEAD
     // this isn't fully implemented, but in place to be able to test out
     // the other parts of multidomain
-    switchToDomain (domain, doneOrFn, fn) {
+    switchToDomain<T> (domain: string, doneOrDataOrFn: T | Mocha.Done | (() => {}), dataOrFn?: T | (() => {}), fn?: (data?: T) => {}) {
       clearTimeout(timeoutId)
 
+      if (!config('experimentalMultiDomain')) {
+        $errUtils.throwErrByPath('switchToDomain.experiment_not_enabled')
+      }
+
       let done
+      let data
+      let callbackFn
 
       const cleanup = () => {
         communicator.off('command:enqueued', addCommand)
@@ -50,12 +52,22 @@
       }
 
       if (fn) {
-        done = doneOrFn
+        callbackFn = fn
+        done = doneOrDataOrFn
+        data = dataOrFn
 
         // if done has been provided to the test, allow the user to call done
         // from the switchToDomain context running in the secondary domain.
+      } else if (dataOrFn) {
+        callbackFn = dataOrFn
+
+        if (typeof doneOrDataOrFn === 'function') {
+          done = doneOrDataOrFn
+        } else {
+          data = doneOrDataOrFn
+        }
       } else {
-        fn = doneOrFn
+        callbackFn = doneOrDataOrFn
       }
 
       if (done) {
@@ -72,20 +84,7 @@
         communicator.once('done:called', doneAndCleanup)
       }
 
-      Cypress.log({
-=======
-    switchToDomain<T> (domain: string, dataOrFn: T | (() => {}), fn?: (data?: T) => {}) {
-      clearTimeout(timeoutId)
-
-      if (!config('experimentalMultiDomain')) {
-        $errUtils.throwErrByPath('switchToDomain.experiment_not_enabled')
-      }
-
-      const callbackFn = (fn ?? dataOrFn) as (data?: T) => {}
-      const data = fn ? dataOrFn : undefined
-
       const log = Cypress.log({
->>>>>>> 2bf3557a
         name: 'switchToDomain',
         type: 'parent',
         message: domain,
@@ -177,15 +176,11 @@
       communicator.on('command:update', updateCommand)
 
       return new Bluebird((resolve, reject) => {
-<<<<<<< HEAD
-        communicator.once('run:domain:fn', (err) => {
+        communicator.once('ran:domain:fn', (err) => {
           if (err) {
             cleanup()
             communicator.off('queue:finished', cleanup)
             reject(err)
-=======
-        communicator.once('ran:domain:fn', resolve)
->>>>>>> 2bf3557a
 
             return
           }
@@ -211,16 +206,11 @@
 
           // once the secondary domain page loads, send along the
           // user-specified callback to run in that domain
-<<<<<<< HEAD
-          communicator.toSpecBridge('run:domain:fn', {
-            fn: fn.toString(),
-            isDoneFnAvailable: !!done,
-          })
-=======
           try {
             communicator.toSpecBridge('run:domain:fn', {
               data,
               fn: callbackFn.toString(),
+              isDoneFnAvailable: !!done,
             })
           } catch (err: any) {
             const wrappedErr = $errUtils.errByPath('switchToDomain.run_domain_fn_errored', {
@@ -229,7 +219,6 @@
 
             reject(wrappedErr)
           }
->>>>>>> 2bf3557a
 
           state('readyForMultidomain', false)
           // @ts-ignore
