import { $Location, LocationObject } from '../cypress/location'
import type { StateFunc } from '../cypress/state'
import $utils from '../cypress/utils'
import * as cors from '@packages/network/lib/cors'

const getRemoteLocationFromCrossOriginWindow = (autWindow: Window): Promise<LocationObject> => {
  return new Promise((resolve, reject) => {
    const channel = new MessageChannel()

    channel.port1.onmessage = ({ data }) => {
      channel.port1.close()
      resolve($Location.create(data))
    }

    autWindow.postMessage('aut:cypress:location', '*', [channel.port2])
  })
}

const getRemoteLocationFromCrossOriginWindow = (autWindow: Window): Promise<LocationObject> => {
  return new Promise((resolve, reject) => {
    const channel = new MessageChannel()

    channel.port1.onmessage = ({ data }) => {
      channel.port1.close()
      resolve($Location.create(data))
    }

    autWindow.postMessage('aut:cypress:location', '*', [channel.port2])
  })
}

// eslint-disable-next-line @cypress/dev/arrow-body-multiline-braces
export const create = (state: StateFunc) => ({
  getRemoteLocation (key?: string | undefined, win?: Window) {
    try {
      const remoteUrl = $utils.locToString(win ?? state('window'))
      const location = $Location.create(remoteUrl)

      if (key) {
        return location[key]
      }

      return location
    } catch (e) {
      // it is possible we do not have access to the location
      // for example, if the app has redirected to a different origin
      return ''
    }
  },
  async getCrossOriginRemoteLocation (win?: Window): Promise<LocationObject> {
    const autWindow = win ?? state('window')

    if (!autWindow) {
      return $Location.create('')
    }

    let autLocation: LocationObject

    try {
      const remoteUrl = $utils.locToString(autWindow)

      autLocation = $Location.create(remoteUrl)
    } catch (e) {
<<<<<<< HEAD
      autLocation = await getRemoteLocationFromCrossOriginWindow(autWindow)
=======
      if (Cypress.config('experimentalSessionAndOrigin')) {
        autLocation = await getRemoteLocationFromCrossOriginWindow(autWindow)
      } else {
        autLocation = $Location.create('')
      }
>>>>>>> 823ffd0c
    }

    return autLocation
  },
<<<<<<< HEAD

  isRunnerAbleToCommunicateWithAut (): boolean {
    const autLocation = Cypress.state('autLocation')
    const isChromium = Cypress.isBrowser({ family: 'chromium' })

    // Special cases. About blanks is considered same origin as is an undefined AUT.
    if (!autLocation || autLocation?.href === 'about://blank' || autLocation?.href === 'about:blank' || (isChromium && Cypress.config['chromeWebSecurity'] === false)) {
      return true
    }

    const autOrigin = autLocation?.origin
    const commandOrigin = window.location.origin

    return autOrigin && cors.urlOriginsMatch(commandOrigin, autOrigin)
  },
=======
>>>>>>> 823ffd0c
})

export interface ILocation extends ReturnType<typeof create> {}<|MERGE_RESOLUTION|>--- conflicted
+++ resolved
@@ -1,20 +1,6 @@
 import { $Location, LocationObject } from '../cypress/location'
 import type { StateFunc } from '../cypress/state'
 import $utils from '../cypress/utils'
-import * as cors from '@packages/network/lib/cors'
-
-const getRemoteLocationFromCrossOriginWindow = (autWindow: Window): Promise<LocationObject> => {
-  return new Promise((resolve, reject) => {
-    const channel = new MessageChannel()
-
-    channel.port1.onmessage = ({ data }) => {
-      channel.port1.close()
-      resolve($Location.create(data))
-    }
-
-    autWindow.postMessage('aut:cypress:location', '*', [channel.port2])
-  })
-}
 
 const getRemoteLocationFromCrossOriginWindow = (autWindow: Window): Promise<LocationObject> => {
   return new Promise((resolve, reject) => {
@@ -61,37 +47,15 @@
 
       autLocation = $Location.create(remoteUrl)
     } catch (e) {
-<<<<<<< HEAD
-      autLocation = await getRemoteLocationFromCrossOriginWindow(autWindow)
-=======
       if (Cypress.config('experimentalSessionAndOrigin')) {
         autLocation = await getRemoteLocationFromCrossOriginWindow(autWindow)
       } else {
         autLocation = $Location.create('')
       }
->>>>>>> 823ffd0c
     }
 
     return autLocation
   },
-<<<<<<< HEAD
-
-  isRunnerAbleToCommunicateWithAut (): boolean {
-    const autLocation = Cypress.state('autLocation')
-    const isChromium = Cypress.isBrowser({ family: 'chromium' })
-
-    // Special cases. About blanks is considered same origin as is an undefined AUT.
-    if (!autLocation || autLocation?.href === 'about://blank' || autLocation?.href === 'about:blank' || (isChromium && Cypress.config['chromeWebSecurity'] === false)) {
-      return true
-    }
-
-    const autOrigin = autLocation?.origin
-    const commandOrigin = window.location.origin
-
-    return autOrigin && cors.urlOriginsMatch(commandOrigin, autOrigin)
-  },
-=======
->>>>>>> 823ffd0c
 })
 
 export interface ILocation extends ReturnType<typeof create> {}