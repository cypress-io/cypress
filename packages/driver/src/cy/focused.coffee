$dom = require("../dom")
$window = require("../dom/window")
$elements = require("../dom/elements")
$actionability = require("./actionability")

create = (state) ->

  documentHasFocus = () ->
    ## hardcode document has focus as true
    ## since the test should assume the window
    ## is in focus the entire time
    return true

  fireBlur = (el) ->
    win = $window.getWindowByElement(el)

    hasBlurred = false

<<<<<<< HEAD
    hasFocus = $elements.callNativeMethod(top.document, 'hasFocus')

    ## if our document does not have focus
    ## then that means that we need to attempt to
    ## bring our window into focus, and then figure
    ## out if the browser fires the native focus
    ## event - and if it doesn't, to flag this
    ## element as needing focus on the next action
    ## command
    if not hasFocus
      win.focus()

=======
>>>>>>> 17ac7dc2
    ## we need to bind to the blur event here
    ## because some browsers will not ever fire
    ## the blur event if the window itself is not
    ## currently blured
    cleanup = ->
      $elements.callNativeMethod(el, "removeEventListener", "blur", onBlur)

    onBlur = ->
      hasBlurred = true

    ## for simplicity we allow change events
    ## to be triggered by a manual blur
    $actionability.dispatchPrimedChangeEvents(state)

    $elements.callNativeMethod(el, "addEventListener", "blur", onBlur)

    $elements.callNativeMethod(el, "blur")

    cleanup()

    ## body will never emit focus events
    ## so we avoid simulating this
    if $elements.isBody(el)
      return

    ## fallback if our focus event never fires
    ## to simulate the focus + focusin
    if not hasBlurred
      simulateBlurEvent(el, win)

  simulateBlurEvent = (el, win) ->
    ## todo handle relatedTarget's per the spec
    focusoutEvt = new FocusEvent "focusout", {
      bubbles: true
      cancelable: false
      view: win
      relatedTarget: null
    }

    blurEvt = new FocusEvent "blur", {
      bubble: false
      cancelable: false
      view: win
      relatedTarget: null
    }

    el.dispatchEvent(blurEvt)
    el.dispatchEvent(focusoutEvt)

  fireFocus = (el) ->
    ## body will never emit focus events
    ## so we avoid simulating this
    if $elements.isBody(el)
      return

    ## if we are focusing a different element
    ## dispatch any primed change events
    ## we have to do this because our blur
    ## method might not get triggered if
    ## our window is in focus since the
    ## browser may fire blur events naturally
    $actionability.dispatchPrimedChangeEvents(state)

    win = $window.getWindowByElement(el)
    
    if el is win
      return

    ## store the current focused element
    ## since when we call .focus() it will change
    $focused = getFocused()

    hasFocused = false

<<<<<<< HEAD
    hasFocus = $elements.callNativeMethod(top.document, 'hasFocus')

    ## if our document does not have focus
    ## then that means that we need to attempt to
    ## bring our window into focus, and then figure
    ## out if the browser fires the native focus
    ## event - and if it doesn't, to flag this
    ## element as needing focus on the next action
    ## command
    if not hasFocus
      win.focus()

=======
>>>>>>> 17ac7dc2
    ## we need to bind to the focus event here
    ## because some browsers will not ever fire
    ## the focus event if the window itself is not
    ## currently focused
    cleanup = ->
      $elements.callNativeMethod(el, "removeEventListener", "focus", onFocus)

    onFocus = ->
      hasFocused = true

    $elements.callNativeMethod(el, "addEventListener", "focus", onFocus)

    $elements.callNativeMethod(el, "focus")

    cleanup()

    ## fallback if our focus event never fires
    ## to simulate the focus + focusin
    if not hasFocused

      ## only blur if we have a focused element AND its not
      ## currently ourselves!
      if $focused and $focused.get(0) isnt el
        ## additionally make sure that this isnt
        ## the window, since that does not steal focus
        ## or actually change the activeElement
        if not $window.isWindow(el)
          fireBlur($focused.get(0))

      simulateFocusEvent(el, win)

  simulateFocusEvent = (el, win) ->
    ## todo handle relatedTarget's per the spec
    focusinEvt = new FocusEvent "focusin", {
      bubbles: true
      view: win
      relatedTarget: null
    }

    focusEvt = new FocusEvent "focus", {
      view: win
      relatedTarget: null
    }

    ## not fired in the correct order per w3c spec
    ## because chrome chooses to fire focus before focusin
    ## and since we have a simulation fallback we end up
    ## doing it how chrome does it
    ## http://www.w3.org/TR/DOM-Level-3-Events/#h-events-focusevent-event-order
    el.dispatchEvent(focusEvt)
    el.dispatchEvent(focusinEvt)

  interceptFocus = (el, contentWindow, focusOption) ->
    ## normally programmatic focus calls cause "primed" focus/blur
    ## events if the window is not in focus
    ## so we fire fake events to act as if the window
    ## is always in focus
<<<<<<< HEAD

=======
>>>>>>> 17ac7dc2
    $focused = getFocused()

    if $elements.isFocusable($dom.wrap(el)) && (!$focused || $focused[0] isnt el)
      fireFocus(el)
<<<<<<< HEAD
=======
      return
>>>>>>> 17ac7dc2

    $elements.callNativeMethod(el, 'focus')
    return

  interceptBlur = (el) ->
    ## normally programmatic blur calls cause "primed" focus/blur
    ## events if the window is not in focus
    ## so we fire fake events to act as if the window
    ## is always in focus.
    $focused = getFocused()
<<<<<<< HEAD
    if $focused && $focused[0] is el
      fireBlur(el)

    $elements.callNativeMethod(el, 'blur')
    return

=======

    if $focused && $focused[0] is el
      fireBlur(el)
      return

    $elements.callNativeMethod(el, 'blur')
    return
>>>>>>> 17ac7dc2

  needsFocus = ($elToFocus, $previouslyFocusedEl) ->
    $focused = getFocused()

    ## if we dont have a focused element
    ## we know we want to fire a focus event
    return true if not $focused

    ## if we didnt have a previously focused el
    ## then always return true
    return true if not $previouslyFocusedEl

    ## if we are attemping to focus a differnet element
    ## than the one we currently have, we know we want
    ## to fire a focus event
    return true if $focused.get(0) isnt $elToFocus.get(0)

    ## if our focused element isnt the same as the previously
    ## focused el then what probably happened is our mouse
    ## down event caused our element to receive focuse
    ## without the browser sending the focus event
    ## which happens when the window isnt in focus
    return true if $previouslyFocusedEl.get(0) isnt $focused.get(0)

    return false

  getFocused = ->
    { activeElement } = state("document")

    if $dom.isFocused(activeElement)
      return $dom.wrap(activeElement)

    return null

  return {
    fireBlur

    fireFocus

    needsFocus

    getFocused

    interceptFocus

    interceptBlur,

    documentHasFocus,
  }

module.exports = {
  create
}<|MERGE_RESOLUTION|>--- conflicted
+++ resolved
@@ -16,21 +16,6 @@
 
     hasBlurred = false
 
-<<<<<<< HEAD
-    hasFocus = $elements.callNativeMethod(top.document, 'hasFocus')
-
-    ## if our document does not have focus
-    ## then that means that we need to attempt to
-    ## bring our window into focus, and then figure
-    ## out if the browser fires the native focus
-    ## event - and if it doesn't, to flag this
-    ## element as needing focus on the next action
-    ## command
-    if not hasFocus
-      win.focus()
-
-=======
->>>>>>> 17ac7dc2
     ## we need to bind to the blur event here
     ## because some browsers will not ever fire
     ## the blur event if the window itself is not
@@ -105,21 +90,6 @@
 
     hasFocused = false
 
-<<<<<<< HEAD
-    hasFocus = $elements.callNativeMethod(top.document, 'hasFocus')
-
-    ## if our document does not have focus
-    ## then that means that we need to attempt to
-    ## bring our window into focus, and then figure
-    ## out if the browser fires the native focus
-    ## event - and if it doesn't, to flag this
-    ## element as needing focus on the next action
-    ## command
-    if not hasFocus
-      win.focus()
-
-=======
->>>>>>> 17ac7dc2
     ## we need to bind to the focus event here
     ## because some browsers will not ever fire
     ## the focus event if the window itself is not
@@ -177,18 +147,11 @@
     ## events if the window is not in focus
     ## so we fire fake events to act as if the window
     ## is always in focus
-<<<<<<< HEAD
-
-=======
->>>>>>> 17ac7dc2
     $focused = getFocused()
 
     if $elements.isFocusable($dom.wrap(el)) && (!$focused || $focused[0] isnt el)
       fireFocus(el)
-<<<<<<< HEAD
-=======
-      return
->>>>>>> 17ac7dc2
+      return
 
     $elements.callNativeMethod(el, 'focus')
     return
@@ -199,22 +162,13 @@
     ## so we fire fake events to act as if the window
     ## is always in focus.
     $focused = getFocused()
-<<<<<<< HEAD
+
     if $focused && $focused[0] is el
       fireBlur(el)
+      return
 
     $elements.callNativeMethod(el, 'blur')
     return
-
-=======
-
-    if $focused && $focused[0] is el
-      fireBlur(el)
-      return
-
-    $elements.callNativeMethod(el, 'blur')
-    return
->>>>>>> 17ac7dc2
 
   needsFocus = ($elToFocus, $previouslyFocusedEl) ->
     $focused = getFocused()
