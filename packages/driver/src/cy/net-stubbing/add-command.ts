import _ from 'lodash'

import {
  RouteHandler,
  RouteMatcherOptions,
  RouteMatcher,
  StaticResponse,
  HttpRequestInterceptor,
  PLAIN_FIELDS,
  STRING_MATCHER_FIELDS,
  DICT_STRING_MATCHER_FIELDS,
  AnnotatedRouteMatcherOptions,
  AnnotatedStringMatcher,
  NetEvent,
  StringMatcher,
  NumberMatcher,
} from '@packages/net-stubbing/lib/types'
import {
  validateStaticResponse,
  getBackendStaticResponse,
  hasStaticResponseKeys,
  hasRouteMatcherKeys,
} from './static-response-utils'
import { registerEvents } from './events'
import $errUtils from '../../cypress/error_utils'
import $utils from '../../cypress/utils'

const lowercaseFieldNames = (headers: { [fieldName: string]: any }) => _.mapKeys(headers, (v, k) => _.toLower(k))

/**
 * Get all STRING_MATCHER_FIELDS paths plus any extra fields the user has added within
 * DICT_STRING_MATCHER_FIELDS objects
 */
function getAllStringMatcherFields (options: RouteMatcherOptions): string[] {
  // add the nested DictStringMatcher values to the list of fields to annotate
  return _.chain(DICT_STRING_MATCHER_FIELDS)
  .map((field): string[] | string => {
    const value = options[field]

    if (value) {
      // if this DICT_STRING_MATCHER is set, return a list of the prop paths
      return _.keys(value).map((key) => {
        return `${field}.${key}`
      })
    }

    return ''
  })
  .compact()
  .flatten()
  .concat(STRING_MATCHER_FIELDS)
  .value()
}

/**
 * Annotate non-primitive types so that they can be passed to the backend and re-hydrated.
 */
function annotateMatcherOptionsTypes (options: RouteMatcherOptions) {
  const ret: AnnotatedRouteMatcherOptions = {}

  getAllStringMatcherFields(options).forEach((field) => {
    const value = _.get(options, field)

    if (value) {
      _.set(ret, field, {
        type: (isRegExp(value)) ? 'regex' : 'glob',
        value: value.toString(),
      } as AnnotatedStringMatcher)
    }
  })

<<<<<<< HEAD
  const noAnnotationRequiredFields: (keyof RouteMatcherOptions)[] = ['https', 'port']

  _.extend(ret, _.pick(options, noAnnotationRequiredFields))
=======
  _.extend(ret, _.pick(options, PLAIN_FIELDS))
>>>>>>> f6a5d1ea

  return ret
}

function getUniqueId () {
  return `${Number(new Date()).toString()}-${_.uniqueId()}`
}

function isHttpRequestInterceptor (obj): obj is HttpRequestInterceptor {
  return typeof obj === 'function'
}

function isRegExp (obj): obj is RegExp {
  return obj && (obj instanceof RegExp || obj.__proto__ === RegExp.prototype || obj.__proto__.constructor.name === 'RegExp')
}

function isStringMatcher (obj): obj is StringMatcher {
  return isRegExp(obj) || _.isString(obj)
}

function isNumberMatcher (obj): obj is NumberMatcher {
  return Array.isArray(obj) ? _.every(obj, _.isNumber) : _.isNumber(obj)
}

function validateRouteMatcherOptions (routeMatcher: RouteMatcherOptions): { isValid: boolean, message?: string } {
  const err = (message) => {
    return { isValid: false, message }
  }

  if (_.isEmpty(routeMatcher)) {
    return err('The RouteMatcher does not contain any keys. You must pass something to match on.')
  }

  const stringMatcherFields = getAllStringMatcherFields(routeMatcher)

  for (const path of stringMatcherFields) {
    const v = _.get(routeMatcher, path)

    if (_.has(routeMatcher, path) && !isStringMatcher(v)) {
      return err(`\`${path}\` must be a string or a regular expression.`)
    }
  }

<<<<<<< HEAD
  const booleanProps = ['https']
=======
  const booleanProps = ['https', 'matchUrlAgainstPath', 'middleware']
>>>>>>> f6a5d1ea

  for (const prop of booleanProps) {
    if (_.has(routeMatcher, prop) && !_.isBoolean(routeMatcher[prop])) {
      return err(`\`${prop}\` must be a boolean.`)
    }
  }

  if (_.has(routeMatcher, 'port') && !isNumberMatcher(routeMatcher.port)) {
    return err('`port` must be a number or a list of numbers.')
  }

  if (_.has(routeMatcher, 'headers')) {
    const knownFieldNames: string[] = []

    for (const k in routeMatcher.headers) {
      if (knownFieldNames.includes(k.toLowerCase())) {
        return err(`\`${k}\` was specified more than once in \`headers\`. Header fields can only be matched once (HTTP header field names are case-insensitive).`)
      }

      knownFieldNames.push(k)
    }
  }

  return { isValid: true }
}

export function addCommand (Commands, Cypress: Cypress.Cypress, cy: Cypress.cy, state: Cypress.State) {
  const { emitNetEvent } = registerEvents(Cypress, cy)

  function getNewRouteLog (matcher: RouteMatcherOptions, isStubbed: boolean, alias: string | void, staticResponse?: StaticResponse) {
    let obj: Partial<Cypress.LogConfig> = {
      name: 'route',
      instrument: 'route',
      isStubbed,
      numResponses: 0,
      consoleProps: () => {
        return {
          Method: obj.method,
          URL: obj.url,
          Status: obj.status,
          'Route Matcher': matcher,
          'Static Response': staticResponse,
          Alias: alias,
        }
      },
    }

    ;['method', 'url'].forEach((k) => {
      if (matcher[k]) {
        obj[k] = String(matcher[k]) // stringify RegExp
      } else {
        obj[k] = '*'
      }
    })

    if (staticResponse) {
      if (staticResponse.statusCode) {
        obj.status = staticResponse.statusCode
      } else {
        obj.status = 200
      }

      if (staticResponse.body) {
        obj.response = String(staticResponse.body)
      } else {
        obj.response = '< empty body >'
      }
    }

    if (!obj.response) {
      if (isStubbed) {
        obj.response = '< callback function >'
      } else {
        obj.response = '< passthrough >'
      }
    }

    if (alias) {
      obj.alias = alias
    }

    return Cypress.log(obj)
  }

  function addRoute (matcher: RouteMatcherOptions, handler?: RouteHandler) {
    const routeId = getUniqueId()

    const alias = cy.getNextAlias()

    let staticResponse: StaticResponse | undefined = undefined
    let hasInterceptor = false

    if (isHttpRequestInterceptor(handler)) {
      hasInterceptor = true
    } else if (_.isString(handler)) {
      staticResponse = { body: handler }
    } else if (_.isObjectLike(handler)) {
      if (!hasStaticResponseKeys(handler)) {
        // the user has not supplied any of the StaticResponse keys, assume it's a JSON object
        // that should become the body property
        handler = {
          body: handler,
        }
      }

      validateStaticResponse('cy.intercept', <StaticResponse>handler)

      staticResponse = handler as StaticResponse
    } else if (!_.isUndefined(handler)) {
      // a handler was passed but we dunno what it's supposed to be
      return $errUtils.throwErrByPath('net_stubbing.intercept.invalid_handler', { args: { handler } })
    }

    const routeMatcher = annotateMatcherOptionsTypes(matcher)

    if (routeMatcher.headers) {
      // HTTP header names are case-insensitive, lowercase the matcher so it works as expected
      // @see https://github.com/cypress-io/cypress/issues/8921
      routeMatcher.headers = lowercaseFieldNames(routeMatcher.headers)
    }

    if (routeMatcher.middleware && !hasInterceptor) {
      return $errUtils.throwErrByPath('net_stubbing.intercept.invalid_middleware_handler', { args: { handler } })
    }

    const frame: NetEvent.ToServer.AddRoute = {
      routeId,
      hasInterceptor,
      routeMatcher,
    }

    if (staticResponse) {
      frame.staticResponse = getBackendStaticResponse(staticResponse)
    }

    state('routes')[routeId] = {
      log: getNewRouteLog(matcher, !!handler, alias, staticResponse),
      options: matcher,
      handler,
      hitCount: 0,
      requests: {},
      command: state('current'),
    }

    if (alias) {
      state('routes')[routeId].alias = alias
    }

    return emitNetEvent('route:added', frame)
  }

  function intercept (matcher: RouteMatcher, handler?: RouteHandler | StringMatcher | RouteMatcherOptions, arg2?: RouteHandler) {
    function getMatcherOptions (): RouteMatcherOptions {
      if (_.isString(matcher) && hasRouteMatcherKeys(handler)) {
        // url, mergeRouteMatcher, handler
        // @ts-ignore
        if (handler.url) {
          return $errUtils.throwErrByPath('net_stubbing.intercept.no_duplicate_url')
        }

        if (!arg2) {
          return $errUtils.throwErrByPath('net_stubbing.intercept.handler_required')
        }

        const opts = {
          url: matcher,
          matchUrlAgainstPath: true,
          ...handler as RouteMatcherOptions,
        }

        handler = arg2

        return opts
      }

      if (_.isString(matcher) && $utils.isValidHttpMethod(matcher) && isStringMatcher(handler)) {
        // method, url, handler?
        const url = handler as StringMatcher

        handler = arg2

        return {
          method: matcher,
          url,
        }
      }

      if (isStringMatcher(matcher)) {
        // url, handler?
        return {
          url: matcher,
        }
      }

      return matcher
    }

    const routeMatcherOptions = getMatcherOptions()
    const { isValid, message } = validateRouteMatcherOptions(routeMatcherOptions)

    if (!isValid) {
      $errUtils.throwErrByPath('net_stubbing.intercept.invalid_route_matcher', { args: { message, matcher: routeMatcherOptions } })
    }

    return addRoute(routeMatcherOptions, handler as RouteHandler)
    .then(() => null)
  }

  Commands.addAll({ intercept })
}<|MERGE_RESOLUTION|>--- conflicted
+++ resolved
@@ -69,13 +69,7 @@
     }
   })
 
-<<<<<<< HEAD
-  const noAnnotationRequiredFields: (keyof RouteMatcherOptions)[] = ['https', 'port']
-
-  _.extend(ret, _.pick(options, noAnnotationRequiredFields))
-=======
   _.extend(ret, _.pick(options, PLAIN_FIELDS))
->>>>>>> f6a5d1ea
 
   return ret
 }
@@ -119,11 +113,7 @@
     }
   }
 
-<<<<<<< HEAD
-  const booleanProps = ['https']
-=======
-  const booleanProps = ['https', 'matchUrlAgainstPath', 'middleware']
->>>>>>> f6a5d1ea
+  const booleanProps = ['https', 'middleware']
 
   for (const prop of booleanProps) {
     if (_.has(routeMatcher, prop) && !_.isBoolean(routeMatcher[prop])) {
@@ -290,7 +280,6 @@
 
         const opts = {
           url: matcher,
-          matchUrlAgainstPath: true,
           ...handler as RouteMatcherOptions,
         }
 
