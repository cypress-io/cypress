--- conflicted
+++ resolved
@@ -152,11 +152,6 @@
       .try(() => {
         // If command is not same origin, this will throw an error. also, in this instance, this is cy
         this.ensureCommandCanCommunicateWithAUT()
-<<<<<<< HEAD
-
-        return fn()
-=======
->>>>>>> 823ffd0c
       })
       .catch((err) => {
         options.error = err
@@ -165,13 +160,9 @@
       })
     }
 
-<<<<<<< HEAD
-    return retryValue()
-=======
     return retryValue().then(() => {
       return fn()
     })
->>>>>>> 823ffd0c
   },
 })
 
