--- conflicted
+++ resolved
@@ -16,17 +16,11 @@
 type WriteFileOptions = Partial<Cypress.WriteFileOptions & Cypress.Timeoutable>
 
 export default (Commands, Cypress, cy, state) => {
-<<<<<<< HEAD
-  Commands.addQuery('readFile', function readFile (file: string, encoding: Cypress.Encodings | ReadFileOptions | undefined, userOptions?: ReadFileOptions) {
-    const userArgs = trimUserArgs([file, encoding, _.isObject(userOptions) ? { ...userOptions } : undefined])
-=======
-  Commands.addAll({
-    readFile (file: string, encoding: Cypress.Encodings | ReadFileOptions | undefined, userOptions?: ReadFileOptions, ...extras: never[]) {
-      // privileged commands need to send any and all args, even if not part
-      // of their API, so they can be compared to the args collected when the
-      // command is invoked
-      const userArgs = trimUserArgs([file, encoding, _.isObject(userOptions) ? { ...userOptions } : undefined, ...extras])
->>>>>>> eea99aed
+  Commands.addQuery('readFile', function readFile (file: string, encoding: Cypress.Encodings | ReadFileOptions | undefined, userOptions?: ReadFileOptions, ...extras: never[]) {
+    // privileged commands need to send any and all args, even if not part
+    // of their API, so they can be compared to the args collected when the
+    // command is invoked
+    const userArgs = trimUserArgs([file, encoding, _.isObject(userOptions) ? { ...userOptions } : undefined, ...extras])
 
     if (_.isObject(encoding)) {
       userOptions = encoding
@@ -160,17 +154,12 @@
     }
   })
 
-<<<<<<< HEAD
   Commands.addAll({
-    writeFile (fileName: string, contents: string, encoding: Cypress.Encodings | WriteFileOptions | undefined, userOptions: WriteFileOptions) {
-      const userArgs = trimUserArgs([fileName, contents, encoding, _.isObject(userOptions) ? { ...userOptions } : undefined])
-=======
     writeFile (fileName: string, contents: string, encoding: Cypress.Encodings | WriteFileOptions | undefined, userOptions: WriteFileOptions, ...extras: never[]) {
       // privileged commands need to send any and all args, even if not part
       // of their API, so they can be compared to the args collected when the
       // command is invoked
       const userArgs = trimUserArgs([fileName, contents, encoding, _.isObject(userOptions) ? { ...userOptions } : undefined, ...extras])
->>>>>>> eea99aed
 
       if (_.isObject(encoding)) {
         userOptions = encoding
