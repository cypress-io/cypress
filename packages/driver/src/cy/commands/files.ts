import _ from 'lodash'
import { basename } from 'path'

import $errUtils from '../../cypress/error_utils'
import type { Log } from '../../cypress/log'
import { runPrivilegedCommand } from '../../util/privileged_channel'

interface InternalWriteFileOptions extends Partial<Cypress.WriteFileOptions & Cypress.Timeoutable> {
  _log?: Log
  timeout: number
}

interface ReadFileOptions extends Partial<Cypress.Loggable & Cypress.Timeoutable> {
  encoding?: Cypress.Encodings
}
type WriteFileOptions = Partial<Cypress.WriteFileOptions & Cypress.Timeoutable>

export default (Commands, Cypress, cy, state) => {
  Commands.addQuery('readFile', function readFile (file: string, encoding: Cypress.Encodings | ReadFileOptions | undefined, userOptions?: ReadFileOptions, ...extras: never[]) {
    if (_.isObject(encoding)) {
      userOptions = encoding
      encoding = userOptions.encoding
    }

    userOptions = userOptions || {}

    encoding = encoding === undefined ? 'utf8' : encoding

    const timeout = userOptions.timeout ?? Cypress.config('defaultCommandTimeout') as number

    this.set('timeout', timeout)
    this.set('ensureExistenceFor', 'subject')

    const log = userOptions.log !== false && Cypress.log({ message: file, timeout })

    if (!file || !_.isString(file)) {
      $errUtils.throwErrByPath('files.invalid_argument', {
        args: { cmd: 'readFile', file },
      })
    }

    let fileResult: any = null
    let filePromise: Promise<void> | null = null
    let mostRecentError = $errUtils.cypressErrByPath('files.read_timed_out', {
      args: { file },
    })

    const createFilePromise = () => {
      // If we already have a pending request to the backend, we'll wait
      // for that one to resolve instead of creating a new one.
      if (filePromise) {
        return
      }

      fileResult = null
      filePromise = runPrivilegedCommand({
        commandName: 'readFile',
        cy,
        Cypress: (Cypress as unknown) as InternalCypress.Cypress,
        options: {
          file,
          encoding,
        },
      })
      .timeout(timeout)
      .then((result) => {
        // https://github.com/cypress-io/cypress/issues/1558
        // https://github.com/cypress-io/cypress/issues/20683
        // We invoke Buffer.from() in order to transform this from an ArrayBuffer -
        // which socket.io uses to transfer the file over the websocket - into a `Buffer`.
        if (encoding === null && result.contents !== null) {
          result.contents = Buffer.from(result.contents)
        }

        // Add the filename to the current command, in case we need it later (such as when storing an alias)
        state('current').set('fileName', basename(result.filePath))

        fileResult = result
      })
      .catch((err) => {
        if (err.name === 'TimeoutError') {
          $errUtils.throwErrByPath('files.timed_out', {
            args: { cmd: 'readFile', file, timeout },
            retry: false,
          })
        }

        if (err.isNonSpec) {
          $errUtils.throwErrByPath('miscellaneous.non_spec_invocation', {
            args: { cmd: 'readFile' },
          })
        }

        // Non-ENOENT errors are not retried
        if (err.code !== 'ENOENT') {
          $errUtils.throwErrByPath('files.unexpected_error', {
            args: { cmd: 'readFile', action: 'read', file, filePath: err.filePath, error: err.message },
            errProps: { retry: false },
          })
        }

        // We have a ENOENT error - the file doesn't exist. Whether this is an error or not is deterimened
        // by verifyUpcomingAssertions, when the command_queue receives the null file contents.
        fileResult = { contents: null, filePath: err.filePath }
      })
      .catch((err) => mostRecentError = err)
      // Pass or fail, we always clear the filePromise, so future retries know there's no
      // live request to the server.
      .finally(() => filePromise = null)
    }

    // When an assertion attached to this command fails, then we want to throw away the existing result
    // and create a new promise to read a new one.
    this.set('onFail', (err, timedOut) => {
      if (err.type === 'existence') {
        // file exists but it shouldn't - or - file doesn't exist but it should
        const errPath = fileResult.contents ? 'files.existent' : 'files.nonexistent'
        const { message, docsUrl } = $errUtils.cypressErrByPath(errPath, {
          args: { cmd: 'readFile', file, filePath: fileResult.filePath },
        })

        err.message = message
        err.docsUrl = docsUrl
      }

      createFilePromise()
    })

<<<<<<< HEAD
    return () => {
      // Once we've read a file, that remains the result, unless it's cleared
      // because of a failed assertion in `onFail` above.
      if (fileResult) {
        const props = {
          'Contents': fileResult?.contents,
          'File Path': fileResult?.filePath,
        }

        log && state('current') === this && log.set('consoleProps', () => props)

        return fileResult.contents
=======
      const verifyAssertions = () => {
        return runPrivilegedCommand({
          commandName: 'readFile',
          cy,
          Cypress: (Cypress as unknown) as InternalCypress.Cypress,
          options: {
            file,
            encoding: options.encoding,
          },
        })
        .timeout(options.timeout)
        .catch((err) => {
          if (err.name === 'TimeoutError') {
            $errUtils.throwErrByPath('files.timed_out', {
              onFail: options._log,
              args: { cmd: 'readFile', file, timeout: options.timeout },
            })
          }

          if (err.isNonSpec) {
            $errUtils.throwErrByPath('miscellaneous.non_spec_invocation', {
              args: { cmd: 'readFile' },
            })
          }

          // Non-ENOENT errors are not retried
          if (err.code !== 'ENOENT') {
            $errUtils.throwErrByPath('files.unexpected_error', {
              onFail: options._log,
              args: { cmd: 'readFile', action: 'read', file, filePath: err.filePath, error: err.message },
            })
          }

          return {
            contents: null,
            filePath: err.filePath,
          }
        }).then(({ filePath, contents }) => {
          // https://github.com/cypress-io/cypress/issues/1558
          // https://github.com/cypress-io/cypress/issues/20683
          // We invoke Buffer.from() in order to transform this from an ArrayBuffer -
          // which socket.io uses to transfer the file over the websocket - into a `Buffer`.
          if (options.encoding === null && contents !== null) {
            contents = Buffer.from(contents)
          }

          // Add the filename as a symbol, in case we need it later (such as when storing an alias)
          try {
            state('current').set('fileName', basename(filePath))
          } catch (e) {
            // as of Webpack 5, the "path-browserify" polyfill requires the "path"
            // argument in "basename" to be a string. Otherwise, the function throws.
            // when this happens, we want to set the filename to "undefined" as fallback behavior.
            state('current').set('fileName', 'undefined')
          }

          consoleProps['File Path'] = filePath
          consoleProps['Contents'] = contents

          return cy.verifyUpcomingAssertions(contents, options, {
            ensureExistenceFor: 'subject',
            onFail (err) {
              if (err.type !== 'existence') {
                return
              }

              // file exists but it shouldn't - or - file doesn't exist but it should
              const errPath = contents ? 'files.existent' : 'files.nonexistent'
              const { message, docsUrl } = $errUtils.cypressErrByPath(errPath, {
                args: { cmd: 'readFile', file, filePath },
              })

              err.message = message
              err.docsUrl = docsUrl
            },
            onRetry: verifyAssertions,
          })
        })
>>>>>>> dbddcc1f
      }

      createFilePromise()

      // If we don't have a result, then the promise is pending.
      // Throw an error and wait for the promise to eventually resolve on a future retry.
      throw mostRecentError
    }
  })

  Commands.addAll({
    writeFile (fileName: string, contents: string, encoding: Cypress.Encodings | WriteFileOptions | undefined, userOptions: WriteFileOptions, ...extras: never[]) {
      if (_.isObject(encoding)) {
        userOptions = encoding
        encoding = undefined
      }

      userOptions = userOptions || {}

      const options: InternalWriteFileOptions = _.defaults({}, userOptions, {
        // https://github.com/cypress-io/cypress/issues/1558
        // If no encoding is specified, then Cypress has historically defaulted
        // to `utf8`, because of it's focus on text files. This is in contrast to
        // NodeJs, which defaults to binary. We allow users to pass in `null`
        // to restore the default node behavior.
        encoding: encoding === undefined ? 'utf8' : encoding,
        flag: userOptions.flag ? userOptions.flag : 'w',
        log: true,
        timeout: Cypress.config('defaultCommandTimeout'),
      })

      const consoleProps = {}

      if (options.log) {
        options._log = Cypress.log({
          message: fileName,
          timeout: options.timeout,
          consoleProps () {
            return consoleProps
          },
        })
      }

      if (!fileName || !_.isString(fileName)) {
        $errUtils.throwErrByPath('files.invalid_argument', {
          onFail: options._log,
          args: { cmd: 'writeFile', file: fileName },
        })
      }

      if (!(_.isString(contents) || _.isObject(contents))) {
        $errUtils.throwErrByPath('files.invalid_contents', {
          onFail: options._log,
          args: { contents },
        })
      }

      if (_.isObject(contents) && !Buffer.isBuffer(contents)) {
        contents = JSON.stringify(contents, null, 2)
      }

      // We clear the default timeout so we can handle
      // the timeout ourselves
      cy.clearTimeout()

      return runPrivilegedCommand({
        commandName: 'writeFile',
        cy,
        Cypress: (Cypress as unknown) as InternalCypress.Cypress,
        options: {
          fileName,
          contents,
          encoding: options.encoding,
          flag: options.flag,
        },
      })
      .timeout(options.timeout)
      .then(({ filePath, contents }) => {
        consoleProps['File Path'] = filePath
        consoleProps['Contents'] = contents

        return null
      })
      .catch((err) => {
        if (err.name === 'TimeoutError') {
          return $errUtils.throwErrByPath('files.timed_out', {
            onFail: options._log,
            args: { cmd: 'writeFile', file: fileName, timeout: options.timeout },
          })
        }

        if (err.isNonSpec) {
          return $errUtils.throwErrByPath('miscellaneous.non_spec_invocation', {
            args: { cmd: 'writeFile' },
          })
        }

        return $errUtils.throwErrByPath('files.unexpected_error', {
          onFail: options._log,
          args: { cmd: 'writeFile', action: 'write', file: fileName, filePath: err.filePath, error: err.message },
        })
      })
    },
  })
}<|MERGE_RESOLUTION|>--- conflicted
+++ resolved
@@ -72,8 +72,15 @@
           result.contents = Buffer.from(result.contents)
         }
 
-        // Add the filename to the current command, in case we need it later (such as when storing an alias)
-        state('current').set('fileName', basename(result.filePath))
+        // Add the filename as a symbol, in case we need it later (such as when storing an alias)
+        try {
+          state('current').set('fileName', basename(result.filePath))
+        } catch (e) {
+          // as of Webpack 5, the "path-browserify" polyfill requires the "path"
+          // argument in "basename" to be a string. Otherwise, the function throws.
+          // when this happens, we want to set the filename to "undefined" as fallback behavior.
+          state('current').set('fileName', 'undefined')
+        }
 
         fileResult = result
       })
@@ -126,7 +133,6 @@
       createFilePromise()
     })
 
-<<<<<<< HEAD
     return () => {
       // Once we've read a file, that remains the result, unless it's cleared
       // because of a failed assertion in `onFail` above.
@@ -139,86 +145,6 @@
         log && state('current') === this && log.set('consoleProps', () => props)
 
         return fileResult.contents
-=======
-      const verifyAssertions = () => {
-        return runPrivilegedCommand({
-          commandName: 'readFile',
-          cy,
-          Cypress: (Cypress as unknown) as InternalCypress.Cypress,
-          options: {
-            file,
-            encoding: options.encoding,
-          },
-        })
-        .timeout(options.timeout)
-        .catch((err) => {
-          if (err.name === 'TimeoutError') {
-            $errUtils.throwErrByPath('files.timed_out', {
-              onFail: options._log,
-              args: { cmd: 'readFile', file, timeout: options.timeout },
-            })
-          }
-
-          if (err.isNonSpec) {
-            $errUtils.throwErrByPath('miscellaneous.non_spec_invocation', {
-              args: { cmd: 'readFile' },
-            })
-          }
-
-          // Non-ENOENT errors are not retried
-          if (err.code !== 'ENOENT') {
-            $errUtils.throwErrByPath('files.unexpected_error', {
-              onFail: options._log,
-              args: { cmd: 'readFile', action: 'read', file, filePath: err.filePath, error: err.message },
-            })
-          }
-
-          return {
-            contents: null,
-            filePath: err.filePath,
-          }
-        }).then(({ filePath, contents }) => {
-          // https://github.com/cypress-io/cypress/issues/1558
-          // https://github.com/cypress-io/cypress/issues/20683
-          // We invoke Buffer.from() in order to transform this from an ArrayBuffer -
-          // which socket.io uses to transfer the file over the websocket - into a `Buffer`.
-          if (options.encoding === null && contents !== null) {
-            contents = Buffer.from(contents)
-          }
-
-          // Add the filename as a symbol, in case we need it later (such as when storing an alias)
-          try {
-            state('current').set('fileName', basename(filePath))
-          } catch (e) {
-            // as of Webpack 5, the "path-browserify" polyfill requires the "path"
-            // argument in "basename" to be a string. Otherwise, the function throws.
-            // when this happens, we want to set the filename to "undefined" as fallback behavior.
-            state('current').set('fileName', 'undefined')
-          }
-
-          consoleProps['File Path'] = filePath
-          consoleProps['Contents'] = contents
-
-          return cy.verifyUpcomingAssertions(contents, options, {
-            ensureExistenceFor: 'subject',
-            onFail (err) {
-              if (err.type !== 'existence') {
-                return
-              }
-
-              // file exists but it shouldn't - or - file doesn't exist but it should
-              const errPath = contents ? 'files.existent' : 'files.nonexistent'
-              const { message, docsUrl } = $errUtils.cypressErrByPath(errPath, {
-                args: { cmd: 'readFile', file, filePath },
-              })
-
-              err.message = message
-              err.docsUrl = docsUrl
-            },
-            onRetry: verifyAssertions,
-          })
-        })
->>>>>>> dbddcc1f
       }
 
       createFilePromise()
