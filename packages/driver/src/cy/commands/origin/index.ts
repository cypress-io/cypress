import Bluebird from 'bluebird'
import $errUtils from '../../../cypress/error_utils'
import $stackUtils from '../../../cypress/stack_utils'
import { Validator } from './validator'
import { createUnserializableSubjectProxy } from './unserializable_subject_proxy'
import { serializeRunnable } from './util'
import { preprocessConfig, preprocessEnv, syncConfigToCurrentOrigin, syncEnvToCurrentOrigin } from '../../../util/config'
import { $Location } from '../../../cypress/location'
import { LogUtils } from '../../../cypress/log'
import logGroup from '../../logGroup'
import type { StateFunc } from '../../../cypress/state'

const reHttp = /^https?:\/\//

const normalizeOrigin = (urlOrDomain) => {
  let origin = urlOrDomain

  // If just a domain, convert it to an origin by adding the protocol
  if (!reHttp.test(urlOrDomain)) {
    origin = `https://${urlOrDomain}`
  }

  return $Location.normalize(origin)
}

export default (Commands, Cypress: Cypress.Cypress, cy: Cypress.cy, state: StateFunc, config: Cypress.InternalConfig) => {
  const communicator = Cypress.primaryOriginCommunicator

  Commands.addAll({
    origin<T> (urlOrDomain: string, optionsOrFn: { args: T } | (() => {}), fn?: (args?: T) => {}) {
      if (Cypress.isBrowser('webkit')) {
        return $errUtils.throwErrByPath('webkit.origin')
      }

      const userInvocationStack = state('current').get('userInvocationStack')

      // store the invocation stack in the case that `cy.origin` errors
      communicator.userInvocationStack = userInvocationStack

      // this command runs for as long as the commands in the secondary
      // origin run, so it can't have its own timeout
      cy.clearTimeout()

      if (!config('experimentalSessionAndOrigin')) {
        $errUtils.throwErrByPath('origin.experiment_not_enabled')
      }

      let options
      let callbackFn

      if (fn) {
        callbackFn = fn
        options = optionsOrFn
      } else {
        callbackFn = optionsOrFn
        options = {
          args: undefined,
        }
      }

      let log

      logGroup(Cypress, {
        name: 'origin',
        type: 'parent',
        message: urlOrDomain,
        // @ts-ignore TODO: revisit once log-grouping has more implementations
      }, (_log) => {
        log = _log
      })

      const validator = new Validator({
        log,
      })

      validator.validate({
        callbackFn,
        options,
        urlOrDomain,
      })

      // use URL to ensure unicode characters are correctly handled
      const url = new URL(normalizeOrigin(urlOrDomain)).toString()
      const location = $Location.create(url)

      validator.validateLocation(location, urlOrDomain)

      const originPolicy = location.originPolicy

      // This is intentionally not reset after leaving the cy.origin command.
      cy.state('latestActiveOriginPolicy', originPolicy)
      // This is set while IN the cy.origin command.
      cy.state('currentActiveOriginPolicy', originPolicy)

      return new Bluebird((resolve, reject, onCancel) => {
        const cleanup = ({ readyForOriginFailed }: {readyForOriginFailed?: boolean} = {}): void => {
          cy.state('currentActiveOriginPolicy', undefined)

          communicator.off('queue:finished', onQueueFinished)
          communicator.off('sync:globals', onSyncGlobals)
        }

        onCancel && onCancel(() => {
          cleanup()
        })

        const _resolve = ({ subject, unserializableSubjectType }) => {
          cleanup()
          resolve(unserializableSubjectType ? createUnserializableSubjectProxy(unserializableSubjectType) : subject)
        }

        const _reject = (err, cleanupOptions: {readyForOriginFailed?: boolean} = {}) => {
          cleanup(cleanupOptions)
          log?.error(err)
          reject(err)
        }

        const onQueueFinished = ({ err, subject, unserializableSubjectType }) => {
          if (err) {
            return _reject(err)
          }

          _resolve({ subject, unserializableSubjectType })
        }

        const onSyncGlobals = ({ config, env }) => {
          syncConfigToCurrentOrigin(config)
          syncEnvToCurrentOrigin(env)
        }

        communicator.once('sync:globals', onSyncGlobals)

        communicator.once('ran:origin:fn', (details) => {
          const { subject, unserializableSubjectType, err, finished } = details

          if (err) {
            if (err?.name === 'ReferenceError') {
              const wrappedErr = $errUtils.errByPath('origin.ran_origin_fn_reference_error', {
                error: err.message,
              })

              wrappedErr.name = err.name
              wrappedErr.stack = $stackUtils.replacedStack(wrappedErr, err.stack)

              // Prevent cypress from trying to add the function to the error log
              wrappedErr.onFail = () => {}

              return _reject(wrappedErr)
            }

            return _reject(err)
          }

          // if there are not commands and a synchronous return from the callback,
          // this resolves immediately
          if (finished || subject || unserializableSubjectType) {
            _resolve({ subject, unserializableSubjectType })
          }
        })

        communicator.once('queue:finished', onQueueFinished)

        // We don't unbind this even after queue:finished, because an async
        // error could be thrown after the queue is done, but make sure not
        // to stack up listeners on it after it's originally bound
        if (!communicator.listeners('uncaught:error').length) {
          communicator.once('uncaught:error', ({ err }) => {
            cy.fail(err, { async: true })
          })
        }

        // fired once the spec bridge is set up and ready to receive messages
        communicator.once('bridge:ready', async (_data, specBridgeOriginPolicy) => {
          if (specBridgeOriginPolicy === originPolicy) {
            // now that the spec bridge is ready, instantiate Cypress with the current app config and environment variables for initial sync when creating the instance
            communicator.toSpecBridge(originPolicy, 'initialize:cypress', {
              config: preprocessConfig(Cypress.config()),
              env: preprocessEnv(Cypress.env()),
            })

            // Attach the spec bridge to the window to be tested.
            communicator.toSpecBridge(originPolicy, 'attach:to:window')

            const fn = _.isFunction(callbackFn) ? callbackFn.toString() : callbackFn

            // once the secondary origin page loads, send along the
            // user-specified callback to run in that origin
            try {
              communicator.toSpecBridge(originPolicy, 'run:origin:fn', {
                args: options?.args || undefined,
                fn,
                // let the spec bridge version of Cypress know if config read-only values can be overwritten since window.top cannot be accessed in cross-origin iframes
                // this should only be used for internal testing. Cast to boolean to guarantee serialization
                // @ts-ignore
                skipConfigValidation: !!window.top.__cySkipValidateConfig,
                state: {
                  viewportWidth: Cypress.state('viewportWidth'),
                  viewportHeight: Cypress.state('viewportHeight'),
                  runnable: serializeRunnable(Cypress.state('runnable')),
                  duringUserTestExecution: Cypress.state('duringUserTestExecution'),
                  hookId: Cypress.state('hookId'),
                  originCommandBaseUrl: location.href,
                  isStable: Cypress.state('isStable'),
<<<<<<< HEAD
                  autOrigin: Cypress.state('autOrigin'),
                  crossOriginCookies: Cypress.state('crossOriginCookies'),
=======
                  autLocation: Cypress.state('autLocation')?.href,
>>>>>>> a76df0b4
                },
                config: preprocessConfig(Cypress.config()),
                env: preprocessEnv(Cypress.env()),
                logCounter: LogUtils.getCounter(),
              })
            } catch (err: any) {
              const wrappedErr = $errUtils.errByPath('origin.run_origin_fn_errored', {
                error: err.message,
              })

              wrappedErr.name = err.name

              const stack = $stackUtils.replacedStack(wrappedErr, userInvocationStack)

              // add the actual stack, since it might be useful for debugging
              // the failure
              wrappedErr.stack = $stackUtils.stackWithContentAppended({
                appendToStack: {
                  title: 'From Cypress Internals',
                  content: $stackUtils.stackWithoutMessage(err.stack),
                },
              }, stack)

              // @ts-ignore - This keeps Bluebird from messing with the stack.
              // It tries to add a bunch of stuff that's not useful and ends up
              // messing up the stack that we want on the error
              wrappedErr.__stackCleaned__ = true

              // Prevent cypress from trying to add the function to the error log
              wrappedErr.onFail = () => {}

              _reject(wrappedErr, { readyForOriginFailed: true })
            }
          }
        })

        // this signals to the runner to create the spec bridge for the specified origin policy
        communicator.emit('expect:origin', location)
      })
    },
  })
}<|MERGE_RESOLUTION|>--- conflicted
+++ resolved
@@ -201,12 +201,8 @@
                   hookId: Cypress.state('hookId'),
                   originCommandBaseUrl: location.href,
                   isStable: Cypress.state('isStable'),
-<<<<<<< HEAD
-                  autOrigin: Cypress.state('autOrigin'),
+                  autLocation: Cypress.state('autLocation')?.href,
                   crossOriginCookies: Cypress.state('crossOriginCookies'),
-=======
-                  autLocation: Cypress.state('autLocation')?.href,
->>>>>>> a76df0b4
                 },
                 config: preprocessConfig(Cypress.config()),
                 env: preprocessEnv(Cypress.env()),
