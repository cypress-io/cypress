--- conflicted
+++ resolved
@@ -199,11 +199,7 @@
                   hookId: Cypress.state('hookId'),
                   originCommandBaseUrl: location.href,
                   isStable: Cypress.state('isStable'),
-<<<<<<< HEAD
-                  autLocation: Cypress.state('autLocation').href,
-=======
                   autLocation: Cypress.state('autLocation')?.href,
->>>>>>> 823ffd0c
                 },
                 config: preprocessConfig(Cypress.config()),
                 env: preprocessEnv(Cypress.env()),
