--- conflicted
+++ resolved
@@ -204,7 +204,6 @@
 }
 
 const statusMap = {
-<<<<<<< HEAD
   commandState: (status: string) => {
     switch (status) {
       case 'failed':
@@ -217,7 +216,8 @@
         return 'passed'
       default:
         return 'pending'
-=======
+    }
+  },
   inProgress: (step) => {
     switch (step) {
       case 'create':
@@ -254,7 +254,6 @@
         return 'recreated'
       default:
         throw new Error(`${step} is not a valid session step.`)
->>>>>>> 847929e9
     }
   },
 }
