import _ from 'lodash'
import stringifyStable from 'json-stable-stringify'
import $errUtils from '../../../cypress/error_utils'
import $stackUtils from '../../../cypress/stack_utils'
import logGroup from '../../logGroup'
import SessionsManager from './manager'
import {
  getSessionDetails,
  getConsoleProps,
  navigateAboutBlank,
} from './utils'

type SessionData = Cypress.Commands.Session.SessionData

/**
 * Session data should be cleared with spec browser launch.
 *
 * Rules for clearing session data:
 *  - if page reloads due to top navigation OR user hard reload, session data should NOT be cleared
 *  - if user relaunches the browser or launches a new spec, session data SHOULD be cleared
 *  - session data SHOULD be cleared between specs in run mode
 */

export default function (Commands, Cypress, cy) {
  function throwIfNoSessionSupport () {
    if (!Cypress.config('experimentalSessionAndOrigin')) {
      $errUtils.throwErrByPath('sessions.experimentNotEnabled', {
        args: {
          // determine if using experimental session opt-in flag (removed in 9.6.0) to
          // generate a coherent error message
          experimentalSessionSupport: Cypress.config('experimentalSessionSupport'),
        },
      })
    }
  }

  const sessionsManager = new SessionsManager(Cypress, cy)
  const sessions = sessionsManager.sessions

  Cypress.on('run:start', () => {
    Cypress.on('test:before:run:async', () => {
      if (Cypress.config('experimentalSessionAndOrigin')) {
        const clearPage = Cypress.config('testIsolation') === 'strict' ? navigateAboutBlank(false) : new Cypress.Promise.resolve()

        return clearPage
        .then(() => sessions.clearCurrentSessionData())
        .then(() => Cypress.backend('reset:rendered:html:origins'))
      }

      return
    })
  })

  Commands.addAll({
    session (id, setup?: Function, options: Cypress.SessionOptions = { cacheAcrossSpecs: false }) {
      throwIfNoSessionSupport()

      if (!id || !_.isString(id) && !_.isObject(id)) {
        $errUtils.throwErrByPath('sessions.session.wrongArgId')
      }

      // backup session command so we can set it as codeFrame location for errors later on
      const sessionCommand = cy.state('current')

      // stringify deterministically if we were given an object
      id = _.isString(id) ? id : stringifyStable(id)

      if (options) {
        if (!_.isObject(options)) {
          $errUtils.throwErrByPath('sessions.session.wrongArgOptions')
        }

        const validOpts = {
          'validate': 'function',
          'cacheAcrossSpecs': 'boolean',
        }

        Object.entries(options).forEach(([key, value]) => {
          const expectedType = validOpts[key]

          if (!expectedType) {
            $errUtils.throwErrByPath('sessions.session.wrongArgOptionUnexpected', { args: { key } })
          }

          const actualType = typeof value

          if (actualType !== expectedType) {
            $errUtils.throwErrByPath('sessions.session.wrongArgOptionInvalid', { args: { key, expected: expectedType, actual: actualType } })
          }
        })
      }

<<<<<<< HEAD
      let session: SessionData = sessionsManager.getActiveSession(id)
      const isRegisteredSessionForTest = sessionsManager.currentTestRegisteredSessions.has(id)

      if (!setup) {
        if (!session || !isRegisteredSessionForTest) {
=======
      let existingSession: SessionData = sessionsManager.getActiveSession(id)
      const isRegisteredSessionForSpec = sessionsManager.registeredSessions.has(id)

      if (!setup) {
        if (!existingSession || !isRegisteredSessionForSpec) {
>>>>>>> 89839eb2
          $errUtils.throwErrByPath('sessions.session.not_found', { args: { id } })
        }
      } else {
        const isUniqSessionDefinition = !session || session.setup.toString().trim() !== setup.toString().trim()

        if (isUniqSessionDefinition) {
<<<<<<< HEAD
          if (isRegisteredSessionForTest) {
            $errUtils.throwErrByPath('sessions.session.duplicateId', { args: { id: session.id } })
=======
          if (isRegisteredSessionForSpec) {
            $errUtils.throwErrByPath('sessions.session.duplicateId', { args: { id } })
>>>>>>> 89839eb2
          }

          session = sessions.defineSession({
            id,
            setup,
            validate: options.validate,
            cacheAcrossSpecs: options.cacheAcrossSpecs,
          })

          sessionsManager.registeredSessions.set(id, true)
        }
      }

      function createSession (existingSession, recreateSession = false) {
        logGroup(Cypress, {
          name: 'session',
          displayName: recreateSession ? 'Recreate session' : 'Create new session',
          message: '',
          type: 'system',
        }, () => {
          return cy.then(async () => {
            return existingSession.setup()
          })
          .then(async () => {
            await navigateAboutBlank()
            const data = await sessions.getCurrentSessionData()

            _.extend(existingSession, data)
            existingSession.hydrated = true
            await sessions.saveSessionData(existingSession)

            _log.set({ consoleProps: () => getConsoleProps(existingSession) })

            return
          })
        })
      }

      function restoreSession (existingSession) {
        return cy.then(async () => {
          Cypress.log({
            name: 'session',
            displayName: 'Restore saved session',
            message: '',
            type: 'system',
          })

          _log.set({ consoleProps: () => getConsoleProps(existingSession) })

          await sessions.setSessionData(existingSession)
        })
      }

      function validateSession (existingSession, restoreSession = false) {
        const isValidSession = true

        if (!existingSession.validate) {
          return isValidSession
        }

        return logGroup(Cypress, {
          name: 'session',
          displayName: 'Validate session',
          message: '',
          type: 'system',
        }, (validateLog) => {
          return cy.then(async () => {
            const onSuccess = () => {
              return isValidSession
            }

            const onFail = (err) => {
              validateLog.set({ state: 'failed' })
              _log.set({ renderProps: { status: 'failed' } })
              // show validation error and allow sessions workflow to recreate the session
              if (restoreSession) {
                Cypress.log({
                  showError: true,
                  type: 'system',
                  name: 'session',
                })
                .error(err)

                return !isValidSession
              }

              $errUtils.modifyErrMsg(err, `\n\nThis error occurred in a session validate hook after initializing the session. Because validation failed immediately after session setup we failed the test.`, _.add)

              return cy.fail(err)
            }

            return validate(existingSession, onSuccess, onFail)
          })
        })
      }

      // uses Cypress hackery to resolve `false` if validate() resolves/returns false or throws/fails a cypress command.
      function validate (existingSession, onSuccess, onFail) {
        let returnVal
        let _validationError = null

        try {
          returnVal = existingSession.validate()
        } catch (e) {
          return onFail(e)
        }

        // when the validate function returns a promise, ensure it does not return false or throw an error
        if (typeof returnVal === 'object' && typeof returnVal.catch === 'function' && typeof returnVal.then === 'function') {
          return returnVal
          .then((val) => {
            if (val === false) {
              // set current command to cy.session for more accurate codeFrame
              cy.state('current', sessionCommand)

              return onFail($errUtils.errByPath('sessions.validate_callback_false', { reason: 'resolved false' }))
            }

            return onSuccess()
          })
          .catch((err) => {
            return onFail(err)
          })
        }

        // catch when a cypress command fails in the validate callback to move the queue index
        cy.state('onCommandFailed', (err, queue, next) => {
          const index = _.findIndex(queue.get(), (command: any) => {
            return (
              _commandToRunAfterValidation
              && command.attributes.chainerId === _commandToRunAfterValidation.chainerId
            )
          })

          // attach codeframe and cleanse the stack trace since we will not hit the cy.fail callback
          // if this is the first time validate fails
          if (typeof err === 'string') {
            err = new Error(err)
          }

          err.stack = $stackUtils.normalizedStack(err)

          _validationError = $errUtils.enhanceStack({
            err,
            userInvocationStack: $errUtils.getUserInvocationStack(err, Cypress.state),
            projectRoot: Cypress.config('projectRoot'),
          })

          // move to _commandToRunAfterValidation's index to ensure failures are handled correctly
          cy.state('index', index)

          cy.state('onCommandFailed', null)

          return next()
        })

        const _commandToRunAfterValidation = cy.then(async () => {
          cy.state('onCommandFailed', null)

          if (_validationError) {
            return onFail(_validationError)
          }

          if (returnVal === false) {
            // set current command to cy.session for more accurate codeframe
            cy.state('current', sessionCommand)

            return onFail($errUtils.errByPath('sessions.validate_callback_false', { reason: 'returned false' }))
          }

          if (returnVal === undefined || Cypress.isCy(returnVal)) {
            const val = cy.state('current').get('prev')?.attributes?.subject

            if (val === false) {
              return onFail($errUtils.errByPath('sessions.validate_callback_false', { reason: 'resolved false' }))
            }
          }

          return onSuccess()
        })

        return _commandToRunAfterValidation
      }

      /**
       * Creates session flow:
       *   1. create session
       *   2. validate session
       */
      const createSessionWorkflow = (existingSession, recreateSession = false) => {
        return cy.then(async () => {
          _log.set({
            renderProps: {
              status: recreateSession ? 'recreating' : 'creating',
              isGlobalSession: existingSession.cacheAcrossSpecs,
            },
          })

          await navigateAboutBlank()
          await sessions.clearCurrentSessionData()

          return createSession(existingSession, recreateSession)
        })
        .then(() => validateSession(existingSession))
        .then((isValidSession: boolean) => {
          if (!isValidSession) {
            return
          }

          _log.set({ renderProps: { status: recreateSession ? 'recreated' : 'created' } })
        })
      }

      /**
       * Restore session flow:
       *   1. restore session
       *   2. validate session
       *   3. if validation fails, catch error and recreate session
       */
      const restoreSessionWorkflow = (existingSession) => {
        return cy.then(async () => {
          _log.set({
            renderProps: {
              status: 'restoring',
            },
          })

          await navigateAboutBlank()
          await sessions.clearCurrentSessionData()

          return restoreSession(existingSession)
        })
        .then(() => validateSession(existingSession, true))
        .then((isValidSession: boolean) => {
          if (!isValidSession) {
            return createSessionWorkflow(existingSession, true)
          }

          _log.set({ renderProps: { status: 'restored' } })
        })
      }

      /**
       * Session command rules:
       *   If session does not exists or was no previously saved to the server, create session
       *      1. run create session flow
       *      2. clear page
       *
       *   If session exists or has been saved to the server, restore session
       *      1. run restore session flow
       *      2. clear page
       */
      let _log
      const groupDetails = {
        message: `${session.id.length > 50 ? `${session.id.substring(0, 47)}...` : session.id}`,
        sessionInfo: getSessionDetails(session),
        renderProps: {
          isGlobalSession: session.cacheAcrossSpecs,
        },
      }

      return logGroup(Cypress, groupDetails, (log) => {
        return cy.then(async () => {
          _log = log

          if (!session.hydrated) {
            const serverStoredSession = await sessions.getSession(session.id).catch(_.noop)

            // we have a saved session on the server and setup matches
            if (serverStoredSession && serverStoredSession.setup === session.setup.toString()) {
              _.extend(session, _.omit(serverStoredSession, 'setup'))
              session.hydrated = true
            } else {
              return createSessionWorkflow(session)
            }
          }

          return restoreSessionWorkflow(session)
        }).then(async () => {
          await navigateAboutBlank()
          _log.set({ state: 'passed' })
        })
      })
    },
  })

  Cypress.session = sessions
}<|MERGE_RESOLUTION|>--- conflicted
+++ resolved
@@ -90,32 +90,19 @@
         })
       }
 
-<<<<<<< HEAD
       let session: SessionData = sessionsManager.getActiveSession(id)
-      const isRegisteredSessionForTest = sessionsManager.currentTestRegisteredSessions.has(id)
+      const isRegisteredSessionForSpec = sessionsManager.registeredSessions.has(id)
 
       if (!setup) {
-        if (!session || !isRegisteredSessionForTest) {
-=======
-      let existingSession: SessionData = sessionsManager.getActiveSession(id)
-      const isRegisteredSessionForSpec = sessionsManager.registeredSessions.has(id)
-
-      if (!setup) {
-        if (!existingSession || !isRegisteredSessionForSpec) {
->>>>>>> 89839eb2
+        if (!session || !isRegisteredSessionForSpec) {
           $errUtils.throwErrByPath('sessions.session.not_found', { args: { id } })
         }
       } else {
         const isUniqSessionDefinition = !session || session.setup.toString().trim() !== setup.toString().trim()
 
         if (isUniqSessionDefinition) {
-<<<<<<< HEAD
-          if (isRegisteredSessionForTest) {
-            $errUtils.throwErrByPath('sessions.session.duplicateId', { args: { id: session.id } })
-=======
           if (isRegisteredSessionForSpec) {
             $errUtils.throwErrByPath('sessions.session.duplicateId', { args: { id } })
->>>>>>> 89839eb2
           }
 
           session = sessions.defineSession({
