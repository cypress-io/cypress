--- conflicted
+++ resolved
@@ -33,119 +33,8 @@
     }
   }
 
-<<<<<<< HEAD
   const sessionsManager = new SessionsManager(Cypress, cy)
   const sessions = sessionsManager.sessions
-=======
-  const sessions = {
-    defineSession (options = {} as any): SessionData {
-      const sess_state: SessionData = {
-        id: options.id,
-        cookies: null,
-        localStorage: null,
-        setup: options.setup,
-        hydrated: false,
-        validate: options.validate,
-      }
-
-      setActiveSession({ [sess_state.id]: sess_state })
-
-      return sess_state
-    },
-
-    async clearAllSavedSessions () {
-      clearActiveSessions()
-
-      return Cypress.backend('clear:session', null)
-    },
-
-    async clearCurrentSessionData () {
-      window.localStorage.clear()
-      window.sessionStorage.clear()
-
-      await Promise.all([
-        sessions.clearStorage(),
-        sessions.clearCookies(),
-      ])
-    },
-
-    async setSessionData (data) {
-      await sessions.clearCurrentSessionData()
-      const allHtmlOrigins = await getAllHtmlOrigins()
-
-      let _localStorage = data.localStorage || []
-      let _sessionStorage = data.sessionStorage || []
-
-      _.each(allHtmlOrigins, (v) => {
-        if (!_.find(_localStorage, v)) {
-          _localStorage = _localStorage.concat({ origin: v, clear: true })
-        }
-
-        if (!_.find(_sessionStorage, v)) {
-          _sessionStorage = _sessionStorage.concat({ origin: v, clear: true })
-        }
-      })
-
-      await Promise.all([
-        sessions.setStorage({ localStorage: _localStorage, sessionStorage: _sessionStorage }),
-        Cypress.automation('clear:cookies', null),
-      ])
-
-      await sessions.setCookies(data.cookies)
-    },
-
-    getCookies () {
-      return Cypress.automation('get:cookies', {})
-    },
-
-    setCookies (data) {
-      return Cypress.automation('set:cookies', data)
-    },
-
-    async clearCookies () {
-      return Cypress.automation('clear:cookies', await sessions.getCookies())
-    },
-
-    async getCurrentSessionData () {
-      const storage = await sessions.getStorage({ origin: '*' })
-
-      let cookies = [] as any[]
-
-      cookies = await Cypress.automation('get:cookies', {})
-
-      const ses = {
-        ...storage,
-        cookies,
-      }
-
-      return ses
-    },
-
-    getSession (id) {
-      return Cypress.backend('get:session', id)
-    },
-
-    /**
-     * 1) if we only need currentOrigin localStorage, access sync
-     * 2) if cross-origin http, we need to load in iframe from our proxy that will intercept all http reqs at /__cypress/automation/*
-     *      and postMessage() the localStorage value to us
-     * 3) if cross-origin https, since we pass-thru https connections in the proxy, we need to
-     *      send a message telling our proxy server to intercept the next req to the https domain,
-     *      then follow 2)
-     */
-    async getStorage (options = {}) {
-      const specWindow = cy.state('specWindow')
-
-      if (!_.isObject(options)) {
-        throw new Error('getStorage() takes an object')
-      }
-
-      const opts = _.defaults({}, options, {
-        origin: 'currentOrigin',
-      })
-
-      const currentOrigin = $Location.create(window.location.href).origin
->>>>>>> 233cb47b
 
   Cypress.on('run:start', () => {
     Cypress.on('test:before:run:async', () => {
