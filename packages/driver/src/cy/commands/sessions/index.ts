--- conflicted
+++ resolved
@@ -125,12 +125,6 @@
             isGlobalSession: false,
             status,
           },
-<<<<<<< HEAD
-          renderProps: {
-            status,
-          },
-=======
->>>>>>> 238ead3c
         })
       }
 
@@ -202,12 +196,9 @@
             }
 
             const onFail = (err) => {
-<<<<<<< HEAD
-=======
-              validateLog.set({ state: 'failed' })
-              setSessionLogStatus('failed')
-
->>>>>>> 238ead3c
+              // validateLog.set({ state: 'failed' })
+              // setSessionLogStatus('failed')
+
               // show validation error and allow sessions workflow to recreate the session
               if (sessionStatus === 'restored') {
                 $errUtils.modifyErrMsg(err, `\n\nThis error occurred while validating the restored session. Because validation failed, we will try to recreate the session.`, _.add)
@@ -352,11 +343,7 @@
        */
       const createSessionWorkflow = (existingSession, sessionStatus: 'creating' | 'recreating' = 'creating') => {
         return cy.then(async () => {
-<<<<<<< HEAD
-          setSessionLogStatus(sessionStatus)
-=======
           setSessionLogStatus(recreateSession ? 'recreating' : 'creating')
->>>>>>> 238ead3c
 
           await navigateAboutBlank()
           await sessions.clearCurrentSessionData()
@@ -369,11 +356,7 @@
             return
           }
 
-<<<<<<< HEAD
-          setSessionLogStatus(sessionStatus === 'recreating' ? 'recreated' : 'created')
-=======
           setSessionLogStatus(recreateSession ? 'recreated' : 'created')
->>>>>>> 238ead3c
         })
       }
 
