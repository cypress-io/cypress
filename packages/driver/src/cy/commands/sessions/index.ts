import _ from 'lodash'
import stringifyStable from 'json-stable-stringify'

import $errUtils from '../../../cypress/error_utils'
import $utils from '../../../cypress/utils'
import logGroup from '../../logGroup'
import SessionsManager from './manager'
import {
  getConsoleProps,
  navigateAboutBlank,
  statusMap,
} from './utils'

import type { ServerSessionData } from '@packages/types'

type SessionData = Cypress.Commands.Session.SessionData

/**
 * Session data should be cleared with spec browser launch.
 *
 * Rules for clearing session data:
 *  - if page reloads due to top navigation OR user hard reload, session data should NOT be cleared
 *  - if user relaunches the browser or launches a new spec, session data SHOULD be cleared
 *  - session data SHOULD be cleared between specs in run mode
 */
export default function (Commands, Cypress, cy) {
  const sessionsManager = new SessionsManager(Cypress, cy)
  const sessions = sessionsManager.sessions

  type SESSION_STEPS = 'create' | 'restore' | 'recreate' | 'validate'

  Cypress.on('run:start', () => {
    // @ts-ignore
    Object.values(Cypress.state('activeSessions') || {}).forEach((sessionData: ServerSessionData) => {
      if (sessionData.cacheAcrossSpecs) {
        sessionsManager.registeredSessions.set(sessionData.id, true)
      }
    })

    Cypress.on('test:before:run:async', () => {
<<<<<<< HEAD
      if (Cypress.config('testIsolation') === 'off') {
        return
=======
      if (Cypress.config('experimentalSessionAndOrigin')) {
        if (Cypress.config('testIsolation') === 'off') {
          return
        }

        return navigateAboutBlank(false)
        .then(() => sessions.clearCurrentSessionData())
        .then(() => Cypress.backend('reset:rendered:html:origins'))
>>>>>>> 206fdd57
      }

      // Component testing does not support navigation and handles clearing the page via mount utils
      const clearPage = Cypress.testingType === 'e2e' ? navigateAboutBlank(false) : new Cypress.Promise.resolve()

      return clearPage
      .then(() => sessions.clearCurrentSessionData())
      .then(() => Cypress.backend('reset:rendered:html:origins'))
    })
  })

  Commands.addAll({
    session (id: string | object, setup: () => void, options: Cypress.SessionOptions = { cacheAcrossSpecs: false }) {
      if (!id || !_.isString(id) && !_.isObject(id)) {
        $errUtils.throwErrByPath('sessions.session.wrongArgId')
      }

      // stringify deterministically if we were given an object
      id = _.isString(id) ? id : stringifyStable(id)

      if (!setup || !_.isFunction(setup)) {
        $errUtils.throwErrByPath('sessions.session.wrongArgSetup')
      }

      // backup session command so we can set it as codeFrame location for errors later on
      const sessionCommand = cy.state('current')
      const withinSubjectChain = cy.state('withinSubjectChain')

      if (options) {
        if (!_.isObject(options)) {
          $errUtils.throwErrByPath('sessions.session.wrongArgOptions')
        }

        const validOpts = {
          'validate': 'function',
          'cacheAcrossSpecs': 'boolean',
        }

        Object.entries(options).forEach(([key, value]) => {
          const expectedType = validOpts[key]

          if (!expectedType) {
            $errUtils.throwErrByPath('sessions.session.wrongArgOptionUnexpected', { args: { key } })
          }

          const actualType = typeof value

          if (actualType !== expectedType) {
            $errUtils.throwErrByPath('sessions.session.wrongArgOptionInvalid', { args: { key, expected: expectedType, actual: actualType } })
          }
        })
      }

      let session: SessionData = sessionsManager.getActiveSession(id)
      const isRegisteredSessionForSpec = sessionsManager.registeredSessions.has(id)

      if (session) {
        const hasUniqSetupDefinition = session.setup.toString().trim() !== setup.toString().trim()
        const hasUniqValidateDefinition = (!!session.validate !== !!options.validate) || (!!session.validate && !!options.validate && session.validate.toString().trim() !== options.validate.toString().trim())
        const hasUniqPersistence = session.cacheAcrossSpecs !== !!options.cacheAcrossSpecs

        if (isRegisteredSessionForSpec && (hasUniqSetupDefinition || hasUniqValidateDefinition || hasUniqPersistence)) {
          $errUtils.throwErrByPath('sessions.session.duplicateId', {
            args: {
              id,
              hasUniqSetupDefinition,
              hasUniqValidateDefinition,
              hasUniqPersistence,
            },
          })
        }

        if (session.cacheAcrossSpecs && _.isString(session.setup)) {
          session.setup = setup
        }

        if (session.cacheAcrossSpecs && session.validate && _.isString(session.validate)) {
          session.validate = options.validate
        }
      } else {
        if (isRegisteredSessionForSpec) {
          $errUtils.throwErrByPath('sessions.session.duplicateId', { args: { id } })
        }

        session = sessions.defineSession({
          id,
          setup,
          validate: options.validate,
          cacheAcrossSpecs: options.cacheAcrossSpecs,
        })
      }

      function setSessionLogStatus (status: string) {
        _log.set({
          sessionInfo: {
            id: session.id,
            isGlobalSession: session.cacheAcrossSpecs,
            status,
          },
        })
      }

      function createSession (existingSession, step: 'create' | 'recreate') {
        logGroup(Cypress, {
          name: 'session',
          displayName: statusMap.stepName(step),
          message: '',
          type: 'system',
        }, (setupLogGroup) => {
          return cy.then(async () => {
            // Catch when a cypress command fails in the setup function to correctly update log status
            // before failing command and ending command queue.
            cy.state('onQueueFailed', (err, _queue) => {
              if (!_.isObject(err)) {
                err = new Error(err)
              }

              setupLogGroup.set({
                state: 'failed',
                consoleProps: () => {
                  return {
                    Step: statusMap.stepName(step),
                    Error: err?.stack || err?.message,
                  }
                },
              })

              setSessionLogStatus('failed')

              $errUtils.modifyErrMsg(err, `\n\nThis error occurred while ${statusMap.inProgress(step)} the session. Because the session setup failed, we failed the test.`, _.add)

              return err
            })

            try {
              return existingSession.setup()
            } finally {
              cy.breakSubjectLinksToCurrentChainer()
            }
          })
          .then(async () => {
            cy.state('onQueueFailed', null)
            const data = await sessions.getCurrentSessionData()

            _.extend(existingSession, data)
            existingSession.hydrated = true

            _log.set({ consoleProps: () => getConsoleProps(existingSession) })
            setupLogGroup.set({
              consoleProps: () => {
                return {
                  Step: statusMap.stepName(step),
                  ...getConsoleProps(existingSession),
                }
              },
            })

            return
          })
        })
      }

      async function restoreSession (testSession) {
        Cypress.log({
          name: 'session',
          displayName: 'Restore saved session',
          message: '',
          type: 'system',
          consoleProps: () => {
            return {
              Step: 'Restore saved session',
              ...getConsoleProps(testSession),
            }
          },
        })

        _log.set({ consoleProps: () => getConsoleProps(testSession) })

        return sessions.setSessionData(testSession)
      }

      function validateSession (existingSession, step: SESSION_STEPS) {
        const isValidSession = true

        if (!existingSession.validate) {
          return isValidSession
        }

        return logGroup(Cypress, {
          name: 'session',
          displayName: 'Validate session',
          message: '',
          type: 'system',
          consoleProps: () => {
            return {
              Step: 'Validate Session',
            }
          },
        }, (validateLog) => {
          return cy.then(async () => {
            const isValidSession = true
            let caughtCommandErr = false
            let _commandToRunAfterValidation

            const enhanceErr = (err) => {
              Cypress.state('onQueueFailed', null)
              if (typeof err !== 'object') {
                err = new Error(err)
              }

              err = $errUtils.enhanceStack({
                err,
                userInvocationStack: $errUtils.getUserInvocationStack(err, Cypress.state),
                projectRoot: Cypress.config('projectRoot'),
              })

              // show validation error and allow sessions workflow to recreate the session
              if (step === 'restore') {
                $errUtils.modifyErrMsg(err, `\n\nThis error occurred while validating the restored session. Because validation failed, we will try to recreate the session.`, _.add)

                // @ts-ignore
                err.isRecovered = true

                validateLog.set({
                  state: 'failed',
                  consoleProps: () => {
                    return {
                      Error: err.stack,
                    }
                  },
                  // explicitly set via .set() so we don't end the log group early
                  ...(!caughtCommandErr && { error: err }),
                })

                return err
              }

              setSessionLogStatus('failed')
              validateLog.set({
                state: 'failed',
                consoleProps: () => {
                  return {
                    Error: err.stack,
                  }
                },
                snapshot: true,
              })

              $errUtils.modifyErrMsg(err, `\n\nThis error occurred while validating the ${statusMap.complete(step)} session. Because validation failed immediately after ${statusMap.inProgress(step)} the session, we failed the test.`, _.add)

              return err
            }

            cy.state('onQueueFailed', (err, queue): Error => {
              if (typeof err !== 'object') {
                err = new Error(err)
              }

              if (step === 'restore') {
                const commands = queue.get()
                // determine command queue index of _commandToRunAfterValidation's index
                let index = _.findIndex(commands, (command: any) => {
                  return (
                    _commandToRunAfterValidation
                    && command.attributes.chainerId === _commandToRunAfterValidation.chainerId
                  )
                })

                // skip all commands between this command which errored and _commandToRunAfterValidation
                for (let i = cy.queue.index; i < index; i++) {
                  const cmd = commands[i]

                  if (!cmd.get('restore-within')) {
                    commands[i].skip()
                  }
                }

                // restore within subject back to the original subject used when
                // the session command kicked off
                Cypress.state('withinSubjectChain', withinSubjectChain)

                // move to _commandToRunAfterValidation's index to ensure failures are
                // handled correctly if next index was not found, the error was caused by
                // a sync validation failure and _commandToRunAfterValidation is our next
                // cmd
                queue.index = index === -1 ? queue.index + 1 : index

                err.isRecovered = true

                caughtCommandErr = true
              }

              return enhanceErr(err)
            })

            let returnVal

            try {
              returnVal = existingSession.validate.call(cy.state('ctx'))
            } catch (err) {
              err.onFail = (err) => {
                validateLog.set({
                  error: err,
                  state: 'failed',
                })
              }

              throw err
            }

            _commandToRunAfterValidation = cy.then(async () => {
              Cypress.state('onQueueFailed', null)

              if (caughtCommandErr) {
                return !isValidSession
              }

              const failValidation = (err) => {
                if (step === 'restore') {
                  enhanceErr(err)

                  // move to recreate session flow
                  return !isValidSession
                }

                err.onFail = (err) => {
                  validateLog.error(err)
                }

                throw enhanceErr(err)
              }

              // when the validate function returns a promise, ensure it does not return false or throw an error
              if ($utils.isPromiseLike(returnVal)) {
                return returnVal
                .then((val) => {
                  if (val === false) {
                    // set current command to cy.session for more accurate codeFrame
                    cy.state('current', sessionCommand)

                    throw $errUtils.errByPath('sessions.validate_callback_false', { reason: 'promise resolved false' })
                  }

                  return isValidSession
                })
                .catch((err) => {
                  if (!(err instanceof Error)) {
                    // set current command to cy.session for more accurate codeFrame
                    cy.state('current', sessionCommand)
                    err = $errUtils.errByPath('sessions.validate_callback_false', { reason: `promise rejected with ${String(err)}` })
                  }

                  return failValidation(err)
                })
              }

              if (returnVal === undefined || Cypress.isCy(returnVal)) {
                const yielded = cy.state('current').get('prev')?.attributes?.subject

                if (yielded === false) {
                  // set current command to cy.session for more accurate codeframe
                  cy.state('current', sessionCommand)

                  return failValidation($errUtils.errByPath('sessions.validate_callback_false', { reason: 'callback yielded false' }))
                }
              }

              return isValidSession
            })

            return _commandToRunAfterValidation
          })
        })
      }
      /**
       * Creates session flow:
       *   1. create session
       *   2. validate session
       */
      const createSessionWorkflow = (existingSession, step: 'create' | 'recreate') => {
        return cy.then(async () => {
          setSessionLogStatus(statusMap.inProgress(step))

          await navigateAboutBlank()
          await sessions.clearCurrentSessionData()

          return cy.whenStable(() => createSession(existingSession, step))
        })
        .then(() => validateSession(existingSession, step))
        .then(async (isValidSession: boolean) => {
          if (!isValidSession) {
            throw new Error('not a valid session :(')
          }

          sessionsManager.registeredSessions.set(existingSession.id, true)
          await sessions.saveSessionData(existingSession)

          setSessionLogStatus(statusMap.complete(step))
        })
      }

      /**
       * Restore session flow:
       *   1. restore session
       *   2. validate session
       *   3. if validation fails, catch error and recreate session
       */
      const restoreSessionWorkflow = (existingSession: SessionData) => {
        return cy.then(async () => {
          setSessionLogStatus('restoring')
          await navigateAboutBlank()
          await sessions.clearCurrentSessionData()

          return restoreSession(existingSession)
        })
        .then(() => validateSession(existingSession, 'restore'))
        .then((isValidSession: boolean) => {
          if (!isValidSession) {
            return createSessionWorkflow(existingSession, 'recreate')
          }

          setSessionLogStatus('restored')
        })
      }

      /**
       * Session command rules:
       *   If session does not exists or was no previously saved to the server, create session
       *      1. run create session flow
       *      2. clear page
       *
       *   If session exists or has been saved to the server, restore session
       *      1. run restore session flow
       *      2. clear page
       */
      let _log
      const groupDetails = {
        message: `${session.id.length > 50 ? `${session.id.substring(0, 47)}...` : session.id}`,
      }

      return logGroup(Cypress, groupDetails, (log) => {
        return cy.then(async () => {
          _log = log

          if (!session.hydrated) {
            const serverStoredSession = await sessions.getSession(session.id).catch(_.noop)

            // we have a saved session on the server and setup matches
            if (serverStoredSession && serverStoredSession.setup === session.setup.toString()) {
              _.extend(session, _.omit(serverStoredSession, 'setup', 'validate'))
              session.hydrated = true
            } else {
              return createSessionWorkflow(session, 'create')
            }
          }

          return restoreSessionWorkflow(session)
        }).then(() => {
          return navigateAboutBlank()
          .then(() => {
            _log.set({ state: 'passed' })
          })
        })
      })
    },
  })

  Cypress.session = sessions
}<|MERGE_RESOLUTION|>--- conflicted
+++ resolved
@@ -38,25 +38,11 @@
     })
 
     Cypress.on('test:before:run:async', () => {
-<<<<<<< HEAD
       if (Cypress.config('testIsolation') === 'off') {
         return
-=======
-      if (Cypress.config('experimentalSessionAndOrigin')) {
-        if (Cypress.config('testIsolation') === 'off') {
-          return
-        }
-
-        return navigateAboutBlank(false)
-        .then(() => sessions.clearCurrentSessionData())
-        .then(() => Cypress.backend('reset:rendered:html:origins'))
->>>>>>> 206fdd57
-      }
-
-      // Component testing does not support navigation and handles clearing the page via mount utils
-      const clearPage = Cypress.testingType === 'e2e' ? navigateAboutBlank(false) : new Cypress.Promise.resolve()
-
-      return clearPage
+      }
+
+      return navigateAboutBlank(false)
       .then(() => sessions.clearCurrentSessionData())
       .then(() => Cypress.backend('reset:rendered:html:origins'))
     })
