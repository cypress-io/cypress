--- conflicted
+++ resolved
@@ -504,18 +504,11 @@
           }
 
           return restoreSessionWorkflow(session)
-<<<<<<< HEAD
         }).then((status: 'passed' | 'warned' | 'failed') => {
-          setSessionLogStatus(status)
-
-          return null
-=======
-        }).then(() => {
           return navigateAboutBlank()
           .then(() => {
-            _log.set({ state: 'passed' })
+            setSessionLogStatus(status)
           })
->>>>>>> f73bb468
         })
       })
     },
