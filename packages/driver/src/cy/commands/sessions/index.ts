--- conflicted
+++ resolved
@@ -310,7 +310,6 @@
               console.log('[onFail] step', step, err)
 
               // show validation error and allow sessions workflow to recreate the session
-<<<<<<< HEAD
               if (step === 'restore') {
                 $errUtils.modifyErrMsg(err, `\n\nThis error occurred while validating the restored session. Because validation failed, we will try to recreate the session.`, _.add)
 
@@ -325,13 +324,6 @@
                   },
                   // explicitly set via .set() so we don't end the log group early
                   ...(!caughtCommandErr && { error: err }),
-=======
-              if (restoreSession) {
-                err.isRecovered = true
-                Cypress.log({
-                  type: 'system',
-                  name: 'session',
->>>>>>> 8ab3ea8f
                 })
 
                 return err
@@ -406,7 +398,6 @@
 
               return enhanceErr(err)
             })
-
 
             // try {
             returnVal = existingSession.validate.call(cy.state('ctx'))
