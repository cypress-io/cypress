--- conflicted
+++ resolved
@@ -259,16 +259,11 @@
               Cypress.state('onFail', null)
 
               // show validation error and allow sessions workflow to recreate the session
-<<<<<<< HEAD
               if (sessionStatus === 'restored') {
                 $errUtils.modifyErrMsg(err, `\n\nThis error occurred while validating the restored session. Because validation failed, we will try to recreate the session.`, _.add)
 
-                err.showRecoveredError = true
-
-=======
-              if (restoreSession) {
                 err.isRecovered = true
->>>>>>> bfa869f7
+
                 Cypress.log({
                   type: 'system',
                   name: 'session',
