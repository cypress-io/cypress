--- conflicted
+++ resolved
@@ -7,191 +7,7 @@
     },
 
     route (...args) {
-<<<<<<< HEAD
-      $errUtils.warnByPath('route.deprecated')
-
-      // TODO:
-      // if we return a function which returns a promise
-      // then we should be handling potential timeout issues
-      // just like cy.then does
-
-      // method / url / response / options
-      // url / response / options
-      // options
-
-      // by default assume we have a specified
-      // response from the user
-      let hasResponse = true
-
-      if (!state('serverIsStubbed')) {
-        $errUtils.throwErrByPath('route.failed_prerequisites')
-      }
-
-      // get the default options currently set
-      // on our server
-      let o = getXhrServer(state).getOptions()
-      let options = o
-
-      // enable the entire routing definition to be a function
-      const parseArgs = (...args) => {
-        if (_.isObject(args[0]) && !_.isRegExp(args[0])) {
-          // we dont have a specified response
-          if (!_.has(args[0], 'response')) {
-            hasResponse = false
-          }
-
-          options = (o = _.extend({}, options, args[0]))
-        } else if (args.length === 0) {
-          $errUtils.throwErrByPath('route.invalid_arguments')
-        } else if (args.length === 1) {
-          o.url = args[0]
-
-          hasResponse = false
-        } else if (args.length === 2) {
-          // if our url actually matches an http method
-          // then we know the user doesn't want to stub this route
-          if (_.isString(args[0]) && $utils.isValidHttpMethod(args[0])) {
-            o.method = args[0]
-            o.url = args[1]
-
-            hasResponse = false
-          } else {
-            o.url = args[0]
-            o.response = args[1]
-          }
-        } else if (args.length === 3) {
-          if ($utils.isValidHttpMethod(args[0]) || isUrlLikeArgs(args[1], args[2])) {
-            o.method = args[0]
-            o.url = args[1]
-            o.response = args[2]
-          } else {
-            o.url = args[0]
-            o.response = args[1]
-
-            _.extend(o, args[2])
-          }
-        } else if (args.length === 4) {
-          o.method = args[0]
-          o.url = args[1]
-          o.response = args[2]
-
-          _.extend(o, args[3])
-        }
-
-        if (_.isString(o.method)) {
-          o.method = o.method.toUpperCase()
-        }
-
-        _.defaults(options, defaults)
-
-        if (!options.url) {
-          $errUtils.throwErrByPath('route.url_missing')
-        }
-
-        if (!_.isString(options.url) && !_.isRegExp(options.url)) {
-          $errUtils.throwErrByPath('route.url_invalid')
-        }
-
-        if (!$utils.isValidHttpMethod(options.method)) {
-          $errUtils.throwErrByPath('route.method_invalid', {
-            args: { method: o.method },
-          })
-        }
-
-        if (hasResponse && (options.response == null)) {
-          $errUtils.throwErrByPath('route.response_invalid')
-        }
-
-        // convert to wildcard regex
-        if (options.url === '*') {
-          options.originalUrl = '*'
-          options.url = /.*/
-        }
-
-        // look ahead to see if this
-        // command (route) has an alias?
-        const alias = cy.getNextAlias()
-
-        if (alias) {
-          options.alias = alias
-        }
-
-        if (_.isFunction(o.response)) {
-          const getResponse = () => {
-            return o.response.call(state('runnable').ctx, options)
-          }
-
-          // allow route to return a promise
-          return Promise.try(getResponse)
-          .then((resp) => {
-            options.response = resp
-
-            return route()
-          })
-        }
-
-        return route()
-      }
-
-      const route = () => {
-        const aliasObj = cy.getAlias(o.response, 'route')
-
-        // if our response is a string and
-        // a reference to an alias
-        if (_.isString(o.response) && aliasObj) {
-          // reset the route's response to be the
-          // aliases subject
-          options.response = cy.getSubjectFromChain(aliasObj.subjectChain)
-        }
-
-        const url = getUrl(options)
-
-        const urlString = url.toString()
-
-        const decodedUrl = tryDecodeUri(urlString)
-
-        // https://github.com/cypress-io/cypress/issues/2372
-        if (decodedUrl && urlString !== decodedUrl) {
-          $errUtils.warnByPath('route.url_percentencoding_warning', { args: { decodedUrl } })
-        }
-
-        options.log = Cypress.log({
-          name: 'route',
-          instrument: 'route',
-          method: options.method,
-          url: getUrl(options),
-          status: options.status,
-          response: options.response,
-          alias: options.alias,
-          isStubbed: (options.response != null),
-          numResponses: 0,
-          consoleProps () {
-            return {
-              Method: options.method,
-              URL: url,
-              Status: options.status,
-              Response: options.response,
-              Alias: options.alias,
-            }
-          },
-        })
-
-        return getXhrServer(state).route(options)
-      }
-
-      if (_.isFunction(args[0])) {
-        const getArgs = () => {
-          return args[0].call(state('runnable').ctx)
-        }
-
-        return Promise.try(getArgs)
-        .then(parseArgs)
-      }
-
-      return parseArgs(...args)
-=======
       return $errUtils.throwErrByPath('route.removed', { args: { cmd: 'route' } })
->>>>>>> d7e148f8
     },
   })
 }