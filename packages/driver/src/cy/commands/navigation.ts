--- conflicted
+++ resolved
@@ -1048,21 +1048,12 @@
 
           remote = $Location.create(url)
 
-<<<<<<< HEAD
           // if the origin currently matches,
           // or we have previously visited a location,
           // or are a spec bridge,
           // then go ahead and change the iframe's src
-          if (remote.originPolicy === existing.originPolicy || previouslyVisitedLocation || Cypress.isCrossOriginSpecBridge) {
-=======
-          // if the super domain origin currently matches
-          // or if we have previously visited a location or are a spec bridge
-          // then go ahead and change the iframe's src
           // we use the super domain origin as we can interact with subdomains based document.domain set to the super domain origin
-          if (remote.superDomainOrigin === existing.superDomainOrigin
-            || ((previouslyVisitedLocation || Cypress.isCrossOriginSpecBridge) && Cypress.config('experimentalSessionAndOrigin'))
-          ) {
->>>>>>> df86ae45
+          if (remote.superDomainOrigin === existing.superDomainOrigin || previouslyVisitedLocation || Cypress.isCrossOriginSpecBridge) {
             if (!previouslyVisitedLocation) {
               previouslyVisitedLocation = remote
             }
