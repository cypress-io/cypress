import _ from 'lodash'
import whatIsCircular from '@cypress/what-is-circular'
import UrlParse from 'url-parse'
import Promise from 'bluebird'

import $utils from '../../cypress/utils'
import $errUtils from '../../cypress/error_utils'
import { LogUtils, Log } from '../../cypress/log'
import { bothUrlsMatchAndOneHasHash } from '../navigation'
import { $Location, LocationObject } from '../../cypress/location'
import { isRunnerAbleToCommunicateWithAut } from '../../util/commandAUTCommunication'

import type { RunState } from '@packages/types'

import debugFn from 'debug'
const debug = debugFn('cypress:driver:navigation')

let id = null
let previouslyVisitedLocation: LocationObject | undefined
let hasVisitedAboutBlank: boolean = false
let currentlyVisitingAboutBlank: boolean = false
let knownCommandCausedInstability: boolean = false

const REQUEST_URL_OPTS = 'auth failOnStatusCode retryOnNetworkFailure retryOnStatusCodeFailure retryIntervals method body headers'
.split(' ')

const VISIT_OPTS = 'url log onBeforeLoad onLoad timeout requestTimeout'
.split(' ')
.concat(REQUEST_URL_OPTS)

const reset = (test: any = {}) => {
  knownCommandCausedInstability = false

  // continuously reset this
  // before each test run!
  previouslyVisitedLocation = undefined

  const { experimentalSessionAndOrigin, testIsolation } = Cypress.config()

  // make sure we reset that we haven't visited about blank again
  // strict test isolation resets the navigation history for us.
  hasVisitedAboutBlank = experimentalSessionAndOrigin && testIsolation === 'strict'

  currentlyVisitingAboutBlank = false

  id = test.id
}

const VALID_VISIT_METHODS = ['GET', 'POST']

const isValidVisitMethod = (method) => {
  return _.includes(VALID_VISIT_METHODS, method)
}

const timedOutWaitingForPageLoad = (ms, log) => {
  debug('timedOutWaitingForPageLoad')

  $errUtils.throwErrByPath('navigation.timed_out', {
    args: {
      configFile: Cypress.config('configFile'),
      ms,
    },
    onFail: log,
  })
}

<<<<<<< HEAD
// TODO: remove with experimentalSessionAndOrigin
=======
// TODO: remove with experimentalSessionAndOrigin. Fixed with: https://github.com/cypress-io/cypress/issues/21471
>>>>>>> 823ffd0c
const cannotVisitDifferentOrigin = ({ remote, existing, originalUrl, previouslyVisitedLocation, log, isCrossOriginSpecBridge = false }) => {
  const differences: string[] = []

  if (remote.protocol !== existing.protocol) {
    differences.push('protocol')
  }

  if (remote.port !== existing.port) {
    differences.push('port')
  }

  if (remote.superDomain !== existing.superDomain) {
    differences.push('superdomain')
  }

  const errOpts = {
    onFail: log,
    args: {
      differences: differences.join(', '),
      previousUrl: previouslyVisitedLocation,
      attemptedUrl: remote,
      originalUrl,
      isCrossOriginSpecBridge,
      experimentalSessionAndOrigin: Cypress.config('experimentalSessionAndOrigin'),
    },
    errProps: {
      isCrossOrigin: true,
    },
  }

  $errUtils.throwErrByPath('visit.cannot_visit_different_origin', errOpts)
}

const specifyFileByRelativePath = (url, log) => {
  $errUtils.throwErrByPath('visit.specify_file_by_relative_path', {
    onFail: log,
    args: {
      attemptedUrl: url,
    },
  })
}

const aboutBlank = (cy, win) => {
  return new Promise((resolve) => {
    cy.once('window:load', resolve)

    return $utils.locHref('about:blank', win)
  })
}

const navigationChanged = async (Cypress, cy, state, source, arg) => {
  // get the current url of our remote application
  const remoteLocation = await cy.getCrossOriginRemoteLocation()
  const url = remoteLocation?.href

  debug('navigation changed:', url)

  // don't trigger for empty url's or about:blank
  if (_.isEmpty(url) || (url === 'about:blank')) {
    return
  }

  // start storing the history entries
  let urls = state('urls') || []
  let urlPosition = state('urlPosition')

  if (urlPosition === undefined) {
    urlPosition = -1
  }

  const previousUrl = urls[urlPosition]

  // ensure our new url doesn't match whatever
  // the previous was. this prevents logging
  // additionally when the url didn't actually change
  if (url === previousUrl) {
    return
  }

  // else notify the world and log this event
  Cypress.action('cy:url:changed', url)

  const navHistoryDelta = state('navHistoryDelta')

  // if navigation was changed via a manipulation of the browser session we
  // need to update the urlPosition to match the position of the history stack
  // and we do not need to push a new url onto the urls state
  if (navHistoryDelta) {
    urlPosition = urlPosition + navHistoryDelta
    state('navHistoryDelta', undefined)
  } else {
    urls = urls.slice(0, urlPosition + 1)
    urls.push(url)
    urlPosition = urlPosition + 1
  }

  state('urls', urls)
  state('url', url)
  state('urlPosition', urlPosition)

  // don't output a command log for 'load' or 'before:load' events
  // return if source in command
  if (knownCommandCausedInstability) {
    return
  }

  // Navigation changed events will be logged by the primary cypress instance.
  if (Cypress.isCrossOriginSpecBridge) {
    return
  }

  // ensure our new url doesnt match whatever
  // the previous was. this prevents logging
  // additionally when the url didnt actually change
  Cypress.log({
    name: 'new url',
    message: url,
    event: true,
    type: 'parent',
    end: true,
    snapshot: true,
    consoleProps () {
      const obj: Record<string, any> = {
        'New Url': url,
      }

      if (source) {
        obj['Url Updated By'] = source
      }

      if (arg) {
        obj.Args = arg
      }

      return obj
    },
  })
}

const formSubmitted = (Cypress, e) => {
  Cypress.log({
    type: 'parent',
    name: 'form sub',
    message: '--submitting form--',
    event: true,
    end: true,
    snapshot: true,
    consoleProps () {
      return {
        'Originated From': e.target,
        'Args': e,
      }
    },
  })
}

const pageLoading = (bool, Cypress, state) => {
  if (state('pageLoading') === bool) {
    return
  }

  state('pageLoading', bool)

  Cypress.action('app:page:loading', bool)
}

const stabilityChanged = async (Cypress, state, config, stable) => {
  debug('stabilityChanged:', stable)
  if (currentlyVisitingAboutBlank) {
    if (stable === false) {
      // if we're currently visiting about blank
      // and becoming unstable for the first time
      // notifiy that we're page loading
      pageLoading(true, Cypress, state)

      return
    }

    // else wait until after we finish visiting
    // about blank
    return
  }

  // let the world know that the app is page:loading
  pageLoading(!stable, Cypress, state)

  // if we aren't becoming unstable
  // then just return now
  if (stable !== false) {
    return
  }

  // if we purposefully just caused the page to load
  // (and thus instability) don't log this out
  if (knownCommandCausedInstability) {
    return
  }

  // bail if we dont have a runnable
  // because beforeunload can happen at any time
  // we may no longer be testing and thus dont
  // want to fire a new loading event
  // TODO
  // this may change in the future since we want
  // to add debuggability in the chrome console
  // which at that point we may keep runnable around
  if (!state('runnable')) {
    return
  }

  // We need to sync this state value prior to checking it otherwise we will erroneously log a loading event after the test is complete.
  if (Cypress.isCrossOriginSpecBridge) {
    const duringUserTestExecution = await Cypress.specBridgeCommunicator.toPrimaryPromise('sync:during:user:test:execution')

    cy.state('duringUserTestExecution', duringUserTestExecution)
  }

  // this prevents a log occurring when we navigate to about:blank inbetween tests
  // e.g. for new sessions lifecycle
  if (!state('duringUserTestExecution')) {
    return
  }

  const options: Record<string, any> = {}

  _.defaults(options, {
    timeout: config('pageLoadTimeout'),
  })

  options._log = Cypress.log({
    type: 'parent',
    name: 'page load',
    message: '--waiting for new page to load--',
    event: true,
    timeout: options.timeout,
    consoleProps () {
      return {
        Note: 'This event initially fires when your application fires its \'beforeunload\' event and completes when your application fires its \'load\' event after the next page loads.',
      }
    },
  })

  cy.clearTimeout('page load')

  const onPageLoadErr = (err) => {
    state('onPageLoadErr', null)

    const { originPolicy } = $Location.create(window.location.href)

    try {
      $errUtils.throwErrByPath('navigation.cross_origin', {
        onFail: options._log,
        args: {
          configFile: Cypress.config('configFile'),
          message: err.message,
          originPolicy,
        },
      })
    } catch (error) {
      err = error

      return err
    }
  }

  state('onPageLoadErr', onPageLoadErr)

  const getRedirectionCount = (href) => {
    // object updated at test:before:run:async
    const count = state('redirectionCount')

    if (count[href] === undefined) {
      count[href] = 0
    }

    return count[href]
  }

  const updateRedirectionCount = (href) => {
    const count = state('redirectionCount')

    count[href]++
  }

  const loading = () => {
<<<<<<< HEAD
    if (state('window')) {
      const href = state('window').location.href
      const count = getRedirectionCount(href)
      const limit = config('redirectionLimit')

      if (count === limit) {
        $errUtils.throwErrByPath('navigation.reached_redirection_limit', {
          args: {
            href,
            limit,
          },
        })
      }

      updateRedirectionCount(href)
    }

=======
>>>>>>> 823ffd0c
    debug('waiting for window:load')

    const promise = new Promise((resolve) => {
      const onWindowLoad = ({ url }) => {
<<<<<<< HEAD
=======
        const href = state('autLocation').href
        const count = getRedirectionCount(href)
        const limit = config('redirectionLimit')

        if (count === limit) {
          $errUtils.throwErrByPath('navigation.reached_redirection_limit', {
            args: {
              href,
              limit,
            },
          })
        }

        updateRedirectionCount(href)

>>>>>>> 823ffd0c
        // this prevents a log occurring when we navigate to about:blank in-between tests
        if (!state('duringUserTestExecution')) return

        cy.state('onPageLoadErr', null)

        if (url === 'about:blank') {
          // we treat this as a system log since navigating to about:blank must have been caused by Cypress
          options._log.set({ message: '', name: 'Clear page', type: 'system' }).snapshot().end()
        } else {
          options._log.set('message', '--page loaded--').snapshot().end()
        }

        resolve()
      }

      const onCrossOriginFailure = (err) => {
        options._log.set('message', '--page loaded--').snapshot().error(err)

        resolve()
      }

      const onInternalWindowLoad = (details) => {
        switch (details.type) {
          case 'same:origin':
            return onWindowLoad(details)
          case 'cross:origin:failure':
            return onCrossOriginFailure(details.error)
          default:
            throw new Error(`Unexpected internal:window:load type: ${details?.type}`)
        }
      }

      cy.once('internal:window:load', onInternalWindowLoad)

      // If this request is still pending after the test run, resolve it, no commands were waiting on its result.
      cy.once('test:after:run', () => {
        if (promise.isPending()) {
          options._log.set('message', '').end()
          resolve()
        }
      })
    })

    return promise
  }

  const reject = (err) => {
    const r = state('reject')

    if (r) {
      return r(err)
    }
  }

  try {
    return loading()
    .timeout(options.timeout, 'page load')
    .catch(Promise.TimeoutError, () => {
      // clean this up
      cy.state('onPageLoadErr', null)

      try {
        return timedOutWaitingForPageLoad(options.timeout, options._log)
      } catch (err) {
        return reject(err)
      }
    })
  } catch (e) {
    return reject(e)
  }
}

// filter the options to only the REQUEST_URL_OPTS options, normalize the timeout
// value to the responseTimeout, and add the isCrossOriginSpecBridge value.
//
// there are really two timeout values - pageLoadTimeout
// and the underlying responseTimeout. for the purposes
// of resolving the url, we only care about
// responseTimeout - since pageLoadTimeout is a driver
// and browser concern. therefore we normalize the options
// object and send 'responseTimeout' as options.timeout
// for the backend.
const normalizeOptions = (options) => {
  return _
  .chain(options)
  .pick(REQUEST_URL_OPTS)
  .extend({
    timeout: options.responseTimeout,
    isFromSpecBridge: Cypress.isCrossOriginSpecBridge,
    hasAlreadyVisitedUrl: options.hasAlreadyVisitedUrl,
  })
  .value()
}

type NotOkResponseError = Error & {
  gotResponse: boolean
}

type InvalidContentTypeError = Error & {
  invalidContentType: boolean
}

interface InternalVisitOptions extends Partial<Cypress.VisitOptions> {
  _log?: Log
  hasAlreadyVisitedUrl: boolean
}

export default (Commands, Cypress, cy, state, config) => {
  reset()

  Cypress.on('test:before:run:async', () => {
    state('redirectionCount', {})

    // reset any state on the backend
    // TODO: this is a bug in e2e it needs to be returned
    return Cypress.backend('reset:server:state')
  })

  Cypress.on('test:before:run', reset)

  Cypress.on('stability:changed', (bool, event) => {
    // only send up page loading events when we're
    // not stable!
    stabilityChanged(Cypress, state, config, bool)
  })

  Cypress.on('navigation:changed', (source, arg) => {
    navigationChanged(Cypress, cy, state, source, arg)
  })

  Cypress.on('form:submitted', (e) => {
    formSubmitted(Cypress, e)
  })

  const visitFailedByErr = (err, url, fn) => {
    err.url = url

    Cypress.action('cy:visit:failed', err)

    return fn()
  }

  const requestUrl = (url, options = {}) => {
    return Cypress.backend(
      'resolve:url',
      url,
      normalizeOptions(options),
    )
    .then((resp: any = {}) => {
      if (!resp.isOkStatusCode) {
        // if we didn't even get an OK response
        // then immediately die
        const err: NotOkResponseError = new Error as any

        err.gotResponse = true
        _.extend(err, resp)

        throw err
      }

      if (!resp.isHtml) {
        // throw invalid contentType error
        const err: InvalidContentTypeError = new Error as any

        err.invalidContentType = true
        _.extend(err, resp)

        throw err
      }

      return resp
    })
  }

  Cypress.on('window:before:load', (contentWindow) => {
    // if a user-loaded script redefines document.querySelectorAll and
    // numTestsKeptInMemory is 0 (no snapshotting), jQuery thinks
    // that document.querySelectorAll is not available (it tests to see that
    // it's the native definition for some reason) and doesn't use it,
    // which can fail with a weird error if querying shadow dom.
    // this ensures that jQuery determines support for document.querySelectorAll
    // before user scripts are executed.
    // (when snapshotting is enabled, it can achieve the same thing if an XHR
    // causes it to snapshot before the user script is executed, but that's
    // not guaranteed to happen.)
    // https://github.com/cypress-io/cypress/issues/7676
    // this shouldn't error, but we wrap it to ignore potential errors
    // out of an abundance of caution
    try {
      cy.$$('body', contentWindow.document)
    } catch (e) {} // eslint-disable-line no-empty
  })

  Cypress.primaryOriginCommunicator.on('visit:url', ({ url }) => {
    $utils.iframeSrc(Cypress.$autIframe, url)
  })

  Commands.addAll({
    reload (...args) {
      let forceReload
      let userOptions
      const throwArgsErr = () => {
        $errUtils.throwErrByPath('reload.invalid_arguments')
      }

      switch (args.length) {
        case 0:
          forceReload = false
          userOptions = {}
          break

        case 1:
          if (_.isObject(args[0])) {
            userOptions = args[0]
          } else {
            forceReload = args[0]
          }

          break

        case 2:
          forceReload = args[0]
          userOptions = args[1]
          break

        default:
          throwArgsErr()
      }

      // clear the current timeout
      cy.clearTimeout('reload')

      let cleanup: (() => any) | null = null
      const options = _.defaults({}, userOptions, {
        log: true,
        timeout: config('pageLoadTimeout'),
      })

      const reload = () => {
        return new Promise((resolve) => {
          forceReload = forceReload || false
          userOptions = userOptions || {}

          if (!_.isObject(userOptions)) {
            throwArgsErr()
          }

          if (!_.isBoolean(forceReload)) {
            throwArgsErr()
          }

          if (options.log) {
            options._log = Cypress.log({ timeout: options.timeout })

            options._log.snapshot('before', { next: 'after' })
          }

          cleanup = () => {
            knownCommandCausedInstability = false

            return cy.removeListener('window:load', resolve)
          }

          knownCommandCausedInstability = true

          cy.once('window:load', resolve)

          return $utils.locReload(forceReload, state('window'))
        })
      }

      return reload()
      .timeout(options.timeout, 'reload')
      .catch(Promise.TimeoutError, () => {
        return timedOutWaitingForPageLoad(options.timeout, options._log)
      })
      .finally(() => {
        if (typeof cleanup === 'function') {
          cleanup()
        }

        return null
      })
    },

    go (numberOrString, userOptions = {}) {
      const options: Record<string, any> = _.defaults({}, userOptions, {
        log: true,
        timeout: config('pageLoadTimeout'),
      })

      if (options.log) {
        options._log = Cypress.log({ timeout: options.timeout })
      }

      const win = state('window')

      const goNumber = (num) => {
        if (num === 0) {
          $errUtils.throwErrByPath('go.invalid_number', { onFail: options._log })
        }

        let cleanup: (() => any) | null = null

        if (options._log) {
          options._log.snapshot('before', { next: 'after' })
        }

        const go = () => {
          return Promise.try(() => {
            let didUnload = false

            const beforeUnload = () => {
              didUnload = true
            }

            // clear the current timeout
            cy.clearTimeout()

            cy.once('window:before:unload', beforeUnload)

            const didLoad = new Promise((resolve) => {
              cleanup = function () {
                cy.removeListener('window:load', resolve)

                return cy.removeListener('window:before:unload', beforeUnload)
              }

              return cy.once('window:load', resolve)
            })

            knownCommandCausedInstability = true

            win.history.go(num)

            // need to set the attributes of 'go'
            // consoleProps here with win
            // make sure we resolve our go function
            // with the remove window (just like cy.visit)
            const retWin = () => state('window')

            return Promise
            .delay(100)
            .then(() => {
              knownCommandCausedInstability = false

              // if we've didUnload then we know we're
              // doing a full page refresh and we need
              // to wait until
              if (didUnload) {
                return didLoad.then(retWin)
              }

              return retWin()
            })
          })
        }

        return go()
        .timeout(options.timeout, 'go')
        .catch(Promise.TimeoutError, () => {
          return timedOutWaitingForPageLoad(options.timeout, options._log)
        }).finally(() => {
          if (typeof cleanup === 'function') {
            cleanup()
          }

          return null
        })
      }

      const goString = (str) => {
        switch (str) {
          case 'forward': return goNumber(1)
          case 'back': return goNumber(-1)
          default:
            return $errUtils.throwErrByPath('go.invalid_direction', {
              onFail: options._log,
              args: { str },
            })
        }
      }

      if (_.isFinite(numberOrString)) {
        return goNumber(numberOrString)
      }

      if (_.isString(numberOrString)) {
        return goString(numberOrString)
      }

      return $errUtils.throwErrByPath('go.invalid_argument', { onFail: options._log })
    },

    visit (url, userOptions: Partial<Cypress.VisitOptions> = {}) {
      if (userOptions.url && url) {
        $errUtils.throwErrByPath('visit.no_duplicate_url', { args: { optionsUrl: userOptions.url, url } })
      }

      if (_.isObject(url) && _.isEqual(userOptions, {})) {
        // options specified as only argument
        userOptions = url
        url = userOptions.url
      }

      if (!_.isString(url)) {
        $errUtils.throwErrByPath('visit.invalid_1st_arg')
      }

      const consoleProps = {}

      if (!_.isEmpty(userOptions)) {
        consoleProps['Options'] = _.pick(userOptions, VISIT_OPTS)
      }

      const onLoadIsUserDefined = !!userOptions.onLoad
      const onBeforeLoadIsUserDefined = !!userOptions.onBeforeLoad

      const options: InternalVisitOptions = _.defaults({}, userOptions, {
        auth: null,
        failOnStatusCode: true,
        retryOnNetworkFailure: true,
        retryOnStatusCodeFailure: false,
        retryIntervals: [0, 100, 200, 200],
        method: 'GET',
        body: null,
        headers: {},
        log: true,
        responseTimeout: config('responseTimeout'),
        timeout: config('pageLoadTimeout'),
        onBeforeLoad () {},
        onLoad () {},
      })

      options.hasAlreadyVisitedUrl = !!previouslyVisitedLocation

      if (!_.isUndefined(options.qs) && !_.isObject(options.qs)) {
        $errUtils.throwErrByPath('visit.invalid_qs', { args: { qs: String(options.qs) } })
      }

      if (options.retryOnStatusCodeFailure && !options.failOnStatusCode) {
        $errUtils.throwErrByPath('visit.status_code_flags_invalid')
      }

      if (!isValidVisitMethod(options.method)) {
        $errUtils.throwErrByPath('visit.invalid_method', { args: { method: options.method } })
      }

      if (!_.isObject(options.headers)) {
        $errUtils.throwErrByPath('visit.invalid_headers')
      }

      const path = whatIsCircular(options.body)

      if (_.isObject(options.body) && path) {
        $errUtils.throwErrByPath('visit.body_circular', { args: { path } })
      }

      if (options.log) {
        let message = url

        if (options.method !== 'GET') {
          message = `${options.method} ${message}`
        }

        options._log = Cypress.log({
          message,
          timeout: options.timeout,
          consoleProps () {
            return consoleProps
          },
        })
      }

      url = $Location.normalize(url)

      if (Cypress.isCrossOriginSpecBridge) {
        url = $Location.qualifyWithBaseUrl(Cypress.state('originCommandBaseUrl'), url)
      } else {
        const baseUrl = config('baseUrl')

        if (baseUrl) {
          url = $Location.qualifyWithBaseUrl(baseUrl, url)
        }
      }

      const qs = options.qs

      if (qs) {
        url = $Location.mergeUrlWithParams(url, qs)
      }

      let cleanup: (() => any) | null = null

      // clear the current timeout
      cy.clearTimeout('visit')

      let win = state('window')
      const $autIframe = state('$autIframe')
      const runnable = state('runnable')

      const changeIframeSrc = (url, event) => {
        return new Promise((resolve, reject) => {
          let onBeforeLoadError

          const onBeforeLoad = (contentWindow) => {
            try {
              // when using the visit the document referrer should be set to an empty string
              Object.defineProperty(contentWindow.document, 'referrer', {
                value: '',
                enumerable: true,
                configurable: true,
              })

              options.onBeforeLoad?.call(runnable.ctx, contentWindow)
            } catch (err: any) {
              err.isCallbackError = true
              onBeforeLoadError = err
            }
          }

          const onEvent = (contentWindow) => {
            if (onBeforeLoadError) {
              reject(onBeforeLoadError)
            } else {
              resolve(contentWindow)
            }
          }

          // hashchange events fire too fast, so we use a different strategy.
          // they even resolve asynchronously before the application's
          // hashchange events have even fired
          // @see https://github.com/cypress-io/cypress/issues/652
          // also, the page doesn't fully reload on hashchange, so we
          // can't and don't wait for before:window:load
          if (event === 'hashchange') {
            win.addEventListener('hashchange', resolve)
          } else {
            // listen for window:before:load and reject if it errors
            // otherwise, resolve once this event fires
            cy.once(event, onEvent)
            cy.once('window:before:load', onBeforeLoad)
          }

          cleanup = () => {
            if (event === 'hashchange') {
              win.removeEventListener('hashchange', resolve)
            } else {
              cy.removeListener(event, onEvent)
              cy.removeListener('window:before:load', onBeforeLoad)
            }

            knownCommandCausedInstability = false
          }

          knownCommandCausedInstability = true

          // if this is a cross origin spec bridge, we need to tell the primary to change
          // the AUT iframe since we don't have access to it
          if (Cypress.isCrossOriginSpecBridge) {
            return Cypress.specBridgeCommunicator.toPrimary('visit:url', { url })
          }

          return $utils.iframeSrc($autIframe, url)
        })
      }

      const onLoad = ({ runOnLoadCallback, totalTime }: {
        runOnLoadCallback?: boolean
        totalTime?: number
      }) => {
        // reset window on load
        win = state('window')

        // If we are visiting a cross origin domain and have onLoad or onBeforeLoad options specified, throw an error.
<<<<<<< HEAD
        if (!cy.isRunnerAbleToCommunicateWithAut()) {
=======
        if (!isRunnerAbleToCommunicateWithAut()) {
>>>>>>> 823ffd0c
          if (onLoadIsUserDefined) {
            $errUtils.throwErrByPath('visit.invalid_cross_origin_on_load', { args: { url, autLocation: Cypress.state('autLocation') }, errProps: { isCallbackError: true } })
          }

          if (onBeforeLoadIsUserDefined) {
            $errUtils.throwErrByPath('visit.invalid_cross_origin_on_before_load', { args: { url, autLocation: Cypress.state('autLocation') }, errProps: { isCallbackError: true } })
          }
        }

        // the onLoad callback should only be skipped if specified
        if (runOnLoadCallback !== false) {
          try {
            options.onLoad?.call(runnable.ctx, win)
          } catch (err: any) {
            // mark these as user callback errors, so they're treated differently
            // than Node.js errors when caught below
            err.isCallbackError = true
            throw err
          }
        }

        if (options._log) {
          options._log.set({
            url,
            totalTime,
          })
        }

        return Promise.resolve(win)
      }

      const go = () => {
        // hold onto our existing url
        const existing = $utils.locExisting()

        // TODO: $Location.resolve(existing.origin, url)

        if ($Location.isLocalFileUrl(url)) {
          return specifyFileByRelativePath(url, options._log)
        }

        let remoteUrl

        // in the case we are visiting a relative url
        // then prepend the existing origin to it
        // so we get the right remote url
        if (!$Location.isFullyQualifiedUrl(url)) {
          remoteUrl = $Location.fullyQualifyUrl(url)
        }

        let remote = $Location.create(remoteUrl || url)

        // reset auth options if we have them
        const a = remote.authObj

        if (a) {
          options.auth = a
        }

        // store the existing hash now since
        // we'll need to apply it later
        const existingHash = remote.hash || ''
        const existingAuth = remote.auth || ''

        // in a cross origin spec bridge, the window may not have been set yet if nothing has been loaded in the secondary origin,
        // it's also possible for a new test to start and for a cross-origin failure to occur if the win is set but
        // the AUT hasn't yet navigated to the secondary origin
        if (win) {
          try {
            const current = $Location.create(win.location.href)

            // if all that is changing is the hash then we know
            // the browser won't actually make a new http request
            // for this, and so we need to resolve onLoad immediately
            // and bypass the actual visit resolution stuff
            if (bothUrlsMatchAndOneHasHash(current, remote)) {
              // https://github.com/cypress-io/cypress/issues/1311
              if (current.hash === remote.hash) {
                consoleProps['Note'] = 'Because this visit was to the same hash, the page did not reload and the onBeforeLoad and onLoad callbacks did not fire.'

                return onLoad({ runOnLoadCallback: false })
              }

              return changeIframeSrc(remote.href, 'hashchange')
              .then(() => {
                return onLoad({})
              })
            }
          } catch (e) {
            // if this is a cross-origin error, skip it
            if (e.name !== 'SecurityError') {
              throw e
            }
          }
        }

        if (existingHash) {
          // strip out the existing hash if we have one
          // before telling our backend to resolve this url
          url = url.replace(existingHash, '')
        }

        if (existingAuth) {
          // strip out the existing url if we have one
          url = url.replace(`${existingAuth}@`, '')
        }

        return requestUrl(url, options)
        .then((resp: any = {}) => {
          let { url, originalUrl, cookies, redirects, filePath } = resp

          // reapply the existing hash
          url += existingHash
          originalUrl += existingHash

          if (filePath) {
            consoleProps['File Served'] = filePath
          } else {
            if (url !== originalUrl) {
              consoleProps['Original Url'] = originalUrl
            }
          }

          if (options._log) {
            let message = options._log!.get('message')

            if (redirects && redirects.length) {
              message = [message].concat(redirects).join(' -> ')
            }

            options._log!.set({ message })
          }

          consoleProps['Resolved Url'] = url
          consoleProps['Redirects'] = redirects
          consoleProps['Cookies Set'] = cookies

          remote = $Location.create(url)

          // if the origin currently matches
          // or if we have previously visited a location or are a spec bridge
          // then go ahead and change the iframe's src
          if (remote.originPolicy === existing.originPolicy
            || ((previouslyVisitedLocation || Cypress.isCrossOriginSpecBridge) && Cypress.config('experimentalSessionAndOrigin'))
          ) {
            if (!previouslyVisitedLocation) {
              previouslyVisitedLocation = remote
            }

            url = $Location.fullyQualifyUrl(url)

            return changeIframeSrc(url, 'window:load')
            .then(() => {
              return onLoad(resp)
            })
          }

          // if we've already cy.visit'ed in the test and we are visiting a new origin,
          // throw an error, else we'd be in a endless loop,
          // we also need to disable retries to prevent the endless loop
          if (previouslyVisitedLocation) {
            // _retries is `private`. We're not using `retries()` method here because it breaks some tests.
            // @ts-ignore
            $utils.getTestFromRunnable(state('runnable'))._retries = 0

            const params = { remote, existing, originalUrl, previouslyVisitedLocation, log: options._log }

            return cannotVisitDifferentOrigin(params)
          }

          // tell our backend we're changing origins
          // TODO: add in other things we want to preserve
          // state for like scrollTop
          let runState: RunState = {
            currentId: id,
            tests: Cypress.runner.getTestsState(),
            startTime: Cypress.runner.getStartTime(),
            emissions: Cypress.runner.getEmissions(),
          }

          runState.passed = Cypress.runner.countByTestState(runState.tests, 'passed')
          runState.failed = Cypress.runner.countByTestState(runState.tests, 'failed')
          runState.pending = Cypress.runner.countByTestState(runState.tests, 'pending')
          runState.numLogs = LogUtils.countLogsByTests(runState.tests)

          return Cypress.action('cy:collect:run:state')
          .then((otherRunStates = []) => {
            // merge all the states together holla'
            runState = _.reduce(otherRunStates, (memo, obj) => {
              return _.extend(memo, obj)
            }, runState)

            return Cypress.backend('preserve:run:state', runState)
          })
          .then(() => {
            // and now we must change the url to be the new
            // origin but include the test that we're currently on
            const newUri = new UrlParse(remote.origin)

            newUri
            .set('pathname', existing.pathname)
            .set('query', existing.search)
            .set('hash', existing.hash)

            // replace is broken in electron so switching
            // to href for now
            // $utils.locReplace(window, newUri.toString())
            $utils.locHref(newUri.toString(), window)

            // we are returning a Promise which never resolves
            // because we're changing top to be a brand new URL
            // and want to block the rest of our commands
            return Promise.delay(1e9)
          })
        })
        .catch((err) => {
          if (err.gotResponse || err.invalidContentType) {
            visitFailedByErr(err, err.originalUrl, () => {
              const args = {
                url: err.originalUrl,
                path: err.filePath,
                status: err.status,
                statusText: err.statusText,
                redirects: err.redirects,
                contentType: err.contentType,
              }

              let msg = ''

              if (err.gotResponse) {
                const type = err.filePath ? 'file' : 'http'

                msg = `visit.loading_${type}_failed`
              }

              if (err.invalidContentType) {
                msg = 'visit.loading_invalid_content_type'
              }

              $errUtils.throwErrByPath(msg, {
                onFail: options._log,
                args,
              })
            })

            return
          }

          // if the err came from the user's onBeforeLoad/onLoad callback or is cross-origin, it's
          // not a network failure, and we should throw the original error
          if (err.isCallbackError || err.isCrossOrigin) {
            delete err.isCallbackError
            delete err.isCrossOrigin
            throw err
          }

          visitFailedByErr(err, url, () => {
            $errUtils.throwErrByPath('visit.loading_network_failed', {
              onFail: options._log,
              args: {
                url,
                error: err,
              },
              errProps: {
                appendToStack: {
                  title: 'From Node.js Internals',
                  content: err.stack,
                },
              },
            })
          })
        })
      }

      const visit = () => {
        // if we've visiting for the first time during
        // a test then we want to first visit about:blank
        // so that we nuke the previous state. subsequent
        // visits will not navigate to about:blank so that
        // our history entries are intact
        // skip for cross origin spec bridges since they require
        // session support which already visits
        // about:blank between tests
        if (!hasVisitedAboutBlank && !Cypress.isCrossOriginSpecBridge) {
          hasVisitedAboutBlank = true
          currentlyVisitingAboutBlank = true

          return aboutBlank(cy, win)
          .then(() => {
            currentlyVisitingAboutBlank = false

            return go()
          })
        }

        return go()
      }

      return visit()
      .timeout(options.timeout, 'visit')
      .catch(Promise.TimeoutError, () => {
        return timedOutWaitingForPageLoad(options.timeout, options._log)
      }).finally(() => {
        if (typeof cleanup === 'function') {
          cleanup()
        }

        return null
      })
    },
  })
}<|MERGE_RESOLUTION|>--- conflicted
+++ resolved
@@ -64,11 +64,7 @@
   })
 }
 
-<<<<<<< HEAD
-// TODO: remove with experimentalSessionAndOrigin
-=======
 // TODO: remove with experimentalSessionAndOrigin. Fixed with: https://github.com/cypress-io/cypress/issues/21471
->>>>>>> 823ffd0c
 const cannotVisitDifferentOrigin = ({ remote, existing, originalUrl, previouslyVisitedLocation, log, isCrossOriginSpecBridge = false }) => {
   const differences: string[] = []
 
@@ -354,32 +350,10 @@
   }
 
   const loading = () => {
-<<<<<<< HEAD
-    if (state('window')) {
-      const href = state('window').location.href
-      const count = getRedirectionCount(href)
-      const limit = config('redirectionLimit')
-
-      if (count === limit) {
-        $errUtils.throwErrByPath('navigation.reached_redirection_limit', {
-          args: {
-            href,
-            limit,
-          },
-        })
-      }
-
-      updateRedirectionCount(href)
-    }
-
-=======
->>>>>>> 823ffd0c
     debug('waiting for window:load')
 
     const promise = new Promise((resolve) => {
       const onWindowLoad = ({ url }) => {
-<<<<<<< HEAD
-=======
         const href = state('autLocation').href
         const count = getRedirectionCount(href)
         const limit = config('redirectionLimit')
@@ -395,7 +369,6 @@
 
         updateRedirectionCount(href)
 
->>>>>>> 823ffd0c
         // this prevents a log occurring when we navigate to about:blank in-between tests
         if (!state('duringUserTestExecution')) return
 
@@ -971,11 +944,7 @@
         win = state('window')
 
         // If we are visiting a cross origin domain and have onLoad or onBeforeLoad options specified, throw an error.
-<<<<<<< HEAD
-        if (!cy.isRunnerAbleToCommunicateWithAut()) {
-=======
         if (!isRunnerAbleToCommunicateWithAut()) {
->>>>>>> 823ffd0c
           if (onLoadIsUserDefined) {
             $errUtils.throwErrByPath('visit.invalid_cross_origin_on_load', { args: { url, autLocation: Cypress.state('autLocation') }, errProps: { isCallbackError: true } })
           }
