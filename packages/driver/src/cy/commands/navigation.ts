import _ from 'lodash'
import whatIsCircular from '@cypress/what-is-circular'
import UrlParse from 'url-parse'
import Promise from 'bluebird'

import $utils from '../../cypress/utils'
import $errUtils from '../../cypress/error_utils'
import { LogUtils } from '../../cypress/log'
import { bothUrlsMatchAndOneHasHash } from '../navigation'
import { $Location } from '../../cypress/location'

import debugFn from 'debug'
const debug = debugFn('cypress:driver:navigation')

let id = null
let previousUrlVisited: string | undefined
let hasVisitedAboutBlank: boolean = false
let currentlyVisitingAboutBlank: boolean = false
let knownCommandCausedInstability: boolean = false

const REQUEST_URL_OPTS = 'auth failOnStatusCode retryOnNetworkFailure retryOnStatusCodeFailure retryIntervals method body headers'
.split(' ')

const VISIT_OPTS = 'url log onBeforeLoad onLoad timeout requestTimeout'
.split(' ')
.concat(REQUEST_URL_OPTS)

const reset = (test: any = {}) => {
  knownCommandCausedInstability = false

  // continuously reset this
  // before each test run!
  previousUrlVisited = undefined

  // make sure we reset that we haven't
  // visited about blank again
  hasVisitedAboutBlank = false

  currentlyVisitingAboutBlank = false

  id = test.id
}

const VALID_VISIT_METHODS = ['GET', 'POST']

const isValidVisitMethod = (method) => {
  return _.includes(VALID_VISIT_METHODS, method)
}

const timedOutWaitingForPageLoad = (ms, log) => {
  debug('timedOutWaitingForPageLoad')

  const anticipatedCrossOriginHref = cy.state('anticipatingCrossOriginResponse')?.href

  // Were we anticipating a cross origin page when we timed out?
  if (anticipatedCrossOriginHref) {
    // We remain in an anticipating state until either a load even happens or a timeout.
    cy.isAnticipatingCrossOriginResponseFor(undefined)

    // By default origins is just this location.
    let originPolicies = [$Location.create(location.href).originPolicy]

    const currentCommand = cy.queue.state('current')

    if (currentCommand?.get('name') === 'origin') {
      // If the current command is a cy.origin command, we should have gotten a request on the origin it expects.
      originPolicies = [cy.state('latestActiveOriginPolicy')]
    } else if (Cypress.isCrossOriginSpecBridge && cy.queue.isOnLastCommand()) {
      // If this is a cross origin spec bridge and the we're on the last command, we should have gotten a request on the origin of one of the parents.
      originPolicies = cy.state('parentOriginPolicies')
    }

    $errUtils.throwErrByPath('navigation.cross_origin_load_timed_out', {
      args: {
        configFile: Cypress.config('configFile'),
        ms,
        crossOriginUrl: $Location.create(anticipatedCrossOriginHref),
        originPolicies,
      },
      onFail: log,
    })
  } else {
    $errUtils.throwErrByPath('navigation.timed_out', {
      args: {
        configFile: Cypress.config('configFile'),
        ms,
      },
      onFail: log,
    })
  }
}

const cannotVisitDifferentOrigin = ({ remote, existing, previousUrlVisited, log, isCrossOriginSpecBridge = false }) => {
  const differences: string[] = []

  if (remote.protocol !== existing.protocol) {
    differences.push('protocol')
  }

  if (remote.port !== existing.port) {
    differences.push('port')
  }

  if (remote.superDomain !== existing.superDomain) {
    differences.push('superdomain')
  }

  const errOpts = {
    onFail: log,
    args: {
      differences: differences.join(', '),
      previousUrl: previousUrlVisited,
      attemptedUrl: remote.origin,
      isCrossOriginSpecBridge,
    },
  }

  $errUtils.throwErrByPath('visit.cannot_visit_different_origin', errOpts)
}

const specifyFileByRelativePath = (url, log) => {
  $errUtils.throwErrByPath('visit.specify_file_by_relative_path', {
    onFail: log,
    args: {
      attemptedUrl: url,
    },
  })
}

const aboutBlank = (cy, win) => {
  return new Promise((resolve) => {
    cy.once('window:load', resolve)

    return $utils.locHref('about:blank', win)
  })
}

const navigationChanged = (Cypress, cy, state, source, arg) => {
  // get the current url of our remote application
  const url = cy.getRemoteLocation('href')

  debug('navigation changed:', url)

  // dont trigger for empty url's or about:blank
  if (_.isEmpty(url) || (url === 'about:blank')) {
    return
  }

  // start storing the history entries
  let urls = state('urls') || []
  let urlPosition = state('urlPosition')

  if (urlPosition === undefined) {
    urlPosition = -1
  }

  const previousUrl = urls[urlPosition]

  // ensure our new url doesn't match whatever
  // the previous was. this prevents logging
  // additionally when the url didn't actually change
  if (url === previousUrl) {
    return
  }

  // else notify the world and log this event
  Cypress.action('cy:url:changed', url)

  const navHistoryDelta = state('navHistoryDelta')

  // if navigation was changed via a manipulation of the browser session we
  // need to update the urlPosition to match the position of the history stack
  // and we do not need to push a new url onto the urls state
  if (navHistoryDelta) {
    urlPosition = urlPosition + navHistoryDelta
    state('navHistoryDelta', undefined)
  } else {
    urls = urls.slice(0, urlPosition + 1)
    urls.push(url)
    urlPosition = urlPosition + 1
  }

  state('urls', urls)
  state('url', url)
  state('urlPosition', urlPosition)

  // don't output a command log for 'load' or 'before:load' events
  // return if source in command
  if (knownCommandCausedInstability) {
    return
  }

  // ensure our new url doesnt match whatever
  // the previous was. this prevents logging
  // additionally when the url didnt actually change
  Cypress.log({
    name: 'new url',
    message: url,
    event: true,
    type: 'parent',
    end: true,
    snapshot: true,
    consoleProps () {
      const obj: Record<string, any> = {
        'New Url': url,
      }

      if (source) {
        obj['Url Updated By'] = source
      }

      if (arg) {
        obj.Args = arg
      }

      return obj
    },
  })
}

const formSubmitted = (Cypress, e) => {
  Cypress.log({
    type: 'parent',
    name: 'form sub',
    message: '--submitting form--',
    event: true,
    end: true,
    snapshot: true,
    consoleProps () {
      return {
        'Originated From': e.target,
        'Args': e,
      }
    },
  })
}

const pageLoading = (bool, Cypress, state) => {
  if (state('pageLoading') === bool) {
    return
  }

  state('pageLoading', bool)

  Cypress.action('app:page:loading', bool)
}

const stabilityChanged = (Cypress, state, config, stable) => {
  debug('stabilityChanged:', stable)
  if (currentlyVisitingAboutBlank) {
    if (stable === false) {
      // if we're currently visiting about blank
      // and becoming unstable for the first time
      // notifiy that we're page loading
      pageLoading(true, Cypress, state)

      return
    }

    // else wait until after we finish visiting
    // about blank
    return
  }

  // let the world know that the app is page:loading
  pageLoading(!stable, Cypress, state)

  // if we aren't becoming unstable
  // then just return now
  if (stable !== false) {
    return
  }

  // if we purposefully just caused the page to load
  // (and thus instability) don't log this out
  if (knownCommandCausedInstability) {
    return
  }

  // bail if we dont have a runnable
  // because beforeunload can happen at any time
  // we may no longer be testing and thus dont
  // want to fire a new loading event
  // TODO
  // this may change in the future since we want
  // to add debuggability in the chrome console
  // which at that point we may keep runnable around
  if (!state('runnable')) {
    return
  }

  // this prevents a log occurring when we navigate to about:blank inbetween tests
  // e.g. for new sessions lifecycle
  if (!state('duringUserTestExecution')) {
    return
  }

  const options: Record<string, any> = {}

  _.defaults(options, {
    timeout: config('pageLoadTimeout'),
  })

  options._log = Cypress.log({
    type: 'parent',
    name: 'page load',
    message: '--waiting for new page to load--',
    event: true,
    timeout: options.timeout,
    consoleProps () {
      return {
        Note: 'This event initially fires when your application fires its \'beforeunload\' event and completes when your application fires its \'load\' event after the next page loads.',
      }
    },
  })

  cy.clearTimeout('page load')

  const onPageLoadErr = (err) => {
    state('onPageLoadErr', null)

    const { originPolicy } = $Location.create(window.location.href)

    try {
      $errUtils.throwErrByPath('navigation.cross_origin', {
        onFail: options._log,
        args: {
          configFile: Cypress.config('configFile'),
          message: err.message,
          originPolicy,
        },
      })
    } catch (error) {
      err = error

      return err
    }
  }

  state('onPageLoadErr', onPageLoadErr)

  const getRedirectionCount = (href) => {
    // object updated at test:before:run:async
    const count = state('redirectionCount')

    if (count[href] === undefined) {
      count[href] = 0
    }

    return count[href]
  }

  const updateRedirectionCount = (href) => {
    const count = state('redirectionCount')

    count[href]++
  }

  const loading = () => {
    const href = state('window').location.href
    const count = getRedirectionCount(href)
    const limit = config('redirectionLimit')

    if (count === limit) {
      $errUtils.throwErrByPath('navigation.reached_redirection_limit', {
        args: {
          href,
          limit,
        },
      })
    }

    updateRedirectionCount(href)

    debug('waiting for window:load')

    const promise = new Promise((resolve) => {
      const onWindowLoad = (win) => {
        // this prevents a log occurring when we navigate to about:blank inbetween tests
        if (!state('duringUserTestExecution')) return

        cy.state('onPageLoadErr', null)

        if (win.location.href === 'about:blank') {
          // we treat this as a system log since navigating to about:blank must have been caused by Cypress
          options._log.set({ message: '', name: 'Clear Page', type: 'system' }).snapshot().end()
        } else {
          options._log.set('message', '--page loaded--').snapshot().end()
        }

        resolve()
      }

      const onCrossOriginWindowLoad = ({ url }) => {
        options._log.set('message', '--page loaded--').snapshot().end()

        // Updating the URL state, This is done to display the new url event when we return to the primary origin
        let urls = state('urls') || []
        let urlPosition = state('urlPosition')

        if (urlPosition === undefined) {
          urlPosition = -1
        }

        urls.push(url)
        urlPosition = urlPosition + 1

        state('urls', urls)
        state('url', url)
        state('urlPosition', urlPosition)

        resolve()
      }

      const onCrossOriginFailure = (err) => {
        options._log.set('message', '--page loaded--').snapshot().end()
        options._log.set('state', 'failed')
        options._log.set('error', err)

        resolve()
      }

      const onInternalWindowLoad = (details) => {
        switch (details.type) {
          case 'same:origin':
            return onWindowLoad(details.window)
          case 'cross:origin':
            return onCrossOriginWindowLoad(details)
          case 'cross:origin:failure':
            return onCrossOriginFailure(details.error)
          default:
            throw new Error(`Unexpected internal:window:load type: ${details?.type}`)
        }
      }

      cy.once('internal:window:load', onInternalWindowLoad)

      // If this request is still pending after the test run, resolve it, no commands were waiting on its result.
      cy.once('test:after:run', () => {
        if (promise.isPending()) {
          options._log.set('message', '').end()
          resolve()
        }
      })
    })

    return promise
  }

  const reject = (err) => {
    const r = state('reject')

    if (r) {
      return r(err)
    }
  }

  try {
    return loading()
    .timeout(options.timeout, 'page load')
    .catch(Promise.TimeoutError, () => {
      // clean this up
      cy.state('onPageLoadErr', null)

      try {
        return timedOutWaitingForPageLoad(options.timeout, options._log)
      } catch (err) {
        return reject(err)
      }
    })
  } catch (e) {
    return reject(e)
  }
}

// filter the options to only the REQUEST_URL_OPTS options, normalize the timeout
// value to the responseTimeout, and add the isCrossOriginSpecBridge value.
//
// there are really two timeout values - pageLoadTimeout
// and the underlying responseTimeout. for the purposes
// of resolving the url, we only care about
// responseTimeout - since pageLoadTimeout is a driver
// and browser concern. therefore we normalize the options
// object and send 'responseTimeout' as options.timeout
// for the backend.
const normalizeOptions = (options) => {
  return _
  .chain(options)
  .pick(REQUEST_URL_OPTS)
  .extend({
    timeout: options.responseTimeout,
    isCrossOrigin: Cypress.isCrossOriginSpecBridge,
  })
  .value()
}

type NotOkResponseError = Error & {
  gotResponse: boolean
}

type InvalidContentTypeError = Error & {
  invalidContentType: boolean
}

export default (Commands, Cypress, cy, state, config) => {
  reset()

  Cypress.on('test:before:run:async', () => {
    state('redirectionCount', {})

    // reset any state on the backend
    // TODO: this is a bug in e2e it needs to be returned
    return Cypress.backend('reset:server:state')
  })

  Cypress.on('test:before:run', reset)

  Cypress.on('stability:changed', (bool, event) => {
    // only send up page loading events when we're
    // not stable!
    stabilityChanged(Cypress, state, config, bool)
  })

  Cypress.on('navigation:changed', (source, arg) => {
    navigationChanged(Cypress, cy, state, source, arg)
  })

  Cypress.on('form:submitted', (e) => {
    formSubmitted(Cypress, e)
  })

  const visitFailedByErr = (err, url, fn) => {
    err.url = url

    Cypress.action('cy:visit:failed', err)

    return fn()
  }

  const requestUrl = (url, options = {}) => {
    return Cypress.backend(
      'resolve:url',
      url,
      normalizeOptions(options),
    )
    .then((resp: any = {}) => {
      if (!resp.isOkStatusCode) {
        // if we didn't even get an OK response
        // then immediately die
        const err: NotOkResponseError = new Error as any

        err.gotResponse = true
        _.extend(err, resp)

        throw err
      }

      if (!resp.isHtml) {
        // throw invalid contentType error
        const err: InvalidContentTypeError = new Error as any

        err.invalidContentType = true
        _.extend(err, resp)

        throw err
      }

      return resp
    })
  }

  Cypress.on('window:before:load', (contentWindow) => {
    // if a user-loaded script redefines document.querySelectorAll and
    // numTestsKeptInMemory is 0 (no snapshotting), jQuery thinks
    // that document.querySelectorAll is not available (it tests to see that
    // it's the native definition for some reason) and doesn't use it,
    // which can fail with a weird error if querying shadow dom.
    // this ensures that jQuery determines support for document.querySelectorAll
    // before user scripts are executed.
    // (when snapshotting is enabled, it can achieve the same thing if an XHR
    // causes it to snapshot before the user script is executed, but that's
    // not guaranteed to happen.)
    // https://github.com/cypress-io/cypress/issues/7676
    // this shouldn't error, but we wrap it to ignore potential errors
    // out of an abundance of caution
    try {
      cy.$$('body', contentWindow.document)
    } catch (e) {} // eslint-disable-line no-empty
  })

  Cypress.primaryOriginCommunicator.on('visit:url', ({ url }) => {
    $utils.iframeSrc(Cypress.$autIframe, url)
  })

  Commands.addAll({
    reload (...args) {
      let forceReload
      let userOptions
      const throwArgsErr = () => {
        $errUtils.throwErrByPath('reload.invalid_arguments')
      }

      switch (args.length) {
        case 0:
          forceReload = false
          userOptions = {}
          break

        case 1:
          if (_.isObject(args[0])) {
            userOptions = args[0]
          } else {
            forceReload = args[0]
          }

          break

        case 2:
          forceReload = args[0]
          userOptions = args[1]
          break

        default:
          throwArgsErr()
      }

      // clear the current timeout
      cy.clearTimeout('reload')

      let cleanup: (() => any) | null = null
      const options = _.defaults({}, userOptions, {
        log: true,
        timeout: config('pageLoadTimeout'),
      })

      const reload = () => {
        return new Promise((resolve) => {
          forceReload = forceReload || false
          userOptions = userOptions || {}

          if (!_.isObject(userOptions)) {
            throwArgsErr()
          }

          if (!_.isBoolean(forceReload)) {
            throwArgsErr()
          }

          if (options.log) {
            options._log = Cypress.log({ timeout: options.timeout })

            options._log.snapshot('before', { next: 'after' })
          }

          cleanup = () => {
            knownCommandCausedInstability = false

            return cy.removeListener('window:load', resolve)
          }

          knownCommandCausedInstability = true

          cy.once('window:load', resolve)

          return $utils.locReload(forceReload, state('window'))
        })
      }

      return reload()
      .timeout(options.timeout, 'reload')
      .catch(Promise.TimeoutError, () => {
        return timedOutWaitingForPageLoad(options.timeout, options._log)
      })
      .finally(() => {
        if (typeof cleanup === 'function') {
          cleanup()
        }

        return null
      })
    },

    go (numberOrString, userOptions = {}) {
      const options: Record<string, any> = _.defaults({}, userOptions, {
        log: true,
        timeout: config('pageLoadTimeout'),
      })

      if (options.log) {
        options._log = Cypress.log({ timeout: options.timeout })
      }

      const win = state('window')

      const goNumber = (num) => {
        if (num === 0) {
          $errUtils.throwErrByPath('go.invalid_number', { onFail: options._log })
        }

        let cleanup: (() => any) | null = null

        if (options._log) {
          options._log.snapshot('before', { next: 'after' })
        }

        const go = () => {
          return Promise.try(() => {
            let didUnload = false

            const beforeUnload = () => {
              didUnload = true
            }

            // clear the current timeout
            cy.clearTimeout()

            cy.once('window:before:unload', beforeUnload)

            const didLoad = new Promise((resolve) => {
              cleanup = function () {
                cy.removeListener('window:load', resolve)

                return cy.removeListener('window:before:unload', beforeUnload)
              }

              return cy.once('window:load', resolve)
            })

            knownCommandCausedInstability = true

            win.history.go(num)

            // need to set the attributes of 'go'
            // consoleProps here with win
            // make sure we resolve our go function
            // with the remove window (just like cy.visit)
            const retWin = () => state('window')

            return Promise
            .delay(100)
            .then(() => {
              knownCommandCausedInstability = false

              // if we've didUnload then we know we're
              // doing a full page refresh and we need
              // to wait until
              if (didUnload) {
                return didLoad.then(retWin)
              }

              return retWin()
            })
          })
        }

        return go()
        .timeout(options.timeout, 'go')
        .catch(Promise.TimeoutError, () => {
          return timedOutWaitingForPageLoad(options.timeout, options._log)
        }).finally(() => {
          if (typeof cleanup === 'function') {
            cleanup()
          }

          return null
        })
      }

      const goString = (str) => {
        switch (str) {
          case 'forward': return goNumber(1)
          case 'back': return goNumber(-1)
          default:
            return $errUtils.throwErrByPath('go.invalid_direction', {
              onFail: options._log,
              args: { str },
            })
        }
      }

      if (_.isFinite(numberOrString)) {
        return goNumber(numberOrString)
      }

      if (_.isString(numberOrString)) {
        return goString(numberOrString)
      }

      return $errUtils.throwErrByPath('go.invalid_argument', { onFail: options._log })
    },

    // TODO: Change the type of `any` to `Partial<Cypress.VisitOptions>`.
    visit (url, options: any = {}) {
      if (options.url && url) {
        $errUtils.throwErrByPath('visit.no_duplicate_url', { args: { optionsUrl: options.url, url } })
      }

      let userOptions = options

      if (_.isObject(url) && _.isEqual(userOptions, {})) {
        // options specified as only argument
        userOptions = url
        url = userOptions.url
      }

      if (!_.isString(url)) {
        $errUtils.throwErrByPath('visit.invalid_1st_arg')
      }

      const consoleProps = {}

      if (!_.isEmpty(userOptions)) {
        consoleProps['Options'] = _.pick(userOptions, VISIT_OPTS)
      }

      options = _.defaults({}, userOptions, {
        auth: null,
        failOnStatusCode: true,
        retryOnNetworkFailure: true,
        retryOnStatusCodeFailure: false,
        retryIntervals: [0, 100, 200, 200],
        method: 'GET',
        body: null,
        headers: {},
        log: true,
        responseTimeout: config('responseTimeout'),
        timeout: config('pageLoadTimeout'),
        onBeforeLoad () {},
        onLoad () {},
      })

      if (!_.isUndefined(options.qs) && !_.isObject(options.qs)) {
        $errUtils.throwErrByPath('visit.invalid_qs', { args: { qs: String(options.qs) } })
      }

      if (options.retryOnStatusCodeFailure && !options.failOnStatusCode) {
        $errUtils.throwErrByPath('visit.status_code_flags_invalid')
      }

      if (!isValidVisitMethod(options.method)) {
        $errUtils.throwErrByPath('visit.invalid_method', { args: { method: options.method } })
      }

      if (!_.isObject(options.headers)) {
        $errUtils.throwErrByPath('visit.invalid_headers')
      }

      const path = whatIsCircular(options.body)

      if (_.isObject(options.body) && path) {
        $errUtils.throwErrByPath('visit.body_circular', { args: { path } })
      }

      if (options.log) {
        let message = url

        if (options.method !== 'GET') {
          message = `${options.method} ${message}`
        }

        options._log = Cypress.log({
          message,
          timeout: options.timeout,
          consoleProps () {
            return consoleProps
          },
        })
      }

      url = $Location.normalize(url)

      if (Cypress.isCrossOriginSpecBridge) {
        url = $Location.qualifyWithBaseUrl(Cypress.state('originCommandBaseUrl'), url)
      } else {
        const baseUrl = config('baseUrl')

        if (baseUrl) {
          url = $Location.qualifyWithBaseUrl(baseUrl, url)
        }
      }

      const qs = options.qs

      if (qs) {
        url = $Location.mergeUrlWithParams(url, qs)
      }

      let cleanup: (() => any) | null = null

      // clear the current timeout
      cy.clearTimeout('visit')

      let win = state('window')
      const $autIframe = state('$autIframe')
      const runnable = state('runnable')

      const changeIframeSrc = (url, event) => {
        return new Promise((resolve, reject) => {
          let onBeforeLoadError

          const onBeforeLoad = (contentWindow) => {
            try {
              // when using the visit the document referrer should be set to an empty string
              Object.defineProperty(contentWindow.document, 'referrer', {
                value: '',
                enumerable: true,
                configurable: true,
              })

              options.onBeforeLoad?.call(runnable.ctx, contentWindow)
            } catch (err: any) {
              err.isCallbackError = true
              onBeforeLoadError = err
            }
          }

          const onEvent = (contentWindow) => {
            if (onBeforeLoadError) {
              reject(onBeforeLoadError)
            } else {
              resolve(contentWindow)
            }
          }

          // hashchange events fire too fast, so we use a different strategy.
          // they even resolve asynchronously before the application's
          // hashchange events have even fired
          // @see https://github.com/cypress-io/cypress/issues/652
          // also, the page doesn't fully reload on hashchange, so we
          // can't and don't wait for before:window:load
          if (event === 'hashchange') {
            win.addEventListener('hashchange', resolve)
          } else {
            // listen for window:before:load and reject if it errors
            // otherwise, resolve once this event fires
            cy.once(event, onEvent)
            cy.once('window:before:load', onBeforeLoad)
          }

          cleanup = () => {
            if (event === 'hashchange') {
              win.removeEventListener('hashchange', resolve)
            } else {
              cy.removeListener(event, onEvent)
              cy.removeListener('window:before:load', onBeforeLoad)
            }

            knownCommandCausedInstability = false
          }

          knownCommandCausedInstability = true

          // if this is a cross origin spec bridge, we need to tell the primary to change
          // the AUT iframe since we don't have access to it
          if (Cypress.isCrossOriginSpecBridge) {
            return Cypress.specBridgeCommunicator.toPrimary('visit:url', { url })
          }

          return $utils.iframeSrc($autIframe, url)
        })
      }

      const onLoad = ({ runOnLoadCallback, totalTime }: {
        runOnLoadCallback?: boolean
        totalTime?: number
      }) => {
        // reset window on load
        win = state('window')

        // the onLoad callback should only be skipped if specified
        if (runOnLoadCallback !== false) {
          try {
            options.onLoad?.call(runnable.ctx, win)
          } catch (err: any) {
            // mark these as user callback errors, so they're treated differently
            // than Node.js errors when caught below
            err.isCallbackError = true
            throw err
          }
        }

        if (options._log) {
          options._log.set({
            url,
            totalTime,
          })
        }

        return Promise.resolve(win)
      }

      const go = () => {
        // hold onto our existing url
        const existing = $utils.locExisting()

        // TODO: $Location.resolve(existing.origin, url)

        if ($Location.isLocalFileUrl(url)) {
          return specifyFileByRelativePath(url, options._log)
        }

        let remoteUrl

        // in the case we are visiting a relative url
        // then prepend the existing origin to it
        // so we get the right remote url
        if (!$Location.isFullyQualifiedUrl(url)) {
          remoteUrl = $Location.fullyQualifyUrl(url)
        }

        let remote = $Location.create(remoteUrl || url)

        // reset auth options if we have them
        const a = remote.authObj

        if (a) {
          options.auth = a
        }

        // store the existing hash now since
        // we'll need to apply it later
        const existingHash = remote.hash || ''
        const existingAuth = remote.auth || ''

        if (previousUrlVisited && (remote.originPolicy !== existing.originPolicy)) {
          // if we've already visited a new superDomain
          // then die else we'd be in a terrible endless loop
          // we also need to disable retries to prevent the endless loop
          $utils.getTestFromRunnable(state('runnable'))._retries = 0

          const params = { remote, existing, previousUrlVisited, log: options._log }

          return cannotVisitDifferentOrigin(params)
        }

        // in a cross origin spec bridge, the window may not have been set yet if nothing has been loaded in the secondary origin,
        // it's also possible for a new test to start and for a cross-origin failure to occur if the win is set but
        // the AUT hasn't yet navigated to the secondary origin
        if (win) {
          try {
            const current = $Location.create(win.location.href)

            // if all that is changing is the hash then we know
            // the browser won't actually make a new http request
            // for this, and so we need to resolve onLoad immediately
            // and bypass the actual visit resolution stuff
            if (bothUrlsMatchAndOneHasHash(current, remote)) {
              // https://github.com/cypress-io/cypress/issues/1311
              if (current.hash === remote.hash) {
                consoleProps['Note'] = 'Because this visit was to the same hash, the page did not reload and the onBeforeLoad and onLoad callbacks did not fire.'

                return onLoad({ runOnLoadCallback: false })
              }

              return changeIframeSrc(remote.href, 'hashchange')
              .then(() => {
                return onLoad({})
              })
            }
          } catch (e) {
            // if this is a cross-origin error, skip it
            if (e.name !== 'SecurityError') {
              throw e
            }
          }
        }

        if (existingHash) {
          // strip out the existing hash if we have one
          // before telling our backend to resolve this url
          url = url.replace(existingHash, '')
        }

        if (existingAuth) {
          // strip out the existing url if we have one
          url = url.replace(`${existingAuth}@`, '')
        }

        return requestUrl(url, options)
        .then((resp: any = {}) => {
          let { url, originalUrl, cookies, redirects, filePath } = resp

          // reapply the existing hash
          url += existingHash
          originalUrl += existingHash

          if (filePath) {
            consoleProps['File Served'] = filePath
          } else {
            if (url !== originalUrl) {
              consoleProps['Original Url'] = originalUrl
            }
          }

          if (options.log) {
            let message = options._log.get('message')

            if (redirects && redirects.length) {
              message = [message].concat(redirects).join(' -> ')
            }

            options._log.set({ message })
          }

          consoleProps['Resolved Url'] = url
          consoleProps['Redirects'] = redirects
          consoleProps['Cookies Set'] = cookies

          remote = $Location.create(url)

          // if the origin currently matches
          // then go ahead and change the iframe's src
          // and we're good to go
          if (remote.originPolicy === existing.originPolicy) {
            previousUrlVisited = remote.origin

            url = $Location.fullyQualifyUrl(url)

            return changeIframeSrc(url, 'window:load')
            .then(() => {
              return onLoad(resp)
            })
          }

          // if we are in a cross origin spec bridge and the origin policies weren't the same,
          // we need to throw an error since the user tried to visit a new
          // origin which isn't allowed within a cy.origin block
          if (Cypress.isCrossOriginSpecBridge && win) {
            const existingAutOrigin = $Location.create(win.location.href).origin
            const params = { remote, existing, previousUrlVisited: existingAutOrigin, log: options._log, isCrossOriginSpecBridge: true }

            // TODO: need a better error message
            return cannotVisitDifferentOrigin(params)
          }

          // if we've already visited a new origin
          // then die else we'd be in a terrible endless loop
          if (previousUrlVisited) {
            const params = { remote, existing, previousUrlVisited, log: options._log }

            return cannotVisitDifferentOrigin(params)
          }

          // tell our backend we're changing origins
          // TODO: add in other things we want to preserve
          // state for like scrollTop
          let s: Record<string, any> = {
            currentId: id,
            tests: Cypress.runner.getTestsState(),
            startTime: Cypress.runner.getStartTime(),
            emissions: Cypress.runner.getEmissions(),
          }

          s.passed = Cypress.runner.countByTestState(s.tests, 'passed')
          s.failed = Cypress.runner.countByTestState(s.tests, 'failed')
          s.pending = Cypress.runner.countByTestState(s.tests, 'pending')
          s.numLogs = LogUtils.countLogsByTests(s.tests)

          return Cypress.action('cy:collect:run:state')
          .then((a = []) => {
            // merge all the states together holla'
            s = _.reduce(a, (memo, obj) => {
              return _.extend(memo, obj)
            }, s)

            return Cypress.backend('preserve:run:state', s)
          })
          .then(() => {
            // and now we must change the url to be the new
            // origin but include the test that we're currently on
            const newUri = new UrlParse(remote.origin)

            newUri
            .set('pathname', existing.pathname)
            .set('query', existing.search)
            .set('hash', existing.hash)

            // replace is broken in electron so switching
            // to href for now
            // $utils.locReplace(window, newUri.toString())
            $utils.locHref(newUri.toString(), window)

            // we are returning a Promise which never resolves
            // because we're changing top to be a brand new URL
            // and want to block the rest of our commands
            return Promise.delay(1e9)
          })
        })
        .catch((err) => {
          if (err.gotResponse || err.invalidContentType) {
            visitFailedByErr(err, err.originalUrl, () => {
              const args = {
                url: err.originalUrl,
                path: err.filePath,
                status: err.status,
                statusText: err.statusText,
                redirects: err.redirects,
                contentType: err.contentType,
              }

              let msg = ''

              if (err.gotResponse) {
                const type = err.filePath ? 'file' : 'http'

                msg = `visit.loading_${type}_failed`
              }

              if (err.invalidContentType) {
                msg = 'visit.loading_invalid_content_type'
              }

              $errUtils.throwErrByPath(msg, {
                onFail: options._log,
                args,
              })
            })

            return
          }

          // if it came from the user's onBeforeLoad or onLoad callback, it's
          // not a network failure, and we should throw the original error
          if (err.isCallbackError) {
            delete err.isCallbackError
            throw err
          }

          visitFailedByErr(err, url, () => {
            $errUtils.throwErrByPath('visit.loading_network_failed', {
              onFail: options._log,
              args: {
                url,
                error: err,
              },
              errProps: {
                appendToStack: {
                  title: 'From Node.js Internals',
                  content: err.stack,
                },
              },
            })
          })
        })
      }

      const visit = () => {
        // if we've visiting for the first time during
        // a test then we want to first visit about:blank
        // so that we nuke the previous state. subsequent
        // visits will not navigate to about:blank so that
        // our history entries are intact
<<<<<<< HEAD
        // skip for cross origin spec bridges since they require
        // experimentalSessionSupport which already visits
=======
        // skip for multi-domain since multi-domain requires
        // session support which already visits
>>>>>>> dcbc68b8
        // about:blank between tests
        if (!hasVisitedAboutBlank && !Cypress.isCrossOriginSpecBridge) {
          hasVisitedAboutBlank = true
          currentlyVisitingAboutBlank = true

          return aboutBlank(cy, win)
          .then(() => {
            currentlyVisitingAboutBlank = false

            return go()
          })
        }

        return go()
      }

      return visit()
      .timeout(options.timeout, 'visit')
      .catch(Promise.TimeoutError, () => {
        return timedOutWaitingForPageLoad(options.timeout, options._log)
      }).finally(() => {
        if (typeof cleanup === 'function') {
          cleanup()
        }

        return null
      })
    },
  })
}<|MERGE_RESOLUTION|>--- conflicted
+++ resolved
@@ -1250,13 +1250,8 @@
         // so that we nuke the previous state. subsequent
         // visits will not navigate to about:blank so that
         // our history entries are intact
-<<<<<<< HEAD
         // skip for cross origin spec bridges since they require
-        // experimentalSessionSupport which already visits
-=======
-        // skip for multi-domain since multi-domain requires
         // session support which already visits
->>>>>>> dcbc68b8
         // about:blank between tests
         if (!hasVisitedAboutBlank && !Cypress.isCrossOriginSpecBridge) {
           hasVisitedAboutBlank = true
