import _ from 'lodash'
import Promise from 'bluebird'

import $dom from '../../../dom'
import $elements from '../../../dom/elements'
import $selection from '../../../dom/selection'
import $utils from '../../../cypress/utils'
import $errUtils from '../../../cypress/error_utils'
import $actionability from '../../actionability'
import $Keyboard from '../../../cy/keyboard'
import type { Log } from '../../../cypress/log'

import debugFn from 'debug'
const debug = debugFn('cypress:driver:command:type')

interface InternalTypeOptions extends Partial<Cypress.TypeOptions> {
  _log?: Log
  $el: JQuery
  ensure?: object
  verify: boolean
  interval?: number
}

interface InternalClearOptions extends Partial<Cypress.ClearOptions> {
  _log?: Log
  ensure?: object
}

export default function (Commands, Cypress, cy, state, config) {
  const { keyboard } = cy.devices

  function type (subject, chars, userOptions: Partial<Cypress.TypeOptions> = {}) {
    let updateTable

    // allow the el we're typing into to be
    // changed by options -- used by cy.clear()
    const options: InternalTypeOptions = _.defaults({}, userOptions, {
      $el: subject,
      log: true,
      verify: true,
      force: false,
      delay: config('keystrokeDelay') || $Keyboard.getConfig().keystrokeDelay,
      release: true,
      parseSpecialCharSequences: true,
      waitForAnimations: config('waitForAnimations'),
      animationDistanceThreshold: config('animationDistanceThreshold'),
    })

    if (options.log) {
      // figure out the options which actually change the behavior of clicks
      const deltaOptions = $utils.filterOutOptions(options)

      const table = {}

      const getRow = (id, key, event) => {
        if (table[id]) {
          return table[id]
        }

        const modifiers = $Keyboard.modifiersToString(keyboard.getActiveModifiers(state))

        const formatEventDetails = (obj) => {
          return `{ ${(Object.keys(obj)
          .filter((v) => Boolean(obj[v]))
          .map((v) => `${v}: ${obj[v]}`))
          .join(', ')
          } }`
        }
        const obj = table[id] = {
          'Typed': key || null,
          'Target Element': event.target,
          'Events Fired': '',
          'Details': formatEventDetails({ code: event.code, which: event.which }),
          'Prevented Default': null,
          'Active Modifiers': modifiers || null,
        }

        return obj
      }

      updateTable = function (id, key, event, value) {
        const row = getRow(id, key, event)

        row['Events Fired'] += row['Events Fired'] ? `, ${event.type}` : event.type
        if (!value) {
          row['Prevented Default'] = true
        }
      }

      // transform table object into object with zero based index as keys
      const getTableData = () => {
        return _.reduce(_.values(table), (memo, value, index) => {
          memo[index + 1] = value

          return memo
        }
        , {})
      }

      options._log = Cypress.log({
        message: [chars, deltaOptions],
        $el: options.$el,
        timeout: options.timeout,
        consoleProps () {
          return {
            'Typed': chars,
            'Applied To': $dom.getElements(options.$el),
            'Options': deltaOptions,
            'table': {
              // mouse events tables will take up slot 1 if they're present
              // this preserves the order of the tables
              2: () => {
                return {
                  name: 'Keyboard Events',
                  data: getTableData(),
                }
              },
            },
          }
        },
      })

      options._log!.snapshot('before', { next: 'after' })
    }

    if (options.$el.length > 1) {
      $errUtils.throwErrByPath('type.multiple_elements', {
        onFail: options._log,
        args: { num: options.$el.length },
      })
    }

    if (!(_.isString(chars) || _.isFinite(chars))) {
      $errUtils.throwErrByPath('type.wrong_type', {
        onFail: options._log,
        args: { chars },
      })
    }

    if (_.isString(chars) && _.isEmpty(chars)) {
      $errUtils.throwErrByPath('type.empty_string', {
        onFail: options._log,
        args: { chars },
      })
    }

    const isInvalidDelay = (delay) => {
      return delay !== undefined && (!_.isNumber(delay) || delay < 0)
    }

    if (isInvalidDelay(userOptions.delay)) {
      $errUtils.throwErrByPath('keyboard.invalid_delay', {
        onFail: options._log,
        args: {
          cmd: 'type',
          docsPath: 'type',
          option: 'delay',
          delay: userOptions.delay,
        },
      })
    }

    // specific error if test config keystrokeDelay is invalid
    if (isInvalidDelay(config('keystrokeDelay'))) {
      $errUtils.throwErrByPath('keyboard.invalid_per_test_delay', {
        onFail: options._log,
        args: { delay: config('keystrokeDelay') },
      })
    }

    chars = `${chars}`

    const win = state('window')

    const isFirefoxBefore98 = Cypress.isBrowser('firefox') && Cypress.browserMajorVersion() < 98

    const getDefaultButtons = (form) => {
      return form.find('input, button').filter((__, el) => {
        const $el = $dom.wrap(el)

        return (
          ($dom.isSelector($el, 'input') && $dom.isInputType($el, 'submit')) ||
          ($dom.isSelector($el, 'button') && !$dom.isInputType($el, 'button') && !$dom.isInputType($el, 'reset'))
        )
      })
    }

    const type = function () {
      const isFirefoxBefore98 = Cypress.isBrowser('firefox') && Cypress.browserMajorVersion() < 98

      const simulateSubmitHandler = function () {
        const form = options.$el.parents('form')

        if (!form.length) {
          return
        }

        const multipleInputsAllowImplicitSubmissionAndNoSubmitElements = function (form) {
          const submits = getDefaultButtons(form)

          // https://html.spec.whatwg.org/multipage/form-control-infrastructure.html#implicit-submission
          // some types of inputs can submit the form when hitting {enter}
          // but only if they are the sole input that allows implicit submission
          // and there are no buttons or input[submits] in the form
          const implicitSubmissionInputs = form.find('input').filter((__, input) => {
            const $input = $dom.wrap(input)

            return $elements.isInputAllowingImplicitFormSubmission($input)
          })

          return (implicitSubmissionInputs.length > 1) && (submits.length === 0)
        }

        // throw an error here if there are multiple form parents

        // bail if we have multiple inputs allowing implicit submission and no submit elements
        if (multipleInputsAllowImplicitSubmissionAndNoSubmitElements(form)) {
          return
        }

        const clickedDefaultButton = function (button) {
          // find the 'default button' as per HTML spec and click it natively
          // do not issue mousedown / mouseup since this is supposed to be synthentic
          if (button.length) {
            button.get(0).click()

            return true
          }

          return false
        }

        const getDefaultButton = (form) => {
          return getDefaultButtons(form).first()
        }

        const defaultButtonisDisabled = (button) => {
          return button.prop('disabled')
        }

        const defaultButton = getDefaultButton(form)

        // bail if the default button is in a 'disabled' state
        if (defaultButtonisDisabled(defaultButton)) {
          return
        }

<<<<<<< HEAD
        // In Firefox up to v97, submit event is automatically fired
=======
        // Before Firefox 98, submit event is automatically fired
>>>>>>> 2d866f38
        // when we send {Enter} KeyboardEvent to the input fields.
        // Because of that, we don't have to click the submit buttons.
        // Otherwise, we trigger submit events twice.
        if (!isFirefoxBefore98) {
          // issue the click event to the 'default button' of the form
          // we need this to be synchronous so not going through our
          // own click command
          // as of now, at least in Chrome, causing the click event
          // on the button will indeed trigger the form submit event
          // so we dont need to fire it manually anymore!
          if (!clickedDefaultButton(defaultButton)) {
            // if we werent able to click the default button
            // then synchronously fire the submit event
            // currently this is sync but if we use a waterfall
            // promise in the submit command it will break again
            // consider changing type to a Promise and juggle logging
            return cy.now('submit', form, { log: false, $el: form })
          }
        }
      }

      const dispatchChangeEvent = function (el, id) {
        const change = document.createEvent('HTMLEvents')

        change.initEvent('change', true, false)

        const dispatched = el.dispatchEvent(change)

        if (id && updateTable) {
          return updateTable(id, null, 'change', null, dispatched)
        }
      }

      const needSingleValueChange = (el) => {
        return $elements.isNeedSingleValueChangeInputElement(el)
      }

      // see comment in updateValue below
      let typed = ''

      const isContentEditable = $elements.isContentEditable(options.$el.get(0))
      const isTextarea = $elements.isTextarea(options.$el.get(0))

      const fireClickEvent = (el) => {
        const ctor = $dom.getDocumentFromElement(el).defaultView!.PointerEvent
        const event = new ctor('click')

        el.dispatchEvent(event)
      }

      let keydownEvents: any[] = []

      return keyboard.type({
        $el: options.$el,
        chars,
        delay: options.delay,
        release: options.release,
        parseSpecialCharSequences: options.parseSpecialCharSequences,
        window: win,
        force: options.force,
        onFail: options._log,

        updateValue (el, key, charsToType) {
          // in these cases, the value must only be set after all
          // the characters are input because attemping to set
          // a partial/invalid value results in the value being
          // set to an empty string
          if (needSingleValueChange(el)) {
            typed += key
            if (typed === charsToType) {
              return $elements.setNativeProp(el, 'value', charsToType)
            }
          }

          return $selection.replaceSelectionContents(el, key)
        },

        onAfterType () {
          if (options.release === true) {
            state('keyboardModifiers', null)
          }
        },

        onBeforeType (totalKeys) {
          // for the total number of keys we're about to
          // type, ensure we raise the timeout to account
          // for the delay being added to each keystroke
          if (options.delay) {
            return cy.timeout(totalKeys * options.delay, true, 'type')
          }
        },

        onEvent (id, key, event, value) {
          if (updateTable) {
            updateTable(id, key, event, value)
          }

          if (event.type === 'keydown') {
            keydownEvents.push(event.target)
          }

          if (
            (
              // Before Firefox 98,
              // Firefox sends a click event when the Space key is pressed.
              // We don't want to send it twice.
              !Cypress.isBrowser('firefox') ||
              // After Firefox 98,
              // it sends a click event automatically if the element is a <button>
              // it does not if the element is an <input>
              (!isFirefoxBefore98 && event.target && $elements.isInput(event.target))
            ) &&
            // Click event is sent after keyup event with space key.
            event.type === 'keyup' && event.code === 'Space' &&
            // When event is prevented, the click event should not be emitted
            !event.defaultPrevented &&
            // Click events should be only sent to button-like elements.
            // event.target is null when used with shadow DOM.
            (event.target && $elements.isButtonLike(event.target)) &&
            // When a space key is pressed for input radio elements, the click event is only fired when it's not checked.
            !(event.target.tagName === 'INPUT' && event.target.type === 'radio' && event.target.checked === true) &&
            // When a space key is pressed on another element, the click event should not be fired.
            keydownEvents.includes(event.target)
          ) {
            fireClickEvent(event.target)

            keydownEvents = []

            // After Firefox 98,
            // Firefox doesn't update checkbox automatically even if the click event is sent.
            if (Cypress.isBrowser('firefox')) {
              if (event.target.type === 'checkbox') {
                event.target.checked = !event.target.checked
              } else if (event.target.type === 'radio') { // when checked is false, here cannot be reached because of the above condition
                event.target.checked = true
              }
            }
          }
        },

        // fires only when the 'value'
        // of input/text/contenteditable
        // changes
        onValueChange (originalText, el) {
          debug('onValueChange', originalText, el)
          // contenteditable should never be called here.
          // only inputs and textareas can have change events
          let changeEvent = state('changeEvent')

          if (changeEvent) {
            if (!changeEvent(null, true)) {
              state('changeEvent', null)
            }

            return
          }

          return state('changeEvent', (id, readOnly) => {
            const changed =
              $elements.getNativeProp(el, 'value') !== originalText

            if (!readOnly) {
              if (changed) {
                dispatchChangeEvent(el, id)
              }

              state('changeEvent', null)
            }

            return changed
          })
        },

        onEnterPressed (el) {
          // dont dispatch change events or handle
          // submit event if we've pressed enter into
          // a textarea or contenteditable
          if (isTextarea || isContentEditable) {
            return
          }

          // click event is only fired on button, image, submit, reset elements.
          // That's why we cannot use $elements.isButtonLike() here.
          const type = (type) => $elements.isInputType(el, type)
          const sendClickEvent = type('button') || type('image') || type('submit') || type('reset')

          // https://github.com/cypress-io/cypress/issues/19541
          // Send click event on type('{enter}')
          if (sendClickEvent) {
            if (
              // Before Firefox 98, it sends a click event automatically.
              !Cypress.isBrowser('firefox') ||
              // After Firefox 98,
              // it sends a click event automatically if the element is a <button>
              // it does not if the element is an <input>
              (!isFirefoxBefore98 && $elements.isInput(el))) {
              fireClickEvent(el)
            }
          }

          // if our value has changed since our
          // element was activated we need to
          // fire a change event immediately
          const changeEvent = state('changeEvent')

          if (changeEvent) {
            changeEvent()
          }

          // handle submit event handler here
          return simulateSubmitHandler()
        },

        onNoMatchingSpecialChars (chars, allChars) {
          if (chars === 'tab') {
            $errUtils.throwErrByPath('type.tab', { onFail: options._log })
          }

          $errUtils.throwErrByPath('type.invalid', {
            onFail: options._log,
            args: { chars: `{${chars}}`, allChars },
          })
        },
      })
    }

    const handleFocused = function () {
      // if it's the body, don't need to worry about focus
      // (unless it can be modified i.e we're in designMode or contenteditable)
      const isBody = options.$el.is('body') && !$elements.isContentEditable(options.$el[0])

      if (isBody) {
        debug('typing into body')

        return type()
      }

      options.ensure = {
        position: true,
        visibility: true,
        notDisabled: true,
        notAnimating: true,
        notCovered: true,
        notReadonly: true,
      }

      // if the subject is already the focused element, start typing
      // we handle contenteditable children by getting the host contenteditable,
      // and seeing if that is focused
      // Checking first if element is focusable accounts for focusable els inside
      // of contenteditables
      if ($elements.isFocusedOrInFocused(options.$el.get(0))) {
        debug('element is already focused, only checking readOnly property')
        options.ensure = {
          notReadonly: true,
        }
      }

      return $actionability.verify(cy, options.$el, config, options, {
        onScroll ($el, type) {
          return Cypress.action('cy:scrolled', $el, type)
        },

        onReady ($elToClick) {
          // if we dont have a focused element
          // or if we do and its not ourselves
          // then issue the click
          if ($elements.isFocusedOrInFocused($elToClick[0])) {
            return type()
          }

          // click the element first to simulate focus
          // and typical user behavior in case the window
          // is out of focus
          // cannot just call .focus, since children of contenteditable will not receive cursor
          // with .focus()
          return cy.now('click', $elToClick, {
            $el: $elToClick,
            log: false,
            verify: false,
            _log: options._log,
            force: true, // force the click, avoid waiting
            timeout: options.timeout,
            interval: options.interval,
            errorOnSelect: false,
            scrollBehavior: options.scrollBehavior,
          })
          .then(() => {
            let activeElement = $elements.getActiveElByDocument($elToClick)

            if (!options.force && activeElement === null) {
              const node = $dom.stringify($elToClick)
              const onFail = options._log

              if ($dom.isTextLike($elToClick[0])) {
                $errUtils.throwErrByPath('type.not_actionable_textlike', {
                  onFail,
                  args: { node },
                })
              }

              $errUtils.throwErrByPath('type.not_on_typeable_element', {
                onFail,
                args: { node },
              })
            }

            return type()
          })
        },
      })
    }

    return handleFocused()
    .then(() => {
      cy.timeout($actionability.delay, true, 'type')

      return Promise
      .delay($actionability.delay, 'type')
      .then(() => {
        // command which consume cy.type may
        // want to handle verification themselves

        if (options.verify === false) {
          return options.$el
        }

        const verifyAssertions = () => {
          return cy.verifyUpcomingAssertions(options.$el, options, {
            onRetry: verifyAssertions,
          })
        }

        return verifyAssertions()
      })
    })
  }

  function clear (subject, userOptions: Partial<Cypress.ClearOptions> = {}) {
    const options: InternalClearOptions = _.defaults({}, userOptions, {
      log: true,
      force: false,
      waitForAnimations: config('waitForAnimations'),
      animationDistanceThreshold: config('animationDistanceThreshold'),
    })

    // blow up if any member of the subject
    // isnt a textarea or text-like
    const clear = function (el) {
      const $el = $dom.wrap(el)

      if (options.log) {
        // figure out the options which actually change the behavior of clicks
        const deltaOptions = $utils.filterOutOptions(options)

        options._log = Cypress.log({
          message: deltaOptions,
          $el,
          timeout: options.timeout,
          consoleProps () {
            return {
              'Applied To': $dom.getElements($el),
              'Elements': $el.length,
              'Options': deltaOptions,
            }
          },
        })
      }

      const callTypeCmd = ($el) => {
        return cy.now('type', $el, '{selectall}{del}', {
          $el,
          log: false,
          verify: false, // handle verification ourselves
          _log: options._log,
          force: options.force,
          timeout: options.timeout,
          interval: options.interval,
          waitForAnimations: options.waitForAnimations,
          animationDistanceThreshold: options.animationDistanceThreshold,
          scrollBehavior: options.scrollBehavior,
        }).then(() => {
          if (options._log) {
            options._log.snapshot().end()
          }

          return null
        })
      }

      const throwError = ($el) => {
        const node = $dom.stringify($el)
        const word = $utils.plural(subject, 'contains', 'is')

        $errUtils.throwErrByPath('clear.invalid_element', {
          onFail: options._log,
          args: { word, node },
        })
      }

      if (!$dom.isTextLike($el.get(0))) {
        options.ensure = {
          position: true,
          visibility: true,
          notDisabled: true,
          notAnimating: true,
          notCovered: true,
          notReadonly: true,
        }

        return $actionability.verify(cy, $el, config, options, {
          onScroll ($el, type) {
            return Cypress.action('cy:scrolled', $el, type)
          },

          onReady ($elToClick) {
            let activeElement = $elements.getActiveElByDocument($elToClick)

            if (!options.force && activeElement === null || !$dom.isTextLike($elToClick.get(0))) {
              throwError($el)
            }

            return callTypeCmd($elToClick)
          },
        })
      }

      return callTypeCmd($el)
    }

    return Promise
    .resolve(subject.toArray())
    .each(clear)
    .then(() => {
      const verifyAssertions = () => {
        return cy.verifyUpcomingAssertions(subject, options, {
          onRetry: verifyAssertions,
        })
      }

      return verifyAssertions()
    })
  }

  return Commands.addAll(
    { prevSubject: 'element' },
    {
      type,
      clear,
    },
  )
}<|MERGE_RESOLUTION|>--- conflicted
+++ resolved
@@ -172,8 +172,6 @@
 
     const win = state('window')
 
-    const isFirefoxBefore98 = Cypress.isBrowser('firefox') && Cypress.browserMajorVersion() < 98
-
     const getDefaultButtons = (form) => {
       return form.find('input, button').filter((__, el) => {
         const $el = $dom.wrap(el)
@@ -245,11 +243,7 @@
           return
         }
 
-<<<<<<< HEAD
-        // In Firefox up to v97, submit event is automatically fired
-=======
         // Before Firefox 98, submit event is automatically fired
->>>>>>> 2d866f38
         // when we send {Enter} KeyboardEvent to the input fields.
         // Because of that, we don't have to click the submit buttons.
         // Otherwise, we trigger submit events twice.
@@ -360,7 +354,7 @@
               // After Firefox 98,
               // it sends a click event automatically if the element is a <button>
               // it does not if the element is an <input>
-              (!isFirefoxBefore98 && event.target && $elements.isInput(event.target))
+              (!isFirefoxBefore98 && $elements.isInput(event.target))
             ) &&
             // Click event is sent after keyup event with space key.
             event.type === 'keyup' && event.code === 'Space' &&
