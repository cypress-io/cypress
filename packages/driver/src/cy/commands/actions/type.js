--- conflicted
+++ resolved
@@ -6,11 +6,7 @@
 const $selection = require('../../../dom/selection')
 const $utils = require('../../../cypress/utils')
 const $actionability = require('../../actionability')
-<<<<<<< HEAD
-const $Keyboard = require('../../../cy/keyboard').default
-=======
 const $Keyboard = require('../../../cy/keyboard')
->>>>>>> 696e0852
 const debug = require('debug')('cypress:driver:command:type')
 
 module.exports = function (Commands, Cypress, cy, state, config) {
@@ -45,11 +41,8 @@
           return table[id]
         }
 
-<<<<<<< HEAD
-        let obj
-
-        table[id] = (obj = {})
-        const modifiers = $Keyboard.modifiersToString($Keyboard.getActiveModifiers(state))
+        const obj = table[id] = {}
+        const modifiers = $Keyboard.modifiersToString(keyboard.getActiveModifiers(state))
 
         if (modifiers) {
           obj.modifiers = modifiers
@@ -57,18 +50,7 @@
 
         if (key) {
           obj.typed = key
-=======
-        const obj = table[id] = {}
-        const modifiers = $Keyboard.modifiersToString(keyboard.getActiveModifiers(state))
-
-        if (modifiers) {
-          obj.modifiers = modifiers
-        }
-
-        if (key) {
-          obj.typed = key
-
->>>>>>> 696e0852
+
           if (which) {
             obj.which = which
           }
@@ -87,7 +69,6 @@
       const getTableData = () => {
         return _.reduce(_.values(table), (memo, value, index) => {
           memo[index + 1] = value
-<<<<<<< HEAD
 
           return memo
         }
@@ -136,55 +117,11 @@
 
     if (_.isString(chars) && _.isEmpty(chars)) {
       $utils.throwErrByPath('type.empty_string', {
-=======
-
-          return memo
-        }
-        , {})
-      }
-
-      options._log = Cypress.log({
-        message: [chars, deltaOptions],
-        $el: options.$el,
-        consoleProps () {
-          return {
-            'Typed': chars,
-            'Applied To': $dom.getElements(options.$el),
-            'Options': deltaOptions,
-            'table': {
-              // mouse events tables will take up slots 1 and 2 if they're present
-              // this preserves the order of the tables
-              3: () => {
-                return {
-                  name: 'Keyboard Events',
-                  data: getTableData(),
-                  columns: ['typed', 'which', 'keydown', 'keypress', 'textInput', 'input', 'keyup', 'change', 'modifiers'],
-                }
-              },
-            },
-          }
-        },
-      })
-
-      options._log.snapshot('before', { next: 'after' })
-    }
-
-    if (options.$el.length > 1) {
-      $utils.throwErrByPath('type.multiple_elements', {
-        onFail: options._log,
-        args: { num: options.$el.length },
-      })
-    }
-
-    if (!(_.isString(chars) || _.isFinite(chars))) {
-      $utils.throwErrByPath('type.wrong_type', {
->>>>>>> 696e0852
         onFail: options._log,
         args: { chars },
       })
     }
 
-<<<<<<< HEAD
     chars = `${chars}`
 
     const win = state('window')
@@ -194,28 +131,8 @@
         const $el = $dom.wrap(el)
 
         return (
-          ($dom.isSelector($el, 'input') && $dom.isType($el, 'submit')) ||
-          ($dom.isSelector($el, 'button') && !$dom.isType($el, 'button') && !$dom.isType($el, 'reset'))
-=======
-    if (_.isString(chars) && _.isEmpty(chars)) {
-      $utils.throwErrByPath('type.empty_string', {
-        onFail: options._log,
-        args: { chars },
-      })
-    }
-
-    chars = `${chars}`
-
-    const win = state('window')
-
-    const getDefaultButtons = (form) => {
-      return form.find('input, button').filter((__, el) => {
-        const $el = $dom.wrap(el)
-
-        return (
           ($dom.isSelector($el, 'input') && $dom.isInputType($el, 'submit')) ||
           ($dom.isSelector($el, 'button') && !$dom.isInputType($el, 'button') && !$dom.isInputType($el, 'reset'))
->>>>>>> 696e0852
         )
       })
     }
@@ -309,7 +226,6 @@
       const needSingleValueChange = (el) => {
         return $elements.isNeedSingleValueChangeInputElement(el)
       }
-<<<<<<< HEAD
 
       // see comment in updateValue below
       let typed = ''
@@ -337,9 +253,9 @@
             if (typed === charsToType) {
               return $elements.setNativeProp(el, 'value', charsToType)
             }
-          } else {
-            return $selection.replaceSelectionContents(el, key)
-          }
+          }
+
+          return $selection.replaceSelectionContents(el, key)
         },
 
         onAfterType () {
@@ -382,80 +298,6 @@
             const changed =
               $elements.getNativeProp(el, 'value') !== originalText
 
-=======
-
-      // see comment in updateValue below
-      let typed = ''
-
-      const isContentEditable = $elements.isContentEditable(options.$el.get(0))
-      const isTextarea = $elements.isTextarea(options.$el.get(0))
-
-      return keyboard.type({
-        $el: options.$el,
-        chars,
-        delay: options.delay,
-        release: options.release,
-        parseSpecialCharSequences: options.parseSpecialCharSequences,
-        window: win,
-        force: options.force,
-        onFail: options._log,
-
-        updateValue (el, key, charsToType) {
-          // in these cases, the value must only be set after all
-          // the characters are input because attemping to set
-          // a partial/invalid value results in the value being
-          // set to an empty string
-          if (needSingleValueChange(el)) {
-            typed += key
-            if (typed === charsToType) {
-              return $elements.setNativeProp(el, 'value', charsToType)
-            }
-          }
-
-          return $selection.replaceSelectionContents(el, key)
-        },
-
-        onAfterType () {
-          if (options.release === true) {
-            state('keyboardModifiers', null)
-          }
-        },
-
-        onBeforeType (totalKeys) {
-          // for the total number of keys we're about to
-          // type, ensure we raise the timeout to account
-          // for the delay being added to each keystroke
-          return cy.timeout(totalKeys * options.delay, true, 'type')
-        },
-
-        onEvent (...args) {
-          if (updateTable) {
-            return updateTable(...args)
-          }
-        },
-
-        // fires only when the 'value'
-        // of input/text/contenteditable
-        // changes
-        onValueChange (originalText, el) {
-          debug('onValueChange', originalText, el)
-          // contenteditable should never be called here.
-          // only inputs and textareas can have change events
-          let changeEvent = state('changeEvent')
-
-          if (changeEvent) {
-            if (!changeEvent(null, true)) {
-              state('changeEvent', null)
-            }
-
-            return
-          }
-
-          return state('changeEvent', (id, readOnly) => {
-            const changed =
-              $elements.getNativeProp(el, 'value') !== originalText
-
->>>>>>> 696e0852
             if (!readOnly) {
               if (changed) {
                 dispatchChangeEvent(el, id)
@@ -558,10 +400,7 @@
             force: true, // force the click, avoid waiting
             timeout: options.timeout,
             interval: options.interval,
-<<<<<<< HEAD
-=======
             errorOnSelect: false,
->>>>>>> 696e0852
           })
           .then(() => {
             if (!options.force && $elements.getActiveElByDocument($elToClick[0].ownerDocument) === null) {
