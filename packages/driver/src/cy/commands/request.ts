--- conflicted
+++ resolved
@@ -145,19 +145,11 @@
       options.url = $Location.normalize(options.url)
 
       // If passed a relative url, determine the fully qualified URL to use.
-<<<<<<< HEAD
-      // In the multi-domain version of the driver, we use multiDomainBaseUrl,
-      // which is set to the origin that is associated with it.
-      // In the primary driver (where multiDomainBaseUrl is undefined), we
-      // use the baseUrl or remote origin.
-      const originOrBase = Cypress.state('multiDomainBaseUrl') || config('baseUrl') || cy.getRemoteLocation('origin')
-=======
       // In the multi-origin version of the driver, we use switchToDomainBaseUrl,
       // which is set to the origin that is associated with it.
       // In the primary driver (where switchToDomainBaseUrl is undefined), we
       // use the baseUrl or remote origin.
       const originOrBase = Cypress.state('switchToDomainBaseUrl') || config('baseUrl') || cy.getRemoteLocation('origin')
->>>>>>> 0772f855
 
       if (originOrBase) {
         options.url = $Location.qualifyWithBaseUrl(originOrBase, options.url)
