<<<<<<< HEAD
/* global Cypress */
=======
>>>>>>> bb7252b2
const _ = require('lodash')
const Promise = require('bluebird')

const $utils = require('../../cypress/utils')
const $Location = require('../../cypress/location')

const COOKIE_PROPS = 'name value path secure httpOnly expiry domain'.split(' ')

const commandNameRe = /(:)(\w)/

const getCommandFromEvent = (event) => {
  return event.replace(commandNameRe, (match, p1, p2) => {
    return p2.toUpperCase()
  })
}

const mergeDefaults = function (obj) {
  // we always want to be able to see and influence cookies
  // on our superdomain
  const { superDomain } = $Location.create(window.location.href)

  // and if the user did not provide a domain
  // then we know to set the default to be origin
  const merge = (o) => {
    return _.defaults(o, { domain: superDomain })
  }

  if (_.isArray(obj)) {
    return _.map(obj, merge)
  }

  return merge(obj)
}

module.exports = function (Commands, Cypress, cy, state, config) {
  const automateCookies = function (event, obj = {}, log, timeout) {
    const automate = () => {
      return Cypress.automation(event, mergeDefaults(obj))
      .catch((err) => {
        return $utils.throwErr(err, { onFail: log })
      })
    }

    if (!timeout) {
      return automate()
    }

    // need to remove the current timeout
    // because we're handling timeouts ourselves
    cy.clearTimeout(event)

    return automate()
    .timeout(timeout)
    .catch(Promise.TimeoutError, (err) => {
      return $utils.throwErrByPath('cookies.timed_out', {
        onFail: log,
        args: {
          cmd: getCommandFromEvent(event),
          timeout,
        },
      })
    })
  }

  const getAndClear = (log, timeout, options = {}) => {
    return automateCookies('get:cookies', options, log, timeout)
    .then((resp) => {
    // bail early if we got no cookies!
      if (resp && (resp.length === 0)) {
        return resp
      }

      // iterate over all of these and ensure none are whitelisted
      // or preserved
      const cookies = Cypress.Cookies.getClearableCookies(resp)

      return automateCookies('clear:cookies', cookies, log, timeout)
    })
  }

  const handleBackendError = (command, action, onFail) => {
    return (err) => {
      if (err.name === 'CypressError') {
        throw err
      }

      Cypress.utils.throwErrByPath('cookies.backend_error', {
        args: {
          action,
          command,
          browserDisplayName: Cypress.browser.displayName,
          errMessage: err.message,
          errStack: err.stack,
        },
        onFail,
      })
    }
  }

  // TODO: handle failure here somehow
  // maybe by tapping into the Cypress reset
  // stuff, or handling this in the runner itself?
  Cypress.on('test:before:run:async', () => {
    return getAndClear()
  })

  return Commands.addAll({
    getCookie (name, options = {}) {
      _.defaults(options, {
        log: true,
        timeout: config('responseTimeout'),
      })

      if (options.log) {
        options._log = Cypress.log({
          message: name,
          displayName: 'get cookie',
          consoleProps () {
            let c
            const obj = {}

            c = options.cookie

            if (c) {
              obj['Yielded'] = c
            } else {
              obj['Yielded'] = 'null'
              obj['Note'] = `No cookie with the name: '${name}' was found.`
            }

            return obj
          },
        })
      }

      const onFail = options._log

      if (!_.isString(name)) {
        $utils.throwErrByPath('getCookie.invalid_argument', { onFail })
      }

      return automateCookies('get:cookie', { name }, options._log, options.timeout)
      .then((resp) => {
        options.cookie = resp

        return resp
      })
      .catch(handleBackendError('getCookie', 'reading the requested cookie from', onFail))
    },

    getCookies (options = {}) {
      _.defaults(options, {
        log: true,
        timeout: config('responseTimeout'),
      })

      if (options.log) {
        options._log = Cypress.log({
          message: '',
          displayName: 'get cookies',
          consoleProps () {
            let c
            const obj = {}

            c = options.cookies

            if (c) {
              obj['Yielded'] = c
              obj['Num Cookies'] = c.length
            }

            return obj
          },
        })
      }

      return automateCookies('get:cookies', _.pick(options, 'domain'), options._log, options.timeout)
      .then((resp) => {
        options.cookies = resp

        return resp
      })
      .catch(handleBackendError('getCookies', 'reading cookies from', options._log))
    },

    setCookie (name, value, userOptions = {}) {
      const options = _.clone(userOptions)

      _.defaults(options, {
        name,
        value,
        path: '/',
        secure: false,
        httpOnly: false,
        log: true,
        expiry: $utils.addTwentyYears(),
        timeout: config('responseTimeout'),
      })

      const cookie = _.pick(options, COOKIE_PROPS)

      if (options.log) {
        options._log = Cypress.log({
          message: [name, value],
          displayName: 'set cookie',
          consoleProps () {
            let c
            const obj = {}

            c = options.cookie

            if (c) {
              obj['Yielded'] = c
            }

            return obj
          },
        })
      }

      const onFail = options._log

      if (!_.isString(name) || !_.isString(value)) {
        Cypress.utils.throwErrByPath('setCookie.invalid_arguments', { onFail })
      }

      return automateCookies('set:cookie', cookie, options._log, options.timeout)
      .then((resp) => {
        options.cookie = resp

        return resp
<<<<<<< HEAD
      }).catch((err) => {
        if (!_.includes(err.stack, err.message)) {
          err.stack = `${err.message}\n${err.stack}`
        }

        return Cypress.utils.throwErrByPath('setCookie.backend_error', {
          args: {
            browserDisplayName: Cypress.browser.displayName,
            errStack: err.stack,
          },
          onFail,
        })
      })
=======
      }).catch(handleBackendError('setCookie', 'setting the requested cookie in', onFail))
>>>>>>> bb7252b2
    },

    clearCookie (name, options = {}) {
      _.defaults(options, {
        log: true,
        timeout: config('responseTimeout'),
      })

      if (options.log) {
        options._log = Cypress.log({
          message: name,
          displayName: 'clear cookie',
          consoleProps () {
            let c
            const obj = {}

            obj['Yielded'] = 'null'

            c = options.cookie

            if (c) {
              obj['Cleared Cookie'] = c
            } else {
              obj['Note'] = `No cookie with the name: '${name}' was found or removed.`
            }

            return obj
          },
        })
      }

      const onFail = options._log

      if (!_.isString(name)) {
        $utils.throwErrByPath('clearCookie.invalid_argument', { onFail })
      }

      // TODO: prevent clearing a cypress namespace
      return automateCookies('clear:cookie', { name }, options._log, options.timeout)
      .then((resp) => {
        options.cookie = resp

        // null out the current subject
        return null
      })
      .catch(handleBackendError('clearCookie', 'clearing the requested cookie in', onFail))
    },

    clearCookies (options = {}) {
      _.defaults(options, {
        log: true,
        timeout: config('responseTimeout'),
      })

      if (options.log) {
        options._log = Cypress.log({
          message: '',
          displayName: 'clear cookies',
          consoleProps () {
            let c
            const obj = {}

            obj['Yielded'] = 'null'

            if ((c = options.cookies) && c.length) {
              obj['Cleared Cookies'] = c
              obj['Num Cookies'] = c.length
            } else {
              obj['Note'] = 'No cookies were found or removed.'
            }

            return obj
          },
        })
      }

      return getAndClear(options._log, options.timeout, { domain: options.domain })
      .then((resp) => {
        options.cookies = resp

        // null out the current subject
        return null
      }).catch((err) => {
        // make sure we always say to clearCookies
        err.message = err.message.replace('getCookies', 'clearCookies')
        throw err
      })
      .catch(handleBackendError('clearCookies', 'clearing cookies in', options._log))
    },
  })
}<|MERGE_RESOLUTION|>--- conflicted
+++ resolved
@@ -1,7 +1,3 @@
-<<<<<<< HEAD
-/* global Cypress */
-=======
->>>>>>> bb7252b2
 const _ = require('lodash')
 const Promise = require('bluebird')
 
@@ -84,6 +80,10 @@
 
   const handleBackendError = (command, action, onFail) => {
     return (err) => {
+      if (!_.includes(err.stack, err.message)) {
+        err.stack = `${err.message}\n${err.stack}`
+      }
+
       if (err.name === 'CypressError') {
         throw err
       }
@@ -233,23 +233,7 @@
         options.cookie = resp
 
         return resp
-<<<<<<< HEAD
-      }).catch((err) => {
-        if (!_.includes(err.stack, err.message)) {
-          err.stack = `${err.message}\n${err.stack}`
-        }
-
-        return Cypress.utils.throwErrByPath('setCookie.backend_error', {
-          args: {
-            browserDisplayName: Cypress.browser.displayName,
-            errStack: err.stack,
-          },
-          onFail,
-        })
-      })
-=======
       }).catch(handleBackendError('setCookie', 'setting the requested cookie in', onFail))
->>>>>>> bb7252b2
     },
 
     clearCookie (name, options = {}) {
