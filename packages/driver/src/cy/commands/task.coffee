_ = require("lodash")
Promise = require("bluebird")

$utils = require("../../cypress/utils")
$errUtils = require("../../cypress/error_utils")

module.exports = (Commands, Cypress, cy, state, config) ->
  Commands.addAll({
    task: (task, arg, options = {}) ->
      _.defaults options,
        log: true
        timeout: Cypress.config("taskTimeout")

      if options.log
        consoleOutput = {
          task: task
          arg: arg
        }

        message = task
        if arg
          message += ", #{$utils.stringify(arg)}"

        options._log = Cypress.log({
          message: message
          consoleProps: ->
            consoleOutput
        })

      if not task or not _.isString(task)
        $errUtils.throwErrByPath("task.invalid_argument", {
          onFail: options._log,
          args: { task: task ? "" }
        })

      ## need to remove the current timeout
      ## because we're handling timeouts ourselves
      cy.clearTimeout()

      Cypress.backend("task", {
        task: task
        arg: arg
        timeout: options.timeout
      })
      .timeout(options.timeout)
      .then (result) ->
        if options._log
          _.extend(consoleOutput, { Yielded: result })
        return result

      .catch Promise.TimeoutError, ->
        $errUtils.throwErrByPath "task.timed_out", {
          onFail: options._log
          args: { task, timeout: options.timeout }
        }

      .catch { timedOut: true }, (error) ->
        $errUtils.throwErrByPath "task.server_timed_out", {
          onFail: options._log
          args: { task, timeout: options.timeout, error: error.message }
        }

      .catch (error) ->
        ## re-throw if timedOut error from above
        throw error if error.name is "CypressError"

<<<<<<< HEAD
        error = $errUtils.normalizeErrorStack(error)
=======
        $errUtils.normalizeErrorStack(error)
>>>>>>> 42cc6282

        if error?.isKnownError
          $errUtils.throwErrByPath("task.known_error", {
            onFail: options._log
            args: { task, error: error.message }
          })

        $errUtils.throwErrByPath("task.failed", {
          onFail: options._log
          args: { task, error: error?.stack or error?.message or error }
        })
  })<|MERGE_RESOLUTION|>--- conflicted
+++ resolved
@@ -64,11 +64,7 @@
         ## re-throw if timedOut error from above
         throw error if error.name is "CypressError"
 
-<<<<<<< HEAD
-        error = $errUtils.normalizeErrorStack(error)
-=======
         $errUtils.normalizeErrorStack(error)
->>>>>>> 42cc6282
 
         if error?.isKnownError
           $errUtils.throwErrByPath("task.known_error", {
