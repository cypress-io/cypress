import _ from 'lodash'
import Promise from 'bluebird'

import $utils from '../../cypress/utils'
import $errUtils from '../../cypress/error_utils'
import type { Log } from '../../cypress/log'
import { $Location } from '../../cypress/location'

// TODO: add hostOnly to COOKIE_PROPS
// https://github.com/cypress-io/cypress/issues/363
// https://github.com/cypress-io/cypress/issues/17527
const COOKIE_PROPS = 'name value path secure httpOnly expiry domain sameSite'.split(' ')

const commandNameRe = /(:)(\w)/

function pickCookieProps (cookie) {
  if (!cookie) return cookie

  if (_.isArray(cookie)) {
    return cookie.map(pickCookieProps)
  }

  return _.pick(cookie, COOKIE_PROPS)
}

const getCommandFromEvent = (event) => {
  return event.replace(commandNameRe, (match, p1, p2) => {
    return p2.toUpperCase()
  })
}

const mergeDefaults = function (obj) {
  // we always want to be able to see and influence cookies
  // on our superdomain
  const { superDomain } = $Location.create(window.location.href)

  // and if the user did not provide a domain
  // then we know to set the default to be origin
  const merge = (o) => {
    return _.defaults(o, { domain: superDomain })
  }

  if (_.isArray(obj)) {
    return _.map(obj, merge)
  }

  return merge(obj)
}

// from https://developer.chrome.com/extensions/cookies#type-SameSiteStatus
// note that `unspecified` is purposely omitted - Firefox and Chrome set
// different defaults, and Firefox lacks support for `unspecified`, so
// `undefined` is used in lieu of `unspecified`
// @see https://bugzilla.mozilla.org/show_bug.cgi?id=1624668
const VALID_SAMESITE_VALUES = ['no_restriction', 'lax', 'strict']

const normalizeSameSite = (sameSite) => {
  if (_.isUndefined(sameSite)) {
    return sameSite
  }

  if (_.isString(sameSite)) {
    sameSite = sameSite.toLowerCase()
  }

  if (sameSite === 'none') {
    // "None" is the value sent in the header for `no_restriction`, so allow it here for convenience
    sameSite = 'no_restriction'
  }

  return sameSite
}

// https://developer.mozilla.org/en-US/docs/Web/HTTP/Headers/Set-Cookie#Attributes
function cookieValidatesHostPrefix (options) {
  return options.secure === false || (options.path && options.path !== '/')
}
function cookieValidatesSecurePrefix (options) {
  return options.secure === false
}

interface InternalGetCookieOptions extends Partial<Cypress.Loggable & Cypress.Timeoutable> {
  _log?: Log
  cookie?: Cypress.Cookie
}

interface InternalGetCookiesOptions extends Partial<Cypress.Loggable & Cypress.Timeoutable> {
  _log?: Log
  cookies?: Cypress.Cookie[]
}

interface InternalSetCookieOptions extends Partial<Cypress.SetCookieOptions> {
  _log?: Log
  name: string
  cookie?: Cypress.Cookie
}

type InternalClearCookieOptions = InternalGetCookieOptions

interface InternalClearCookiesOptions extends Partial<Cypress.Loggable & Cypress.Timeoutable> {
  _log?: Log
  cookies?: Cypress.Cookie[]
  domain?: any
}

export default function (Commands, Cypress, cy, state, config) {
  const automateCookies = function (event, obj = {}, log, timeout) {
    const automate = () => {
      return Cypress.automation(event, mergeDefaults(obj))
      .catch((err) => {
        return $errUtils.throwErr(err, { onFail: log })
      })
    }

    if (!timeout) {
      return automate()
    }

    // need to remove the current timeout
    // because we're handling timeouts ourselves
    cy.clearTimeout(event)

    return automate()
    .timeout(timeout)
    .catch(Promise.TimeoutError, (err) => {
      return $errUtils.throwErrByPath('cookies.timed_out', {
        onFail: log,
        args: {
          cmd: getCommandFromEvent(event),
          timeout,
        },
      })
    })
  }

  const getAndClear = (log?, timeout?, options = {}) => {
    return automateCookies('get:cookies', options, log, timeout)
    .then((resp) => {
      // bail early if we got no cookies!
      if (resp && (resp.length === 0)) {
        return resp
      }

      // iterate over all of these and ensure none are allowed
      // or preserved
      const cookies = Cypress.Cookies.getClearableCookies(resp)

      return automateCookies('clear:cookies', cookies, log, timeout)
    })
    .then(pickCookieProps)
  }

  const handleBackendError = (command, action, onFail) => {
    return (err) => {
      if (!_.includes(err.stack, err.message)) {
        err.stack = `${err.message}\n${err.stack}`
      }

      if (err.name === 'CypressError') {
        throw err
      }

      $errUtils.throwErrByPath('cookies.backend_error', {
        args: {
          action,
          cmd: command,
          browserDisplayName: Cypress.browser.displayName,
          error: err,
        },
        onFail,
        errProps: {
          appendToStack: {
            title: 'From Node.js Internals',
            content: err.stack,
          },
        },
      })
    }
  }

  // TODO: https://github.com/cypress-io/cypress/issues/23093
  // Cypress sessions will clear cookies on its own before each test.
  // Once experimentalSessionAndOrigin is made GA, remove this logic. Leave clearing
  // session data (cookies / local storage / session storage) to reset functionality.
  if (!Cypress.config('experimentalSessionAndOrigin')) {
    // TODO: handle failure here somehow
    // maybe by tapping into the Cypress reset
    // stuff, or handling this in the runner itself?
    Cypress.on('test:before:run:async', () => {
      return getAndClear()
    })
  }

  return Commands.addAll({
    getCookie (name, userOptions: Partial<Cypress.Loggable & Cypress.Timeoutable> = {}) {
      const options: InternalGetCookieOptions = _.defaults({}, userOptions, {
        log: true,
      })

      const responseTimeout = options.timeout || config('responseTimeout')

      options.timeout = options.timeout || config('defaultCommandTimeout')

      if (options.log) {
        options._log = Cypress.log({
          message: name,
          timeout: responseTimeout,
          consoleProps () {
            let c
            const obj = {}

            c = options.cookie

            if (c) {
              obj['Yielded'] = c
            } else {
              obj['Yielded'] = 'null'
              obj['Note'] = `No cookie with the name: '${name}' was found.`
            }

            return obj
          },
        })
      }

      const onFail = options._log

      if (!_.isString(name)) {
        $errUtils.throwErrByPath('getCookie.invalid_argument', { onFail })
      }

      return cy.retryIfCommandAUTOriginMismatch(() => {
        return automateCookies('get:cookie', { name }, options._log, responseTimeout)
        .then(pickCookieProps)
        .then((resp) => {
          options.cookie = resp

          return resp
        })
        .catch(handleBackendError('getCookie', 'reading the requested cookie from', onFail))
      }, options.timeout)
    },

    getCookies (userOptions: Partial<Cypress.Loggable & Cypress.Timeoutable> = {}) {
      const options: InternalGetCookiesOptions = _.defaults({}, userOptions, {
        log: true,
      })

      const responseTimeout = options.timeout || config('responseTimeout')

      options.timeout = options.timeout || config('defaultCommandTimeout')

      if (options.log) {
        options._log = Cypress.log({
          message: '',
          timeout: responseTimeout,
          consoleProps () {
            let c
            const obj = {}

            c = options.cookies

            if (c) {
              obj['Yielded'] = c
              obj['Num Cookies'] = c.length
            }

            return obj
          },
        })
      }

      return cy.retryIfCommandAUTOriginMismatch(() => {
        return automateCookies('get:cookies', _.pick(options, 'domain'), options._log, responseTimeout)
        .then(pickCookieProps)
        .then((resp) => {
          options.cookies = resp

          return resp
        })
        .catch(handleBackendError('getCookies', 'reading cookies from', options._log))
      }, options.timeout)
    },

    setCookie (name, value, userOptions: Partial<Cypress.SetCookieOptions> = {}) {
      const options: InternalSetCookieOptions = _.defaults({}, userOptions, {
        name,
        value,
        path: '/',
        secure: false,
        httpOnly: false,
        log: true,
        expiry: $utils.addTwentyYears(),
      })

      const responseTimeout = options.timeout || config('responseTimeout')

      options.timeout = options.timeout || config('defaultCommandTimeout')

      const cookie = pickCookieProps(options)

      if (options.log) {
        options._log = Cypress.log({
          message: [name, value],
          timeout: responseTimeout,
          consoleProps () {
            let c
            const obj = {}

            c = options.cookie

            if (c) {
              obj['Yielded'] = c
            }

            return obj
          },
        })
      }

      const onFail = options._log

      cookie.sameSite = normalizeSameSite(cookie.sameSite)

      if (!_.isUndefined(cookie.sameSite) && !VALID_SAMESITE_VALUES.includes(cookie.sameSite)) {
        $errUtils.throwErrByPath('setCookie.invalid_samesite', {
          onFail,
          args: {
            value: options.sameSite, // for clarity, throw the error with the user's unnormalized option
            validValues: VALID_SAMESITE_VALUES,
          },
        })
      }

      // cookies with SameSite=None must also set Secure
      // @see https://web.dev/samesite-cookies-explained/#changes-to-the-default-behavior-without-samesite
      if (cookie.sameSite === 'no_restriction' && cookie.secure !== true) {
        $errUtils.throwErrByPath('setCookie.secure_not_set_with_samesite_none', {
          onFail,
          args: {
            value: options.sameSite, // for clarity, throw the error with the user's unnormalized option
          },
        })
      }

      if (!_.isString(name) || !_.isString(value)) {
        $errUtils.throwErrByPath('setCookie.invalid_arguments', { onFail })
      }

      if (options.name.startsWith('__Secure-') && cookieValidatesSecurePrefix(options)) {
        $errUtils.throwErrByPath('setCookie.secure_prefix', { onFail })
      }

      if (options.name.startsWith('__Host-') && cookieValidatesHostPrefix(options)) {
        $errUtils.throwErrByPath('setCookie.host_prefix', { onFail })
      }

<<<<<<< HEAD
      Cypress.emit('set:cookie', cookie)

      return automateCookies('set:cookie', cookie, options._log, options.timeout)
      .then(pickCookieProps)
      .then((resp) => {
        options.cookie = resp
=======
      return cy.retryIfCommandAUTOriginMismatch(() => {
        return automateCookies('set:cookie', cookie, options._log, responseTimeout)
        .then(pickCookieProps)
        .then((resp) => {
          options.cookie = resp
>>>>>>> a76df0b4

          return resp
        }).catch(handleBackendError('setCookie', 'setting the requested cookie in', onFail))
      }, options.timeout)
    },

    clearCookie (name, userOptions: Partial<Cypress.Loggable & Cypress.Timeoutable> = {}) {
      const options: InternalClearCookieOptions = _.defaults({}, userOptions, {
        log: true,
      })

      const responseTimeout = options.timeout || config('responseTimeout')

      options.timeout = options.timeout || config('defaultCommandTimeout')

      if (options.log) {
        options._log = Cypress.log({
          message: name,
          timeout: responseTimeout,
          consoleProps () {
            let c
            const obj = {}

            obj['Yielded'] = 'null'

            c = options.cookie

            if (c) {
              obj['Cleared Cookie'] = c
            } else {
              obj['Note'] = `No cookie with the name: '${name}' was found or removed.`
            }

            return obj
          },
        })
      }

      const onFail = options._log

      if (!_.isString(name)) {
        $errUtils.throwErrByPath('clearCookie.invalid_argument', { onFail })
      }

      Cypress.emit('clear:cookie', name)

      // TODO: prevent clearing a cypress namespace
      return cy.retryIfCommandAUTOriginMismatch(() => {
        return automateCookies('clear:cookie', { name }, options._log, responseTimeout)
        .then(pickCookieProps)
        .then((resp) => {
          options.cookie = resp

          // null out the current subject
          return null
        })
        .catch(handleBackendError('clearCookie', 'clearing the requested cookie in', onFail))
      }, options.timeout)
    },

    clearCookies (userOptions: Partial<Cypress.Loggable & Cypress.Timeoutable> = {}) {
      const options: InternalClearCookiesOptions = _.defaults({}, userOptions, {
        log: true,
      })

      const responseTimeout = options.timeout || config('responseTimeout')

      options.timeout = options.timeout || config('defaultCommandTimeout')

      if (options.log) {
        options._log = Cypress.log({
          message: '',
          timeout: responseTimeout,
          consoleProps () {
            const c = options.cookies
            const obj = {}

            obj['Yielded'] = 'null'

            if (c && c.length) {
              obj['Cleared Cookies'] = c
              obj['Num Cookies'] = c.length
            } else {
              obj['Note'] = 'No cookies were found or removed.'
            }

            return obj
          },
        })
      }

<<<<<<< HEAD
      Cypress.emit('clear:cookies')

      return getAndClear(options._log, options.timeout, { domain: options.domain })
      .then((resp) => {
        options.cookies = resp
=======
      return cy.retryIfCommandAUTOriginMismatch(() => {
        return getAndClear(options._log, responseTimeout, { domain: options.domain })
        .then((resp) => {
          options.cookies = resp
>>>>>>> a76df0b4

          // null out the current subject
          return null
        }).catch((err) => {
        // make sure we always say to clearCookies
          err.message = err.message.replace('getCookies', 'clearCookies')
          throw err
        })
        .catch(handleBackendError('clearCookies', 'clearing cookies in', options._log))
      }, options.timeout)
    },
  })
}<|MERGE_RESOLUTION|>--- conflicted
+++ resolved
@@ -355,20 +355,13 @@
         $errUtils.throwErrByPath('setCookie.host_prefix', { onFail })
       }
 
-<<<<<<< HEAD
       Cypress.emit('set:cookie', cookie)
 
-      return automateCookies('set:cookie', cookie, options._log, options.timeout)
-      .then(pickCookieProps)
-      .then((resp) => {
-        options.cookie = resp
-=======
       return cy.retryIfCommandAUTOriginMismatch(() => {
         return automateCookies('set:cookie', cookie, options._log, responseTimeout)
         .then(pickCookieProps)
         .then((resp) => {
           options.cookie = resp
->>>>>>> a76df0b4
 
           return resp
         }).catch(handleBackendError('setCookie', 'setting the requested cookie in', onFail))
@@ -460,18 +453,12 @@
         })
       }
 
-<<<<<<< HEAD
       Cypress.emit('clear:cookies')
 
-      return getAndClear(options._log, options.timeout, { domain: options.domain })
-      .then((resp) => {
-        options.cookies = resp
-=======
       return cy.retryIfCommandAUTOriginMismatch(() => {
         return getAndClear(options._log, responseTimeout, { domain: options.domain })
         .then((resp) => {
           options.cookies = resp
->>>>>>> a76df0b4
 
           // null out the current subject
           return null
