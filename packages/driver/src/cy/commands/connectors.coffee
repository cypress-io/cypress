--- conflicted
+++ resolved
@@ -185,13 +185,8 @@
         args: { cmd: name, identifier: if isCmdIts then "property" else "function" }
       })
 
-<<<<<<< HEAD
-    if not _.isString(str)
+    if not _.isString(str) and not _.isNumber(str)
       $utils.throwErrByPath("invoke_its.invalid_prop_name_arg", {
-=======
-    if not _.isString(str) and not _.isNumber(str)
-      $utils.throwErrByPath("invoke_its.invalid_1st_arg", {
->>>>>>> 146680ef
         onFail: options._log
         args: { cmd: name, identifier: if isCmdIts then "property" else "function" }
       })
