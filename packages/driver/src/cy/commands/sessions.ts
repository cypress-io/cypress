--- conflicted
+++ resolved
@@ -764,19 +764,16 @@
         errorLog.error(err)
         errorLog.set({
           state: 'warn',
-<<<<<<< HEAD
-=======
-        })
-
-        _log.set({
-          renderProps: () => {
-            return {
-              indicator: 'bad',
-              message: `(recreated) ${_log.get().message}`,
-            }
-          },
->>>>>>> 2ba40a0d
-        })
+        })
+
+        // _log.set({
+        //   renderProps: () => {
+        //     return {
+        //       indicator: 'bad',
+        //       message: `(recreated) ${_log.get().message}`,
+        //     }
+        //   },
+        // })
 
         hadValidationError = true
 
