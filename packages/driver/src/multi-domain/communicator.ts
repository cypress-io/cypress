import clone from 'clone'
import debugFn from 'debug'
import { EventEmitter } from 'events'
import _ from 'lodash'
import $dom from '../dom'
import { preprocessConfig, preprocessEnv } from '../util/config'

const debug = debugFn('cypress:driver:multi-domain')

const CROSS_DOMAIN_PREFIX = 'cross:domain:'

declare global {
  interface Window { specBridgeDomain: string }
}

const preprocessErrorForPostMessage = (value) => {
  const { isDom } = $dom

  if (_.isError(value)) {
    const serializableError = _.mapValues(clone(value), preprocessErrorForPostMessage)

    return {
      ... serializableError,
      // Native Error types currently cannot be cloned in Firefox when using 'postMessage'.
      // Please see https://developer.mozilla.org/en-US/docs/Web/API/Web_Workers_API/Structured_clone_algorithm for more details
      name: value.name,
      message: value.message,
      stack: value.stack,
    }
  }

  if (_.isArray(value)) {
    return _.map(value, preprocessErrorForPostMessage)
  }

  if (isDom(value)) {
    return $dom.stringify(value, 'short')
  }

  if (_.isFunction(value)) {
    return value.toString()
  }

  if (_.isObject(value)) {
    // clone to nuke circular references
    // and blow away anything that throws
    try {
      return _.mapValues(clone(value), preprocessErrorForPostMessage)
    } catch (err) {
      return null
    }
  }

  return value
}

/**
 * Primary domain communicator. Responsible for sending/receiving events throughout
 * the driver responsible for multi-domain communication, as well as sending/receiving events to/from the
 * spec bridge communicator, respectively.
 *
 * The 'postMessage' method is used to send events to the spec bridge communicator, while
 * the 'message' event is used to receive messages from the spec bridge communicator.
 * All events communicating across domains are prefixed with 'cross:domain:' under the hood.
 * See https://developer.mozilla.org/en-US/docs/Web/API/Window/postMessage for more details.
 * @extends EventEmitter
 */
export class PrimaryDomainCommunicator extends EventEmitter {
  private windowReference: Window | undefined
  private crossDomainDriverWindows: {[key: string]: Window} = {}

  /**
   * Initializes the event handler to receive messages from the spec bridge.
   * @param {Window} win - a reference to the window object in the primary domain.
   * @returns {Void}
   */
  initialize (win: Window) {
    if (this.windowReference) return

    this.windowReference = win

    this.windowReference.top?.addEventListener('message', ({ data, source }) => {
      // currently used for tests, can be removed later
      if (data?.actual) return

      // check if message is cross domain and if so, feed the message into
      // the cross domain bus with args and strip prefix
      if (data?.event?.includes(CROSS_DOMAIN_PREFIX)) {
        const messageName = data.event.replace(CROSS_DOMAIN_PREFIX, '')

        // NOTE: need a special case here for 'bridge:ready'
        // where we need to set the crossDomainDriverWindow to source to
        // communicate back to the iframe
        if (messageName === 'bridge:ready' && source) {
          this.crossDomainDriverWindows[data.domain] = source as Window
        }

        this.emit(messageName, data.data, data.domain)

        return
      }

      debug('Unexpected postMessage:', data)
    }, false)
  }

  /**
   * Events to be sent to the spec bridge communicator instance.
   * @param {string} event - the name of the event to be sent.
   * @param {any} data - any meta data to be sent with the event.
   */
  toAllSpecBridges (event: string, data?: any) {
    debug('=> to all spec bridges', event, data)
    // If there is no crossDomainDriverWindow, there is no need to send the message.
    Object.values(this.crossDomainDriverWindows).forEach((win: Window) => {
      win.postMessage({
        event,
        data,
      }, '*')
    })
  }

  toSpecBridge (domain: string, event: string, data?: any) {
    debug('=> to spec bridge', domain, event, data)
    // If there is no crossDomainDriverWindow, there is no need to send the message.
    this.crossDomainDriverWindows[domain]?.postMessage({
      event,
      data,
    }, '*')
  }
}

/**
 * Spec bridge domain communicator. Responsible for sending/receiving events to/from the
 * primary domain communicator, respectively.
 *
 * The 'postMessage' method is used to send events to the primary communicator, while
 * the 'message' event is used to receive messages from the primary communicator.
 * All events communicating across domains are prefixed with 'cross:domain:' under the hood.
 * See https://developer.mozilla.org/en-US/docs/Web/API/Window/postMessage for more details.
 * @extends EventEmitter
 */
export class SpecBridgeDomainCommunicator extends EventEmitter {
  private windowReference

  private handleSubjectAndErr = (data: any = {}, send: (data: any) => void) => {
    const { subject, err, ...rest } = data

    if (!subject && !err) {
      return send(rest)
    }

    try {
      // We always want to make sure errors are posted, so clean it up to send.
      send({ ...rest, subject, err: preprocessErrorForPostMessage(err) })
    } catch (err: any) {
      if (subject && err.name === 'DataCloneError') {
        // Send the type of object that failed to serialize.
        // If the subject threw the 'DataCloneError', the subject cannot be
        // serialized, at which point try again with an undefined subject.
        return this.handleSubjectAndErr({ ...rest, unserializableSubjectType: typeof subject }, send)
      }

      // Try to send the message again, with the new error.
      this.handleSubjectAndErr({ ...rest, err }, send)
    }
  }

  private syncGlobalsToPrimary = () => {
    this.toPrimary('sync:globals', {
      config: preprocessConfig(Cypress.config()),
      env: preprocessEnv(Cypress.env()),
      state: {
        hasVisitedAboutBlank: Cypress.state('hasVisitedAboutBlank'),
      },
    })
  }

  /**
   * Initializes the event handler to receive messages from the primary domain.
   * @param {Window} win - a reference to the window object in the spec bridge/iframe.
   * @returns {Void}
   */
  initialize (win) {
    if (this.windowReference) return

    this.windowReference = win

    this.windowReference.addEventListener('message', ({ data }) => {
      if (!data) return

      this.emit(data.event, data.data)
    }, false)
  }

  /**
   * Events to be sent to the primary communicator instance.
   * @param {string} event - the name of the event to be sent.
   * @param {any} data - any meta data to be sent with the event.
   */
<<<<<<< HEAD
  toPrimary (event: string, data?: object, options = { syncConfig: false }) {
    debug('<= to Primary %s %o %s', event, data, window.specBridgeDomain)

    if (options.syncConfig) this.syncConfigEnvToPrimary()
=======
  toPrimary (event: string, data?: any, options = { syncGlobals: false }) {
    debug('<= to Primary ', event, data, window.specBridgeDomain)
    if (options.syncGlobals) this.syncGlobalsToPrimary()
>>>>>>> ca1857f8

    this.handleSubjectAndErr(data, (data: any) => {
      this.windowReference.top.postMessage({
        event: `${CROSS_DOMAIN_PREFIX}${event}`,
        data,
        domain: window.specBridgeDomain,
      }, '*')
    })
  }
}<|MERGE_RESOLUTION|>--- conflicted
+++ resolved
@@ -198,16 +198,10 @@
    * @param {string} event - the name of the event to be sent.
    * @param {any} data - any meta data to be sent with the event.
    */
-<<<<<<< HEAD
-  toPrimary (event: string, data?: object, options = { syncConfig: false }) {
+  toPrimary (event: string, data?: object, options = { syncGlobals: false }) {
     debug('<= to Primary %s %o %s', event, data, window.specBridgeDomain)
 
-    if (options.syncConfig) this.syncConfigEnvToPrimary()
-=======
-  toPrimary (event: string, data?: any, options = { syncGlobals: false }) {
-    debug('<= to Primary ', event, data, window.specBridgeDomain)
     if (options.syncGlobals) this.syncGlobalsToPrimary()
->>>>>>> ca1857f8
 
     this.handleSubjectAndErr(data, (data: any) => {
       this.windowReference.top.postMessage({
