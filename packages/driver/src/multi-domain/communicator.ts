--- conflicted
+++ resolved
@@ -6,52 +6,6 @@
 const debug = debugFn('cypress:driver:multi-domain')
 
 const CROSS_DOMAIN_PREFIX = 'cross:domain:'
-
-<<<<<<< HEAD
-declare global {
-  interface Window { specBridgeDomain: string }
-=======
-const preprocessErrorForPostMessage = (value) => {
-  const { isDom } = $dom
-
-  if (_.isError(value)) {
-    const serializableError = _.mapValues(clone(value), preprocessErrorForPostMessage)
-
-    return {
-      ... serializableError,
-      // Native Error types currently cannot be cloned in Firefox when using 'postMessage'.
-      // Please see https://developer.mozilla.org/en-US/docs/Web/API/Web_Workers_API/Structured_clone_algorithm for more details
-      name: value.name,
-      message: value.message,
-      stack: value.stack,
-    }
-  }
-
-  if (_.isArray(value)) {
-    return _.map(value, preprocessErrorForPostMessage)
-  }
-
-  if (isDom(value)) {
-    return $dom.stringify(value, 'short')
-  }
-
-  if (_.isFunction(value)) {
-    return value.toString()
-  }
-
-  if (_.isObject(value)) {
-    // clone to nuke circular references
-    // and blow away anything that throws
-    try {
-      return _.mapValues(clone(value), preprocessErrorForPostMessage)
-    } catch (err) {
-      return null
-    }
-  }
-
-  return value
->>>>>>> ca510ceb
-}
 
 /**
  * Primary domain communicator. Responsible for sending/receiving events throughout
