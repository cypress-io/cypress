import debugFn from 'debug'
import { EventEmitter } from 'events'
import { preprocessConfig, preprocessEnv } from '../util/config'
import { preprocessForSerialization, reifyCrossDomainError } from '../util/serialization'

const debug = debugFn('cypress:driver:multi-domain')

const CROSS_DOMAIN_PREFIX = 'cross:domain:'

/**
 * Primary domain communicator. Responsible for sending/receiving events throughout
 * the driver responsible for multi-domain communication, as well as sending/receiving events to/from the
 * spec bridge communicator, respectively.
 *
 * The 'postMessage' method is used to send events to the spec bridge communicator, while
 * the 'message' event is used to receive messages from the spec bridge communicator.
 * All events communicating across domains are prefixed with 'cross:domain:' under the hood.
 * See https://developer.mozilla.org/en-US/docs/Web/API/Window/postMessage for more details.
 * @extends EventEmitter
 */
export class PrimaryDomainCommunicator extends EventEmitter {
  private windowReference: Window | undefined
  private crossDomainDriverWindows: {[key: string]: Window} = {}
  private userInvocationStack?: string

  /**
   * Initializes the event handler to receive messages from the spec bridge.
   * @param {Window} win - a reference to the window object in the primary domain.
   * @returns {Void}
   */
  initialize (win: Window) {
    if (this.windowReference) return

    this.windowReference = win

    this.windowReference.top?.addEventListener('message', ({ data, source }) => {
      // currently used for tests, can be removed later
      if (data?.actual) return

      // check if message is cross domain and if so, feed the message into
      // the cross domain bus with args and strip prefix
      if (data?.event?.includes(CROSS_DOMAIN_PREFIX)) {
        const messageName = data.event.replace(CROSS_DOMAIN_PREFIX, '')

        // NOTE: need a special case here for 'bridge:ready'
        // where we need to set the crossDomainDriverWindow to source to
        // communicate back to the iframe
        if (messageName === 'bridge:ready' && source) {
          this.crossDomainDriverWindows[data.domain] = source as Window
        }

        if (data?.data?.err) {
          data.data.err = reifyCrossDomainError(data.data.err, this.userInvocationStack as string)
        }

        this.emit(messageName, data.data, data.domain)

        return
      }

      debug('Unexpected postMessage:', data)
    }, false)
  }

  /**
   * Events to be sent to the spec bridge communicator instance.
   * @param {string} event - the name of the event to be sent.
   * @param {any} data - any meta data to be sent with the event.
   */
  toAllSpecBridges (event: string, data?: any) {
    debug('=> to all spec bridges', event, data)
    // If there is no crossDomainDriverWindow, there is no need to send the message.
    Object.values(this.crossDomainDriverWindows).forEach((win: Window) => {
      win.postMessage({
        event,
        data,
      }, '*')
    })
  }

  toSpecBridge (domain: string, event: string, data?: any) {
    if (data?.userInvocationStack) {
      this.userInvocationStack = data.userInvocationStack
      delete data.userInvocationStack
    }

    debug('=> to spec bridge', domain, event, data)
    // If there is no crossDomainDriverWindow, there is no need to send the message.
    this.crossDomainDriverWindows[domain]?.postMessage({
      event,
      data,
    }, '*')
  }
}

/**
 * Spec bridge domain communicator. Responsible for sending/receiving events to/from the
 * primary domain communicator, respectively.
 *
 * The 'postMessage' method is used to send events to the primary communicator, while
 * the 'message' event is used to receive messages from the primary communicator.
 * All events communicating across domains are prefixed with 'cross:domain:' under the hood.
 * See https://developer.mozilla.org/en-US/docs/Web/API/Window/postMessage for more details.
 * @extends EventEmitter
 */
export class SpecBridgeDomainCommunicator extends EventEmitter {
  private windowReference

<<<<<<< HEAD
  private handleSubjectAndErr = (data: any = {}, send: (data: any) => void) => {
    let { subject, err, ...rest } = data

    // check to see if the 'err' key is defined, and if it is, we have an error of any type
    const hasMultiDomainError = !!Object.getOwnPropertyDescriptor(data, 'err')
=======
  private handleSubjectAndErr = (data: Cypress.ObjectLike = {}, send: (data: Cypress.ObjectLike) => void) => {
    const { subject, err, ...rest } = data
>>>>>>> cd7f99da

    if (!subject && !hasMultiDomainError) {
      return send(rest)
    }

    try {
      if (hasMultiDomainError) {
        try {
          // give the `err` truthiness if it's a falsey value like undefined/null/false
          if (!err) {
            err = new Error(`${err}`)
          }

          err = preprocessForSerialization(err)
        } catch (e) {
          err = e
        }
      }

      // We always want to make sure errors are posted, so clean it up to send.
      send({ ...rest, subject, err })
    } catch (err: any) {
      if (subject && err.name === 'DataCloneError') {
        // Send the type of object that failed to serialize.
        // If the subject threw the 'DataCloneError', the subject cannot be
        // serialized, at which point try again with an undefined subject.
        return this.handleSubjectAndErr({ ...rest, unserializableSubjectType: typeof subject }, send)
      }

      // Try to send the message again, with the new error.
      this.handleSubjectAndErr({ ...rest, err }, send)
    }
  }

  private syncGlobalsToPrimary = () => {
    this.toPrimary('sync:globals', {
      config: preprocessConfig(Cypress.config()),
      env: preprocessEnv(Cypress.env()),
    })
  }

  /**
   * Initializes the event handler to receive messages from the primary domain.
   * @param {Window} win - a reference to the window object in the spec bridge/iframe.
   * @returns {Void}
   */
  initialize (win) {
    if (this.windowReference) return

    this.windowReference = win

    this.windowReference.addEventListener('message', ({ data }) => {
      if (!data) return

      this.emit(data.event, data.data)
    }, false)
  }

  /**
   * Events to be sent to the primary communicator instance.
   * @param {string} event - the name of the event to be sent.
   * @param {Cypress.ObjectLike} data - any meta data to be sent with the event.
   */
  toPrimary (event: string, data?: Cypress.ObjectLike, options: { syncGlobals: boolean } = { syncGlobals: false }) {
    debug('<= to Primary ', event, data, document.domain)
    if (options.syncGlobals) this.syncGlobalsToPrimary()

    this.handleSubjectAndErr(data, (data: Cypress.ObjectLike) => {
      this.windowReference.top.postMessage({
        event: `${CROSS_DOMAIN_PREFIX}${event}`,
        data,
        domain: document.domain,
      }, '*')
    })
  }
}<|MERGE_RESOLUTION|>--- conflicted
+++ resolved
@@ -106,16 +106,11 @@
 export class SpecBridgeDomainCommunicator extends EventEmitter {
   private windowReference
 
-<<<<<<< HEAD
-  private handleSubjectAndErr = (data: any = {}, send: (data: any) => void) => {
+  private handleSubjectAndErr = (data: Cypress.ObjectLike = {}, send: (data: Cypress.ObjectLike) => void) => {
     let { subject, err, ...rest } = data
 
     // check to see if the 'err' key is defined, and if it is, we have an error of any type
     const hasMultiDomainError = !!Object.getOwnPropertyDescriptor(data, 'err')
-=======
-  private handleSubjectAndErr = (data: Cypress.ObjectLike = {}, send: (data: Cypress.ObjectLike) => void) => {
-    const { subject, err, ...rest } = data
->>>>>>> cd7f99da
 
     if (!subject && !hasMultiDomainError) {
       return send(rest)
