import type { $Cy } from '../../cypress/cy'

export const handleMiscEvents = (Cypress: Cypress.Cypress, cy: $Cy) => {
  Cypress.on('viewport:changed', (viewport, callbackFn) => {
    Cypress.specBridgeCommunicator.once('viewport:changed:end', () => {
      callbackFn()
    })

    Cypress.specBridgeCommunicator.toPrimary('viewport:changed', viewport)
  })

  // TODO: Should state syncing be built into cy.state instead of being explicitly called?
  Cypress.specBridgeCommunicator.on('sync:state', (state) => {
    cy.state(state)
  })

  // Forward url:changed Message to the primary domain to enable changing the url displayed in the AUT
  // @ts-ignore
  Cypress.on('url:changed', (url) => {
<<<<<<< HEAD
    specBridgeCommunicator.toPrimary('url:changed', { url })
=======
    Cypress.specBridgeCommunicator.toPrimary('url:changed', { url })
>>>>>>> 7f3a6499
  })
}<|MERGE_RESOLUTION|>--- conflicted
+++ resolved
@@ -17,10 +17,6 @@
   // Forward url:changed Message to the primary domain to enable changing the url displayed in the AUT
   // @ts-ignore
   Cypress.on('url:changed', (url) => {
-<<<<<<< HEAD
-    specBridgeCommunicator.toPrimary('url:changed', { url })
-=======
     Cypress.specBridgeCommunicator.toPrimary('url:changed', { url })
->>>>>>> 7f3a6499
   })
 }