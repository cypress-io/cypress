--- conflicted
+++ resolved
@@ -14,15 +14,6 @@
     cy.state(state)
   })
 
-<<<<<<< HEAD
-=======
-  // Listen for window load events from the primary window to resolve page loads
-  Cypress.specBridgeCommunicator.on('window:load', ({ url }) => {
-    cy.isStable(true, 'load')
-    Cypress.emit('internal:window:load', { type: 'cross:domain', url })
-  })
-
->>>>>>> cd7f99da
   // Forward url:changed Message to the primary domain to enable changing the url displayed in the AUT
   // @ts-ignore
   Cypress.on('url:changed', (url) => {
