--- conflicted
+++ resolved
@@ -76,26 +76,6 @@
 
   cy.onBeforeAppWindowLoad = onBeforeAppWindowLoad(Cypress, cy)
 
-<<<<<<< HEAD
-  // TODO Should state syncing be built into cy.state instead of being explicitly called?
-  specBridgeCommunicator.on('sync:state', async (state) => {
-    cy.state(state)
-  })
-
-  // Listen for window load events from the primary window to resolve page loads
-  specBridgeCommunicator.on('window:load', ({ url }) => {
-    cy.isStable(true, 'load')
-    Cypress.emit('internal:window:load', { type: 'cross:domain', url })
-  })
-
-  // Forward url:changed Message to the primary domain to enable changing the url displayed in the AUT
-  // @ts-ignore
-  Cypress.on('url:changed', (url) => {
-    specBridgeCommunicator.toPrimary('url:changed', { url })
-  })
-
-=======
->>>>>>> 4c36cf9c
   return cy
 }
 
