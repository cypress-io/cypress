--- conflicted
+++ resolved
@@ -11,21 +11,12 @@
 import { bindToListeners } from '../cy/listeners'
 import { SpecBridgeDomainCommunicator } from './communicator'
 import { handleDomainFn } from './domain_fn'
-<<<<<<< HEAD
-import { handleLogs } from './logs'
-import { handleSocketEvents } from './socket'
-import { handleSpecWindowEvents } from './spec_window_events'
-import { handleErrorEvent } from './errors'
-import { handleScreenshots } from './screenshots'
-=======
-import { handleCommands } from './commands'
 import { handleLogs } from './events/logs'
 import { handleSocketEvents } from './events/socket'
-import { handleSpecWindowEvents } from './events/spec_window_events'
+import { handleSpecWindowEvents } from './events/spec_window'
 import { handleErrorEvent } from './events/errors'
 import { handleScreenshots } from './events/screenshots'
-import { handleTestEvents } from './events/test_events'
->>>>>>> 5269f4f6
+import { handleTestEvents } from './events/test'
 
 const specBridgeCommunicator = new SpecBridgeDomainCommunicator()
 
