import 'setimmediate'

import '../config/bluebird'
import '../config/jquery'
import '../config/lodash'

import $Cypress from '../cypress'
import { $Cy } from '../cypress/cy'
import $Commands from '../cypress/commands'
import $Log from '../cypress/log'
import { bindToListeners } from '../cy/listeners'
import { SpecBridgeDomainCommunicator } from './communicator'
import { handleDomainFn } from './domain_fn'
import { handleCommands } from './commands'
import { handleLogs } from './events/logs'
import { handleSocketEvents } from './events/socket'
import { handleSpecWindowEvents } from './events/spec_window_events'
import { handleErrorEvent } from './events/errors'
import { handleScreenshots } from './events/screenshots'
import { handleTestEvents } from './events/test_events'
<<<<<<< HEAD
import { handleMiscEvents } from './events/misc'
=======
import { handleUnsupportedAPIs } from './unsupported_apis'
>>>>>>> 5b4feaa6

const specBridgeCommunicator = new SpecBridgeDomainCommunicator()

specBridgeCommunicator.initialize(window)

specBridgeCommunicator.once('initialize:cypress', ({ config, env }) => {
  // eventually, setup will get called again on rerun and cy will
  // get re-created
  setup(config, env)
})

const setup = (cypressConfig: Cypress.Config, env: Cypress.ObjectLike) => {
  // @ts-ignore
  const Cypress = window.Cypress = $Cypress.create({
    ...cypressConfig,
    env,
    __isMultiDomain: true,
    // never turn on video for multi-domain when syncing the config. This is handled in the primary.
    video: false,
    // multi-domain cannot be used in component testing and is only valid for e2e.
    // This value is not synced with the config because it is omitted on big Cypress creation, as well as a few other key properties
    testingType: 'e2e',
  }) as Cypress.Cypress

  // @ts-ignore
  const cy = window.cy = new $Cy(window, Cypress, Cypress.Cookies, Cypress.state, Cypress.config, false)

  // @ts-ignore
  Cypress.log = $Log.create(Cypress, cy, Cypress.state, Cypress.config)
  // @ts-ignore
  Cypress.runner = {
    addLog () {},
  }

  // @ts-ignore
  Cypress.cy = cy
  // @ts-ignore
  Cypress.events.proxyTo(Cypress.cy)

  const { state, config } = Cypress

  // @ts-ignore
  Cypress.Commands = $Commands.create(Cypress, cy, state, config)
  // @ts-ignore
  Cypress.isCy = cy.isCy

  handleDomainFn(cy, specBridgeCommunicator)
  handleCommands(Cypress, cy, specBridgeCommunicator)
  handleLogs(Cypress, specBridgeCommunicator)
  handleSocketEvents(Cypress)
  handleSpecWindowEvents(cy)
  handleMiscEvents(Cypress, cy, specBridgeCommunicator)
  handleScreenshots(Cypress, specBridgeCommunicator)
  handleTestEvents(Cypress, specBridgeCommunicator)
  handleUnsupportedAPIs(Cypress, cy)

  cy.onBeforeAppWindowLoad = onBeforeAppWindowLoad(Cypress, cy)

  return cy
}

// eslint-disable-next-line @cypress/dev/arrow-body-multiline-braces
const onBeforeAppWindowLoad = (Cypress: Cypress.Cypress, cy: $Cy) => (autWindow: Window) => {
  autWindow.Cypress = Cypress

  Cypress.state('window', autWindow)
  Cypress.state('document', autWindow.document)

  // This is typically called by the cy function `urlNavigationEvent` but it is private. For the primary domain this is called in 'onBeforeAppWindowLoad'.
  Cypress.action('app:navigation:changed', 'page navigation event (\'before:load\')')

  cy.overrides.wrapNativeMethods(autWindow)

  // TODO: DRY this up with the mostly-the-same code in src/cypress/cy.js
  bindToListeners(autWindow, {
    onError: handleErrorEvent(cy, 'app'),
    onHistoryNav () {},
    onSubmit (e) {
      return Cypress.action('app:form:submitted', e)
    },
    onBeforeUnload (e) {
      cy.isStable(false, 'beforeunload')

      cy.Cookies.setInitial()

      cy.resetTimer()

      Cypress.action('app:window:before:unload', e)

      // return undefined so our beforeunload handler
      // doesn't trigger a confirmation dialog
      return undefined
    },
    onLoad () {
      // This is typically called by the cy function `urlNavigationEvent` but it is private. For the primary domain this is called on 'load'.
      Cypress.action('app:navigation:changed', 'page navigation event (\'load\')')
      // This is also call on the on 'load' event in cy
      Cypress.action('app:window:load', autWindow)

      specBridgeCommunicator.toPrimary('window:load', { url: cy.getRemoteLocation('href') })
      cy.isStable(true, 'load')
    },
    onUnload (e) {
      return Cypress.action('app:window:unload', e)
    },
    // TODO: this currently only works on hashchange, but needs work
    // for other navigation events
    onNavigation (...args) {
      return Cypress.action('app:navigation:changed', ...args)
    },
    onAlert (str) {
      return Cypress.action('app:window:alert', str)
    },
    onConfirm (str) {
      const results = Cypress.action('app:window:confirm', str) as any[]

      // return false if ANY results are false
      const ret = !results.some((result) => result === false)

      Cypress.action('app:window:confirmed', str, ret)

      return ret
    },
  })
}

specBridgeCommunicator.toPrimary('bridge:ready')<|MERGE_RESOLUTION|>--- conflicted
+++ resolved
@@ -18,11 +18,8 @@
 import { handleErrorEvent } from './events/errors'
 import { handleScreenshots } from './events/screenshots'
 import { handleTestEvents } from './events/test_events'
-<<<<<<< HEAD
 import { handleMiscEvents } from './events/misc'
-=======
 import { handleUnsupportedAPIs } from './unsupported_apis'
->>>>>>> 5b4feaa6
 
 const specBridgeCommunicator = new SpecBridgeDomainCommunicator()
 
