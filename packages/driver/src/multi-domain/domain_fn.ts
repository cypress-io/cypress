--- conflicted
+++ resolved
@@ -5,8 +5,11 @@
 import { syncConfigToCurrentDomain, syncEnvToCurrentDomain } from '../util/config'
 
 interface RunDomainFnOptions {
+  config: Cypress.Config
   data: any[]
+  env: Cypress.ObjectLike
   fn: string
+  skipConfigValidation: boolean
   state: {}
 }
 
@@ -31,16 +34,17 @@
 
     // Set the state ctx to the runnable ctx to ensure they remain in sync
     cy.state('ctx', cy.state('runnable').ctx)
-<<<<<<< HEAD
 
     // Stability is always false when we start as the page will always be
     // loading at this point
     cy.isStable(false, 'multi-domain-start')
   }
-=======
-  }
 
-  specBridgeCommunicator.on('run:domain:fn', async ({ data, fn, config, env, state, isDoneFnAvailable = false, skipConfigValidation = false }: { data: any[], fn: string, config: Cypress.Config, env: Cypress.ObjectLike, state: {}, isDoneFnAvailable: boolean, skipConfigValidation: boolean}) => {
+  specBridgeCommunicator.on('run:domain:fn', async (options: RunDomainFnOptions) => {
+    const { config, data, env, fn, state, skipConfigValidation } = options
+
+    let queueFinished = false
+
     reset(state)
 
     // @ts-ignore
@@ -50,40 +54,17 @@
     syncConfigToCurrentDomain(config)
     syncEnvToCurrentDomain(env)
 
-    let fnWrapper = `(${fn})`
-
-    if (isDoneFnAvailable) {
-      // stub out the 'done' function if available in the primary domain
-      // to notify the primary domain if the done() callback is invoked
-      // within the spec bridge
-      const done = (err = undefined) => {
-        doneEarly()
-
-        // signal to the primary domain that done has been called and to signal that the command queue is finished in the secondary domain
-        specBridgeCommunicator.toPrimaryError('done:called', { err })
-
-        specBridgeCommunicator.toPrimaryQueueFinished()
-
-        return null
-      }
->>>>>>> 288f6bd2
-
-  specBridgeCommunicator.on('run:domain:fn', async ({ data, fn, state }: RunDomainFnOptions) => {
-    let queueFinished = false
-
-    reset(state)
-
     cy.state('onFail', (err) => {
       if (queueFinished) {
         // If the queue is already finished, send this event instead because
         // the primary won't be listening for 'queue:finished' anymore
-        specBridgeCommunicator.toPrimaryWithError('uncaught:error', err)
+        specBridgeCommunicator.toPrimary('uncaught:error', { err }, { syncConfig: true })
 
         return
       }
 
       cy.stop()
-      specBridgeCommunicator.toPrimaryWithError('queue:finished', err)
+      specBridgeCommunicator.toPrimary('queue:finished', { err }, { syncConfig: true })
     })
 
     try {
@@ -95,38 +76,40 @@
           args: { value: $utils.stringify(value) },
         })
       } else {
+        const hasCommands = !!cy.queue.length
+
         // If there are queued commands, their yielded value will be preferred
         // over the value resolved by a return promise. Don't send the subject
         // or the primary will think we're done already with a sync-returned
         // value
-        const subject = cy.queue.length ? undefined : await value
+        const subject = hasCommands ? undefined : await value
 
-<<<<<<< HEAD
-        specBridgeCommunicator.toPrimaryWithSubject('ran:domain:fn', subject)
+        specBridgeCommunicator.toPrimary('ran:domain:fn', {
+          subject,
+          finished: !hasCommands,
+        }, {
+          // Only sync the config if there are no commands in queue
+          // (for instance, only assertions exist in the callback)
+          // since it means the callback is finished at this point
+          syncConfig: !hasCommands,
+        })
+
+        if (!hasCommands) return
       }
     } catch (err) {
-      specBridgeCommunicator.toPrimaryWithError('ran:domain:fn', err)
-=======
-        specBridgeCommunicator.toPrimaryRanDomainFn({
-          subject,
-          // only sync the config if there are no commands in queue (for instance, only assertions exist in the callback)
-          resyncConfig: cy.queue.length === 0,
-        })
-      }
-    } catch (err) {
-      specBridgeCommunicator.toPrimaryRanDomainFn({
-        err,
-        resyncConfig: true,
-      })
->>>>>>> 288f6bd2
-    } finally {
-      cy.state('done', undefined)
+      specBridgeCommunicator.toPrimary('ran:domain:fn', { err }, { syncConfig: true })
+
+      return
     }
 
     cy.queue.run()
     .then(() => {
       queueFinished = true
-      specBridgeCommunicator.toPrimaryWithSubject('queue:finished', cy.state('subject'))
+      specBridgeCommunicator.toPrimary('queue:finished', {
+        subject: cy.state('subject'),
+      }, {
+        syncConfig: true,
+      })
     })
   })
 }