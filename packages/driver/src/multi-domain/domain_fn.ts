--- conflicted
+++ resolved
@@ -91,22 +91,7 @@
 
       specBridgeCommunicator.toPrimary('ran:domain:fn', { subject: serialize(subject) })
     } catch (err) {
-<<<<<<< HEAD
-      // Native Error types currently cannot be cloned in Firefox when using 'postMessage'.
-      // Please see https://developer.mozilla.org/en-US/docs/Web/API/Web_Workers_API/Structured_clone_algorithm for more details
-      // TODO: More standard serialization of Objects/Arrays within the communicator to avoid this type of logic
-      if (err instanceof Error) {
-        specBridgeCommunicator.toPrimary('ran:domain:fn', { err: {
-          name: err.name,
-          message: err.message,
-          stack: err.stack,
-        } })
-      } else {
-        specBridgeCommunicator.toPrimary('ran:domain:fn', { err })
-      }
-=======
-      specBridgeCommunicator.toPrimary('ran:domain:fn', err)
->>>>>>> bab84969
+      specBridgeCommunicator.toPrimary('ran:domain:fn', { err })
     } finally {
       cy.state('done', undefined)
     }
