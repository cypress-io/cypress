import type { $Cy } from '../cypress/cy'
import $errUtils from '../cypress/error_utils'
import $utils from '../cypress/utils'
import { syncConfigToCurrentDomain, syncEnvToCurrentDomain } from '../util/config'
import type { Runnable, Test } from 'mocha'
import { LogUtils } from '../cypress/log'

interface RunDomainFnOptions {
  config: Cypress.Config
  args: any
  env: Cypress.ObjectLike
  fn: string
  skipConfigValidation: boolean
  state: {}
  logCounter: number
}

interface serializedRunnable {
  id: string
  type: string
  title: string
  parent: serializedRunnable
  ctx: {}
  _timeout: number
  titlePath: string
}

const rehydrateRunnable = (data: serializedRunnable): Runnable|Test => {
  let runnable

  if (data.type === 'test') {
    runnable = Cypress.mocha.createTest(data.title, () => {})
  } else {
    runnable = new Cypress.mocha._mocha.Mocha.Runnable(data.title)
    runnable.type = data.type
  }

  runnable.ctx = data.ctx
  runnable.id = data.id
  runnable._timeout = data._timeout
  // Short circuit title path to avoid implementing it up the parent chain.
  runnable.titlePath = () => {
    return data.titlePath
  }

  if (data.parent) {
    runnable.parent = rehydrateRunnable(data.parent)
  }

  // This is normally setup in the run command, but we don't call run.
  // Any errors this would be reporting will already have been reported previously
  runnable.callback = () => {}

  return runnable
}

export const handleDomainFn = (Cypress: Cypress.Cypress, cy: $Cy) => {
  const reset = (state) => {
    cy.reset({})

    const stateUpdates = {
      ...state,
      redirectionCount: {}, // This is fine to set to an empty object, we want to refresh this count on each switchToDomain command.
    }

    // Setup the runnable
    stateUpdates.runnable = rehydrateRunnable(state.runnable)

    // the viewport could've changed in the primary, so sync it up in the secondary
    Cypress.multiDomainCommunicator.emit('sync:viewport', { viewportWidth: state.viewportWidth, viewportHeight: state.viewportHeight })

    // Update the state with the necessary values from the primary domain
    cy.state(stateUpdates)

    // Set the state ctx to the runnable ctx to ensure they remain in sync
    cy.state('ctx', cy.state('runnable').ctx)
  }

  const setRunnableStateToPassed = () => {
    // TODO: We're telling the runnable that it has passed to avoid a timeout on the last (empty) command. Normally this would be set inherently by running (runnable.run) the test.
    // Set this to passed regardless of the state of the test, the runnable isn't responsible for reporting success.
    cy.state('runnable').state = 'passed'
  }

  Cypress.specBridgeCommunicator.on('run:domain:fn', async (options: RunDomainFnOptions) => {
<<<<<<< HEAD
    const { config, args, env, fn, state, skipConfigValidation } = options
=======
    const { config, data, env, fn, state, skipConfigValidation, logCounter } = options
>>>>>>> c7aa1806

    let queueFinished = false

    reset(state)

    // Set the counter for log ids
    LogUtils.setCounter(logCounter)

    // @ts-ignore
    window.__cySkipValidateConfig = skipConfigValidation || false

    // resync the config/env before running the domain:fn
    syncConfigToCurrentDomain(config)
    syncEnvToCurrentDomain(env)

    cy.state('onFail', (err) => {
      setRunnableStateToPassed()
      if (queueFinished) {
        // If the queue is already finished, send this event instead because
        // the primary won't be listening for 'queue:finished' anymore
        Cypress.specBridgeCommunicator.toPrimary('uncaught:error', { err })

        return
      }

      cy.stop()
      Cypress.specBridgeCommunicator.toPrimary('queue:finished', { err }, { syncGlobals: true })
    })

    try {
      const value = window.eval(`(${fn})`)(args)

      // If we detect a non promise value with commands in queue, throw an error
      if (value && cy.queue.length > 0 && !value.then) {
        $errUtils.throwErrByPath('switchToDomain.callback_mixes_sync_and_async', {
          args: { value: $utils.stringify(value) },
        })
      } else {
        const hasCommands = !!cy.queue.length

        // If there are queued commands, their yielded value will be preferred
        // over the value resolved by a return promise. Don't send the subject
        // or the primary will think we're done already with a sync-returned
        // value
        const subject = hasCommands ? undefined : await value

        Cypress.specBridgeCommunicator.toPrimary('ran:domain:fn', {
          subject,
          finished: !hasCommands,
        }, {
          // Only sync the globals if there are no commands in queue
          // (for instance, only assertions exist in the callback)
          // since it means the callback is finished at this point
          syncGlobals: !hasCommands,
        })

        if (!hasCommands) {
          queueFinished = true
          setRunnableStateToPassed()

          return
        }
      }
    } catch (err) {
      setRunnableStateToPassed()
      Cypress.specBridgeCommunicator.toPrimary('ran:domain:fn', { err }, { syncGlobals: true })

      return
    }

    cy.queue.run()
    .then(() => {
      queueFinished = true
      setRunnableStateToPassed()
      Cypress.specBridgeCommunicator.toPrimary('queue:finished', {
        subject: cy.state('subject'),
      }, {
        syncGlobals: true,
      })
    })
  })
}<|MERGE_RESOLUTION|>--- conflicted
+++ resolved
@@ -83,11 +83,7 @@
   }
 
   Cypress.specBridgeCommunicator.on('run:domain:fn', async (options: RunDomainFnOptions) => {
-<<<<<<< HEAD
-    const { config, args, env, fn, state, skipConfigValidation } = options
-=======
-    const { config, data, env, fn, state, skipConfigValidation, logCounter } = options
->>>>>>> c7aa1806
+    const { config, args, env, fn, state, skipConfigValidation, logCounter } = options
 
     let queueFinished = false
 
