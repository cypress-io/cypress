$ = Cypress.$.bind(Cypress)
_ = Cypress._
Promise = Cypress.Promise

describe "src/cy/commands/connectors", ->
  describe "with jquery", ->
    before ->
      cy
        .visit("/fixtures/jquery.html")
        .then (win) ->
          @body = win.document.body.outerHTML

    beforeEach ->
      doc = cy.state("document")

      $(doc.body).empty().html(@body)

    context "#spread", ->
      it "spreads an array into individual arguments", ->
        cy.noop([1,2,3]).spread (one, two, three) ->
          expect(one).to.eq(1)
          expect(two).to.eq(2)
          expect(three).to.eq(3)

      it "spreads a jQuery wrapper into individual arguments", ->
        cy.noop($("div")).spread (first, second) ->
          expect(first.tagName).to.eq('DIV');
          expect(first.innerText).to.eq("div")
          expect(second.tagName).to.eq('DIV');
          expect(second.innerText).to.contain("Nested Find")

      it "passes timeout option to spread", ->
        cy.timeout(50)

        cy.noop([1,2,3]).spread {timeout: 150}, (one, two, three) ->
          Promise.delay(100)

      describe "errors", ->
        beforeEach ->
          Cypress.config("defaultCommandTimeout", 50)

        it "throws when subject isn't array-like", (done) ->
          cy.on "test:fail", (err) =>
            expect(err.message).to.eq "cy.spread() requires the existing subject be array-like."
            done()

          cy.noop({}).spread ->

        it "throws when promise timeout", (done) ->
          logs = []

          cy.on "log:added", (attrs, log) =>
            logs.push(log)

          cy.on "test:fail", (err) =>
            expect(logs.length).to.eq(1)
            expect(logs[0].get("error")).to.eq(err)
            expect(err.message).to.include "cy.spread() timed out after waiting '20ms'."
            done()

          cy.noop([1,2,3]).spread {timeout: 20}, ->
            new Promise (resolve, reject) ->

    context "#then", ->
      it "converts raw DOM elements", ->
        div = cy.$$("div:first").get(0)

        cy.wrap(div).then ($div) ->
          expect($div.get(0)).to.eq(div)

      it "does not insert a mocha callback", ->
        cy.noop().then ->
          expect(cy.queue.length).to.eq(2)

      it "passes timeout option to then", ->
        cy.timeout(50)

        cy.then {timeout: 150}, ->
          Promise.delay(100)

      it "can resolve nested thens", ->
        cy.get("div:first").then ->
          cy.get("div:first").then ->
            cy.get("div:first")

      it "can resolve cypress commands inside of a promise", ->
        _then = false

        cy.wrap(null).then ->
          Promise.delay(10).then ->
            cy.then ->
              _then = true
        .then ->
          expect(_then).to.be.true

      it "can resolve chained cypress commands inside of a promise", ->
        _then = false

        cy.wrap(null).then ->
          Promise.delay(10).then ->
            cy.get("div:first").then ->
              _then = true
        .then ->
          expect(_then).to.be.true

      it "can resolve cypress instance inside of a promise", ->
        cy.then ->
          Promise.delay(10).then =>
            cy

      it "passes values to the next command", ->
        cy
          .wrap({foo: "bar"}).then (obj) ->
            obj.foo
          .then (val) ->
            expect(val).to.eq("bar")

      it "does not throw when returning thenables with cy commands", ->
        cy
          .wrap({foo: "bar"})
          .then (obj) ->
            new Promise (resolve) =>
              cy.wait(10)

              resolve(obj.foo)

      it "should pass the eventual resolved thenable value downstream", ->
        cy
          .wrap({foo: "bar"})
          .then (obj) ->
            cy
            .wait(10)
            .then ->
              obj.foo
            .then (value) ->
              expect(value).to.eq("bar")

              return value
          .then (val) ->
            expect(val).to.eq("bar")

      it "should not pass the eventual resolve thenable value downstream because thens are not connected", ->
        cy
          .wrap({foo: "bar"})
          .then (obj) ->
            cy
            .wait(10)
            .then ->
              obj.foo
            .then (value) ->
              expect(value).to.eq("bar")

              return value
        cy.then (val) ->
          expect(val).to.be.undefined

      it "passes the existing subject if ret is undefined", ->
        cy.wrap({foo: "bar"}).then (obj) ->
          return undefined
        .then (obj) ->
          expect(obj).to.deep.eq({foo: "bar"})

      it "sets the subject to null when given null", ->
        cy.wrap({foo: "bar"}).then (obj) ->
          return null
        .then (obj) ->
          expect(obj).to.be.null

      describe "errors", ->
        beforeEach ->
          Cypress.config("defaultCommandTimeout", 50)

          @logs = []

          cy.on "log:added", (attrs, log) =>
            @lastLog = log
            @logs.push(log)

          return null

        it "throws when promise timeout", (done) ->
          cy.on "test:fail", (err) =>
            lastLog = @lastLog

            expect(@logs.length).to.eq(1)
            expect(lastLog.get("error")).to.eq(err)
            expect(err.message).to.include "cy.then() timed out after waiting '150ms'."
            done()

          cy.then {timeout: 150}, ->
            new Promise (resolve, reject) ->

        it "throws when mixing up async + sync return values", (done) ->
          cy.on "test:fail", (err) =>
            lastLog = @lastLog

            expect(@logs.length).to.eq(1)
            expect(lastLog.get("error")).to.eq(err)
            expect(err.message).to.include "cy.then() failed because you are mixing up async and sync code."
            done()

          cy.then ->
            cy.wait(5000)

            return "foo"

        it "unbinds command:enqueued in the case of an error thrown", (done) ->
          listeners = []

          cy.on "test:fail", (err) =>
            listeners.push(cy.listeners("command:enqueued").length)

            expect(@logs.length).to.eq(1)
            expect(listeners).to.deep.eq([1, 0])
            done()

          cy.then ->
            listeners.push(cy.listeners("command:enqueued").length)

            throw new Error("foo")

      describe "yields to remote jQuery subject", ->
        beforeEach ->
          @remoteWindow = cy.state("window")

        it "calls the callback function with the remote jQuery subject", ->
          @remoteWindow.$.fn.foo = fn = ->

          cy
            .get("div:first").then ($div) ->
              expect($div).to.be.instanceof(@remoteWindow.$)
              return $div
            .then ($div) ->
              expect($div).to.be.instanceof(@remoteWindow.$)

        it "does not store the remote jquery object as the subject", ->
          cy
            .get("div:first").then ($div) ->
              expect($div).to.be.instanceof(@remoteWindow.$)
              return $div
            .then ($div) ->
              expect(cy.state("subject")).not.to.be.instanceof(@remoteWindow.$)

    context "#invoke", ->
      beforeEach ->
        @remoteWindow = cy.state("window")

      describe "assertion verification", ->
        beforeEach ->
          delete @remoteWindow.$.fn.foo

          Cypress.config("defaultCommandTimeout", 50)

          @logs = []

          cy.on "log:added", (attrs, log) =>
            @lastLog = log
            @logs.push(log)

          return null

        it "eventually passes the assertion", ->
          cy.on "command:retry", _.after 2, =>
            @remoteWindow.$.fn.foo = -> "foo"

          cy.get("div:first").invoke("foo").should("eq", "foo").then ->
            lastLog = @lastLog

            expect(lastLog.get("name")).to.eq("assert")
            expect(lastLog.get("state")).to.eq("passed")
            expect(lastLog.get("ended")).to.be.true

        it "eventually fails the assertion", (done) ->
          cy.on "command:retry", _.after 2, =>
            @remoteWindow.$.fn.foo = -> "foo"

          cy.on "test:fail", (err) =>
            lastLog = @lastLog

            expect(err.message).to.include(lastLog.get("error").message)
            expect(err.message).not.to.include("undefined")
            expect(lastLog.get("name")).to.eq("assert")
            expect(lastLog.get("state")).to.eq("failed")
            expect(lastLog.get("error")).to.be.an.instanceof(chai.AssertionError)

            done()

          cy.get("div:first").invoke("foo").should("eq", "bar")

        it "can still fail on invoke", (done) ->
          cy.on "test:fail", (err) =>
            lastLog = @lastLog

            expect(err.message).to.include(lastLog.get("error").message)
            expect(err.message).not.to.include("undefined")
            expect(lastLog.get("name")).to.eq("invoke")
            expect(lastLog.get("state")).to.eq("failed")

            done()

          cy.get("div:first").invoke("foobarbaz")

        it "does not log an additional log on failure", (done) ->
          @remoteWindow.$.fn.foo = -> "foo"

          cy.on "test:fail", =>
            expect(@logs.length).to.eq(3)
            done()

          cy.get("div:first").invoke("foo").should("eq", "bar")

      describe "remote DOM subjects", ->
        it "is invoked on the remote DOM subject", ->
          @remoteWindow.$.fn.foo = -> "foo"

          cy.get("div:first").invoke("foo").then (str) ->
            expect(str).to.eq "foo"

        it "re-wraps the remote element if its returned", ->
          parent = cy.$$("div:first").parent()
          expect(parent).to.exist

          cy.get("div:first").invoke("parent").then ($parent) ->
            expect($parent).to.be.instanceof @remoteWindow.$
            expect(cy.state("subject")).to.match parent

      describe "function property", ->
        beforeEach ->
          @obj = {
            foo: -> "foo"
            bar: (num1, num2) -> num1 + num2
            err: -> throw new Error("fn.err failed.")
            baz: 10
          }

        it "changes subject to function invocation", ->
          cy.noop(@obj).invoke("foo").then (str) ->
            expect(str).to.eq "foo"

        it "forwards any additional arguments", ->
          cy.noop(@obj).invoke("bar", 1, 2).then (num) ->
            expect(num).to.eq 3

        it "changes subject to undefined", ->
          obj = {
            bar: -> undefined
          }

          cy.noop(obj).invoke("bar").then (val) ->
            expect(val).to.be.undefined

        it "invokes reduced prop", ->
          obj = {
            foo: {
              bar: {
                baz: -> "baz"
              }
            }
          }

          cy.wrap(obj).invoke("foo.bar.baz").should("eq", "baz")

        it "handles properties on the prototype", ->
          num = new Number(10)

          cy.noop(num).invoke("valueOf").then (num) ->
            expect(num).to.eq 10

        describe "errors", ->
          beforeEach ->
            Cypress.config("defaultCommandTimeout", 50)

          it "bubbles up automatically", (done) ->
            cy.on "test:fail", (err) ->
              expect(err.message).to.include "fn.err failed."
              done()

            cy.noop(@obj).invoke("err")

          it "throws when prop is not a function", (done) ->
            obj = {
              foo: "foo"
            }

            cy.on "test:fail", (err) ->
              expect(err.message).to.include("Cannot call cy.invoke() because 'foo' is not a function. You probably want to use cy.its('foo')")
              done()

            cy.wrap(obj).invoke("foo")

          it "throws when reduced prop is not a function", (done) ->
            obj = {
              foo: {
                bar: "bar"
              }
            }

            cy.on "test:fail", (err) ->
              expect(err.message).to.include("Cannot call cy.invoke() because 'foo.bar' is not a function. You probably want to use cy.its('foo.bar')")
              done()

            cy.wrap(obj).invoke("foo.bar")

      describe ".log", ->
        beforeEach ->
          @obj = {
            foo: "foo bar baz"
            num: 123
            bar: -> "bar"
            attr: (key, value) ->
              obj = {}
              obj[key] = value
              obj
            sum: (args...) ->
              _.reduce args, (memo, num) ->
                memo + num
              , 0
            math: {
              sum: =>
                @obj.sum.apply(@obj, arguments)
            }
          }

          @logs = []

          cy.on "log:added", (attrs, log) =>
            @lastLog = log
            @logs.push(log)

          return null

        it "logs $el if subject is element", ->
          cy.get("div:first").invoke("hide").then ($el) ->
            lastLog = @lastLog

            expect(lastLog.get("$el").get(0)).to.eq $el.get(0)

        it "does not log $el if subject isnt element", ->
          cy.noop(@obj).invoke("bar").then ->
            lastLog = @lastLog

            expect(lastLog.get("$el")).not.to.exist

        it "logs obj as a function", ->
          cy.noop(@obj).invoke("bar").then ->
            obj = {
              name: "invoke"
              message: ".bar()"
            }

            lastLog = @lastLog

            _.each obj, (value, key) =>
              expect(lastLog.get(key)).to.deep.eq value

        it "logs obj with arguments", ->
          cy.noop(@obj).invoke("attr", "numbers", [1,2,3]).then ->
            expect(@lastLog.invoke("consoleProps")).to.deep.eq {
              Command:  "invoke"
              Function: ".attr(numbers, [1, 2, 3])"
              "With Arguments": ["numbers", [1,2,3]]
              On:       @obj
              Yielded: {numbers: [1,2,3]}
            }

        it "#consoleProps as a function property without args", ->
          cy.noop(@obj).invoke("bar").then ->
            expect(@lastLog.invoke("consoleProps")).to.deep.eq {
              Command:  "invoke"
              Function: ".bar()"
              On:       @obj
              Yielded: "bar"
            }

        it "#consoleProps as a function property with args", ->
          cy.noop(@obj).invoke("sum", 1, 2, 3).then ->
            expect(@lastLog.invoke("consoleProps")).to.deep.eq {
              Command:  "invoke"
              Function: ".sum(1, 2, 3)"
              "With Arguments": [1,2,3]
              On:       @obj
              Yielded: 6
            }

        it "#consoleProps as a function reduced property with args", ->
          cy.noop(@obj).invoke("math.sum", 1, 2, 3).then ->
            expect(@lastLog.invoke("consoleProps")).to.deep.eq {
              Command:  "invoke"
              Function: ".math.sum(1, 2, 3)"
              "With Arguments": [1,2,3]
              On:       @obj
              Yielded: 6
            }

        it "#consoleProps as a function on DOM element", ->
          cy.get("div:first").invoke("hide").then ($btn) ->
            consoleProps = @lastLog.invoke("consoleProps")
            expect(consoleProps).to.deep.eq {
              Command: "invoke"
              Function: ".hide()"
              On: $btn.get(0)
              Yielded: $btn.get(0)
            }

      describe "errors", ->
        beforeEach ->
          Cypress.config("defaultCommandTimeout", 50)

          @logs = []

          cy.on "log:added", (attrs, log) =>
            @lastLog = log
            @logs.push(log)

          return null

        it "throws when property does not exist on the subject", (done) ->
          cy.on "test:fail", (err) =>
            lastLog = @lastLog

            expect(err.message).to.include "cy.invoke() errored because the property: 'foo' does not exist on your subject."
            expect(lastLog.get("error").message).to.include(err.message)
            done()

          cy.noop({}).invoke("foo")

        it "throws without a subject", (done) ->
<<<<<<< HEAD
          cy.on "test:fail", (err) ->
            expect(err.message).to.include("cy.invoke(queue)")
=======
          cy.on "fail", (err) ->
            expect(err.message).to.include("cy.invoke(\"queue\")")
>>>>>>> 18a87de0
            expect(err.message).to.include("child command before running a parent command")
            done()

          cy.invoke("queue")

        it "throws when first argument isnt a string", (done) ->
          cy.on "test:fail", (err) =>
            lastLog = @lastLog

            expect(err.message).to.eq "cy.invoke() only accepts a string as the first argument."
            expect(lastLog.get("error")).to.eq err
            done()

          cy.noop({}).invoke({})

        it "logs once when not dom subject", (done) ->
          cy.on "test:fail", (err) =>
            lastLog = @lastLog

            expect(@logs.length).to.eq(1)
            expect(lastLog.get("error")).to.eq(err)
            done()

          cy.invoke({})

        it "ensures subject", (done) ->
          cy.on "test:fail", (err) ->
            expect(err.message).to.include "cy.its() errored because your subject is currently: 'undefined'"
            done()

          cy.noop(undefined).its("attr")

        it "consoleProps subject", (done) ->
          cy.on "test:fail", (err) =>
            expect(@lastLog.invoke("consoleProps")).to.deep.eq {
              Command: "its"
              Error: "CypressError: Timed out retrying: cy.its() errored because the property: 'baz' does not exist on your subject."
              Subject: {foo: "bar"}
            }
            done()

          cy.noop({foo: "bar"}).its("baz")

    context "#its", ->
      beforeEach ->
        @remoteWindow = cy.state("window")

      it "proxies to #invokeFn", ->
        fn = -> "bar"
        cy.wrap({foo: fn}).its("foo").should("eq", fn)

      it "reduces into dot separated values", ->
        obj = {
          foo: {
            bar: {
              baz: "baz"
            }
          }
        }

        cy.wrap(obj).its("foo.bar.baz").should("eq", "baz")

      it "does not invoke a function and uses as a property", ->
        fn = -> "fn"
        fn.bar = "bar"

        cy.wrap(fn).its("bar").should("eq", "bar")

      it "does not invoke a function with multiple its", ->
        fn = -> "fn"
        fn.bar = -> "bar"
        fn.bar.baz = "baz"

        cy.wrap(fn).its("bar").its("baz").should("eq", "baz")

      it "does not invoke a function and uses as a reduced property", ->
        fn = -> "fn"
        fn.bar = -> "bar"
        fn.bar.baz = "baz"

        obj = {
          foo: fn
        }

        cy.wrap(obj).its("foo.bar.baz").should("eq", "baz")

      it "returns undefined", ->
        cy.noop({foo: undefined}).its("foo").then (val) ->
          expect(val).to.be.undefined

      it "returns property", ->
        cy.noop({baz: "baz"}).its("baz").then (num) ->
          expect(num).to.eq "baz"

      it "returns property on remote subject", ->
        @remoteWindow.$.fn.baz = 123

        cy.get("div:first").its("baz").then (num) ->
          expect(num).to.eq 123

      it "handles string subjects", ->
        str = "foobarbaz"

        cy.noop(str).its("length").then (num) ->
          expect(num).to.eq str.length

      it "handles number subjects", ->
        num = 12345

        toFixed = top.Number.prototype.toFixed

        cy.wrap(num).its("toFixed").should("eq", toFixed)

      describe ".log", ->
        beforeEach ->
          @obj = {
            foo: "foo bar baz"
            num: 123
            bar: -> "bar"
            attr: (key, value) ->
              obj = {}
              obj[key] = value
              obj
            sum: (args...) ->
              _.reduce args, (memo, num) ->
                memo + num
              , 0
            baz: ->
          }

          @obj.baz.quux = -> "quux"
          @obj.baz.lorem = "ipsum"

          @logs = []

          cy.on "log:added", (attrs, log) =>
            @lastLog = log
            @logs.push(log)

          return null

        it "logs immediately before resolving", (done) ->
          cy.on "log:added", (attrs, log) ->
            if log.get("name") is "its"
              expect(log.get("state")).to.eq("pending")
              expect(log.get("message")).to.eq ".foo"
              done()

          cy.noop({foo: "foo"}).its("foo")

        it "snapshots after invoking", ->
          cy.noop({foo: "foo"}).its("foo").then ->
            lastLog = @lastLog

            expect(lastLog.get("snapshots").length).to.eq(1)
            expect(lastLog.get("snapshots")[0]).to.be.an("object")

        it "ends", ->
          cy.noop({foo: "foo"}).its("foo").then ->
            lastLog = @lastLog

            expect(lastLog.get("state")).to.eq("passed")
            expect(lastLog.get("ended")).to.be.true

        it "logs obj as a property", ->
          cy.noop(@obj).its("foo").then ->
            obj = {
              name: "its"
              message: ".foo"
            }

            lastLog = @lastLog

            _.each obj, (value, key) =>
              expect(lastLog.get(key)).to.deep.eq value

        it "#consoleProps as a regular property", ->
          cy.noop(@obj).its("num").then ->
            expect(@lastLog.invoke("consoleProps")).to.deep.eq {
              Command:  "its"
              Property: ".num"
              On:       @obj
              Yielded: 123
            }

      describe "errors", ->
        beforeEach ->
          Cypress.config("defaultCommandTimeout", 50)

          @logs = []

          cy.on "log:added", (attrs, log) =>
            if attrs.name is "its"
              @lastLog = log

            @logs.push(log)

          return null

        it "throws without a subject", (done) ->
<<<<<<< HEAD
          cy.on "test:fail", (err) ->
            expect(err.message).to.include("cy.its(wat)")
=======
          cy.on "fail", (err) ->
            expect(err.message).to.include("cy.its(\"wat\")")
>>>>>>> 18a87de0
            expect(err.message).to.include("child command before running a parent command")
            done()

          cy.its("wat")

        it "does not display parenthesis on command", (done) ->
          obj = {
            foo: {
              bar: ->
            }
          }

          obj.foo.bar.baz = => "baz"

          cy.on "test:fail", (err) =>
            lastLog = @lastLog

            expect(lastLog.get("error").message).to.include(err.message)
            expect(lastLog.invoke("consoleProps").Property).to.eq(".foo.bar.baz")
            done()

          cy.wrap(obj).its("foo.bar.baz").should("eq", "baz")

        it "throws when property does not exist on the subject", (done) ->
          cy.on "test:fail", (err) =>
            lastLog = @lastLog

            expect(err.message).to.include "cy.its() errored because the property: 'foo' does not exist on your subject."
            expect(lastLog.get("error").message).to.include(err.message)
            done()

          cy.noop({}).its("foo")

        it "throws when reduced property does not exist on the subject", (done) ->
          cy.on "test:fail", (err) =>
            lastLog = @lastLog

            expect(err.message).to.include "cy.its() errored because the property: 'baz' does not exist on your subject."
            expect(lastLog.get("error").message).to.include(err.message)
            expect(lastLog.get("error").message).to.include(err.message)
            done()

          obj = {
            foo: {
              bar: {}
            }
          }

          cy.noop(obj).its("foo.bar.baz")

        [null, undefined].forEach (val) ->
          it "throws on reduced #{val} subject", (done) ->
            cy.on "test:fail", (err) ->
              expect(err.message).to.include("cy.its() errored because the property: 'foo' returned a '#{val}' value. You cannot access any properties such as 'toString' on a '#{val}' value.")
              done()

            cy.wrap({foo: val}).its("foo.toString")

        it "throws two args were passed as subject", (done) ->
          cy.on "test:fail", (err) =>
            lastLog = @lastLog

            expect(err.message).to.include "cy.its() only accepts a single argument."
            expect(lastLog.get("error").message).to.include(err.message)
            done()

          fn = -> "fn"
          fn.bar = -> "bar"
          fn.bar.baz = "baz"

          cy.wrap(fn).its("bar", "baz").should("eq", "baz")

          ## TODO: currently this doesn't work because
          ## null subjects immediately throw
          # it "throws on initial #{val} subject", ->
          #   cy.on "test:fail", (err) ->
          #     expect(err.message).to.include("cy.its() errored because the property: 'foo' returned a '#{val}' value. You cannot call any properties such as 'toString' on a '#{val}' value.")
          #     done()

          #   cy.wrap(val).its("toString")

  describe "without jquery", ->
    before ->
      cy
        .visit("/fixtures/dom.html")
        .then (win) ->
          @body = win.document.body.outerHTML

    beforeEach ->
      doc = cy.state("document")

      $(doc.body).empty().html(@body)

    context "#each", ->
      it "invokes callback function with runnable.ctx", ->
        ctx = @

        cy.wrap([1]).each ->
          expect(ctx is @).to.be.true

      it "can each a single element", ->
        count = 0

        cy.get("#dom").each ->
          count += 1
        .then ->
          expect(count).to.eq(1)

      it "passes the existing subject downstream without side effects", ->
        count = 0

        $lis = cy.$$("#list li")

        expect($lis).to.have.length(3)

        cy.get("#list li").each ($li, i, arr) ->
          expect(i).to.eq(count)
          count += 1
          expect(arr.length).to.eq(3)

          cy.wrap($li).should("have.class", "item")
        .then ($lis) ->
          expect(count).to.eq(3)
          expect($lis).to.have.length(3)

      it "awaits promises returned", ->
        count = 0

        start = new Date

        cy.get("#list li").each ($li, i, arr) ->
          new Promise (resolve, reject) ->
            _.delay ->
              count += 1
              resolve()
            , 20
        .then ($lis) ->
          expect(count).to.eq(3)
          expect(new Date - start).to.be.gt(60)

      it "supports array like structures", ->
        count = 0
        arr = [1,2,3]

        cy.wrap(arr).each (num, i, a) ->
          expect(a).to.eq(arr)
          expect(i).to.eq(count)
          count += 1
          expect(num).to.eq(count)
        .then (a) ->
          expect(a).to.eq(arr)

      it "ends early when returning false", ->
        arr = [1,2,3]

        ## after 2 calls return false
        ## to end the loop early
        fn = _.after 2, ->
          return false

        fn = cy.spy(fn)

        cy.wrap(arr).each(fn)
        .then (a) ->
          expect(fn).to.be.calledTwice

      it "works with nested eaches", ->
        count = 0

        cy.get("#list li").each ($li, i, arr) ->
          cy.wrap($li).parent().siblings("#asdf").find("li").each ($li2, i2, arr2) ->
            count += 1
          .then ($lis) ->
            expect($lis.first()).to.have.text("asdf 1")
            expect($lis).to.have.length(3)
        .then ($lis) ->
          expect($lis).to.have.length(3)
          expect($lis.first()).to.have.text("li 0")
          expect(count).to.eq(9)

      it "can operate on a single element", ->
        count = 0

        cy.get("div:first").each ($div) ->
          count += 1
        .then ->
          expect(count).to.eq(1)

      describe "errors", ->
        beforeEach ->
          Cypress.config("defaultCommandTimeout", 50)

          @logs = []

          cy.on "log:added", (attrs, log) =>
            @lastLog = log
            @logs.push(log)

          return null

        it "can time out", (done) ->
          cy.on "test:fail", (err) =>
            ## get + each
            expect(@logs.length).to.eq(2)
            expect(err.message).to.include("cy.each() timed out after waiting '50ms'.\n\nYour callback function returned a promise which never resolved.")
            done()

          cy.get("ul").each ($ul) ->
            new Promise (resolve) ->

        it "throws when not passed a callback function", (done) ->
          logs = []

          cy.on "log:added", (attrs, log) ->
            logs.push(log)

          cy.on "test:fail", (err) =>
            ## get + each
            expect(@logs.length).to.eq(2)
            expect(err.message).to.include("cy.each() must be passed a callback function.")
            done()

          cy.get("ul").each({})

        it "throws when not passed a number", (done) ->
          cy.on "test:fail", (err) =>
            ## get + each
            expect(@logs.length).to.eq(2)
            expect(err.message).to.include("cy.each() can only operate on an array like subject. Your subject was: '100'")
            done()

          cy.wrap(100).each ->

        it "throws when not passed an array like structure", (done) ->
          cy.on "test:fail", (err) =>
            ## get + each
            expect(@logs.length).to.eq(2)
            expect(err.message).to.include("cy.each() can only operate on an array like subject. Your subject was: '{}'")
            done()

          cy.wrap({}).each -><|MERGE_RESOLUTION|>--- conflicted
+++ resolved
@@ -525,13 +525,8 @@
           cy.noop({}).invoke("foo")
 
         it "throws without a subject", (done) ->
-<<<<<<< HEAD
           cy.on "test:fail", (err) ->
-            expect(err.message).to.include("cy.invoke(queue)")
-=======
-          cy.on "fail", (err) ->
             expect(err.message).to.include("cy.invoke(\"queue\")")
->>>>>>> 18a87de0
             expect(err.message).to.include("child command before running a parent command")
             done()
 
@@ -732,13 +727,8 @@
           return null
 
         it "throws without a subject", (done) ->
-<<<<<<< HEAD
           cy.on "test:fail", (err) ->
-            expect(err.message).to.include("cy.its(wat)")
-=======
-          cy.on "fail", (err) ->
             expect(err.message).to.include("cy.its(\"wat\")")
->>>>>>> 18a87de0
             expect(err.message).to.include("child command before running a parent command")
             done()
 
