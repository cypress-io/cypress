const { $, _ } = Cypress

describe('src/cy/commands/assertions', () => {
  before(() => {
    cy
    .visit('/fixtures/jquery.html')
    .then(function (win) {
      this.body = win.document.body.outerHTML
    })
  })

  beforeEach(function () {
    const doc = cy.state('document')

    $(doc.body).empty().html(this.body)
  })

  context('#should', () => {
    beforeEach(function () {
      this.logs = []

      cy.on('log:added', (attrs, log) => {
        this.logs.push(log)
        this.lastLog = log
      })

      return null
    })

    it('returns the subject for chainability', () => {
      cy.noop({ foo: 'bar' }).should('deep.eq', { foo: 'bar' }).then((obj) => {
        expect(obj).to.deep.eq({ foo: 'bar' })
      })
    })

    it('can use negation', () => {
      cy.noop(false).should('not.be.true')
    })

    it('works with jquery chai', () => {
      const div = $('<div class=\'foo\'>asdf</div>')

      cy.$$('body').append(div)

      cy
      .get('div.foo').should('have.class', 'foo').then(($div) => {
        expect($div).to.match(div)

        $div.remove()
      })
    })

    it('can chain multiple assertions', () => {
      cy
      .get('body')
      .should('contain', 'div')
      .should('have.property', 'length', 1)
    })

    it('skips over utility commands', () => {
      cy.on('command:retry', _.after(2, () => {
        cy.$$('div:first').addClass('foo')
      }))

      cy.on('command:retry', _.after(4, () => {
        cy.$$('div:first').attr('id', 'bar')
      }))

      cy.get('div:first').should('have.class', 'foo').debug().and('have.id', 'bar')
    })

    it('skips over aliasing', () => {
      cy.on('command:retry', _.after(2, () => {
        cy.$$('div:first').addClass('foo')
      }))

      cy.on('command:retry', _.after(4, () => {
        cy.$$('div:first').attr('id', 'bar')
      }))

      cy.get('div:first').as('div').should('have.class', 'foo').debug().and('have.id', 'bar')
    })

    it('can change the subject', () => {
      cy.get('input:first').should('have.property', 'length').should('eq', 1).then((num) => {
        expect(num).to.eq(1)
      })
    })

    it('changes the subject with chai-jquery', () => {
      cy.$$('input:first').attr('id', 'input')

      cy.get('input:first').should('have.attr', 'id').should('eq', 'input')
    })

    it('changes the subject with JSON', () => {
      const obj = { requestJSON: { teamIds: [2] } }

      cy.noop(obj).its('requestJSON').should('have.property', 'teamIds').should('deep.eq', [2])
    })

    // TODO: make cy.then retry
    // https://github.com/cypress-io/cypress/issues/627
    it.skip('outer assertions retry on cy.then', () => {
      const obj = { foo: 'bar' }

      cy.wrap(obj).then(() => {
        setTimeout(() => {
          obj.foo = 'baz'
        }
        , 1000)

        return obj
      }).should('deep.eq', { foo: 'baz' })
    })

    it('does it retry when wrapped', () => {
      const obj = { foo: 'bar' }

      cy.wrap(obj).then(() => {
        setTimeout(() => {
          obj.foo = 'baz'
        }
        , 100)

        return cy.wrap(obj)
      }).should('deep.eq', { foo: 'baz' })
    })

    describe('function argument', () => {
      it('waits until function is true', () => {
        const button = cy.$$('button:first')

        cy.on('command:retry', _.after(2, () => {
          button.addClass('ready')
        }))

        cy.get('button:first').should(($button) => {
          expect($button).to.have.class('ready')
        })
      })

      it('works with regular objects', () => {
        const obj = {}

        cy.on('command:retry', _.after(2, () => {
          obj.foo = 'bar'
        }))

        cy.wrap(obj).should((o) => {
          expect(o).to.have.property('foo').and.eq('bar')
        }).then(function () {
          // wrap + have property + and eq
          expect(this.logs.length).to.eq(3)
        })
      })

      it('logs two assertions', () => {
        _.delay(() => {
          cy.$$('body').addClass('foo')
        }
        , Math.random() * 300)

        _.delay(() => {
          cy.$$('body').prop('id', 'bar')
        }
        , Math.random() * 300)

        cy
        .get('body').should(($body) => {
          expect($body).to.have.class('foo')

          expect($body).to.have.id('bar')
        }).then(function () {
          cy.$$('body').removeClass('foo').removeAttr('id')

          expect(this.logs.length).to.eq(3)

          // the messages should have been updated to reflect
          // the current state of the <body> element
          expect(this.logs[1].get('message')).to.eq('expected **<body#bar.foo>** to have class **foo**')

          expect(this.logs[2].get('message')).to.eq('expected **<body#bar.foo>** to have id **bar**')
        })
      })

      it('logs assertions as children even if subject is different', () => {
        _.delay(() => {
          cy.$$('body').addClass('foo')
        }
        , Math.random() * 300)

        _.delay(() => {
          cy.$$('body').prop('id', 'bar')
        }
        , Math.random() * 300)

        cy
        .get('body').should(($body) => {
          expect($body.attr('class')).to.match(/foo/)

          expect($body.attr('id')).to.include('bar')
        }).then(function () {
          cy.$$('body').removeClass('foo').removeAttr('id')

          const types = _.map(this.logs, (l) => l.get('type'))

          expect(types).to.deep.eq(['parent', 'child', 'child'])

          expect(this.logs.length).to.eq(4)
        })
      })

      it('can be chained', () => {
        cy.wrap('ab')
        .should((subject) => {
          expect(subject).to.be.a('string')
          expect(subject).to.contain('a')
        })
        .should((subject) => {
          expect(subject).to.contain('b')
          expect(subject).to.have.length(2)
        })
        .and((subject) => {
          expect(subject).to.eq('ab')
          expect(subject).not.to.contain('c')
        })
        .then(function () {
          expect(this.logs.length).to.eq(8)

          this.logs.slice(1).forEach((log) => {
            expect(log.get('name')).to.eq('assert')
          })
        })
      })

      context('remote jQuery instances', () => {
        beforeEach(function () {
          this.remoteWindow = cy.state('window')
        })

        it('yields the remote jQuery instance', function () {
          let fn

          this.remoteWindow.$.fn.__foobar = (fn = function () {})

          cy
          .get('input:first').should(function ($input) {
            const isInstanceOf = Cypress.utils.isInstanceOf($input, this.remoteWindow.$)
            const hasProp = $input.__foobar === fn

            expect(isInstanceOf).to.be.true

            expect(hasProp).to.to.true
          })
        })
      })
    })

    describe('not.exist', () => {
      it('resolves eventually not exist', () => {
        const button = cy.$$('button:first')

        cy.on('command:retry', _.after(2, _.once(() => {
          button.remove()
        })))

        cy.get('button:first').click().should('not.exist')
      })

      it('resolves all 3 assertions', (done) => {
        const logs = []

        cy.on('log:added', (attrs, log) => {
          if (log.get('name') === 'assert') {
            logs.push(log)

            if (logs.length === 3) {
              done()
            }
          }
        })

        cy
        .get('#does-not-exist1').should('not.exist')
        .get('#does-not-exist2').should('not.exist')
        .get('#does-not-exist3').should('not.exist')
      })
    })

    describe('have.text', () => {
      it('resolves the assertion', () => {
        cy.get('#list li').eq(0).should('have.text', 'li 0').then(function () {
          const { lastLog } = this

          expect(lastLog.get('name')).to.eq('assert')
          expect(lastLog.get('state')).to.eq('passed')

          expect(lastLog.get('ended')).to.be.true
        })
      })
    })

    describe('have.length', () => {
      it('allows valid string numbers', () => {
        const { length } = cy.$$('button')

        cy.get('button').should('have.length', `${length}`)
      })

      it('throws when should(\'have.length\') isnt a number', (done) => {
        cy.on('fail', (err) => {
          expect(err.message).to.eq('You must provide a valid number to a `length` assertion. You passed: `asdf`')

          done()
        })

        cy.get('button').should('have.length', 'asdf')
      })

      it('does not log extra commands on fail and properly fails command + assertions', function (done) {
        cy.on('fail', (err) => {
          expect(this.logs.length).to.eq(6)

          expect(this.logs[3].get('name')).to.eq('get')
          expect(this.logs[3].get('state')).to.eq('failed')
          expect(this.logs[3].get('error')).to.eq(err)

          expect(this.logs[4].get('name')).to.eq('assert')
          expect(this.logs[4].get('state')).to.eq('failed')
          expect(this.logs[4].get('error').name).to.eq('AssertionError')

          done()
        })

        cy
        .root().should('exist').and('contain', 'foo')
        .get('button').should('have.length', 'asdf')
      })

      it('finishes failed assertions and does not log extra commands when cy.contains fails', function (done) {
        cy.on('fail', (err) => {
          expect(this.logs.length).to.eq(2)

          expect(this.logs[0].get('name')).to.eq('contains')
          expect(this.logs[0].get('state')).to.eq('failed')
          expect(this.logs[0].get('error')).to.eq(err)

          expect(this.logs[1].get('name')).to.eq('assert')
          expect(this.logs[1].get('state')).to.eq('failed')
          expect(this.logs[1].get('error').name).to.eq('AssertionError')

          done()
        })

        cy.contains('Nested Find').should('have.length', 2)
      })

      // https://github.com/cypress-io/cypress/issues/6384
      it('can chain contains assertions off of cy.contains', () => {
        cy.timeout(100)
        cy.contains('foo')
        .should('not.contain', 'asdfasdf')

        cy.contains('foo')
        .should('contain', 'foo')

        cy.contains(/foo/)
        .should('not.contain', 'asdfsadf')

        cy.contains(/foo/)
        .should('contain', 'foo')

        // this isn't valid: .should('contain') does not support regex
        // cy.contains(/foo/)
        // .should('contain', /foo/)
      })
    })

    describe('have.class', () => {
      it('snapshots and ends the assertion after retrying', () => {
        cy.on('command:retry', _.after(3, () => {
          cy.$$('#foo').addClass('active')
        }))

        cy.contains('foo').should('have.class', 'active').then(function () {
          const { lastLog } = this

          expect(lastLog.get('name')).to.eq('assert')
          expect(lastLog.get('ended')).to.be.true
          expect(lastLog.get('state')).to.eq('passed')
          expect(lastLog.get('snapshots').length).to.eq(1)

          expect(lastLog.get('snapshots')[0]).to.be.an('object')
        })
      })

      it('retries assertion until true', () => {
        const button = cy.$$('button:first')

        const retry = _.after(3, () => {
          button.addClass('new-class')
        })

        cy.on('command:retry', retry)

        cy.get('button:first').should('have.class', 'new-class')
      })
    })

    describe('errors', () => {
      beforeEach(() => {
        Cypress.config('defaultCommandTimeout', 50)
      })

      it('should not be true', (done) => {
        cy.on('fail', (err) => {
          expect(err.message).to.eq('expected false to be true')

          done()
        })

        cy.noop(false).should('be.true')
      })

      it('throws err when not available chainable', (done) => {
        cy.on('fail', (err) => {
          expect(err.message).to.eq('The chainer: \'dee\' was not found. Could not build assertion.')

          done()
        })

        cy.noop({}).should('dee.eq', {})
      })

      it('throws err when ends with a non available chainable', (done) => {
        cy.on('fail', (err) => {
          expect(err.message).to.eq('The chainer: \'eq2\' was not found. Could not build assertion.')

          done()
        })

        cy.noop({}).should('deep.eq2', {})
      })

      it('logs \'should\' when non available chainer', function (done) {
        cy.on('fail', (err) => {
          const { lastLog } = this

          expect(this.logs.length).to.eq(2)
          expect(lastLog.get('name')).to.eq('should')
          expect(lastLog.get('error')).to.eq(err)
          expect(lastLog.get('state')).to.eq('failed')
          expect(lastLog.get('snapshots').length).to.eq(1)
          expect(lastLog.get('snapshots')[0]).to.be.an('object')
          expect(lastLog.get('message')).to.eq('not.contain2, does-not-exist-foo-bar')

          done()
        })

        cy.get('div:first').should('not.contain2', 'does-not-exist-foo-bar')
      })

      it('throws when eventually times out', (done) => {
        cy.on('fail', (err) => {
          expect(err.message).to.eq('Timed out retrying: expected \'<button>\' to have class \'does-not-have-class\'')

          done()
        })

        cy.get('button:first').should('have.class', 'does-not-have-class')
      })

      it('throws when the subject isnt in the DOM', function (done) {
        cy.$$('button:first').click(function () {
          $(this).addClass('foo').remove()
        })

        cy.on('fail', (err) => {
          const names = _.invokeMap(this.logs, 'get', 'name')

          // the 'should' is not here because based on
          // when we check for the element to be detached
          // it never actually runs the assertion
          expect(names).to.deep.eq(['get', 'click'])
          expect(err.message).to.include('`cy.should()` failed because this element is detached')

          done()
        })

        cy.get('button:first').click().should('have.class', 'foo').then(() => {
          done('cy.should was supposed to fail')
        })
      })

      it('throws when the subject eventually isnt in the DOM', function (done) {
        cy.timeout(200)

        const button = cy.$$('button:first')

        cy.on('command:retry', _.after(2, _.once(() => {
          button.addClass('foo').remove()
        })))

        cy.on('fail', (err) => {
          const names = _.invokeMap(this.logs, 'get', 'name')

          // should is present here due to the retry
          expect(names).to.deep.eq(['get', 'click', 'assert'])
          expect(err.message).to.include('`cy.should()` failed because this element is detached')

          done()
        })

        cy.get('button:first').click().should('have.class', 'foo').then(() => {
          done('cy.should was supposed to fail')
        })
      })

      it('throws when should(\'have.length\') isnt a number', function (done) {
        // we specifically turn off logging have.length validation errors
        // because the assertion will already be logged
        cy.on('fail', (err) => {
          const { lastLog } = this

          expect(this.logs.length).to.eq(3)
          expect(err.message).to.eq('You must provide a valid number to a `length` assertion. You passed: `foo`')
          expect(lastLog.get('name')).to.eq('should')
          expect(lastLog.get('error')).to.eq(err)
          expect(lastLog.get('state')).to.eq('failed')
          expect(lastLog.get('snapshots').length).to.eq(1)
          expect(lastLog.get('snapshots')[0]).to.be.an('object')
          expect(lastLog.get('message')).to.eq('have.length, foo')

          done()
        })

        cy.get('button').should('have.length', 'foo')
      })

      it('eventually.have.length is deprecated', function (done) {
        cy.on('fail', (err) => {
          const { lastLog } = this

          expect(this.logs.length).to.eq(2)
          expect(err.message).to.eq('The \'eventually\' assertion chainer has been deprecated. This is now the default behavior so you can safely remove this word and everything should work as before.')
          expect(lastLog.get('name')).to.eq('should')
          expect(lastLog.get('error')).to.eq(err)
          expect(lastLog.get('state')).to.eq('failed')
          expect(lastLog.get('snapshots').length).to.eq(1)
          expect(lastLog.get('snapshots')[0]).to.be.an('object')
          expect(lastLog.get('message')).to.eq('eventually.have.length, 1')

          done()
        })

        cy.get('div:first').should('eventually.have.length', 1)
      })

      it('does not additionally log when .should is the current command', function (done) {
        cy.on('fail', (err) => {
          const { lastLog } = this

          expect(this.logs.length).to.eq(1)
          expect(lastLog.get('name')).to.eq('should')
          expect(lastLog.get('error')).to.eq(err)
          expect(lastLog.get('state')).to.eq('failed')
          expect(lastLog.get('snapshots').length).to.eq(1)
          expect(lastLog.get('snapshots')[0]).to.be.an('object')
          expect(lastLog.get('message')).to.eq('deep.eq2, {}')

          done()
        })

        cy.noop({}).should('deep.eq2', {})
      })

      it('logs and immediately fails on custom match assertions', function (done) {
        cy.on('fail', (err) => {
          const { lastLog } = this

          expect(this.logs.length).to.eq(2)
          expect(err.message).to.eq('`match` requires its argument be a `RegExp`. You passed: `foo`')
          expect(lastLog.get('name')).to.eq('should')
          expect(lastLog.get('error')).to.eq(err)
          expect(lastLog.get('state')).to.eq('failed')
          expect(lastLog.get('snapshots').length).to.eq(1)
          expect(lastLog.get('snapshots')[0]).to.be.an('object')
          expect(lastLog.get('message')).to.eq('match, foo')

          done()
        })

        cy.wrap('foo').should('match', 'foo')
      })

      it('does not log ensureElExistence errors', function (done) {
        cy.on('fail', (err) => {
          expect(this.logs.length).to.eq(1)

          done()
        })

        cy.get('#does-not-exist')
      })

      it('throws if used as a parent command', function (done) {
        cy.on('fail', (err) => {
          expect(this.logs.length).to.eq(1)
          expect(err.message).to.include('looks like you are trying to call a child command before running a parent command')

          done()
        })

        cy.should(() => {})
      })
    })

    describe('.log', () => {
      it('is type child', () => {
        cy.get('button').should('match', 'button').then(function () {
          const { lastLog } = this

          expect(lastLog.get('name')).to.eq('assert')

          expect(lastLog.get('type')).to.eq('child')
        })
      })

      it('is type child when alias between assertions', () => {
        cy.get('button').as('btn').should('match', 'button').then(function () {
          const { lastLog } = this

          expect(lastLog.get('name')).to.eq('assert')

          expect(lastLog.get('type')).to.eq('child')
        })
      })
    })
  })

  context('#and', () => {
    it('proxies to #should', () => {
      cy.noop({ foo: 'bar' }).should('have.property', 'foo').and('eq', 'bar')
    })
  })

  context('#assert', () => {
    beforeEach(function () {
      this.logs = []

      cy.on('log:added', (attrs, log) => {
        this.logs.push(log)

        if (attrs.name === 'assert') {
          this.lastLog = log
        }
      })

      return null
    })

    it('does not output should logs on failures', function (done) {
      cy.on('fail', () => {
        const { length } = this.logs

        expect(length).to.eq(1)

        done()
      })

      cy.noop({}).should('have.property', 'foo')
    })

    it('ends and snapshots immediately and sets child', (done) => {
      cy.on('log:added', (attrs, log) => {
        if (attrs.name === 'assert') {
          cy.removeAllListeners('log:added')

          expect(log.get('ended')).to.be.true
          expect(log.get('state')).to.eq('passed')
          expect(log.get('snapshots').length).to.eq(1)
          expect(log.get('snapshots')[0]).to.be.an('object')
          expect(log.get('type')).to.eq('child')

          done()
        }
      })

      cy.get('body').then(() => {
        expect(cy.state('subject')).to.match('body')
      })
    })

    it('sets type to child when subject matches', (done) => {
      cy.on('log:added', (attrs, log) => {
        if (attrs.name === 'assert') {
          cy.removeAllListeners('log:added')
          expect(log.get('type')).to.eq('child')

          done()
        }
      })

      cy.wrap('foo').then(() => {
        expect('foo').to.eq('foo')
      })
    })

    it('sets type to child current command had arguments but does not match subject', (done) => {
      cy.on('log:added', (attrs, log) => {
        if (attrs.name === 'assert') {
          cy.removeAllListeners('log:added')
          expect(log.get('type')).to.eq('child')

          done()
        }
      })

      cy.get('body').then(($body) => {
        expect($body.length).to.eq(1)
      })
    })

    it('sets type to parent when assertion did not involve current subject and didnt have arguments', (done) => {
      cy.on('log:added', (attrs, log) => {
        if (attrs.name === 'assert') {
          cy.removeAllListeners('log:added')
          expect(log.get('type')).to.eq('parent')

          done()
        }
      })

      cy.get('body').then(() => {
        expect(true).to.be.true
      })
    })

    it('removes rest of line when passing assertion includes \', but\' for jQuery subjects', (done) => {
      cy.on('log:added', (attrs, log) => {
        if (attrs.name === 'assert') {
          cy.removeAllListeners('log:added')
          expect(log.get('message')).to.eq('expected **<a>** to have attribute **href** with the value **#**')

          done()
        }
      })

      cy.get('a:first').then(($a) => {
        expect($a).to.have.attr('href', '#')
      })
    })

    it('does not replaces instances of word: \'but\' with \'and\' for failing assertion', (done) => {
      cy.on('log:added', (attrs, log) => {
        if (attrs.name === 'assert') {
          cy.removeAllListeners('log:added')

          expect(log.get('message')).to.eq('expected **<a>** to have attribute **href** with the value **asdf**, but the value was **#**')

          done()
        }
      })

      cy.get('a:first').then(($a) => {
        try {
          expect($a).to.have.attr('href', 'asdf')
        } catch (error) {} // eslint-disable-line no-empty
      })
    })

    it('does not replace \'button\' with \'andton\'', (done) => {
      cy.on('log:added', (attrs, log) => {
        if (attrs.name === 'assert') {
          cy.removeAllListeners('log:added')

          expect(log.get('message')).to.eq('expected **<button>** to be **visible**')

          done()
        }
      })

      cy.get('button:first').then(($button) => {
        expect($button).to.be.visible
      })
    })

    it('#consoleProps for regular objects', (done) => {
      cy.on('log:added', (attrs, log) => {
        if (attrs.name === 'assert') {
          cy.removeAllListeners('log:added')

          expect(log.invoke('consoleProps')).to.deep.eq({
            Command: 'assert',
            expected: 1,
            actual: 1,
            Message: 'expected 1 to equal 1',
          })

          done()
        }
      })

      cy.then(() => {
        expect(1).to.eq(1)
      })
    })

    it('#consoleProps for DOM objects', (done) => {
      cy.on('log:added', (attrs, log) => {
        if (attrs.name === 'assert') {
          cy.removeAllListeners('log:added')

          expect(log.invoke('consoleProps')).to.deep.eq({
            Command: 'assert',
            subject: log.get('subject'),
            Message: 'expected <body> to have property length',
          })

          done()
        }
      })

      cy
      .get('body').then(($body) => {
        expect($body).to.have.property('length')
      })
    })

    it('#consoleProps for errors', (done) => {
      cy.on('log:added', (attrs, log) => {
        if (attrs.name === 'assert') {
          cy.removeAllListeners('log:added')

          expect(log.invoke('consoleProps')).to.deep.eq({
            Command: 'assert',
            expected: false,
            actual: true,
            Message: 'expected true to be false',
            Error: log.get('error').toString(),
          })

          done()
        }
      })

      cy.then(() => {
        try {
          expect(true).to.be.false
        } catch (err) {} // eslint-disable-line no-empty
      })
    })

    describe('#patchAssert', () => {
      it('wraps \#{this} and \#{exp} in \#{b}', (done) => {
        cy.on('log:added', (attrs, log) => {
          if (attrs.name === 'assert') {
            cy.removeAllListeners('log:added')

            expect(log.get('message')).to.eq('expected **foo** to equal **foo**')

            done()
          }
        })

        cy.then(() => {
          expect('foo').to.eq('foo')
        })
      })

      it('doesnt mutate error message', () => {
        cy.then(() => {
          try {
            expect(true).to.eq(false)
          } catch (e) {
            expect(e.message).to.eq('expected true to equal false')
          }
        })
      })

      describe('jQuery elements', () => {
        it('sets _obj to selector', (done) => {
          cy.on('log:added', (attrs, log) => {
            if (attrs.name === 'assert') {
              cy.removeAllListeners('log:added')

              expect(log.get('message')).to.eq('expected **<body>** to exist in the DOM')

              done()
            }
          })

          cy.get('body').then(($body) => {
            expect($body).to.exist
          })
        })

        it('matches empty string attributes', (done) => {
          cy.on('log:added', (attrs, log) => {
            if (attrs.name === 'assert') {
              cy.removeAllListeners('log:added')

              expect(log.get('message')).to.eq('expected **<input>** to have attribute **value** with the value **\'\'**')

              done()
            }
          })

          cy.$$('body').prepend($('<input value=\'\' />'))

          cy.get('input').eq(0).then(($input) => {
            expect($input).to.have.attr('value', '')
          })
        })

        it('can chain off of chai-jquery assertions', () => {
          const $el = cy.$$('ul#list')

          expect($el).to.be.visible.and.have.id('list')
        })

        describe('without selector', () => {
          it('exists', (done) => {
            cy.on('log:added', (attrs, log) => {
              if (attrs.name === 'assert') {
                cy.removeAllListeners('log:added')

                expect(log.get('message')).to.eq('expected **<div>** to exist in the DOM')

                done()
              }
            })

            // prepend an empty div so it has no id or class
            cy.$$('body').prepend($('<div />'))

            // expect($div).to.match("div")
            cy.get('div').eq(0).then(($div) => {
              expect($div).to.exist
            })
          })

          it('uses element name', (done) => {
            cy.on('log:added', (attrs, log) => {
              if (attrs.name === 'assert') {
                cy.removeAllListeners('log:added')

                expect(log.get('message')).to.eq('expected **<input>** to match **input**')

                done()
              }
            })

            // prepend an empty div so it has no id or class
            cy.$$('body').prepend($('<input />'))

            cy.get('input').eq(0).then(($div) => {
              expect($div).to.match('input')
            })
          })
        })

        describe('property assertions', () => {
          it('has property', (done) => {
            cy.on('log:added', (attrs, log) => {
              if (attrs.name === 'assert') {
                cy.removeAllListeners('log:added')

                expect(log.get('message')).to.eq('expected **<button>** to have property **length**')

                done()
              }
            })

            cy.get('button:first').should('have.property', 'length')
          })

          it('passes on expected subjects without changing them', () => {
            cy.state('window').$.fn.foo = 'bar'

            cy
            .get('input:first').then(($input) => {
              expect($input).to.have.property('foo', 'bar')
            })
          })
        })
      })
    })
  })

  context('chai assert', () => {
    beforeEach(function () {
      this.logs = []

      cy.on('log:added', (attrs, log) => {
        this.logs.push(log)
      })

      return null
    })

    it('equal', function () {
      assert.equal(1, 1, 'one is one')

      expect(this.logs[0].get('message')).to.eq('one is one: expected **1** to equal **1**')
    })

    it('isOk', function () {
      assert.isOk({}, 'is okay')

      expect(this.logs[0].get('message')).to.eq('is okay: expected **{}** to be truthy')
    })

    it('isFalse', function () {
      assert.isFalse(false, 'is false')

      expect(this.logs[0].get('message')).to.eq('is false: expected **false** to be false')
    })
  })

  context('format quotation marks', () => {
    const expectMarkdown = (test, message, done) => {
      cy.then(() => {
        test()
      })

      cy.on('log:added', (attrs, log) => {
        if (attrs.name === 'assert') {
          cy.removeAllListeners('log:added')

          expect(log.get('message')).to.eq(message)

          done()
        }
      })
    }

    it('preserves quotation marks in number strings', (done) => {
      expectMarkdown(() => {
        try {
          expect(25).to.eq('25')
        } catch (error) {} /* eslint-disable-line no-empty */
      },
      `expected **25** to equal **'25'**`,
      done)
    })

    it('preserves quotation marks in empty string', (done) => {
      expectMarkdown(() => {
        try {
          expect(42).to.eq('')
        } catch (error) {} /* eslint-disable-line no-empty */
      },
      `expected **42** to equal **''**`,
      done)
    })

    it('preserves quotation marks if escaped', (done) => {
      expectMarkdown(
        () => expect(`\'cypress\'`).to.eq(`\'cypress\'`),
        // ****'cypress'**** -> ** for emphasizing result string  + ** for emphasizing the entire result.
        `expected **'cypress'** to equal ****'cypress'****`,
        done,
      )
    })

    it('removes quotation marks in DOM elements', (done) => {
      expectMarkdown(
        () => {
          cy.get('body').then(($body) => {
            expect($body).to.contain('div')
          })
        },
        `expected **<body>** to contain **div**`,
        done,
      )
    })

    it('removes quotation marks in strings', (done) => {
      expectMarkdown(() => expect('cypress').to.eq('cypress'), `expected **cypress** to equal **cypress**`, done)
    })

    it('removes quotation marks in objects', (done) => {
      expectMarkdown(
        () => expect({ foo: 'bar' }).to.deep.eq({ foo: 'bar' }),
        `expected **{ foo: bar }** to deeply equal **{ foo: bar }**`,
        done,
      )
    })

    it('formats keys properly for "have.all.keys"', (done) => {
      const person = {
        name: 'Joe',
        age: 20,
      }

      expectMarkdown(
        () => expect(person).to.have.all.keys('name', 'age'),
        `expected **{ name: Joe, age: 20 }** to have keys **name**, and **age**`,
        done,
      )
    })

    describe('formats strings with spaces', (done) => {
      const tester = (message, done) => {
        const nbspedMsg = message
        .replace(/^\s+/, (match) => {
          return match.replace(/\s/g, '&nbsp;')
        })
        .replace(/\s+$/, (match) => {
          return match.replace(/\s/g, '&nbsp;')
        })

        expectMarkdown(() => expect(message).to.eq(message), `expected **'${nbspedMsg}'** to equal **'${nbspedMsg}'**`, done)
      }

      [' 37:46 ', '   test      ', '  love'].forEach((v) => {
        it(v, (done) => {
          tester(v, done)
        })
      })
    })
  })

  context('chai overrides', () => {
    beforeEach(function () {
      this.$body = cy.$$('body')
    })

    describe('#contain', () => {
      it('can find input type submit by value', function () {
        // $input creates an HTML element to be tested.
        // eslint-disable-next-line no-unused-vars
        const $input = cy.$$('<input type=\'submit\' value=\'click me\' />').appendTo(this.$body)

        cy.get('input[type=submit]').should('contain', 'click me')
      })

      it('is true when element contains text', () => {
        cy.get('div').should('contain', 'Nested Find')
      })

      it('calls super when not DOM element', () => {
        cy.noop('foobar').should('contain', 'oob')
      })

      // https://github.com/cypress-io/cypress/issues/3549
      it('is true when DOM el and not jQuery el contains text', () => {
        cy.get('div').then(($el) => {
          cy.wrap($el[1]).should('contain', 'Nested Find')
        })
      })

      it('escapes quotes', () => {
        const $span = '<span id="escape-quotes">shouldn\'t and can"t</span>'

        cy.$$($span).appendTo(cy.$$('body'))

        cy.get('#escape-quotes').should('contain', 'shouldn\'t')
      })
    })

    describe('#match', () => {
      it('calls super when provided a regex', () => {
        expect('foo').to.match(/foo/)
      })

      it('throws when not provided a regex', () => {
        const fn = () => {
          expect('foo').to.match('foo')
        }

        expect(fn).to.throw('`match` requires its argument be a `RegExp`. You passed: `foo`')
      })

      it('throws with cy.should', (done) => {
        cy.on('fail', (err) => {
          expect(err.message).to.eq('`match` requires its argument be a `RegExp`. You passed: `bar`')

          done()
        })

        cy.noop('foo').should('match', 'bar')
      })

      it('does not affect DOM element matching', () => {
        cy.get('body').should('match', 'body')
      })
    })

    describe('#exist', () => {
      it('uses $el.selector in expectation', (done) => {
        cy.on('log:added', (attrs, log) => {
          if (attrs.name === 'assert') {
            cy.removeAllListeners('log:added')

            expect(log.get('message')).to.eq('expected **#does-not-exist** not to exist in the DOM')

            done()
          }
        })

        cy.get('#does-not-exist').should('not.exist')
      })
    })

    describe('#be.visible', () => {
      it('sets type to child', (done) => {
        cy.on('log:added', (attrs, log) => {
          if (attrs.name === 'assert') {
            cy.removeAllListeners('log:added')

            expect(log.get('type')).to.eq('child')

            done()
          }
        })

        cy
        .get('body')
        .get('button').should('be.visible')
      })

      it('jquery wrapping els and selectors, not changing subject', () => {
        cy.wrap(cy.$$('<div></div>').appendTo('body')).should('not.be.visible')
        cy.wrap(cy.$$('<div></div>')).should('not.exist')
        cy.wrap(cy.$$('<div></div>').appendTo('body')).should('not.be.visible').should('exist')
        cy.wrap(cy.$$('.non-existent')).should('not.be.visible').should('not.exist')
        cy.wrap(cy.$$('.non-existent')).should('not.exist')

        cy.wrap(cy.$$('.non-existent')).should('not.be.visible').should('not.exist')
      })
    })

    describe('#have.length', () => {
      it('formats _obj with cypress', (done) => {
        cy.on('log:added', (attrs, log) => {
          if (attrs.name === 'assert') {
            cy.removeAllListeners('log:added')

            expect(log.get('message')).to.eq('expected **<button>** to have a length of **1**')

            done()
          }
        })

        cy.get('button:first').should('have.length', 1)
      })

      it('formats error _obj with cypress', (done) => {
        cy.on('log:added', (attrs, log) => {
          if (attrs.name === 'assert') {
            cy.removeAllListeners('log:added')

            expect(log.get('_error').message).to.eq('expected \'<body>\' to have a length of 2 but got 1')

            done()
          }
        })

        cy.get('body').should('have.length', 2)
      })

      it('does not touch non DOM objects', () => {
        cy.noop([1, 2, 3]).should('have.length', 3)
      })

      it('rejects any element not in the document', function () {
        cy.$$('<button />').appendTo(this.$body)
        cy.$$('<button />').appendTo(this.$body)

        const buttons = cy.$$('button')

        const { length } = buttons

        cy.on('command:retry', _.after(2, () => {
          cy.$$('button:last').remove()
        }))

        cy.wrap(buttons).should('have.length', length - 1)
      })
    })
  })

  context('chai plugins', () => {
    beforeEach(function () {
      this.logs = []

      this.clearLogs = () => {
        this.logs = []
      }

      cy.on('log:added', (attrs, log) => {
        this.logs.push(log)
      })

      return null
    })

    context('data', () => {
      beforeEach(function () {
        this.$div = $('<div data-foo=\'bar\' />')
        this.$div.data = function () {
          throw new Error('data called')
        }
      })

      it('no prop, with prop, negation, and chainable', function () {
        expect(this.$div).to.have.data('foo') // 1
        expect(this.$div).to.have.data('foo', 'bar') // 2,3
        expect(this.$div).to.have.data('foo').and.eq('bar') // 4,5
        expect(this.$div).to.have.data('foo').and.match(/bar/) // 6,7
        expect(this.$div).not.to.have.data('baz') // 8

        expect(this.logs.length).to.eq(8)
      })

      it('throws when obj is not DOM', function (done) {
        cy.on('fail', (err) => {
          expect(this.logs.length).to.eq(1)
          expect(this.logs[0].get('error').message).to.be.ok
          expect(err.message).to.include('> data')
          expect(err.message).to.include('> {}')

          done()
        })

        expect({}).to.have.data('foo')
      })
    })

    context('class', () => {
      beforeEach(function () {
        this.$div = $('<div class=\'foo bar\' />')
        this.$div.hasClass = function () {
          throw new Error('hasClass called')
        }
      })

      it('class, not class', function () {
        expect(this.$div).to.have.class('foo') // 1
        expect(this.$div).to.have.class('bar') // 2
        expect(this.$div).not.to.have.class('baz') // 3

        expect(this.logs.length).to.eq(3)

        const l1 = this.logs[0]
        const l3 = this.logs[2]

        expect(l1.get('message')).to.eq(
          'expected **<div.foo.bar>** to have class **foo**',
        )

        expect(l3.get('message')).to.eq(
          'expected **<div.foo.bar>** not to have class **baz**',
        )
      })

      it('throws when obj is not DOM', function (done) {
        cy.on('fail', (err) => {
          expect(this.logs.length).to.eq(1)
          expect(this.logs[0].get('error').message).to.eq(
            'expected \'foo\' to have class \'bar\'',
          )

          expect(err.message).to.include('> class')
          expect(err.message).to.include('> foo')

          done()
        })

        expect('foo').to.have.class('bar')
      })
    })

    context('id', () => {
      beforeEach(function () {
        this.$div = $('<div id=\'foo\' />')
        this.$div.prop = function () {
          throw new Error('prop called')
        }

        this.$div.attr = function () {
          throw new Error('attr called')
        }

        this.$div2 = $('<div />')
        this.$div2.prop('id', 'foo')
        this.$div2.prop = function () {
          throw new Error('prop called')
        }

        this.$div2.attr = function () {
          throw new Error('attr called')
        }

        this.$div3 = $('<div />')
        this.$div3.attr('id', 'foo')
        this.$div3.prop = function () {
          throw new Error('prop called')
        }

        this.$div3.attr = function () {
          throw new Error('attr called')
        }
      })

      it('id, not id', function () {
        expect(this.$div).to.have.id('foo') // 1
        expect(this.$div).not.to.have.id('bar') // 2

        expect(this.$div2).to.have.id('foo') // 3

        expect(this.$div3).to.have.id('foo') // 4

        expect(this.logs.length).to.eq(4)

        const l1 = this.logs[0]
        const l2 = this.logs[1]

        expect(l1.get('message')).to.eq(
          'expected **<div#foo>** to have id **foo**',
        )

        expect(l2.get('message')).to.eq(
          'expected **<div#foo>** not to have id **bar**',
        )
      })

      it('throws when obj is not DOM', function (done) {
        cy.on('fail', (err) => {
          expect(this.logs.length).to.eq(1)
          expect(this.logs[0].get('error').message).to.eq(
            'expected [] to have id \'foo\'',
          )

          expect(err.message).to.include('> id')
          expect(err.message).to.include('> []')

          done()
        })

        expect([]).to.have.id('foo')
      })
    })

    context('html', () => {
      beforeEach(function () {
        this.$div = $('<div><button>button</button></div>')
        this.$div.html = function () {
          throw new Error('html called')
        }
      })

      it('html, not html, contain html', function () {
        expect(this.$div).to.have.html('<button>button</button>') // 1
        expect(this.$div).not.to.have.html('foo') // 2
        expect(this.logs.length).to.eq(2)

        const l1 = this.logs[0]
        const l2 = this.logs[1]

        expect(l1.get('message')).to.eq(
          'expected **<div>** to have HTML **<button>button</button>**',
        )

        expect(l2.get('message')).to.eq(
          'expected **<div>** not to have HTML **foo**',
        )

        this.clearLogs()
        expect(this.$div).to.contain.html('<button>')
        expect(this.logs[0].get('message')).to.eq(
          'expected **<div>** to contain HTML **<button>**',
        )

        this.clearLogs()
        expect(this.$div).to.not.contain.html('foo') // 4
        expect(this.logs[0].get('message')).to.eq(
          'expected **<div>** not to contain HTML **foo**',
        )

        this.clearLogs()
        try {
          expect(this.$div).to.have.html('<span>span</span>')
        } catch (error) {
          expect(this.logs[0].get('message')).to.eq(
            'expected **<div>** to have HTML **<span>span</span>**, but the HTML was **<button>button</button>**',
          )
        }

        this.clearLogs()
        try {
          expect(this.$div).to.contain.html('<span>span</span>')
        } catch (error1) {
          expect(this.logs[0].get('message')).to.eq(
            'expected **<div>** to contain HTML **<span>span</span>**, but the HTML was **<button>button</button>**',
          )
        }
      })

      it('throws when obj is not DOM', function (done) {
        cy.on('fail', (err) => {
          expect(this.logs.length).to.eq(1)
          expect(this.logs[0].get('error').message).to.eq(
            'expected null to have HTML \'foo\'',
          )

          expect(err.message).to.include('> html')
          expect(err.message).to.include('> null')

          done()
        })

        expect(null).to.have.html('foo')
      })

      it('partial match', function () {
        expect(this.$div).to.contain.html('button')
        expect(this.$div).to.include.html('button')
        expect(this.$div).to.not.contain.html('span')

        cy.get('button').should('contain.html', 'button')
      })
    })

    context('text', () => {
      beforeEach(function () {
        this.$div = $('<div>foo</div>')
        this.$div.text = function () {
          throw new Error('text called')
        }
      })

      it('text, not text, contain text', function () {
        expect(this.$div).to.have.text('foo') // 1
        expect(this.$div).not.to.have.text('bar') // 2

        expect(this.logs.length).to.eq(2)

        const l1 = this.logs[0]
        const l2 = this.logs[1]

        expect(l1.get('message')).to.eq(
          'expected **<div>** to have text **foo**',
        )

        expect(l2.get('message')).to.eq(
          'expected **<div>** not to have text **bar**',
        )

        this.clearLogs()
        expect(this.$div).to.contain.text('f')
        expect(this.logs[0].get('message')).to.eq(
          'expected **<div>** to contain text **f**',
        )

        this.clearLogs()
        expect(this.$div).to.not.contain.text('foob')
        expect(this.logs[0].get('message')).to.eq(
          'expected **<div>** not to contain text **foob**',
        )

        this.clearLogs()
        try {
          expect(this.$div).to.have.text('bar')
        } catch (error) {
          expect(this.logs[0].get('message')).to.eq(
            'expected **<div>** to have text **bar**, but the text was **foo**',
          )
        }

        this.clearLogs()
        try {
          expect(this.$div).to.contain.text('bar')
        } catch (error1) {
          expect(this.logs[0].get('message')).to.eq(
            'expected **<div>** to contain text **bar**, but the text was **foo**',
          )
        }
      })

      it('partial match', function () {
        expect(this.$div).to.have.text('foo')
        expect(this.$div).to.contain.text('o')
        expect(this.$div).to.include.text('o')
        cy.get('div').should('contain.text', 'iv').should('contain.text', 'd')

        cy.get('div').should('not.contain.text', 'fizzbuzz').should('contain.text', 'Nest')
      })

      it('throws when obj is not DOM', function (done) {
        cy.on('fail', (err) => {
          expect(this.logs.length).to.eq(1)
          expect(this.logs[0].get('error').message).to.eq(
            'expected undefined to have text \'foo\'',
          )

          expect(err.message).to.include('> text')
          expect(err.message).to.include('> undefined')

          done()
        })

        expect(undefined).to.have.text('foo')
      })
    })

    context('value', () => {
      beforeEach(function () {
        this.$input = $('<input value=\'foo\' />')
        this.$input.val = function () {
          throw new Error('val called')
        }
      })

      it('value, not value, contain value', function () {
        expect(this.$input).to.have.value('foo') // 1
        expect(this.$input).not.to.have.value('bar') // 2

        expect(this.logs.length).to.eq(2)

        const l1 = this.logs[0]
        const l2 = this.logs[1]

        expect(l1.get('message')).to.eq(
          'expected **<input>** to have value **foo**',
        )

        expect(l2.get('message')).to.eq(
          'expected **<input>** not to have value **bar**',
        )

        this.clearLogs()
        expect(this.$input).to.contain.value('foo')
        expect(this.logs[0].get('message')).to.eq(
          'expected **<input>** to contain value **foo**',
        )

        this.clearLogs()
        expect(this.$input).not.to.contain.value('bar')
        expect(this.logs[0].get('message')).to.eq(
          'expected **<input>** not to contain value **bar**',
        )

        this.clearLogs()
        try {
          expect(this.$input).to.have.value('bar')
        } catch (error) {
          expect(this.logs[0].get('message')).to.eq(
            'expected **<input>** to have value **bar**, but the value was **foo**',
          )
        }

        this.clearLogs()
        try {
          expect(this.$input).to.contain.value('bar')
        } catch (error1) {
          expect(this.logs[0].get('message')).to.eq(
            'expected **<input>** to contain value **bar**, but the value was **foo**',
          )
        }
      })

      it('throws when obj is not DOM', function (done) {
        cy.on('fail', (err) => {
          expect(this.logs.length).to.eq(1)
          expect(this.logs[0].get('error').message).to.eq(
            'expected {} to have value \'foo\'',
          )

          expect(err.message).to.include('> value')
          expect(err.message).to.include('> {}')

          done()
        })

        expect({}).to.have.value('foo')
      })

      it('partial match', function () {
        expect(this.$input).to.contain.value('oo')
        expect(this.$input).to.not.contain.value('oof')
        // make sure "includes" is an alias of "include"
        expect(this.$input).to.includes.value('oo')
        cy.get('input')
        .invoke('val', 'foobar')
        .should('contain.value', 'bar')
        .should('contain.value', 'foo')
        .should('include.value', 'foo')

        cy.wrap(null).then(() => {
          cy.$$('<input value="foo1">').prependTo(cy.$$('body'))

          cy.$$('<input value="foo2">').prependTo(cy.$$('body'))
        })

        cy.get('input').should(($els) => {
          expect($els).to.have.value('foo2')
          expect($els).to.contain.value('foo')

          expect($els).to.include.value('foo')
        }).should('contain.value', 'oo2')
      })
    })

    context('descendants', () => {
      beforeEach(function () {
        this.$div = $('<div><button>button</button></div>')
        this.$div.has = function () {
          throw new Error('has called')
        }
      })

      it('descendants, not descendants', function () {
        expect(this.$div).to.have.descendants('button') // 1
        expect(this.$div).not.to.have.descendants('input') // 2

        expect(this.logs.length).to.eq(2)

        const l1 = this.logs[0]
        const l2 = this.logs[1]

        expect(l1.get('message')).to.eq(
          'expected **<div>** to have descendants **button**',
        )

        expect(l2.get('message')).to.eq(
          'expected **<div>** not to have descendants **input**',
        )
      })

      it('throws when obj is not DOM', function (done) {
        cy.on('fail', (err) => {
          expect(this.logs.length).to.eq(1)
          expect(this.logs[0].get('error').message).to.eq(
            'expected {} to have descendants \'foo\'',
          )

          expect(err.message).to.include('> descendants')
          expect(err.message).to.include('> {}')

          done()
        })

        expect({}).to.have.descendants('foo')
      })
    })

    context('visible', () => {
      beforeEach(function () {
        this.$div = $('<div>div</div>').appendTo($('body'))
        this.$div.is = function () {
          throw new Error('is called')
        }

        this.$div2 = $('<div style=\'display: none\'>div</div>').appendTo($('body'))
        this.$div2.is = function () {
          throw new Error('is called')
        }
      })

      afterEach(function () {
        this.$div.remove()

        this.$div2.remove()
      })

      it('visible, not visible, adds to error', function () {
        expect(this.$div).to.be.visible // 1
        expect(this.$div2).not.to.be.visible // 2

        expect(this.logs.length).to.eq(2)

        const l1 = this.logs[0]
        const l2 = this.logs[1]

        expect(l1.get('message')).to.eq(
          'expected **<div>** to be **visible**',
        )

        expect(l2.get('message')).to.eq(
          'expected **<div>** not to be **visible**',
        )

        try {
          expect(this.$div2).to.be.visible
        } catch (err) {
          const l6 = this.logs[5]

          // the error on this log should have this message appended to it
<<<<<<< HEAD
          expect(l6.get('error').message).to.eq(`expected '<div>' to be 'visible'\n\nThis element \`<div>\` is not visible because it has CSS property: \`display: none\``)
=======
          expect(l6.get('error').message).to.eq(
            `\
expected '<div>' to be 'visible'

This element '<div>' is not visible because it has CSS property: 'display: none'\
`,
          )
>>>>>>> ec70611b
        }
      })

      it('throws when obj is not DOM', function (done) {
        cy.on('fail', (err) => {
          expect(this.logs.length).to.eq(1)
          expect(this.logs[0].get('error').message).to.eq(
            'expected {} to be \'visible\'',
          )

          expect(err.message).to.include('> visible')
          expect(err.message).to.include('> {}')

          done()
        })

        expect({}).to.be.visible
      })
    })

    context('hidden', () => {
      beforeEach(function () {
        this.$div = $('<div style=\'display: none\'>div</div>').appendTo($('body'))
        this.$div.is = function () {
          throw new Error('is called')
        }

        this.$div2 = $('<div>div</div>').appendTo($('body'))
        this.$div2.is = function () {
          throw new Error('is called')
        }
      })

      afterEach(function () {
        this.$div.remove()

        this.$div2.remove()
      })

      it('hidden, not hidden, adds to error', function () {
        expect(this.$div).to.be.hidden // 1
        expect(this.$div2).not.to.be.hidden // 2

        expect(this.logs.length).to.eq(2)

        const l1 = this.logs[0]
        const l2 = this.logs[1]

        expect(l1.get('message')).to.eq(
          'expected **<div>** to be **hidden**',
        )

        expect(l2.get('message')).to.eq(
          'expected **<div>** not to be **hidden**',
        )

        try {
          expect(this.$div2).to.be.hidden
        } catch (err) {
          const l6 = this.logs[5]

          // the error on this log should have this message appended to it
          expect(l6.get('error').message).to.eq('expected \'<div>\' to be \'hidden\'')
        }
      })

      it('throws when obj is not DOM', function (done) {
        cy.on('fail', (err) => {
          expect(this.logs.length).to.eq(1)
          expect(this.logs[0].get('error').message).to.eq(
            'expected {} to be \'hidden\'',
          )

          expect(err.message).to.include('> hidden')
          expect(err.message).to.include('> {}')

          done()
        })

        expect({}).to.be.hidden
      })
    })

    context('selected', () => {
      beforeEach(function () {
        this.$option = $('<option selected>option</option>')
        this.$option.is = function () {
          throw new Error('is called')
        }

        this.$option2 = $('<option>option</option>')
        this.$option2.is = function () {
          throw new Error('is called')
        }
      })

      it('selected, not selected', function () {
        expect(this.$option).to.be.selected // 1
        expect(this.$option2).not.to.be.selected // 2

        expect(this.logs.length).to.eq(2)

        const l1 = this.logs[0]
        const l2 = this.logs[1]

        expect(l1.get('message')).to.eq(
          'expected **<option>** to be **selected**',
        )

        expect(l2.get('message')).to.eq(
          'expected **<option>** not to be **selected**',
        )
      })

      it('throws when obj is not DOM', function (done) {
        cy.on('fail', (err) => {
          expect(this.logs.length).to.eq(1)
          expect(this.logs[0].get('error').message).to.eq(
            'expected {} to be \'selected\'',
          )

          expect(err.message).to.include('> selected')
          expect(err.message).to.include('> {}')

          done()
        })

        expect({}).to.be.selected
      })
    })

    context('checked', () => {
      beforeEach(function () {
        this.$input = $('<input type=\'checkbox\' checked />')
        this.$input.is = function () {
          throw new Error('is called')
        }

        this.$input2 = $('<input type=\'checkbox\' />')
        this.$input2.is = function () {
          throw new Error('is called')
        }
      })

      it('checked, not checked', function () {
        expect(this.$input).to.be.checked // 1
        expect(this.$input2).not.to.be.checked // 2

        expect(this.logs.length).to.eq(2)

        const l1 = this.logs[0]
        const l2 = this.logs[1]

        expect(l1.get('message')).to.eq(
          'expected **<input>** to be **checked**',
        )

        expect(l2.get('message')).to.eq(
          'expected **<input>** not to be **checked**',
        )
      })

      it('throws when obj is not DOM', function (done) {
        cy.on('fail', (err) => {
          expect(this.logs.length).to.eq(1)
          expect(this.logs[0].get('error').message).to.eq(
            'expected {} to be \'checked\'',
          )

          expect(err.message).to.include('> checked')
          expect(err.message).to.include('> {}')

          done()
        })

        expect({}).to.be.checked
      })
    })

    context('enabled', () => {
      beforeEach(function () {
        this.$input = $('<input />')
        this.$input.is = function () {
          throw new Error('is called')
        }

        this.$input2 = $('<input disabled />')
        this.$input2.is = function () {
          throw new Error('is called')
        }
      })

      it('enabled, not enabled', function () {
        expect(this.$input).to.be.enabled // 1
        expect(this.$input2).not.to.be.enabled // 2

        expect(this.logs.length).to.eq(2)

        const l1 = this.logs[0]
        const l2 = this.logs[1]

        expect(l1.get('message')).to.eq(
          'expected **<input>** to be **enabled**',
        )

        expect(l2.get('message')).to.eq(
          'expected **<input>** not to be **enabled**',
        )
      })

      it('throws when obj is not DOM', function (done) {
        cy.on('fail', (err) => {
          expect(this.logs.length).to.eq(1)
          expect(this.logs[0].get('error').message).to.eq(
            'expected {} to be \'enabled\'',
          )

          expect(err.message).to.include('> enabled')
          expect(err.message).to.include('> {}')

          done()
        })

        expect({}).to.be.enabled
      })
    })

    context('disabled', () => {
      beforeEach(function () {
        this.$input = $('<input disabled />')
        this.$input.is = function () {
          throw new Error('is called')
        }

        this.$input2 = $('<input />')
        this.$input2.is = function () {
          throw new Error('is called')
        }
      })

      it('disabled, not disabled', function () {
        expect(this.$input).to.be.disabled // 1
        expect(this.$input2).not.to.be.disabled // 2

        expect(this.logs.length).to.eq(2)

        const l1 = this.logs[0]
        const l2 = this.logs[1]

        expect(l1.get('message')).to.eq(
          'expected **<input>** to be **disabled**',
        )

        expect(l2.get('message')).to.eq(
          'expected **<input>** not to be **disabled**',
        )
      })

      it('throws when obj is not DOM', function (done) {
        cy.on('fail', (err) => {
          expect(this.logs.length).to.eq(1)
          expect(this.logs[0].get('error').message).to.eq(
            'expected {} to be \'disabled\'',
          )

          expect(err.message).to.include('> disabled')
          expect(err.message).to.include('> {}')

          done()
        })

        expect({}).to.be.disabled
      })
    })

    context('exist', () => {
      it('passes thru non DOM', function () {
        expect([]).to.exist
        expect({}).to.exist
        expect('foo').to.exist

        expect(this.logs.length).to.eq(3)

        const l1 = this.logs[0]
        const l2 = this.logs[1]
        const l3 = this.logs[2]

        expect(l1.get('message')).to.eq(
          'expected **[]** to exist',
        )

        expect(l2.get('message')).to.eq(
          'expected **{}** to exist',
        )

        expect(l3.get('message')).to.eq(
          'expected **foo** to exist',
        )
      })
    })

    context('empty', () => {
      beforeEach(function () {
        this.div = $('<div></div>')
        this.div.is = function () {
          throw new Error('is called')
        }

        this.div2 = $('<div><button>button</button></div>')
        this.div2.is = function () {
          throw new Error('is called')
        }
      })

      it('passes thru non DOM', function () {
        expect([]).to.be.empty
        expect({}).to.be.empty
        expect('').to.be.empty

        expect(this.logs.length).to.eq(3)

        const l1 = this.logs[0]
        const l2 = this.logs[1]
        const l3 = this.logs[2]

        expect(l1.get('message')).to.eq(
          'expected **[]** to be empty',
        )

        expect(l2.get('message')).to.eq(
          'expected **{}** to be empty',
        )

        expect(l3.get('message')).to.eq(
          'expected **\'\'** to be empty',
        )
      })

      it('empty, not empty, raw dom documents', function () {
        expect(this.div).to.be.empty // 1
        expect(this.div2).not.to.be.empty // 2

        expect(this.div.get(0)).to.be.empty // 3
        expect(this.div2.get(0)).not.to.be.empty // 4

        expect(this.logs.length).to.eq(4)

        const l1 = this.logs[0]
        const l2 = this.logs[1]
        const l3 = this.logs[2]
        const l4 = this.logs[3]

        expect(l1.get('message')).to.eq(
          'expected **<div>** to be **empty**',
        )

        expect(l2.get('message')).to.eq(
          'expected **<div>** not to be **empty**',
        )

        expect(l3.get('message')).to.eq(
          'expected **<div>** to be **empty**',
        )

        expect(l4.get('message')).to.eq(
          'expected **<div>** not to be **empty**',
        )
      })
    })

    context('focused', () => {
      beforeEach(function () {
        this.div = $('<div id=\'div\' tabindex=0></div>').appendTo($('body'))
        this.div.is = function () {
          throw new Error('is called')
        }

        this.div2 = $('<div id=\'div2\' tabindex=1><button>button</button></div>').appendTo($('body'))
        this.div2.is = function () {
          throw new Error('is called')
        }
      })

      it('focus, not focus, raw dom documents', function () {
        expect(this.div).to.not.be.focused
        expect(this.div[0]).to.not.be.focused
        this.div.focus()
        expect(this.div).to.be.focused
        expect(this.div[0]).to.be.focused

        this.div.blur()
        expect(this.div).to.not.be.focused
        expect(this.div[0]).to.not.be.focused

        expect(this.div2).not.to.be.focused
        expect(this.div2[0]).not.to.be.focused
        this.div.focus()
        expect(this.div2).not.to.be.focused
        this.div2.focus()
        expect(this.div2).to.be.focused

        expect(this.logs.length).to.eq(10)

        const l1 = this.logs[0]
        const l2 = this.logs[1]
        const l3 = this.logs[2]
        const l4 = this.logs[3]

        expect(l1.get('message')).to.eq(
          'expected **<div#div>** not to be **focused**',
        )

        expect(l2.get('message')).to.eq(
          'expected **<div#div>** not to be **focused**',
        )

        expect(l3.get('message')).to.eq(
          'expected **<div#div>** to be **focused**',
        )

        expect(l4.get('message')).to.eq(
          'expected **<div#div>** to be **focused**',
        )
      })

      it('works with focused or focus', function () {
        expect(this.div).to.not.have.focus
        expect(this.div).to.not.have.focused
        expect(this.div).to.not.be.focus
        expect(this.div).to.not.be.focused

        cy.get('#div').should('not.be.focused')

        cy.get('#div').should('not.have.focus')
      })

      it('works with multiple elements', () => {
        cy.get('div:last').focus()
        cy.get('div').should('have.focus')
        cy.get('div:last').blur()

        cy.get('div').should('not.have.focus')
      })

      it('throws when obj is not DOM', function (done) {
        cy.on('fail', (err) => {
          expect(this.logs.length).to.eq(1)
          expect(this.logs[0].get('error').message).to.contain(
            'expected {} to be \'focused\'',
          )

          expect(err.message).to.include('> focus')
          expect(err.message).to.include('> {}')

          done()
        })

        expect({}).to.have.focus
      })

      it('calls into custom focus pseudos', () => {
        cy.$$('button:first').focus()
        const stub = cy.spy($.expr.pseudos, 'focus').as('focus')

        expect(cy.$$('button:first')).to.have.focus

        cy.get('button:first').should('have.focus')
        .then(() => {
          expect(stub).to.be.calledThrice
        })
      })
    })

    context('match', () => {
      beforeEach(function () {
        this.div = $('<div></div>')
        this.div.is = function () {
          throw new Error('is called')
        }
      })

      it('passes thru non DOM', function () {
        expect('foo').to.match(/f/)

        expect(this.logs.length).to.eq(1)

        const l1 = this.logs[0]

        expect(l1.get('message')).to.eq(
          'expected **foo** to match /f/',
        )
      })

      it('match, not match, raw dom documents', function () {
        expect(this.div).to.match('div') // 1
        expect(this.div).not.to.match('button') // 2

        expect(this.div.get(0)).to.match('div') // 3
        expect(this.div.get(0)).not.to.match('button') // 4

        expect(this.logs.length).to.eq(4)

        const l1 = this.logs[0]
        const l2 = this.logs[1]
        const l3 = this.logs[2]
        const l4 = this.logs[3]

        expect(l1.get('message')).to.eq(
          'expected **<div>** to match **div**',
        )

        expect(l2.get('message')).to.eq(
          'expected **<div>** not to match **button**',
        )

        expect(l3.get('message')).to.eq(
          'expected **<div>** to match **div**',
        )

        expect(l4.get('message')).to.eq(
          'expected **<div>** not to match **button**',
        )
      })
    })

    context('contain', () => {
      it('passes thru non DOM', function () {
        expect(['foo']).to.contain('foo') // 1
        expect({ foo: 'bar', baz: 'quux' }).to.contain({ foo: 'bar' }) // 2, 3
        expect('foo').to.contain('fo') // 4

        expect(this.logs.length).to.eq(4)

        const l1 = this.logs[0]
        const l2 = this.logs[1]
        const l3 = this.logs[2]
        const l4 = this.logs[3]

        expect(l1.get('message')).to.eq(
          'expected **[ foo ]** to include **foo**',
        )

        expect(l2.get('message')).to.eq(
          'expected **{ foo: bar, baz: quux }** to have property **foo**',
        )

        expect(l3.get('message')).to.eq(
          'expected **{ foo: bar, baz: quux }** to have property **foo** of **bar**',
        )

        expect(l4.get('message')).to.eq(
          'expected **foo** to include **fo**',
        )
      })
    })

    context('attr', () => {
      beforeEach(function () {
        this.$div = $('<div foo=\'bar\'>foo</div>')
        this.$div.attr = function () {
          throw new Error('attr called')
        }

        this.$a = $('<a href=\'https://google.com\'>google</a>')
        this.$a.attr = function () {
          throw new Error('attr called')
        }
      })

      it('attr, not attr', function () {
        expect(this.$div).to.have.attr('foo') // 1
        expect(this.$div).to.have.attr('foo', 'bar') // 2
        expect(this.$div).not.to.have.attr('bar') // 3
        expect(this.$div).not.to.have.attr('bar', 'baz') // 4
        expect(this.$div).not.to.have.attr('foo', 'baz') // 5

        expect(this.$a).to.have.attr('href').and.match(/google/) // 6, 7
        expect(this.$a)
        .to.have.attr('href', 'https://google.com') // 8
        .and.have.text('google') // 9

        try {
          expect(this.$a).not.to.have.attr('href', 'https://google.com') // 10
        } catch (error) {} // eslint-disable-line no-empty

        expect(this.logs.length).to.eq(10)

        const l1 = this.logs[0]
        const l2 = this.logs[1]
        const l3 = this.logs[2]
        const l4 = this.logs[3]
        const l5 = this.logs[4]
        const l6 = this.logs[5]
        const l7 = this.logs[6]
        const l8 = this.logs[7]
        const l9 = this.logs[8]
        const l10 = this.logs[9]

        expect(l1.get('message')).to.eq(
          'expected **<div>** to have attribute **foo**',
        )

        expect(l2.get('message')).to.eq(
          'expected **<div>** to have attribute **foo** with the value **bar**',
        )

        expect(l3.get('message')).to.eq(
          'expected **<div>** not to have attribute **bar**',
        )

        expect(l4.get('message')).to.eq(
          'expected **<div>** not to have attribute **bar**',
        )

        expect(l5.get('message')).to.eq(
          'expected **<div>** not to have attribute **foo** with the value **baz**',
        )

        expect(l6.get('message')).to.eq(
          'expected **<a>** to have attribute **href**',
        )

        expect(l7.get('message')).to.eq(
          'expected **https://google.com** to match /google/',
        )

        expect(l8.get('message')).to.eq(
          'expected **<a>** to have attribute **href** with the value **https://google.com**',
        )

        expect(l9.get('message')).to.eq(
          'expected **<a>** to have text **google**',
        )

        expect(l10.get('message')).to.eq(
          'expected **<a>** not to have attribute **href** with the value **https://google.com**, but the value was **https://google.com**',
        )
      })

      it('throws when obj is not DOM', function (done) {
        cy.on('fail', (err) => {
          expect(this.logs.length).to.eq(1)
          expect(this.logs[0].get('error').message).to.eq(
            'expected {} to have attribute \'foo\'',
          )

          expect(err.message).to.include('> attr')
          expect(err.message).to.include('> {}')

          done()
        })

        expect({}).to.have.attr('foo')
      })
    })

    context('prop', () => {
      beforeEach(function () {
        this.$input = $('<input type=\'checkbox\' />')
        this.$input.prop('checked', true)
        this.$input.prop = function () {
          throw new Error('prop called')
        }

        this.$a = $('<a href=\'/foo\'>google</a>')
        this.$a.prop = function () {
          throw new Error('prop called')
        }
      })

      it('prop, not prop', function () {
        expect(this.$input).to.have.prop('checked') // 1
        expect(this.$input).to.have.prop('checked', true) // 2
        expect(this.$input).not.to.have.prop('bar') // 3
        expect(this.$input).not.to.have.prop('bar', 'baz') // 4
        expect(this.$input).not.to.have.prop('checked', 'baz') // 5

        const href = `${window.location.origin}/foo`

        expect(this.$a).to.have.prop('href').and.match(/foo/) // 6, 7
        expect(this.$a)
        .to.have.prop('href', href) // 8
        .and.have.text('google') // 9

        try {
          expect(this.$a).not.to.have.prop('href', href) // 10
        } catch (error) {} // eslint-disable-line no-empty

        expect(this.logs.length).to.eq(10)

        const l1 = this.logs[0]
        const l2 = this.logs[1]
        const l3 = this.logs[2]
        const l4 = this.logs[3]
        const l5 = this.logs[4]
        const l6 = this.logs[5]
        const l7 = this.logs[6]
        const l8 = this.logs[7]
        const l9 = this.logs[8]
        const l10 = this.logs[9]

        expect(l1.get('message')).to.eq(
          'expected **<input>** to have property **checked**',
        )

        expect(l2.get('message')).to.eq(
          'expected **<input>** to have property **checked** with the value **true**',
        )

        expect(l3.get('message')).to.eq(
          'expected **<input>** not to have property **bar**',
        )

        expect(l4.get('message')).to.eq(
          'expected **<input>** not to have property **bar**',
        )

        expect(l5.get('message')).to.eq(
          'expected **<input>** not to have property **checked** with the value **baz**',
        )

        expect(l6.get('message')).to.eq(
          'expected **<a>** to have property **href**',
        )

        expect(l7.get('message')).to.eq(
          `expected **${href}** to match /foo/`,
        )

        expect(l8.get('message')).to.eq(
          `expected **<a>** to have property **href** with the value **${href}**`,
        )

        expect(l9.get('message')).to.eq(
          'expected **<a>** to have text **google**',
        )

        expect(l10.get('message')).to.eq(
          `expected **<a>** not to have property **href** with the value **${href}**, but the value was **${href}**`,
        )
      })

      it('throws when obj is not DOM', function (done) {
        cy.on('fail', (err) => {
          expect(this.logs.length).to.eq(1)
          expect(this.logs[0].get('error').message).to.eq(
            'expected {} to have property \'foo\'',
          )

          expect(err.message).to.include('> prop')
          expect(err.message).to.include('> {}')

          done()
        })

        expect({}).to.have.prop('foo')
      })
    })

    context('css', () => {
      beforeEach(function () {
        this.$div = $('<div style=\'display: none\'>div</div>')
        this.$div.css = function () {
          throw new Error('css called')
        }
      })

      it('css, not css', function () {
        expect(this.$div).to.have.css('display') // 1
        expect(this.$div).to.have.css('display', 'none') // 2
        expect(this.$div).not.to.have.css('bar') // 3
        expect(this.$div).not.to.have.css('bar', 'baz') // 4
        expect(this.$div).not.to.have.css('display', 'inline') // 5

        try {
          expect(this.$div).not.to.have.css('display', 'none') // 6
        } catch (error) {} // eslint-disable-line no-empty

        expect(this.logs.length).to.eq(6)

        const l1 = this.logs[0]
        const l2 = this.logs[1]
        const l3 = this.logs[2]
        const l4 = this.logs[3]
        const l5 = this.logs[4]
        const l6 = this.logs[5]

        expect(l1.get('message')).to.eq(
          'expected **<div>** to have CSS property **display**',
        )

        expect(l2.get('message')).to.eq(
          'expected **<div>** to have CSS property **display** with the value **none**',
        )

        expect(l3.get('message')).to.eq(
          'expected **<div>** not to have CSS property **bar**',
        )

        expect(l4.get('message')).to.eq(
          'expected **<div>** not to have CSS property **bar**',
        )

        expect(l5.get('message')).to.eq(
          'expected **<div>** not to have CSS property **display** with the value **inline**',
        )

        expect(l6.get('message')).to.eq(
          'expected **<div>** not to have CSS property **display** with the value **none**, but the value was **none**',
        )
      })

      it('throws when obj is not DOM', function (done) {
        cy.on('fail', (err) => {
          expect(this.logs.length).to.eq(1)
          expect(this.logs[0].get('error').message).to.eq(
            'expected {} to have CSS property \'foo\'',
          )

          expect(err.message).to.include('> css')
          expect(err.message).to.include('> {}')

          done()
        })

        expect({}).to.have.css('foo')
      })
    })
  })
})<|MERGE_RESOLUTION|>--- conflicted
+++ resolved
@@ -1790,17 +1790,13 @@
           const l6 = this.logs[5]
 
           // the error on this log should have this message appended to it
-<<<<<<< HEAD
-          expect(l6.get('error').message).to.eq(`expected '<div>' to be 'visible'\n\nThis element \`<div>\` is not visible because it has CSS property: \`display: none\``)
-=======
           expect(l6.get('error').message).to.eq(
             `\
-expected '<div>' to be 'visible'
-
-This element '<div>' is not visible because it has CSS property: 'display: none'\
+expected \`<div>\` to be 'visible'
+
+This element \`<div>\` is not visible because it has CSS property: \`display: none\`\
 `,
           )
->>>>>>> ec70611b
         }
       })
 
