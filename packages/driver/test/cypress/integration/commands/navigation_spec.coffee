$ = Cypress.$.bind(Cypress)
_ = Cypress._
Promise = Cypress.Promise

Cookie = require("js-cookie")

describe "src/cy/commands/navigation", ->
  context "#reload", ->
    before ->
      cy
        .visit("/fixtures/generic.html")
        .then (win) ->
          @body = win.document.body.outerHTML

    beforeEach ->
      doc = cy.state("document")
      @win = cy.state("window")

      $(doc.body).empty().html(@body)

    afterEach ->
      cy.state("window", @win)

    it "calls into window.location.reload", ->
      locReload = cy.spy(Cypress.utils, "locReload")

      cy.reload().then ->
        expect(locReload).to.be.calledWith(false)

    it "can pass forceReload", ->
      locReload = cy.spy(Cypress.utils, "locReload")

      cy.reload(true).then ->
        expect(locReload).to.be.calledWith(true)

    it "can pass forceReload + options", ->
      locReload = cy.spy(Cypress.utils, "locReload")

      cy.reload(true, {}).then ->
        expect(locReload).to.be.calledWith(true)

    it "can pass just options", ->
      locReload = cy.spy(Cypress.utils, "locReload")

      cy.reload({}).then ->
        expect(locReload).to.be.calledWith(false)

    it "returns the window object", ->
      cy
        .window().then (oldWin) ->
          oldWin.foo = "bar"
          expect(oldWin.foo).to.eq("bar")

          cy.reload().then (win) ->
            expect(win).not.to.be.undefined
            expect(win.foo).to.be.undefined

            expect(win).to.eq(cy.state("window"))

    it "removes page:ready listeners", ->
      listeners = cy.listeners("page:ready")

      winLoad = cy.spy(cy, "once").withArgs("page:ready")

      cy.reload().then ->
        expect(winLoad).to.be.calledOnce

        expect(cy.listeners("page:ready")).to.deep.eq(listeners)

    ## TODO: fix this
    it.skip "(FLAKY) sets timeout to Cypress.config(pageLoadTimeout)", ->
      timeout = cy.spy(Promise.prototype, "timeout")

      Cypress.config("pageLoadTimeout", 4567)

      cy.reload().then ->
        expect(timeout).to.be.calledWith(4567, "reload")

    it "fires stability:changed and window events events", ->
      stub1 = cy.stub()
      stub2 = cy.stub()
      stub3 = cy.stub()

      cy.on("stability:changed", stub1)
      cy.on("before:window:unload", stub2)
      cy.on("page:end", stub3)

      cy.reload().then ->
        expect(stub1.firstCall).to.be.calledWith(false, "beforeunload")
        expect(stub1.secondCall).to.be.calledWith(true, "load")
        expect(stub2).to.be.calledOnce
        expect(stub3).to.be.calledOnce

    it "removes listeners", ->
      win = cy.state("window")

      rel = cy.stub(win, "removeEventListener")

      cy.reload().then ->
        expect(rel).to.be.calledWith("beforeunload")
        expect(rel).to.be.calledWith("unload")

    describe "errors", ->
      beforeEach ->
        Cypress.config("defaultCommandTimeout", 50)

        @logs = []

        cy.on "internal:log", (attrs, log) =>
          @lastLog = log
          @logs.push(log)

        return null

      it "logs once on failure", (done) ->
        cy.on "test:fail", (err) =>
          expect(@logs.length).to.eq(1)
          done()

        cy.reload(Infinity)

      it "throws passing more than 2 args", (done) ->
        cy.on "test:fail", (err) ->
          expect(err.message).to.eq("cy.reload() can only accept a boolean or options as its arguments.")
          done()

        cy.reload(1, 2, 3)

      it "throws passing 2 invalid arguments", (done) ->
        cy.on "test:fail", (err) ->
          expect(err.message).to.eq("cy.reload() can only accept a boolean or options as its arguments.")
          done()

        cy.reload(true, 1)

      it "throws passing 1 invalid argument", (done) ->
        cy.on "test:fail", (err) ->
          expect(err.message).to.eq("cy.reload() can only accept a boolean or options as its arguments.")
          done()

        cy.reload(1)

      it "fully refreshes page", ->
        cy
          .window().then (win) ->
            win.foo = "foo"
          .reload()
          .window().then (win) ->
            expect(win.foo).to.be.undefined

      it "throws when reload times out", (done) ->
        locReload = cy.spy(Cypress.utils, "locReload")

        cy
          .visit("/timeout?ms=100").then ->
            expected = false

            ## wait until the window finishes loading first
            ## else we can potentially move onto the next test
            ## while we're still unstable, which will result in
            ## properties on the window being inaccessible
            ## since we only visit once at the beginning of these tests
            cy.on "page:ready", ->
              expect(expected).to.be.true
              done()

            cy.on "test:fail", (err) ->
              expected = true

              expect(err.message).to.include "Your page did not fire its 'load' event within '1ms'."

          .reload({timeout: 1})

    describe ".log", ->
      beforeEach ->
        @logs = []

        cy.on "internal:log", (attrs, log) =>
          if attrs.name is "reload"
            @lastLog = log

          @logs.push(log)

        return null

      it "logs reload", ->
        cy.reload().then ->
          expect(@lastLog.get("name")).to.eq("reload")

      it "can turn off logging", ->
        cy.reload({log: false}).then ->
          expect(@lastLog).to.be.undefined

      it "does not log 'Page Load' events", ->
        cy.reload().then ->
          @logs.slice(0).forEach (log) ->
            expect(log.get("event")).to.be.false

      it "logs before + after", ->
        beforeunload = false

        cy
          .window().then (win) ->
            cy.on "before:window:unload", =>
              lastLog = @lastLog

              beforeunload = true
              expect(lastLog.get("snapshots").length).to.eq(1)
              expect(lastLog.get("snapshots")[0].name).to.eq("before")
              expect(lastLog.get("snapshots")[0].body).to.be.an("object")

              return undefined

          .reload().then ->
            lastLog = @lastLog

            expect(beforeunload).to.be.true
            expect(lastLog.get("snapshots").length).to.eq(2)
            expect(lastLog.get("snapshots")[1].name).to.eq("after")
            expect(lastLog.get("snapshots")[1].body).to.be.an("object")

  context "#go", ->
    before ->
      cy
        .visit("/fixtures/generic.html")
        .then (win) ->
          @body = win.document.body.outerHTML

    beforeEach ->
      doc = cy.state("document")

      $(doc.body).empty().html(@body)

    ## TODO: fix this
    it.skip "(FLAKY) sets timeout to Cypress.config(pageLoadTimeout)", ->
      timeout = cy.spy Promise.prototype, "timeout"
      Cypress.config("pageLoadTimeout", 4567)

      cy
        .visit("/fixtures/jquery.html")
        .go("back").then ->
          expect(timeout).to.be.calledWith(4567, "go")

    it "removes listeners", ->
      cy
        .visit("/fixtures/jquery.html")
        .then ->
          winLoadListeners = cy.listeners("page:ready")
          beforeWinUnloadListeners = cy.listeners("before:window:unload")

          cyOn = cy.spy(cy, "once")

          winLoad = cyOn.withArgs("page:ready")
          beforeWinUnload = cyOn.withArgs("before:window:unload")

          cy.go("back").then ->
            expect(winLoad).to.be.calledOnce
            expect(beforeWinUnload).to.be.calledOnce

            expect(cy.listeners("page:ready")).to.deep.eq(winLoadListeners)
            expect(cy.listeners("before:window:unload")).to.deep.eq(beforeWinUnloadListeners)

    it "fires stability:changed and window events events", ->
      stub1= cy.stub()
      stub2 = cy.stub()
      stub3 = cy.stub()

      cy
        .visit("/fixtures/jquery.html")
        .then ->
          cy.on("stability:changed", stub1)
          cy.on("before:window:unload", stub2)
          cy.on("page:end", stub3)
        .go("back").then ->
          expect(stub1.firstCall).to.be.calledWith(false, "beforeunload")
          expect(stub1.secondCall).to.be.calledWith(true, "load")
          expect(stub2).to.be.calledOnce
          expect(stub3).to.be.calledOnce

    it "removes listeners from window", ->
      cy
        .visit("/fixtures/jquery.html")
        .then (win) ->
          rel = cy.stub(win, "removeEventListener")

          cy.go("back").then ->
            expect(rel).to.be.calledWith("beforeunload")
            expect(rel).to.be.calledWith("unload")

    describe "errors", ->
      beforeEach ->
        Cypress.config("defaultCommandTimeout", 50)

        @logs = []

        cy.on "internal:log", (attrs, log) =>
          if attrs.name is "go"
            @lastLog = log
            @logs.push(log)

        return null

      _.each [null, undefined, NaN, Infinity, {}, [], ->], (val) =>
        it "throws on: '#{val}'", (done) ->
          cy.on "test:fail", (err) ->
            expect(err.message).to.eq("cy.go() accepts only a string or number argument")
            done()

          cy.go(val)

      it "throws on invalid string", (done) ->
        cy.on "test:fail", (err) ->
          expect(err.message).to.eq("cy.go() accepts either 'forward' or 'back'. You passed: 'foo'")
          done()

        cy.go("foo")

      it "throws on zero", (done) ->
        cy.on "test:fail", (err) ->
          expect(err.message).to.eq("cy.go() cannot accept '0'. The number must be greater or less than '0'.")
          done()

        cy.go(0)

      it "throws when go times out", (done) ->
        cy
          .visit("/timeout?ms=100")
          .visit("/fixtures/jquery.html")
          .then ->
            expected = false

            ## wait until the window finishes loading first
            ## else we can potentially move onto the next test
            ## while we're still unstable, which will result in
            ## properties on the window being inaccessible
            ## since we only visit once at the beginning of these tests
            cy.on "page:ready", ->
              expect(expected).to.be.true
              done()

            cy.on "test:fail", (err) ->
              expected = true

              expect(err.message).to.include "Your page did not fire its 'load' event within '1ms'."

            cy.go("back", {timeout: 1})

      it "only logs once on error", (done) ->
        cy.on "test:fail", (err) =>
          expect(@logs.length).to.eq(1)
          expect(@logs[0].get("error")).to.eq(err)
          done()

        cy
          .visit("/fixtures/jquery.html")
          .go("back", {timeout: 1})

    describe ".log", ->
      beforeEach ->
        @logs = []

        cy.on "internal:log", (attrs, log) =>
          if attrs.name is "go"
            @lastLog = log

          @logs.push(log)

        return null

      it "logs go", ->
        cy
          .visit("/fixtures/jquery.html")
          .go("back").then ->
            lastLog = @lastLog

            expect(lastLog.get("name")).to.eq("go")
            expect(lastLog.get("message")).to.eq("back")

      it "can turn off logging", ->
        cy
          .visit("/fixtures/jquery.html")
          .go("back", {log: false}).then ->
            expect(@lastLog).to.be.undefined

      it "does not log 'Page Load' events", ->
        cy
          .visit("/fixtures/jquery.html")
          .go("back").then ->
            @logs.slice(0).forEach (log) ->
              expect(log.get("event")).to.be.false

      it "logs before + after", ->
        beforeunload = false

        cy
          .visit("/fixtures/jquery.html")
          .window().then (win) ->
            cy.on "before:window:unload", =>
              lastLog = @lastLog

              beforeunload = true
              expect(lastLog.get("snapshots").length).to.eq(1)
              expect(lastLog.get("snapshots")[0].name).to.eq("before")
              expect(lastLog.get("snapshots")[0].body).to.be.an("object")

              return undefined

            cy.go("back").then ->
              lastLog = @lastLog

              expect(beforeunload).to.be.true
              expect(lastLog.get("snapshots").length).to.eq(2)
              expect(lastLog.get("snapshots")[1].name).to.eq("after")
              expect(lastLog.get("snapshots")[1].body).to.be.an("object")

  context "#visit", ->
    ## TODO: fix this
    it.skip "(FLAKY) sets timeout to Cypress.config(pageLoadTimeout)", ->
      timeout = cy.spy Promise.prototype, "timeout"

      Cypress.config("pageLoadTimeout", 4567)

      cy.visit("/fixtures/jquery.html").then ->
        expect(timeout).to.be.calledWith(4567)

    it "removes page:ready listeners", ->
      listeners = cy.listeners("page:ready")

      winLoad = cy.spy(cy, "once").withArgs("page:ready")

      cy.visit("/fixtures/generic.html").then ->
        ## once for about:blank, once for $iframe src
        expect(winLoad).to.be.calledTwice

        expect(cy.listeners("page:ready")).to.deep.eq(listeners)

    it "can visit pages on the same originPolicy", ->
      cy
        .visit("http://localhost:3500/fixtures/jquery.html")
        .visit("http://localhost:3500/fixtures/generic.html")
        .visit("http://localhost:3500/fixtures/dimensions.html")

    it "resolves the subject to the remote iframe window", ->
      cy.visit("/fixtures/jquery.html").then (win) ->
        expect(win).to.eq cy.state("$autIframe").prop("contentWindow")

    it "changes the src of the iframe to the initial src", ->
      cy.visit("/fixtures/jquery.html").then ->
        src = cy.state("$autIframe").attr("src")
        expect(src).to.eq "http://localhost:3500/fixtures/jquery.html"

    it "invokes onReady callback", (done) ->
      ctx = @

      cy.visit("/fixtures/jquery.html", {
        onReady: (contentWindow) ->
          thisValue = @ is ctx

          expect(thisValue).be.true
          expect(!!contentWindow.Cypress).to.be.true
          done()
      })

    it "invokes onStart callback with cy context", (done) ->
      ctx = @

      cy.visit("/fixtures/jquery.html", {
        onStart: (contentWindow) ->
          thisValue = @ is ctx

          expect(thisValue).be.true

          expect(!!contentWindow.Cypress).to.be.true
          done()
      })

    it "does not error without an onStart callback", ->
      cy.visit("/fixtures/jquery.html").then ->
        prev = cy.state("current").get("prev")
        expect(prev.get("args")).to.have.length(1)

    it "calls resolve:url with http:// when localhost", ->
      backend = cy.spy(Cypress, "backend")

      cy
        .visit("localhost:3500/timeout")
        .then ->
          expect(backend).to.be.calledWith("resolve:url", "http://localhost:3500/timeout")

    it "prepends hostname when visiting locally", ->
      prop = cy.spy(cy.state("$autIframe"), "prop")

      cy
        .visit("fixtures/jquery.html")
        .then ->
          expect(prop).to.be.calledWith("src", "http://localhost:3500/fixtures/jquery.html")

    it "can visit relative pages on the same originPolicy", ->
      ## as long as we are already on the localhost:3500
      ## domain this will work

      cy
        .visit("http://localhost:3500/fixtures/dimensions.html")
        .visit("/fixtures/jquery.html")

    it "can visit relative pages with domain like query params", ->
      cy
        .visit("http://localhost:3500/fixtures/generic.html")
        .visit("http://localhost:3500/fixtures/dimensions.html?email=briancypress.io")

    it "can visit pages with non-2xx status codes when option failOnStatusCode is false", ->
      cy
        .visit("localhost:3500/status-404", { failOnStatusCode: false })
        .visit("localhost:3500/status-500", { failOnStatusCode: false })

    it "strips username + password out of the url when provided", ->
      backend = cy.spy(Cypress, "backend")

      cy
        .visit("http://cypress:password123@localhost:3500/timeout")
        .then ->
          expect(backend).to.be.calledWith("resolve:url", "http://localhost:3500/timeout")

    it "passes auth options", ->
      backend = cy.spy(Cypress, "backend")

      auth = {
        username: "cypress"
        password: "password123"
      }

      cy
        .visit("http://localhost:3500/timeout", { auth })
        .then ->
          expect(backend).to.be.calledWithMatch("resolve:url", "http://localhost:3500/timeout", { auth })

    describe "when only hashes are changing", ->
      it "short circuits the visit if the page will not refresh", ->
        count = 0
        urls = []

        cy.on "page:ready", ->
          urls.push cy.state("window").location.href

          count += 1

        cy
          ## about:blank yes (1)
          .visit("/fixtures/generic.html?foo#bar") ## yes (2)
          .visit("/fixtures/generic.html?foo#foo") ## no (2)
          .visit("/fixtures/generic.html?bar#bar") ## yes (3)
          .visit("/fixtures/dimensions.html?bar#bar") ## yes (4)
          .visit("/fixtures/dimensions.html?baz#bar") ## yes (5)
          .visit("/fixtures/dimensions.html#bar") ## yes (6)
          .visit("/fixtures/dimensions.html") ## yes (7)
          .visit("/fixtures/dimensions.html#baz") ## no (7)
          .visit("/fixtures/dimensions.html#") ## no (7)
          .then ->
            expect(count).to.eq(7)
            expect(urls).to.deep.eq([
              "about:blank"
              "http://localhost:3500/fixtures/generic.html?foo#bar"
              "http://localhost:3500/fixtures/generic.html?bar#bar"
              "http://localhost:3500/fixtures/dimensions.html?bar#bar"
              "http://localhost:3500/fixtures/dimensions.html?baz#bar"
              "http://localhost:3500/fixtures/dimensions.html#bar"
              "http://localhost:3500/fixtures/dimensions.html"
            ])

    ## https://github.com/cypress-io/cypress/issues/1311
    it "window immediately resolves and doesn't reload when visiting the same URL with hashes", ->
      onReady = cy.stub()

      cy
        .visit("http://localhost:3500/fixtures/generic.html#foo").then (win) ->
          win.foo = 'bar'
        .visit("http://localhost:3500/fixtures/generic.html#foo", {
          onReady: onReady
        }).then (win) ->
          expect(win.bar).to.not.exist
          expect(onReady).not.to.have.been.called

    it "can send headers", ->
      cy.visit({
        url: "http://localhost:3500/dump-headers",
        headers: {
          "x-foo-baz": "bar-quux"
        }
      })
      cy.contains('"x-foo-baz":"bar-quux"')

    describe "can send a POST request", ->
      it "automatically urlencoded using an object body", ->
        cy.visit("http://localhost:3500/post-only", {
          method: "POST",
          body: {
            bar: "baz"
          }
        })
        cy.contains("it worked!").contains("{\"bar\":\"baz\"}")

      it "with any string body and headers", ->
        cy.visit("http://localhost:3500/post-only", {
          method: "POST",
          headers: {
            "content-type": "application/json"
          }
          body: JSON.stringify({
            bar: "baz"
          })
        })
        cy.contains("it worked!").contains("{\"bar\":\"baz\"}")

    describe "when origins don't match", ->
      beforeEach ->
        Cypress.emit("test:start", { id: 888 })

        cy.stub(Cypress, "getEmissions").returns([])
        cy.stub(Cypress, "getTestsState").returns([])
        cy.stub(Cypress, "getStartTime").returns("12345")
        cy.stub(Cypress.Log, "countLogsByTests").withArgs([]).returns(1)
        cy.stub(Cypress, "countByTestState")
        .withArgs([], "passed").returns(2)
        .withArgs([], "failed").returns(3)
        .withArgs([], "pending").returns(4)

      it "emits preserve:run:state with title + fn", (done) ->
        obj = {
          currentId: 888
          tests: []
          emissions: []
          startTime: "12345"
          numLogs: 1
          passed: 2
          failed: 3
          pending: 4
        }

        fn = (eventName, state) ->
          _.each obj, (value, key) ->
            expect(state[key]).to.deep.eq(value)

          done()

        cy.stub(Cypress, "backend")
        .withArgs("resolve:url")
        .resolves({
          isOkStatusCode: true
          isHtml: true
          url: "http://localhost:4200"
        })
        .withArgs("preserve:run:state")
        .callsFake(fn)

        cy.visit("http://localhost:4200")

      it "replaces window.location when origins don't match", (done) ->
        fn = (str, win) ->
          isEqual = win is top.window

          expect(isEqual).to.be.true
          expect(str).to.eq("http://localhost:4200/foo?bar=baz#/tests/integration/foo_spec.js")

          done()

        fakeUrl = Cypress.Location.create("http://localhost:3500/foo?bar=baz#/tests/integration/foo_spec.js")

        cy.stub(Cypress.utils, "locExisting").returns(fakeUrl)
        cy.stub(Cypress.utils, "locHref")
        .callThrough()
        .withArgs("http://localhost:4200/foo?bar=baz#/tests/integration/foo_spec.js")
        .callsFake(fn)

        cy.stub(Cypress, "backend")
        .withArgs("resolve:url")
        .resolves({
          isOkStatusCode: true
          isHtml: true
          url: "http://localhost:4200"
        })
        .withArgs("preserve:run:state")
        .resolves()

        cy.visit("http://localhost:4200")

    describe "location getter overrides", ->
      before ->
        cy
          .visit("/fixtures/jquery.html?foo=bar#dashboard?baz=quux")
          .window().as("win").then (win) ->
            ## ensure href always returns the full path
            ## so our tests guarantee that in fact we are
            ## overriding the location getters
            expect(win.location.href).to.include "/fixtures/jquery.html?foo=bar#dashboard?baz=quux"

      beforeEach ->
        @win = cy.state("window")

        @eq = (attr, str) =>
          expect(@win.location[attr]).to.eq str

      it "hash", ->
        @eq "hash", "#dashboard?baz=quux"

      it "hostname", ->
        @eq "hostname", "localhost"

      it "origin", ->
        @eq "origin", "http://localhost:3500"

      it "pathname", ->
        @eq "pathname", "/fixtures/jquery.html"

      it "port", ->
        @eq "port", "3500"

      it "protocol", ->
        @eq "protocol", "http:"

      it "search", ->
        @eq "search", "?foo=bar"

    describe ".log", ->
      beforeEach ->
        cy.stub(Cypress, "getEmissions").returns([])

        @logs = []

        cy.on "internal:log", (attrs, log) =>
          if attrs.name is "visit"
            @lastLog = log

          @logs.push(log)

        return null

      it "preserves url on subsequent visits", ->
        cy.visit("/fixtures/jquery.html").get("button").then ->
          expect(@lastLog.get("url")).to.eq "http://localhost:3500/fixtures/jquery.html"

      it "does not log 'Page Load' events", ->
        cy
          .visit("/fixtures/generic.html")
          .visit("/fixtures/jquery.html")
          .then ->
            @logs.slice(0).forEach (log) ->
              expect(log.get("event")).to.be.false

      it "logs immediately before resolving", ->
        expected = false

        cy.on "internal:log", (attrs, log) ->
          cy.removeAllListeners("internal:log")

          expect(log.pick("name", "message")).to.deep.eq {
            name: "visit"
            message: "localhost:3500/fixtures/jquery.html#/hash"
          }

          expected = true

        cy.visit("localhost:3500/fixtures/jquery.html#/hash").then ->
          expect(expected).to.be.true

      it "logs obj once complete", ->
        cy.visit("http://localhost:3500/fixtures/generic.html").then ->
          obj = {
            state: "passed"
            name: "visit"
            message: "http://localhost:3500/fixtures/generic.html"
            url: "http://localhost:3500/fixtures/generic.html"
          }

          lastLog = @lastLog

          _.each obj, (value, key) =>
            expect(lastLog.get(key)).deep.eq(value, "expected key: #{key} to eq value: #{value}")

      it "logs obj once complete when onLoad is not called", ->
        cy.visit("http://localhost:3500/fixtures/generic.html#foo")
        cy.visit("http://localhost:3500/fixtures/generic.html#foo").then ->
          obj = {
            state: "passed"
            name: "visit"
            message: "http://localhost:3500/fixtures/generic.html#foo"
            url: "http://localhost:3500/fixtures/generic.html#foo"
          }

          lastLog = @lastLog

          _.each obj, (value, key) =>
            expect(lastLog.get(key)).deep.eq(value, "expected key: #{key} to eq value: #{value}")

      it "snapshots once", ->
        cy.visit("/fixtures/generic.html").then ->
          lastLog = @lastLog

          expect(lastLog.get("snapshots").length).to.eq(1)
          expect(lastLog.get("snapshots")[0]).to.be.an("object")

      it "can turn off logging", ->
        cy.visit("/timeout?ms=0", {log: false}).then ->
          expect(@lastLog).not.to.exist

      it "displays file attributes as consoleProps", ->
        cy.stub(Cypress, "backend")
        .withArgs("resolve:url")
        .resolves({
          isOkStatusCode: true
          isHtml: true
          contentType: "text/html"
          url: "http://localhost:3500/foo/bar"
          filePath: "/path/to/foo/bar"
          redirects: [1, 2]
          cookies: [{}, {}]
        })

        cy.visit("/fixtures/jquery.html").then ->
          expect(@lastLog.invoke("consoleProps")).to.deep.eq({
            "Command": "visit"
            "File Served": "/path/to/foo/bar"
            "Resolved Url": "http://localhost:3500/foo/bar"
            "Redirects": [1, 2]
            "Cookies Set": [{}, {}]
          })

      it "displays http attributes as consoleProps", ->
        cy.stub(Cypress, "backend")
        .withArgs("resolve:url")
        .resolves({
          isOkStatusCode: true
          isHtml: true
          contentType: "text/html"
          url: "http://localhost:3500/foo"
          originalUrl: "http://localhost:3500/foo"
          redirects: [1, 2]
          cookies: [{}, {}]
        })

        cy.visit("http://localhost:3500/foo").then ->
          expect(@lastLog.invoke("consoleProps")).to.deep.eq({
            "Command": "visit"
            "Resolved Url": "http://localhost:3500/foo"
            "Redirects": [1, 2]
            "Cookies Set": [{}, {}]
          })

      it "displays originalUrl http attributes as consoleProps", ->
        cy.stub(Cypress, "backend")
        .withArgs("resolve:url")
        .resolves({
          isOkStatusCode: true
          isHtml: true
          contentType: "text/html"
          url: "http://localhost:3500/foo/bar"
          originalUrl: "http://localhost:3500/foo"
          redirects: [1, 2]
          cookies: [{}, {}]
        })

        cy.visit("http://localhost:3500/foo").then ->
          expect(@lastLog.invoke("consoleProps")).to.deep.eq({
            "Command": "visit"
            "Original Url": "http://localhost:3500/foo"
            "Resolved Url": "http://localhost:3500/foo/bar"
            "Redirects": [1, 2]
            "Cookies Set": [{}, {}]
          })

      it "indicates redirects in the message", ->
        cy.stub(Cypress, "backend")
        .withArgs("resolve:url")
        .resolves({
          isOkStatusCode: true
          isHtml: true
          contentType: "text/html"
          url: "http://localhost:3500/foo/bar"
          originalUrl: "http://localhost:3500/foo"
          redirects: [1, 2]
          cookies: [{}, {}]
        })

        cy.visit("http://localhost:3500/foo").then ->
          lastLog = @lastLog

          expect(lastLog.get("message")).to.eq(
            "http://localhost:3500/foo -> 1 -> 2"
          )

      it "indicates POST in the message", ->
        cy.visit("http://localhost:3500/post-only", {
          method: "POST"
        }).then ->
          lastLog = @lastLog

          expect(lastLog.get("message")).to.eq(
            "POST http://localhost:3500/post-only"
          )

      it "displays note in consoleProps when visiting the same page with a hash", ->
        cy.visit("http://localhost:3500/fixtures/generic.html#foo")
          .visit("http://localhost:3500/fixtures/generic.html#foo")
          .then ->
            expect(@lastLog.invoke("consoleProps")).to.deep.eq({
              "Command": "visit"
              "Note": "Because this visit was to the same hash, the page did not reload and the onStart and onReady callbacks did not fire."
          })

    describe "errors", ->
      beforeEach ->
        Cypress.config("defaultCommandTimeout", 50)

        @logs = []

        cy.on "internal:log", (attrs, log) =>
          if attrs.name is "visit"
            @lastLog = log
            @logs.push(log)

        return null

      it "sets error command state", (done) ->
        cy.stub(Cypress, "backend")
        .withArgs("resolve:url")
        .rejects(new Error)

        cy.on "test:fail", (err) =>
          lastLog = @lastLog

          expect(lastLog.get("state")).to.eq "failed"
          expect(lastLog.get("error")).to.eq err
          done()

        cy.visit("/fixtures/generic.html")

      it "logs once on error", (done) ->
        cy.stub(Cypress, "backend")
        .withArgs("resolve:url")
        .rejects(new Error)

        cy.on "test:fail", (err) =>
          expect(@logs.length).to.eq(1)
          done()

        cy.visit("/fixtures/generic.html")

      it "logs once on timeout error", (done) ->
        cy.on "test:fail", (err) =>
          lastLog = @lastLog

          expect(@logs.length).to.eq(1)
          expect(err.message).to.include "Your page did not fire its 'load' event within '20ms'."
          expect(lastLog.get("error")).to.eq(err)
          done()

        cy.visit("/timeout?ms=5000", {timeout: 20})

      it "cancels resolve url promise on timeout", (done) ->
        cy.on "collect:run:state", ->
          done(new Error("should not have tried to swap domains"))

        fn = ->
          ## resolve after 100ms
          Promise.delay(100)
          .then ->
            done(new Error("should not have invoked this callback"))

        p = cy.stub(Cypress, "backend")
        .withArgs("resolve:url")
        .callsFake(fn)

        cy.on "test:fail", -> done()

        cy.visit("/", {timeout: 20})

      it "throws when url isnt a string", (done) ->
<<<<<<< HEAD
        cy.on "test:fail", (err) ->
          expect(err.message).to.eq "cy.visit() must be called with a string as its 1st argument"
=======
        cy.on "fail", (err) ->
          expect(err.message).to.eq "cy.visit() must be called with a URL or an options object containing a URL as its 1st argument"
>>>>>>> d24285bb
          done()

        cy.visit()

<<<<<<< HEAD
      it "throws when onBeforeLoad callback is used", (done) ->
        cy.on "test:fail", (err) ->
          expect(err.message).to.eq """
            The 'onBeforeLoad' callback for cy.visit() has been renamed to 'onStart'.

            Please change:

              cy.visit({
                onBeforeLoad () {}
              })

            to:

              cy.visit({
                onStart () {}
              })
          """
          done()

        cy.visit("/fixtures/dom.html", {
          onBeforeLoad: ->
        })

      it "throws when onLoad callback is used", (done) ->
        cy.on "test:fail", (err) ->
          expect(err.message).to.eq """
            The 'onLoad' callback for cy.visit() has been renamed to 'onReady'.

            Please change:

              cy.visit({
                onLoad () {}
              })

            to:

              cy.visit({
                onReady () {}
              })
          """
          done()

        cy.visit("/fixtures/dom.html", {
          onLoad: ->
=======
      it "throws when url is specified twice", (done) ->
        cy.on "fail", (err) ->
          expect(err.message).to.contain "cy.visit() must be called with only one URL. You specified two URLs"
          done()

        cy.visit("http://foobarbaz", {
          url: "http://foobarbaz"
        })

      it "throws when method is unsupported", (done) ->
        cy.on "fail", (err) ->
          expect(err.message).to.contain "cy.visit() was called with an invalid method: 'FOO'"
          done()

        cy.visit({
          url: "http://foobarbaz",
          method: "FOO"
        })

      it "throws when headers is not an object", (done) ->
        cy.on "fail", (err) ->
          expect(err.message).to.contain "cy.visit() requires the 'headers' option to be an object"
          done()

        cy.visit({
          url: "http://foobarbaz",
          headers: "quux"
>>>>>>> d24285bb
        })

      it "throws when attempting to visit a 2nd domain on different port", (done) ->
        cy.on "test:fail", (err) =>
          lastLog = @lastLog

          expect(err.message).to.include("cy.visit() failed because you are attempting to visit a second unique domain.")
          expect(@logs.length).to.eq(2)
          expect(lastLog.get("error")).to.eq(err)
          done()

        cy
          .visit("http://localhost:3500/fixtures/generic.html")
          .visit("http://localhost:3501/fixtures/generic.html")

      it "throws when attempting to visit a 2nd domain on different protocol", (done) ->
        cy.on "test:fail", (err) =>
          lastLog = @lastLog

          expect(err.message).to.include("cy.visit() failed because you are attempting to visit a second unique domain.")
          expect(@logs.length).to.eq(2)
          expect(lastLog.get("error")).to.eq(err)
          done()

        cy
          .visit("http://localhost:3500/fixtures/generic.html")
          .visit("https://localhost:3500/fixtures/generic.html")

      it "throws when attempting to visit a 2nd domain on different host", (done) ->
        cy.on "test:fail", (err) =>
          lastLog = @lastLog

          expect(err.message).to.include("cy.visit() failed because you are attempting to visit a second unique domain.")
          expect(@logs.length).to.eq(2)
          expect(lastLog.get("error")).to.eq(err)
          done()

        cy
          .visit("http://localhost:3500/fixtures/generic.html")
          .visit("http://google.com:3500/fixtures/generic.html")

      it "throws attemping to visit 2 unique ip addresses", (done) ->
        $autIframe = cy.state("$autIframe")

        load = ->
          $autIframe.trigger("load")

        cy.stub(Cypress, "backend")
        .withArgs("resolve:url")
        .resolves({
          isOkStatusCode: true
          isHtml: true
          url: "http://127.0.0.1:3500"
        })

        ## whenever we're told to change the src
        ## just fire the load event directly on the $autIframe
        cy.stub(Cypress.utils, "iframeSrc").callsFake(load)

        ## make it seem like we're already on http://127.0.0.1:3500
        one = Cypress.Location.create("http://127.0.0.1:3500/fixtures/generic.html")
        cy.stub(Cypress.utils, "locExisting")
        .returns(one)

        cy.on "test:fail", (err) =>
          lastLog = @lastLog

          expect(err.message).to.include("cy.visit() failed because you are attempting to visit a second unique domain.")
          expect(@logs.length).to.eq(2)
          expect(lastLog.get("error")).to.eq(err)
          done()

        cy
          .visit("http://127.0.0.1:3500/fixtures/generic.html")
          .visit("http://126.0.0.1:3500/fixtures/generic.html")

      it "does not call resolve:url when throws attemping to visit a 2nd domain", (done) ->
        backend = cy.spy(Cypress, "backend")

        cy.on "test:fail", (err) =>
          expect(backend).to.be.calledWithMatch("resolve:url", "http://localhost:3500/fixtures/generic.html")
          expect(backend).not.to.be.calledWithMatch("resolve:url", "http://google.com:3500/fixtures/generic.html")
          done()

        cy
          .visit("http://localhost:3500/fixtures/generic.html")
          .visit("http://google.com:3500/fixtures/generic.html")

      it "displays loading_network_failed when _resolveUrl throws", (done) ->
        err1 = new Error("connect ECONNREFUSED 127.0.0.1:64646")

        ## dont log else we create an endless loop!
        emit = cy.spy(Cypress, "emit").log(false)

        backend = cy.stub(Cypress, "backend")
        .withArgs("resolve:url")
        .rejects(err1)

        cy.on "test:fail", (err) =>
          lastLog = @lastLog

          expect(err.message).to.include("""
            cy.visit() failed trying to load:

            http://localhost:3500/foo.html

            We attempted to make an http request to this URL but the request failed without a response.

            We received this error at the network level:

              > Error: connect ECONNREFUSED 127.0.0.1:64646

            Common situations why this would fail:
              - you don't have internet access
              - you forgot to run / boot your web server
              - your web server isn't accessible
              - you have weird network configuration settings on your computer

            The stack trace for this error is:
          """)
          expect(err1.url).to.include("/foo.html")
          expect(emit).to.be.calledWith("visit:failed", err1)
          expect(@logs.length).to.eq(1)
          expect(lastLog.get("error")).to.eq(err)
          done()

        cy.visit("/foo.html")

      it "displays loading_file_failed when _resolveUrl resp is not ok", (done) ->
        obj = {
          isOkStatusCode: false
          isHtml: true
          contentType: "text/html"
          originalUrl: "/foo.html"
          filePath: "/path/to/foo.html"
          status: 404
          statusText: "Not Found"
          redirects: []
        }

        visitErrObj = _.clone(obj)
        obj.url = obj.originalUrl

        cy.stub(Cypress, "backend")
        .withArgs("resolve:url")
        .resolves(obj)

        ## dont log else we create an endless loop!
        emit = cy.spy(Cypress, "emit").log(false)

        cy.on "test:fail", (err) =>
          lastLog = @lastLog

          expect(err.message).to.include("""
            cy.visit() failed trying to load:

            /foo.html

            We failed looking for this file at the path:

            /path/to/foo.html

            The internal Cypress web server responded with:

              > 404: Not Found
          """)
          expect(emit).to.be.calledWithMatch("visit:failed", obj)
          expect(@logs.length).to.eq(1)
          expect(lastLog.get("error")).to.eq(err)
          done()

        cy.visit("/foo.html")

      it "displays loading_file_failed redirects when _resolveUrl resp is not ok", (done) ->
        obj = {
          isOkStatusCode: false
          isHtml: true
          contentType: "text/html"
          originalUrl: "/bar"
          filePath: "/path/to/bar/"
          status: 404
          statusText: "Not Found"
          redirects: [
            "301: http://localhost:3500/bar/"
          ]
        }

        visitErrObj = _.clone(obj)
        obj.url = obj.originalUrl

        cy.stub(Cypress, "backend")
        .withArgs("resolve:url")
        .resolves(obj)

        ## dont log else we create an endless loop!
        emit = cy.spy(Cypress, "emit").log(false)

        cy.on "test:fail", (err) =>
          lastLog = @lastLog

          expect(err.message).to.include("""
            cy.visit() failed trying to load:

            /bar

            We failed looking for this file at the path:

            /path/to/bar/

            The internal Cypress web server responded with:

              > 404: Not Found

            We were redirected '1' time to:

              - 301: http://localhost:3500/bar/
          """)
          expect(emit).to.be.calledWithMatch("visit:failed", obj)
          expect(@logs.length).to.eq(1)
          expect(lastLog.get("error")).to.eq(err)
          done()

        cy.visit("/bar")

      it "displays loading_http_failed when _resolveUrl resp is not ok", (done) ->
        obj = {
          isOkStatusCode: false
          isHtml: true
          contentType: "text/html"
          originalUrl: "https://google.com/foo"
          status: 500
          statusText: "Server Error"
          redirects: []
        }

        visitErrObj = _.clone(obj)
        obj.url = obj.originalUrl

        cy.stub(Cypress, "backend")
        .withArgs("resolve:url", "https://google.com/foo")
        .resolves(obj)

        ## dont log else we create an endless loop!
        emit = cy.spy(Cypress, "emit").log(false)

        cy.on "test:fail", (err) =>
          lastLog = @lastLog

          expect(err.message).to.include("""
            cy.visit() failed trying to load:

            https://google.com/foo

            The response we received from your web server was:

              > 500: Server Error

            This was considered a failure because the status code was not '2xx'.

            If you do not want status codes to cause failures pass the option: 'failOnStatusCode: false'
          """)
          expect(emit).to.be.calledWithMatch("visit:failed", obj)
          expect(@logs.length).to.eq(1)
          expect(lastLog.get("error")).to.eq(err)
          done()

        cy.visit("https://google.com/foo")

      it "displays loading_http_failed redirects when _resolveUrl resp is not ok", (done) ->
        obj = {
          isOkStatusCode: false
          isHtml: true
          contentType: "text/html"
          originalUrl: "https://google.com/foo"
          status: 401
          statusText: "Unauthorized"
          redirects: [
            "302: https://google.com/bar/"
            "301: https://gmail.com/"
          ]
        }

        visitErrObj = _.clone(obj)
        obj.url = obj.originalUrl

        cy.stub(Cypress, "backend")
        .withArgs("resolve:url", "https://google.com/foo")
        .resolves(obj)

        ## dont log else we create an endless loop!
        emit = cy.spy(Cypress, "emit").log(false)

        cy.on "test:fail", (err) =>
          lastLog = @lastLog

          expect(err.message).to.include("""
            cy.visit() failed trying to load:

            https://google.com/foo

            The response we received from your web server was:

              > 401: Unauthorized

            This was considered a failure because the status code was not '2xx'.

            This http request was redirected '2' times to:

              - 302: https://google.com/bar/
              - 301: https://gmail.com/

            If you do not want status codes to cause failures pass the option: 'failOnStatusCode: false'
          """)
          expect(emit).to.be.calledWithMatch("visit:failed", obj)
          expect(@logs.length).to.eq(1)
          expect(lastLog.get("error")).to.eq(err)
          done()

        cy.visit("https://google.com/foo")

      ## https://github.com/cypress-io/cypress/issues/3101
      [{
        contentType: 'application/json',
        pathName: 'json-content-type'
      }, {
        contentType: 'text/html; charset=utf-8,text/html',
        pathName: 'invalid-content-type'
      }]
      .forEach ({contentType, pathName}) ->
        it "displays loading_invalid_content_type when content type is #{contentType} on http requests", (done) ->
          cy.on "test:fail", (err) =>
            lastLog = @lastLog

            expect(err.message).to.include("""
              cy.visit() failed trying to load:

              http://localhost:3500/#{pathName}

              The content-type of the response we received from your web server was:

                > #{contentType}

              This was considered a failure because responses must have content-type: 'text/html'

              However, you can likely use cy.request() instead of cy.visit().

              cy.request() will automatically get and set cookies and enable you to parse responses.
            """)
            expect(@logs.length).to.eq(1)
            expect(lastLog.get("error")).to.eq(err)
            done()

          cy.visit("http://localhost:3500/#{pathName}")

      it "displays loading_invalid_content_type when isHtml is false on file requests", (done) ->
        obj = {
          isOkStatusCode: true
          isHtml: false
          filePath: "/path/to/bar/"
          contentType: "application/json"
          originalUrl: "https://google.com/foo"
          status: 200
          statusText: "OK"
        }

        visitErrObj = _.clone(obj)
        obj.url = obj.originalUrl

        cy.stub(Cypress, "backend")
        .withArgs("resolve:url", "https://google.com/foo")
        .resolves(obj)

        ## dont log else we create an endless loop!
        emit = cy.spy(Cypress, "emit").log(false)

        cy.on "test:fail", (err) =>
          lastLog = @lastLog

          expect(err.message).to.include("""
            cy.visit() failed trying to load:

            https://google.com/foo

            The content-type of the response we received from this local file was:

              > application/json

            This was considered a failure because responses must have content-type: 'text/html'

            However, you can likely use cy.request() instead of cy.visit().

            cy.request() will automatically get and set cookies and enable you to parse responses.
          """)
          expect(emit).to.be.calledWithMatch("visit:failed", obj)
          expect(@logs.length).to.eq(1)
          expect(lastLog.get("error")).to.eq(err)
          done()

        cy.visit("https://google.com/foo")

  context "#page load", ->
    it "sets initial=true and then removes", ->
      Cookie.remove("__cypress.initial")

      expect(Cookie.get("__cypress.initial")).to.be.undefined

      expected = false

      cy.on "before:window:unload", ->
        expected = true
        expect(Cookie.get("__cypress.initial")).to.eq("true")

      ## this navigates us to a new page so
      ## we should be setting the initial cookie
      cy
        .visit("/fixtures/form.html")
        .then ->
          cy.once "page:end", ->
            expect(cy.state("onPageLoadErr")).to.be.a("function")

          null
        .get("a:first").click().then ->
          listeners = cy.listeners("page:ready")

          ## everything should have unbound properly
          expect(listeners.length).to.eq(0)

          expect(expected).to.be.true

          expect(cy.state("onPageLoadErr")).to.be.null

          expect(Cookie.get("__cypress.initial")).to.be.undefined

    it "does not reset the timeout", (done) ->
      cy.timeout(1000)

      ## previously loading would reset the timeout
      ## which could cause failures on the next test
      ## if there was logic after a test finished running
      cy.window().then (win) =>
        timeout = cy.spy(cy, "timeout")

        ## we are unstable at this point
        cy.on "before:window:unload", ->
          cy.whenStable ->
            expect(timeout).not.to.be.called
            done()

        win.location.href = "about:blank"

    it "does not time out current commands until stability is reached", ->
      ## on the first retry cause a page load event synchronously
      cy.on "internal:commandRetry", (options) ->
        switch options._retries
          when 1
            win = cy.state("window")

            ## load a page which times out after 500ms
            ## to guarantee that url does not time out
            $a = win.$("<a href='/timeout?ms=500'>jquery</a>")
            .appendTo(win.document.body)

            ## this causes a synchronous beforeunload event
            ## unlike win.location.href setter
            $a.get(0).click()

          when 2
            ## on 2nd retry add the DOM element
            win = cy.state("window")
            $("<div id='does-not-exist'>does not exist<div>")
            .appendTo(win.document.body)

          when 3
            ## and on the 3rd retry add the class
            win = cy.state("window")
            $("#does-not-exist").addClass("foo")

      cy
        .visit("/fixtures/jquery.html")

        ## make get timeout after 300ms
        ## but even though our page does not load for 500ms
        ## this does not time out
        .get("#does-not-exist", { timeout: 300 }).should("have.class", "foo")

    describe "errors", ->
      beforeEach ->
        @logs = []

        cy.on "internal:log", (attrs, log) =>
          @lastLog = log
          @logs.push(log)

        return null

      it "can time out", (done) ->
        thenCalled = false

        cy.on "test:fail", (err) =>
          lastLog = @lastLog

          ## visit, window, page loading
          expect(@logs.length).to.eq(3)
          expect(err.message).to.include "Your page did not fire its 'load' event within '50ms'."
          expect(lastLog.get("name")).to.eq("page load")
          expect(lastLog.get("error")).to.eq(err)

          Promise
          .delay(100)
          .then ->
            expect(cy.state("onPageLoadErr")).to.be.null
            expect(cy.isStopped()).to.be.true ## make sure we ran our cleanup routine
            expect(thenCalled).to.be.false

            done()

        cy
          .visit("/fixtures/jquery.html")
          .window().then (win) ->
            Cypress.config("pageLoadTimeout", 50)

            $a = win.$("<a href='/timeout?ms=500'>jquery</a>")
            .appendTo(win.document.body)

            ## this causes a synchronous beforeunload event
            ## unlike win.location.href setter
            $a.get(0).click()

            null
          .wrap(null).then ->
            thenCalled = true

      it "does time out once stability is reached", (done) ->
        logByName = (name) =>
          _.find @logs, (log) ->
            log.get("name") is name

        cy.on "test:fail", (err) ->
          cy.on "internal:commandRetry", ->
            throw new Error("should not have retried twice")

          expect(err.message).to.include("Expected to find element")

          get = logByName("get")

          expect(get.get("error")).to.eq(err)

          Promise.delay(200)
          .then ->
            expect(cy.isStopped()).to.be.true

            done()

        start = null

        ## on the first retry cause a page load event synchronously
        cy.on "internal:commandRetry", (options) ->
          switch options._retries
            when 1
              ## hold a ref to this
              start = options._start

              win = cy.state("window")

              ## load a page which times out after 400ms
              ## to guarantee that url does not time out
              $a = win.$("<a href='/timeout?ms=400'>jquery</a>")
              .appendTo(win.document.body)

              ## this causes a synchronous beforeunload event
              ## unlike win.location.href setter
              $a.get(0).click()

              ## immediately logs pending state
              expect(logByName("page load").get("state")).to.eq("pending")

            when 2
              ## it should have reset this because we became
              ## unstable
              expect(start).not.to.eq(options._start)

              ## and by the time we retry for the 2nd time
              ## the page should be loaded
              expect(logByName("page load").get("state")).to.eq("passed")

        cy
          .visit("/fixtures/jquery.html")

          ## make get timeout after only 200ms
          .get("#does-not-exist", { timeout: 200 }).should("have.class", "foo")

      it "captures cross origin failures", (done) ->
        cy.once "test:fail", (err) =>
          lastLog = @lastLog

          expect(@logs.length).to.eq(2)
          expect(err.message).to.include("Cypress detected a cross origin error happened on page load")
          expect(lastLog.get("name")).to.eq("page load")
          expect(lastLog.get("state")).to.eq("failed")
          expect(lastLog.get("error")).to.eq(err)
          expect(cy.state("onPageLoadErr")).to.be.null

          done()

        cy
          .visit("/fixtures/jquery.html")
          .window({log: false}).then (win) ->
            url = "http://localhost:3501/fixtures/generic.html"

            $a = win.$("<a href='#{url}'>jquery</a>")
            .appendTo(win.document.body)

            $a.get(0).click()

            null

  ## this tests isLoading spinner
  ## and page load event
  context "#page loading", ->
    beforeEach ->
      @logs = []

      cy.on "internal:log", (attrs, log) =>
        if attrs.name is "page load"
          @lastLog = log

          @logs.push(log)

      return null

    it "emits 'page:loading' before and after initial visit", ->
      emit = cy.spy(Cypress, "emit").log(false).withArgs("page:loading")

      cy
        .visit("/timeout?ms=10", {
          onStart: ->
            expect(emit).to.be.calledOnce
            expect(emit.firstCall).to.be.calledWith("page:loading", true)
        })
        .then ->
          expect(emit).to.be.calledTwice
          expect(emit.secondCall).to.be.calledWith("page:loading", false)

    it "emits during page navigation", ->
      emit = cy.spy(Cypress, "emit").log(false).withArgs("page:loading")
      expected = false

      cy
        .visit("/fixtures/generic.html")
        .then ->
          cy.once "page:end", ->
            expected = true
            expect(emit.callCount).to.eq(3)
            expect(emit.thirdCall).to.be.calledWith("page:loading", true)

        .get("#dimensions").click()
        .then ->
          expect(expected).to.be.true
          expect(emit.callCount).to.eq(4)
          expect(emit.getCall(3)).to.be.calledWith("page:loading", false)

    it "does not log during initial visit", ->
      cy.visit("/timeout?ms=10").then ->
        expect(@lastLog).not.to.exist

    it "logs during page navigation", ->
      expected = false

      cy
        .visit("/fixtures/generic.html")
        .then ->
          cy.once "before:window:unload", =>
            expected = true

            expect(@lastLog).to.exist
            expect(@lastLog.get("state")).to.eq("pending")
            expect(@lastLog.get("message")).to.eq("--waiting for new page to load--")
            expect(@lastLog.get("snapshots")).to.not.exist

        .get("#dimensions").click()
        .then ->
          expect(expected).to.be.true
          expect(@lastLog.get("state")).to.eq("passed")
          expect(@lastLog.get("message")).to.eq("--page loaded--")
          expect(@lastLog.get("snapshots")).to.have.length(1)

    it "logs during form submission and yields stale element", ->
      expected = false

      names = cy.queue.names()

      cy
        .visit("/fixtures/form.html")
        .then ->
          $input = cy.$$("form#click-me input[type=submit]")

          cy.once "before:window:unload", =>
            expected = true

            expect(@lastLog).to.exist
            expect(@lastLog.get("state")).to.eq("pending")
            expect(@lastLog.get("message")).to.eq("--waiting for new page to load--")
            expect(@lastLog.get("snapshots")).to.not.exist

          cy
            .get("form#click-me")
            .find("input[type=submit]")
            .click()
            .then (subject) ->
              expect(expected).to.be.true

              expect(@lastLog.get("state")).to.eq("passed")
              expect(@lastLog.get("message")).to.eq("--page loaded--")
              expect(@lastLog.get("snapshots")).to.have.length(1)

              expect(cy.queue.names()).to.deep.eq names.concat([
                "visit", "then", "get", "find", "click", "then"
              ])

              expect(Cypress.dom.isDetached(subject)).to.be.true

              expect(subject.get(0)).to.eq($input.get(0))

    it "waits for stability at the end of the command queue when not stable", (done) ->
      cy
      .visit("/fixtures/generic.html")
      .then (win) ->
        cy.on "page:ready", ->
          cy.on "command:queue:end", ->
            done()

        cy.on "before:command:queue:end", ->
          ## force us to become unstable immediately
          ## else the beforeunload event fires at the end
          ## of the tick which is too late
          cy.isStable(false, "testing")

          ## this should cause instability
          win.location.href = "/timeout?ms=100"

        null

  context "#page:url:changed", ->
    beforeEach ->
      @logs = []

      cy.on "internal:log", (attrs, log) =>
        if attrs.name is "new url"
          @lastLog = log

          @logs.push(log)

      return null

    describe "page navigation", ->
      it "emits page:url:changed event on initial visit", ->
        emit = cy.spy(Cypress, "emit").log(false).withArgs("page:url:changed")

        cy
          .visit("/fixtures/generic.html")
          .then ->
            expect(emit).to.be.calledOnce

            expect(emit).to.be.calledWith(
              "page:url:changed"
              "http://localhost:3500/fixtures/generic.html"
            )

      it "emits page:url:changed on 2nd visit to different page", ->
        emit = cy.spy(Cypress, "emit").log(false).withArgs("page:url:changed")

        cy
          .visit("/fixtures/generic.html")
          .visit("/fixtures/jquery.html")
          .then ->
            expect(emit).to.be.calledTwice

            expect(emit).to.be.calledWith(
              "page:url:changed"
              "http://localhost:3500/fixtures/generic.html"
            )

            expect(emit).to.be.calledWith(
              "page:url:changed"
              "http://localhost:3500/fixtures/jquery.html"
            )

      it "does not emit page:url:changed twice on visit to the same page", ->
        emit = cy.spy(Cypress, "emit").log(false).withArgs("page:url:changed")

        cy
          .visit("/fixtures/generic.html")
          .visit("/fixtures/generic.html")
          .then ->
            expect(emit).to.be.calledOnce

            expect(emit).to.be.calledWith(
              "page:url:changed"
              "http://localhost:3500/fixtures/generic.html"
            )

      it "does not log page:url:changed event on visit", ->
        cy
          .visit("/fixtures/generic.html")
          .then ->
            expect(@lastLog).not.to.exist

      it "emits page:url:changed event on page navigation", ->
        emit = cy.spy(Cypress, "emit").log(false).withArgs("page:url:changed")

        cy
          .visit("/fixtures/generic.html")
          .get("#dimensions").click()
          .then ->
            expect(emit).to.be.calledTwice

            expect(emit).to.be.calledWith(
              "page:url:changed"
              "http://localhost:3500/fixtures/generic.html"
            )

            expect(emit).to.be.calledWith(
              "page:url:changed"
              "http://localhost:3500/fixtures/dimensions.html"
            )

      it "logs page:url:changed event on page navigation", ->
        cy
          .visit("/fixtures/generic.html")
          .get("#dimensions").click()
          .then ->
            expect(@logs.length).to.eq(1)

            expect(@logs[0].get("message")).to.eq(
              "http://localhost:3500/fixtures/dimensions.html"
            )

            expect(@logs[0].invoke("consoleProps")).to.deep.eq({
              "Event": "new url"
              "New Url": "http://localhost:3500/fixtures/dimensions.html"
              "Url Updated By": "page navigation event (before:load)"
            })

    describe "hashchange events", ->
      it "emits page:url:changed event", ->
        emit = cy.spy(Cypress, "emit").log(false)

        cy
          .visit("/fixtures/generic.html")
          .get("#hashchange").click()
          .then ->
            expect(emit).to.be.calledWith(
              "page:url:changed"
              "http://localhost:3500/fixtures/generic.html#hashchange"
            )

      it "emits page:url:changed event as navigation events occur", ->
        emit = cy.spy(Cypress, "emit").log(false).withArgs("page:url:changed")

        cy
        .visit("/fixtures/generic.html")
        .get("#hashchange").click()
        .window().then (win) ->
          new Promise (resolve) ->
            cy.once "navigation:changed", resolve

            win.history.back()
          .then ->
            new Promise (resolve) ->
              cy.once "navigation:changed", resolve

              win.history.forward()
          .then ->
            expect(emit.callCount).to.eq(4)

            expect(emit.firstCall).to.be.calledWith(
              "page:url:changed"
              "http://localhost:3500/fixtures/generic.html"
            )

            expect(emit.secondCall).to.be.calledWith(
              "page:url:changed"
              "http://localhost:3500/fixtures/generic.html#hashchange"
            )

            expect(emit.thirdCall).to.be.calledWith(
              "page:url:changed"
              "http://localhost:3500/fixtures/generic.html"
            )

            expect(emit.getCall(3)).to.be.calledWith(
              "page:url:changed"
              "http://localhost:3500/fixtures/generic.html#hashchange"
            )

      it "logs url changed event", ->
        cy
          .visit("/fixtures/generic.html")
          .window().then (win) ->
            ohc = null

            win.onhashchange = (event) ->
              ohc = event

            cy
            .get("#hashchange").click()
            .then ->
              lastLog = @lastLog

              expect(lastLog.get("message")).to.eq("http://localhost:3500/fixtures/generic.html#hashchange")
              expect(lastLog.get("type")).to.eq("parent")
              expect(lastLog.get("event")).to.be.true

              expect(lastLog.invoke("consoleProps")).to.deep.eq({
                "Event": "new url"
                "New Url": "http://localhost:3500/fixtures/generic.html#hashchange"
                "Url Updated By": "hashchange"
                "Args": ohc
              })

      it "logs page:url:changed event as navigation events occur", ->
        cy
        .visit("/fixtures/generic.html")
        .get("#hashchange").click()
        .window().then (win) ->
          new Promise (resolve) ->
            cy.once "navigation:changed", resolve

            win.history.back()
          .then ->
            new Promise (resolve) ->
              cy.once "navigation:changed", resolve

              win.history.forward()
        .then ->
          expect(@logs.length).to.eq(3)

          expect(@logs[0].get("message")).to.eq(
            "http://localhost:3500/fixtures/generic.html#hashchange"
          )

          expect(@logs[1].get("message")).to.eq(
            "http://localhost:3500/fixtures/generic.html"
          )

          expect(@logs[2].get("message")).to.eq(
            "http://localhost:3500/fixtures/generic.html#hashchange"
          )

    describe "history.pushState", ->
      it "emits page:url:changed event", ->
        emit = cy.spy(Cypress, "emit").log(false)

        cy
          .visit("/fixtures/generic.html")
          .window().then (win) ->
            win.history.pushState({foo: "bar"}, null, "pushState.html")

            expect(emit).to.be.calledWith(
              "page:url:changed"
              "http://localhost:3500/fixtures/pushState.html"
            )

      it "logs url changed event", ->
        cy
          .visit("/fixtures/generic.html")
          .window().then (win) ->
            win.history.pushState({foo: "bar"}, null, "pushState.html")

            lastLog = @lastLog

            expect(lastLog.get("message")).to.eq("http://localhost:3500/fixtures/pushState.html")
            expect(lastLog.get("type")).to.eq("parent")
            expect(lastLog.get("event")).to.be.true

            expect(lastLog.invoke("consoleProps")).to.deep.eq({
              "Event": "new url"
              "New Url": "http://localhost:3500/fixtures/pushState.html"
              "Url Updated By": "pushState"
              "Args": [
                { foo: "bar" },
                null,
                "pushState.html",
              ]
            })

    describe "history.replaceState", ->
      it "emits page:url:changed event", ->
        emit = cy.spy(Cypress, "emit").log(false)

        cy
          .visit("/fixtures/generic.html")
          .window().then (win) ->
            win.history.replaceState({foo: "bar"}, null, "replaceState.html")

            expect(emit).to.be.calledWith(
              "page:url:changed"
              "http://localhost:3500/fixtures/replaceState.html"
            )

      it "logs url changed event", ->
        cy
          .visit("/fixtures/generic.html")
          .window().then (win) ->
            win.history.replaceState({foo: "bar"}, null, "replaceState.html")

            lastLog = @lastLog

            expect(lastLog.get("message")).to.eq("http://localhost:3500/fixtures/replaceState.html")
            expect(lastLog.get("type")).to.eq("parent")
            expect(lastLog.get("event")).to.be.true

            expect(lastLog.invoke("consoleProps")).to.deep.eq({
              "Event": "new url"
              "New Url": "http://localhost:3500/fixtures/replaceState.html"
              "Url Updated By": "replaceState"
              "Args": [
                { foo: "bar" },
                null,
                "replaceState.html",
              ]
            })

  context "#form sub", ->
    beforeEach ->
      @logs = []

      cy.on "internal:log", (attrs, log) =>
        if attrs.name is "form sub"
          @lastLog = log

          @logs.push(log)

      return null

    it "logs 'form sub'", ->
      event = null

      cy
        .visit("/fixtures/form.html")
        .then ->
          $form = cy.$$("#click-me").on "submit", (e) ->
            event = e.originalEvent

          cy
          .get("#click-me").find("input[type=submit]").click()
          .then ->
            expect(@logs.length).to.eq(1)

            expect(@logs[0].get("message")).to.eq(
              "--submitting form--"
            )

            expect(@logs[0].invoke("consoleProps")).to.deep.eq({
              "Event": "form sub"
              "Originated From": $form.get(0)
              "Args": event
            })<|MERGE_RESOLUTION|>--- conflicted
+++ resolved
@@ -974,18 +974,12 @@
         cy.visit("/", {timeout: 20})
 
       it "throws when url isnt a string", (done) ->
-<<<<<<< HEAD
         cy.on "test:fail", (err) ->
-          expect(err.message).to.eq "cy.visit() must be called with a string as its 1st argument"
-=======
-        cy.on "fail", (err) ->
           expect(err.message).to.eq "cy.visit() must be called with a URL or an options object containing a URL as its 1st argument"
->>>>>>> d24285bb
           done()
 
         cy.visit()
 
-<<<<<<< HEAD
       it "throws when onBeforeLoad callback is used", (done) ->
         cy.on "test:fail", (err) ->
           expect(err.message).to.eq """
@@ -1030,7 +1024,8 @@
 
         cy.visit("/fixtures/dom.html", {
           onLoad: ->
-=======
+        })
+
       it "throws when url is specified twice", (done) ->
         cy.on "fail", (err) ->
           expect(err.message).to.contain "cy.visit() must be called with only one URL. You specified two URLs"
@@ -1058,7 +1053,6 @@
         cy.visit({
           url: "http://foobarbaz",
           headers: "quux"
->>>>>>> d24285bb
         })
 
       it "throws when attempting to visit a 2nd domain on different port", (done) ->
