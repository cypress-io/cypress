--- conflicted
+++ resolved
@@ -378,13 +378,8 @@
 
           Cypress.config("requestTimeout", 200)
 
-<<<<<<< HEAD
-          cy.on "test:fail", (err) ->
-            expect(err.message).to.include "cy.wait() timed out waiting 200ms for the 3rd request to the route: 'getUsers'. No request ever occurred."
-=======
-          cy.on "fail", (err) ->
+          cy.on "test:fail", (err) ->
             expect(err.message).to.include "cy.wait() timed out waiting 200ms for the 3rd request to the route: 'get.users'. No request ever occurred."
->>>>>>> da3f60a2
             done()
 
           cy.on "internal:commandRetry", =>
@@ -520,13 +515,8 @@
             _.defer => win.$.get("/timeout?ms=2001")
             _.defer => win.$.get("/timeout?ms=2002")
 
-<<<<<<< HEAD
-          cy.on "test:fail", (err) ->
-            expect(err.message).to.include "cy.wait() timed out waiting 500ms for the 1st request to the route: 'getThree'. No request ever occurred."
-=======
-          cy.on "fail", (err) ->
+          cy.on "test:fail", (err) ->
             expect(err.message).to.include "cy.wait() timed out waiting 500ms for the 1st request to the route: 'get.three'. No request ever occurred."
->>>>>>> da3f60a2
             done()
 
           cy.server()
