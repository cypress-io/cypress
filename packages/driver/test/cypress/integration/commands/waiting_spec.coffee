--- conflicted
+++ resolved
@@ -379,11 +379,7 @@
           Cypress.config("requestTimeout", 200)
 
           cy.on "test:fail", (err) ->
-<<<<<<< HEAD
-            expect(err.message).to.include "cy.wait() timed out waiting 200ms for the 3rd request to the route: 'getUsers'. No request ever occurred."
-=======
             expect(err.message).to.include "cy.wait() timed out waiting 200ms for the 3rd request to the route: 'get.users'. No request ever occurred."
->>>>>>> 9f144496
             done()
 
           cy.on "internal:commandRetry", =>
@@ -520,11 +516,7 @@
             _.defer => win.$.get("/timeout?ms=2002")
 
           cy.on "test:fail", (err) ->
-<<<<<<< HEAD
-            expect(err.message).to.include "cy.wait() timed out waiting 500ms for the 1st request to the route: 'getThree'. No request ever occurred."
-=======
             expect(err.message).to.include "cy.wait() timed out waiting 500ms for the 1st request to the route: 'get.three'. No request ever occurred."
->>>>>>> 9f144496
             done()
 
           cy.server()
