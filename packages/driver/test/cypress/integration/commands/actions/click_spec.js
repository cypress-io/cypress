const { _, $, Promise } = Cypress
const { getCommandLogWithText,
  findReactInstance,
  withMutableReporterState,
  clickCommandLog,
  attachListeners,
  shouldBeCalledWithCount,
  shouldBeCalled,
  shouldBeCalledOnce,
  shouldNotBeCalled,
} = require('../../../support/utils')

const fail = function (str) {
  throw new Error(str)
}

const mouseClickEvents = ['pointerdown', 'mousedown', 'pointerup', 'mouseup', 'click']
const mouseHoverEvents = [
  'pointerout',
  'pointerleave',
  'pointerover',
  'pointerenter',
  'mouseout',
  'mouseleave',
  'mouseover',
  'mouseenter',
  'pointermove',
  'mousemove',
]
const focusEvents = ['focus', 'focusin']

const attachFocusListeners = attachListeners(focusEvents)
const attachMouseClickListeners = attachListeners(mouseClickEvents)
const attachMouseHoverListeners = attachListeners(mouseHoverEvents)
const attachMouseDblclickListeners = attachListeners(['dblclick'])
const attachContextmenuListeners = attachListeners(['contextmenu'])

const overlayStyle = { position: 'fixed', top: 0, width: '100%', height: '100%', opacity: 0.5 }
const getMidPoint = (el) => {
  const box = el.getBoundingClientRect()
  const midX = Math.ceil(box.left + box.width / 2 + el.ownerDocument.defaultView.scrollX)
  const midY = Math.ceil(box.top + box.height / 2 + el.ownerDocument.defaultView.scrollY)

  return { x: midX, y: midY }
}

const isFirefox = Cypress.browser.family === 'firefox'

describe('src/cy/commands/actions/click', () => {
  beforeEach(() => {
    cy.visit('/fixtures/dom.html')
  })

  context('#click', () => {
    it('receives native click event', (done) => {
      const $btn = cy.$$('#button')

      $btn.on('click', (e) => {
        const { fromElViewport } = Cypress.dom.getElementCoordinatesByPosition($btn)

        const obj = _.pick(e.originalEvent, 'bubbles', 'cancelable', 'view', 'button', 'buttons', 'which', 'relatedTarget', 'altKey', 'ctrlKey', 'shiftKey', 'metaKey', 'detail', 'type')

        expect(obj).to.deep.eq({
          bubbles: true,
          cancelable: true,
          view: cy.state('window'),
          button: 0,
          buttons: 0,
          which: 1,
          relatedTarget: null,
          altKey: false,
          ctrlKey: false,
          shiftKey: false,
          metaKey: false,
          detail: 1,
          type: 'click',
        })

        expect(e.clientX).to.be.closeTo(fromElViewport.x, 1)
        expect(e.clientY).to.be.closeTo(fromElViewport.y, 1)

        done()
      })

      cy.get('#button').click()
    })

    it('bubbles up native click event', (done) => {
      const click = () => {
        cy.state('window').removeEventListener('click', click)

        done()
      }

      cy.state('window').addEventListener('click', click)

      cy.get('#button').click()
    })

    it('sends native mousedown event', (done) => {
      const $btn = cy.$$('#button')

      const win = cy.state('window')

      $btn.get(0).addEventListener('mousedown', (e) => {
        // calculate after scrolling
        const { fromElViewport } = Cypress.dom.getElementCoordinatesByPosition($btn)

        const obj = _.pick(e, 'bubbles', 'cancelable', 'view', 'button', 'buttons', 'which', 'relatedTarget', 'altKey', 'ctrlKey', 'shiftKey', 'metaKey', 'detail', 'type')

        expect(obj).to.deep.eq({
          bubbles: true,
          cancelable: true,
          view: win,
          button: 0,
          buttons: 1,
          which: 1,
          relatedTarget: null,
          altKey: false,
          ctrlKey: false,
          shiftKey: false,
          metaKey: false,
          detail: 1,
          type: 'mousedown',
        })

        expect(e.clientX).to.be.closeTo(fromElViewport.x, 1)
        expect(e.clientY).to.be.closeTo(fromElViewport.y, 1)

        done()
      })

      cy.get('#button').click()
    })

    it('sends native mouseup event', (done) => {
      const $btn = cy.$$('#button')

      const win = cy.state('window')

      $btn.get(0).addEventListener('mouseup', (e) => {
        const { fromElViewport } = Cypress.dom.getElementCoordinatesByPosition($btn)

        const obj = _.pick(e, 'bubbles', 'cancelable', 'view', 'button', 'buttons', 'which', 'relatedTarget', 'altKey', 'ctrlKey', 'shiftKey', 'metaKey', 'detail', 'type')

        expect(obj).to.deep.eq({
          bubbles: true,
          cancelable: true,
          view: win,
          button: 0,
          buttons: 0,
          which: 1,
          relatedTarget: null,
          altKey: false,
          ctrlKey: false,
          shiftKey: false,
          metaKey: false,
          detail: 1,
          type: 'mouseup',
        })

        expect(e.clientX).to.be.closeTo(fromElViewport.x, 1)
        expect(e.clientY).to.be.closeTo(fromElViewport.y, 1)

        done()
      })

      cy.get('#button').click()
    })

    it('sends mousedown, mouseup, click events in order', () => {
      const events = []

      const $btn = cy.$$('#button')

      _.each('mousedown mouseup click'.split(' '), (event) => {
        $btn.get(0).addEventListener(event, () => {
          events.push(event)
        })
      })

      cy.get('#button').click().then(() => {
        expect(events).to.deep.eq(['mousedown', 'mouseup', 'click'])
      })
    })

    it('sends pointer and mouse events in order', () => {
      const events = []
      const $btn = cy.$$('#button')

      _.each('pointerdown mousedown pointerup mouseup click'.split(' '), (event) => {
        $btn.get(0).addEventListener(event, () => {
          events.push(event)
        })
      })

      cy.get('#button').click().then(() => {
        expect(events).to.deep.eq(['pointerdown', 'mousedown', 'pointerup', 'mouseup', 'click'])
      })
    })

    it('records correct clientX when el scrolled', (done) => {
      const $btn = $(`<button id='scrolledBtn' style='position: absolute; top: 1600px; left: 1200px; width: 100px;'>foo</button>`).appendTo(cy.$$('body'))

      const win = cy.state('window')

      $btn.get(0).addEventListener('click', (e) => {
        const { fromElViewport } = Cypress.dom.getElementCoordinatesByPosition($btn)

        expect(win.scrollX).to.be.gt(0)
        expect(e.clientX).to.be.closeTo(fromElViewport.x, 1)

        done()
      })

      cy.get('#scrolledBtn').click()
    })

    it('records correct clientY when el scrolled', (done) => {
      const $btn = $(`<button id='scrolledBtn' style='position: absolute; top: 1600px; left: 1200px; width: 100px;'>foo</button>`).appendTo(cy.$$('body'))

      const win = cy.state('window')

      $btn.get(0).addEventListener('click', (e) => {
        const { fromElViewport } = Cypress.dom.getElementCoordinatesByPosition($btn)

        expect(win.scrollY).to.be.gt(0)
        expect(e.clientY).to.be.closeTo(fromElViewport.y, 1)

        done()
      })

      cy.get('#scrolledBtn').click()
    })

    it('will send all events even mousedown is defaultPrevented', () => {
      const $btn = cy.$$('#button')

      $btn.get(0).addEventListener('mousedown', (e) => {
        e.preventDefault()
        expect(e.defaultPrevented).to.be.true
      })

      attachMouseClickListeners({ $btn })

      cy.get('#button').click().should('not.have.focus')

      cy.getAll('$btn', 'pointerdown mousedown pointerup mouseup click').each(shouldBeCalled)
    })

    it('will not send mouseEvents/focus if pointerdown is defaultPrevented', () => {
      const $btn = cy.$$('#button')

      const onEvent = cy.stub().callsFake((e) => {
        e.preventDefault()
        expect(e.defaultPrevented).to.be.true
      })

      $btn.get(0).addEventListener('pointerdown', onEvent)

      attachMouseClickListeners({ $btn })

      // uncomment to manually test
      // cy.wrap(onEvent).should('be.called')
      cy.get('#button').click().should('not.have.focus')

      cy.getAll('$btn', 'pointerdown pointerup click').each(shouldBeCalledOnce)
      cy.getAll('$btn', 'mousedown mouseup').each(shouldNotBeCalled)
    })

    it('sends a click event', (done) => {
      cy.$$('#button').click(() => {
        done()
      })

      cy.get('#button').click()
    })

    it('returns the original subject', () => {
      const button = cy.$$('#button')

      cy.get('#button').click().then(($button) => {
        expect($button).to.match(button)
      })
    })

    it('causes focusable elements to receive focus', () => {
      const el = cy.$$(':text:first')

      attachFocusListeners({ el })

      cy.get(':text:first').click().should('have.focus')

      cy.getAll('el', 'focus focusin').each(shouldBeCalledOnce)
    })

    // https://github.com/cypress-io/cypress/issues/5430
    it('does not attempt to click element outside viewport', (done) => {
      cy.timeout(100)
      cy.on('fail', (err) => {
        expect(err.message).contain('id="email-with-value"')
        expect(err.message).contain('hidden from view')
        done()
      })

      cy.$$('#tabindex').css(overlayStyle)
      cy.get('#email-with-value').click()
    })

    it('can click element outside viewport with force:true', () => {
      cy.$$('#tabindex').css(overlayStyle)
      cy.get('#email-with-value').click({ force: true })
    })

    it('does not fire a focus, mouseup, or click event when element has been removed on mousedown', () => {
      const $btn = cy.$$('button:first')

      $btn.on('mousedown', function () {
        // synchronously remove this button
        $(this).remove()
      })

      $btn.on('focus', () => {
        fail('should not have gotten focus')
      })

      $btn.on('focusin', () => {
        fail('should not have gotten focusin')
      })

      $btn.on('mouseup', () => {
        fail('should not have gotten mouseup')
      })

      $btn.on('click', () => {
        fail('should not have gotten click')
      })

      cy.contains('button').click()
    })

    it('events when element removed on pointerover', () => {
      const btn = cy.$$('button:first').css({ transform: 'translateY(-50px)' })
      const div = cy.$$('div#tabindex')

      attachMouseClickListeners({ btn, div })
      attachMouseHoverListeners({ btn, div })

      btn.on('pointerover', () => {
        // synchronously remove this button
        btn.remove()
      })

      cy.contains('button').click()

      cy.getAll('btn', 'pointerover pointerenter').each(shouldBeCalled)
      cy.getAll('btn', 'pointerdown mousedown mouseover mouseenter').each(shouldNotBeCalled)
      cy.getAll('div', 'pointerover pointerenter pointerdown mousedown pointerup mouseup click').each(shouldBeCalled)
    })

    it('events when element removed on pointerdown', () => {
      const btn = cy.$$('button:first').css({ transform: 'translateY(-50px)' })
      const div = cy.$$('div#tabindex')

      attachFocusListeners({ btn })
      attachMouseClickListeners({ btn, div })
      attachMouseHoverListeners({ div })

      btn.on('pointerdown', () => {
        // synchronously remove this button

        btn.remove()
      })

      // return
      cy.contains('button').click()

      cy.getAll('btn', 'pointerdown').each(shouldBeCalled)
      cy.getAll('btn', 'mousedown mouseup').each(shouldNotBeCalled)
      cy.getAll('div', 'pointerover pointerenter mouseover mouseenter pointerup mouseup').each(shouldBeCalled)
    })

    // https://github.com/cypress-io/cypress/issues/5459
    it('events when element moved on mousedown', () => {
      const btn = cy.$$('button:first')
      const div = cy.$$('div#tabindex')
      const root = cy.$$('#dom')

      attachFocusListeners({ btn, div })
      attachMouseClickListeners({ btn, div, root })
      attachMouseHoverListeners({ btn, div })

      const onEvent = cy.stub().callsFake(() => {
        div.css(overlayStyle)
      })

      btn.on('mousedown', onEvent)

      // uncomment to manually test
      // cy.wrap(onEvent).should('be.called')
      cy.contains('button').click()

      cy.getAll('btn', 'mouseover mouseenter mousedown focus').each(shouldBeCalled)
      cy.getAll('btn', 'click mouseup').each(shouldNotBeCalled)
      cy.getAll('div', 'mouseover mouseenter mouseup').each(shouldBeCalled)
      cy.getAll('div', 'click focus').each(shouldNotBeCalled)
      cy.getAll('root', 'click').each(shouldBeCalled)
    })

    it('events when element moved on mouseup', () => {
      const btn = cy.$$('button:first')
      const div = cy.$$('div#tabindex')

      attachFocusListeners({ btn, div })
      attachMouseClickListeners({ btn, div })
      attachMouseHoverListeners({ btn, div })

      const onEvent = cy.stub().callsFake(() => {
        div.css(overlayStyle)
      })

      btn.on('mouseup', onEvent)

      // uncomment to manually test
      // cy.wrap(onEvent).should('be.called')
      cy.contains('button').click()

      cy.getAll('btn', 'mouseover mouseenter mousedown focus click mouseup').each(shouldBeCalled)
      cy.getAll('div', 'mouseover mouseenter').each(shouldBeCalled)
      cy.getAll('div', 'focus click mouseup mousedown').each(shouldNotBeCalled)
    })

    it('events when element moved on click', () => {
      const btn = cy.$$('button:first')
      const div = cy.$$('div#tabindex')

      attachFocusListeners({ btn, div })
      attachMouseClickListeners({ btn, div })
      attachMouseHoverListeners({ btn, div })

      const onEvent = cy.stub().callsFake(() => {
        div.css(overlayStyle)
      })

      btn.on('click', onEvent)

      // uncomment to manually test
      // cy.wrap(onEvent).should('be.called')
      cy.contains('button').click()

      cy.getAll('btn', 'mouseover mouseenter mousedown focus click mouseup').each(shouldBeCalled)
      cy.getAll('div', 'focus click mouseup mousedown').each(shouldNotBeCalled)
    })

    // https://github.com/cypress-io/cypress/issues/5578
    it('click when mouseup el is child of mousedown el', () => {
      const btn = cy.$$('button:first')
      const span = $('<span>foooo</span>')

      attachFocusListeners({ btn, span })
      attachMouseClickListeners({ btn, span })
      attachMouseHoverListeners({ btn, span })

      const onEvent = cy.stub().callsFake(() => {
        // clicked = true
        btn.html('')
        btn.append(span)
      })

      btn.on('mousedown', onEvent)

      // uncomment to manually test
      // cy.wrap(onEvent).should('be.called')
      cy.contains('button').click()

      cy.getAll('btn', 'mousedown focus click mouseup').each(shouldBeCalled)
      cy.getAll('span', 'mouseup').each(shouldBeCalled)
      cy.getAll('span', 'focus click mousedown').each(shouldNotBeCalled)
    })

    it('click when mousedown el is child of mouseup el', () => {
      const btn = cy.$$('button:first')
      const span = $('<span>foooo</span>')

      attachFocusListeners({ btn, span })
      attachMouseClickListeners({ btn, span })
      attachMouseHoverListeners({ btn, span })

      btn.html('')
      btn.append(span)

      const onEvent = cy.stub().callsFake(() => {
        span.css({ marginLeft: 50 })
      })

      btn.on('mousedown', onEvent)

      cy.get('button:first').click()

      cy.getAll('btn', 'mousedown focus click mouseup').each(shouldBeCalled)
      cy.getAll('span', 'mousedown').each(shouldBeCalled)
      cy.getAll('span', 'focus click mouseup').each(shouldNotBeCalled)
    })

    it('no click when new element at coords is not ancestor', () => {
      const btn = cy.$$('button:first')
      const span1 = $('<span>foooo</span>')
      const span2 = $('<span>baaaar</span>')

      attachFocusListeners({ btn, span1, span2 })
      attachMouseClickListeners({ btn, span1, span2 })
      attachMouseHoverListeners({ btn, span1, span2 })

      btn.html('')
      btn.append(span1)

      const onEvent = cy.stub().callsFake(() => {
        btn.html('')
        btn.append(span2)
      })

      btn.on('mousedown', onEvent)

      // uncomment to manually test
      // cy.wrap(onEvent).should('be.called')
      cy.get('button:first').click()

      cy.getAll('btn', 'mouseenter mousedown mouseup').each(shouldBeCalled)
      cy.getAll('btn', 'click focus').each(shouldNotBeCalled)
      cy.getAll('span1', 'mouseover mouseenter mousedown').each(shouldBeCalled)
      cy.getAll('span1', 'focus click mouseup').each(shouldNotBeCalled)
      cy.getAll('span2', 'mouseup mouseover mouseenter').each(shouldBeCalled)
      cy.getAll('span2', 'focus click mousedown').each(shouldNotBeCalled)
    })

    it('does not fire a click when element has been removed on mouseup', () => {
      const $btn = cy.$$('button:first')

      $btn.on('mouseup', function () {
        // synchronously remove this button
        $(this).remove()
      })

      $btn.on('click', () => {
        fail('btn should not have gotten click')
      })

      cy.$$('body').on('click', (e) => {
        throw new Error('should not have happened')
      })

      cy.contains('button').click()
    })

    it('does not fire a click or mouseup when element has been removed on pointerup', () => {
      const $btn = cy.$$('button:first')

      $btn.on('pointerup', function () {
        // synchronously remove this button
        $(this).remove()
      })

      ;['mouseup', 'click'].forEach((eventName) => {
        $btn.on(eventName, () => {
          fail(`should not have gotten ${eventName}`)
        })
      })

      cy.contains('button').click()
    })

    it('sends modifiers', () => {
      const btn = cy.$$('button:first')

      attachMouseClickListeners({ btn })

      cy.get('input:first').type('{ctrl}{shift}', { release: false })
      cy.get('button:first').click()

      cy.getAll('btn', 'pointerdown mousedown pointerup mouseup click').each((stub) => {
        expect(stub).to.be.calledWithMatch({
          shiftKey: true,
          ctrlKey: true,
          metaKey: false,
          altKey: false,
        })
      })
    })

    it('silences errors on unfocusable elements', () => {
      cy.get('div:first').click({ force: true })
    })

    it('causes first focused element to receive blur', () => {
      let blurred = false

      cy.$$('input:first').blur(() => {
        blurred = true
      })

      cy
      .get('input:first').focus()
      .get('input:text:last').click()
      .then(() => {
        expect(blurred).to.be.true
      })
    })

    it('inserts artificial delay of 50ms', () => {
      cy.spy(Promise, 'delay')

      cy.get('#button').click().then(() => {
        expect(Promise.delay).to.be.calledWith(50)
      })
    })

    it('delays 50ms before resolving', () => {
      cy.$$('button:first').on('click', () => {
        cy.spy(Promise, 'delay')
      })

      cy.get('button:first').click({ multiple: true }).then(() => {
        expect(Promise.delay).to.be.calledWith(50, 'click')
      })
    })

    it('can operate on a jquery collection', () => {
      let clicks = 0
      const buttons = cy.$$('button').slice(0, 3)

      buttons.click(() => {
        clicks += 1

        return false
      })

      // make sure we have more than 1 button
      expect(buttons.length).to.be.gt(1)

      // make sure each button received its click event
      cy.get('button').invoke('slice', 0, 3).click({ multiple: true }).then(($buttons) => {
        expect($buttons.length).to.eq(clicks)
      })
    })

    it('can cancel multiple clicks', (done) => {
      cy.stub(Cypress.runner, 'stop')

      // abort after the 3rd click
      const stop = _.after(3, () => {
        Cypress.stop()
      })

      const clicked = cy.spy(() => {
        stop()
      })

      const $anchors = cy.$$('#sequential-clicks a')

      $anchors.on('click', clicked)

      // make sure we have at least 5 anchor links
      expect($anchors.length).to.be.gte(5)

      cy.on('stop', () => {
        // timeout will get called synchronously
        // again during a click if the click function
        // is called
        const timeout = cy.spy(cy.timeout)

        _.delay(() => {
          // and we should have stopped clicking after 3
          expect(clicked.callCount).to.eq(3)

          expect(timeout.callCount).to.eq(0)

          done()
        }
        , 100)
      })

      cy.get('#sequential-clicks a').click({ multiple: true })
    })

    it('serially clicks a collection', () => {
      const throttled = cy.stub().as('clickcount')

      // create a throttled click function
      // which proves we are clicking serially
      const handleClick = cy.stub()
      .callsFake(_.throttle(throttled, 0, { leading: false }))
      .as('handleClick')

      const $anchors = cy.$$('#sequential-clicks a')

      $anchors.on('click', handleClick)

      // make sure we're clicking multiple $anchors
      expect($anchors.length).to.be.gt(1)

      cy.get('#sequential-clicks a').click({ multiple: true }).then(($els) => {
        expect($els).to.have.length(throttled.callCount)
      })
    })

    it('increases the timeout delta after each click', () => {
      const count = cy.$$('#three-buttons button').length

      cy.spy(cy, 'timeout')

      cy.get('#three-buttons button').click({ multiple: true }).then(() => {
        const calls = cy.timeout.getCalls()

        const num = _.filter(calls, (call) => _.isEqual(call.args, [50, true, 'click']))

        expect(num.length).to.eq(count)
      })
    })

    // this test needs to increase the height + width of the div
    // when we implement scrollBy the delta of the left/top
    it('can click elements which are huge and the center is naturally below the fold', () => {
      cy.get('#massively-long-div').click()
    })

    it('can click a tr', () => {
      cy.get('#table tr:first').click()
    })

    it('places cursor at the end of input', () => {
      cy.get('input:first').invoke('val', 'foobar').click().then(($el) => {
        const el = $el.get(0)

        expect(el.selectionStart).to.eql(6)

        expect(el.selectionEnd).to.eql(6)
      })

      cy.get('input:first').invoke('val', '').click().then(($el) => {
        const el = $el.get(0)

        expect(el.selectionStart).to.eql(0)

        expect(el.selectionEnd).to.eql(0)
      })
    })

    it('places cursor at the end of textarea', () => {
      cy.get('textarea:first').invoke('val', 'foo\nbar\nbaz').click().then(($el) => {
        const el = $el.get(0)

        expect(el.selectionStart).to.eql(11)

        expect(el.selectionEnd).to.eql(11)
      })

      cy.get('textarea:first').invoke('val', '').click().then(($el) => {
        const el = $el.get(0)

        expect(el.selectionStart).to.eql(0)

        expect(el.selectionEnd).to.eql(0)
      })
    })

    it('places cursor at the end of [contenteditable]', () => {
      cy.get('[contenteditable]:first')
      .invoke('html', '<div><br></div>').click()
      .then(($el) => {
        const range = $el.get(0).ownerDocument.getSelection().getRangeAt(0)

        expect(range.startContainer.outerHTML).to.eql('<div><br></div>')
        expect(range.startOffset).to.eql(0)
        expect(range.endContainer.outerHTML).to.eql('<div><br></div>')

        expect(range.endOffset).to.eql(0)
      })

      cy.get('[contenteditable]:first')
      .invoke('html', 'foo').click()
      .then(($el) => {
        const range = $el.get(0).ownerDocument.getSelection().getRangeAt(0)

        expect(range.startContainer.nodeValue).to.eql('foo')
        expect(range.startOffset).to.eql(3)
        expect(range.endContainer.nodeValue).to.eql('foo')

        expect(range.endOffset).to.eql(3)
      })

      cy.get('[contenteditable]:first')
      .invoke('html', '<div>foo</div>').click()
      .then(($el) => {
        const range = $el.get(0).ownerDocument.getSelection().getRangeAt(0)

        expect(range.startContainer.nodeValue).to.eql('foo')
        expect(range.startOffset).to.eql(3)
        expect(range.endContainer.nodeValue).to.eql('foo')

        expect(range.endOffset).to.eql(3)
      })

      cy.get('[contenteditable]:first')
      // prevent contenteditable from disappearing (dont set to empty)
      .invoke('html', '<br>').click()
      .then(($el) => {
        const el = $el.get(0)
        const range = el.ownerDocument.getSelection().getRangeAt(0)

        expect(range.startContainer).to.eql(el)
        expect(range.startOffset).to.eql(0)
        expect(range.endContainer).to.eql(el)

        expect(range.endOffset).to.eql(0)
      })
    })

    it('can click SVG elements', () => {
      const onClick = cy.stub()

      const $svgs = cy.$$('#svgs')

      $svgs.click(onClick)

      cy.get('[data-cy=line]').click().first().click()
      cy.get('[data-cy=rect]').click().first().click()

      cy.get('[data-cy=circle]').click().first().click()
      .then(() => {
        expect(onClick.callCount).to.eq(6)
      })
    })

    it('can click a canvas', () => {
      const onClick = cy.stub()

      const $canvas = cy.$$('#canvas')

      $canvas.click(onClick)

      const ctx = $canvas.get(0).getContext('2d')

      ctx.fillStyle = 'green'
      ctx.fillRect(10, 10, 100, 100)

      cy.get('#canvas').click().then(() => {
        expect(onClick).to.be.calledOnce
      })
    })

    describe('pointer-events:none', () => {
      beforeEach(function () {
        cy.$$('<div id="ptr" style="position:absolute;width:200px;height:200px;background-color:#08c18d;">behind #ptrNone</div>').appendTo(cy.$$('#dom'))
        this.ptrNone = cy.$$(`<div id="ptrNone" style="position:absolute;width:400px;height:400px;background-color:salmon;pointer-events:none;opacity:0.4;text-align:right">#ptrNone</div>`).appendTo(cy.$$('#dom'))
        cy.$$('<div id="ptrNoneChild" style="position:absolute;top:50px;left:50px;width:200px;height:200px;background-color:red">#ptrNone > div</div>').appendTo(this.ptrNone)

        this.logs = []
        cy.on('log:added', (attrs, log) => {
          this.lastLog = log

          this.logs.push(log)
        })
      })

      it('element behind pointer-events:none should still get click', () => {
        cy.get('#ptr').click() // should pass with flying colors
      })

      it('should be able to force on pointer-events:none with force:true', () => {
        cy.get('#ptrNone').click({ timeout: 300, force: true })
      })

      it('should error with message about pointer-events', function () {
        const onError = cy.stub().callsFake((err) => {
          const { lastLog } = this

          expect(err.message).to.contain('has CSS `pointer-events: none`')
          expect(err.message).to.not.contain('inherited from')
          const consoleProps = lastLog.invoke('consoleProps')

          expect(_.keys(consoleProps)).deep.eq([
            'Command',
            'Tried to Click',
            'But it has CSS',
            'Error',
          ])

          expect(consoleProps['But it has CSS']).to.eq('pointer-events: none')
        })

        cy.once('fail', onError)

        cy.get('#ptrNone').click({ timeout: 300 })
        .then(() => {
          expect(onError).calledOnce
        })
      })

      it('should error with message about pointer-events and include inheritance', function () {
        const onError = cy.stub().callsFake((err) => {
          const { lastLog } = this

          expect(err.message).to.contain('has CSS `pointer-events: none`, inherited from this element:')
          expect(err.message).to.contain('<div id="ptrNone"')
          const consoleProps = lastLog.invoke('consoleProps')

          expect(_.keys(consoleProps)).deep.eq([
            'Command',
            'Tried to Click',
            'But it has CSS',
            'Inherited From',
            'Error',
          ])

          expect(consoleProps['But it has CSS']).to.eq('pointer-events: none')

          expect(consoleProps['Inherited From']).to.eq(this.ptrNone.get(0))
        })

        cy.once('fail', onError)

        cy.get('#ptrNoneChild').click({ timeout: 300 })
        .then(() => {
          expect(onError).calledOnce
        })
      })
    })

    describe('pointer-events:none', () => {
      beforeEach(function () {
        cy.$$('<div id="ptr" style="position:absolute;width:200px;height:200px;background-color:#08c18d;">behind #ptrNone</div>').appendTo(cy.$$('#dom'))
        this.ptrNone = cy.$$('<div id="ptrNone" style="position:absolute;width:400px;height:400px;background-color:salmon;pointer-events:none;opacity:0.4;text-align:right">#ptrNone</div>').appendTo(cy.$$('#dom'))
        cy.$$('<div id="ptrNoneChild" style="position:absolute;top:50px;left:50px;width:200px;height:200px;background-color:red">#ptrNone > div</div>').appendTo(this.ptrNone)

        this.logs = []
        cy.on('log:added', (attrs, log) => {
          this.lastLog = log

          this.logs.push(log)
        })
      })

      it('element behind pointer-events:none should still get click', () => {
        cy.get('#ptr').click() // should pass with flying colors
      })

      it('should be able to force on pointer-events:none with force:true', () => {
        cy.get('#ptrNone').click({ timeout: 300, force: true })
      })

      it('should error with message about pointer-events', function () {
        const onError = cy.stub().callsFake((err) => {
          const { lastLog } = this

          expect(err.message).to.contain('has CSS `pointer-events: none`')
          expect(err.message).to.not.contain('inherited from')
          const consoleProps = lastLog.invoke('consoleProps')

          expect(_.keys(consoleProps)).deep.eq([
            'Command',
            'Tried to Click',
            'But it has CSS',
            'Error',
          ])

          expect(consoleProps['But it has CSS']).to.eq('pointer-events: none')
        })

        cy.once('fail', onError)

        cy.get('#ptrNone').click({ timeout: 300 })
        .then(() => {
          expect(onError).calledOnce
        })
      })

      it('should error with message about pointer-events and include inheritance', function () {
        const onError = cy.stub().callsFake((err) => {
          const { lastLog } = this

          expect(err.message).to.contain('has CSS `pointer-events: none`, inherited from this element:')
          expect(err.message).to.contain('<div id="ptrNone"')
          const consoleProps = lastLog.invoke('consoleProps')

          expect(_.keys(consoleProps)).deep.eq([
            'Command',
            'Tried to Click',
            'But it has CSS',
            'Inherited From',
            'Error',
          ])

          expect(consoleProps['But it has CSS']).to.eq('pointer-events: none')

          expect(consoleProps['Inherited From']).to.eq(this.ptrNone.get(0))
        })

        cy.once('fail', onError)

        cy.get('#ptrNoneChild').click({ timeout: 300 })
        .then(() => {
          expect(onError).calledOnce
        })
      })
    })

    describe('actionability', () => {
      it('can click on inline elements that wrap lines', () => {
        cy.get('#overflow-link').find('.wrapped').click()
      })

      // readonly should only limit typing, not clicking
      it('can click on readonly inputs', () => {
        cy.get('#readonly-attr').click()
      })

      it('can click on readonly submit inputs', () => {
        cy.get('#readonly-submit').click()
      })

      it('can click on checkbox inputs', () => {
        cy.get(':checkbox:first').click()
        .then(($el) => {
          expect($el).to.be.checked
        })
      })

      it('can force click on disabled checkbox inputs', () => {
        cy.get(':checkbox:first')
        .then(($el) => {
          $el[0].disabled = true
        })
        .click({ force: true })
        .then(($el) => {
          expect($el).to.be.checked
        })
      })

      it('can click elements which are hidden until scrolled within parent container', () => {
        cy.get('#overflow-auto-container').contains('quux').click()
      })

      it('does not scroll when being forced', () => {
        const scrolled = []

        cy.on('scrolled', ($el, type) => {
          scrolled.push(type)
        })

        cy
        .get('button:last').click({ force: true })
        .then(() => {
          expect(scrolled).to.be.empty
        })
      })

      it('does not scroll when position sticky and display flex', () => {
        const scrolled = []

        cy.on('scrolled', ($el, type) => {
          scrolled.push(type)
        })

        cy.viewport(1000, 660)

        const $body = cy.$$('body')

        $body.children().remove()

        const $wrap = $('<div></div>')
        .attr('id', 'flex-wrap')
        .css({
          display: 'flex',
        })
        .prependTo($body)

        $(`<div><input type="text" data-cy="input" />
          <br><br>
          <a href="#" data-cy="button"> Button </a></div>\
        `)
        .attr('id', 'nav')
        .css({
          position: 'sticky',
          top: 0,
          height: '100vh',
          width: '200px',
          background: '#f0f0f0',
          borderRight: '1px solid silver',
          padding: '20px',
        })
        .appendTo($wrap)

        const $content = $('<div><h1>Hello</h1></div>')
        .attr('id', 'content')
        .css({
          padding: '20px',
          flex: 1,
        })
        .appendTo($wrap)

        $('<div>Long block 1</div>')
        .attr('id', 'long-block-1')
        .css({
          height: '500px',
          border: '1px solid red',
          marginTop: '10px',
          width: '100%',
        }).appendTo($content)

        $('<div>Long block 2</div>')
        .attr('id', 'long-block-2')
        .css({
          height: '500px',
          border: '1px solid red',
          marginTop: '10px',
          width: '100%',
        }).appendTo($content)

        $('<div>Long block 3</div>')
        .attr('id', 'long-block-3')
        .css({
          height: '500px',
          border: '1px solid red',
          marginTop: '10px',
          width: '100%',
        }).appendTo($content)

        $('<div>Long block 4</div>')
        .attr('id', 'long-block-4')
        .css({
          height: '500px',
          border: '1px solid red',
          marginTop: '10px',
          width: '100%',
        }).appendTo($content)

        $('<div>Long block 5</div>')
        .attr('id', 'long-block-5')
        .css({
          height: '500px',
          border: '1px solid red',
          marginTop: '10px',
          width: '100%',
        }).appendTo($content)

        // make scrolling deterministic by ensuring we don't wait for coordsHistory
        // to build up
        cy.get('[data-cy=button]').click({ waitForAnimations: false }).then(() => {
          expect(scrolled).to.deep.eq(['element'])
        })
      })

      it('can force click on hidden elements', () => {
        cy.get('button:first').invoke('hide').click({ force: true })
      })

      it('can force click on disabled elements', () => {
        cy.get('input:first').invoke('prop', 'disabled', true).click({ force: true })
      })

      it('can forcibly click even when being covered by another element', () => {
        const $btn = $('<button>button covered</button>').attr('id', 'button-covered-in-span').prependTo(cy.$$('body'))

        $('<span>span on button</span>').css({ position: 'absolute', left: $btn.offset().left, top: $btn.offset().top, padding: 5, display: 'inline-block', backgroundColor: 'yellow' }).prependTo(cy.$$('body'))

        const scrolled = []
        let retried = false
        let clicked = false

        cy.on('scrolled', ($el, type) => {
          scrolled.push(type)
        })

        cy.on('command:retry', () => {
          retried = true
        })

        $btn.on('click', () => {
          clicked = true
        })

        cy.get('#button-covered-in-span').click({ force: true }).then(() => {
          expect(scrolled).to.be.empty
          expect(retried).to.be.false

          expect(clicked).to.be.true
        })
      })

      it('eventually clicks when covered up', () => {
        const $btn = $('<button>button covered</button>')
        .attr('id', 'button-covered-in-span')
        .prependTo(cy.$$('body'))

        const $span = $('<span>span on button</span>').css({
          position: 'absolute',
          left: $btn.offset().left,
          top: $btn.offset().top,
          padding: 5,
          display: 'inline-block',
          backgroundColor: 'yellow',
        }).prependTo(cy.$$('body'))

        const scrolled = []
        let retried = false

        cy.on('scrolled', ($el, type) => {
          scrolled.push(type)
        })

        cy.on('command:retry', _.after(3, () => {
          $span.hide()
          retried = true
        }))

        cy.get('#button-covered-in-span').click().then(() => {
          expect(retried).to.be.true

          // - element scrollIntoView
          // - element scrollIntoView (retry animation coords)
          // - element scrollIntoView (retry covered)
          // - element scrollIntoView (retry covered)
          // - window
          expect(scrolled).to.deep.eq(['element', 'element', 'element', 'element'])
        })
      })

      it('scrolls the window past a fixed position element when being covered', () => {
        const spy = cy.spy().as('mousedown')

        $('<button>button covered</button>')
        .css({
          height: 24,
          width: 110,
        })
        .attr('id', 'button-covered-in-nav')
        .css({
          width: 120,
          height: 20,
        })
        .appendTo(cy.$$('#fixed-nav-test'))
        .mousedown(spy)

        $('<nav>nav on button</nav>').css({
          position: 'fixed',
          left: 0,
          top: 0,
          padding: 20,
          backgroundColor: 'yellow',
          zIndex: 1,
        }).prependTo(cy.$$('body'))

        const scrolled = []

        cy.on('scrolled', ($el, type) => {
          scrolled.push(type)
        })

        // - element scrollIntoView
        // - element scrollIntoView (retry animation coords)
        // - window
        cy
        .get('#button-covered-in-nav').click()
        .then(($btn) => {
          const rect = $btn.get(0).getBoundingClientRect()
          const { fromElViewport } = Cypress.dom.getElementCoordinatesByPosition($btn)

          // this button should be 120 pixels wide
          expect(rect.width).to.eq(120)

          const obj = spy.firstCall.args[0]

          // clientX + clientY are relative to the document
          expect(scrolled).to.deep.eq(['element', 'element', 'window'])
          expect(obj).property('clientX').closeTo(fromElViewport.leftCenter, 1)
          expect(obj).property('clientY').closeTo(fromElViewport.topCenter, 1)
        })
      })

      it('scrolls the window past two fixed positioned elements when being covered', () => {
        $('<button>button covered</button>')
        .attr('id', 'button-covered-in-nav')
        .appendTo(cy.$$('#fixed-nav-test'))

        $('<nav>nav on button</nav>').css({
          position: 'fixed',
          left: 0,
          top: 0,
          padding: 20,
          backgroundColor: 'yellow',
          zIndex: 1,
        }).prependTo(cy.$$('body'))

        $('<nav>nav2 on button</nav>').css({
          position: 'fixed',
          left: 0,
          top: 40,
          padding: 20,
          backgroundColor: 'red',
          zIndex: 1,
        }).prependTo(cy.$$('body'))

        const scrolled = []

        cy.on('scrolled', ($el, type) => {
          scrolled.push(type)
        })

        // - element scrollIntoView
        // - element scrollIntoView (retry animation coords)
        // - window (nav1)
        // - window (nav2)
        cy.get('#button-covered-in-nav').click().then(() => {
          expect(scrolled).to.deep.eq(['element', 'element', 'window', 'window'])
        })
      })

      it('scrolls a container past a fixed position element when being covered', () => {
        cy.viewport(600, 450)

        const $body = cy.$$('body')

        // we must remove all of our children to
        // prevent the window from scrolling
        $body.children().remove()

        // this tests that our container properly scrolls!
        const $container = $('<div></div>')
        .attr('id', 'scrollable-container')
        .css({
          position: 'relative',
          width: 300,
          height: 200,
          marginBottom: 100,
          backgroundColor: 'green',
          overflow: 'auto',
        })
        .prependTo($body)

        $('<button>button covered</button>')
        .attr('id', 'button-covered-in-nav')
        .css({
          marginTop: 500,
          // marginLeft: 500
          marginBottom: 500,
        })
        .appendTo($container)

        $('<nav>nav on button</nav>')
        .css({
          position: 'fixed',
          left: 0,
          top: 0,
          padding: 20,
          backgroundColor: 'yellow',
          zIndex: 1,
        })
        .prependTo($container)

        const scrolled = []

        cy.on('scrolled', ($el, type) => {
          scrolled.push(type)
        })

        // - element scrollIntoView
        // - element scrollIntoView (retry animation coords)
        // - window
        // - container
        cy.get('#button-covered-in-nav').click().then(() => {
          expect(scrolled).to.deep.eq(['element', 'element', 'window', 'container'])
        })
      })

      it('waits until element becomes visible', () => {
        const $btn = cy.$$('#button').hide()

        let retried = false

        cy.on('command:retry', _.after(3, () => {
          $btn.show()
          retried = true
        }))

        cy.get('#button').click().then(() => {
          expect(retried).to.be.true
        })
      })

      it('waits until element is no longer disabled', () => {
        const $btn = cy.$$('#button').prop('disabled', true)

        let retried = false
        let clicks = 0

        $btn.on('click', () => {
          clicks += 1
        })

        cy.on('command:retry', _.after(3, () => {
          $btn.prop('disabled', false)
          retried = true
        }))

        cy.get('#button').click().then(() => {
          expect(clicks).to.eq(1)

          expect(retried).to.be.true
        })
      })

      it('waits until element stops animating', () => {
        let retries = 0

        cy.on('command:retry', () => {
          retries += 1
        })

        cy.stub(cy, 'ensureElementIsNotAnimating')
        .throws(new Error('animating!'))
        .onThirdCall().returns()

        cy.get('button:first').click().then(() => {
          // - retry animation coords
          // - retry animation
          // - retry animation
          expect(retries).to.eq(3)

          expect(cy.ensureElementIsNotAnimating).to.be.calledThrice
        })
      })

      it('does not throw when waiting for animations is disabled', () => {
        cy.stub(cy, 'ensureElementIsNotAnimating').throws(new Error('animating!'))
        Cypress.config('waitForAnimations', false)

        cy.get('button:first').click().then(() => {
          expect(cy.ensureElementIsNotAnimating).not.to.be.called
        })
      })

      it('does not throw when turning off waitForAnimations in options', () => {
        cy.stub(cy, 'ensureElementIsNotAnimating').throws(new Error('animating!'))

        cy.get('button:first').click({ waitForAnimations: false }).then(() => {
          expect(cy.ensureElementIsNotAnimating).not.to.be.called
        })
      })

      it('passes options.animationDistanceThreshold to cy.ensureElementIsNotAnimating', () => {
        const $btn = cy.$$('button:first')

        cy.spy(cy, 'ensureElementIsNotAnimating')
        cy.get('button:first').click({ animationDistanceThreshold: 1000 }).then(() => {
          const { fromElWindow } = Cypress.dom.getElementCoordinatesByPosition($btn)
          const { args } = cy.ensureElementIsNotAnimating.firstCall

          expect(args[1]).to.deep.eq([fromElWindow, fromElWindow])

          expect(args[2]).to.eq(1000)
        })
      })

      it('passes config.animationDistanceThreshold to cy.ensureElementIsNotAnimating', () => {
        const animationDistanceThreshold = Cypress.config('animationDistanceThreshold')

        const $btn = cy.$$('button:first')

        cy.spy(cy, 'ensureElementIsNotAnimating')

        cy.get('button:first').click().then(() => {
          const { fromElWindow } = Cypress.dom.getElementCoordinatesByPosition($btn)
          const { args } = cy.ensureElementIsNotAnimating.firstCall

          expect(args[1]).to.deep.eq([fromElWindow, fromElWindow])

          expect(args[2]).to.eq(animationDistanceThreshold)
        })
      })
    })

    describe('assertion verification', () => {
      beforeEach(function () {
        cy.on('log:added', (attrs, log) => {
          if (log.get('name') === 'assert') {
            this.lastLog = log
          }
        })

        null
      })

      it('eventually passes the assertion', () => {
        cy.$$('button:first').click(function () {
          _.delay(() => {
            $(this).addClass('clicked')
          }
          , 50)

          return false
        })

        cy.get('button:first').click().should('have.class', 'clicked').then(function () {
          const { lastLog } = this

          expect(lastLog.get('name')).to.eq('assert')
          expect(lastLog.get('state')).to.eq('passed')

          expect(lastLog.get('ended')).to.be.true
        })
      })

      it('eventually passes the assertion on multiple buttons', () => {
        cy.$$('button').click(function () {
          _.delay(() => {
            $(this).addClass('clicked')
          }
          , 50)

          return false
        })

        cy
        .get('button')
        .invoke('slice', 0, 2)
        .click({ multiple: true })
        .should('have.class', 'clicked')
      })
    })

    describe('position argument', () => {
      it('can click center by default', (done) => {
        const $btn = $('<button>button covered</button>').attr('id', 'button-covered-in-span').css({ height: 100, width: 100 }).prependTo(cy.$$('body'))
        const span = $('<span>span</span>').css({ position: 'absolute', left: $btn.offset().left + 30, top: $btn.offset().top + 40, padding: 5, display: 'inline-block', backgroundColor: 'yellow' }).appendTo($btn)

        const clicked = _.after(2, () => {
          done()
        })

        span.on('click', clicked)
        $btn.on('click', clicked)

        cy.get('#button-covered-in-span').click()
      })

      it('can click topLeft', (done) => {
        const $btn = $('<button>button covered</button>').attr('id', 'button-covered-in-span').css({ height: 100, width: 100 }).prependTo(cy.$$('body'))

        const $span = $('<span>span</span>').css({ position: 'absolute', left: $btn.offset().left, top: $btn.offset().top, padding: 5, display: 'inline-block', backgroundColor: 'yellow' }).appendTo($btn)

        const clicked = _.after(2, () => {
          done()
        })

        $span.on('click', clicked)
        $btn.on('click', clicked)

        cy.get('#button-covered-in-span').click('topLeft')
      })

      it('can click top', (done) => {
        const $btn = $('<button>button covered</button>').attr('id', 'button-covered-in-span').css({ height: 100, width: 100 }).prependTo(cy.$$('body'))
        const span = $('<span>span</span>').css({ position: 'absolute', left: $btn.offset().left + 30, top: $btn.offset().top, padding: 5, display: 'inline-block', backgroundColor: 'yellow' }).appendTo($btn)

        const clicked = _.after(2, () => {
          done()
        })

        span.on('click', clicked)
        $btn.on('click', clicked)

        cy.get('#button-covered-in-span').click('top')
      })

      it('can click topRight', (done) => {
        const $btn = $('<button>button covered</button>').attr('id', 'button-covered-in-span').css({ height: 100, width: 100 }).prependTo(cy.$$('body'))
        const span = $('<span>span</span>').css({ position: 'absolute', left: $btn.offset().left + 80, top: $btn.offset().top, padding: 5, display: 'inline-block', backgroundColor: 'yellow' }).appendTo($btn)

        const clicked = _.after(2, () => {
          done()
        })

        span.on('click', clicked)
        $btn.on('click', clicked)

        cy.get('#button-covered-in-span').click('topRight')
      })

      it('can click left', (done) => {
        const $btn = $('<button>button covered</button>').attr('id', 'button-covered-in-span').css({ height: 100, width: 100 }).prependTo(cy.$$('body'))
        const span = $('<span>span</span>').css({ position: 'absolute', left: $btn.offset().left, top: $btn.offset().top + 40, padding: 5, display: 'inline-block', backgroundColor: 'yellow' }).appendTo($btn)

        const clicked = _.after(2, () => {
          done()
        })

        span.on('click', clicked)
        $btn.on('click', clicked)

        cy.get('#button-covered-in-span').click('left')
      })

      it('can click center', (done) => {
        const $btn = $('<button>button covered</button>').attr('id', 'button-covered-in-span').css({ height: 100, width: 100 }).prependTo(cy.$$('body'))
        const span = $('<span>span</span>').css({ position: 'absolute', left: $btn.offset().left + 30, top: $btn.offset().top + 40, padding: 5, display: 'inline-block', backgroundColor: 'yellow' }).appendTo($btn)

        const clicked = _.after(2, () => {
          done()
        })

        span.on('click', clicked)
        $btn.on('click', clicked)

        cy.get('#button-covered-in-span').click('center')
      })

      it('can click right', (done) => {
        const $btn = $('<button>button covered</button>').attr('id', 'button-covered-in-span').css({ height: 100, width: 100 }).prependTo(cy.$$('body'))
        const span = $('<span>span</span>').css({ position: 'absolute', left: $btn.offset().left + 80, top: $btn.offset().top + 40, padding: 5, display: 'inline-block', backgroundColor: 'yellow' }).appendTo($btn)

        const clicked = _.after(2, () => {
          done()
        })

        span.on('click', clicked)
        $btn.on('click', clicked)

        cy.get('#button-covered-in-span').click('right')
      })

      it('can click bottomLeft', (done) => {
        const $btn = $('<button>button covered</button>').attr('id', 'button-covered-in-span').css({ height: 100, width: 100 }).prependTo(cy.$$('body'))
        const span = $('<span>span</span>').css({ position: 'absolute', left: $btn.offset().left, top: $btn.offset().top + 80, padding: 5, display: 'inline-block', backgroundColor: 'yellow' }).appendTo($btn)

        const clicked = _.after(2, () => {
          done()
        })

        span.on('click', clicked)
        $btn.on('click', clicked)

        cy.get('#button-covered-in-span').click('bottomLeft')
      })

      it('can click bottom', (done) => {
        const $btn = $('<button>button covered</button>').attr('id', 'button-covered-in-span').css({ height: 100, width: 100 }).prependTo(cy.$$('body'))
        const span = $('<span>span</span>').css({ position: 'absolute', left: $btn.offset().left + 30, top: $btn.offset().top + 80, padding: 5, display: 'inline-block', backgroundColor: 'yellow' }).appendTo($btn)

        const clicked = _.after(2, () => {
          done()
        })

        span.on('click', clicked)
        $btn.on('click', clicked)

        cy.get('#button-covered-in-span').click('bottom')
      })

      it('can click bottomRight', (done) => {
        const $btn = $('<button>button covered</button>').attr('id', 'button-covered-in-span').css({ height: 100, width: 100 }).prependTo(cy.$$('body'))
        const span = $('<span>span</span>').css({ position: 'absolute', left: $btn.offset().left + 80, top: $btn.offset().top + 80, padding: 5, display: 'inline-block', backgroundColor: 'yellow' }).appendTo($btn)

        const clicked = _.after(2, () => {
          done()
        })

        span.on('click', clicked)
        $btn.on('click', clicked)

        cy.get('#button-covered-in-span').click('bottomRight')
      })

      it('can pass options along with position', (done) => {
        const $btn = $('<button>button covered</button>').attr('id', 'button-covered-in-span').css({ height: 100, width: 100 }).prependTo(cy.$$('body'))

        $btn.on('click', () => {
          done()
        })

        cy.get('#button-covered-in-span').click('bottomRight', { force: true })
      })
    })

    describe('relative coordinate arguments', () => {
      it('can specify x and y', () => {
        const $btn = $('<button>button covered</button>')
        .attr('id', 'button-covered-in-span')
        .css({ height: 100, width: 100 })
        .prependTo(cy.$$('body'))

        const $span = $('<span>span</span>')
        .css({ position: 'absolute', left: $btn.offset().left + 50, top: $btn.offset().top + 65, padding: 5, display: 'inline-block', backgroundColor: 'yellow' })
        .appendTo($btn)

        cy.on('log:changed', (log, attr) => {
          if (log.name === 'click' && attr._emittedAttrs.coords) {
            expect(attr._emittedAttrs.coords).property('x')
            expect(attr._emittedAttrs.coords).property('y')
          }
        })

        const clicked = cy.stub()

        $span.on('click', clicked)
        $btn.on('click', clicked)

        cy.get('#button-covered-in-span').click(75, 78)
        .then(() => expect(clicked).calledTwice)
      })

      it('can pass options along with x, y', (done) => {
        const $btn = $('<button>button covered</button>').attr('id', 'button-covered-in-span').css({ height: 100, width: 100 }).prependTo(cy.$$('body'))

        $btn.on('click', () => {
          done()
        })

        cy.get('#button-covered-in-span').click(75, 78, { force: true })
      })
    })

    describe('iframes', () => {
      // https://github.com/cypress-io/cypress/issues/5449
      it('can type into click inside iframe with hover state', () => {
        cy.$$('<iframe src="/fixtures/dom.html"/>').prependTo(cy.$$('body'))

        // type into aut
        cy.get('input:first').click()

        // type into iframe
        cy.get('iframe:first')
        .should((iframe) => expect(iframe.contents().find('#tabindex')).to.exist)
        .then((iframe) => cy.wrap(iframe.contents().find('#tabindex'), { log: false }))
        .click()

        // type into aut again
        cy.get('input:first').click()
      })
    })

    describe('mousedown', () => {
      it('gives focus after mousedown', (done) => {
        const input = cy.$$('input:first')

        input.get(0).addEventListener('focus', (e) => {
          const obj = _.pick(e, 'bubbles', 'cancelable', 'view', 'which', 'relatedTarget', 'detail', 'type')

          expect(obj).to.deep.eq({
            bubbles: false,
            cancelable: false,
            view: cy.state('window'),
            // chrome no longer fires pageX and pageY
            // pageX: 0
            // pageY: 0
            which: 0,
            relatedTarget: null,
            detail: 0,
            type: 'focus',
          })

          done()
        })

        cy.get('input:first').click()
      })

      it('gives focusin after mousedown', (done) => {
        const input = cy.$$('input:first')

        input.get(0).addEventListener('focusin', (e) => {
          const obj = _.pick(e, 'bubbles', 'cancelable', 'view', 'which', 'relatedTarget', 'detail', 'type')

          expect(obj).to.deep.eq({
            bubbles: true,
            cancelable: false,
            view: cy.state('window'),
            // pageX: 0
            // pageY: 0
            which: 0,
            relatedTarget: null,
            detail: 0,
            type: 'focusin',
          })

          done()
        })

        cy.get('input:first').click()
      })

      it('gives all events in order', () => {
        const events = []

        const input = cy.$$('input:first')

        _.each('focus focusin mousedown mouseup click'.split(' '), (event) => {
          input.get(0).addEventListener(event, () => {
            events.push(event)
          })
        })

        cy.get('input:first').click().then(() => {
          expect(events).to.deep.eq(['mousedown', 'focus', 'focusin', 'mouseup', 'click'])
        })
      })

      it('does not give focus if mousedown is defaultPrevented', (done) => {
        const input = cy.$$('input:first')

        input.get(0).addEventListener('focus', () => {
          done('should not have received focused event')
        })

        input.get(0).addEventListener('mousedown', (e) => {
          e.preventDefault()

          expect(e.defaultPrevented).to.be.true
        })

        cy.get('input:first').click().then(() => {
          done()
        })
      })

      it('still gives focus to the focusable element even when click is issued to child element', () => {
        const $btn = $('<button>', { id: 'button-covered-in-span' }).prependTo(cy.$$('body'))

        $('<span>span in button</span>').css({ padding: 5, display: 'inline-block', backgroundColor: 'yellow' }).appendTo($btn)

        cy
        .get('#button-covered-in-span').click()
        .focused().should('have.id', 'button-covered-in-span')
      })

      it('focus window', () => {
        const stub = cy.stub()
        .callsFake(() => {
          // debugger
        })
        // const win = cy.state('window')
        const win = cy.$$('*')

        cy.$$(cy.state('window')).on('focus', cy.stub().as('win'))

        cy.$$(cy.state('document')).on('focus', cy.stub().as('doc'))

        win.on('focus', stub)

        cy.get('li').first().then((el) => el.focus().focus().focus())
      })

      it('will not fire focus events when nothing can receive focus', () => {
        const onFocus = cy.stub()
        const win = cy.state('window')
        const $body = cy.$$('body')
        const $div = cy.$$('#nested-find')

        $(win).on('focus', onFocus)
        $body.on('focus', onFocus)
        $div.on('focus', onFocus)

        cy
        .get('#nested-find').click()
        .then(() => {
          expect(onFocus).not.to.be.called
        })
      })

      it('will fire pointerdown event', () => {
        // cy.get('input').eq(1).click()
        // cy.get('input').eq(2).click()
        // cy.get('input').eq(4).click()
        cy.get('textarea:first').click()
        // cy.get('input').eq(3).click()
        cy.get('input:first').click()
        // cy.get('input').eq(1).click()
      })
    })

    describe('errors', () => {
      beforeEach(function () {
        Cypress.config('defaultCommandTimeout', 100)

        this.logs = []

        cy.on('log:added', (attrs, log) => {
          this.lastLog = log

          this.logs.push(log)
        })

        null
      })

      it('throws when not a dom subject', (done) => {
        cy.on('fail', () => {
          done()
        })

        cy.click()
      })

      it('throws when attempting to click multiple elements', (done) => {
        cy.on('fail', (err) => {
          expect(err.message).to.eq(`\`cy.click()\` can only be called on a single element. Your subject contained 4 elements. Pass \`{ multiple: true }\` if you want to serially click each element.`)
          expect(err.docsUrl).to.eq('https://on.cypress.io/click')
          done()
        })

        cy.get('.badge-multi').click()
      })

      it('throws when subject is not in the document', (done) => {
        let clicked = 0

        const $checkbox = cy.$$(':checkbox:first').click(() => {
          clicked += 1
          $checkbox.remove()

          return false
        })

        cy.on('fail', (err) => {
          expect(clicked).to.eq(1)
          expect(err.message).to.include('`cy.click()` failed because this element is detached from the DOM')

          done()
        })

        cy.get(':checkbox:first').click().click()
      })

      it('throws when subject is detached during actionability', (done) => {
        cy.on('fail', (err) => {
          expect(err.message).to.include('`cy.click()` failed because this element is detached from the DOM')

          done()
        })

        cy.get('input:first')
        .then(($el) => {
          // This represents an asynchronous re-render
          // since we fire the 'scrolled' event during actionability
          // if we use el.on('scroll'), headless electron is flaky
          cy.on('scrolled', () => {
            $el.remove()
          })
        })
        .click()
      })

      it('logs once when not dom subject', function (done) {
        cy.on('fail', (err) => {
          const { lastLog } = this

          expect(this.logs.length).to.eq(1)
          expect(lastLog.get('error')).to.eq(err)

          done()
        })

        cy.click()
      })
      // Array(1).fill().map(()=>

      it('throws when any member of the subject isnt visible', function (done) {
        // sometimes the command will timeout early with
        // Error: coordsHistory must be at least 2 sets of coords
        cy.timeout(300)

        cy.$$('#three-buttons button').show().last().hide()

        cy.on('fail', (err) => {
          const { lastLog, logs } = this
          const logsArr = logs.map((log) => log.get().consoleProps())

          expect(logsArr).to.have.length(4)
          expect(lastLog.get('error')).to.eq(err)
          expect(err.message).to.include('`cy.click()` failed because this element is not visible')

          done()
        })

        cy.get('#three-buttons button').click({ multiple: true })
      })

      it('throws when subject is disabled', function (done) {
        cy.$$('#button').prop('disabled', true)

        cy.on('fail', (err) => {
          // get + click logs
          expect(this.logs.length).eq(2)
          expect(err.message).to.include('`cy.click()` failed because this element is `disabled`:\n')

          done()
        })

        cy.get('#button').click()
      })

      it('throws when a non-descendent element is covering subject', function (done) {
        const $btn = $('<button>button covered</button>').attr('id', 'button-covered-in-span').prependTo(cy.$$('body'))
        const span = $('<span>span on button</span>').css({ position: 'absolute', left: $btn.offset().left, top: $btn.offset().top, padding: 5, display: 'inline-block', backgroundColor: 'yellow' }).prependTo(cy.$$('body'))

        cy.on('fail', (err) => {
          const { lastLog } = this

          // get + click logs
          expect(this.logs.length).eq(2)
          expect(lastLog.get('error')).to.eq(err)

          // there should still be 2 snapshots on error (before + after)
          expect(lastLog.get('snapshots').length).to.eq(2)
          expect(lastLog.get('snapshots')[0]).to.be.an('object')
          expect(lastLog.get('snapshots')[0].name).to.eq('before')
          expect(lastLog.get('snapshots')[1]).to.be.an('object')
          expect(lastLog.get('snapshots')[1].name).to.eq('after')
          expect(err.message).to.include('`cy.click()` failed because this element')
          expect(err.message).to.include('is being covered by another element')
          expect(err.docsUrl).to.eq('https://on.cypress.io/element-cannot-be-interacted-with')

          const clickLog = this.logs[1]

          expect(clickLog.get('name')).to.eq('click')

          const console = clickLog.invoke('consoleProps')

          expect(console['Tried to Click']).to.eq($btn.get(0))
          expect(console['But its Covered By']).to.eq(span.get(0))

          done()
        })

        cy.get('#button-covered-in-span').click()
      })

      it('throws when non-descendent element is covering with fixed position', function (done) {
        const $btn = $('<button>button covered</button>').attr('id', 'button-covered-in-span').prependTo(cy.$$('body'))
        const span = $('<span>span on button</span>').css({ position: 'fixed', left: 0, top: 0, padding: 20, display: 'inline-block', backgroundColor: 'yellow' }).prependTo(cy.$$('body'))

        cy.on('fail', (err) => {
          const { lastLog } = this

          // get + click logs
          expect(this.logs.length).eq(2)
          expect(lastLog.get('error')).to.eq(err)

          // there should still be 2 snapshots on error (before + after)
          expect(lastLog.get('snapshots').length).to.eq(2)
          expect(lastLog.get('snapshots')[0]).to.be.an('object')
          expect(lastLog.get('snapshots')[0].name).to.eq('before')
          expect(lastLog.get('snapshots')[1]).to.be.an('object')
          expect(lastLog.get('snapshots')[1].name).to.eq('after')
          expect(err.message).to.include('`cy.click()` failed because this element')
          expect(err.message).to.include('is being covered by another element')
          expect(err.docsUrl).to.eq('https://on.cypress.io/element-cannot-be-interacted-with')

          const console = lastLog.invoke('consoleProps')

          expect(console['Tried to Click']).to.eq($btn.get(0))
          expect(console['But its Covered By']).to.eq(span.get(0))

          done()
        })

        cy.get('#button-covered-in-span').click()
      })

      it('throws when element is fixed position and being covered', function (done) {
        $('<button>button covered</button>')
        .attr('id', 'button-covered-in-span')
        .css({ position: 'fixed', left: 0, top: 0 })
        .prependTo(cy.$$('body'))

        $('<span>span on button</span>')
        .css({ position: 'fixed', left: 0, top: 0, padding: 20, display: 'inline-block', backgroundColor: 'yellow', zIndex: 10 })
        .prependTo(cy.$$('body'))

        cy.on('fail', (err) => {
          const { lastLog } = this

          // get + click logs
          expect(this.logs.length).eq(2)
          expect(lastLog.get('error')).to.eq(err)

          // there should still be 2 snapshots on error (before + after)
          expect(lastLog.get('snapshots').length).to.eq(2)
          expect(lastLog.get('snapshots')[0]).to.be.an('object')
          expect(lastLog.get('snapshots')[0].name).to.eq('before')
          expect(lastLog.get('snapshots')[1]).to.be.an('object')
          expect(lastLog.get('snapshots')[1].name).to.eq('after')
          expect(err.message).to.include('`cy.click()` failed because this element is not visible:')
          expect(err.message).to.include('>button ...</button>')
          expect(err.message).to.include('`<button#button-covered-in-span>` is not visible because it has CSS property: `position: fixed` and it\'s being covered')
          expect(err.message).to.include('>span on...</span>')
          expect(err.docsUrl).to.eq('https://on.cypress.io/element-cannot-be-interacted-with')

          const console = lastLog.invoke('consoleProps')

          expect(console['Tried to Click']).to.be.undefined
          expect(console['But its Covered By']).to.be.undefined

          done()
        })

        cy.get('#button-covered-in-span').click()
      })

      it('throws when element is hidden and theres no element specifically covering it', (done) => {
        // i cant come up with a way to easily make getElementAtCoordinates
        // return null so we are just forcing it to return null to simulate
        // the element being "hidden" so to speak but still displacing space

        cy.stub(Cypress.dom, 'getElementAtPointFromViewport').returns(null)

        cy.on('fail', (err) => {
          expect(err.message).to.include('`cy.click()` failed because the center of this element is hidden from view:')
          expect(err.message).to.include('<li>quux</li>')
          expect(err.docsUrl).to.eq('https://on.cypress.io/element-cannot-be-interacted-with')

          done()
        })

        cy.get('#overflow-auto-container').contains('quux').click()
      })

      it('throws when attempting to click a <select> element', function (done) {
        cy.on('fail', (err) => {
          expect(this.logs.length).to.eq(2)
          expect(err.message).to.eq('`cy.click()` cannot be called on a `<select>` element. Use `cy.select()` command instead to change the value.')
          expect(err.docsUrl).to.eq('https://on.cypress.io/select')

          done()
        })

        cy.get('select:first').click()
      })

      it('throws when provided invalid position', function (done) {
        cy.on('fail', (err) => {
          expect(this.logs.length).to.eq(2)
          expect(err.message).to.eq('Invalid position argument: `foo`. Position may only be topLeft, top, topRight, left, center, right, bottomLeft, bottom, bottomRight.')

          done()
        })

        cy.get('button:first').click('foo')
      })

      it('throws when element animation exceeds timeout', (done) => {
        // force the animation calculation to think we moving at a huge distance ;-)
        cy.stub(Cypress.utils, 'getDistanceBetween').returns(100000)

        let clicks = 0

        cy.$$('button:first').on('click', () => {
          clicks += 1
        })

        cy.on('fail', (err) => {
          expect(clicks).to.eq(0)
          expect(err.message).to.include('`cy.click()` could not be issued because this element is currently animating:\n')
          expect(err.docsUrl).to.eq('https://on.cypress.io/element-is-animating')

          done()
        })

        cy.get('button:first').click()
      })

      it('eventually fails the assertion', function (done) {
        cy.on('fail', (err) => {
          const { lastLog } = this

          expect(err.message).to.include(lastLog.get('error').message)
          expect(err.message).not.to.include('undefined')
          expect(lastLog.get('name')).to.eq('assert')
          expect(lastLog.get('state')).to.eq('failed')
          expect(lastLog.get('error')).to.be.an.instanceof(window.chai.AssertionError)

          done()
        })

        cy.get('button:first').click().should('have.class', 'clicked')
      })

      it('does not log an additional log on failure', function (done) {
        cy.on('fail', () => {
          expect(this.logs.length).to.eq(3)

          done()
        })

        cy.get('button:first').click().should('have.class', 'clicked')
      })
    })

    describe('.log', () => {
      beforeEach(function () {
        this.logs = []

        cy.on('log:added', (attrs, log) => {
          this.lastLog = log

          this.logs.push(log)
        })
      })

      it('logs immediately before resolving', (done) => {
        const button = cy.$$('button:first')

        cy.on('log:added', (attrs, log) => {
          if (log.get('name') === 'click') {
            expect(log.get('state')).to.eq('pending')
            expect(log.get('$el').get(0)).to.eq(button.get(0))

            done()
          }
        })

        cy.get('button:first').click()
      })

      it('snapshots before clicking', function (done) {
        cy.$$('button:first').click(() => {
          const { lastLog } = this

          expect(lastLog.get('snapshots').length).to.eq(1)
          expect(lastLog.get('snapshots')[0].name).to.eq('before')
          expect(lastLog.get('snapshots')[0].body).to.be.an('object')

          done()
        })

        cy.get('button:first').click()
      })

      it('snapshots after clicking', () => {
        cy.get('button:first').click().then(function () {
          const { lastLog } = this

          expect(lastLog.get('snapshots').length).to.eq(2)
          expect(lastLog.get('snapshots')[1].name).to.eq('after')

          expect(lastLog.get('snapshots')[1].body).to.be.an('object')
        })
      })

      it('returns only the $el for the element of the subject that was clicked', () => {
        const clicks = []

        // append two buttons
        const button = () => {
          return $(`<button class='clicks'>click</button>`)
        }

        cy.$$('body').append(button()).append(button())

        cy.on('log:added', (attrs, log) => {
          if (log.get('name') === 'click') {
            clicks.push(log)
          }
        })

        cy.get('button.clicks').click({ multiple: true }).then(($buttons) => {
          expect($buttons.length).to.eq(2)
          expect(clicks.length).to.eq(2)

          expect(clicks[1].get('$el').get(0)).to.eq($buttons.last().get(0))
        })
      })

      it('logs only 1 click event', () => {
        const logs = []

        cy.on('log:added', (attrs, log) => {
          if (log.get('name') === 'click') {
            logs.push(log)
          }
        })

        cy.get('button:first').click().then(() => {
          expect(logs.length).to.eq(1)
        })
      })

      it('passes in coords', () => {
        cy.get('button').first().click().then(function ($btn) {
          const { lastLog } = this

          $btn.blur() // blur which removes focus styles which would change coords
          const { fromElWindow } = Cypress.dom.getElementCoordinatesByPosition($btn)

          expect(lastLog.get('coords')).to.deep.eq(fromElWindow)
        })
      })

      it('ends', () => {
        const logs = []

        cy.on('log:added', (attrs, log) => {
          if (log.get('name') === 'click') {
            logs.push(log)
          }
        })

        cy.get('#three-buttons button').click({ multiple: true }).then(() => {
          _.each(logs, (log) => {
            expect(log.get('state')).to.eq('passed')

            expect(log.get('ended')).to.be.true
          })
        })
      })

      it('logs { multiple: true} options', () => {
        cy.get('span').invoke('slice', 0, 2).click({ multiple: true, timeout: 1000 }).then(function () {
          const { lastLog } = this

          expect(lastLog.get('message')).to.eq('{multiple: true, timeout: 1000}')

          expect(lastLog.invoke('consoleProps').Options).to.deep.eq({ multiple: true, timeout: 1000 })
        })
      })

      it('#consoleProps', () => {
        cy.get('button').first().click().then(function ($btn) {
          const { lastLog } = this

          const rect = $btn.get(0).getBoundingClientRect()
          const consoleProps = lastLog.invoke('consoleProps')
          const { fromElWindow } = Cypress.dom.getElementCoordinatesByPosition($btn)

          // this button should be 60 pixels wide
          expect(rect.width).to.eq(60)

          expect(consoleProps.Coords.x).to.be.closeTo(fromElWindow.x, 1) // ensure we are within 1
          expect(consoleProps.Coords.y).to.be.closeTo(fromElWindow.y, 1) // ensure we are within 1

          expect(consoleProps).to.containSubset({
            'Command': 'click',
            'Applied To': lastLog.get('$el').get(0),
            'Elements': 1,
          })
        })
      })

      it('#consoleProps actual element clicked', () => {
        const $btn = $('<button>', {
          id: 'button-covered-in-span',
        })
        .prependTo(cy.$$('body'))

        const $span = $('<span>span in button</span>')
        .css({ padding: 5, display: 'inline-block', backgroundColor: 'yellow' })
        .appendTo($btn)

        cy.get('#button-covered-in-span').click().then(function () {
          expect(this.lastLog.invoke('consoleProps')['Actual Element Clicked']).to.eq($span.get(0))
        })
      })

      it('#consoleProps groups MouseDown', () => {
        cy.$$('input:first').mousedown(_.stubFalse)

        cy.get('input:first').click().then(function () {
          const consoleProps = this.lastLog.invoke('consoleProps')

          expect(consoleProps.table[1]()).to.containSubset({
            'name': 'Mouse Events',
            'data': [
              {
                'Event Type': 'pointerover',
                'Target Element': { id: 'input' },
                'Prevented Default': null,
                'Stopped Propagation': null,
              },
              {
                'Event Type': 'mouseover',
                'Target Element': { id: 'input' },
                'Prevented Default': null,
                'Stopped Propagation': null,
              },
              {
                'Event Type': 'pointermove',
                'Target Element': { id: 'input' },
                'Prevented Default': null,
                'Stopped Propagation': null,
              },
              {
                'Event Type': 'mousemove',
                'Target Element': { id: 'input' },
                'Prevented Default': null,
                'Stopped Propagation': null,
              },
              {
                'Event Type': 'pointerdown',
                'Target Element': { id: 'input' },
                'Prevented Default': null,
                'Stopped Propagation': null,
              },
              {
                'Event Type': 'mousedown',
                'Target Element': { id: 'input' },
                'Prevented Default': true,
                'Stopped Propagation': true,
              },
              {
                'Event Type': 'pointerup',
                'Target Element': { id: 'input' },
                'Prevented Default': null,
                'Stopped Propagation': null,
              },
              {
                'Event Type': 'mouseup',
                'Target Element': { id: 'input' },
                'Prevented Default': null,
                'Stopped Propagation': null,
              },
              {
                'Event Type': 'click',
                'Target Element': { id: 'input' },
                'Prevented Default': null,
                'Stopped Propagation': null,
              },
            ],
          })
        })
      })

      it('#consoleProps groups MouseUp', () => {
        cy.$$('input:first').mouseup(_.stubFalse)

        cy.get('input:first').click().then(function () {
          expect(this.lastLog.invoke('consoleProps').table[1]().data).to.containSubset([
            {
              'Event Type': 'pointerdown',
              'Target Element': { id: 'input' },
              'Prevented Default': null,
              'Stopped Propagation': null,
            },
            {
              'Event Type': 'mousedown',
              'Target Element': { id: 'input' },
              'Prevented Default': null,
              'Stopped Propagation': null,
            },
            {
              'Event Type': 'pointerup',
              'Target Element': { id: 'input' },
              'Prevented Default': null,
              'Stopped Propagation': null,
            },
            {
              'Event Type': 'mouseup',
              'Target Element': { id: 'input' },
              'Prevented Default': true,
              'Stopped Propagation': true,
            },
            {
              'Event Type': 'click',
              'Target Element': { id: 'input' },
              'Prevented Default': null,
              'Stopped Propagation': null,
            },
          ])
        })
      })

      it('#consoleProps groups Click', () => {
        cy.$$('input:first').click(_.stubFalse)

        cy.get('input:first').click().then(function () {
          expect(this.lastLog.invoke('consoleProps').table[1]().data).to.containSubset([
            {
              'Event Type': 'pointerover',
              'Target Element': {},
              'Prevented Default': null,
              'Stopped Propagation': null,
              'Active Modifiers': null,
            },
            {
              'Event Type': 'mouseover',
              'Target Element': {},
              'Prevented Default': null,
              'Stopped Propagation': null,
              'Active Modifiers': null,
            },
            {
              'Event Type': 'pointermove',
              'Target Element': {},
              'Prevented Default': null,
              'Stopped Propagation': null,
              'Active Modifiers': null,
            },
            {
              'Event Type': 'mousemove',
              'Target Element': {},
              'Prevented Default': null,
              'Stopped Propagation': null,
              'Active Modifiers': null,
            },
            {
              'Event Type': 'pointerdown',
              'Target Element': { id: 'input' },
              'Prevented Default': null,
              'Stopped Propagation': null,
            },
            {
              'Event Type': 'mousedown',
              'Target Element': { id: 'input' },
              'Prevented Default': null,
              'Stopped Propagation': null,
            },
            {
              'Event Type': 'pointerup',
              'Target Element': { id: 'input' },
              'Prevented Default': null,
              'Stopped Propagation': null,
            },
            {
              'Event Type': 'mouseup',
              'Target Element': { id: 'input' },
              'Prevented Default': null,
              'Stopped Propagation': null,
            },
            {
              'Event Type': 'click',
              'Target Element': { id: 'input' },
              'Prevented Default': true,
              'Stopped Propagation': true,
            },
          ])
        })
      })

      it('#consoleProps groups skips mouse move events if no mouse move', () => {
        const btn = cy.$$('span#not-hidden')

        attachMouseClickListeners({ btn })
        attachMouseHoverListeners({ btn })

        cy.get('span#not-hidden').click().click()

        cy.getAll('btn', 'mousemove mouseover').each(shouldBeCalledOnce)
        cy.getAll('btn', 'pointerdown mousedown pointerup mouseup click').each(shouldBeCalledWithCount(2))
        .then(function () {
          const { logs } = this
          const logsArr = logs.map((x) => x.invoke('consoleProps'))

          const lastClickProps = _.filter(logsArr, { Command: 'click' })[1]
          const consoleProps = lastClickProps

          expect(_.map(consoleProps.table, (x) => x())).to.containSubset([
            {
              'name': 'Mouse Events',
              'data': [
                {
                  'Event Type': 'pointerdown',
                  'Target Element': {},
                  'Prevented Default': null,
                  'Stopped Propagation': null,
                  'Active Modifiers': null,
                },
                {
                  'Event Type': 'mousedown',
                  'Target Element': {},
                  'Prevented Default': null,
                  'Stopped Propagation': null,
                  'Active Modifiers': null,
                },
                {
                  'Event Type': 'pointerup',
                  'Target Element': {},
                  'Prevented Default': null,
                  'Stopped Propagation': null,
                  'Active Modifiers': null,
                },
                {
                  'Event Type': 'mouseup',
                  'Target Element': {},
                  'Prevented Default': null,
                  'Stopped Propagation': null,
                  'Active Modifiers': null,
                },
                {
                  'Event Type': 'click',
                  'Target Element': {},
                  'Prevented Default': null,
                  'Stopped Propagation': null,
                  'Active Modifiers': null,
                },
              ],
            },
          ])
        })
      })

      it('#consoleProps groups have activated modifiers', () => {
        cy.$$('input:first').click(_.stubFalse)

        cy.get('input:first').type('{ctrl}{shift}', { release: false }).click().then(function () {
          expect(this.lastLog.invoke('consoleProps').table[1]().data).to.containSubset([
            {
              'Event Type': 'pointerdown',
              'Target Element': { id: 'input' },
              'Prevented Default': null,
              'Stopped Propagation': null,
              'Active Modifiers': 'ctrl, shift',

            },
            {
              'Event Type': 'mousedown',
              'Target Element': { id: 'input' },
              'Prevented Default': null,
              'Stopped Propagation': null,
              'Active Modifiers': 'ctrl, shift',

            },
            {
              'Event Type': 'pointerup',
              'Target Element': { id: 'input' },
              'Prevented Default': null,
              'Stopped Propagation': null,
              'Active Modifiers': 'ctrl, shift',

            },
            {
              'Event Type': 'mouseup',
              'Target Element': { id: 'input' },
              'Prevented Default': null,
              'Stopped Propagation': null,
              'Active Modifiers': 'ctrl, shift',

            },
            {
              'Event Type': 'click',
              'Target Element': { id: 'input' },
              'Prevented Default': true,
              'Stopped Propagation': true,
              'Active Modifiers': 'ctrl, shift',

            },
          ])
        })
      })

      it('#consoleProps when no click due to detached', () => {
        const $btn = cy.$$('button:first')

        $btn.on('mouseup', function () {
          // synchronously remove this button
          $(this).remove()
        })

        cy.contains('button').click().then(function () {
          expect(this.lastLog.invoke('consoleProps').table[1]().data).to.containSubset([
            {
              'Event Type': 'pointerover',
              'Target Element': { id: 'button' },
              'Prevented Default': null,
              'Stopped Propagation': null,
              'Active Modifiers': null,
            },
            {
              'Event Type': 'mouseover',
              'Target Element': { id: 'button' },
              'Prevented Default': null,
              'Stopped Propagation': null,
              'Active Modifiers': null,
            },
            {
              'Event Type': 'pointermove',
              'Target Element': { id: 'button' },
              'Prevented Default': null,
              'Stopped Propagation': null,
              'Active Modifiers': null,
            },
            {
              'Event Type': 'mousemove',
              'Target Element': { id: 'button' },
              'Prevented Default': null,
              'Stopped Propagation': null,
              'Active Modifiers': null,
            },
            {
              'Event Type': 'pointerdown',
              'Target Element': { id: 'button' },
              'Prevented Default': null,
              'Stopped Propagation': null,
              'Active Modifiers': null,
            },
            {
              'Event Type': 'mousedown',
              'Target Element': { id: 'button' },
              'Prevented Default': null,
              'Stopped Propagation': null,
              'Active Modifiers': null,
            },
            {
              'Event Type': 'pointerup',
              'Target Element': { id: 'button' },
              'Prevented Default': null,
              'Stopped Propagation': null,
              'Active Modifiers': null,
            },
            {
              'Event Type': 'mouseup',
              'Target Element': { id: 'button' },
              'Prevented Default': null,
              'Stopped Propagation': null,
              'Active Modifiers': null,
            },
            {
              'Event Type': 'click',
              'Target Element': '⚠️ not fired (element was detached)',
              'Prevented Default': null,
              'Stopped Propagation': null,
              'Active Modifiers': null,
            },
          ])
        })
      })

      it('#consoleProps when no click due to move', () => {
        const $btn = cy.$$('button:first')

        // add on overlay on mousedown
        $btn.on('mousedown', () => {
          cy.$$('div#tabindex').css(overlayStyle)
        })

        cy.contains('button').click().then(function () {
          expect(this.lastLog.invoke('consoleProps').table[1]().data).to.containSubset([
            {
              'Event Type': 'pointerdown',
              'Target Element': { id: 'button' },
              'Prevented Default': null,
              'Stopped Propagation': null,
              'Active Modifiers': null,
            },
            {
              'Event Type': 'mousedown',
              'Target Element': { id: 'button' },
              'Prevented Default': null,
              'Stopped Propagation': null,
              'Active Modifiers': null,
            },
            {
              'Event Type': 'pointerup',
              'Target Element': { id: 'tabindex' },
              'Prevented Default': null,
              'Stopped Propagation': null,
              'Active Modifiers': null,
            },
            {
              'Event Type': 'mouseup',
              'Target Element': { id: 'tabindex' },
              'Prevented Default': null,
              'Stopped Propagation': null,
              'Active Modifiers': null,
            },
            {
              'Event Type': 'click',
              'Target Element': { id: 'dom' },
              'Prevented Default': null,
              'Stopped Propagation': null,
              'Active Modifiers': null,
            },
          ])
        })
      })

      it('does not fire a click when element has been removed on mouseup', () => {
        const $btn = cy.$$('button:first')

        $btn.on('mouseup', function () {
          // synchronously remove this button
          $(this).remove()
        })

        $btn.on('click', () => {
          fail('should not have gotten click')
        })

        cy.contains('button').click()
      })

      it('logs deltaOptions', () => {
        cy
        .get('button:first').click({ force: true, timeout: 1000 })
        .then(function () {
          const { lastLog } = this

          expect(lastLog.get('message')).to.eq('{force: true, timeout: 1000}')

          expect(lastLog.invoke('consoleProps').Options).to.deep.eq({ force: true, timeout: 1000 })
        })
      })
    })
  })

  context('#dblclick', () => {
    it('sends a dblclick event', (done) => {
      cy.$$('#button').on('dblclick', () => {
        done()
      })

      cy.get('#button').dblclick()
    })

    it('returns the original subject', () => {
      const $btn = cy.$$('#button')

      cy.get('#button').dblclick().then(($button) => {
        expect($button).to.match($btn)
      })
    })

    it('causes focusable elements to receive focus', () => {
      cy.get(':text:first').dblclick().should('have.focus')
    })

    it('silences errors on unfocusable elements', () => {
      cy.get('div:first').dblclick({ force: true })
    })

    it('causes first focused element to receive blur', () => {
      let blurred = false

      cy.$$('input:first').blur(() => {
        blurred = true
      })

      cy
      .get('input:first').focus()
      .get('input:text:last').dblclick()
      .then(() => {
        expect(blurred).to.be.true
      })
    })

    it('inserts artificial delay of 50ms', () => {
      cy.spy(Promise, 'delay')

      cy.get('#button').click().then(() => {
        expect(Promise.delay).to.be.calledWith(50)
      })
    })

    it('can operate on a jquery collection', () => {
      let dblclicks = 0

      const $buttons = cy.$$('button').slice(0, 2)

      $buttons.dblclick(() => {
        dblclicks += 1

        return false
      })

      // make sure we have more than 1 button
      expect($buttons.length).to.be.gt(1)

      // make sure each button received its dblclick event
      cy.get('button').invoke('slice', 0, 2).dblclick().then(($buttons) => {
        expect($buttons.length).to.eq(dblclicks)
      })
    })

    // TODO: fix this once we implement aborting / restoring / reset
    it.skip('can cancel multiple dblclicks', function (done) {
      let dblclicks = 0

      const spy = this.sandbox.spy(() => {
        this.Cypress.abort()
      })

      // abort after the 3rd dblclick
      const dblclicked = _.after(3, spy)

      const anchors = cy.$$('#sequential-clicks a')

      anchors.dblclick(() => {
        dblclicks += 1

        dblclicked()
      })

      // make sure we have at least 5 anchor links
      expect(anchors.length).to.be.gte(5)

      cy.on('cancel', () => {
        // timeout will get called synchronously
        // again during a click if the click function
        // is called
        const timeout = this.sandbox.spy(cy, '_timeout')

        _.delay(() => {
          // abort should only have been called once
          expect(spy.callCount).to.eq(1)

          // and we should have stopped dblclicking after 3
          expect(dblclicks).to.eq(3)

          expect(timeout.callCount).to.eq(0)

          done()
        }
        , 200)
      })

      cy.get('#sequential-clicks a').dblclick()
    })

    it('serially dblclicks a collection of anchors to the top of the page', () => {
      const throttled = cy.stub().as('clickcount')

      // create a throttled click function
      // which proves we are clicking serially
      const handleClick = cy.stub()
      .callsFake(_.throttle(throttled, 5, { leading: false }))
      .as('handleClick')

      const $anchors = cy.$$('#sequential-clicks a')

      $anchors.on('click', handleClick)
      cy.$$('div#dom').on('click', cy.stub().as('topClick'))
      .on('dblclick', cy.stub().as('topDblclick'))

      // make sure we're clicking multiple $anchors
      expect($anchors.length).to.be.gt(1)

      cy.get('#sequential-clicks a').dblclick({ multiple: true }).then(($els) => {
        expect($els).to.have.length(throttled.callCount)
        cy.get('@topDblclick').should('have.property', 'callCount', $els.length)
      })
    })

    it('serially dblclicks a collection', () => {
      const throttled = cy.stub().as('clickcount')

      // create a throttled click function
      // which proves we are clicking serially
      const handleClick = cy.stub()
      .callsFake(_.throttle(throttled, 5, { leading: false }))
      .as('handleClick')

      const $anchors = cy.$$('#three-buttons button')

      $anchors.on('dblclick', handleClick)

      // make sure we're clicking multiple $anchors
      expect($anchors.length).to.be.gt(1)

      cy.get('#three-buttons button').dblclick({ multiple: true }).then(($els) => {
        expect($els).to.have.length(throttled.callCount)
      })
    })

    it('correctly sets the detail property on mouse events', () => {
      const btn = cy.$$('button:first')

      attachMouseClickListeners({ btn })
      attachMouseDblclickListeners({ btn })
      cy.get('button:first').dblclick()
      cy.getAll('btn', 'mousedown mouseup click').each((spy) => {
        expect(spy.firstCall).calledWithMatch({ detail: 1 })
      })

      cy.getAll('btn', 'mousedown mouseup click').each((spy) => {
        expect(spy.lastCall).to.be.calledWithMatch({ detail: 2 })
      })

      cy.getAll('btn', 'dblclick').each((spy) => {
        expect(spy).to.be.calledOnce
        expect(spy.firstCall).to.be.calledWithMatch({ detail: 2 })
      })

      // pointer events do not set change detail prop
      cy.getAll('btn', 'pointerdown pointerup').each((spy) => {
        expect(spy).to.be.calledWithMatch({ detail: 0 })
      })
    })

    it('sends modifiers', () => {
      const btn = cy.$$('button:first')

      attachMouseClickListeners({ btn })
      attachMouseDblclickListeners({ btn })

      cy.get('input:first').type('{ctrl}{shift}', { release: false })
      cy.get('button:first').dblclick()

      cy.getAll('btn', 'pointerdown mousedown pointerup mouseup click dblclick').each((stub) => {
        expect(stub).to.be.calledWithMatch({
          shiftKey: true,
          ctrlKey: true,
          metaKey: false,
          altKey: false,
        })
      })
    })

    it('increases the timeout delta after each dblclick', () => {
      const count = cy.$$('#three-buttons button').length

      cy.spy(cy, 'timeout')

      cy.get('#three-buttons button').dblclick().then(() => {
        const calls = cy.timeout.getCalls()

        const num = _.filter(calls, (call) => _.isEqual(call.args, [50, true, 'dblclick']))

        expect(num.length).to.eq(count)
      })
    })

    describe('errors', () => {
      beforeEach(function () {
        Cypress.config('defaultCommandTimeout', 100)

        this.logs = []

        cy.on('log:added', (attrs, log) => {
          this.lastLog = log

          this.logs.push(log)
        })

        null
      })

      it('throws when not a dom subject', (done) => {
        cy.on('fail', () => {
          done()
        })

        cy.dblclick()
      })

      it('throws when subject is not in the document', (done) => {
        let dblclicked = 0

        const $button = cy.$$('button:first').dblclick(() => {
          dblclicked += 1
          $button.remove()

          return false
        })

        cy.on('fail', (err) => {
          expect(dblclicked).to.eq(1)
          expect(err.message).to.include('`cy.dblclick()` failed because this element')

          done()
        })

        cy.get('button:first').dblclick().dblclick()
      })

      it('logs once when not dom subject', function (done) {
        cy.on('fail', (err) => {
          const { lastLog } = this

          expect(this.logs.length).to.eq(1)
          expect(lastLog.get('error')).to.eq(err)

          done()
        })

        cy.dblclick()
      })

      it('throws when any member of the subject isnt visible', function (done) {
        cy.timeout(600)
        cy.$$('#three-buttons button').show().last().hide()

        cy.on('fail', (err) => {
          const { lastLog } = this

          const logs = _.cloneDeep(this.logs)

          expect(logs).to.have.length(4)
          expect(lastLog.get('error')).to.eq(err)
          expect(err.message).to.include('`cy.dblclick()` failed because this element is not visible')

          done()
        })

        cy.get('#three-buttons button').dblclick()
      })
    })

    describe('.log', () => {
      beforeEach(function () {
        this.logs = []

        cy.on('log:added', (attrs, log) => {
          this.lastLog = log

          this.logs.push(log)
        })

        null
      })

      it('logs immediately before resolving', (done) => {
        const $button = cy.$$('button:first')

        cy.on('log:added', (attrs, log) => {
          if (log.get('name') === 'dblclick') {
            expect(log.get('state')).to.eq('pending')
            expect(log.get('$el').get(0)).to.eq($button.get(0))

            done()
          }
        })

        cy.get('button:first').dblclick()
      })

      it('snapshots after clicking', () => {
        cy.get('button:first').dblclick().then(function () {
          const { lastLog } = this

          expect(lastLog.get('snapshots')).to.have.length(2)
          expect(lastLog.get('snapshots')[0]).to.containSubset({ name: 'before' })
          expect(lastLog.get('snapshots')[1]).to.containSubset({ name: 'after' })
        })
      })

      // TODO: remove this after 4.0 when {multiple:true} is no longer default
      // https://github.com/cypress-io/cypress/issues/5406
      it('does not log default option {multiple:true}', () => {
        const logs = []

        cy.on('log:added', (attrs, log) => {
          logs.push(log)
        })

        cy.get('button:first').dblclick().then(() => {
          expect(logs[1].get('message')).to.eq('')
          expect(logs[1].invoke('consoleProps').Options).not.ok
        })
      })

      it('returns only the $el for the element of the subject that was dblclicked', () => {
        const dblclicks = []

        // append two buttons
        const $button = () => {
          return $(`<button class='dblclicks'>dblclick</button`)
        }

        cy.$$('body').append($button()).append($button())

        cy.on('log:added', (attrs, log) => {
          if (log.get('name') === 'dblclick') {
            dblclicks.push(log)
          }
        })

        cy.get('button.dblclicks').dblclick().then(($buttons) => {
          expect($buttons.length).to.eq(2)
          expect(dblclicks.length).to.eq(2)

          expect(dblclicks[1].get('$el').get(0)).to.eq($buttons.last().get(0))
        })
      })

      it('logs only 1 dblclick event', () => {
        const logs = []

        cy.on('log:added', (attrs, log) => {
          if (log.get('name') === 'dblclick') {
            logs.push(log)
          }
        })

        cy.get('button:first').dblclick().then(() => {
          expect(logs.length).to.eq(1)
        })
      })

      it('#consoleProps', function () {
        cy.on('log:added', (attrs, log) => {
          this.log = log
        })

        cy.get('button').first().dblclick().then(function () {
          const { lastLog } = this

          const consoleProps = lastLog.invoke('consoleProps')

          expect(consoleProps).to.containSubset({
            'Command': 'dblclick',
            'Applied To': {},
            'Elements': 1,
            'table': {},
          })

          const tables = _.map(consoleProps.table, ((x) => x()))

          expect(tables[0]).to.containSubset({
            name: 'Mouse Events',
            data: [
              {
                'Event Type': 'pointerover',
                'Target Element': {},
                'Prevented Default': null,
                'Stopped Propagation': null,
              },
              {
                'Event Type': 'mouseover',
                'Target Element': {},
                'Prevented Default': null,
                'Stopped Propagation': null,
              },
              {
                'Event Type': 'pointermove',
                'Target Element': {},
                'Prevented Default': null,
                'Stopped Propagation': null,
              },
              {
                'Event Type': 'mousemove',
                'Target Element': {},
                'Prevented Default': null,
                'Stopped Propagation': null,
              },

              {
                'Event Type': 'pointerdown',
                'Target Element': {},
                'Prevented Default': null,
                'Stopped Propagation': null,
                'Active Modifiers': null,
              },
              {
                'Event Type': 'mousedown',
                'Target Element': {},
                'Prevented Default': null,
                'Stopped Propagation': null,
                'Active Modifiers': null,
              },
              {
                'Event Type': 'pointerup',
                'Target Element': {},
                'Prevented Default': null,
                'Stopped Propagation': null,
                'Active Modifiers': null,
              },
              {
                'Event Type': 'mouseup',
                'Target Element': {},
                'Prevented Default': null,
                'Stopped Propagation': null,
                'Active Modifiers': null,
              },
              {
                'Event Type': 'click',
                'Target Element': {},
                'Prevented Default': null,
                'Stopped Propagation': null,
                'Active Modifiers': null,
              },
              {
                'Event Type': 'pointerdown',
                'Target Element': {},
                'Prevented Default': null,
                'Stopped Propagation': null,
                'Active Modifiers': null,
              },
              {
                'Event Type': 'mousedown',
                'Target Element': {},
                'Prevented Default': null,
                'Stopped Propagation': null,
                'Active Modifiers': null,
              },
              {
                'Event Type': 'pointerup',
                'Target Element': {},
                'Prevented Default': null,
                'Stopped Propagation': null,
                'Active Modifiers': null,
              },
              {
                'Event Type': 'mouseup',
                'Target Element': {},
                'Prevented Default': null,
                'Stopped Propagation': null,
                'Active Modifiers': null,
              },
              {
                'Event Type': 'click',
                'Target Element': {},
                'Prevented Default': null,
                'Stopped Propagation': null,
                'Active Modifiers': null,
              },
              {
                'Event Type': 'dblclick',
                'Target Element': {},
                'Prevented Default': null,
                'Stopped Propagation': null,
                'Active Modifiers': null,
              },
            ],
          })
        })
      })
    })
  })

  context('#rightclick', () => {
    it('can rightclick', () => {
      const el = cy.$$('button:first')

      attachMouseClickListeners({ el })
      attachContextmenuListeners({ el })

      cy.get('button:first').rightclick().should('have.focus')

      cy.getAll('el', 'pointerdown mousedown contextmenu pointerup mouseup').each(shouldBeCalled)
      cy.getAll('el', 'click').each(shouldNotBeCalled)

      cy.getAll('el', 'pointerdown mousedown pointerup mouseup').each((stub) => {
        expect(stub.firstCall.args[0]).to.containSubset({
          button: 2,
          buttons: 2,
          which: 3,
        })
      })

      cy.getAll('el', 'contextmenu').each((stub) => {
        expect(stub.firstCall.args[0]).to.containSubset({
          altKey: false,
          bubbles: true,
          target: el.get(0),
          button: 2,
          buttons: 2,
          cancelable: true,
          data: undefined,
          detail: 0,
          handleObj: { type: 'contextmenu', origType: 'contextmenu', data: undefined },
          relatedTarget: null,
          shiftKey: false,
          type: 'contextmenu',
          view: cy.state('window'),
          which: 3,
        })
      })
    })

    it('can rightclick disabled with force', () => {
      const el = cy.$$('input:first')
      .prop('disabled', true)

      attachMouseClickListeners({ el })
      attachFocusListeners({ el })
      attachContextmenuListeners({ el })

      cy.get('input:first').rightclick({ force: true })

      cy.getAll('el', 'mousedown contextmenu mouseup').each(shouldNotBeCalled)

      cy.getAll('el', 'pointerdown pointerup').each(isFirefox ? shouldNotBeCalled : shouldBeCalled)
    })

    it('rightclick cancel contextmenu', () => {
      const el = cy.$$('button:first')

      // canceling contextmenu prevents the native contextmenu
      // likely we want to call attention to this, since we cannot
      // reproduce the native contextmenu
      el.on('contextmenu', () => false)

      attachMouseClickListeners({ el })
      attachFocusListeners({ el })
      attachContextmenuListeners({ el })

      cy.get('button:first').rightclick().should('have.focus')

      cy.getAll('el', 'pointerdown mousedown contextmenu pointerup mouseup').each(shouldBeCalled)
      cy.getAll('el', 'click').each(shouldNotBeCalled)
    })

    it('rightclick cancel mousedown', () => {
      const el = cy.$$('button:first')

      el.on('mousedown', () => false)

      attachMouseClickListeners({ el })
      attachFocusListeners({ el })
      attachContextmenuListeners({ el })

      cy.get('button:first').rightclick().should('not.have.focus')

      cy.getAll('el', 'pointerdown mousedown contextmenu pointerup mouseup').each(shouldBeCalled)
      cy.getAll('el', 'focus click').each(shouldNotBeCalled)
    })

    it('rightclick cancel pointerdown', () => {
      const el = cy.$$('button:first')

      el.on('pointerdown', () => false)

      attachMouseClickListeners({ el })
      attachFocusListeners({ el })
      attachContextmenuListeners({ el })

      cy.get('button:first').rightclick()

      cy.getAll('el', 'pointerdown pointerup contextmenu').each(shouldBeCalled)
      cy.getAll('el', 'mousedown mouseup').each(shouldNotBeCalled)
    })

    it('rightclick remove el on pointerdown', () => {
      const el = cy.$$('button:first')

      el.on('pointerdown', () => el.get(0).remove())

      attachMouseClickListeners({ el })
      attachFocusListeners({ el })
      attachContextmenuListeners({ el })

      cy.get('button:first').rightclick().should('not.exist')

      cy.getAll('el', 'pointerdown').each(shouldBeCalled)
      cy.getAll('el', 'mousedown mouseup contextmenu pointerup').each(shouldNotBeCalled)
    })

    it('rightclick remove el on mouseover', () => {
      const el = cy.$$('button:first')
      .css({
        transform: 'translateY(-50px)',
      })
      const el2 = cy.$$('div#tabindex')

      el.on('mouseover', () => el.get(0).remove())

      attachMouseClickListeners({ el, el2 })
      attachMouseHoverListeners({ el, el2 })
      attachFocusListeners({ el, el2 })
      attachContextmenuListeners({ el, el2 })

      cy.get('button:first').rightclick().should('not.exist')
      cy.get('div#tabindex').should('have.focus')

      cy.getAll('el', 'pointerover mouseover').each(shouldBeCalledOnce)
      cy.getAll('el', 'pointerdown mousedown pointerup mouseup contextmenu').each(shouldNotBeCalled)
      cy.getAll('el2', 'focus pointerdown pointerup contextmenu').each(shouldBeCalled)
    })

    describe('errors', () => {
      beforeEach(function () {
        Cypress.config('defaultCommandTimeout', 100)

        this.logs = []

        cy.on('log:added', (attrs, log) => {
          this.lastLog = log

          this.logs.push(log)
        })

        null
      })

      it('throws when not a dom subject', (done) => {
        cy.on('fail', () => {
          done()
        })

        cy.rightclick()
      })

      it('throws when subject is not in the document', (done) => {
        let rightclicked = 0

        const $button = cy.$$('button:first').on('contextmenu', () => {
          rightclicked += 1
          $button.remove()

          return false
        })

        cy.on('fail', (err) => {
          expect(rightclicked).to.eq(1)
          expect(err.message).to.include('`cy.rightclick()` failed because this element')

          done()
        })

        cy.get('button:first').rightclick().rightclick()
      })

      it('logs once when not dom subject', function (done) {
        cy.on('fail', (err) => {
          const { lastLog } = this

          expect(this.logs.length).to.eq(1)
          expect(lastLog.get('error')).to.eq(err)

          done()
        })

        cy.rightclick()
      })

      it('throws when any member of the subject isnt visible', function (done) {
        cy.timeout(300)
        cy.$$('#three-buttons button').show().last().hide()

        cy.on('fail', (err) => {
          const { lastLog } = this

          expect(this.logs.length).to.eq(4)
          expect(lastLog.get('error')).to.eq(err)
          expect(err.message).to.include('`cy.rightclick()` failed because this element is not visible')

          done()
        })

        cy.get('#three-buttons button').rightclick({ multiple: true })
      })
    })

    describe('.log', () => {
      beforeEach(function () {
        this.logs = []

        cy.on('log:added', (attrs, log) => {
          this.lastLog = log

          this.logs.push(log)
        })

        null
      })

      it('logs immediately before resolving', (done) => {
        const $button = cy.$$('button:first')

        cy.on('log:added', (attrs, log) => {
          if (log.get('name') === 'rightclick') {
            expect(log.get('state')).to.eq('pending')
            expect(log.get('$el').get(0)).to.eq($button.get(0))

            done()
          }
        })

        cy.get('button:first').rightclick()
      })

      it('snapshots after clicking', () => {
        cy.get('button:first').rightclick().then(function () {
          const { lastLog } = this

          expect(lastLog.get('snapshots')).to.have.length(2)
          expect(lastLog.get('snapshots')[0]).to.containSubset({ name: 'before' })
          expect(lastLog.get('snapshots')[1]).to.containSubset({ name: 'after' })
        })
      })

      it('returns only the $el for the element of the subject that was rightclicked', () => {
        const rightclicks = []

        // append two buttons
        const $button = () => {
          return $(`<button class='rightclicks'>rightclick</button`)
        }

        cy.$$('body').append($button()).append($button())

        cy.on('log:added', (attrs, log) => {
          if (log.get('name') === 'rightclick') {
            rightclicks.push(log)
          }
        })

        cy.get('button.rightclicks').rightclick({ multiple: true }).then(($buttons) => {
          expect($buttons.length).to.eq(2)
          expect(rightclicks.length).to.eq(2)

          expect(rightclicks[1].get('$el').get(0)).to.eq($buttons.last().get(0))
        })
      })

      it('logs only 1 rightclick event', () => {
        const logs = []

        cy.on('log:added', (attrs, log) => {
          if (log.get('name') === 'rightclick') {
            logs.push(log)
          }
        })

        cy.get('button:first').rightclick().then(() => {
          expect(logs.length).to.eq(1)
        })
      })

      it('#consoleProps', function () {
        cy.on('log:added', (attrs, log) => {
          this.log = log
        })

        cy.get('button').first().rightclick().then(function () {
          const { lastLog } = this

          const midpoint = getMidPoint(cy.$$('button')[0])
          const consoleProps = lastLog.invoke('consoleProps')

          expect(consoleProps).to.containSubset({
            'Command': 'rightclick',
            'Applied To': {},
            'Elements': 1,
            'Coords': midpoint,
            'table': {},
          })

          const tables = _.map(consoleProps.table, ((x) => x()))

          expect(tables).to.containSubset([
            {
              'name': 'Mouse Events',
              'data': [
                {
                  'Event Type': 'pointerover',
                  'Target Element': {},
                  'Prevented Default': null,
                  'Stopped Propagation': null,
                },
                {
                  'Event Type': 'mouseover',
                  'Target Element': {},
                  'Prevented Default': null,
                  'Stopped Propagation': null,
                },
                {
                  'Event Type': 'pointermove',
                  'Target Element': {},
                  'Prevented Default': null,
                  'Stopped Propagation': null,
                },
                {
                  'Event Type': 'mousemove',
                  'Target Element': {},
                  'Prevented Default': null,
                  'Stopped Propagation': null,
                },

                {
                  'Event Type': 'pointerdown',
                  'Target Element': {},
                  'Prevented Default': null,
                  'Stopped Propagation': null,
                  'Active Modifiers': null,
                },
                {
                  'Event Type': 'mousedown',
                  'Target Element': {},
                  'Prevented Default': null,
                  'Stopped Propagation': null,
                  'Active Modifiers': null,
                },
                {
                  'Event Type': 'pointerup',
                  'Target Element': {},
                  'Prevented Default': null,
                  'Stopped Propagation': null,
                  'Active Modifiers': null,
                },
                {
                  'Event Type': 'mouseup',
                  'Target Element': {},
                  'Prevented Default': null,
                  'Stopped Propagation': null,
                  'Active Modifiers': null,
                },

                {
                  'Event Type': 'contextmenu',
                  'Target Element': {},
                  'Prevented Default': null,
                  'Stopped Propagation': null,
                  'Active Modifiers': null,
                },
              ],
            },
          ])
        })
      })
    })
  })
})

describe('mouse state', () => {
  describe('mouse/pointer events', () => {
    beforeEach(() => {
      cy.visit('http://localhost:3500/fixtures/dom.html')
    })

    describe('resets mouse state', () => {
      it('set state', () => {
        cy.get('div.item:first').then(($el) => {
          const mouseenter = cy.stub().as('mouseenter')

          cy.get('body').then(($el) => {
            $el[0].addEventListener('mouseenter', mouseenter)
          }).then(() => {
            const rect = _.pick($el[0].getBoundingClientRect(), 'left', 'top')
            const coords = {
              x: rect.left,
              y: rect.top,
              doc: cy.state('document'),
            }

            cy.devices.mouse.move(coords)
            expect(mouseenter).to.be.calledOnce
            expect(cy.state('mouseCoords')).ok
          })
        })
      })

      it('reset state', () => {
        const mouseenter = cy.stub().as('mouseenter')

        cy.get('body').then(($el) => {
          $el[0].addEventListener('mouseenter', mouseenter)
        }).then(() => {
          expect(cy.state('mouseCoords')).to.eq(undefined)
          expect(mouseenter).to.not.be.called
        })
      // expect(this.mousemove).to.have.been.called
      })
    })

    describe('mouseout', () => {
<<<<<<< HEAD
      it('can move mouse from a div to another div', () => {
        const coordsChrome = {
          clientX: 492,
          clientY: 9,
          layerX: 492,
          layerY: 215,
          pageX: 492,
          pageY: 215,
          screenX: 492,
          screenY: 9,
          x: 492,
          y: 9,
        }

        // TODO: add back assertion on Y values
        const coordsFirefox = {
          clientX: 494,
          // clientY: 10,
          // layerX: 492,
          // layerY: 215,
          pageX: 494,
          pageY: 226,
          screenX: 494,
          // screenY: 10,
          x: 494,
          // y: 10,
        }

        let coords

        switch (Cypress.browser.family) {
          case 'firefox':
            coords = coordsFirefox
            break
          default:
            coords = coordsChrome
            break
        }

=======
      // NOTE: this is causing tests to hang and eventually fail
      it.skip('can move mouse from a div to another div', () => {
>>>>>>> 5c1ffaeb
        const mouseout = cy.stub().callsFake((e) => {
          expect(_.toPlainObject(e)).to.containSubset({
            ...coords,
            altKey: false,
            bubbles: true,
            button: 0,
            buttons: 0,
            cancelable: true,
<<<<<<< HEAD
=======
            cancelBubble: false,
            clientX: 500,
            clientY: 9,
>>>>>>> 5c1ffaeb
            composed: true,
            ctrlKey: false,
            currentTarget: cy.$$('div.item')[0],
            defaultPrevented: false,
            detail: 0,
            eventPhase: 2,
            // fromElement: cy.$$('div.item')[0],
            isTrusted: false,
<<<<<<< HEAD
=======
            layerX: 500,
            layerY: 215,
>>>>>>> 5c1ffaeb
            metaKey: false,
            movementX: 0,
            movementY: 0,
            // offsetX: 484,
            // offsetY: 27,
<<<<<<< HEAD
            relatedTarget: cy.$$('div.item')[1],
            returnValue: true,
=======
            pageX: 500,
            pageY: 215,
            relatedTarget: cy.$$('div.item')[1],
            returnValue: true,
            screenX: 500,
            screenY: 9,
>>>>>>> 5c1ffaeb
            shiftKey: false,
            target: cy.$$('div.item')[0],
            // not in firefox?
            // toElement: cy.$$('div.item')[1],
            type: 'mouseout',
            view: cy.state('window'),
            // which: 0,
<<<<<<< HEAD
=======
            x: 500,
            y: 9,
>>>>>>> 5c1ffaeb
          })

          e.target.removeEventListener('mouseout', mouseout)
        }).as('mouseout')
        const mouseleave = cy.stub().callsFake((e) => {
          expect(_.toPlainObject(e)).to.containSubset({
            ...coords,
            altKey: false,
            bubbles: false,
            button: 0,
            buttons: 0,
            cancelBubble: false,
            cancelable: false,
<<<<<<< HEAD
=======
            clientX: 500,
            clientY: 9,
>>>>>>> 5c1ffaeb
            composed: true,
            ctrlKey: false,
            currentTarget: cy.$$('div.item')[0],
            defaultPrevented: false,
            detail: 0,
            eventPhase: 2,
            // fromElement: cy.$$('div.item')[0],
            isTrusted: false,
<<<<<<< HEAD
=======
            layerX: 500,
            layerY: 215,
>>>>>>> 5c1ffaeb
            metaKey: false,
            movementX: 0,
            movementY: 0,
            // offsetX: 484,
            // offsetY: 27,
<<<<<<< HEAD
            relatedTarget: cy.$$('div.item')[1],
            returnValue: true,
=======
            pageX: 500,
            pageY: 215,
            relatedTarget: cy.$$('div.item')[1],
            returnValue: true,
            screenX: 500,
            screenY: 9,
>>>>>>> 5c1ffaeb
            shiftKey: false,
            target: cy.$$('div.item')[0],
            // not in firefox?
            // toElement: cy.$$('div.item')[1],
            type: 'mouseleave',
            view: cy.state('window'),
            // which: 0,
<<<<<<< HEAD
=======
            x: 500,
            y: 9,
>>>>>>> 5c1ffaeb
          })

          e.target.removeEventListener('mouseleave', mouseleave)
        }).as('mouseleave')
        const pointerout = cy.stub().callsFake((e) => {
          expect(_.toPlainObject(e)).to.containSubset({
            ...coords,
            altKey: false,
            bubbles: true,
            button: -1,
            buttons: 0,
            cancelBubble: false,
            cancelable: true,
<<<<<<< HEAD
=======
            clientX: 500,
            clientY: 9,
>>>>>>> 5c1ffaeb
            composed: true,
            ctrlKey: false,
            currentTarget: cy.$$('div.item')[0],
            defaultPrevented: false,
            detail: 0,
            eventPhase: 2,
            // fromElement: cy.$$('div.item')[0],
            isTrusted: false,
<<<<<<< HEAD
=======
            layerX: 500,
            layerY: 215,
>>>>>>> 5c1ffaeb
            metaKey: false,
            movementX: 0,
            movementY: 0,
            // offsetX: 484,
            // offsetY: 27,
<<<<<<< HEAD
            relatedTarget: cy.$$('div.item')[1],
            returnValue: true,
=======
            pageX: 500,
            pageY: 215,
            relatedTarget: cy.$$('div.item')[1],
            returnValue: true,
            screenX: 500,
            screenY: 9,
>>>>>>> 5c1ffaeb
            shiftKey: false,
            target: cy.$$('div.item')[0],
            // not in firefox?
            // toElement: cy.$$('div.item')[1],
            type: 'pointerout',
            view: cy.state('window'),
            // which: 0,
<<<<<<< HEAD
=======
            x: 500,
            y: 9,
>>>>>>> 5c1ffaeb
          })

          e.target.removeEventListener('pointerout', pointerout)
        }).as('pointerout')
        const pointerleave = cy.stub().callsFake((e) => {
          expect(_.toPlainObject(e)).to.containSubset({
            ...coords,
            altKey: false,
            bubbles: false,
            button: -1,
            buttons: 0,
            cancelBubble: false,
            cancelable: false,
<<<<<<< HEAD
=======
            clientX: 500,
            clientY: 9,
>>>>>>> 5c1ffaeb
            composed: true,
            ctrlKey: false,
            currentTarget: cy.$$('div.item')[0],
            defaultPrevented: false,
            detail: 0,
            eventPhase: 2,
            // fromElement: cy.$$('div.item')[0],
            isTrusted: false,
<<<<<<< HEAD
=======
            layerX: 500,
            layerY: 215,
>>>>>>> 5c1ffaeb
            metaKey: false,
            movementX: 0,
            movementY: 0,
            // offsetX: 484,
            // offsetY: 27,
<<<<<<< HEAD
            relatedTarget: cy.$$('div.item')[1],
            returnValue: true,
=======
            pageX: 500,
            pageY: 215,
            relatedTarget: cy.$$('div.item')[1],
            returnValue: true,
            screenX: 500,
            screenY: 9,
>>>>>>> 5c1ffaeb
            shiftKey: false,
            target: cy.$$('div.item')[0],
            // not in firefox?
            // toElement: cy.$$('div.item')[1],
            type: 'pointerleave',
            view: cy.state('window'),
            // which: 0,
<<<<<<< HEAD
=======
            x: 500,
            y: 9,
>>>>>>> 5c1ffaeb
          })

          e.target.removeEventListener('pointerleave', pointerleave)
        }).as('pointerleave')
        const mouseover = cy.stub().callsFake((e) => {
          expect(_.toPlainObject(e)).to.containSubset({
            ...coords,
            altKey: false,
            bubbles: true,
            button: 0,
            buttons: 0,
            cancelBubble: false,
            cancelable: true,
<<<<<<< HEAD
=======
            clientX: 500,
            clientY: 9,
>>>>>>> 5c1ffaeb
            composed: true,
            ctrlKey: false,
            currentTarget: cy.$$('div.item')[1],
            defaultPrevented: false,
            detail: 0,
            eventPhase: 2,
            // fromElement: cy.$$('div.item')[0],
            isTrusted: false,
<<<<<<< HEAD
=======
            layerX: 500,
            layerY: 215,
>>>>>>> 5c1ffaeb
            metaKey: false,
            movementX: 0,
            movementY: 0,
            // offsetX: 484,
            // offsetY: 27,
<<<<<<< HEAD
            relatedTarget: cy.$$('div.item')[0],
            returnValue: true,
=======
            pageX: 500,
            pageY: 215,
            relatedTarget: cy.$$('div.item')[0],
            returnValue: true,
            screenX: 500,
            screenY: 9,
>>>>>>> 5c1ffaeb
            shiftKey: false,
            target: cy.$$('div.item')[1],
            // not in Firefox
            // toElement: cy.$$('div.item')[1],
            type: 'mouseover',
            view: cy.state('window'),
            // which: 0,
<<<<<<< HEAD
=======
            x: 500,
            y: 9,
>>>>>>> 5c1ffaeb
          })

          e.target.removeEventListener('mouseover', mouseover)
        }).as('mouseover')
        const mouseenter = cy.stub().callsFake((e) => {
          expect(_.toPlainObject(e)).to.containSubset({
            ...coords,
            altKey: false,
            bubbles: false,
            button: 0,
            buttons: 0,
            cancelBubble: false,
            cancelable: false,
<<<<<<< HEAD
=======
            clientX: 500,
            clientY: 9,
>>>>>>> 5c1ffaeb
            composed: true,
            ctrlKey: false,
            currentTarget: cy.$$('div.item')[1],
            defaultPrevented: false,
            detail: 0,
            eventPhase: 2,
            // fromElement: cy.$$('div.item')[0],
            isTrusted: false,
<<<<<<< HEAD
=======
            layerX: 500,
            layerY: 215,
>>>>>>> 5c1ffaeb
            metaKey: false,
            movementX: 0,
            movementY: 0,
            // offsetX: 484,
            // offsetY: 27,
<<<<<<< HEAD
            relatedTarget: cy.$$('div.item')[0],
            returnValue: true,
=======
            pageX: 500,
            pageY: 215,
            relatedTarget: cy.$$('div.item')[0],
            returnValue: true,
            screenX: 500,
            screenY: 9,
>>>>>>> 5c1ffaeb
            shiftKey: false,
            target: cy.$$('div.item')[1],
            // not in Firefox
            // toElement: cy.$$('div.item')[1],
            type: 'mouseenter',
            view: cy.state('window'),
            // which: 0,
<<<<<<< HEAD
=======
            x: 500,
            y: 9,
>>>>>>> 5c1ffaeb
          })

          e.target.removeEventListener('mouseenter', mouseenter)
        }).as('mouseenter')
        const pointerover = cy.stub().callsFake((e) => {
          expect(_.toPlainObject(e)).to.containSubset({
            ...coords,
            altKey: false,
            bubbles: true,
            button: -1,
            buttons: 0,
            cancelBubble: false,
            cancelable: true,
<<<<<<< HEAD
=======
            clientX: 500,
            clientY: 9,
>>>>>>> 5c1ffaeb
            composed: true,
            ctrlKey: false,
            currentTarget: cy.$$('div.item')[1],
            defaultPrevented: false,
            detail: 0,
            eventPhase: 2,
            // fromElement: cy.$$('div.item')[0],
            isTrusted: false,
<<<<<<< HEAD
=======
            layerX: 500,
            layerY: 215,
>>>>>>> 5c1ffaeb
            metaKey: false,
            movementX: 0,
            movementY: 0,
            // offsetX: 484,
            // offsetY: 27,
<<<<<<< HEAD
            relatedTarget: cy.$$('div.item')[0],
            returnValue: true,
=======
            pageX: 500,
            pageY: 215,
            relatedTarget: cy.$$('div.item')[0],
            returnValue: true,
            screenX: 500,
            screenY: 9,
>>>>>>> 5c1ffaeb
            shiftKey: false,
            target: cy.$$('div.item')[1],
            // not in Firefox
            // toElement: cy.$$('div.item')[1],
            type: 'pointerover',
            view: cy.state('window'),
            // which: 0,
<<<<<<< HEAD
=======
            x: 500,
            y: 9,
>>>>>>> 5c1ffaeb
          })

          e.target.removeEventListener('pointerover', pointerover)
        }).as('pointerover')
        const pointerenter = cy.stub().callsFake((e) => {
          expect(_.toPlainObject(e)).to.containSubset({
            ...coords,
            altKey: false,
            bubbles: false,
            button: -1,
            buttons: 0,
            cancelBubble: false,
            cancelable: false,
<<<<<<< HEAD
=======
            clientX: 500,
            clientY: 9,
>>>>>>> 5c1ffaeb
            composed: true,
            ctrlKey: false,
            currentTarget: cy.$$('div.item')[1],
            defaultPrevented: false,
            detail: 0,
            eventPhase: 2,
            // fromElement: cy.$$('div.item')[0],
            isTrusted: false,
<<<<<<< HEAD
=======
            layerX: 500,
            layerY: 215,
>>>>>>> 5c1ffaeb
            metaKey: false,
            movementX: 0,
            movementY: 0,
            // offsetX: 484,
            // offsetY: 27,
<<<<<<< HEAD
            relatedTarget: cy.$$('div.item')[0],
            returnValue: true,
=======
            pageX: 500,
            pageY: 215,
            relatedTarget: cy.$$('div.item')[0],
            returnValue: true,
            screenX: 500,
            screenY: 9,
>>>>>>> 5c1ffaeb
            shiftKey: false,
            target: cy.$$('div.item')[1],
            // not in Firefox
            // toElement: cy.$$('div.item')[1],
            type: 'pointerenter',
            view: cy.state('window'),
            // which: 0,
<<<<<<< HEAD
=======
            x: 500,
            y: 9,
>>>>>>> 5c1ffaeb
          })

          e.target.removeEventListener('pointerenter', pointerenter)
        }).as('pointerenter')

        cy.get('div.item').eq(0)
        .should(($el) => {
          $el[0].addEventListener('mouseout', mouseout)
          $el[0].addEventListener('mouseleave', mouseleave)
          $el[0].addEventListener('pointerout', pointerout)
          $el[0].addEventListener('pointerleave', pointerleave)
        })
        .click()
        .then(() => {
          expect(cy.state('mouseCoords')).ok
        })

        cy.get('div.item').eq(1).should(($el) => {
          $el[0].addEventListener('mouseover', mouseover)
          $el[0].addEventListener('mouseenter', mouseenter)
          $el[0].addEventListener('pointerover', pointerover)
          $el[0].addEventListener('pointerenter', pointerenter)
        })
        .click()

        Cypress.Promise.delay(5000)
        .then(() => {
          expect(mouseout).to.be.calledOnce
          expect(mouseleave).to.be.calledOnce
          expect(pointerout).to.be.calledOnce
          expect(pointerleave).to.be.calledOnce
          expect(mouseover).to.be.calledOnce
          expect(mouseover).to.be.calledOnce
          expect(mouseenter).to.be.calledOnce
          expect(pointerover).to.be.calledOnce
          expect(pointerenter).to.be.calledOnce
        })
      })
    })
  })

  describe('more mouse state', () => {
    beforeEach(() => {
      cy.visit('http://localhost:3500/fixtures/issue-2956.html')
    })

    describe('mouseleave mouseenter animations', () => {
      it('sends mouseenter/mouseleave event', () => {
        cy.get('#outer').click()
        cy.get('#inner').should('be.visible')
        cy.get('body').click()
        cy.get('#inner').should('not.be.visible')
      })

      it('will respect changes to dom in event handlers', () => {
        const els = {
          sq4: cy.$$('#sq4'),
          outer: cy.$$('#outer'),
          input: cy.$$('input:first'),
        }

        attachListeners(['mouseenter', 'mouseexit'])

        attachMouseClickListeners(els)
        attachMouseHoverListeners(els)

        cy.get('#sq4').click()
        cy.get('#outer').click()

        cy.getAll('sq4', 'mouseover mousedown mouseup click').each(shouldBeCalledWithCount(2))

        cy.getAll('sq4', 'mouseout').each(shouldBeCalledOnce)

        cy.getAll('outer', 'mousedown mouseup click').each(shouldNotBeCalled)

        cy.getAll('outer', 'mouseover mouseout').each(shouldBeCalledOnce)

        cy.get('input:first').click().should('not.have.focus')

        cy.getAll('input', 'mouseover mouseout').each(shouldBeCalledOnce)

        cy.getAll('input', 'mousedown mouseup click').each(shouldNotBeCalled)
      })

      it('can click on a recursively moving element', () => {
        const sq6 = cy.$$('#sq6')

        /*
        * the square moves back-forth on mouseleave/mouseenter
        * so:
        * - move phase, mouseover sent to sq, sq leaves
        * - before mousedown events, move phase, sq returns, mousedown sent to sq
        * - before mouseup events, move phase, mouseover sent to sq, sq leaves, mouseup sent to body
        * - before click events, move events sent, sq returns, click sent to sq
        */
        attachListeners(['mouseover'])({ sq6 })
        attachMouseClickListeners({ sq6 })

        cy.get('#sq6')
        .click()

        cy.getAll('sq6', 'mousedown pointerdown').each(shouldBeCalledOnce)
        cy.getAll('sq6', 'mouseover').each(shouldBeCalledWithCount(2))
        cy.getAll('sq6', 'click').each(shouldNotBeCalled)
      })
    })

    it('handles disabled attr', () => {
      const btn = cy.$$(/*html*/`<button id='btn'></button>`)
      .css({
        float: 'left',
        display: 'block',
        width: 250,
        height: 30,
      })
      .appendTo(cy.$$('body'))

      attachMouseHoverListeners({ btn })
      attachMouseClickListeners({ btn })

      const onAction = cy.stub().callsFake(() => {
        btn.attr('disabled', true)
      })

      btn.on('pointerover', onAction)

      cy.get('#btn').click()
      // cy.wrap(onAction).should('calledOnce')

      cy.getAll('btn', 'pointerover pointerenter').each(shouldBeCalledOnce)
      cy.getAll('btn', 'pointerdown pointerup').each(isFirefox ? shouldNotBeCalled : shouldBeCalledOnce)

      cy.getAll('btn', 'mouseover mouseenter').each(isFirefox ? shouldBeCalled : shouldNotBeCalled)
      cy.getAll('btn', 'mousedown mouseup click').each(shouldNotBeCalled)
    })

    it('handles disabled attr added on mousedown', () => {
      const btn = cy.$$(/*html*/`<button id='btn'></button>`)
      .css({
        float: 'left',
        display: 'block',
        width: 250,
        height: 30,
      })
      .appendTo(cy.$$('body'))

      attachMouseHoverListeners({ btn })
      attachMouseClickListeners({ btn })

      btn.on('mousedown', () => {
        btn.attr('disabled', true)
      })

      cy.get('#btn').click()

      cy.getAll('btn', 'pointerdown mousedown').each(shouldBeCalledOnce)
      cy.getAll('btn', 'pointerup').each(isFirefox ? shouldNotBeCalled : shouldBeCalledOnce)

      cy.getAll('btn', 'mouseup click').each(shouldNotBeCalled)
    })

    it('can click new element after mousemove sequence', () => {
      const btn = cy.$$(/*html*/`<button id='btn'></button>`)
      .css({
        float: 'left',
        display: 'block',
        width: 250,
        height: 30,
      })
      .appendTo(cy.$$('body'))

      const cover = cy.$$(/*html*/`<div id='cover'></div>`).css({
        backgroundColor: 'blue',
        position: 'relative',
        height: 50,
        width: 300,
      })
      .appendTo(btn.parent())

      cover.on('mousemove', () => {
        cover.hide()
      })

      attachMouseHoverListeners({ btn, cover })
      attachMouseClickListeners({ btn, cover })

      cy.get('#cover').click()

      cy.getAll('cover', 'pointerdown mousedown pointerup mouseup click').each(shouldNotBeCalled)

      cy.getAll('btn', 'pointerdown mousedown mouseup pointerup click').each(shouldBeCalledOnce)
    })

    it('can click new element after mousemove sequence [disabled]', () => {
      const btn = cy.$$(/*html*/`<button id='btn'></button>`)
      .css({
        float: 'left',
        display: 'block',
        width: 250,
        height: 30,
      })
      .appendTo(cy.$$('body'))

      const cover = cy.$$(/*html*/`<div id='cover'></div>`).css({
        backgroundColor: 'blue',
        position: 'relative',
        height: 50,
        width: 300,
      })
      .appendTo(btn.parent())

      cover.on('mousemove', () => {
        cover.hide()
      })

      attachMouseHoverListeners({ btn, cover })
      attachMouseClickListeners({ btn, cover })

      btn.attr('disabled', true)

      cover.on('mousemove', () => {
        cover.hide()
      })

      attachMouseHoverListeners({ btn, cover })
      attachMouseClickListeners({ btn, cover })

      cy.get('#cover').click()

      cy.getAll('btn', 'mousedown mouseup click').each(shouldNotBeCalled)

      // on disabled inputs, pointer events are still fired in chrome, not in firefox
      cy.getAll('btn', 'pointerdown pointerup').each(isFirefox ? shouldNotBeCalled : shouldBeCalled)
    })

    it('can target new element after mousedown sequence', () => {
      const btn = cy.$$(/*html*/`<button id='btn'></button>`)
      .css({
        float: 'left',
        display: 'block',
        width: 250,
        height: 30,
      })
      .appendTo(cy.$$('body'))

      const cover = cy.$$(/*html*/`<div id='cover'></div>`).css({
        backgroundColor: 'blue',
        position: 'relative',
        height: 50,
        width: 300,
      })
      .appendTo(btn.parent())

      cover.on('mousedown', () => {
        cover.hide()
      })

      attachMouseHoverListeners({ btn, cover })
      attachMouseClickListeners({ btn, cover })

      btn.on('mouseup', () => {
        btn.attr('disabled', true)
      })

      cy.get('#cover').click()

      cy.getAll('btn', 'mouseup pointerup').each((stub) => {
        expect(stub).to.be.calledOnce
      })
    })

    it('can target new element after mouseup sequence', () => {
      const btn = cy.$$(/*html*/`<button id='btn'>#btn</button>`)
      .css({
        float: 'left',
        display: 'block',
        width: 250,
        height: 30,
      })
      .appendTo(cy.$$('body'))

      const cover = cy.$$(/*html*/`<div id='cover'>#cover</div>`).css({
        backgroundColor: 'salmon',
        position: 'relative',
        height: 50,
        width: 300,
      })
      .appendTo(btn.parent())

      const onEvent = cy.stub().callsFake(() => {
        cover.hide()
      })

      cover.on('mouseup', onEvent)

      attachFocusListeners({ btn, cover })
      attachMouseHoverListeners({ btn, cover })
      attachMouseClickListeners({ btn, cover })

      btn.on('mouseup', () => {
        btn.attr('disabled', true)
      })

      // uncomment to manually test
      // cy.wrap(onEvent).should('be.called')
      cy.get('#cover').click()

      cy.getAll('cover', 'mousedown mouseup click mouseout mouseleave').each(shouldBeCalledOnce)
      cy.getAll('cover', 'focus').each(shouldNotBeCalled)
      cy.getAll('btn', 'mouseover mouseenter').each(shouldBeCalled)
    })

    it('responds to changes in move handlers', () => {
      const btn = cy.$$(/*html*/`<button id='btn'></button>`)
      .css({
        float: 'left',
        display: 'block',
        width: 250,
        height: 30,
      })
      .appendTo(cy.$$('body'))

      const cover = cy.$$(/*html*/`<div id='cover'></div>`).css({
        backgroundColor: 'blue',
        position: 'relative',
        height: 50,
        width: 300,
      })
      .appendTo(btn.parent())

      const onEvent = cy.stub().callsFake(() => {
        cover.hide()
      })

      // uncomment to manually test
      // cy.wrap(onEvent).should('be.called')
      cover.on('mouseover', onEvent)

      attachFocusListeners({ btn, cover })
      attachMouseHoverListeners({ btn, cover })
      attachMouseClickListeners({ btn, cover })

      cy.get('#cover').click()
      // cy.wrap(null).should(() => expect(clicked).ok)

      cy.getAll('cover', 'mousedown mouseup click focus').each(shouldNotBeCalled)
      cy.getAll('btn', 'pointerdown mousedown mouseup pointerup click').each(shouldBeCalledOnce)
    })
  })

  describe('user experience', () => {
    beforeEach(() => {
      cy.visit('/fixtures/dom.html')
    })

    // https://github.com/cypress-io/cypress/issues/4347
    it('can render element highlight inside iframe', () => {
      cy.get('iframe:first')
      .should(($iframe) => {
        // wait for iframe to load
        expect($iframe.first().contents().find('body').html()).ok
      })
      .then(($iframe) => {
        // cypress does not wrap this as a DOM element (does not wrap in jquery)
        return cy.wrap($iframe.first().contents().find('body'))
      })
      .within(() => {
        cy.get('a#hashchange')
        .click()
      })
      .then(($body) => {
        expect($body[0].ownerDocument.defaultView.location.hash).eq('#hashchange')
      })

      clickCommandLog('click')
      .then(() => {
        cy.get('.__cypress-highlight').then(($target) => {
          const targetRect = $target[0].getBoundingClientRect()
          const iframeRect = cy.$$('iframe')[0].getBoundingClientRect()

          expect(targetRect.top).gt(iframeRect.top)
          expect(targetRect.bottom).lt(iframeRect.bottom)
        })
      })
    })

    it('can print table of keys on click', () => {
      const spyTableName = cy.spy(top.console, 'groupCollapsed')
      const spyTableData = cy.spy(top.console, 'table')

      cy.get('input:first').click()

      cy.wrap(null)
      .should(() => {
        spyTableName.reset()
        spyTableData.reset()

        return withMutableReporterState(() => {
          const commandLogEl = getCommandLogWithText('click')

          const reactCommandInstance = findReactInstance(commandLogEl.get(0))

          reactCommandInstance.props.appState.isRunning = false

          commandLogEl.find('.command-wrapper').click()

          expect(spyTableName).calledWith('Mouse Events')
          expect(spyTableData).calledOnce
        })
      })
    })

    it('can print table of keys on dblclick', () => {
      const spyTableName = cy.spy(top.console, 'groupCollapsed')
      const spyTableData = cy.spy(top.console, 'table')

      cy.get('input:first').dblclick()

      cy.wrap(null, { timeout: 1000 })
      .should(() => {
        spyTableName.reset()
        spyTableData.reset()

        return withMutableReporterState(() => {
          const commandLogEl = getCommandLogWithText('click')

          const reactCommandInstance = findReactInstance(commandLogEl.get(0))

          reactCommandInstance.props.appState.isRunning = false

          commandLogEl.find('.command-wrapper').click()

          expect(spyTableName).calledWith('Mouse Events')
          expect(spyTableData).calledOnce
          expect(spyTableData.lastCall.args[0]).property('8').includes({ 'Event Type': 'click' })
          expect(spyTableData.lastCall.args[0]).property('13').includes({ 'Event Type': 'click' })
          expect(spyTableData.lastCall.args[0]).property('14').includes({ 'Event Type': 'dblclick' })
        })
      })
    })

    it('can print table of keys on rightclick', () => {
      const spyTableName = cy.spy(top.console, 'groupCollapsed')
      const spyTableData = cy.spy(top.console, 'table')

      cy.get('input:first').rightclick()

      cy.wrap(null)
      .should(() => {
        spyTableName.reset()
        spyTableData.reset()

        return withMutableReporterState(() => {
          const commandLogEl = getCommandLogWithText('click')

          const reactCommandInstance = findReactInstance(commandLogEl.get(0))

          reactCommandInstance.props.appState.isRunning = false

          commandLogEl.find('.command-wrapper').click()

          expect(spyTableName).calledWith('Mouse Events')
          expect(spyTableData).calledOnce
          expect(spyTableData.lastCall.args[0]).property('8').includes({ 'Event Type': 'contextmenu' })
        })
      })
    })
  })
})<|MERGE_RESOLUTION|>--- conflicted
+++ resolved
@@ -3741,7 +3741,6 @@
     })
 
     describe('mouseout', () => {
-<<<<<<< HEAD
       it('can move mouse from a div to another div', () => {
         const coordsChrome = {
           clientX: 492,
@@ -3781,10 +3780,6 @@
             break
         }
 
-=======
-      // NOTE: this is causing tests to hang and eventually fail
-      it.skip('can move mouse from a div to another div', () => {
->>>>>>> 5c1ffaeb
         const mouseout = cy.stub().callsFake((e) => {
           expect(_.toPlainObject(e)).to.containSubset({
             ...coords,
@@ -3793,12 +3788,6 @@
             button: 0,
             buttons: 0,
             cancelable: true,
-<<<<<<< HEAD
-=======
-            cancelBubble: false,
-            clientX: 500,
-            clientY: 9,
->>>>>>> 5c1ffaeb
             composed: true,
             ctrlKey: false,
             currentTarget: cy.$$('div.item')[0],
@@ -3807,27 +3796,13 @@
             eventPhase: 2,
             // fromElement: cy.$$('div.item')[0],
             isTrusted: false,
-<<<<<<< HEAD
-=======
-            layerX: 500,
-            layerY: 215,
->>>>>>> 5c1ffaeb
             metaKey: false,
             movementX: 0,
             movementY: 0,
             // offsetX: 484,
             // offsetY: 27,
-<<<<<<< HEAD
             relatedTarget: cy.$$('div.item')[1],
             returnValue: true,
-=======
-            pageX: 500,
-            pageY: 215,
-            relatedTarget: cy.$$('div.item')[1],
-            returnValue: true,
-            screenX: 500,
-            screenY: 9,
->>>>>>> 5c1ffaeb
             shiftKey: false,
             target: cy.$$('div.item')[0],
             // not in firefox?
@@ -3835,11 +3810,6 @@
             type: 'mouseout',
             view: cy.state('window'),
             // which: 0,
-<<<<<<< HEAD
-=======
-            x: 500,
-            y: 9,
->>>>>>> 5c1ffaeb
           })
 
           e.target.removeEventListener('mouseout', mouseout)
@@ -3853,11 +3823,6 @@
             buttons: 0,
             cancelBubble: false,
             cancelable: false,
-<<<<<<< HEAD
-=======
-            clientX: 500,
-            clientY: 9,
->>>>>>> 5c1ffaeb
             composed: true,
             ctrlKey: false,
             currentTarget: cy.$$('div.item')[0],
@@ -3866,27 +3831,13 @@
             eventPhase: 2,
             // fromElement: cy.$$('div.item')[0],
             isTrusted: false,
-<<<<<<< HEAD
-=======
-            layerX: 500,
-            layerY: 215,
->>>>>>> 5c1ffaeb
             metaKey: false,
             movementX: 0,
             movementY: 0,
             // offsetX: 484,
             // offsetY: 27,
-<<<<<<< HEAD
             relatedTarget: cy.$$('div.item')[1],
             returnValue: true,
-=======
-            pageX: 500,
-            pageY: 215,
-            relatedTarget: cy.$$('div.item')[1],
-            returnValue: true,
-            screenX: 500,
-            screenY: 9,
->>>>>>> 5c1ffaeb
             shiftKey: false,
             target: cy.$$('div.item')[0],
             // not in firefox?
@@ -3894,11 +3845,6 @@
             type: 'mouseleave',
             view: cy.state('window'),
             // which: 0,
-<<<<<<< HEAD
-=======
-            x: 500,
-            y: 9,
->>>>>>> 5c1ffaeb
           })
 
           e.target.removeEventListener('mouseleave', mouseleave)
@@ -3912,11 +3858,6 @@
             buttons: 0,
             cancelBubble: false,
             cancelable: true,
-<<<<<<< HEAD
-=======
-            clientX: 500,
-            clientY: 9,
->>>>>>> 5c1ffaeb
             composed: true,
             ctrlKey: false,
             currentTarget: cy.$$('div.item')[0],
@@ -3925,27 +3866,13 @@
             eventPhase: 2,
             // fromElement: cy.$$('div.item')[0],
             isTrusted: false,
-<<<<<<< HEAD
-=======
-            layerX: 500,
-            layerY: 215,
->>>>>>> 5c1ffaeb
             metaKey: false,
             movementX: 0,
             movementY: 0,
             // offsetX: 484,
             // offsetY: 27,
-<<<<<<< HEAD
             relatedTarget: cy.$$('div.item')[1],
             returnValue: true,
-=======
-            pageX: 500,
-            pageY: 215,
-            relatedTarget: cy.$$('div.item')[1],
-            returnValue: true,
-            screenX: 500,
-            screenY: 9,
->>>>>>> 5c1ffaeb
             shiftKey: false,
             target: cy.$$('div.item')[0],
             // not in firefox?
@@ -3953,11 +3880,6 @@
             type: 'pointerout',
             view: cy.state('window'),
             // which: 0,
-<<<<<<< HEAD
-=======
-            x: 500,
-            y: 9,
->>>>>>> 5c1ffaeb
           })
 
           e.target.removeEventListener('pointerout', pointerout)
@@ -3971,11 +3893,6 @@
             buttons: 0,
             cancelBubble: false,
             cancelable: false,
-<<<<<<< HEAD
-=======
-            clientX: 500,
-            clientY: 9,
->>>>>>> 5c1ffaeb
             composed: true,
             ctrlKey: false,
             currentTarget: cy.$$('div.item')[0],
@@ -3984,27 +3901,13 @@
             eventPhase: 2,
             // fromElement: cy.$$('div.item')[0],
             isTrusted: false,
-<<<<<<< HEAD
-=======
-            layerX: 500,
-            layerY: 215,
->>>>>>> 5c1ffaeb
             metaKey: false,
             movementX: 0,
             movementY: 0,
             // offsetX: 484,
             // offsetY: 27,
-<<<<<<< HEAD
             relatedTarget: cy.$$('div.item')[1],
             returnValue: true,
-=======
-            pageX: 500,
-            pageY: 215,
-            relatedTarget: cy.$$('div.item')[1],
-            returnValue: true,
-            screenX: 500,
-            screenY: 9,
->>>>>>> 5c1ffaeb
             shiftKey: false,
             target: cy.$$('div.item')[0],
             // not in firefox?
@@ -4012,11 +3915,6 @@
             type: 'pointerleave',
             view: cy.state('window'),
             // which: 0,
-<<<<<<< HEAD
-=======
-            x: 500,
-            y: 9,
->>>>>>> 5c1ffaeb
           })
 
           e.target.removeEventListener('pointerleave', pointerleave)
@@ -4030,11 +3928,6 @@
             buttons: 0,
             cancelBubble: false,
             cancelable: true,
-<<<<<<< HEAD
-=======
-            clientX: 500,
-            clientY: 9,
->>>>>>> 5c1ffaeb
             composed: true,
             ctrlKey: false,
             currentTarget: cy.$$('div.item')[1],
@@ -4043,27 +3936,13 @@
             eventPhase: 2,
             // fromElement: cy.$$('div.item')[0],
             isTrusted: false,
-<<<<<<< HEAD
-=======
-            layerX: 500,
-            layerY: 215,
->>>>>>> 5c1ffaeb
             metaKey: false,
             movementX: 0,
             movementY: 0,
             // offsetX: 484,
             // offsetY: 27,
-<<<<<<< HEAD
             relatedTarget: cy.$$('div.item')[0],
             returnValue: true,
-=======
-            pageX: 500,
-            pageY: 215,
-            relatedTarget: cy.$$('div.item')[0],
-            returnValue: true,
-            screenX: 500,
-            screenY: 9,
->>>>>>> 5c1ffaeb
             shiftKey: false,
             target: cy.$$('div.item')[1],
             // not in Firefox
@@ -4071,11 +3950,6 @@
             type: 'mouseover',
             view: cy.state('window'),
             // which: 0,
-<<<<<<< HEAD
-=======
-            x: 500,
-            y: 9,
->>>>>>> 5c1ffaeb
           })
 
           e.target.removeEventListener('mouseover', mouseover)
@@ -4089,11 +3963,6 @@
             buttons: 0,
             cancelBubble: false,
             cancelable: false,
-<<<<<<< HEAD
-=======
-            clientX: 500,
-            clientY: 9,
->>>>>>> 5c1ffaeb
             composed: true,
             ctrlKey: false,
             currentTarget: cy.$$('div.item')[1],
@@ -4102,27 +3971,13 @@
             eventPhase: 2,
             // fromElement: cy.$$('div.item')[0],
             isTrusted: false,
-<<<<<<< HEAD
-=======
-            layerX: 500,
-            layerY: 215,
->>>>>>> 5c1ffaeb
             metaKey: false,
             movementX: 0,
             movementY: 0,
             // offsetX: 484,
             // offsetY: 27,
-<<<<<<< HEAD
             relatedTarget: cy.$$('div.item')[0],
             returnValue: true,
-=======
-            pageX: 500,
-            pageY: 215,
-            relatedTarget: cy.$$('div.item')[0],
-            returnValue: true,
-            screenX: 500,
-            screenY: 9,
->>>>>>> 5c1ffaeb
             shiftKey: false,
             target: cy.$$('div.item')[1],
             // not in Firefox
@@ -4130,11 +3985,6 @@
             type: 'mouseenter',
             view: cy.state('window'),
             // which: 0,
-<<<<<<< HEAD
-=======
-            x: 500,
-            y: 9,
->>>>>>> 5c1ffaeb
           })
 
           e.target.removeEventListener('mouseenter', mouseenter)
@@ -4148,11 +3998,6 @@
             buttons: 0,
             cancelBubble: false,
             cancelable: true,
-<<<<<<< HEAD
-=======
-            clientX: 500,
-            clientY: 9,
->>>>>>> 5c1ffaeb
             composed: true,
             ctrlKey: false,
             currentTarget: cy.$$('div.item')[1],
@@ -4161,27 +4006,13 @@
             eventPhase: 2,
             // fromElement: cy.$$('div.item')[0],
             isTrusted: false,
-<<<<<<< HEAD
-=======
-            layerX: 500,
-            layerY: 215,
->>>>>>> 5c1ffaeb
             metaKey: false,
             movementX: 0,
             movementY: 0,
             // offsetX: 484,
             // offsetY: 27,
-<<<<<<< HEAD
             relatedTarget: cy.$$('div.item')[0],
             returnValue: true,
-=======
-            pageX: 500,
-            pageY: 215,
-            relatedTarget: cy.$$('div.item')[0],
-            returnValue: true,
-            screenX: 500,
-            screenY: 9,
->>>>>>> 5c1ffaeb
             shiftKey: false,
             target: cy.$$('div.item')[1],
             // not in Firefox
@@ -4189,11 +4020,6 @@
             type: 'pointerover',
             view: cy.state('window'),
             // which: 0,
-<<<<<<< HEAD
-=======
-            x: 500,
-            y: 9,
->>>>>>> 5c1ffaeb
           })
 
           e.target.removeEventListener('pointerover', pointerover)
@@ -4207,11 +4033,6 @@
             buttons: 0,
             cancelBubble: false,
             cancelable: false,
-<<<<<<< HEAD
-=======
-            clientX: 500,
-            clientY: 9,
->>>>>>> 5c1ffaeb
             composed: true,
             ctrlKey: false,
             currentTarget: cy.$$('div.item')[1],
@@ -4220,27 +4041,13 @@
             eventPhase: 2,
             // fromElement: cy.$$('div.item')[0],
             isTrusted: false,
-<<<<<<< HEAD
-=======
-            layerX: 500,
-            layerY: 215,
->>>>>>> 5c1ffaeb
             metaKey: false,
             movementX: 0,
             movementY: 0,
             // offsetX: 484,
             // offsetY: 27,
-<<<<<<< HEAD
             relatedTarget: cy.$$('div.item')[0],
             returnValue: true,
-=======
-            pageX: 500,
-            pageY: 215,
-            relatedTarget: cy.$$('div.item')[0],
-            returnValue: true,
-            screenX: 500,
-            screenY: 9,
->>>>>>> 5c1ffaeb
             shiftKey: false,
             target: cy.$$('div.item')[1],
             // not in Firefox
@@ -4248,11 +4055,6 @@
             type: 'pointerenter',
             view: cy.state('window'),
             // which: 0,
-<<<<<<< HEAD
-=======
-            x: 500,
-            y: 9,
->>>>>>> 5c1ffaeb
           })
 
           e.target.removeEventListener('pointerenter', pointerenter)
