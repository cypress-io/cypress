$ = Cypress.$Cypress.$
_ = Cypress._

describe "src/cy/commands/actions/scroll", ->
  before ->
    cy
      .visit("/fixtures/scrolling.html")
      .then (win) ->
        @body = win.document.body.outerHTML

  beforeEach ->
    doc = cy.state("document")

    $(doc.body).empty().html(@body)

    cy.viewport(600, 200)

  context "#scrollTo", ->
    beforeEach ->
      @win          = cy.state("window")
      @scrollVert   = cy.$$("#scroll-to-vertical")
      @scrollHoriz  = cy.$$("#scroll-to-horizontal")
      @scrollBoth   = cy.$$("#scroll-to-both")

      ## reset the scrollable containers back
      ## to furthest left and top
      @win.scrollTop           = 0
      @win.scrollLeft          = 0

      @scrollVert.scrollTop    = 0
      @scrollVert.scrollLeft   = 0

      @scrollHoriz.scrollTop   = 0
      @scrollHoriz.scrollLeft  = 0

      @scrollBoth.scrollTop    = 0
      @scrollBoth.scrollLeft   = 0

    describe "subject", ->
      it "is window by default", ->
        cy.scrollTo("125px").then (win2) ->
          expect(@win).to.eq(win2)

      it "is DOM", ->
        cy.get("#scroll-to-vertical").scrollTo("125px").then ($el) ->
          expect($el.get(0)).to.eq @scrollVert.get(0)

      it "can use window", ->
        cy.window().scrollTo("10px").then (win) ->
          expect(win.scrollX).to.eq(10)

      it "can handle window w/length > 1 as a subject", ->
        cy.visit('/fixtures/dom.html')
        cy.window().should('have.length.gt', 1)
        .scrollTo('10px')

    describe "x axis only", ->
      it "scrolls x axis to num px", ->
        expect(@scrollHoriz.get(0).scrollTop).to.eq(0)
        expect(@scrollHoriz.get(0).scrollLeft).to.eq(0)

        cy.get("#scroll-to-horizontal").scrollTo(300).then ($el) ->
          expect(@scrollHoriz.get(0).scrollTop).to.eq(0)
          expect(@scrollHoriz.get(0).scrollLeft).to.eq(300)

      it "scrolls x axis to px", ->
        expect(@scrollHoriz.get(0).scrollTop).to.eq(0)
        expect(@scrollHoriz.get(0).scrollLeft).to.eq(0)

        cy.get("#scroll-to-horizontal").scrollTo("125px").then ($el) ->
          expect(@scrollHoriz.get(0).scrollTop).to.eq(0)
          expect(@scrollHoriz.get(0).scrollLeft).to.eq(125)

      it "scrolls x axis by % of scrollable height", ->
        expect(@scrollHoriz.get(0).scrollTop).to.eq(0)
        expect(@scrollHoriz.get(0).scrollLeft).to.eq(0)

        cy.get("#scroll-to-horizontal").scrollTo("50%").then ($el) ->
          ## they don't calculate the height of the container
          ## in the percentage of the scroll (since going the height
          ## of the container wouldn't scroll at all...)
          expect(@scrollHoriz.get(0).scrollTop).to.eq(0)
          expect(@scrollHoriz.get(0).scrollLeft).to.eq((500-100)/2)

    describe "position arguments", ->
      it "scrolls x/y axis to topLeft", ->
        expect(@scrollBoth.get(0).scrollTop).to.eq(0)
        expect(@scrollBoth.get(0).scrollLeft).to.eq(0)

        cy.get("#scroll-to-both").scrollTo("topLeft").then () ->
          expect(@scrollBoth.get(0).scrollTop).to.eq(0)
          expect(@scrollBoth.get(0).scrollLeft).to.eq(0)

      it "scrolls x/y axis to top", ->
        expect(@scrollBoth.get(0).scrollTop).to.eq(0)
        expect(@scrollBoth.get(0).scrollLeft).to.eq(0)

        cy.get("#scroll-to-both").scrollTo("top").then () ->
          expect(@scrollBoth.get(0).scrollTop).to.eq(0)
          expect(@scrollBoth.get(0).scrollLeft).to.eq((500-100)/2)

      it "scrolls x/y axis to topRight", ->
        expect(@scrollBoth.get(0).scrollTop).to.eq(0)
        expect(@scrollBoth.get(0).scrollLeft).to.eq(0)

        cy.get("#scroll-to-both").scrollTo("topRight").then () ->
          expect(@scrollBoth.get(0).scrollTop).to.eq(0)
          expect(@scrollBoth.get(0).scrollLeft).to.eq((500-100))

      it "scrolls x/y axis to left", ->
        expect(@scrollBoth.get(0).scrollTop).to.eq(0)
        expect(@scrollBoth.get(0).scrollLeft).to.eq(0)

        cy.get("#scroll-to-both").scrollTo("left").then () ->
          expect(@scrollBoth.get(0).scrollTop).to.eq((500-100)/2)
          expect(@scrollBoth.get(0).scrollLeft).to.eq(0)

      it "scrolls x/y axis to center", ->
        expect(@scrollBoth.get(0).scrollTop).to.eq(0)
        expect(@scrollBoth.get(0).scrollLeft).to.eq(0)

        cy.get("#scroll-to-both").scrollTo("center").then () ->
          expect(@scrollBoth.get(0).scrollTop).to.eq((500-100)/2)
          expect(@scrollBoth.get(0).scrollLeft).to.eq((500-100)/2)

      it "scrolls x/y axis to right", ->
        expect(@scrollBoth.get(0).scrollTop).to.eq(0)
        expect(@scrollBoth.get(0).scrollLeft).to.eq(0)

        cy.get("#scroll-to-both").scrollTo("right").then () ->
          expect(@scrollBoth.get(0).scrollTop).to.eq((500-100)/2)
          expect(@scrollBoth.get(0).scrollLeft).to.eq((500-100))

      it "scrolls x/y axis to bottomLeft", ->
        expect(@scrollBoth.get(0).scrollTop).to.eq(0)
        expect(@scrollBoth.get(0).scrollLeft).to.eq(0)

        cy.get("#scroll-to-both").scrollTo("bottomLeft").then () ->
          expect(@scrollBoth.get(0).scrollTop).to.eq((500-100))
          expect(@scrollBoth.get(0).scrollLeft).to.eq(0)

      it "scrolls x/y axis to bottom", ->
        expect(@scrollBoth.get(0).scrollTop).to.eq(0)
        expect(@scrollBoth.get(0).scrollLeft).to.eq(0)

        cy.get("#scroll-to-both").scrollTo("bottom").then () ->
          expect(@scrollBoth.get(0).scrollTop).to.eq((500-100))
          expect(@scrollBoth.get(0).scrollLeft).to.eq((500-100)/2)

      it "scrolls x/y axis to bottomRight", ->
        expect(@scrollBoth.get(0).scrollTop).to.eq(0)
        expect(@scrollBoth.get(0).scrollLeft).to.eq(0)

        cy.get("#scroll-to-both").scrollTo("bottomRight").then () ->
          expect(@scrollBoth.get(0).scrollTop).to.eq((500-100))
          expect(@scrollBoth.get(0).scrollLeft).to.eq((500-100))

    describe "scroll both axis", ->
      it "scrolls both x and y axis num of px", ->
        expect(@scrollBoth.get(0).scrollTop).to.eq(0)
        expect(@scrollBoth.get(0).scrollLeft).to.eq(0)

        cy.get("#scroll-to-both").scrollTo(300, 150).then ($el) ->
          expect(@scrollBoth.get(0).scrollTop).to.eq(150)
          expect(@scrollBoth.get(0).scrollLeft).to.eq(300)

      it "scrolls x to 0 and y num of px", ->
        expect(@scrollBoth.get(0).scrollTop).to.eq(0)
        expect(@scrollBoth.get(0).scrollLeft).to.eq(0)

        cy.get("#scroll-to-both").scrollTo(0, 150).then ($el) ->
          expect(@scrollBoth.get(0).scrollTop).to.eq(150)
          expect(@scrollBoth.get(0).scrollLeft).to.eq(0)

      it "scrolls x num of px and y to 0 ", ->
        expect(@scrollBoth.get(0).scrollTop).to.eq(0)
        expect(@scrollBoth.get(0).scrollLeft).to.eq(0)

        cy.get("#scroll-to-both").scrollTo(150, 0).then ($el) ->
          expect(@scrollBoth.get(0).scrollTop).to.eq(0)
          expect(@scrollBoth.get(0).scrollLeft).to.eq(150)

      it "scrolls both x and y axis of px", ->
        expect(@scrollBoth.get(0).scrollTop).to.eq(0)
        expect(@scrollBoth.get(0).scrollLeft).to.eq(0)

        cy.get("#scroll-to-both").scrollTo("300px", "150px").then ($el) ->
          expect(@scrollBoth.get(0).scrollTop).to.eq(150)
          expect(@scrollBoth.get(0).scrollLeft).to.eq(300)

      it "scrolls both x and y axis of percentage", ->
        expect(@scrollBoth.get(0).scrollTop).to.eq(0)
        expect(@scrollBoth.get(0).scrollLeft).to.eq(0)

        cy.get("#scroll-to-both").scrollTo("50%", "50%").then ($el) ->
          expect(@scrollBoth.get(0).scrollTop).to.eq((500-100)/2)
          expect(@scrollBoth.get(0).scrollLeft).to.eq((500-100)/2)

      it "scrolls x to 0 and y percentage", ->
        expect(@scrollBoth.get(0).scrollTop).to.eq(0)
        expect(@scrollBoth.get(0).scrollLeft).to.eq(0)

        cy.get("#scroll-to-both").scrollTo("0%", "50%").then ($el) ->
          expect(@scrollBoth.get(0).scrollTop).to.eq((500-100)/2)
          expect(@scrollBoth.get(0).scrollLeft).to.eq(0)

      it "scrolls x to percentage and y to 0", ->
        expect(@scrollBoth.get(0).scrollTop).to.eq(0)
        expect(@scrollBoth.get(0).scrollLeft).to.eq(0)

        cy.get("#scroll-to-both").scrollTo("50%", "0%").then ($el) ->
          expect(@scrollBoth.get(0).scrollTop).to.eq(0)
          expect(@scrollBoth.get(0).scrollLeft).to.eq((500-100)/2)

    describe "scrolls with options", ->
      it "calls jQuery scroll to", ->
        scrollTo = cy.spy($.fn, "scrollTo")

        cy.get("#scroll-to-both").scrollTo("25px").then ->
          expect(scrollTo).to.be.calledWith({left: "25px", top: 0})

      it "sets duration to 0 by default", ->
        scrollTo = cy.spy($.fn, "scrollTo")

        cy.get("#scroll-to-both").scrollTo("25px").then ->
          expect(scrollTo).to.be.calledWithMatch({}, {duration: 0})

      it "sets axis to correct xy", ->
        scrollTo = cy.spy($.fn, "scrollTo")

        cy.get("#scroll-to-both").scrollTo("25px", "80px").then ->
          expect(scrollTo).to.be.calledWithMatch({}, {axis: "xy"})

      it "scrolling resolves after a set duration", ->
        expect(@scrollHoriz.get(0).scrollTop).to.eq(0)
        expect(@scrollHoriz.get(0).scrollLeft).to.eq(0)

        scrollTo = cy.spy($.fn, "scrollTo")

        cy.get("#scroll-to-horizontal").scrollTo("125px", {duration: 500}).then ->
          expect(scrollTo).to.be.calledWithMatch({}, {duration: 500})
          expect(@scrollHoriz.get(0).scrollTop).to.eq(0)
          expect(@scrollHoriz.get(0).scrollLeft).to.eq(125)

      it "accepts duration string option", ->
        scrollTo = cy.spy($.fn, "scrollTo")

        cy.get("#scroll-to-both").scrollTo("25px", {duration: "500"}).then ->
          expect(scrollTo.args[0][1].duration).to.eq "500"

      it "has easing set to swing by default", ->
        scrollTo = cy.spy($.fn, "scrollTo")

        cy.get("#scroll-to-both").scrollTo("25px").then ->
          expect(scrollTo.args[0][1].easing).to.eq "swing"

      it "scrolling resolves after easing", ->
        expect(@scrollBoth.get(0).scrollTop).to.eq(0)
        expect(@scrollBoth.get(0).scrollLeft).to.eq(0)

        scrollTo = cy.spy($.fn, "scrollTo")

        cy.get("#scroll-to-both").scrollTo("25px", "50px", {easing: "linear"}).then ->
          expect(scrollTo).to.be.calledWithMatch({}, {easing: "linear"})
          expect(@scrollBoth.get(0).scrollTop).to.eq(50)
          expect(@scrollBoth.get(0).scrollLeft).to.eq(25)

      it "retries until element is scrollable", ->
        $container = cy.$$("#nonscroll-becomes-scrollable")

        expect($container.get(0).scrollTop).to.eq(0)
        expect($container.get(0).scrollLeft).to.eq(0)

        retried = false

        cy.on "command:retry", _.after 2, ->
          $container.css("overflow", "scroll")
          retried = true

        cy.get("#nonscroll-becomes-scrollable").scrollTo(500, 300).then ->
          expect(retried).to.be.true
          expect($container.get(0).scrollTop).to.eq(300)
          expect($container.get(0).scrollLeft).to.eq(500)

    describe "assertion verification", ->
      beforeEach ->
        cy.on "log:added", (attrs, log) =>
          if log.get("name") is "assert"
            @lastLog = log

        return null

      it "eventually passes the assertion", ->
        cy.on "command:retry", _.after 2, ->
          cy.$$("#scroll-into-view-horizontal").addClass("scrolled")

        cy
          .get("#scroll-into-view-horizontal")
          .scrollTo("right")
          .should("have.class", "scrolled").then ->
            lastLog = @lastLog

            expect(lastLog.get("name")).to.eq("assert")
            expect(lastLog.get("state")).to.eq("passed")
            expect(lastLog.get("ended")).to.be.true

      it "waits until the subject is scrollable", ->
        cy.stub(cy, "ensureScrollability")
        .onFirstCall().throws(new Error)

        cy.on "command:retry", ->
          cy.ensureScrollability.returns()

        cy
          .get("#scroll-into-view-horizontal")
          .scrollTo("right").then ->
            expect(cy.ensureScrollability).to.be.calledTwice

    describe "errors", ->
      beforeEach ->
        Cypress.config("defaultCommandTimeout", 50)

        @logs = []

        cy.on "log:added", (attrs, log) =>
          @lastLog = log
          @logs.push(log)

        return null

      it "throws when subject isn't scrollable", (done) ->
        cy.on "fail", (err) =>
          expect(err.message).to.include "cy.scrollTo() failed because this element is not scrollable:"
          done()

        cy.get("button:first").scrollTo("bottom")

      context "subject errors", ->
        it "throws when not passed DOM element as subject", (done) ->
          cy.on "fail", (err) =>
            expect(err.message).to.include "cy.scrollTo() failed because it requires a DOM element."
            expect(err.message).to.include "{foo: bar}"
            expect(err.message).to.include "> cy.noop()"
            done()

          cy.noop({foo: "bar"}).scrollTo("250px")

        it "throws if scrollable container is multiple elements", (done) ->
          cy.on "fail", (err) =>
            expect(err.message).to.include "cy.scrollTo() can only be used to scroll one element, you tried to scroll 2 elements."
            done()

          cy.get("button").scrollTo("500px")

      context "argument errors", ->
        it "throws if no args passed", (done) ->
          cy.on "fail", (err) =>
            expect(err.message).to.include "cy.scrollTo() must be called with a valid position. It can be a string, number or object."
            done()

          cy.scrollTo()

        it "throws if NaN", (done) ->
          cy.on "fail", (err) =>
            expect(err.message).to.include "cy.scrollTo() must be called with a valid position. It can be a string, number or object. Your position was: 25, NaN"
            done()

          cy.get("#scroll-to-both").scrollTo(25, 0/0)

        it "throws if Infinity", (done) ->
          cy.on "fail", (err) =>
            expect(err.message).to.include "cy.scrollTo() must be called with a valid position. It can be a string, number or object. Your position was: 25, Infinity"
            done()

          cy.get("#scroll-to-both").scrollTo(25, 10/0)

        it "throws if unrecognized position", (done) ->
          cy.on "fail", (err) =>
            expect(err.message).to.include "Invalid position argument: \'botom\'. Position may only be topLeft, top, topRight, left, center, right, bottomLeft, bottom, bottomRight."
            done()

          cy.get("#scroll-to-both").scrollTo("botom")

      context "option errors", ->
        it "throws if duration is not a number or valid string", (done) ->
          cy.on "fail", (err) =>
            expect(err.message).to.include "cy.scrollTo() must be called with a valid duration. Duration may be either a number (ms) or a string representing a number (ms). Your duration was: foo"
            done()

          cy.get("#scroll-to-both").scrollTo("25px", { duration: "foo" })

        it "throws if unrecognized easing", (done) ->
          cy.on "fail", (err) =>
            expect(err.message).to.include "cy.scrollTo() must be called with a valid easing. Your easing was: flower"
            done()

          cy.get("#scroll-to-both").scrollTo("25px", { easing: "flower" })

    describe ".log", ->
      beforeEach ->
        @logs = []

        cy.on "log:added", (attrs, log) =>
          @lastLog = log
          @logs.push(log)

        return null

      it "logs out scrollTo", ->
        cy.get("#scroll-to-both").scrollTo(25).then ->
          lastLog = @lastLog

          expect(lastLog.get("name")).to.eq "scrollTo"

      it "passes in $el if child command", ->
        cy.get("#scroll-to-both").scrollTo(25).then ($container) ->
          lastLog = @lastLog

          expect(lastLog.get("$el").get(0)).to.eq $container.get(0)

      it "passes undefined in $el if parent command", ->
        cy.scrollTo(25).then ($container) ->
          lastLog = @lastLog

          expect(lastLog.get("$el")).to.be.undefined

      it "logs duration options", ->
        cy.get("#scroll-to-both").scrollTo(25, { duration: 1 }).then ->
          lastLog = @lastLog

          expect(lastLog.get("message")).to.eq "25, 0, {duration: 1}"

      it "logs easing options", ->
        cy.get("#scroll-to-both").scrollTo(25, { easing: 'linear' }).then ->
          lastLog = @lastLog

          expect(lastLog.get("message")).to.eq "25, 0, {easing: linear}"

      it "snapshots immediately", ->
        cy.get("#scroll-to-both").scrollTo(25, { duration: 1 }).then ->
          lastLog = @lastLog

          expect(lastLog.get("snapshots").length).to.eq(1)
          expect(lastLog.get("snapshots")[0]).to.be.an("object")

      it "#consoleProps", ->
        cy.get("#scroll-to-both").scrollTo(25, {duration: 1}).then ($container) ->
          console = @lastLog.invoke("consoleProps")
          expect(console.Command).to.eq("scrollTo")
          expect(console.X).to.eq(25)
          expect(console.Y).to.eq(0)
          expect(console.Options).to.eq("{duration: 1}")
          expect(console["Scrolled Element"]).to.eq $container.get(0)

  context "#scrollIntoView", ->
    beforeEach ->
      @win          = cy.state("window")
      @scrollVert   = cy.$$("#scroll-into-view-vertical")
      @scrollHoriz  = cy.$$("#scroll-into-view-horizontal")
      @scrollBoth   = cy.$$("#scroll-into-view-both")

      ## reset the scrollable containers back
      ## to furthest left and top
      @win.scrollTo(0, 0)

      @scrollVert.scrollTop(0)
      @scrollVert.scrollLeft(0)

      @scrollHoriz.scrollTop(0)
      @scrollHoriz.scrollLeft(0)

      @scrollBoth.scrollTop(0)
      @scrollBoth.scrollLeft(0)

    it "does not change the subject", ->
      div = cy.$$("#scroll-into-view-vertical div")

      cy.get("#scroll-into-view-vertical div").scrollIntoView().then ($div) ->
        expect($div).to.match div

    it "scrolls x axis of window to element", ->
      expect(@win.scrollY).to.eq(0)
      expect(@win.scrollX).to.eq(0)

      cy.get("#scroll-into-view-win-horizontal div").scrollIntoView()
      cy.window().then (win) ->
        expect(win.scrollY).to.eq(0)
        expect(win.scrollX).not.to.eq(0)

    it "scrolls y axis of window to element", ->
      expect(@win.scrollY).to.eq(0)
      expect(@win.scrollX).to.eq(0)

      cy.get("#scroll-into-view-win-vertical div").scrollIntoView()
      cy.window().then (win) ->
<<<<<<< HEAD
        expect(win.pageYOffset).not.to.eq(0)
        expect(Math.floor(win.pageXOffset)).to.eq(200)
=======
        expect(win.scrollY).not.to.eq(0)
        expect(win.scrollX).to.eq(200)
>>>>>>> 9a00c611

    it "scrolls both axes of window to element", ->
      expect(@win.scrollY).to.eq(0)
      expect(@win.scrollX).to.eq(0)

      cy.get("#scroll-into-view-win-both div").scrollIntoView()
      cy.window().then (win) ->
        expect(win.scrollY).not.to.eq(0)
        expect(win.scrollX).not.to.eq(0)

    it "scrolls x axis of container to element", ->
      expect(@scrollHoriz.get(0).scrollTop).to.eq(0)
      expect(@scrollHoriz.get(0).scrollLeft).to.eq(0)

      cy.get("#scroll-into-view-horizontal h5").scrollIntoView().then ($el) ->
        expect(@scrollHoriz.get(0).scrollTop).to.eq(0)
        expect(@scrollHoriz.get(0).scrollLeft).to.eq(300)

    it "scrolls y axis of container to element", ->
      expect(@scrollVert.get(0).scrollTop).to.eq(0)
      expect(@scrollVert.get(0).scrollLeft).to.eq(0)

      cy.get("#scroll-into-view-vertical h5").scrollIntoView().then ($el) ->
        expect(@scrollVert.get(0).scrollTop).to.eq(300)
        expect(@scrollVert.get(0).scrollLeft).to.eq(0)

    it "scrolls both axes of container to element", ->
      expect(@scrollBoth.get(0).scrollTop).to.eq(0)
      expect(@scrollBoth.get(0).scrollLeft).to.eq(0)

      cy.get("#scroll-into-view-both h5").scrollIntoView().then ($el) ->
        expect(@scrollBoth.get(0).scrollTop).to.eq(300)
        expect(@scrollBoth.get(0).scrollLeft).to.eq(300)

    it "calls jQuery scroll to", ->
      scrollTo = cy.spy($.fn, "scrollTo")

      cy.get("#scroll-into-view-both h5").scrollIntoView().then ->
        expect(scrollTo).to.be.called

    it "sets duration to 0 by default", ->
      scrollTo = cy.spy($.fn, "scrollTo")

      cy.get("#scroll-into-view-both h5").scrollIntoView().then ->
        expect(scrollTo).to.be.calledWithMatch({}, {duration: 0})

    it "sets axis to correct x or y", ->
      scrollTo = cy.spy($.fn, "scrollTo")

      cy.get("#scroll-into-view-both h5").scrollIntoView().then ->
        expect(scrollTo).to.be.calledWithMatch({}, {axis: "xy"})

    it "scrolling resolves after a set duration", ->
      expect(@scrollBoth.get(0).scrollTop).to.eq(0)
      expect(@scrollBoth.get(0).scrollLeft).to.eq(0)

      scrollTo = cy.spy($.fn, "scrollTo")

      cy.get("#scroll-into-view-both h5").scrollIntoView({duration: 500}).then ->
        expect(scrollTo).to.be.calledWithMatch({}, {duration: 500})
        expect(@scrollBoth.get(0).scrollLeft).to.eq(300)
        expect(@scrollBoth.get(0).scrollTop).to.eq(300)

    it "accepts duration string option", ->
      scrollTo = cy.spy($.fn, "scrollTo")

      cy.get("#scroll-into-view-both h5").scrollIntoView({duration: "500"}).then ->
        expect(scrollTo.args[0][1].duration).to.eq "500"

    it "accepts offset string option", ->
      scrollTo = cy.spy($.fn, "scrollTo")

      cy.get("#scroll-into-view-both h5").scrollIntoView({offset: 500}).then ->
        expect(scrollTo.args[0][1].offset).to.eq 500

    it "accepts offset object option", ->
      scrollTo = cy.spy($.fn, "scrollTo")

      cy.get("#scroll-into-view-both h5").scrollIntoView({offset: {left: 500, top: 200}}).then ->
        expect(scrollTo.args[0][1].offset).to.deep.eq {left: 500, top: 200}

    it "has easing set to swing by default", ->
      scrollTo = cy.spy($.fn, "scrollTo")

      cy.get("#scroll-into-view-both h5").scrollIntoView().then ->
        expect(scrollTo.args[0][1].easing).to.eq "swing"

    it "scrolling resolves after easing", ->
      expect(@scrollBoth.get(0).scrollTop).to.eq(0)
      expect(@scrollBoth.get(0).scrollLeft).to.eq(0)

      scrollTo = cy.spy($.fn, "scrollTo")

      cy.get("#scroll-into-view-both h5").scrollIntoView({easing: "linear"}).then ->
        expect(scrollTo).to.be.calledWithMatch({}, {easing: "linear"})
        expect(@scrollBoth.get(0).scrollTop).to.eq(300)
        expect(@scrollBoth.get(0).scrollLeft).to.eq(300)

    describe "assertion verification", ->
      beforeEach ->
        cy.on "log:added", (attrs, log) =>
          if log.get("name") is "assert"
            @lastLog = log

        return null

      it "eventually passes the assertion", ->
        cy.on "command:retry", _.after 2, ->
          cy.$$("#scroll-into-view-win-vertical div").addClass("scrolled")

        cy
          .contains("scroll into view vertical")
          .scrollIntoView()
          .should("have.class", "scrolled").then ->
            lastLog = @lastLog

            expect(lastLog.get("name")).to.eq("assert")
            expect(lastLog.get("state")).to.eq("passed")
            expect(lastLog.get("ended")).to.be.true

    describe "errors", ->
      beforeEach ->
        Cypress.config("defaultCommandTimeout", 50)

        @logs = []

        cy.on "log:added", (attrs, log) =>
          @lastLog = log
          @logs.push(log)

        return null

      context "subject errors", ->
        it "throws when not passed DOM element as subject", (done) ->
          cy.on "fail", (err) =>
            expect(err.message).to.include "cy.scrollIntoView() failed because it requires a DOM element."
            expect(err.message).to.include "{foo: bar}"
            expect(err.message).to.include "> cy.noop()"
            done()

          cy.noop({foo: "bar"}).scrollIntoView()

        it "throws when passed window object as subject", (done) ->
          cy.on "fail", (err) =>
            expect(err.message).to.include "cy.scrollIntoView() failed because it requires a DOM element."
            expect(err.message).to.include "<window>"
            expect(err.message).to.include "> cy.window()"
            done()

          cy.window().scrollIntoView()

        it "throws when passed document object as subject", (done) ->
          cy.on "fail", (err) =>
            expect(err.message).to.include "cy.scrollIntoView() failed because it requires a DOM element."
            expect(err.message).to.include "<document>"
            expect(err.message).to.include "> cy.document()"
            done()

          cy.document().scrollIntoView()

        it "throws if scrollable container is multiple elements", (done) ->
          cy.on "fail", (err) =>
            expect(err.message).to.include "cy.scrollIntoView() can only be used to scroll to 1 element, you tried to scroll to 2 elements."
            done()

          cy.get("button").scrollIntoView()

      context "argument errors", ->
        it "throws if arg passed as non-object", (done) ->
          cy.on "fail", (err) =>
            expect(err.message).to.include "cy.scrollIntoView() can only be called with an options object. Your argument was: foo"
            done()

          cy.get("#scroll-into-view-both h5").scrollIntoView("foo")

      context "option errors", ->
        it "throws if duration is not a number or valid string", (done) ->
          cy.on "fail", (err) =>
            expect(err.message).to.include "cy.scrollIntoView() must be called with a valid duration. Duration may be either a number (ms) or a string representing a number (ms). Your duration was: foo"
            done()

          cy.get("#scroll-into-view-both h5").scrollIntoView({ duration: "foo" })

        it "throws if unrecognized easing", (done) ->
          cy.on "fail", (err) =>
            expect(err.message).to.include "cy.scrollIntoView() must be called with a valid easing. Your easing was: flower"
            done()

          cy.get("#scroll-into-view-both h5").scrollIntoView({ easing: "flower" })

    describe ".log", ->
      beforeEach ->
        @logs = []

        cy.on "log:added", (attrs, log) =>
          @lastLog = log
          @logs.push(log)

        return null

      it "logs out scrollIntoView", ->
        cy.get("#scroll-into-view-both h5").scrollIntoView().then ->
          lastLog = @lastLog

          expect(lastLog.get("name")).to.eq "scrollIntoView"

      it "passes in $el", ->
        cy.get("#scroll-into-view-both h5").scrollIntoView().then ($container) ->
          lastLog = @lastLog

          expect(lastLog.get("$el").get(0)).to.eq $container.get(0)

      it "logs duration options", ->
        cy.get("#scroll-into-view-both h5").scrollIntoView({duration: "1"}).then ->
          lastLog = @lastLog

          expect(lastLog.get("message")).to.eq "{duration: 1}"

      it "logs easing options", ->
        cy.get("#scroll-into-view-both h5").scrollIntoView({easing: "linear"}).then ->
          lastLog = @lastLog

          expect(lastLog.get("message")).to.eq "{easing: linear}"

      it "logs offset options", ->
        cy.get("#scroll-into-view-both h5").scrollIntoView({offset: {left: 500, top: 200}}).then ->
          lastLog = @lastLog

          expect(lastLog.get("message")).to.eq "{offset: {left: 500, top: 200}}"

      it "snapshots immediately", ->
        cy.get("#scroll-into-view-both h5").scrollIntoView().then ->
          lastLog = @lastLog

          expect(lastLog.get("snapshots").length).to.eq(1)
          expect(lastLog.get("snapshots")[0]).to.be.an("object")

      it "#consoleProps", ->
        cy.get("#scroll-into-view-both h5").scrollIntoView().then ($container) ->
          console = @lastLog.invoke("consoleProps")
          expect(console.Command).to.eq("scrollIntoView")
          expect(console["Applied To"]).to.eq $container.get(0)
          expect(console["Scrolled Element"]).to.exist<|MERGE_RESOLUTION|>--- conflicted
+++ resolved
@@ -306,7 +306,7 @@
 
       it "waits until the subject is scrollable", ->
         cy.stub(cy, "ensureScrollability")
-        .onFirstCall().throws(new Error)
+        .onFirstCall().throws(new Error())
 
         cy.on "command:retry", ->
           cy.ensureScrollability.returns()
@@ -493,13 +493,8 @@
 
       cy.get("#scroll-into-view-win-vertical div").scrollIntoView()
       cy.window().then (win) ->
-<<<<<<< HEAD
         expect(win.pageYOffset).not.to.eq(0)
         expect(Math.floor(win.pageXOffset)).to.eq(200)
-=======
-        expect(win.scrollY).not.to.eq(0)
-        expect(win.scrollX).to.eq(200)
->>>>>>> 9a00c611
 
     it "scrolls both axes of window to element", ->
       expect(@win.scrollY).to.eq(0)
