--- conflicted
+++ resolved
@@ -606,11 +606,7 @@
         return null
 
       it "throws when not a dom subject", (done) ->
-<<<<<<< HEAD
-        cy.on "fail", (err) -> 
-=======
         cy.on "fail", (err) ->
->>>>>>> 689bef00
           expect(err.message).to.include "`cy.blur()` failed because it requires a DOM element"
           done()
 
@@ -647,11 +643,7 @@
       it "throws when there isnt an activeElement", (done) ->
         cy.on "fail", (err) ->
           expect(err.message).to.include "`cy.blur()` can only be called when there is a currently focused element."
-<<<<<<< HEAD
-          expect(err.docsUrl).to.include("https://on.cypress.io/blur")          
-=======
           expect(err.docsUrl).to.include("https://on.cypress.io/blur")
->>>>>>> 689bef00
           done()
 
         cy.get("form:first").blur()
@@ -659,11 +651,7 @@
       it "throws when blur is called on a non-active element", (done) ->
         cy.on "fail", (err) ->
           expect(err.message).to.include "`cy.blur()` can only be called on the focused element. Currently the focused element is a: `<input id=\"input\">`"
-<<<<<<< HEAD
-          expect(err.docsUrl).to.include("https://on.cypress.io/blur")                    
-=======
           expect(err.docsUrl).to.include("https://on.cypress.io/blur")
->>>>>>> 689bef00
           done()
 
         cy.get("input:first").focus()
