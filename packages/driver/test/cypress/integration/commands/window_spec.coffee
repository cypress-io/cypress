--- conflicted
+++ resolved
@@ -642,12 +642,8 @@
       it "throws when passed negative numbers", (done) ->
         cy.on "fail", (err) =>
           expect(@logs.length).to.eq(1)
-<<<<<<< HEAD
-          expect(err.message).to.eq "`cy.viewport()` `width` and `height` must be between `20px` and `3000px`."
+          expect(err.message).to.eq "`cy.viewport()` `width` and `height` must be between `20px` and `4000px`."
           expect(err.docsUrl).to.eq("https://on.cypress.io/viewport")
-=======
-          expect(err.message).to.eq "cy.viewport() width and height must be between 20px and 4000px."
->>>>>>> 2c35402f
           done()
 
         cy.viewport(800, -600)
@@ -655,12 +651,8 @@
       it "throws when passed width less than 20", (done) ->
         cy.on "fail", (err) =>
           expect(@logs.length).to.eq(1)
-<<<<<<< HEAD
-          expect(err.message).to.eq "`cy.viewport()` `width` and `height` must be between `20px` and `3000px`."
+          expect(err.message).to.eq "`cy.viewport()` `width` and `height` must be between `20px` and `4000px`."
           expect(err.docsUrl).to.eq("https://on.cypress.io/viewport")
-=======
-          expect(err.message).to.eq "cy.viewport() width and height must be between 20px and 4000px."
->>>>>>> 2c35402f
           done()
 
         cy.viewport(19, 600)
@@ -671,12 +663,8 @@
       it "throws when passed height greater than than 4000", (done) ->
         cy.on "fail", (err) =>
           expect(@logs.length).to.eq(1)
-<<<<<<< HEAD
-          expect(err.message).to.eq "`cy.viewport()` `width` and `height` must be between `20px` and `3000px`."
+          expect(err.message).to.eq "`cy.viewport()` `width` and `height` must be between `20px` and `4000px`."
           expect(err.docsUrl).to.eq("https://on.cypress.io/viewport")
-=======
-          expect(err.message).to.eq "cy.viewport() width and height must be between 20px and 4000px."
->>>>>>> 2c35402f
           done()
 
         cy.viewport(1000, 4001)
