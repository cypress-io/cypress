LimitedMap = require("../../../../src/util/limited_map")

_ = Cypress._
$utils = Cypress.utils

stackWithoutMessage = (err) ->
  err.stack.replace("#{err.toString()}\n", "")

describe "driver/src/cypress/utils", ->
<<<<<<< HEAD
  context ".cloneErr", ->
    it "copies properties, message, stack", ->
=======
  context ".reduceProps", ->
    it "reduces obj to only include props in props", ->
>>>>>>> 5c1ffaeb
      obj = {
        foo: 'foo',
        bar: 'bar',
        baz: 'baz'
      }

      obj = $utils.reduceProps(obj, ['foo', 'bar'])
      expect(obj).to.deep.eq {foo: 'foo', bar: 'bar'}

  context ".filterOutOptions", ->
    it "returns new obj based on the delta from the filter", ->
      obj = $utils.filterOutOptions {visible: true, exist: false, foo: "bar"}, {visible: null, exist: false}
      expect(obj).to.deep.eq {visible: true}

    it "returns undefined if nothing is different", ->
      obj = $utils.filterOutOptions {foo: "foo", bar: "bar"}, {foo: "foo"}
      expect(obj).to.be.undefined

    it "normalizes objects with length property", ->
      obj = $utils.filterOutOptions {exist: true}, {visible: null, exist: false, length: null}
      expect(obj).to.deep.eq {exist: true}

  context ".stringify", ->
    beforeEach ->
      @str = (str) ->
        $utils.stringify(str)

<<<<<<< HEAD
      stack = stackWithoutMessage(err)
=======
    context "Values", ->
      it "string", ->
        expect(@str("foo bar baz")).to.eq "foo bar baz"
>>>>>>> 5c1ffaeb

      it "number", ->
        expect(@str(1234)).to.eq "1234"

      it "null", ->
        expect(@str(null)).to.eq "null"

      ## QUESTION: is this really the behavior we want? wouldn't 'undefined' be better?
      it "undefined", ->
        expect(@str(undefined)).to.eq ""

      it "symbol", ->
        expect(@str(Symbol.iterator)).to.eq("Symbol")

<<<<<<< HEAD
      stack = stackWithoutMessage(err)
=======
    context "Arrays", ->
      it "length <= 3", ->
        a = [["one", 2, "three"]]
        expect(@str(a)).to.eq "[one, 2, three]"
>>>>>>> 5c1ffaeb

      it "length > 3", ->
        a = [[1,2,3,4,5]]
        expect(@str(a)).to.eq "Array[5]"

    context "Objects", ->
      it "keys <= 2", ->
        o = {visible: null, exists: true}
        expect(@str(o)).to.eq "{visible: null, exists: true}"

      it "keys > 2", ->
        o = {foo: "foo", bar: "baz", baz: "baz"}
        expect(@str(o)).to.eq "Object{3}"

      it "can have length property", ->
        o = {length: 10, foo: "bar"}
        expect(@str(o)).to.eq "{foo: bar, length: 10}"

<<<<<<< HEAD
      stack = stackWithoutMessage(err)
=======
    context "Functions", ->
      it "function(){}", ->
        o = (foo, bar, baz) ->
        expect(@str(o)).to.eq "function(){}"
>>>>>>> 5c1ffaeb

    context "Elements", ->
      it "stringifyElement", ->
        o = Cypress.$("div:first")
        expect(@str(o)).to.eq "<div.container>"

  context ".memoize", ->
    it "runs the function the first time", ->
      fn = cy.stub().returns("output")
      memoizedFn = $utils.memoize(fn)
      result = memoizedFn("input")
      expect(fn).to.be.calledWith("input")
      expect(result).to.equal("output")

    it "runs the function for unique first arguments", ->
      fn = cy.stub().returns("output")
      memoizedFn = $utils.memoize(fn)
      result1 = memoizedFn("input-1")
      result2 = memoizedFn("input-2")
      expect(fn).to.be.calledWith("input-1")
      expect(fn).to.be.calledWith("input-2")
      expect(fn).to.be.calledTwice
      expect(result1).to.equal("output")
      expect(result2).to.equal("output")

    it "returns cached return value if first argument is the same", ->
      fn = cy.stub().returns("output")
      memoizedFn = $utils.memoize(fn)
      result1 = memoizedFn("input")
      result2 = memoizedFn("input")
      expect(fn).to.be.calledWith("input")
      expect(fn).to.be.calledOnce
      expect(result1).to.equal("output")
      expect(result2).to.equal("output")

    it "accepts a cache instance to use as the second argument", ->
      fn = cy.stub().returns("output")
      ## LimitedMap(2) only holds on to 2 items at a time and clears older ones
      memoizedFn = $utils.memoize(fn, new LimitedMap(2))
      memoizedFn("input-1")
      memoizedFn("input-2")
      expect(fn).to.be.calledTwice
      memoizedFn("input-3")
      expect(fn).to.be.calledThrice
      memoizedFn("input-1")
      ## cache for input-1 is cleared, so it calls the function again
      expect(fn.callCount).to.be.equal(4)<|MERGE_RESOLUTION|>--- conflicted
+++ resolved
@@ -7,13 +7,8 @@
   err.stack.replace("#{err.toString()}\n", "")
 
 describe "driver/src/cypress/utils", ->
-<<<<<<< HEAD
-  context ".cloneErr", ->
-    it "copies properties, message, stack", ->
-=======
   context ".reduceProps", ->
     it "reduces obj to only include props in props", ->
->>>>>>> 5c1ffaeb
       obj = {
         foo: 'foo',
         bar: 'bar',
@@ -41,13 +36,9 @@
       @str = (str) ->
         $utils.stringify(str)
 
-<<<<<<< HEAD
-      stack = stackWithoutMessage(err)
-=======
     context "Values", ->
       it "string", ->
         expect(@str("foo bar baz")).to.eq "foo bar baz"
->>>>>>> 5c1ffaeb
 
       it "number", ->
         expect(@str(1234)).to.eq "1234"
@@ -62,14 +53,10 @@
       it "symbol", ->
         expect(@str(Symbol.iterator)).to.eq("Symbol")
 
-<<<<<<< HEAD
-      stack = stackWithoutMessage(err)
-=======
     context "Arrays", ->
       it "length <= 3", ->
         a = [["one", 2, "three"]]
         expect(@str(a)).to.eq "[one, 2, three]"
->>>>>>> 5c1ffaeb
 
       it "length > 3", ->
         a = [[1,2,3,4,5]]
@@ -88,14 +75,10 @@
         o = {length: 10, foo: "bar"}
         expect(@str(o)).to.eq "{foo: bar, length: 10}"
 
-<<<<<<< HEAD
-      stack = stackWithoutMessage(err)
-=======
     context "Functions", ->
       it "function(){}", ->
         o = (foo, bar, baz) ->
         expect(@str(o)).to.eq "function(){}"
->>>>>>> 5c1ffaeb
 
     context "Elements", ->
       it "stringifyElement", ->
