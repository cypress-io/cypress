--- conflicted
+++ resolved
@@ -46,19 +46,13 @@
         expect(err[key], "key: #{key}").to.eq(obj[key])
 
   context ".throwErr", ->
-<<<<<<< HEAD
-    it "throws the error as sent", ->
-=======
     it "throws error as a cypress error when it is a message string", ->
->>>>>>> 689bef00
       fn = -> $errUtils.throwErr("Something unexpected")
 
       expect(fn).to.throw().and.satisfy (err) ->
         expect(err.message).to.include "Something unexpected"
         expect(err.name).to.eq "CypressError"
 
-<<<<<<< HEAD
-=======
     it "throws error when it is an object", ->
       fn = -> $errUtils.throwErr({ name: "SomeError", message: "Something unexpected", extraProp: "extra prop" })
 
@@ -77,7 +71,6 @@
         expect(err.name).to.eq("Error")
         expect(err.extraProp).to.eq("extra prop")
 
->>>>>>> 689bef00
     it "removes stack if noStackTrace: true", ->
       fn = -> $errUtils.throwErr("Something unexpected", { noStackTrace: true })
 
@@ -494,7 +487,6 @@
       objVal = $errUtils.getObjValueByPath @obj, "bar.baz.nope"
       expect(objVal).to.be.undefined
 
-<<<<<<< HEAD
   context ".enhanceErr", ->
     err = {}
     stack = "the stack"
@@ -522,7 +514,7 @@
 
     it "attaches code frame", ->
       expect(@result.codeFrame).to.equal(codeFrame)
-=======
+
   context ".appendErrMsg", ->
     it "replaces old stack message with new one", ->
       err = new Error("old message")
@@ -537,5 +529,4 @@
 
       expect(newErr.message).to.equal("new message")
       expect(newErr.stack).to.include("Error: new message\n")
-      expect(newErr.stack).not.to.include("\nError")
->>>>>>> 689bef00
+      expect(newErr.stack).not.to.include("\nError")