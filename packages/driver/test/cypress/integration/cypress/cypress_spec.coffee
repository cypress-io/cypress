$ = Cypress.$
Promise = Cypress.Promise

describe "driver/src/cypress/index", ->
  beforeEach ->
    cy.stub(Promise, "config")

    @Cypress = Cypress.$Cypress.create({})

  context "$Cypress", ->
    it "is attached but not global", ->
      expect(window.$Cypress).to.be.undefined
      expect(window.top.$Cypress).to.be.undefined

  context "$", ->
    afterEach ->
      delete Cypress.$.expr[":"].foo

    ## https://github.com/cypress-io/cypress/issues/2830
    it "exposes expr", ->
      expect(Cypress.$).to.have.property("expr")

      Cypress.$.expr[":"].foo = (elem) ->
        Boolean(elem.getAttribute("foo"))

      $foo = $("<div foo='bar'>foo element</div>").appendTo(cy.$$("body"))

      cy.get(":foo").then ($el) ->
        expect($el.get(0)).to.eq($foo.get(0))

  context "#backend", ->
    it "sets __stackCleaned__ on errors", ->
      cy.stub(@Cypress, "emit")
      .withArgs("backend:request")
      .yieldsAsync({
        error: {
          name: "Error"
          message: "msg"
          stack: "stack"
        }
      })

      @Cypress.backend("foo")
      .catch (err) ->
        expect(err.backend).to.be.true
        expect(err.stack).not.to.include("From previous event")

<<<<<<< HEAD
=======
        done()

    ## https://github.com/cypress-io/cypress/issues/4346
    it "can complete if a circular reference is sent", ->
      foo = {
        bar: {}
      }

      foo.bar.baz = foo

      Cypress.backend("foo", foo)
      .then ->
        throw new Error("should not reach")
      .catch (e) ->
        expect(e.message).to.eq("You requested a backend event we cannot handle: foo")

>>>>>>> 79c7a6c3
  context ".isCy", ->
    it "returns true on cy, cy chainable", ->
      expect(Cypress.isCy(cy)).to.be.true
      chainer = cy.wrap().then ->
        expect(Cypress.isCy(chainer)).to.be.true

    it "returns false on non-cy objects", ->
      expect(Cypress.isCy(undefined)).to.be.false
      expect(Cypress.isCy(() => {})).to.be.false

  context ".Log", ->
    it "throws when using Cypress.Log.command()", ->
      fn = ->
        Cypress.Log.command({})

      expect(fn).to.throw('has been renamed to Cypress.log')

    it "throws when passing non-object to Cypress.log()", ->
      fn = ->
        Cypress.log('My Log')

      expect(fn).to.throw('Cypress.log() can only be called with an options object. Your argument was')
      expect(fn).to.throw('My Log')

    it "does not throw when Cypress.log() called outside of command", ->
      fn = ->
        Cypress.log({ message: 'My Log' })

      expect(fn).not.to.throw()<|MERGE_RESOLUTION|>--- conflicted
+++ resolved
@@ -41,13 +41,11 @@
       })
 
       @Cypress.backend("foo")
+      .then ->
+        throw new Error("should not reach")
       .catch (err) ->
         expect(err.backend).to.be.true
         expect(err.stack).not.to.include("From previous event")
-
-<<<<<<< HEAD
-=======
-        done()
 
     ## https://github.com/cypress-io/cypress/issues/4346
     it "can complete if a circular reference is sent", ->
@@ -63,7 +61,6 @@
       .catch (e) ->
         expect(e.message).to.eq("You requested a backend event we cannot handle: foo")
 
->>>>>>> 79c7a6c3
   context ".isCy", ->
     it "returns true on cy, cy chainable", ->
       expect(Cypress.isCy(cy)).to.be.true
