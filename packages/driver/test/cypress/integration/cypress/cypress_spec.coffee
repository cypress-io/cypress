--- conflicted
+++ resolved
@@ -45,9 +45,6 @@
         expect(err.backend).to.be.true
         expect(err.stack).not.to.include("From previous event")
 
-<<<<<<< HEAD
-  context "Log", ->
-=======
         done()
 
   context ".isCy", ->
@@ -61,14 +58,10 @@
       expect(Cypress.isCy(() => {})).to.be.false
 
   context ".Log", ->
->>>>>>> f679ced9
     it "throws when using Cypress.Log.command()", ->
       fn = ->
         Cypress.Log.command({})
 
-<<<<<<< HEAD
-      expect(fn).to.throw('has been renamed to Cypress.log')
-=======
       expect(fn).to.throw(/has been renamed to Cypress.log/)
 
     it "throws when passing non-object to Cypress.log()", ->
@@ -82,5 +75,4 @@
       fn = ->
         Cypress.log({ message: 'My Log' })
 
-      expect(fn).to.not.throw()
->>>>>>> f679ced9
+      expect(fn).to.not.throw()