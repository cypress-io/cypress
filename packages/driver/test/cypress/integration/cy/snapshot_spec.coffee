$ = Cypress.$.bind(Cypress)
$Snapshots = require("../../../../src/cy/snapshots")

describe "driver/src/cy/snapshots", ->
  context "invalid snapshot html", ->
    beforeEach ->
      cy.visit("/fixtures/invalid_html.html")

    it "can snapshot html with invalid attributes", ->
      { htmlAttrs } = cy.createSnapshot()

      expect(htmlAttrs).to.eql({
        foo: "bar"
      })

  context "snapshot no html/doc", ->
    beforeEach ->
      cy.visit("/fixtures/no_html.html")

    it "does not err on snapshot", ->
      { htmlAttrs } = cy.createSnapshot()

      doc = cy.state("document")
      doc.write('')

      expect(htmlAttrs).to.eql({})

  context "snapshot el", ->
    before ->
      cy
        .visit("/fixtures/generic.html")
        .then (win) ->
          h = $(win.document.head)
          h.find("script").remove()

          @head = h.prop("outerHTML")
          @body = win.document.body.outerHTML

    beforeEach ->
      doc = cy.state("document")


      $(doc.head).empty().html(@head)
      $(doc.body).empty().html(@body)

      @$el = $("<span id='snapshot'>snapshot</span>").appendTo cy.$$("body")

    it "does not clone scripts", ->
      $("<script type='text/javascript' />").appendTo(cy.$$("body"))

      { body } = cy.createSnapshot(null, @$el)
      expect(body.find("script")).not.to.exist

    it "does not clone css stylesheets", ->
      $("<link rel='stylesheet' />").appendTo(cy.$$("body"))

      { body } = cy.createSnapshot(null, @$el)
      expect(body.find("link")).not.to.exist

    it "does not clone style tags", ->
      $("<style>.foo { color: blue }</style>").appendTo(cy.$$("body"))

      { body } = cy.createSnapshot(null, @$el)
      expect(body.find("style")).not.to.exist

    it "preserves classes on the <html> tag", ->
      $html = cy.$$("html")
      $html.addClass("foo bar")
      $html[0].id = "baz"
      $html.css("margin", "10px")

      { htmlAttrs } = cy.createSnapshot(null, @$el)
      expect(htmlAttrs).to.eql({
        class: "foo bar"
        id: "baz"
        style: "margin: 10px;"
      })

<<<<<<< HEAD
    it "provides contents of style tags in head", ->
      $("<style>.foo { color: red }</style>").appendTo(cy.$$("head"))

      { headStyles } = cy.createSnapshot(@$el)
      expect(headStyles[0]).to.include(".foo { color: red; }")

    it "provides contents of style tags in head for injected rules", ->
      styleEl = document.createElement("style");
      $(styleEl).appendTo(cy.$$("head"))
      styleEl.sheet.insertRule(".foo { color: red; }", 0)

      { headStyles } = cy.createSnapshot(@$el)
      expect(headStyles[0]).to.include(".foo { color: red; }")

    it "provides contents of local stylesheet links in head", (done) ->
      onLoad = ->
        ## need to for appended stylesheet to load
        { headStyles } = cy.createSnapshot(@$el)

        expect(headStyles[0]).to.include(".foo { color: green; }")
        done()

      $("<link rel='stylesheet' href='generic_styles.css' />")
      .on("load", onLoad)
      .appendTo(cy.$$("head"))

    it "provides media-less stylesheets", (done) ->
      onLoad = ->
        ## need to for appended stylesheet to load
        { headStyles } = cy.createSnapshot(@$el)

        expect(headStyles[0]).to.include(".foo { color: green; }")
        done()

      $("<link rel='stylesheet' href='generic_styles.css' />")
      .on("load", onLoad)
      .appendTo(cy.$$("head"))

    it "provides media=screen stylesheets", (done) ->
      onLoad = ->
        ## need to for appended stylesheet to load
        { headStyles } = cy.createSnapshot(@$el)

        expect(headStyles[0]).to.include(".foo { color: green; }")
        done()

      $("<link rel='stylesheet' href='generic_styles.css' media='screen' />")
      .on("load", onLoad)
      .appendTo(cy.$$("head"))

    it "provides media=all stylesheets", (done) ->
      onLoad = ->
        ## need to for appended stylesheet to load
        { headStyles } = cy.createSnapshot(@$el)

        expect(headStyles[0]).to.include(".foo { color: green; }")
        done()

      $("<link rel='stylesheet' href='generic_styles.css' media='all' />")
      .on("load", onLoad)
      .appendTo(cy.$$("head"))

    it "does not provide non-screen stylesheets", (done) ->
      onLoad = ->
        ## need to for appended stylesheet to load
        { headStyles } = cy.createSnapshot(@$el)

        expect(headStyles).to.have.length(0)
        done()

      $("<link rel='stylesheet' href='generic_styles.css' media='print' />")
      .on("load", onLoad)
      .appendTo(cy.$$("head"))

    it "provides object with href of external stylesheets in head", (done) ->
      onLoad = ->
        ## need to for appended stylesheet to load
        { headStyles } = cy.createSnapshot(@$el)

        expect(headStyles[0]).to.deep.eq({href: "http://localhost:3501/fixtures/generic_styles.css"})
        done()

      $("<link rel='stylesheet' href='http://localhost:3501/fixtures/generic_styles.css' />")
      .on("load", onLoad)
      .appendTo(cy.$$("head"))

    it "provides contents of style tags in body", ->
      $("<style>.foo { color: red }</style>").appendTo(cy.$$("body"))

      {bodyStyles} = cy.createSnapshot(@$el)
      expect(bodyStyles[bodyStyles.length - 1]).to.include(".foo { color: red; }")

    it "provides contents of local stylesheet links in body", (done) ->
      onLoad = ->
        ## need to for appended stylesheet to load
        {bodyStyles} = cy.createSnapshot(@$el)
        expect(bodyStyles[bodyStyles.length - 1]).to.include(".foo { color: green; }")
        done()

      $("<link rel='stylesheet' href='generic_styles.css' />")
      .on("load", onLoad)
      .appendTo(cy.$$("body"))

    it "provides object with href of external stylesheets in body", (done) ->
      onLoad = ->
        ## need to for appended stylesheet to load
        {bodyStyles} = cy.createSnapshot(@$el)
        expect(bodyStyles[bodyStyles.length - 1]).to.eql({href: "http://localhost:3501/fixtures/generic_styles.css"})
        done()

      $("<link rel='stylesheet' href='http://localhost:3501/fixtures/generic_styles.css' />")
      .on("load", onLoad)
      .appendTo(cy.$$("body"))

=======
>>>>>>> 42a27808
    it "sets data-cypress-el attr", ->
      attr = cy.spy(@$el, "attr")
      cy.createSnapshot(null, @$el)
      expect(attr).to.be.calledWith("data-cypress-el", true)

    it "removes data-cypress-el attr", ->
      cy.createSnapshot(null, @$el)
      expect(@$el.attr("data-cypress-el")).to.be.undefined

<<<<<<< HEAD
    it "replaces CSS paths of style tags with absolute paths", ->
      styles = """
        <style>
          @font-face {
            font-family: 'Some Font';
            src: url('../fonts/some-font.eot');
            src: url('../fonts/some-font.eot?#iefix') format('embedded-opentype'), url('../fonts/some-font.woff2') format('woff2'), url('../fonts/some-font.woff') format('woff'), url('../fonts/some-font.ttf') format('truetype'), url('../fonts/some-font.svg#glyphicons_halflingsregular') format('svg');
          }
        </style>
      """
      $(styles).appendTo(cy.$$("head"))

      ## need to wait a tick for appended stylesheet to take affect
      { headStyles } = cy.createSnapshot(@$el)
      expect(headStyles[0].replace(/\s+/gm, "")).to.include """
        @font-face {
          font-family: "Some Font";
          src: url('http://localhost:3500/fonts/some-font.eot?#iefix') format("embedded-opentype"), url('http://localhost:3500/fonts/some-font.woff2') format("woff2"), url('http://localhost:3500/fonts/some-font.woff') format("woff"), url('http://localhost:3500/fonts/some-font.ttf') format("truetype"), url('http://localhost:3500/fonts/some-font.svg#glyphicons_halflingsregular') format("svg");
        }
      """.replace(/\s+/gm, "")

    it "replaces CSS paths of local stylesheets with absolute paths", (done) ->
      loadFn = ->
        ## need to wait a tick for appended stylesheet to take affect
        { headStyles } = cy.createSnapshot(@$el)
        expect(normalizeStyles(headStyles[0])).to.include(normalizeStyles("""
          @font-face {
            font-family: 'Some Font';
            src: url('http://localhost:3500/fixtures/fonts/some-font.eot?#iefix') format('embedded-opentype'), url('http://localhost:3500/fixtures/fonts/some-font.woff2') format('woff2'), url('http://localhost:3500/fixtures/fonts/some-font.woff') format('woff'), url('http://localhost:3500/fixtures/fonts/some-font.ttf') format('truetype'), url('http://localhost:3500/fixtures/fonts/some-font.svg#glyphicons_halflingsregular') format('svg');
          }
        """))
        done()

      $("<link rel='stylesheet' href='nested/with_paths.css' />")
      .on("load", loadFn)
      .appendTo(cy.$$("head"))

=======
>>>>>>> 42a27808
    context "iframes", ->
      it "replaces with placeholders that have src in content", ->
        $("<iframe src='generic.html' />").appendTo(cy.$$("body"))

        { body } = cy.createSnapshot(null, @$el)
        expect(body.find("iframe").length).to.equal(1)
        expect(body.find("iframe")[0].src).to.include("generic.html")

      it "placeholders have same id", ->
        $("<iframe id='foo-bar' />").appendTo(cy.$$("body"))

        { body } = cy.createSnapshot(null, @$el)
        expect(body.find("iframe")[0].id).to.equal("foo-bar")

      it "placeholders have same classes", ->
        $("<iframe class='foo bar' />").appendTo(cy.$$("body"))

        { body } = cy.createSnapshot(null, @$el)
        expect(body.find("iframe")[0].className).to.equal("foo bar")

      it "placeholders have inline styles", ->
        $("<iframe style='margin: 40px' />").appendTo(cy.$$("body"))

        { body } = cy.createSnapshot(null, @$el)
        expect(body.find("iframe").css("margin")).to.equal("40px")

      it "placeholders have width set to outer width", ->
        $("<iframe style='width: 40px; padding: 20px; border: solid 5px' />").appendTo(cy.$$("body"))

        { body } = cy.createSnapshot(null, @$el)
        expect(body.find("iframe").css("width")).to.equal("90px")

      it "placeholders have height set to outer height", ->
        $("<iframe style='height: 40px; padding: 10px; border: solid 5px' />").appendTo(cy.$$("body"))

        { body } = cy.createSnapshot(null, @$el)
        expect(body.find("iframe").css("height")).to.equal("70px")<|MERGE_RESOLUTION|>--- conflicted
+++ resolved
@@ -76,7 +76,6 @@
         style: "margin: 10px;"
       })
 
-<<<<<<< HEAD
     it "provides contents of style tags in head", ->
       $("<style>.foo { color: red }</style>").appendTo(cy.$$("head"))
 
@@ -191,8 +190,6 @@
       .on("load", onLoad)
       .appendTo(cy.$$("body"))
 
-=======
->>>>>>> 42a27808
     it "sets data-cypress-el attr", ->
       attr = cy.spy(@$el, "attr")
       cy.createSnapshot(null, @$el)
@@ -202,7 +199,6 @@
       cy.createSnapshot(null, @$el)
       expect(@$el.attr("data-cypress-el")).to.be.undefined
 
-<<<<<<< HEAD
     it "replaces CSS paths of style tags with absolute paths", ->
       styles = """
         <style>
@@ -240,8 +236,6 @@
       .on("load", loadFn)
       .appendTo(cy.$$("head"))
 
-=======
->>>>>>> 42a27808
     context "iframes", ->
       it "replaces with placeholders that have src in content", ->
         $("<iframe src='generic.html' />").appendTo(cy.$$("body"))
