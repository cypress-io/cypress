--- conflicted
+++ resolved
@@ -9,14 +9,10 @@
 
 const webpackOptions = require('@packages/runner/webpack.config.ts').default
 
-<<<<<<< HEAD
-module.exports = (on, config) => {
-=======
 // get rid of prismjs plugin. the driver doesn't need it
 webpackOptions.module.rules[1].use.options.plugins.pop()
 
 module.exports = (on) => {
->>>>>>> 5c1ffaeb
   on('file:preprocessor', webpack({ webpackOptions }))
 
   on('task', {
