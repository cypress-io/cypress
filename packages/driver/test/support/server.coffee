_         = require("lodash")
fs        = require("fs")
niv       = require("npm-install-version")
auth      = require("basic-auth")
bodyParser = require("body-parser")
express   = require("express")
http      = require("http")
path      = require("path")
Promise   = require("bluebird")
coffee    = require("@packages/coffee")

args = require("minimist")(process.argv.slice(2))

## make sure we have both versions of react
niv.install("react@16.0.0")
niv.install("react-dom@16.0.0")
niv.install("react@15.6.1")
niv.install("react-dom@15.6.1")

[3500, 3501].forEach (port) ->
  app = express()
  server = http.Server(app)

  app.set("port", port)

  app.set("view engine", "html")

  app.use(require("morgan")({ format: "dev" }))

  app.use(require("cors")())
  app.use(require("compression")())
  app.use(bodyParser.urlencoded({ extended: false }))
  app.use(bodyParser.json())
  app.use(require("method-override")())

  app.head "/", (req, res) ->
    res.sendStatus(200)

  app.get "/timeout", (req, res) ->
    Promise
    .delay(req.query.ms ? 0)
    .then ->
      res.send "<html><body>timeout</body></html>"

  app.get "/node_modules/*", (req, res) ->
    res.sendFile(path.join("node_modules", req.params[0]), {
      root: path.join(__dirname, "../..")
    })

  app.get "/xml", (req, res) ->
    res.type("xml").send("<foo>bar</foo>")

  app.get "/buffer", (req, res) ->
    fs.readFile path.join(__dirname, "../cypress/fixtures/sample.pdf"), (err, bytes) ->
      res.type("pdf")
      res.send(bytes)

  app.get "/basic_auth", (req, res) ->
    user = auth(req)

    if user and (user.name is "cypress" and user.pass is "password123")
      res.send("<html><body>basic auth worked</body></html>")
    else
      res
      .set("WWW-Authenticate", "Basic")
      .sendStatus(401)

  app.get '/json-content-type', (req, res) ->
    res.send({})

  app.get '/invalid-content-type', (req, res) ->
    res.setHeader('Content-Type', 'text/html; charset=utf-8,text/html')
    res.end("<html><head><title>Test</title></head><body><center>Hello</center></body></html>")

<<<<<<< HEAD
  app.all '/dump-method', (req, res) ->
    res.send("<html><body>request method: #{req.method}</body></html>")
=======
  app.post '/post-only', (req, res) ->
    res.send("<html><body>it worked!<br>request body:<br>#{JSON.stringify(req.body)}</body></html>")

  app.get '/dump-headers', (req, res) ->
    res.send("<html><body>request headers:<br>#{JSON.stringify(req.headers)}</body></html>")
>>>>>>> f06aefa1

  app.get "/status-404", (req, res) ->
    res
    .status(404)
    .send("<html><body>not found</body></html>")

  app.get "/status-500", (req, res) ->
    res
    .status(500)
    .send("<html><body>server error</body></html>")

  app.use(express.static(path.join(__dirname, "..", "cypress")))

  app.use(require("errorhandler")())

  server.listen app.get("port"), ->
    console.log("Express server listening on port", app.get("port"))<|MERGE_RESOLUTION|>--- conflicted
+++ resolved
@@ -72,16 +72,14 @@
     res.setHeader('Content-Type', 'text/html; charset=utf-8,text/html')
     res.end("<html><head><title>Test</title></head><body><center>Hello</center></body></html>")
 
-<<<<<<< HEAD
   app.all '/dump-method', (req, res) ->
     res.send("<html><body>request method: #{req.method}</body></html>")
-=======
+
   app.post '/post-only', (req, res) ->
     res.send("<html><body>it worked!<br>request body:<br>#{JSON.stringify(req.body)}</body></html>")
 
   app.get '/dump-headers', (req, res) ->
     res.send("<html><body>request headers:<br>#{JSON.stringify(req.headers)}</body></html>")
->>>>>>> f06aefa1
 
   app.get "/status-404", (req, res) ->
     res
