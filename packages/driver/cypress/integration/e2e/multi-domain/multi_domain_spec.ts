--- conflicted
+++ resolved
@@ -1,114 +1,28 @@
 // @ts-ignore / session support is needed for visiting about:blank between tests
 describe('multi-domain', { experimentalSessionSupport: true }, () => {
-<<<<<<< HEAD
-=======
-  beforeEach(() => {
+  it('passes viewportWidth/Height state to the secondary domain', () => {
+    const expectedViewport = [320, 480]
+
+    cy.viewport(320, 480).then(() => {
+      const primaryViewport = [cy.state('viewportWidth'), cy.state('viewportHeight')]
+
+      expect(primaryViewport).to.deep.equal(expectedViewport)
+    })
+
     cy.visit('/fixtures/multi-domain.html')
     cy.get('a[data-cy="multi-domain-secondary-link"]').click()
-  })
-
-  it('runs commands in secondary domain', () => {
-    cy.switchToDomain('http://foobar.com:3500', () => {
-      cy
-      .get('[data-cy="dom-check"]')
-      .invoke('text')
-      .should('equal', 'From a secondary domain')
-    })
-
-    cy.log('after switchToDomain')
-  })
-
-  it('passes runnable state to the secondary domain', () => {
-    const runnable = cy.state('runnable')
-    const expectedRunnable = {
-      clearTimeout: null,
-      isPending: null,
-      resetTimeout: null,
-      timeout: null,
-      id: runnable.id,
-      _currentRetry: runnable._currentRetry,
-      _timeout: 4000,
-      type: 'test',
-      title: 'passes runnable state to the secondary domain',
-      titlePath: [
-        'multi-domain',
-        'passes runnable state to the secondary domain',
-      ],
-      parent: {
-        id: runnable.parent.id,
-        type: 'suite',
-        title: 'multi-domain',
-        titlePath: [
-          'multi-domain',
-        ],
-        parent: {
-          id: runnable.parent.parent.id,
-          type: 'suite',
-          title: '',
-          titlePath: undefined,
-          ctx: {},
-        },
-        ctx: {},
-      },
-      ctx: {},
-    }
-
-    cy.switchToDomain('http://foobar.com:3500', [expectedRunnable], ([expectedRunnable]) => {
-      const actualRunnable = cy.state('runnable')
-
-      expect(actualRunnable.titlePath()).to.deep.equal(expectedRunnable.titlePath)
-      expectedRunnable.titlePath = actualRunnable.titlePath
-
-      expect(actualRunnable.title).to.equal(expectedRunnable.title)
-      expect(actualRunnable.id).to.equal(expectedRunnable.id)
-      expect(actualRunnable.ctx).to.deep.equal(expectedRunnable.ctx)
-      expect(actualRunnable._timeout).to.equal(expectedRunnable._timeout)
-      expect(actualRunnable.type).to.equal(expectedRunnable.type)
-      expect(actualRunnable.callback).to.exist
-      expect(actualRunnable.timeout).to.exist
-      expect(actualRunnable.parent.title).to.equal(expectedRunnable.parent.title)
-      expect(actualRunnable.parent.type).to.equal(expectedRunnable.parent.type)
-      // expect(actualRunnable).to.deep.equal(expectedRunnable)
-    })
-  })
-
->>>>>>> cd7f99da
-  it('passes viewportWidth/Height state to the secondary domain', () => {
-    const expectedViewport = [320, 480]
-
-    cy.viewport(320, 480).then(() => {
-      const primaryViewport = [cy.state('viewportWidth'), cy.state('viewportHeight')]
-
-      expect(primaryViewport).to.deep.equal(expectedViewport)
-    })
-
-<<<<<<< HEAD
-    cy.visit('/fixtures/multi-domain.html')
-    cy.get('a[data-cy="multi-domain-secondary-link"]').click()
-
-    cy.switchToDomain('foobar.com', [expectedViewport], ([expectedViewport]) => {
-=======
+
     cy.switchToDomain('http://foobar.com:3500', [expectedViewport], ([expectedViewport]) => {
->>>>>>> cd7f99da
       const secondaryViewport = [cy.state('viewportWidth'), cy.state('viewportHeight')]
 
       expect(secondaryViewport).to.deep.equal(expectedViewport)
     })
   })
 
-<<<<<<< HEAD
   context('withBeforeEach', () => {
     beforeEach(() => {
       cy.visit('/fixtures/multi-domain.html')
       cy.get('a[data-cy="multi-domain-secondary-link"]').click()
-=======
-  it('handles querying nested elements', () => {
-    cy.switchToDomain('http://foobar.com:3500', () => {
-      cy
-      .get('form button')
-      .invoke('text')
-      .should('equal', 'Submit')
->>>>>>> cd7f99da
     })
 
     it('runs commands in secondary domain', () => {
@@ -119,19 +33,9 @@
         .should('equal', 'From a secondary domain')
       })
 
-<<<<<<< HEAD
       cy.log('after switchToDomain')
-=======
-  it('sets up window.Cypress in secondary domain', () => {
-    cy.switchToDomain('http://foobar.com:3500', () => {
-      cy
-      .get('[data-cy="cypress-check"]')
-      .invoke('text')
-      .should('equal', 'Has window.Cypress')
->>>>>>> cd7f99da
-    })
-
-<<<<<<< HEAD
+    })
+
     it('passes runnable state to the secondary domain', () => {
       const runnable = cy.state('runnable')
       const expectedRunnable = {
@@ -168,7 +72,7 @@
         ctx: {},
       }
 
-      cy.switchToDomain('foobar.com', [expectedRunnable], ([expectedRunnable]) => {
+      cy.switchToDomain('http://foobar.com:3500', [expectedRunnable], ([expectedRunnable]) => {
         const actualRunnable = cy.state('runnable')
 
         expect(actualRunnable.titlePath()).to.deep.equal(expectedRunnable.titlePath)
@@ -188,33 +92,18 @@
     })
 
     it('handles querying nested elements', () => {
-      cy.switchToDomain('foobar.com', () => {
+      cy.switchToDomain('http://foobar.com:3500', () => {
         cy
         .get('form button')
         .invoke('text')
         .should('equal', 'Submit')
-=======
-  describe('data argument', () => {
-    it('passes object to callback function', () => {
-      cy.switchToDomain('http://foobar.com:3500', [{ foo: 'foo', bar: 'bar' }], ([{ foo, bar }]) => {
-        expect(foo).to.equal('foo')
-        expect(bar).to.equal('bar')
-      })
-    })
-
-    it('passes array to callback function', () => {
-      cy.switchToDomain('http://foobar.com:3500', ['foo', 'bar'], ([foo, bar]) => {
-        expect(foo).to.equal('foo')
-        expect(bar).to.equal('bar')
->>>>>>> cd7f99da
-      })
-
-<<<<<<< HEAD
+      })
+
       cy.log('after switchToDomain')
     })
 
     it('sets up window.Cypress in secondary domain', () => {
-      cy.switchToDomain('foobar.com', () => {
+      cy.switchToDomain('http://foobar.com:3500', () => {
         cy
         .get('[data-cy="cypress-check"]')
         .invoke('text')
@@ -224,80 +113,43 @@
 
     describe('data argument', () => {
       it('passes object to callback function', () => {
-        cy.switchToDomain('foobar.com', [{ foo: 'foo', bar: 'bar' }], ([{ foo, bar }]) => {
+        cy.switchToDomain('http://foobar.com:3500', [{ foo: 'foo', bar: 'bar' }], ([{ foo, bar }]) => {
           expect(foo).to.equal('foo')
           expect(bar).to.equal('bar')
         })
-=======
-    it('passes string to callback function', () => {
-      cy.switchToDomain('http://foobar.com:3500', ['foo'], ([foo]) => {
-        expect(foo).to.equal('foo')
-      })
-    })
-
-    it('passes number to callback function', () => {
-      cy.switchToDomain('http://foobar.com:3500', [1], ([num]) => {
-        expect(num).to.equal(1)
-      })
-    })
-
-    it('passes boolean to callback function', () => {
-      cy.switchToDomain('http://foobar.com:3500', [true], ([bool]) => {
-        expect(bool).to.be.true
->>>>>>> cd7f99da
-      })
-
-<<<<<<< HEAD
+      })
+
       it('passes array to callback function', () => {
-        cy.switchToDomain('foobar.com', ['foo', 'bar'], ([foo, bar]) => {
+        cy.switchToDomain('http://foobar.com:3500', ['foo', 'bar'], ([foo, bar]) => {
           expect(foo).to.equal('foo')
           expect(bar).to.equal('bar')
         })
-=======
-    it('passes mixed types to callback function', () => {
-      cy.switchToDomain('http://foobar.com:3500', ['foo', 1, true], ([foo, num, bool]) => {
-        expect(foo).to.equal('foo')
-        expect(num).to.equal(1)
-        expect(bool).to.be.true
->>>>>>> cd7f99da
       })
 
       it('passes string to callback function', () => {
-        cy.switchToDomain('foobar.com', ['foo'], ([foo]) => {
-          expect(foo).to.equal('foo')
-        })
-      })
-
-<<<<<<< HEAD
+        cy.switchToDomain('http://foobar.com:3500', ['foo'], ([foo]) => {
+          expect(foo).to.equal('foo')
+        })
+      })
+
       it('passes number to callback function', () => {
-        cy.switchToDomain('foobar.com', [1], ([num]) => {
+        cy.switchToDomain('http://foobar.com:3500', [1], ([num]) => {
           expect(num).to.equal(1)
-=======
-        cy.switchToDomain('http://foobar.com:3500', () => {
-          // done is not defined on purpose here as we want to test the error gets sent back to the primary domain correctly
-          // @ts-ignore
-          done()
->>>>>>> cd7f99da
         })
       })
 
       it('passes boolean to callback function', () => {
-        cy.switchToDomain('foobar.com', [true], ([bool]) => {
+        cy.switchToDomain('http://foobar.com:3500', [true], ([bool]) => {
           expect(bool).to.be.true
         })
       })
 
-<<<<<<< HEAD
       it('passes mixed types to callback function', () => {
-        cy.switchToDomain('foobar.com', ['foo', 1, true], ([foo, num, bool]) => {
+        cy.switchToDomain('http://foobar.com:3500', ['foo', 1, true], ([foo, num, bool]) => {
           expect(foo).to.equal('foo')
           expect(num).to.equal(1)
           expect(bool).to.be.true
         })
-=======
-      cy.switchToDomain('http://foobar.com:3500', () => {
-        throw 'oops'
->>>>>>> cd7f99da
       })
     })
 
@@ -342,7 +194,6 @@
         })
       })
 
-<<<<<<< HEAD
       it('receives command failures from the secondary domain', (done) => {
         const timeout = 50
 
@@ -352,11 +203,6 @@
           expect(err.message).not.to.include(`The following error originated from your test code, not from Cypress`)
           expect(err.message).not.to.include(`The following error originated from your application code, not from Cypress`)
           done()
-=======
-      cy.switchToDomain('http://foobar.com:3500', [timeout], ([timeout]) => {
-        cy.get('#doesnt-exist', {
-          timeout,
->>>>>>> cd7f99da
         })
 
         cy.switchToDomain('foobar.com', [timeout], ([timeout]) => {
@@ -366,7 +212,6 @@
         })
       })
 
-<<<<<<< HEAD
       it('receives command failures from the secondary domain with the default timeout', { defaultCommandTimeout: 50 }, (done) => {
         cy.on('fail', (err) => {
           expect(err.message).to.include(`Timed out retrying after 50ms: Expected to find element: \`#doesnt-exist\`, but never found it`)
@@ -376,13 +221,9 @@
           done()
         })
 
-        cy.switchToDomain('foobar.com', () => {
+        cy.switchToDomain('http://foobar.com:3500', () => {
           cy.get('#doesnt-exist')
         })
-=======
-      cy.switchToDomain('http://foobar.com:3500', () => {
-        cy.get('#doesnt-exist')
->>>>>>> cd7f99da
       })
     })
   })
