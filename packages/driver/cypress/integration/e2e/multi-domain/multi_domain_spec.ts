// @ts-ignore / session support is needed for visiting about:blank between tests
describe('multi-domain', { experimentalSessionSupport: true }, () => {
  it('passes viewportWidth/Height state to the secondary domain', () => {
    const expectedViewport = [320, 480]

    cy.viewport(320, 480).then(() => {
      const primaryViewport = [cy.state('viewportWidth'), cy.state('viewportHeight')]

      expect(primaryViewport).to.deep.equal(expectedViewport)
    })

    cy.visit('/fixtures/multi-domain.html')
    cy.get('a[data-cy="multi-domain-secondary-link"]').click()

    cy.origin('http://foobar.com:3500', { args: expectedViewport }, (expectedViewport) => {
      const secondaryViewport = [cy.state('viewportWidth'), cy.state('viewportHeight')]

      expect(secondaryViewport).to.deep.equal(expectedViewport)
    })
  })

  context('withBeforeEach', () => {
    beforeEach(() => {
      cy.visit('/fixtures/multi-domain.html')
      cy.get('a[data-cy="multi-domain-secondary-link"]').click()
    })

    it('runs commands in secondary domain', () => {
      cy.origin('http://foobar.com:3500', () => {
        cy
        .get('[data-cy="dom-check"]')
        .invoke('text')
        .should('equal', 'From a secondary domain')
      })

      cy.log('after cy.origin')
    })

    it('passes runnable state to the secondary domain', () => {
      const runnable = cy.state('runnable')
      const expectedRunnable = {
        clearTimeout: null,
        isPending: null,
        resetTimeout: null,
        timeout: null,
        id: runnable.id,
        _currentRetry: runnable._currentRetry,
        _timeout: 4000,
        type: 'test',
        title: 'passes runnable state to the secondary domain',
        titlePath: [
          'multi-domain',
          'withBeforeEach',
          'passes runnable state to the secondary domain',
        ],
        parent: {
          id: runnable.parent.id,
          type: 'suite',
          title: 'withBeforeEach',
          titlePath: [
            'withBeforeEach',
          ],
          parent: {
            id: runnable.parent.parent.id,
            type: 'suite',
            title: '',
            titlePath: undefined,
            ctx: {},
          },
          ctx: {},
        },
        ctx: {},
      }

      cy.origin('http://foobar.com:3500', { args: expectedRunnable }, (expectedRunnable) => {
        const actualRunnable = cy.state('runnable')

        expect(actualRunnable.titlePath()).to.deep.equal(expectedRunnable.titlePath)
        expectedRunnable.titlePath = actualRunnable.titlePath

        expect(actualRunnable.title).to.equal(expectedRunnable.title)
        expect(actualRunnable.id).to.equal(expectedRunnable.id)
        expect(actualRunnable.ctx).to.deep.equal(expectedRunnable.ctx)
        expect(actualRunnable._timeout).to.equal(expectedRunnable._timeout)
        expect(actualRunnable.type).to.equal(expectedRunnable.type)
        expect(actualRunnable.callback).to.exist
        expect(actualRunnable.timeout).to.exist
        expect(actualRunnable.parent.title).to.equal(expectedRunnable.parent.title)
        expect(actualRunnable.parent.type).to.equal(expectedRunnable.parent.type)
      })
    })

    it('handles querying nested elements', () => {
      cy.origin('http://foobar.com:3500', () => {
        cy
        .get('form button')
        .invoke('text')
        .should('equal', 'Submit')
      })

      cy.log('after cy.origin')
    })

    it('sets up window.Cypress in secondary domain', () => {
      cy.origin('http://foobar.com:3500', () => {
        cy
        .get('[data-cy="cypress-check"]')
        .invoke('text')
        .should('equal', 'Has window.Cypress')
      })
    })

    describe('data argument', () => {
      it('passes object to callback function', () => {
        cy.origin('http://foobar.com:3500', { args: { foo: 'foo', bar: 'bar' } }, ({ foo, bar }) => {
          expect(foo).to.equal('foo')
          expect(bar).to.equal('bar')
        })
      })

      it('passes array to callback function', () => {
        cy.origin('http://foobar.com:3500', { args: ['foo', 'bar'] }, ([foo, bar]) => {
          expect(foo).to.equal('foo')
          expect(bar).to.equal('bar')
        })
      })

      it('passes string to callback function', () => {
        cy.origin('http://foobar.com:3500', { args: 'foo' }, (foo) => {
          expect(foo).to.equal('foo')
        })
      })

      it('passes number to callback function', () => {
        cy.origin('http://foobar.com:3500', { args: 1 }, (num) => {
          expect(num).to.equal(1)
        })
      })

      it('passes boolean to callback function', () => {
        cy.origin('http://foobar.com:3500', { args: true }, (bool) => {
          expect(bool).to.be.true
        })
      })

      it('passes mixed types to callback function', () => {
        cy.origin('http://foobar.com:3500', { args: { foo: 'foo', num: 1, bool: true } }, ({ foo, num, bool }) => {
          expect(foo).to.equal('foo')
          expect(num).to.equal(1)
          expect(bool).to.be.true
        })
      })
    })

    describe('errors', () => {
    // TODO: Proper stack trace printing still needs to be addressed here
      it('propagates secondary domain errors to the primary that occur within the test', (done) => {
        cy.on('fail', (err) => {
          expect(err.message).to.include('variable is not defined')
          expect(err.message).to.include(`Variables must either be defined within the \`cy.switchToDomain()\` command or passed in using the args option.`)
          //  make sure that the secondary domain failures do NOT show up as spec failures or AUT failures
          expect(err.message).not.to.include(`The following error originated from your test code, not from Cypress`)
          expect(err.message).not.to.include(`The following error originated from your application code, not from Cypress`)
          done()
        })

<<<<<<< HEAD
        const variable = 'string'

        cy.switchToDomain('http://foobar.com:3500', () => {
          cy.log(variable)
=======
          cy.origin('http://foobar.com:3500', () => {
          // done is not defined on purpose here as we want to test the error gets sent back to the primary domain correctly
          // @ts-ignore
            done()
          })
>>>>>>> 17e6bf43
        })
      })

      it('propagates thrown errors in the secondary domain back to the primary w/ done', (done) => {
        cy.on('fail', (e) => {
          expect(e.message).to.equal('oops')
          done()
        })

        cy.origin('http://foobar.com:3500', () => {
          throw 'oops'
        })
      })

      it('propagates thrown errors in the secondary domain back to the primary w/o done', () => {
        return new Promise((resolve) => {
          cy.on('fail', (e) => {
            expect(e.message).to.equal('oops')
            resolve(undefined)
          })

          cy.origin('http://foobar.com:3500', () => {
            throw 'oops'
          })
        })
      })

      it('receives command failures from the secondary domain', (done) => {
        const timeout = 50

        cy.on('fail', (err) => {
          expect(err.message).to.include(`Timed out retrying after ${timeout}ms: Expected to find element: \`#doesnt-exist\`, but never found it`)
          //  make sure that the secondary domain failures do NOT show up as spec failures or AUT failures
          expect(err.message).not.to.include(`The following error originated from your test code, not from Cypress`)
          expect(err.message).not.to.include(`The following error originated from your application code, not from Cypress`)
          done()
        })

        cy.origin('http://foobar.com:3500', { args: timeout }, (timeout) => {
          cy.get('#doesnt-exist', {
            timeout,
          })
        })
      })

      it('receives command failures from the secondary domain with the default timeout', { defaultCommandTimeout: 50 }, (done) => {
        cy.on('fail', (err) => {
          expect(err.message).to.include(`Timed out retrying after 50ms: Expected to find element: \`#doesnt-exist\`, but never found it`)
          //  make sure that the secondary domain failures do NOT show up as spec failures or AUT failures
          expect(err.message).not.to.include(`The following error originated from your test code, not from Cypress`)
          expect(err.message).not.to.include(`The following error originated from your application code, not from Cypress`)
          done()
        })

        cy.origin('http://foobar.com:3500', () => {
          cy.get('#doesnt-exist')
        })
      })

      it('has non serializable arguments', (done) => {
        cy.on('fail', (err) => {
          expect(err.message).to.include(`This is likely because the arguments specified are not serializable. Note that functions and DOM objects cannot be serialized.`)
          //  make sure that the secondary domain failures do NOT show up as spec failures or AUT failures
          expect(err.message).not.to.include(`The following error originated from your test code, not from Cypress`)
          expect(err.message).not.to.include(`The following error originated from your application code, not from Cypress`)
          done()
        })

        const variable = () => {}

        cy.switchToDomain('http://idp.com:3500', { args: variable }, (variable) => {
          variable()
        })
      })
    })
  })
})<|MERGE_RESOLUTION|>--- conflicted
+++ resolved
@@ -157,25 +157,17 @@
       it('propagates secondary domain errors to the primary that occur within the test', (done) => {
         cy.on('fail', (err) => {
           expect(err.message).to.include('variable is not defined')
-          expect(err.message).to.include(`Variables must either be defined within the \`cy.switchToDomain()\` command or passed in using the args option.`)
-          //  make sure that the secondary domain failures do NOT show up as spec failures or AUT failures
-          expect(err.message).not.to.include(`The following error originated from your test code, not from Cypress`)
-          expect(err.message).not.to.include(`The following error originated from your application code, not from Cypress`)
-          done()
-        })
-
-<<<<<<< HEAD
+          expect(err.message).to.include(`Variables must either be defined within the \`cy.origin()\` command or passed in using the args option.`)
+          //  make sure that the secondary domain failures do NOT show up as spec failures or AUT failures
+          expect(err.message).not.to.include(`The following error originated from your test code, not from Cypress`)
+          expect(err.message).not.to.include(`The following error originated from your application code, not from Cypress`)
+          done()
+        })
+
         const variable = 'string'
 
-        cy.switchToDomain('http://foobar.com:3500', () => {
+        cy.origin('http://foobar.com:3500', () => {
           cy.log(variable)
-=======
-          cy.origin('http://foobar.com:3500', () => {
-          // done is not defined on purpose here as we want to test the error gets sent back to the primary domain correctly
-          // @ts-ignore
-            done()
-          })
->>>>>>> 17e6bf43
         })
       })
 
@@ -246,7 +238,7 @@
 
         const variable = () => {}
 
-        cy.switchToDomain('http://idp.com:3500', { args: variable }, (variable) => {
+        cy.origin('http://idp.com:3500', { args: variable }, (variable) => {
           variable()
         })
       })
