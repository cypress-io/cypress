import { assertLogLength } from '../../../support/utils'

// makes logs coming from secondary origin work with `assertLogLength`
const reifyLogs = (logs) => {
  return logs.map((attrs) => {
    return {
      get (name) {
        return attrs[name]
      },
    }
  })
}

describe('navigation events', () => {
  let logs: any = []

  beforeEach(() => {
    logs = []

    cy.on('log:added', (attrs, log) => {
      logs.push(log)
    })

    cy.visit('/fixtures/multi-domain.html')
    cy.get('a[data-cy="cross-origin-secondary-link"]').click()
  })

  describe('navigation:changed', () => {
    it('navigation:changed via hashChange', () => {
      cy.origin('http://foobar.com:3500', () => {
        const afterNavigationChanged = new Promise<void>((resolve) => {
          const listener = () => {
            cy.location().should((loc) => {
              expect(loc.host).to.equal('www.foobar.com:3500')
              expect(loc.pathname).to.equal('/fixtures/multi-domain-secondary.html')
              expect(loc.hash).to.equal('#hashChange')
            })

            resolve()
          }

          cy.once('navigation:changed', listener)
        })

        cy.get('a[data-cy="hashChange"]').click()
        cy.wrap(afterNavigationChanged)
      })
    })

    // TODO: this test should work but there seems to be a problem where the command queue ends prematurely
    it.skip('navigates forward and back using history', () => {
      cy.origin('http://foobar.com:3500', () => {
        cy.get('a[data-cy="cross-origin-page"]').click()
        .window().then((win) => {
          return new Promise((resolve) => {
            cy.once('navigation:changed', resolve)

            win.history.back()
          }).then(() => {
            return new Promise((resolve) => {
              cy.once('navigation:changed', resolve)

              win.history.forward()
            })
          })
        })
      })
    })
  })

  describe('window:load', () => {
    it('reloads', () => {
      cy.origin('http://foobar.com:3500', () => {
        const logs: any[] = []

        cy.on('log:added', (attrs, log) => {
          logs.push(log)
        })

        const afterWindowLoad = new Promise<void>((resolve) => {
          let times = 0
          const listener = (win) => {
            times++
            expect(win.location.host).to.equal('www.foobar.com:3500')
            expect(win.location.pathname).to.equal('/fixtures/multi-domain-secondary.html')

            if (times === 2) {
              cy.removeListener('window:load', listener)
              resolve()
            }
          }

          cy.on('window:load', listener)
        })

        cy.get('button[data-cy="reload"]').click()
        cy.wrap(afterWindowLoad).then(() => {
          return logs.map((log) => ({ name: log.get('name') }))
        })
      })
      .then(reifyLogs)
      .then((secondaryLogs) => {
        assertLogLength(secondaryLogs, 9)
        expect(secondaryLogs[5].get('name')).to.eq('page load')
      })
    })

    it('navigates to a new page', () => {
      cy.origin('http://foobar.com:3500', () => {
        const logs: any[] = []

        cy.on('log:added', (attrs, log) => {
          logs.push(log)
        })

        const afterWindowLoad = new Promise<void>((resolve) => {
          let times = 0
          const listener = (win) => {
            times++
            if (times === 1) {
              expect(win.location.host).to.equal('www.foobar.com:3500')
              expect(win.location.pathname).to.equal('/fixtures/multi-domain-secondary.html')
            }

            if (times === 2) {
              cy.removeListener('window:load', listener)
              expect(win.location.host).to.equal('www.foobar.com:3500')
              expect(win.location.pathname).to.equal('/fixtures/multi-domain.html')
              resolve()
            }
          }

          cy.on('window:load', listener)
        })

        cy.get('a[data-cy="cross-origin-page"]').click()
        cy.get('a[data-cy="cross-origin-secondary-link').invoke('text').should('equal', 'http://www.foobar.com:3500/fixtures/multi-domain-secondary.html')
        cy.wrap(afterWindowLoad).then(() => {
          return logs.map((log) => ({ name: log.get('name'), message: log.get('message') }))
        })
      })
      .then(reifyLogs)
      .then((secondaryLogs) => {
        assertLogLength(secondaryLogs, 13)
        expect(secondaryLogs[5].get('name')).to.eq('page load')
        expect(secondaryLogs[6].get('name')).to.eq('new url')
        expect(secondaryLogs[6].get('message')).to.eq('http://www.foobar.com:3500/fixtures/multi-domain.html')
      })
    })
  })

  describe('url:changed', () => {
    it('reloads', () => {
      cy.origin('http://foobar.com:3500', () => {
        const afterUrlChanged = new Promise<void>((resolve) => {
          cy.once('url:changed', (url) => {
            expect(url).to.equal('http://www.foobar.com:3500/fixtures/multi-domain-secondary.html')
            resolve()
          })
        })

        cy.get('button[data-cy="reload"]').click()
        cy.wrap(afterUrlChanged)
      })
    })

    it('navigates to a new page', () => {
      cy.origin('http://foobar.com:3500', () => {
        const afterUrlChanged = new Promise<void>((resolve) => {
          let times = 0
          const listener = (url) => {
            times++
            if (times === 1) {
              expect(url).to.equal('http://www.foobar.com:3500/fixtures/multi-domain-secondary.html')
            }

            if (times === 2) {
              cy.removeListener('url:changed', listener)
              expect(url).to.equal('http://www.foobar.com:3500/fixtures/multi-domain.html')
              resolve()
            }
          }

          cy.on('url:changed', listener)
        })

        cy.get('a[data-cy="cross-origin-page"]').click()
        cy.wrap(afterUrlChanged)
      })
    })

    // TODO: this test should re revisited with the cypress in cypress tests available in 10.0
    it.skip('the runner url updates appropriately', () => {
      cy.origin('http://foobar.com:3500', () => {
        cy.get('a[data-cy="cross-origin-page"]').click()
      })
    })
  })
})

// @ts-ignore / session support is needed for visiting about:blank between tests
describe('event timing', () => {
  it('does not timeout when receiving a delaying:html event after cy.origin has started, but before the spec bridge is ready', () => {
    cy.visit('/fixtures/multi-domain.html')
    cy.get('a[data-cy="cross-origin-secondary-link"]').click()

    cy.origin('http://foobar.com:3500', () => {
      cy.log('inside cy.origin foobar')
    })

    // This command is run from localhost against the cross-origin aut. Updating href is one of the few allowed commands. See https://developer.mozilla.org/en-US/docs/Web/Security/Same-origin_policy#location
    cy.window().then((win) => {
      win.location.href = 'http://www.idp.com:3500/fixtures/multi-domain.html'
    })

    cy.origin('http://idp.com:3500', () => {
      cy.log('inside cy.origin idp')
    })
  })
})

// @ts-ignore / session support is needed for visiting about:blank between tests
describe('delayed navigation', { defaultCommandTimeout: 2000 }, () => {
  it('localhost -> localhost', () => {
    cy.visit('/fixtures/auth/delayedNavigate.html')
    cy.get('[data-cy="to-localhost"]').click()
    cy.get('[data-cy="login-idp"]')
  })

  it('localhost -> foobar, delay in', () => {
    cy.visit('/fixtures/auth/delayedNavigate.html')
    cy.get('[data-cy="to-foobar"]').click()
    cy.origin('http://foobar.com:3500', () => {
      cy.get('[data-cy="login-idp"]')
    })
  })

  it('foobar -> localhost, delay out', () => {
    cy.visit('/fixtures/auth/index.html')
    cy.origin('http://foobar.com:3500', () => {
      cy.visit('http://www.foobar.com:3500/fixtures/auth/delayedNavigate.html')
      cy.get('[data-cy="to-localhost"]').click()
    })

    cy.get('[data-cy="login-idp"]')
  })

  it('foobar -> idp, delay out', () => {
    cy.visit('/fixtures/auth/index.html')
    cy.origin('http://foobar.com:3500', () => {
      cy.visit('http://www.foobar.com:3500/fixtures/auth/delayedNavigate.html')
      cy.get('[data-cy="to-idp"]').click()
    })

    cy.origin('http://idp.com:3500', () => {
      cy.get('[data-cy="login-idp"]')
    })
  })
})

// @ts-ignore / session support is needed for visiting about:blank between tests
describe('errors', () => {
  it('never calls cy.origin', { pageLoadTimeout: 5000 }, (done) => {
    cy.on('fail', (err) => {
      expect(err.message).to.include(`Timed out after waiting \`5000ms\` for your remote page to load on origin(s):`)
      expect(err.message).to.include(`\n- \`http://localhost:3500\`\n`)
<<<<<<< HEAD
      expect(err.message).to.include(`Your page did not fire its \`load\` event within \`5000ms\`.`)
      expect(err.message).to.include(`A cross origin request for \`http://www.foobar.com:3500/fixtures/auth/idp.html?redirect=http%3A%2F%2Flocalhost%3A3500%2Ffixtures%2Fauth%2Findex.html\` was detected.`)
      expect(err.message).to.include(`A command that triggers cross origin navigation must be immediately followed by a \`cy.origin()\` command:`)
      expect(err.message).to.include(`\`cy.origin(\'http://foobar.com:3500\', () => {\`\n\`  <commands targeting http://www.foobar.com:3500 go here>\`\n\`})\`\n`)
      expect(err.message).to.include(`If the cross origin request was an intermediary state, you can try increasing the \`pageLoadTimeout\` value in \`cypress.json\` to wait longer`)
=======
      expect(err.message).to.include(`A cross-origin request for \`http://www.foobar.com:3500/fixtures/auth/idp.html?redirect=http%3A%2F%2Flocalhost%3A3500%2Ffixtures%2Fauth%2Findex.html\` was detected.`)
      expect(err.message).to.include(`A command that triggers cross-origin navigation must be immediately followed by a \`cy.origin()\` command:`)
      expect(err.message).to.include(`\`\ncy.origin(\'http://foobar.com:3500\', () => {\n  <commands targeting http://www.foobar.com:3500 go here>\n})\n\``)
      expect(err.message).to.include(`If the cross-origin request was an intermediary state, you can try increasing the \`pageLoadTimeout\` value in \`cypress.json\` to wait longer`)
>>>>>>> a7caf8a9

      expect(err.message).not.to.include(`The following error originated from your test code, not from Cypress`)
      expect(err.message).not.to.include(`The following error originated from your application code, not from Cypress`)
      done()
    })

    cy.visit('/fixtures/auth/index.html')
    cy.get('[data-cy="login-foobar"]').click() // Timeout on page load here, we never reach the expected origin
    cy.get('[data-cy="login-foobar"]')
  })

  it('never redirects to the cross-origin', { defaultCommandTimeout: 50 }, (done) => {
    cy.on('fail', (err) => {
      expect(err.message).to.include(`Timed out retrying after 50ms: Expected to find element: \`[data-cy="username"]\`, but never found it`)
      expect(err.message).to.include(`The command was expected to run against origin \`http://idp.com:3500\` but the application is at origin \`http://localhost:3500\`.`)
      expect(err.message).to.include(`This commonly happens when you have either not navigated to the expected origin or have navigated away unexpectedly.`)
      //  make sure that the secondary origin failures do NOT show up as spec failures or AUT failures
      expect(err.message).not.to.include(`The following error originated from your test code, not from Cypress`)
      expect(err.message).not.to.include(`The following error originated from your application code, not from Cypress`)
      done()
    })

    cy.visit('/fixtures/auth/index.html')
    cy.get('[data-cy="login-idp"]')
    cy.origin('http://idp.com:3500', () => {
      cy.get('[data-cy="username"]').type('BJohnson') // Timeout here on command, cannot find element
      cy.get('[data-cy="login"]').click()
    })

    cy.get('[data-cy="welcome"]')
    .invoke('text')
    .should('equal', 'Welcome BJohnson')
  })

  it('redirects to the wrong cross-origin', { pageLoadTimeout: 5000 }, (done) => {
    cy.on('fail', (err) => {
      expect(err.message).to.include(`Timed out after waiting \`5000ms\` for your remote page to load on origin(s):`)
      expect(err.message).to.include(`\n- \`http://idp.com:3500\`\n`)
<<<<<<< HEAD
      expect(err.message).to.include(`A cross origin request for \`http://www.foobar.com:3500/fixtures/auth/idp.html?redirect=http%3A%2F%2Flocalhost%3A3500%2Ffixtures%2Fauth%2Findex.html\` was detected.`)
      expect(err.message).to.include(`\`cy.origin(\'http://foobar.com:3500\', () => {\`\n\`  <commands targeting http://www.foobar.com:3500 go here>\`\n\`})\`\n`)
=======
      expect(err.message).to.include(`A cross-origin request for \`http://www.foobar.com:3500/fixtures/auth/idp.html?redirect=http%3A%2F%2Flocalhost%3A3500%2Ffixtures%2Fauth%2Findex.html\` was detected.`)
      expect(err.message).to.include(`\`\ncy.origin(\'http://foobar.com:3500\', () => {\n  <commands targeting http://www.foobar.com:3500 go here>\n})\n\``)
>>>>>>> a7caf8a9

      expect(err.message).not.to.include(`The following error originated from your test code, not from Cypress`)
      expect(err.message).not.to.include(`The following error originated from your application code, not from Cypress`)
      done()
    })

    cy.visit('/fixtures/auth/index.html')
    cy.get('[data-cy="login-foobar"]').click() // Timeout on page load here, we never reach the expected origin
    cy.origin('http://idp.com:3500', () => {
      cy.get('[data-cy="username"]').type('BJohnson')
      cy.get('[data-cy="login"]').click()
    })

    // Verify that the user has logged in on localhost
    cy.get('[data-cy="welcome"]')
    .invoke('text')
    .should('equal', 'Welcome BJohnson')
  })

  it('never returns to the primary origin', { defaultCommandTimeout: 50 }, (done) => {
    cy.on('fail', (err) => {
      expect(err.message).to.include(`Timed out retrying after 50ms: Expected to find element: \`[data-cy="welcome"]\`, but never found it`)
      expect(err.message).to.include(`The command was expected to run against origin \`http://localhost:3500\` but the application is at origin \`http://idp.com:3500\`.`)
      //  make sure that the secondary origin failures do NOT show up as spec failures or AUT failures
      expect(err.message).not.to.include(`The following error originated from your test code, not from Cypress`)
      expect(err.message).not.to.include(`The following error originated from your application code, not from Cypress`)
      done()
    })

    cy.visit('/fixtures/auth/index.html')
    cy.get('[data-cy="login-idp"]').click()
    cy.origin('http://idp.com:3500', () => {
      cy.get('[data-cy="username"]').type('BJohnson')
    }) // cy.origin is stable so the command exits

    // Verify that the user has logged in on localhost
    cy.get('[data-cy="welcome"]') // Timeout here on command, cannot find element
    .invoke('text')
    .should('equal', 'Welcome BJohnson')
  })

  it('redirects to an unexpected cross-origin', { pageLoadTimeout: 5000 }, (done) => {
    cy.on('fail', (err) => {
      expect(err.message).to.include(`Timed out after waiting \`5000ms\` for your remote page to load on origin(s):`)
      expect(err.message).to.include(`\n- \`http://localhost:3500\`\n`)
<<<<<<< HEAD
      expect(err.message).to.include(`A cross origin request for \`http://www.foobar.com:3500/fixtures/auth/index.html\` was detected.`)
      expect(err.message).to.include(`\`cy.origin(\'http://foobar.com:3500\', () => {\`\n\`  <commands targeting http://www.foobar.com:3500 go here>\`\n\`})\`\n`)
=======
      expect(err.message).to.include(`A cross-origin request for \`http://www.foobar.com:3500/fixtures/auth/index.html\` was detected.`)
      expect(err.message).to.include(`\`\ncy.origin(\'http://foobar.com:3500\', () => {\n  <commands targeting http://www.foobar.com:3500 go here>\n})\n\``)
>>>>>>> a7caf8a9

      expect(err.message).not.to.include(`The following error originated from your test code, not from Cypress`)
      expect(err.message).not.to.include(`The following error originated from your application code, not from Cypress`)
      done()
    })

    cy.visit('/fixtures/auth/index.html')
    cy.get('[data-cy="login-idp"]').click()
    cy.origin('http://idp.com:3500', () => {
      cy.get('[data-cy="username"]').type('BJohnson')
      cy.window().then((win) => {
        win.location.href = 'http://www.foobar.com:3500/fixtures/auth/index.html'
      })
    })

    // Verify that the user has logged in on localhost
    cy.get('[data-cy="welcome"]') // Stability is false, this command is prevented from running until stability is achieved.
    .invoke('text')
    .should('equal', 'Welcome BJohnson')
  })

  it('redirects to an unexpected cross-origin and calls another command in the cy.origin command', { pageLoadTimeout: 5000 }, (done) => {
    cy.on('fail', (err) => {
      expect(err.message).to.include(`Timed out after waiting \`5000ms\` for your remote page to load on origin(s):`)
      expect(err.message).to.include(`\n- \`http://idp.com:3500\`\n`)
<<<<<<< HEAD
      expect(err.message).to.include(`A cross origin request for \`http://www.foobar.com:3500/fixtures/auth/index.html\` was detected.`)
      expect(err.message).to.include(`\`cy.origin(\'http://foobar.com:3500\', () => {\`\n\`  <commands targeting http://www.foobar.com:3500 go here>\`\n\`})\`\n`)
=======
      expect(err.message).to.include(`A cross-origin request for \`http://www.foobar.com:3500/fixtures/auth/index.html\` was detected.`)
      expect(err.message).to.include(`\`\ncy.origin(\'http://foobar.com:3500\', () => {\n  <commands targeting http://www.foobar.com:3500 go here>\n})\n\``)
>>>>>>> a7caf8a9

      expect(err.message).not.to.include(`The following error originated from your test code, not from Cypress`)
      expect(err.message).not.to.include(`The following error originated from your application code, not from Cypress`)
      done()
    })

    cy.visit('/fixtures/auth/index.html')
    cy.get('[data-cy="login-idp"]').click()
    cy.origin('http://idp.com:3500', () => {
      cy.get('[data-cy="username"]').type('BJohnson')
      cy.window().then((win) => {
        win.location.href = 'http://www.foobar.com:3500/fixtures/auth/index.html'
      })

      cy.get('[data-cy="welcome"]') // Timeout here on command, cannot find element
    })

    // Verify that the user has logged in on localhost
    cy.get('[data-cy="welcome"]')
    .invoke('text')
    .should('equal', 'Welcome BJohnson')
  })

  it('fails in cy.origin when a command is run after we return to localhost', { defaultCommandTimeout: 50 }, (done) => {
    cy.on('fail', (err) => {
      expect(err.message).to.include(`Timed out retrying after 50ms: Expected to find element: \`[data-cy="cannot_find"]\`, but never found it`)
      expect(err.message).to.include(`The command was expected to run against origin \`http://idp.com:3500\` but the application is at origin \`http://localhost:3500\`.`)
      //  make sure that the secondary origin failures do NOT show up as spec failures or AUT failures
      expect(err.message).not.to.include(`The following error originated from your test code, not from Cypress`)
      expect(err.message).not.to.include(`The following error originated from your application code, not from Cypress`)
      done()
    })

    cy.visit('/fixtures/auth/index.html') // Establishes primary origin
    cy.get('[data-cy="login-idp"]').click() // Takes you to idp.com
    cy.origin('http://idp.com:3500', () => {
      cy.get('[data-cy="username"]').type('BJohnson')
      cy.get('[data-cy="login"]').click()
      cy.get('[data-cy="cannot_find"]') // Timeout here on command stability achieved by primary origin, this command times out.
    })

    // Verify that the user has logged in on localhost
    cy.get('[data-cy="welcome"]')
    .invoke('text')
    .should('equal', 'Welcome BJohnson')
  })

  it('fails with a normal timeout', { defaultCommandTimeout: 50 }, (done) => {
    cy.on('fail', (err) => {
      expect(err.message).to.include(`Timed out retrying after 50ms: Expected to find element: \`[data-cy="cannot_find"]\`, but never found it`)
      //  make sure that the secondary origin failures do NOT show up as spec failures or AUT failures
      expect(err.message).not.to.include(`The following error originated from your test code, not from Cypress`)
      expect(err.message).not.to.include(`The following error originated from your application code, not from Cypress`)
      expect(err.message).not.to.include(`The command was expected to run against origin:`)
      done()
    })

    cy.visit('/fixtures/auth/index.html') // Establishes primary origin
    cy.get('[data-cy="login-idp"]').click() // Takes you to idp.com
    cy.origin('http://idp.com:3500', () => {
      cy.get('[data-cy="cannot_find"]') // Timeout here on command stability achieved by primary origin, this command times out.
    })
  })

  describe('Pre established spec bridge', () => {
    // These next three tests test and edge case where we want to prevent a load event from an established spec bridge that is not part of the test.
    // This test removes the foobar spec bridge, navigates to idp, then navigates to foobar and attempts to access selectors on localhost.
    it('times out in cy.origin with foobar spec bridge undefined', { pageLoadTimeout: 5000 }, (done) => {
      cy.on('fail', (err) => {
        expect(err.message).to.include(`Timed out after waiting \`5000ms\` for your remote page to load on origin(s):`)
        expect(err.message).to.include(`\n- \`http://localhost:3500\`\n`)
<<<<<<< HEAD
        expect(err.message).to.include(`A cross origin request for \`http://www.foobar.com:3500/fixtures/auth/index.html\` was detected.`)
        expect(err.message).to.include(`\`cy.origin(\'http://foobar.com:3500\', () => {\`\n\`  <commands targeting http://www.foobar.com:3500 go here>\`\n\`})\`\n`)
=======
        expect(err.message).to.include(`A cross-origin request for \`http://www.foobar.com:3500/fixtures/auth/index.html\` was detected.`)
        expect(err.message).to.include(`\`\ncy.origin(\'http://foobar.com:3500\', () => {\n  <commands targeting http://www.foobar.com:3500 go here>\n})\n\``)
>>>>>>> a7caf8a9

        expect(err.message).not.to.include(`The following error originated from your test code, not from Cypress`)
        expect(err.message).not.to.include(`The following error originated from your application code, not from Cypress`)
        done()
      })

      cy.visit('/fixtures/auth/index.html') // Establishes primary origin
      cy.window().then(() => {
      // Force remove the spec bridge
        window?.top?.document.getElementById('Spec Bridge: foobar.com')?.remove()
      })

      cy.get('[data-cy="login-idp"]').click() // Takes you to idp.com
      cy.origin('http://idp.com:3500', () => {
        cy.get('[data-cy="username"]').type('BJohnson')
        cy.window().then((win) => {
          win.location.href = 'http://www.foobar.com:3500/fixtures/auth/index.html'
        })//
      })

      // Verify that the user has logged in on localhost
      cy.get('[data-cy="welcome"]') // Stability is false, this command is prevented from running until stability is achieved.
      .invoke('text')
      .should('equal', 'Welcome BJohnson')
    })

    // this test just needs to establish the foobar spec bridge.
    it('establishes foobar spec bridge', () => {
      cy.visit('/fixtures/auth/index.html') // Establishes primary origin
      cy.get('[data-cy="login-foobar"]').click() // Takes you to idp.com
      cy.origin('http://foobar.com:3500', () => {
        cy.get('[data-cy="username"]').type('BJohnson')
        cy.get('[data-cy="login"]').click()
      })

      // Verify that the user has logged in on localhost
      cy.get('[data-cy="welcome"]')
      .invoke('text')
      .should('equal', 'Welcome BJohnson')
    })

    // This test is the same as the first test but the foobar spec bridge has been established and we expect it to behave the same as the first test.
    // The primary origin should ignore the load event from the foobar spec bridge and load should timeout in the idp cy.origin command..
    it('times out in cy.origin with foobar spec bridge defined', { pageLoadTimeout: 5000 }, (done) => {
      cy.on('fail', (err) => {
        expect(err.message).to.include(`Timed out after waiting \`5000ms\` for your remote page to load on origin(s):`)
        expect(err.message).to.include(`\n- \`http://localhost:3500\`\n`)
<<<<<<< HEAD
        expect(err.message).to.include(`A cross origin request for \`http://www.foobar.com:3500/fixtures/auth/index.html\` was detected.`)
        expect(err.message).to.include(`\`cy.origin(\'http://foobar.com:3500\', () => {\`\n\`  <commands targeting http://www.foobar.com:3500 go here>\`\n\`})\`\n`)
=======
        expect(err.message).to.include(`A cross-origin request for \`http://www.foobar.com:3500/fixtures/auth/index.html\` was detected.`)
        expect(err.message).to.include(`\`\ncy.origin(\'http://foobar.com:3500\', () => {\n  <commands targeting http://www.foobar.com:3500 go here>\n})\n\``)
>>>>>>> a7caf8a9

        expect(err.message).not.to.include(`The following error originated from your test code, not from Cypress`)
        expect(err.message).not.to.include(`The following error originated from your application code, not from Cypress`)
        done()
      })

      cy.visit('/fixtures/auth/index.html') // Establishes primary origin
      cy.get('[data-cy="login-idp"]').click() // Takes you to idp.com
      cy.origin('http://idp.com:3500', () => {
        cy.get('[data-cy="username"]').type('BJohnson')
        cy.window().then((win) => {
          win.location.href = 'http://www.foobar.com:3500/fixtures/auth/index.html'
        })
      })

      // Verify that the user has logged in on localhost
      cy.get('[data-cy="welcome"]') // Stability is false, this command is prevented from running until stability is achieved.
      .invoke('text')
      .should('equal', 'Welcome BJohnson')
    })
  })
})<|MERGE_RESOLUTION|>--- conflicted
+++ resolved
@@ -264,18 +264,10 @@
     cy.on('fail', (err) => {
       expect(err.message).to.include(`Timed out after waiting \`5000ms\` for your remote page to load on origin(s):`)
       expect(err.message).to.include(`\n- \`http://localhost:3500\`\n`)
-<<<<<<< HEAD
-      expect(err.message).to.include(`Your page did not fire its \`load\` event within \`5000ms\`.`)
       expect(err.message).to.include(`A cross origin request for \`http://www.foobar.com:3500/fixtures/auth/idp.html?redirect=http%3A%2F%2Flocalhost%3A3500%2Ffixtures%2Fauth%2Findex.html\` was detected.`)
       expect(err.message).to.include(`A command that triggers cross origin navigation must be immediately followed by a \`cy.origin()\` command:`)
       expect(err.message).to.include(`\`cy.origin(\'http://foobar.com:3500\', () => {\`\n\`  <commands targeting http://www.foobar.com:3500 go here>\`\n\`})\`\n`)
       expect(err.message).to.include(`If the cross origin request was an intermediary state, you can try increasing the \`pageLoadTimeout\` value in \`cypress.json\` to wait longer`)
-=======
-      expect(err.message).to.include(`A cross-origin request for \`http://www.foobar.com:3500/fixtures/auth/idp.html?redirect=http%3A%2F%2Flocalhost%3A3500%2Ffixtures%2Fauth%2Findex.html\` was detected.`)
-      expect(err.message).to.include(`A command that triggers cross-origin navigation must be immediately followed by a \`cy.origin()\` command:`)
-      expect(err.message).to.include(`\`\ncy.origin(\'http://foobar.com:3500\', () => {\n  <commands targeting http://www.foobar.com:3500 go here>\n})\n\``)
-      expect(err.message).to.include(`If the cross-origin request was an intermediary state, you can try increasing the \`pageLoadTimeout\` value in \`cypress.json\` to wait longer`)
->>>>>>> a7caf8a9
 
       expect(err.message).not.to.include(`The following error originated from your test code, not from Cypress`)
       expect(err.message).not.to.include(`The following error originated from your application code, not from Cypress`)
@@ -314,13 +306,8 @@
     cy.on('fail', (err) => {
       expect(err.message).to.include(`Timed out after waiting \`5000ms\` for your remote page to load on origin(s):`)
       expect(err.message).to.include(`\n- \`http://idp.com:3500\`\n`)
-<<<<<<< HEAD
       expect(err.message).to.include(`A cross origin request for \`http://www.foobar.com:3500/fixtures/auth/idp.html?redirect=http%3A%2F%2Flocalhost%3A3500%2Ffixtures%2Fauth%2Findex.html\` was detected.`)
       expect(err.message).to.include(`\`cy.origin(\'http://foobar.com:3500\', () => {\`\n\`  <commands targeting http://www.foobar.com:3500 go here>\`\n\`})\`\n`)
-=======
-      expect(err.message).to.include(`A cross-origin request for \`http://www.foobar.com:3500/fixtures/auth/idp.html?redirect=http%3A%2F%2Flocalhost%3A3500%2Ffixtures%2Fauth%2Findex.html\` was detected.`)
-      expect(err.message).to.include(`\`\ncy.origin(\'http://foobar.com:3500\', () => {\n  <commands targeting http://www.foobar.com:3500 go here>\n})\n\``)
->>>>>>> a7caf8a9
 
       expect(err.message).not.to.include(`The following error originated from your test code, not from Cypress`)
       expect(err.message).not.to.include(`The following error originated from your application code, not from Cypress`)
@@ -366,13 +353,8 @@
     cy.on('fail', (err) => {
       expect(err.message).to.include(`Timed out after waiting \`5000ms\` for your remote page to load on origin(s):`)
       expect(err.message).to.include(`\n- \`http://localhost:3500\`\n`)
-<<<<<<< HEAD
       expect(err.message).to.include(`A cross origin request for \`http://www.foobar.com:3500/fixtures/auth/index.html\` was detected.`)
       expect(err.message).to.include(`\`cy.origin(\'http://foobar.com:3500\', () => {\`\n\`  <commands targeting http://www.foobar.com:3500 go here>\`\n\`})\`\n`)
-=======
-      expect(err.message).to.include(`A cross-origin request for \`http://www.foobar.com:3500/fixtures/auth/index.html\` was detected.`)
-      expect(err.message).to.include(`\`\ncy.origin(\'http://foobar.com:3500\', () => {\n  <commands targeting http://www.foobar.com:3500 go here>\n})\n\``)
->>>>>>> a7caf8a9
 
       expect(err.message).not.to.include(`The following error originated from your test code, not from Cypress`)
       expect(err.message).not.to.include(`The following error originated from your application code, not from Cypress`)
@@ -398,13 +380,8 @@
     cy.on('fail', (err) => {
       expect(err.message).to.include(`Timed out after waiting \`5000ms\` for your remote page to load on origin(s):`)
       expect(err.message).to.include(`\n- \`http://idp.com:3500\`\n`)
-<<<<<<< HEAD
       expect(err.message).to.include(`A cross origin request for \`http://www.foobar.com:3500/fixtures/auth/index.html\` was detected.`)
       expect(err.message).to.include(`\`cy.origin(\'http://foobar.com:3500\', () => {\`\n\`  <commands targeting http://www.foobar.com:3500 go here>\`\n\`})\`\n`)
-=======
-      expect(err.message).to.include(`A cross-origin request for \`http://www.foobar.com:3500/fixtures/auth/index.html\` was detected.`)
-      expect(err.message).to.include(`\`\ncy.origin(\'http://foobar.com:3500\', () => {\n  <commands targeting http://www.foobar.com:3500 go here>\n})\n\``)
->>>>>>> a7caf8a9
 
       expect(err.message).not.to.include(`The following error originated from your test code, not from Cypress`)
       expect(err.message).not.to.include(`The following error originated from your application code, not from Cypress`)
@@ -476,13 +453,8 @@
       cy.on('fail', (err) => {
         expect(err.message).to.include(`Timed out after waiting \`5000ms\` for your remote page to load on origin(s):`)
         expect(err.message).to.include(`\n- \`http://localhost:3500\`\n`)
-<<<<<<< HEAD
         expect(err.message).to.include(`A cross origin request for \`http://www.foobar.com:3500/fixtures/auth/index.html\` was detected.`)
         expect(err.message).to.include(`\`cy.origin(\'http://foobar.com:3500\', () => {\`\n\`  <commands targeting http://www.foobar.com:3500 go here>\`\n\`})\`\n`)
-=======
-        expect(err.message).to.include(`A cross-origin request for \`http://www.foobar.com:3500/fixtures/auth/index.html\` was detected.`)
-        expect(err.message).to.include(`\`\ncy.origin(\'http://foobar.com:3500\', () => {\n  <commands targeting http://www.foobar.com:3500 go here>\n})\n\``)
->>>>>>> a7caf8a9
 
         expect(err.message).not.to.include(`The following error originated from your test code, not from Cypress`)
         expect(err.message).not.to.include(`The following error originated from your application code, not from Cypress`)
@@ -530,13 +502,8 @@
       cy.on('fail', (err) => {
         expect(err.message).to.include(`Timed out after waiting \`5000ms\` for your remote page to load on origin(s):`)
         expect(err.message).to.include(`\n- \`http://localhost:3500\`\n`)
-<<<<<<< HEAD
         expect(err.message).to.include(`A cross origin request for \`http://www.foobar.com:3500/fixtures/auth/index.html\` was detected.`)
         expect(err.message).to.include(`\`cy.origin(\'http://foobar.com:3500\', () => {\`\n\`  <commands targeting http://www.foobar.com:3500 go here>\`\n\`})\`\n`)
-=======
-        expect(err.message).to.include(`A cross-origin request for \`http://www.foobar.com:3500/fixtures/auth/index.html\` was detected.`)
-        expect(err.message).to.include(`\`\ncy.origin(\'http://foobar.com:3500\', () => {\n  <commands targeting http://www.foobar.com:3500 go here>\n})\n\``)
->>>>>>> a7caf8a9
 
         expect(err.message).not.to.include(`The following error originated from your test code, not from Cypress`)
         expect(err.message).not.to.include(`The following error originated from your application code, not from Cypress`)
