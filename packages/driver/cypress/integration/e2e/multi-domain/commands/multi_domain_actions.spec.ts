--- conflicted
+++ resolved
@@ -133,16 +133,9 @@
     cy.get('a[data-cy="dom-link"]').click()
 
     cy.switchToDomain('foobar.com', done, () => {
-<<<<<<< HEAD
       cy.get('#button').then((btn) => {
         btn.on('click', () => done())
       }).trigger('click')
-=======
-      const $btn = cy.$$('#button')
-
-      $btn.on('click', () => done())
-      cy.get('#button').trigger('click')
->>>>>>> 89a497ff
     })
   })
 
