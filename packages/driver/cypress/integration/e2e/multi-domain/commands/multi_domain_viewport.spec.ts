// @ts-ignore / session support is needed for visiting about:blank between tests
context('multi-domain viewport', { experimentalSessionSupport: true }, () => {
  it('syncs the viewport from the primary to secondary', () => {
    // change the viewport in the primary first
    cy.viewport(320, 480)

    cy.visit('/fixtures/multi-domain.html')
    cy.get('a[data-cy="multi-domain-secondary-link"]').click()

<<<<<<< HEAD
    cy.switchToDomain('foobar.com', () => {
      const viewportChangedSpy = cy.spy()
=======
  context('.viewport()', () => {
    it('changes the viewport', () => {
      cy.switchToDomain('http://foobar.com:3500', () => {
        cy.window().then((win) => {
          expect(win.innerHeight).to.equal(660)
          expect(win.innerWidth).to.equal(1000)
        })
>>>>>>> cd7f99da

      cy.on('viewport:changed', viewportChangedSpy)

      // changing the viewport to the same size shouldn't do anything
      cy.viewport(320, 480).then(() => {
        expect(viewportChangedSpy).not.to.be.called
      })

<<<<<<< HEAD
      cy.window().then((win) => {
        expect(win.innerWidth).to.equal(320)
        expect(win.innerHeight).to.equal(480)
=======
    it('resets the viewport between tests', () => {
      cy.switchToDomain('http://foobar.com:3500', () => {
        cy.window().then((win) => {
          expect(win.innerHeight).to.equal(660)
          expect(win.innerWidth).to.equal(1000)
        })
>>>>>>> cd7f99da
      })
    })
  })

  context('with out pre-set viewport', () => {
    beforeEach(() => {
      cy.visit('/fixtures/multi-domain.html')
      cy.get('a[data-cy="multi-domain-secondary-link"]').click()
    })

<<<<<<< HEAD
    context('.viewport()', () => {
      it('changes the viewport', () => {
        cy.switchToDomain('foobar.com', () => {
          cy.window().then((win) => {
            expect(win.innerHeight).to.equal(660)
            expect(win.innerWidth).to.equal(1000)
          })
=======
    context('cy.on(\'viewport:changed\')', () => {
      it('calls viewport:changed handler in switchToDomain', () => {
        cy.switchToDomain('http://foobar.com:3500', () => {
          const viewportChangedSpy = cy.spy()
>>>>>>> cd7f99da

          cy.viewport(320, 480)

          cy.window().then((win) => {
            expect(win.innerHeight).to.equal(480)
            expect(win.innerWidth).to.equal(320)
          })
        })
      })

      it('resets the viewport between tests', () => {
        cy.switchToDomain('foobar.com', () => {
          cy.window().then((win) => {
            expect(win.innerHeight).to.equal(660)
            expect(win.innerWidth).to.equal(1000)
          })
        })
      })

      context('cy.on(\'viewport:changed\')', () => {
        it('calls viewport:changed handler in switchToDomain', () => {
          cy.switchToDomain('foobar.com', () => {
            const viewportChangedSpy = cy.spy()

<<<<<<< HEAD
            cy.on('viewport:changed', viewportChangedSpy)

            cy.viewport(320, 480).then(() => {
              expect(viewportChangedSpy).to.be.calledOnce
            })
          })
        })

        it('does NOT call viewport:changed handler of primary', () => {
          const viewportChangedSpy = cy.spy()

          cy.on('viewport:changed', viewportChangedSpy)

          cy.switchToDomain('foobar.com', () => {
            cy.viewport(320, 480)
          }).then(() => {
            expect(viewportChangedSpy).not.to.be.called
          })
=======
        cy.switchToDomain('http://foobar.com:3500', () => {
          cy.viewport(320, 480)
        }).then(() => {
          expect(viewportChangedSpy).not.to.be.called
>>>>>>> cd7f99da
        })
      })

      context('Cypress.on(\'viewport:changed\')', () => {
        let viewportChangedSpyPrimary

<<<<<<< HEAD
        before(() => {
          viewportChangedSpyPrimary = cy.spy()
          cy.switchToDomain('foobar.com', () => {
=======
      before(() => {
        viewportChangedSpyPrimary = cy.spy()
        cy.switchToDomain('http://foobar.com:3500', () => {
>>>>>>> cd7f99da
          // using global since a function can't be passed to switchToDomain
          // and we need to be able to remove the listener in the 'after' hook
            globalThis.viewportChangedSpySecondary = cy.spy()
          })
        })

<<<<<<< HEAD
        after(() => {
          Cypress.off('viewport:changed', viewportChangedSpyPrimary)
          cy.switchToDomain('foobar.com', () => {
            Cypress.off('viewport:changed', globalThis.viewportChangedSpySecondary)
          })
=======
      after(() => {
        Cypress.off('viewport:changed', viewportChangedSpyPrimary)
        cy.switchToDomain('http://foobar.com:3500', () => {
          Cypress.off('viewport:changed', globalThis.viewportChangedSpySecondary)
        })
>>>>>>> cd7f99da

          delete globalThis.viewportChangedSpySecondary
        })

<<<<<<< HEAD
        it('calls viewport:changed handler in switchToDomain', () => {
          cy.switchToDomain('foobar.com', () => {
            Cypress.on('viewport:changed', globalThis.viewportChangedSpySecondary)
=======
      it('calls viewport:changed handler in switchToDomain', () => {
        cy.switchToDomain('http://foobar.com:3500', () => {
          Cypress.on('viewport:changed', globalThis.viewportChangedSpySecondary)
>>>>>>> cd7f99da

            cy.viewport(320, 480).then(() => {
              expect(globalThis.viewportChangedSpySecondary).to.be.calledOnce
            })
          })
        })

        it('does NOT call viewport:changed handler of primary', () => {
          Cypress.on('viewport:changed', viewportChangedSpyPrimary)

<<<<<<< HEAD
          cy.switchToDomain('foobar.com', () => {
            cy.viewport(320, 480)
          }).then(() => {
            expect(viewportChangedSpyPrimary).not.to.be.called
          })
=======
        cy.switchToDomain('http://foobar.com:3500', () => {
          cy.viewport(320, 480)
        }).then(() => {
          expect(viewportChangedSpyPrimary).not.to.be.called
>>>>>>> cd7f99da
        })
      })

<<<<<<< HEAD
      it('syncs the viewport from the secondary to primary', () => {
=======
      cy.switchToDomain('http://foobar.com:3500', () => {
>>>>>>> cd7f99da
        const viewportChangedSpy = cy.spy()

        cy.on('viewport:changed', viewportChangedSpy)

        cy.switchToDomain('foobar.com', () => {
        // change the viewport in the secondary first
          cy.viewport(320, 480)

          cy.window().then((win) => {
            win.location.href = 'http://localhost:3500/fixtures/multi-domain.html'
          })
        })

        // changing the viewport to the same size shouldn't do anything
        cy.viewport(320, 480).then(() => {
          expect(viewportChangedSpy).not.to.be.called
        })

        cy.window().then((win) => {
          expect(win.innerWidth).to.equal(320)
          expect(win.innerHeight).to.equal(480)
        })
      })

<<<<<<< HEAD
      it('syncs the viewport across multiple domains', () => {
        cy.switchToDomain('foobar.com', () => {
          cy.viewport(320, 480)
          cy.window().then((win) => {
            expect(win.innerWidth).to.equal(320)
            expect(win.innerHeight).to.equal(480)
          })
=======
    it('syncs the viewport from the secondary to primary', () => {
      const viewportChangedSpy = cy.spy()

      cy.on('viewport:changed', viewportChangedSpy)

      cy.switchToDomain('http://foobar.com:3500', () => {
        // change the viewport in the secondary first
        cy.viewport(320, 480)

        cy.window().then((win) => {
          win.location.href = 'http://localhost:3500/fixtures/multi-domain.html'
>>>>>>> cd7f99da
        })

<<<<<<< HEAD
=======
    it('syncs the viewport across multiple domains', () => {
      cy.switchToDomain('http://foobar.com:3500', () => {
        cy.viewport(320, 480)
>>>>>>> cd7f99da
        cy.window().then((win) => {
          win.location.href = 'http://www.idp.com:3500/fixtures/multi-domain.html'
        })
<<<<<<< HEAD

        cy.switchToDomain('idp.com', () => {
          const viewportChangedSpy = cy.spy()
=======

        // navigate back to primary
        cy.window().then((win) => {
          win.location.href = 'http://localhost:3500/fixtures/multi-domain.html'
        })
      })

      cy.window().then((win) => {
        win.location.href = 'http://www.idp.com:3500/fixtures/multi-domain.html'
      })

      cy.switchToDomain('http://idp.com:3500', () => {
        const viewportChangedSpy = cy.spy()
>>>>>>> cd7f99da

          cy.on('viewport:changed', viewportChangedSpy)

          // changing the viewport to the same size shouldn't do anything
          cy.viewport(320, 480).then(() => {
            expect(viewportChangedSpy).not.to.be.called
          })

          cy.window().then((win) => {
            expect(win.innerWidth).to.equal(320)
            expect(win.innerHeight).to.equal(480)
          })
        })
      })
    })
  })
})<|MERGE_RESOLUTION|>--- conflicted
+++ resolved
@@ -7,18 +7,8 @@
     cy.visit('/fixtures/multi-domain.html')
     cy.get('a[data-cy="multi-domain-secondary-link"]').click()
 
-<<<<<<< HEAD
-    cy.switchToDomain('foobar.com', () => {
+    cy.switchToDomain('http://foobar.com:3500', () => {
       const viewportChangedSpy = cy.spy()
-=======
-  context('.viewport()', () => {
-    it('changes the viewport', () => {
-      cy.switchToDomain('http://foobar.com:3500', () => {
-        cy.window().then((win) => {
-          expect(win.innerHeight).to.equal(660)
-          expect(win.innerWidth).to.equal(1000)
-        })
->>>>>>> cd7f99da
 
       cy.on('viewport:changed', viewportChangedSpy)
 
@@ -27,18 +17,9 @@
         expect(viewportChangedSpy).not.to.be.called
       })
 
-<<<<<<< HEAD
       cy.window().then((win) => {
         expect(win.innerWidth).to.equal(320)
         expect(win.innerHeight).to.equal(480)
-=======
-    it('resets the viewport between tests', () => {
-      cy.switchToDomain('http://foobar.com:3500', () => {
-        cy.window().then((win) => {
-          expect(win.innerHeight).to.equal(660)
-          expect(win.innerWidth).to.equal(1000)
-        })
->>>>>>> cd7f99da
       })
     })
   })
@@ -49,20 +30,13 @@
       cy.get('a[data-cy="multi-domain-secondary-link"]').click()
     })
 
-<<<<<<< HEAD
     context('.viewport()', () => {
       it('changes the viewport', () => {
-        cy.switchToDomain('foobar.com', () => {
+        cy.switchToDomain('http://foobar.com:3500', () => {
           cy.window().then((win) => {
             expect(win.innerHeight).to.equal(660)
             expect(win.innerWidth).to.equal(1000)
           })
-=======
-    context('cy.on(\'viewport:changed\')', () => {
-      it('calls viewport:changed handler in switchToDomain', () => {
-        cy.switchToDomain('http://foobar.com:3500', () => {
-          const viewportChangedSpy = cy.spy()
->>>>>>> cd7f99da
 
           cy.viewport(320, 480)
 
@@ -84,10 +58,9 @@
 
       context('cy.on(\'viewport:changed\')', () => {
         it('calls viewport:changed handler in switchToDomain', () => {
-          cy.switchToDomain('foobar.com', () => {
+          cy.switchToDomain('http://foobar.com:3500', () => {
             const viewportChangedSpy = cy.spy()
 
-<<<<<<< HEAD
             cy.on('viewport:changed', viewportChangedSpy)
 
             cy.viewport(320, 480).then(() => {
@@ -101,64 +74,38 @@
 
           cy.on('viewport:changed', viewportChangedSpy)
 
-          cy.switchToDomain('foobar.com', () => {
+          cy.switchToDomain('http://foobar.com:3500', () => {
             cy.viewport(320, 480)
           }).then(() => {
             expect(viewportChangedSpy).not.to.be.called
           })
-=======
-        cy.switchToDomain('http://foobar.com:3500', () => {
-          cy.viewport(320, 480)
-        }).then(() => {
-          expect(viewportChangedSpy).not.to.be.called
->>>>>>> cd7f99da
         })
       })
 
       context('Cypress.on(\'viewport:changed\')', () => {
         let viewportChangedSpyPrimary
 
-<<<<<<< HEAD
         before(() => {
           viewportChangedSpyPrimary = cy.spy()
-          cy.switchToDomain('foobar.com', () => {
-=======
-      before(() => {
-        viewportChangedSpyPrimary = cy.spy()
-        cy.switchToDomain('http://foobar.com:3500', () => {
->>>>>>> cd7f99da
+          cy.switchToDomain('http://foobar.com:3500', () => {
           // using global since a function can't be passed to switchToDomain
           // and we need to be able to remove the listener in the 'after' hook
             globalThis.viewportChangedSpySecondary = cy.spy()
           })
         })
 
-<<<<<<< HEAD
         after(() => {
           Cypress.off('viewport:changed', viewportChangedSpyPrimary)
-          cy.switchToDomain('foobar.com', () => {
+          cy.switchToDomain('http://foobar.com:3500', () => {
             Cypress.off('viewport:changed', globalThis.viewportChangedSpySecondary)
           })
-=======
-      after(() => {
-        Cypress.off('viewport:changed', viewportChangedSpyPrimary)
-        cy.switchToDomain('http://foobar.com:3500', () => {
-          Cypress.off('viewport:changed', globalThis.viewportChangedSpySecondary)
-        })
->>>>>>> cd7f99da
 
           delete globalThis.viewportChangedSpySecondary
         })
 
-<<<<<<< HEAD
         it('calls viewport:changed handler in switchToDomain', () => {
-          cy.switchToDomain('foobar.com', () => {
+          cy.switchToDomain('http://foobar.com:3500', () => {
             Cypress.on('viewport:changed', globalThis.viewportChangedSpySecondary)
-=======
-      it('calls viewport:changed handler in switchToDomain', () => {
-        cy.switchToDomain('http://foobar.com:3500', () => {
-          Cypress.on('viewport:changed', globalThis.viewportChangedSpySecondary)
->>>>>>> cd7f99da
 
             cy.viewport(320, 480).then(() => {
               expect(globalThis.viewportChangedSpySecondary).to.be.calledOnce
@@ -169,31 +116,20 @@
         it('does NOT call viewport:changed handler of primary', () => {
           Cypress.on('viewport:changed', viewportChangedSpyPrimary)
 
-<<<<<<< HEAD
-          cy.switchToDomain('foobar.com', () => {
+          cy.switchToDomain('http://foobar.com:3500', () => {
             cy.viewport(320, 480)
           }).then(() => {
             expect(viewportChangedSpyPrimary).not.to.be.called
           })
-=======
-        cy.switchToDomain('http://foobar.com:3500', () => {
-          cy.viewport(320, 480)
-        }).then(() => {
-          expect(viewportChangedSpyPrimary).not.to.be.called
->>>>>>> cd7f99da
         })
       })
 
-<<<<<<< HEAD
       it('syncs the viewport from the secondary to primary', () => {
-=======
-      cy.switchToDomain('http://foobar.com:3500', () => {
->>>>>>> cd7f99da
         const viewportChangedSpy = cy.spy()
 
         cy.on('viewport:changed', viewportChangedSpy)
 
-        cy.switchToDomain('foobar.com', () => {
+        cy.switchToDomain('http://foobar.com:3500', () => {
         // change the viewport in the secondary first
           cy.viewport(320, 480)
 
@@ -213,57 +149,21 @@
         })
       })
 
-<<<<<<< HEAD
       it('syncs the viewport across multiple domains', () => {
-        cy.switchToDomain('foobar.com', () => {
+        cy.switchToDomain('http://foobar.com:3500', () => {
           cy.viewport(320, 480)
           cy.window().then((win) => {
             expect(win.innerWidth).to.equal(320)
             expect(win.innerHeight).to.equal(480)
           })
-=======
-    it('syncs the viewport from the secondary to primary', () => {
-      const viewportChangedSpy = cy.spy()
-
-      cy.on('viewport:changed', viewportChangedSpy)
-
-      cy.switchToDomain('http://foobar.com:3500', () => {
-        // change the viewport in the secondary first
-        cy.viewport(320, 480)
-
-        cy.window().then((win) => {
-          win.location.href = 'http://localhost:3500/fixtures/multi-domain.html'
->>>>>>> cd7f99da
         })
 
-<<<<<<< HEAD
-=======
-    it('syncs the viewport across multiple domains', () => {
-      cy.switchToDomain('http://foobar.com:3500', () => {
-        cy.viewport(320, 480)
->>>>>>> cd7f99da
         cy.window().then((win) => {
           win.location.href = 'http://www.idp.com:3500/fixtures/multi-domain.html'
         })
-<<<<<<< HEAD
 
-        cy.switchToDomain('idp.com', () => {
+        cy.switchToDomain('http://idp.com:3500', () => {
           const viewportChangedSpy = cy.spy()
-=======
-
-        // navigate back to primary
-        cy.window().then((win) => {
-          win.location.href = 'http://localhost:3500/fixtures/multi-domain.html'
-        })
-      })
-
-      cy.window().then((win) => {
-        win.location.href = 'http://www.idp.com:3500/fixtures/multi-domain.html'
-      })
-
-      cy.switchToDomain('http://idp.com:3500', () => {
-        const viewportChangedSpy = cy.spy()
->>>>>>> cd7f99da
 
           cy.on('viewport:changed', viewportChangedSpy)
 
