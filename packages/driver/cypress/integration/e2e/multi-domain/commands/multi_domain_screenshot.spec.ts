--- conflicted
+++ resolved
@@ -1,6 +1,5 @@
 // @ts-ignore / session support is needed for visiting about:blank between tests
 context('multi-domain screenshot', { experimentalSessionSupport: true }, () => {
-<<<<<<< HEAD
   context('set viewport', () => {
     beforeEach(() => {
       this.serverResult = {
@@ -21,54 +20,10 @@
       cy.visit('/fixtures/multi-domain.html')
       cy.get('a[data-cy="screenshots-link"]').click()
     })
-=======
-  beforeEach(() => {
-    this.serverResult = {
-      path: '/path/to/screenshot',
-      size: 12,
-      dimensions: { width: 20, height: 20 },
-      multipart: false,
-      pixelRatio: 1,
-      takenAt: new Date().toISOString(),
-      name: 'name',
-      blackout: [],
-      testAttemptIndex: 0,
-      duration: 100,
-    }
-
-    cy.visit('/fixtures/multi-domain.html')
-    cy.get('a[data-cy="screenshots-link"]').click()
-  })
-
-  it('captures the fullPage', () => {
-    cy.viewport(600, 200)
-
-    cy.switchToDomain('http://foobar.com:3500', [this.serverResult], ([serverResult]) => {
-      const automationStub = cy.stub(Cypress, 'automation').withArgs('take:screenshot').resolves(serverResult)
->>>>>>> cd7f99da
-
-    it('captures the fullPage', () => {
-      cy.switchToDomain('foobar.com', [this.serverResult], ([serverResult]) => {
-        const automationStub = cy.stub(Cypress, 'automation').withArgs('take:screenshot').resolves(serverResult)
-
-        cy.screenshot({ capture: 'fullPage' })
-        .then(() => {
-          expect(automationStub).to.be.calledThrice
-          expect(automationStub.args[0][1].capture).to.equal('fullPage')
-          expect(automationStub.args[1][1].capture).to.equal('fullPage')
-          expect(automationStub.args[2][1].capture).to.equal('fullPage')
-        })
-      })
-    })
-
-<<<<<<< HEAD
+
     it('captures the runner', () => {
-      cy.switchToDomain('foobar.com', [this.serverResult], ([serverResult]) => {
-        const automationStub = cy.stub(Cypress, 'automation').withArgs('take:screenshot').resolves(serverResult)
-=======
-    cy.switchToDomain('http://foobar.com:3500', [this.serverResult], ([serverResult]) => {
-      const automationStub = cy.stub(Cypress, 'automation').withArgs('take:screenshot').resolves(serverResult)
->>>>>>> cd7f99da
+      cy.switchToDomain('http://foobar.com:3500', [this.serverResult], ([serverResult]) => {
+        const automationStub = cy.stub(Cypress, 'automation').withArgs('take:screenshot').resolves(serverResult)
 
         cy.screenshot({ capture: 'runner' })
         .then(() => {
@@ -78,14 +33,9 @@
       })
     })
 
-<<<<<<< HEAD
     it('captures the viewport', () => {
-      cy.switchToDomain('foobar.com', [this.serverResult], ([serverResult]) => {
-        const automationStub = cy.stub(Cypress, 'automation').withArgs('take:screenshot').resolves(serverResult)
-=======
-    cy.switchToDomain('http://foobar.com:3500', [this.serverResult], ([serverResult]) => {
-      const automationStub = cy.stub(Cypress, 'automation').withArgs('take:screenshot').resolves(serverResult)
->>>>>>> cd7f99da
+      cy.switchToDomain('http://foobar.com:3500', [this.serverResult], ([serverResult]) => {
+        const automationStub = cy.stub(Cypress, 'automation').withArgs('take:screenshot').resolves(serverResult)
 
         cy.screenshot({ capture: 'viewport' })
         .then(() => {
@@ -96,7 +46,6 @@
     })
   })
 
-<<<<<<< HEAD
   context('without setting viewport', () => {
     beforeEach(() => {
       this.serverResult = {
@@ -114,27 +63,11 @@
 
       cy.visit('/fixtures/multi-domain.html')
       cy.get('a[data-cy="screenshots-link"]').click()
-=======
-  it('supports multiple titles', () => {
-    cy.switchToDomain('http://foobar.com:3500', [this.serverResult], ([serverResult]) => {
-      const automationStub = cy.stub(Cypress, 'automation').withArgs('take:screenshot').resolves(serverResult)
-
-      cy.screenshot()
-      .then(() => {
-        expect(automationStub.args[0][1].titles).to.deep.equal(['multi-domain screenshot', 'supports multiple titles'])
-      })
->>>>>>> cd7f99da
-    })
-
-<<<<<<< HEAD
+    })
+
     it('supports multiple titles', () => {
-      cy.switchToDomain('foobar.com', [this.serverResult], ([serverResult]) => {
-        const automationStub = cy.stub(Cypress, 'automation').withArgs('take:screenshot').resolves(serverResult)
-=======
-  it('supports the blackout option', () => {
-    cy.switchToDomain('http://foobar.com:3500', [this.serverResult], ([serverResult]) => {
-      cy.stub(Cypress, 'automation').withArgs('take:screenshot').resolves(serverResult)
->>>>>>> cd7f99da
+      cy.switchToDomain('http://foobar.com:3500', [this.serverResult], ([serverResult]) => {
+        const automationStub = cy.stub(Cypress, 'automation').withArgs('take:screenshot').resolves(serverResult)
 
         cy.screenshot()
         .then(() => {
@@ -144,7 +77,7 @@
     })
 
     it('supports the blackout option', () => {
-      cy.switchToDomain('foobar.com', [this.serverResult], ([serverResult]) => {
+      cy.switchToDomain('http://foobar.com:3500', [this.serverResult], ([serverResult]) => {
         cy.stub(Cypress, 'automation').withArgs('take:screenshot').resolves(serverResult)
 
         cy.screenshot({
@@ -161,15 +94,9 @@
       })
     })
 
-<<<<<<< HEAD
     it('supports element screenshots', () => {
-      cy.switchToDomain('foobar.com', [this.serverResult], ([serverResult]) => {
-        const automationStub = cy.stub(Cypress, 'automation').withArgs('take:screenshot').resolves(serverResult)
-=======
-  it('supports element screenshots', () => {
-    cy.switchToDomain('http://foobar.com:3500', [this.serverResult], ([serverResult]) => {
-      const automationStub = cy.stub(Cypress, 'automation').withArgs('take:screenshot').resolves(serverResult)
->>>>>>> cd7f99da
+      cy.switchToDomain('http://foobar.com:3500', [this.serverResult], ([serverResult]) => {
+        const automationStub = cy.stub(Cypress, 'automation').withArgs('take:screenshot').resolves(serverResult)
 
         cy.get('.tall-element').screenshot()
         .then(() => {
@@ -179,15 +106,9 @@
       })
     })
 
-<<<<<<< HEAD
     it('supports screenshot retrying with appropriate naming', () => {
-      cy.switchToDomain('foobar.com', [this.serverResult], ([serverResult]) => {
-        const automationStub = cy.stub(Cypress, 'automation').withArgs('take:screenshot').resolves(serverResult)
-=======
-  it('supports screenshot retrying with appropriate naming', () => {
-    cy.switchToDomain('http://foobar.com:3500', [this.serverResult], ([serverResult]) => {
-      const automationStub = cy.stub(Cypress, 'automation').withArgs('take:screenshot').resolves(serverResult)
->>>>>>> cd7f99da
+      cy.switchToDomain('http://foobar.com:3500', [this.serverResult], ([serverResult]) => {
+        const automationStub = cy.stub(Cypress, 'automation').withArgs('take:screenshot').resolves(serverResult)
 
         cy.state('runnable')._currentRetry = 2
 
@@ -198,53 +119,31 @@
       })
     })
 
-<<<<<<< HEAD
     it('calls the onBeforeScreenshot callback', () => {
-      cy.switchToDomain('foobar.com', [this.serverResult], ([serverResult]) => {
+      cy.switchToDomain('http://foobar.com:3500', [this.serverResult], ([serverResult]) => {
         cy.stub(Cypress, 'automation').withArgs('take:screenshot').resolves(serverResult)
         const onBeforeScreenshot = cy.stub()
-=======
-  it('calls the onBeforeScreenshot callback', () => {
-    cy.switchToDomain('http://foobar.com:3500', [this.serverResult], ([serverResult]) => {
-      cy.stub(Cypress, 'automation').withArgs('take:screenshot').resolves(serverResult)
-      const onBeforeScreenshot = cy.stub()
->>>>>>> cd7f99da
 
         cy.screenshot({ onBeforeScreenshot })
         cy.wrap(onBeforeScreenshot).should('be.called')
       })
     })
 
-<<<<<<< HEAD
     it('calls the onAfterScreenshot callback', () => {
-      cy.switchToDomain('foobar.com', [this.serverResult], ([serverResult]) => {
+      cy.switchToDomain('http://foobar.com:3500', [this.serverResult], ([serverResult]) => {
         cy.stub(Cypress, 'automation').withArgs('take:screenshot').resolves(serverResult)
         const onAfterScreenshot = cy.stub()
-=======
-  it('calls the onAfterScreenshot callback', () => {
-    cy.switchToDomain('http://foobar.com:3500', [this.serverResult], ([serverResult]) => {
-      cy.stub(Cypress, 'automation').withArgs('take:screenshot').resolves(serverResult)
-      const onAfterScreenshot = cy.stub()
->>>>>>> cd7f99da
 
         cy.screenshot({ onAfterScreenshot })
         cy.wrap(onAfterScreenshot).should('be.called')
       })
     })
 
-<<<<<<< HEAD
     it('supports the Cypress.screenshot callbacks', () => {
-      cy.switchToDomain('foobar.com', [this.serverResult], ([serverResult]) => {
+      cy.switchToDomain('http://foobar.com:3500', [this.serverResult], ([serverResult]) => {
         cy.stub(Cypress, 'automation').withArgs('take:screenshot').resolves(serverResult)
         const onAfterScreenshot = cy.stub()
         const onBeforeScreenshot = cy.stub()
-=======
-  it('supports the Cypress.screenshot callbacks', () => {
-    cy.switchToDomain('http://foobar.com:3500', [this.serverResult], ([serverResult]) => {
-      cy.stub(Cypress, 'automation').withArgs('take:screenshot').resolves(serverResult)
-      const onAfterScreenshot = cy.stub()
-      const onBeforeScreenshot = cy.stub()
->>>>>>> cd7f99da
 
         Cypress.Screenshot.defaults({
           onBeforeScreenshot,
@@ -257,15 +156,9 @@
       })
     })
 
-<<<<<<< HEAD
     it('supports pausing timers', () => {
-      cy.switchToDomain('foobar.com', [this.serverResult], ([serverResult]) => {
+      cy.switchToDomain('http://foobar.com:3500', [this.serverResult], ([serverResult]) => {
         cy.stub(Cypress, 'automation').withArgs('take:screenshot').returns(Cypress.Promise.delay(500, serverResult))
-=======
-  it('supports pausing timers', () => {
-    cy.switchToDomain('http://foobar.com:3500', [this.serverResult], ([serverResult]) => {
-      cy.stub(Cypress, 'automation').withArgs('take:screenshot').returns(Cypress.Promise.delay(500, serverResult))
->>>>>>> cd7f99da
 
         cy.window().then((win) => {
         // Hide the element using setTimeout
@@ -296,15 +189,9 @@
       })
     })
 
-<<<<<<< HEAD
     it('does not pause timers when disableTimersAndAnimations is false', () => {
-      cy.switchToDomain('foobar.com', [this.serverResult], ([serverResult]) => {
+      cy.switchToDomain('http://foobar.com:3500', [this.serverResult], ([serverResult]) => {
         cy.stub(Cypress, 'automation').withArgs('take:screenshot').returns(Cypress.Promise.delay(500, serverResult))
-=======
-  it('does not pause timers when disableTimersAndAnimations is false', () => {
-    cy.switchToDomain('http://foobar.com:3500', [this.serverResult], ([serverResult]) => {
-      cy.stub(Cypress, 'automation').withArgs('take:screenshot').returns(Cypress.Promise.delay(500, serverResult))
->>>>>>> cd7f99da
 
         cy.window().then((win) => {
         // Hide the element using setTimeout
@@ -333,13 +220,8 @@
         expect(err.message).to.include('setTimeout error after screenshot')
       })
 
-<<<<<<< HEAD
-      cy.switchToDomain('foobar.com', [this.serverResult], ([serverResult]) => {
+      cy.switchToDomain('http://foobar.com:3500', [this.serverResult], ([serverResult]) => {
         cy.stub(Cypress, 'automation').withArgs('take:screenshot').returns(Cypress.Promise.delay(100, serverResult))
-=======
-    cy.switchToDomain('http://foobar.com:3500', [this.serverResult], ([serverResult]) => {
-      cy.stub(Cypress, 'automation').withArgs('take:screenshot').returns(Cypress.Promise.delay(100, serverResult))
->>>>>>> cd7f99da
 
         cy.window().then((win) => {
         // Add a timeout error
@@ -364,13 +246,8 @@
         expect(err.docsUrl).to.deep.eq(['https://on.cypress.io/uncaught-exception-from-application'])
       })
 
-<<<<<<< HEAD
-      cy.switchToDomain('foobar.com', [this.serverResult], ([serverResult]) => {
+      cy.switchToDomain('http://foobar.com:3500', [this.serverResult], ([serverResult]) => {
         cy.stub(Cypress, 'automation').withArgs('take:screenshot').returns(Cypress.Promise.delay(100, serverResult))
-=======
-    cy.switchToDomain('http://foobar.com:3500', [this.serverResult], ([serverResult]) => {
-      cy.stub(Cypress, 'automation').withArgs('take:screenshot').returns(Cypress.Promise.delay(100, serverResult))
->>>>>>> cd7f99da
 
         cy.window().then((win) => {
         // Add a timeout error
