--- conflicted
+++ resolved
@@ -319,7 +319,6 @@
         expect(err._name).to.equal('CustomError')
         expect(err.foo).to.equal('bar')
 
-<<<<<<< HEAD
         const { writable } = Object.getOwnPropertyDescriptor(err, 'name') as PropertyDescriptor
 
         // After serialization, read-only properties are now writable
@@ -331,11 +330,6 @@
       cy.switchToDomain('foobar.com', () => {
         class CustomError extends Error {
           private _name = 'CustomError'
-=======
-    cy.switchToDomain('http://foobar.com:3500', () => {
-      cy.then(() => {
-        throw new class CustomError extends Error {
->>>>>>> ca510ceb
           get name () {
             return this._name
           }
@@ -354,7 +348,9 @@
         // make sure the name property is read-only before serializing it through postMessage
         expect(writable).to.be.false
 
-        throw customErrorInstance
+        cy.then(() => {
+          throw customErrorInstance
+        })
       })
     })
 
