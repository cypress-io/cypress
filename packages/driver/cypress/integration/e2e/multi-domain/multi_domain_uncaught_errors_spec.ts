// @ts-ignore / session support is needed for visiting about:blank between tests
describe('multi-domain - uncaught errors', { experimentalSessionSupport: true, experimentalMultiDomain: true }, () => {
  beforeEach(() => {
    cy.visit('/fixtures/multi-domain.html')
    cy.get('a[data-cy="errors-link"]').click()
  })

  describe('sync errors', () => {
    it('fails the current test/command if sync errors are thrown from the switchToDomain context', () => {
      const uncaughtExceptionSpy = cy.spy()
      const r = cy.state('runnable')

      cy.on('uncaught:exception', uncaughtExceptionSpy)
      cy.on('fail', (err, runnable) => {
        // TODO: we likely need to change the messaging around this error to make it clear to multi-domain users that
        // this behavior is configurable with 'uncaught:exception', but it MUST be declared inside the switchToDomain callback
        // and that 'uncaught:exception' will NOT be triggered outside that callback (inside the primary domain)
        expect(err.name).to.eq('Error')
        expect(err.message).to.include('sync error')
        expect(err.message).to.include('The following error originated from your application code, not from Cypress.')
        expect(err.message).to.not.include('https://on.cypress.io/uncaught-exception-from-application')
        // @ts-ignore
        expect(err.docsUrl).to.deep.eq(['https://on.cypress.io/uncaught-exception-from-application'])

        // lastly, make sure the `uncaught:exception' handler is NOT called in the primary
        expect(uncaughtExceptionSpy).not.to.be.called
        expect(runnable).to.be.equal(r)
      })

      cy.switchToDomain('foobar.com', () => {
        cy.get('.trigger-sync-error').click()
      })
    })

    it('returns false from cy.on(uncaught:exception), resulting in cy:fail to not be called in the primary and passes the test', () => {
      const uncaughtExceptionSpy = cy.spy()
      const failureSpy = cy.spy()

      cy.on('uncaught:exception', uncaughtExceptionSpy)

      cy.on('fail', failureSpy)

      cy.switchToDomain('foobar.com', () => {
        cy.on('uncaught:exception', () => false)
        cy.get('.trigger-sync-error').click()
      }).then(() => {
        expect(uncaughtExceptionSpy).not.to.be.called
        expect(failureSpy).not.to.be.called
      })
    })

    it('returns true from cy.on(uncaught:exception), resulting in cy:fail to be called in the primary', () => {
      cy.on('fail', (err) => {
        expect(err.name).to.eq('Error')
        expect(err.message).to.include('sync error')
        expect(err.message).to.include('The following error originated from your application code, not from Cypress.')
        expect(err.message).to.not.include('https://on.cypress.io/uncaught-exception-from-application')
        // @ts-ignore
        expect(err.docsUrl).to.deep.eq(['https://on.cypress.io/uncaught-exception-from-application'])
      })

      cy.switchToDomain('foobar.com', () => {
        cy.once('uncaught:exception', () => true)
        cy.get('.trigger-sync-error').click()
      })
    })

    // if we mutate the error, the app's listeners for 'error' or
    // 'unhandledrejection' will have our wrapped error instead of the original
    it('original error is not mutated for "error" in the switchToDomain', () => {
      cy.switchToDomain('foobar.com', () => {
        cy.once('uncaught:exception', () => false)

        cy.get('.trigger-sync-error').click()
        cy.get('.error-one').invoke('text').should('equal', 'sync error')
        cy.get('.error-two').invoke('text').should('equal', 'sync error')
      })
    })
  })

<<<<<<< HEAD
  // TODO: skip async tests until refactoring changes are released
=======
  // FIXME: skip for now until refactor and stability are in
>>>>>>> 92bf23cc
  describe.skip('async errors', () => {
    it('fails the current test/command if async errors are thrown from the test code in switchToDomain while the callback window is still open', (done) => {
      cy.on('fail', (err) => {
        expect(err.name).to.eq('Error')
        expect(err.message).to.include('setTimeout error')
        expect(err.message).to.include('The following error originated from your test code, not from Cypress.')

        done()
      })

      cy.switchToDomain('foobar.com', () => {
        setTimeout(() => {
          throw new Error('setTimeout error')
        }, 50)

        // add the cy.wait here to keep commands streaming in, forcing the
        // switchToDomain callback window to be open long enough for the error to occur
        cy.wait(250)
      })
    })

    it('fails the current test/command if async errors are thrown from the switchToDomain context while the callback window is still open', () => {
      const uncaughtExceptionSpy = cy.spy()
      const r = cy.state('runnable')

      cy.on('uncaught:exception', uncaughtExceptionSpy)

      cy.on('fail', (err, runnable) => {
        expect(err.name).to.eq('Error')
        expect(err.message).to.include('async error')
        expect(err.message).to.include('The following error originated from your application code, not from Cypress.')
        expect(err.message).to.not.include('https://on.cypress.io/uncaught-exception-from-application')
        // @ts-ignore
        expect(err.docsUrl).to.deep.eq(['https://on.cypress.io/uncaught-exception-from-application'])

        expect(uncaughtExceptionSpy).not.to.be.called
        expect(runnable).to.be.equal(r)
      })

      cy.switchToDomain('foobar.com', () => {
        cy.get('.trigger-async-error').click()

        // add the cy.wait here to keep commands streaming in,
        // forcing the switchToDomain callback window to be open long enough for an async error to occur
        cy.wait(1000)
      })
    })

    it('passes the current test/command if async errors are thrown from the switchToDomain context, but the callback window is now closed', () => {
      const uncaughtExceptionSpy = cy.spy()
      const failureSpy = cy.spy()

      cy.on('uncaught:exception', uncaughtExceptionSpy)

      cy.on('fail', failureSpy)

      cy.switchToDomain('foobar.com', () => {
        // the async error here should be thrown AFTER the current command and test has finished, resulting in a passed test with no fail being triggered in the primary
        cy.get('.trigger-async-error').click()
      }).then(() => {
        expect(uncaughtExceptionSpy).not.to.be.called
        expect(failureSpy).not.to.be.called
      })
    })

    // FIXME: Remove skip once support is added for handling errors from switchToDomain after the callback windows closes
    it.skip('fails the current test/command if async errors are thrown from the test code in switchToDomain while the callback window is now closed', (done) => {
      cy.on('fail', (err) => {
        expect(err.name).to.eq('Error')
        expect(err.message).to.include('setTimeout error')
        expect(err.message).to.include('The following error originated from your test code, not from Cypress.')

        done()
      })

      cy.switchToDomain('foobar.com', () => {
        setTimeout(() => {
          throw new Error('setTimeout error')
        }, 50)
      })

      cy.wait(250)
    })
  })

  describe('unhandled rejections', () => {
    it('unhandled rejection triggers uncaught:exception and has promise as third argument', (done) => {
      cy.switchToDomain('foobar.com', done, () => {
        const r = cy.state('runnable')

        cy.once('uncaught:exception', (err, runnable, promise) => {
          expect(err.stack).to.include('promise rejection')
          expect(err.stack).to.include('one')
          expect(err.stack).to.include('two')
          expect(err.stack).to.include('three')
          expect(runnable).to.be.equal(r)
          expect(promise).to.be.a('promise')

          done()

          return false
        })

        cy.get('.trigger-unhandled-rejection').click()
      })
    })

    it('original error is not mutated for "unhandledrejection"', () => {
      cy.switchToDomain('foobar.com', () => {
        cy.once('uncaught:exception', () => false)

        cy.get('.trigger-unhandled-rejection').click()
        cy.get('.error-one').invoke('text').should('equal', 'promise rejection')
        cy.get('.error-two').invoke('text').should('equal', 'promise rejection')
      })
    })

    it('fails the current test/command if a promise is rejected from the test code in switchToDomain while the callback window is still open', (done) => {
      cy.on('fail', (err) => {
        expect(err.name).to.eq('Error')
        expect(err.message).to.include('rejected promise')
        expect(err.message).to.include('The following error originated from your test code, not from Cypress. It was caused by an unhandled promise rejection.')
        expect(err.message).to.not.include('https://on.cypress.io/uncaught-exception-from-application')

        done()
      })

      cy.switchToDomain('foobar.com', () => {
        Promise.reject(new Error('rejected promise'))

        // add the cy.wait here to keep commands streaming in, forcing the
        // switchToDomain callback window to be open long enough for the error to occur
        cy.wait(250)
      })
    })

    // FIXME: Remove skip once support is added for handling errors from switchToDomain after the callback windows closes
    it.skip('fails the current test/command if a promise is rejected from the test code in switchToDomain while the callback window is now closed', (done) => {
      cy.on('fail', (err) => {
        expect(err.name).to.eq('Error')
        expect(err.message).to.include('rejected promise')
        expect(err.message).to.include('The following error originated from your test code, not from Cypress. It was caused by an unhandled promise rejection.')
        expect(err.message).to.not.include('https://on.cypress.io/uncaught-exception-from-application')

        done()
      })

      cy.switchToDomain('foobar.com', () => {
        Promise.reject(new Error('rejected promise'))
      })

      cy.wait(250)
    })
  })

  it('does not fail if thrown custom error with readonly name', (done) => {
    cy.once('fail', (err) => {
      expect(err.name).to.include('CustomError')
      expect(err.message).to.include('custom error')

      done()
    })

    cy.switchToDomain('foobar.com', () => {
      cy.then(() => {
        throw new class CustomError extends Error {
          get name () {
            return 'CustomError'
          }
        }('custom error')
      })
    })
  })
})<|MERGE_RESOLUTION|>--- conflicted
+++ resolved
@@ -78,11 +78,7 @@
     })
   })
 
-<<<<<<< HEAD
-  // TODO: skip async tests until refactoring changes are released
-=======
   // FIXME: skip for now until refactor and stability are in
->>>>>>> 92bf23cc
   describe.skip('async errors', () => {
     it('fails the current test/command if async errors are thrown from the test code in switchToDomain while the callback window is still open', (done) => {
       cy.on('fail', (err) => {
