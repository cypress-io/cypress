--- conflicted
+++ resolved
@@ -10,7 +10,6 @@
   })
 
   describe('sync errors', () => {
-<<<<<<< HEAD
     it('appropriately reports negative assertions', () => {
       cy.on('fail', (err) => {
         expect(err.name).to.eq('AssertionError')
@@ -24,10 +23,7 @@
       })
     })
 
-    it('fails the current test/command if sync errors are thrown from the switchToDomain callback', () => {
-=======
     it('fails the current test/command if sync errors are thrown from the switchToDomain callback', (done) => {
->>>>>>> 74dea892
       const uncaughtExceptionSpy = cy.spy()
       const r = cy.state('runnable')
 
