describe('cy.origin', () => {
  describe('successes', () => {
    it('succeeds on a localhost domain name', () => {
      cy.origin('localhost', () => undefined)
      cy.then(() => {
        const expectedSrc = `https://localhost/__cypress/multi-domain-iframes`
        const iframe = window.top?.document.getElementById('Spec\ Bridge:\ https://localhost') as HTMLIFrameElement

        expect(iframe.src).to.equal(expectedSrc)
      })
    })

    it('succeeds on an ip address', () => {
      cy.origin('127.0.0.1', () => undefined)
      cy.then(() => {
        const expectedSrc = `https://127.0.0.1/__cypress/multi-domain-iframes`
        const iframe = window.top?.document.getElementById('Spec\ Bridge:\ https://127.0.0.1') as HTMLIFrameElement

        expect(iframe.src).to.equal(expectedSrc)
      })
    })

    // TODO: $Location does not support ipv6
    it.skip('succeeds on an ipv6 address', () => {
      cy.origin('0000:0000:0000:0000:0000:0000:0000:0001', () => undefined)
      cy.then(() => {
        const expectedSrc = `https://[::1]/__cypress/multi-domain-iframes`
        const iframe = window.top?.document.getElementById('Spec\ Bridge:\ https://[::1]') as HTMLIFrameElement

        expect(iframe.src).to.equal(expectedSrc)
      })
    })

    it('succeeds on a unicode domain', () => {
      cy.origin('はじめよう.みんな', () => undefined)
      cy.then(() => {
        const expectedSrc = `https://xn--p8j9a0d9c9a.xn--q9jyb4c/__cypress/multi-domain-iframes`
        const iframe = window.top?.document.getElementById('Spec\ Bridge:\ https://xn--p8j9a0d9c9a.xn--q9jyb4c') as HTMLIFrameElement

        expect(iframe.src).to.equal(expectedSrc)
      })
    })

    it('succeeds on a complete origin', () => {
      cy.origin('http://foobar1.com:3500', () => undefined)
      cy.then(() => {
        const expectedSrc = `http://foobar1.com:3500/__cypress/multi-domain-iframes`
        const iframe = window.top?.document.getElementById('Spec\ Bridge:\ http://foobar1.com:3500') as HTMLIFrameElement

        expect(iframe.src).to.equal(expectedSrc)
      })
    })

    it('succeeds on a complete origin using https', () => {
      cy.origin('https://foobar2.com:3500', () => undefined)
      cy.then(() => {
        const expectedSrc = `https://foobar2.com:3500/__cypress/multi-domain-iframes`
        const iframe = window.top?.document.getElementById('Spec\ Bridge:\ https://foobar2.com:3500') as HTMLIFrameElement

        expect(iframe.src).to.equal(expectedSrc)
      })
    })

    it('succeeds on a hostname and port', () => {
      cy.origin('foobar3.com:3500', () => undefined)
      cy.then(() => {
        const expectedSrc = `https://foobar3.com:3500/__cypress/multi-domain-iframes`
        const iframe = window.top?.document.getElementById('Spec\ Bridge:\ https://foobar3.com:3500') as HTMLIFrameElement

        expect(iframe.src).to.equal(expectedSrc)
      })
    })

    it('succeeds on a protocol and hostname', () => {
      cy.origin('http://foobar4.com', () => undefined)
      cy.then(() => {
        const expectedSrc = `http://foobar4.com/__cypress/multi-domain-iframes`
        const iframe = window.top?.document.getElementById('Spec\ Bridge:\ http://foobar4.com') as HTMLIFrameElement

        expect(iframe.src).to.equal(expectedSrc)
      })
    })

    it('succeeds on a subdomain', () => {
      cy.origin('app.foobar5.com', () => undefined)
      cy.then(() => {
        const expectedSrc = `https://foobar5.com/__cypress/multi-domain-iframes`
        const iframe = window.top?.document.getElementById('Spec\ Bridge:\ https://foobar5.com') as HTMLIFrameElement

        expect(iframe.src).to.equal(expectedSrc)
      })
    })

    it('succeeds when only domain is passed', () => {
      cy.origin('foobar6.com', () => undefined)
      cy.then(() => {
        const expectedSrc = `https://foobar6.com/__cypress/multi-domain-iframes`
        const iframe = window.top?.document.getElementById('Spec\ Bridge:\ https://foobar6.com') as HTMLIFrameElement

        expect(iframe.src).to.equal(expectedSrc)
      })
    })

    it('succeeds on a url with path', () => {
      cy.origin('http://www.foobar7.com/login', () => undefined)
      cy.then(() => {
        const expectedSrc = `http://foobar7.com/__cypress/multi-domain-iframes`
        const iframe = window.top?.document.getElementById('Spec\ Bridge:\ http://foobar7.com') as HTMLIFrameElement

        expect(iframe.src).to.equal(expectedSrc)
      })
    })

    it('succeeds on a url with a hash', () => {
      cy.origin('http://www.foobar8.com/#hash', () => undefined)
      cy.then(() => {
        const expectedSrc = `http://foobar8.com/__cypress/multi-domain-iframes`
        const iframe = window.top?.document.getElementById('Spec\ Bridge:\ http://foobar8.com') as HTMLIFrameElement

        expect(iframe.src).to.equal(expectedSrc)
      })
    })

    it('succeeds on a url with a path and hash', () => {
      cy.origin('http://www.foobar9.com/login/#hash', () => undefined)
      cy.then(() => {
        const expectedSrc = `http://foobar9.com/__cypress/multi-domain-iframes`
        const iframe = window.top?.document.getElementById('Spec\ Bridge:\ http://foobar9.com') as HTMLIFrameElement

        expect(iframe.src).to.equal(expectedSrc)
      })
    })

    it('succeeds on a domain with path', () => {
      cy.origin('foobar10.com/login', () => undefined)
      cy.then(() => {
        const expectedSrc = `https://foobar10.com/__cypress/multi-domain-iframes`
        const iframe = window.top?.document.getElementById('Spec\ Bridge:\ https://foobar10.com') as HTMLIFrameElement

        expect(iframe.src).to.equal(expectedSrc)
      })
    })

    it('succeeds on a domain with a hash', () => {
      cy.origin('foobar11.com/#hash', () => undefined)
      cy.then(() => {
        const expectedSrc = `https://foobar11.com/__cypress/multi-domain-iframes`
        const iframe = window.top?.document.getElementById('Spec\ Bridge:\ https://foobar11.com') as HTMLIFrameElement

        expect(iframe.src).to.equal(expectedSrc)
      })
    })

    it('succeeds on a domain with a path and hash', () => {
      cy.origin('foobar12.com/login/#hash', () => undefined)
      cy.then(() => {
        const expectedSrc = `https://foobar12.com/__cypress/multi-domain-iframes`
        const iframe = window.top?.document.getElementById('Spec\ Bridge:\ https://foobar12.com') as HTMLIFrameElement

        expect(iframe.src).to.equal(expectedSrc)
      })
    })

    it('succeeds on a public suffix with a subdomain', () => {
      cy.origin('app.foobar.herokuapp.com', () => undefined)
      cy.then(() => {
        const expectedSrc = `https://foobar.herokuapp.com/__cypress/multi-domain-iframes`
        const iframe = window.top?.document.getElementById('Spec\ Bridge:\ https://foobar.herokuapp.com') as HTMLIFrameElement

        expect(iframe.src).to.equal(expectedSrc)
      })
    })

    it('succeeds on a machine name', () => {
      cy.origin('machine-name', () => undefined)
      cy.then(() => {
        const expectedSrc = `https://machine-name/__cypress/multi-domain-iframes`
        const iframe = window.top?.document.getElementById('Spec\ Bridge:\ https://machine-name') as HTMLIFrameElement

        expect(iframe.src).to.equal(expectedSrc)
      })
    })

    it('finds the right spec bridge with a subdomain', () => {
<<<<<<< HEAD
      cy.visit('/fixtures/auth/index.html')
=======
      cy.visit('/fixtures/auth/index.html') // Establishes primary origin
>>>>>>> c6869221
      cy.window().then((win) => {
        win.location.href = 'http://baz.foobar.com:3500/fixtures/auth/idp.html'
      })

      cy.origin('http://foobar.com:3500', () => {
        cy.get('[data-cy="username"]').type('TJohnson')
        cy.get('[data-cy="login"]').click()
      })

      cy.get('[data-cy="welcome"]')
      .invoke('text')
      .should('equal', 'Welcome TJohnson')
    })

    it('uses cy.origin twice', () => {
<<<<<<< HEAD
      cy.visit('/fixtures/auth/index.html')
      cy.get('[data-cy="login-idp"]').click()
      cy.origin('http://idp.com:3500', () => {
        cy.get('[data-cy="username"]').type('BJohnson')
        cy.get('[data-cy="login"]').click()
      })
=======
      cy.visit('/fixtures/auth/index.html') // Establishes primary origin
      cy.get('[data-cy="login-idp"]').click() // Takes you to idp.com
      cy.origin('http://idp.com:3500', () => {
        cy.get('[data-cy="username"]').type('BJohnson')
        cy.get('[data-cy="login"]').click()
      }) // Trailing edge wait, waiting to return to the primary origin
>>>>>>> c6869221

      cy.get('[data-cy="welcome"]')
      .invoke('text')
      .should('equal', 'Welcome BJohnson')

      cy.get('[data-cy="logout"]').click()

      cy.window().then((win) => {
        win.location.href = 'http://baz.foobar.com:3500/fixtures/auth/idp.html'
      })

      cy.origin('http://foobar.com:3500', () => {
        cy.get('[data-cy="username"]').type('TJohnson')
        cy.get('[data-cy="login"]').click()
<<<<<<< HEAD
      })
=======
      }) // Trailing edge wait, waiting to return to the primary origin
>>>>>>> c6869221

      cy.get('[data-cy="welcome"]')
      .invoke('text')
      .should('equal', 'Welcome TJohnson')
    })

    it('creates a spec bridge for https://idp.com:3502', () => {
<<<<<<< HEAD
      cy.visit('/fixtures/auth/index.html')
=======
      cy.visit('/fixtures/auth/index.html') // Establishes primary origin
>>>>>>> c6869221
      cy.origin('idp.com:3502', () => {
        cy.visit('https://www.idp.com:3502/fixtures/auth/index.html')
        cy.get('[data-cy="login-idp"]').invoke('text').should('equal', 'Login IDP')
      })
    })

    it('creates a spec bridge for http://idp.com:3500', () => {
<<<<<<< HEAD
      cy.visit('/fixtures/auth/index.html')
=======
      cy.visit('/fixtures/auth/index.html') // Establishes primary origin
>>>>>>> c6869221
      cy.origin('http://idp.com:3500', () => {
        cy.visit('http://www.idp.com:3500/fixtures/auth/index.html')
        cy.get('[data-cy="login-idp"]').invoke('text').should('equal', 'Login IDP')
      })
    })
  })

  describe('errors', () => {
    // @ts-ignore
    it('errors if experimental flag is not enabled', { experimentalLoginFlows: false }, (done) => {
      cy.on('fail', (err) => {
        expect(err.message).to.equal('`cy.origin()` requires enabling the experimentalLoginFlows flag')

        done()
      })

      // @ts-ignore
      cy.origin()
    })

    it('errors if passed a non-string for the origin argument', (done) => {
      cy.on('fail', (err) => {
        expect(err.message).to.equal('`cy.origin()` requires the first argument to be either a url (`https://www.example.com/path`) or a domain name (`example.com`). Query parameters are not allowed. You passed: ``')

        done()
      })

      // @ts-ignore
      cy.origin()
    })

    it('errors if query params are provided', (done) => {
      cy.on('fail', (err) => {
        expect(err.message).to.equal('`cy.origin()` requires the first argument to be either a url (`https://www.example.com/path`) or a domain name (`example.com`). Query parameters are not allowed. You passed: `http://www.foobar.com?foo=bar`')

        done()
      })

      cy.origin('http://www.foobar.com?foo=bar', () => undefined)
    })

    it('errors passing non-array to callback function', (done) => {
      cy.on('fail', (err) => {
        expect(err.message).to.equal('`cy.origin()` requires the \'options\' argument to be an object. You passed: `foo`')

        done()
      })

      // @ts-ignore
      cy.origin('foobar.com', 'foo', () => {})
    })

    it('errors passing in invalid config object to callback function', (done) => {
      cy.on('fail', (err) => {
        expect(err.message).to.include('`cy.origin()` detected extraneous keys in your options configuration.')
        expect(err.message).to.include('The extraneous keys detected were:')
        expect(err.message).to.include('> `foo, bar`')
        expect(err.message).to.include('Valid keys include the following:')
        expect(err.message).to.include('> `args`')

        done()
      })

      cy.origin('foobar.com', {
        // @ts-ignore
        foo: 'foo',
        bar: 'bar',
      }, () => {})
    })

    it('errors if passed a non-serializable args value', (done) => {
      cy.on('fail', (err) => {
        expect(err.message).to.include('arguments specified are not serializable')

        if (Cypress.browser.family === 'chromium') {
          expect(err.message).to.include('HTMLDivElement object could not be cloned')
        } else if (Cypress.browser.family === 'firefox') {
          expect(err.message).to.include('The object could not be cloned')
        }

        done()
      })

      const el = document.createElement('div')

      cy.origin('foobar.com', { args: ['foo', '1', el] }, () => {})
    })

    it('errors if last argument is absent', (done) => {
      cy.on('fail', (err) => {
        expect(err.message).to.equal('`cy.origin()` requires the last argument to be a function. You passed: ``')

        done()
      })

      // @ts-ignore
      cy.origin('foobar.com')
    })

    it('errors if last argument is not a function', (done) => {
      cy.on('fail', (err) => {
        expect(err.message).to.equal('`cy.origin()` requires the last argument to be a function. You passed: `{}`')

        done()
      })

      // @ts-ignore
      cy.origin('foobar.com', {})
    })
  })
})<|MERGE_RESOLUTION|>--- conflicted
+++ resolved
@@ -182,11 +182,7 @@
     })
 
     it('finds the right spec bridge with a subdomain', () => {
-<<<<<<< HEAD
       cy.visit('/fixtures/auth/index.html')
-=======
-      cy.visit('/fixtures/auth/index.html') // Establishes primary origin
->>>>>>> c6869221
       cy.window().then((win) => {
         win.location.href = 'http://baz.foobar.com:3500/fixtures/auth/idp.html'
       })
@@ -202,21 +198,12 @@
     })
 
     it('uses cy.origin twice', () => {
-<<<<<<< HEAD
       cy.visit('/fixtures/auth/index.html')
       cy.get('[data-cy="login-idp"]').click()
       cy.origin('http://idp.com:3500', () => {
         cy.get('[data-cy="username"]').type('BJohnson')
         cy.get('[data-cy="login"]').click()
       })
-=======
-      cy.visit('/fixtures/auth/index.html') // Establishes primary origin
-      cy.get('[data-cy="login-idp"]').click() // Takes you to idp.com
-      cy.origin('http://idp.com:3500', () => {
-        cy.get('[data-cy="username"]').type('BJohnson')
-        cy.get('[data-cy="login"]').click()
-      }) // Trailing edge wait, waiting to return to the primary origin
->>>>>>> c6869221
 
       cy.get('[data-cy="welcome"]')
       .invoke('text')
@@ -231,11 +218,7 @@
       cy.origin('http://foobar.com:3500', () => {
         cy.get('[data-cy="username"]').type('TJohnson')
         cy.get('[data-cy="login"]').click()
-<<<<<<< HEAD
-      })
-=======
-      }) // Trailing edge wait, waiting to return to the primary origin
->>>>>>> c6869221
+      })
 
       cy.get('[data-cy="welcome"]')
       .invoke('text')
@@ -243,11 +226,7 @@
     })
 
     it('creates a spec bridge for https://idp.com:3502', () => {
-<<<<<<< HEAD
       cy.visit('/fixtures/auth/index.html')
-=======
-      cy.visit('/fixtures/auth/index.html') // Establishes primary origin
->>>>>>> c6869221
       cy.origin('idp.com:3502', () => {
         cy.visit('https://www.idp.com:3502/fixtures/auth/index.html')
         cy.get('[data-cy="login-idp"]').invoke('text').should('equal', 'Login IDP')
@@ -255,11 +234,7 @@
     })
 
     it('creates a spec bridge for http://idp.com:3500', () => {
-<<<<<<< HEAD
       cy.visit('/fixtures/auth/index.html')
-=======
-      cy.visit('/fixtures/auth/index.html') // Establishes primary origin
->>>>>>> c6869221
       cy.origin('http://idp.com:3500', () => {
         cy.visit('http://www.idp.com:3500/fixtures/auth/index.html')
         cy.get('[data-cy="login-idp"]').invoke('text').should('equal', 'Login IDP')
