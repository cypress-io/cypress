// @ts-ignore / session support is needed for visiting about:blank between tests
describe('multi-domain', { experimentalSessionSupport: true }, () => {
  describe('successes', () => {
    it('succeeds on a localhost domain name', () => {
      cy.switchToDomain('localhost', () => undefined)
      cy.then(() => {
        const expectedSrc = `https://localhost/__cypress/multi-domain-iframes`
        const iframe = window.top?.document.getElementById('Spec\ Bridge:\ localhost') as HTMLIFrameElement

        expect(iframe.src).to.equal(expectedSrc)
      })
    })

    it('succeeds on an ip address', () => {
      cy.switchToDomain('127.0.0.1', () => undefined)
      cy.then(() => {
        const expectedSrc = `https://127.0.0.1/__cypress/multi-domain-iframes`
        const iframe = window.top?.document.getElementById('Spec\ Bridge:\ 127.0.0.1') as HTMLIFrameElement

        expect(iframe.src).to.equal(expectedSrc)
      })
    })

    // TODO: $Location does not support ipv6
    it.skip('succeeds on an ipv6 address', () => {
      cy.switchToDomain('0000:0000:0000:0000:0000:0000:0000:0001', () => undefined)
      cy.then(() => {
        const expectedSrc = `https://[::1]/__cypress/multi-domain-iframes`
        const iframe = window.top?.document.getElementById('Spec\ Bridge:\ [::1]') as HTMLIFrameElement

        expect(iframe.src).to.equal(expectedSrc)
      })
    })

    it('succeeds on a unicode domain', () => {
      cy.switchToDomain('はじめよう.みんな', () => undefined)
      cy.then(() => {
        const expectedSrc = `https://xn--p8j9a0d9c9a.xn--q9jyb4c/__cypress/multi-domain-iframes`
        const iframe = window.top?.document.getElementById('Spec\ Bridge:\ xn--p8j9a0d9c9a.xn--q9jyb4c') as HTMLIFrameElement

        expect(iframe.src).to.equal(expectedSrc)
      })
    })

    it('succeeds on a complete origin', () => {
      cy.switchToDomain('http://foobar1.com:3500', () => {})
      cy.then(() => {
        const expectedSrc = `http://foobar1.com:3500/__cypress/multi-domain-iframes`
        const iframe = window.top?.document.getElementById('Spec\ Bridge:\ foobar1.com') as HTMLIFrameElement

        expect(iframe.src).to.equal(expectedSrc)
      })
    })

    it('succeeds on a complete origin using https', () => {
      cy.switchToDomain('https://foobar2.com:3500', () => {})
      cy.then(() => {
        const expectedSrc = `https://foobar2.com:3500/__cypress/multi-domain-iframes`
        const iframe = window.top?.document.getElementById('Spec\ Bridge:\ foobar2.com') as HTMLIFrameElement

        expect(iframe.src).to.equal(expectedSrc)
      })
    })

    it('succeeds on a hostname and port', () => {
      cy.switchToDomain('foobar3.com:3500', () => {})
      cy.then(() => {
        const expectedSrc = `https://foobar3.com:3500/__cypress/multi-domain-iframes`
        const iframe = window.top?.document.getElementById('Spec\ Bridge:\ foobar3.com') as HTMLIFrameElement

        expect(iframe.src).to.equal(expectedSrc)
      })
    })

    it('succeeds on a protocol and hostname', () => {
      cy.switchToDomain('http://foobar4.com', () => {})
      cy.then(() => {
        const expectedSrc = `http://foobar4.com/__cypress/multi-domain-iframes`
        const iframe = window.top?.document.getElementById('Spec\ Bridge:\ foobar4.com') as HTMLIFrameElement

        expect(iframe.src).to.equal(expectedSrc)
      })
    })

    it('succeeds on a subdomain', () => {
      cy.switchToDomain('app.foobar5.com', () => {})
      cy.then(() => {
        const expectedSrc = `https://foobar5.com/__cypress/multi-domain-iframes`
<<<<<<< HEAD
        const iframe = window.top?.document.getElementById('Spec\ Bridge:\ app.foobar5.com') as HTMLIFrameElement
=======
        const iframe = window.top?.document.getElementById('Spec\ Bridge:\ foobar5.com') as HTMLIFrameElement
>>>>>>> ca510ceb

        expect(iframe.src).to.equal(expectedSrc)
      })
    })

    it('succeeds when only domain is passed', () => {
      cy.switchToDomain('foobar6.com', () => undefined)
      cy.then(() => {
        const expectedSrc = `https://foobar6.com/__cypress/multi-domain-iframes`
        const iframe = window.top?.document.getElementById('Spec\ Bridge:\ foobar6.com') as HTMLIFrameElement

        expect(iframe.src).to.equal(expectedSrc)
      })
    })

    it('succeeds on a public suffix with a subdomain', () => {
      cy.switchToDomain('app.foobar.herokuapp.com', () => {})
      cy.then(() => {
        const expectedSrc = `https://foobar.herokuapp.com/__cypress/multi-domain-iframes`
<<<<<<< HEAD
        const iframe = window.top?.document.getElementById('Spec\ Bridge:\ app.foobar.herokuapp.com') as HTMLIFrameElement
=======
        const iframe = window.top?.document.getElementById('Spec\ Bridge:\ foobar.herokuapp.com') as HTMLIFrameElement
>>>>>>> ca510ceb

        expect(iframe.src).to.equal(expectedSrc)
      })
    })

    it('succeeds on a machine name', () => {
      cy.switchToDomain('machine-name', () => undefined)
      cy.then(() => {
        const expectedSrc = `https://machine-name/__cypress/multi-domain-iframes`
        const iframe = window.top?.document.getElementById('Spec\ Bridge:\ machine-name') as HTMLIFrameElement

        expect(iframe.src).to.equal(expectedSrc)
      })
    })
  })

  describe('errors', () => {
    // @ts-ignore
    it('errors if experimental flag is not enabled', { experimentalMultiDomain: false }, (done) => {
      cy.on('fail', (err) => {
        expect(err.message).to.equal('`cy.switchToDomain()` requires enabling the experimentalMultiDomain flag')

        done()
      })

      // @ts-ignore
      cy.switchToDomain()
    })

    it('errors if passed a non-string for the domain argument', (done) => {
      cy.on('fail', (err) => {
        expect(err.message).to.equal('`cy.switchToDomain()` requires the first argument to be either an origin (\'https://app.example.com\') or a domain name (\'example.com\'). The origin or domain name must not contain a path, hash, or query parameters. You passed: ``')

        done()
      })

      // @ts-ignore
      cy.switchToDomain()
    })

    it('errors if query params are provided', (done) => {
      cy.on('fail', (err) => {
        expect(err.message).to.equal('`cy.switchToDomain()` requires the first argument to be either an origin (\'https://app.example.com\') or a domain name (\'example.com\'). The origin or domain name must not contain a path, hash, or query parameters. You passed: `foobar.com?foo=bar`')

        done()
      })

      cy.switchToDomain('foobar.com?foo=bar', () => undefined)
    })

    it('errors if passed a domain name with a path', (done) => {
      cy.on('fail', (err) => {
        expect(err.message).to.equal('`cy.switchToDomain()` requires the first argument to be either an origin (\'https://app.example.com\') or a domain name (\'example.com\'). The origin or domain name must not contain a path, hash, or query parameters. You passed: `foobar.com/login`')

        done()
      })

      cy.switchToDomain('foobar.com/login', () => undefined)
    })

    it('errors if passed a domain name with a hash', (done) => {
      cy.on('fail', (err) => {
        expect(err.message).to.equal('`cy.switchToDomain()` requires the first argument to be either an origin (\'https://app.example.com\') or a domain name (\'example.com\'). The origin or domain name must not contain a path, hash, or query parameters. You passed: `foobar.com/#hash`')

        done()
      })

      cy.switchToDomain('foobar.com/#hash', () => undefined)
    })

    it('errors passing non-array to callback function', (done) => {
      cy.on('fail', (err) => {
        expect(err.message).to.equal('`cy.switchToDomain()` requires the \'data\' argument to be an array. You passed: `foo`')

        done()
      })

      // @ts-ignore
      cy.switchToDomain('foobar.com', 'foo', () => {})
    })

    it('errors if passed a non-serializable data value', (done) => {
      cy.on('fail', (err) => {
        expect(err.message).to.include('data argument specified is not serializable')

        if (Cypress.browser.family === 'chromium') {
          expect(err.message).to.include('HTMLDivElement object could not be cloned')
        } else if (Cypress.browser.family === 'firefox') {
          expect(err.message).to.include('The object could not be cloned')
        }

        done()
      })

      const el = document.createElement('div')

      cy.switchToDomain('foobar.com', ['foo', '1', el], () => {})
    })

    it('errors if last argument is absent', (done) => {
      cy.on('fail', (err) => {
        expect(err.message).to.equal('`cy.switchToDomain()` requires the last argument to be a function. You passed: ``')

        done()
      })

      // @ts-ignore
      cy.switchToDomain('foobar.com')
    })

    it('errors if last argument is not a function', (done) => {
      cy.on('fail', (err) => {
        expect(err.message).to.equal('`cy.switchToDomain()` requires the last argument to be a function. You passed: `{}`')

        done()
      })

      // @ts-ignore
      cy.switchToDomain('foobar.com', {})
    })
  })
})<|MERGE_RESOLUTION|>--- conflicted
+++ resolved
@@ -86,11 +86,7 @@
       cy.switchToDomain('app.foobar5.com', () => {})
       cy.then(() => {
         const expectedSrc = `https://foobar5.com/__cypress/multi-domain-iframes`
-<<<<<<< HEAD
-        const iframe = window.top?.document.getElementById('Spec\ Bridge:\ app.foobar5.com') as HTMLIFrameElement
-=======
         const iframe = window.top?.document.getElementById('Spec\ Bridge:\ foobar5.com') as HTMLIFrameElement
->>>>>>> ca510ceb
 
         expect(iframe.src).to.equal(expectedSrc)
       })
@@ -110,11 +106,7 @@
       cy.switchToDomain('app.foobar.herokuapp.com', () => {})
       cy.then(() => {
         const expectedSrc = `https://foobar.herokuapp.com/__cypress/multi-domain-iframes`
-<<<<<<< HEAD
-        const iframe = window.top?.document.getElementById('Spec\ Bridge:\ app.foobar.herokuapp.com') as HTMLIFrameElement
-=======
         const iframe = window.top?.document.getElementById('Spec\ Bridge:\ foobar.herokuapp.com') as HTMLIFrameElement
->>>>>>> ca510ceb
 
         expect(iframe.src).to.equal(expectedSrc)
       })
