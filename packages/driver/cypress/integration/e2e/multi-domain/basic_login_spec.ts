--- conflicted
+++ resolved
@@ -264,204 +264,4 @@
     .invoke('text')
     .should('equal', 'Welcome MarkyMark')
   })
-<<<<<<< HEAD
-})
-
-describe('errors', { experimentalSessionSupport: true }, () => {
-  it('reset top', () => {
-    cy.visit('http://www.foobar.com:3500/fixtures/auth/index.html')
-  })
-
-  // This test will fail primary domain not established
-  it('logs in with no primary - fail', { baseUrl: undefined, pageLoadTimeout: 5000 }, (done) => {
-    cy.on('fail', (err) => {
-      expect(err.message).to.include(`Timed out after waiting \`5000ms\` for your remote page to load.`)
-      done()
-    })
-
-    cy.switchToDomain('http://idp.com:3500', () => { // Implicitly primary domain is foobar since the previous test set it to foobar. This command times out because we return to localhost, not foobar.
-      cy.visit('http://www.idp.com:3500/fixtures/auth/idp.html')
-      cy.get('[data-cy="username"]').type('FJohnson')
-      cy.get('[data-cy="login"]').click() // Redirects to localhost
-    })
-
-    cy.get('[data-cy="welcome"]') // Timeout on command, cannot find element (sorry, your element is in another domain)
-    .invoke('text')
-    .should('equal', 'Welcome FJohnson')
-  })
-
-  it('never redirects to the subdomain', { defaultCommandTimeout: 50 }, (done) => {
-    cy.on('fail', (err) => {
-      expect(err.message).to.include(`Timed out retrying after 50ms: Expected to find element: \`[data-cy="username"]\`, but never found it`)
-      //  make sure that the secondary domain failures do NOT show up as spec failures or AUT failures
-      expect(err.message).not.to.include(`The following error originated from your test code, not from Cypress`)
-      expect(err.message).not.to.include(`The following error originated from your application code, not from Cypress`)
-      done()
-    })
-
-    cy.visit('/fixtures/auth/index.html')
-    cy.get('[data-cy="login-idp"]')
-    cy.switchToDomain('http://idp.com:3500', () => {
-      cy.get('[data-cy="username"]').type('BJohnson') // Timeout here on command, cannot find element
-      cy.get('[data-cy="login"]').click()
-    })
-
-    cy.get('[data-cy="welcome"]')
-    .invoke('text')
-    .should('equal', 'Welcome BJohnson')
-  })
-
-  it('redirects to the wrong subdomain', { pageLoadTimeout: 5000 }, (done) => {
-    cy.on('fail', (err) => {
-      expect(err.message).to.include(`Timed out after waiting \`5000ms\` for your remote page to load.`)
-      done()
-    })
-
-    cy.visit('/fixtures/auth/index.html')
-    cy.get('[data-cy="login-foobar"]').click() // Timeout on page load here, we never reach the expected domain
-    cy.switchToDomain('http://idp.com:3500', () => {
-      cy.get('[data-cy="username"]').type('BJohnson')
-      cy.get('[data-cy="login"]').click()
-    })
-
-    // Verify that the user has logged in on localhost
-    cy.get('[data-cy="welcome"]')
-    .invoke('text')
-    .should('equal', 'Welcome BJohnson')
-  })
-
-  it('never returns to the primary domain', { defaultCommandTimeout: 50 }, (done) => {
-    cy.on('fail', (err) => {
-      expect(err.message).to.include(`Timed out retrying after 50ms: Expected to find element: \`[data-cy="welcome"]\`, but never found it`)
-      //  make sure that the secondary domain failures do NOT show up as spec failures or AUT failures
-      expect(err.message).not.to.include(`The following error originated from your test code, not from Cypress`)
-      expect(err.message).not.to.include(`The following error originated from your application code, not from Cypress`)
-      done()
-    })
-
-    cy.visit('/fixtures/auth/index.html')
-    cy.get('[data-cy="login-idp"]').click()
-    cy.switchToDomain('http://idp.com:3500', () => {
-      cy.get('[data-cy="username"]').type('BJohnson')
-    }) // switchToDomain is stable so the command exits
-
-    // Verify that the user has logged in on localhost
-    cy.get('[data-cy="welcome"]') // Timeout here on command, cannot find element
-    .invoke('text')
-    .should('equal', 'Welcome BJohnson')
-  })
-
-  it('redirects to an unexpected subdomain', { pageLoadTimeout: 5000 }, (done) => {
-    cy.on('fail', (err) => {
-      expect(err.message).to.include(`Timed out after waiting \`5000ms\` for your remote page to load.`)
-      done()
-    })
-
-    cy.visit('/fixtures/auth/index.html')
-    cy.get('[data-cy="login-idp"]').click()
-    cy.switchToDomain('http://idp.com:3500', () => {
-      cy.get('[data-cy="username"]').type('BJohnson')
-      cy.window().then((win) => {
-        win.location.href = 'http://www.foobar.com:3500/fixtures/auth/index.html'
-      })
-    })
-
-    // Verify that the user has logged in on localhost
-    cy.get('[data-cy="welcome"]') // Timeout here on command, cannot find element
-    .invoke('text')
-    .should('equal', 'Welcome BJohnson')
-  })
-
-  it('fails in switchToDomain when a command is run after we return to localhost', { defaultCommandTimeout: 50 }, (done) => {
-    cy.on('fail', (err) => {
-      expect(err.message).to.include(`Timed out retrying after 50ms: Expected to find element: \`[data-cy="cannot_find"]\`, but never found it`)
-      //  make sure that the secondary domain failures do NOT show up as spec failures or AUT failures
-      expect(err.message).not.to.include(`The following error originated from your test code, not from Cypress`)
-      expect(err.message).not.to.include(`The following error originated from your application code, not from Cypress`)
-      done()
-    })
-
-    cy.visit('/fixtures/auth/index.html') // Establishes Primary Domain
-    cy.get('[data-cy="login-idp"]').click() // Takes you to idp.com
-    cy.switchToDomain('http://idp.com:3500', () => {
-      cy.get('[data-cy="username"]').type('BJohnson')
-      cy.get('[data-cy="login"]').click()
-      cy.get('[data-cy="cannot_find"]') // Timeout here on command stability achieved by primary domain, this command times out.
-    })
-
-    // Verify that the user has logged in on localhost
-    cy.get('[data-cy="welcome"]') // Stability is false, this command is prevented from running until stability is achieved.
-    .invoke('text')
-    .should('equal', 'Welcome BJohnson')
-  })
-
-  describe('Pre established spec bridge', () => {
-    // These next three tests test and edge case where we want to prevent a load event from an established spec bridge that is not part of the test.
-    // This test removes the foobar spec bridge, navigates to idp, then navigates to foobar and attempts to access selectors on localhost.
-    it('times out in switchToDomain with foobar spec bridge undefined', { pageLoadTimeout: 5000 }, (done) => {
-      cy.on('fail', (err) => {
-        expect(err.message).to.include(`Timed out after waiting \`5000ms\` for your remote page to load.`)
-        done()
-      })
-
-      cy.visit('/fixtures/auth/index.html') // Establishes Primary Domain
-      cy.window().then(() => {
-      // Force remove the spec bridge
-        window?.top?.document.getElementById('Spec Bridge: foobar.com')?.remove()
-      })
-
-      cy.get('[data-cy="login-idp"]').click() // Takes you to idp.com
-      cy.switchToDomain('http://idp.com:3500', () => {
-        cy.get('[data-cy="username"]').type('BJohnson')
-        cy.window().then((win) => {
-          win.location.href = 'http://www.foobar.com:3500/fixtures/auth/index.html'
-        })//
-      })
-
-      // Verify that the user has logged in on localhost
-      cy.get('[data-cy="welcome"]') // Stability is false, this command is prevented from running until stability is achieved.
-      .invoke('text')
-      .should('equal', 'Welcome BJohnson')
-    })
-
-    // this test just needs to establish the foobar spec bridge.
-    it('establishes foobar spec bridge', () => {
-      cy.visit('/fixtures/auth/index.html') // Establishes Primary Domain
-      cy.get('[data-cy="login-foobar"]').click() // Takes you to idp.com
-      cy.switchToDomain('http://foobar.com:3500', () => {
-        cy.get('[data-cy="username"]').type('BJohnson')
-        cy.get('[data-cy="login"]').click()
-      })
-
-      // Verify that the user has logged in on localhost
-      cy.get('[data-cy="welcome"]')
-      .invoke('text')
-      .should('equal', 'Welcome BJohnson')
-    })
-
-    // This test is the same as the first test but the foobar spec bridge has been established and we expect it to behave the same as the first test.
-    // The primary domain should ignore the load event from the foobar spec bridge and load should timeout in the idp switchToDomain command..
-    it('times out in switchToDomain with foobar spec bridge defined', { pageLoadTimeout: 5000 }, (done) => {
-      cy.on('fail', (err) => {
-        expect(err.message).to.include(`Timed out after waiting \`5000ms\` for your remote page to load.`)
-        done()
-      })
-
-      cy.visit('/fixtures/auth/index.html') // Establishes Primary Domain
-      cy.get('[data-cy="login-idp"]').click() // Takes you to idp.com
-      cy.switchToDomain('http://idp.com:3500', () => {
-        cy.get('[data-cy="username"]').type('BJohnson')
-        cy.window().then((win) => {
-          win.location.href = 'http://www.foobar.com:3500/fixtures/auth/index.html'
-        })
-      })
-
-      // Verify that the user has logged in on localhost
-      cy.get('[data-cy="welcome"]') // Stability is false, this command is prevented from running until stability is achieved.
-      .invoke('text')
-      .should('equal', 'Welcome BJohnson')
-    })
-  })
-=======
->>>>>>> 9827b267
 })