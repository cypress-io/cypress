--- conflicted
+++ resolved
@@ -974,26 +974,6 @@
         })
       })
 
-<<<<<<< HEAD
-      // it('throws when encoding is not valid', function (done) {
-      //   cy.on('fail', (err) => {
-      //     const { lastLog } = this
-
-      //     expect(this.logs.length).to.eq(1)
-      //     expect(lastLog.get('error')).to.eq(err)
-      //     expect(lastLog.get('state')).to.eq('failed')
-      //     expect(err.message).to.eq('`cy.request()` was called with invalid encoding: `binaryX`. Encoding can be: `utf8`, `utf16le`, `latin1`, `base64`, `hex`, `ascii`, `binary`, `latin1`, `ucs2`, `utf16le`, or any other encoding supported by Node\'s Buffer encoding.')
-      //     expect(err.docsUrl).to.eq('https://on.cypress.io/request')
-
-      //     done()
-      //   })
-
-      //   cy.request({
-      //     url: 'http://localhost:1234/foo',
-      //     encoding: 'binaryX',
-      //   })
-      // })
-=======
       it('throws when encoding is not valid', function (done) {
         cy.on('fail', (err) => {
           const { lastLog } = this
@@ -1012,7 +992,6 @@
           encoding: 'binaryX',
         })
       })
->>>>>>> a5cf5c09
 
       it('throws when form isnt a boolean', function (done) {
         cy.on('fail', (err) => {
