--- conflicted
+++ resolved
@@ -81,34 +81,15 @@
       })
     })
 
-<<<<<<< HEAD
-=======
-    context('DOM subjects', () => {
-      it('assigns the remote jquery instance', () => {
-        const obj = {}
-
-        const jquery = () => {
-          return obj
-        }
-
-        cy.state('jQuery', jquery)
-
-        cy.get('input:first').as('input').then(function () {
-          expect(this.input).to.eq(obj)
-        })
-      })
-
-      it('retries previous commands invoked inside custom commands', () => {
-        Cypress.Commands.add('get2', (selector) => cy.get(selector))
-
-        cy.get2('body').children('div').as('divs')
-        cy.visit('/fixtures/dom.html')
-
-        cy.get('@divs')
-      })
-    })
-
->>>>>>> 8e4ebef0
+    it('retries previous commands invoked inside custom commands', () => {
+      Cypress.Commands.add('get2', (selector) => cy.get(selector))
+
+      cy.get2('body').children('div').as('divs')
+      cy.visit('/fixtures/dom.html')
+
+      cy.get('@divs')
+    })
+
     context('#assign', () => {
       beforeEach(() => {
         return cy.noop('foo').as('foo')
