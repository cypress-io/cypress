--- conflicted
+++ resolved
@@ -1489,162 +1489,6 @@
         })
       })
 
-<<<<<<< HEAD
-=======
-      it('throws when attempting to visit a 2nd domain on different port', function (done) {
-        cy.on('fail', (err) => {
-          const { lastLog } = this
-          const experimentalMessage = Cypress.config('experimentalSessionAndOrigin') ? `You likely forgot to use \`cy.origin()\`:\n` : `In order to visit a different origin, you can enable the \`experimentalSessionAndOrigin\` flag and use \`cy.origin()\`:\n`
-
-          expect(err.message).to.equal(stripIndent`\
-          \`cy.visit()\` failed because you are attempting to visit a URL that is of a different origin.\n
-          ${experimentalMessage}
-          \`cy.visit('http://localhost:3500/fixtures/generic.html')\`
-          \`<commands targeting http://localhost:3500 go here>\`\n
-          \`cy.origin('http://localhost:3501', () => {\`
-          \`  cy.visit('http://localhost:3501/fixtures/generic.html')\`
-          \`  <commands targeting http://localhost:3501 go here>\`
-          \`})\`\n
-          The new URL is considered a different origin because the following parts of the URL are different:\n
-            > port\n
-          You may only \`cy.visit()\` same-origin URLs within a single test.\n
-          The previous URL you visited was:\n
-            > 'http://localhost:3500'\n
-          You're attempting to visit this URL:\n
-            > 'http://localhost:3501'`)
-
-          expect(err.docsUrl).to.eq('https://on.cypress.io/cannot-visit-different-origin-domain')
-          assertLogLength(this.logs, 2)
-          expect(lastLog.get('error')).to.eq(err)
-
-          done()
-        })
-
-        cy.visit('http://localhost:3500/fixtures/generic.html')
-        cy.visit('http://localhost:3501/fixtures/generic.html')
-
-        // If experimentalSessionAndOrigin is enabled this is no longer an error
-        if (Cypress.config('experimentalSessionAndOrigin')) {
-          done()
-        }
-      })
-
-      it('throws when attempting to visit a 2nd domain on different protocol', function (done) {
-        cy.on('fail', (err) => {
-          const { lastLog } = this
-          const experimentalMessage = Cypress.config('experimentalSessionAndOrigin') ? `You likely forgot to use \`cy.origin()\`:\n` : `In order to visit a different origin, you can enable the \`experimentalSessionAndOrigin\` flag and use \`cy.origin()\`:\n`
-
-          expect(err.message).to.equal(stripIndent`\
-          \`cy.visit()\` failed because you are attempting to visit a URL that is of a different origin.\n
-          ${experimentalMessage}
-          \`cy.visit('http://localhost:3500/fixtures/generic.html')\`
-          \`<commands targeting http://localhost:3500 go here>\`\n
-          \`cy.origin('https://localhost:3502', () => {\`
-          \`  cy.visit('https://localhost:3502/fixtures/generic.html')\`
-          \`  <commands targeting https://localhost:3502 go here>\`
-          \`})\`\n
-          The new URL is considered a different origin because the following parts of the URL are different:\n
-            > protocol, port\n
-          You may only \`cy.visit()\` same-origin URLs within a single test.\n
-          The previous URL you visited was:\n
-            > 'http://localhost:3500'\n
-          You're attempting to visit this URL:\n
-            > 'https://localhost:3502'`)
-
-          expect(err.docsUrl).to.eq('https://on.cypress.io/cannot-visit-different-origin-domain')
-          assertLogLength(this.logs, 2)
-          expect(lastLog.get('error')).to.eq(err)
-
-          done()
-        })
-
-        cy.visit('http://localhost:3500/fixtures/generic.html')
-        cy.visit('https://localhost:3502/fixtures/generic.html')
-
-        // If experimentalSessionAndOrigin is enabled this is no longer an error
-        if (Cypress.config('experimentalSessionAndOrigin')) {
-          done()
-        }
-      })
-
-      it('throws when attempting to visit a 2nd domain on different superdomain', function (done) {
-        cy.on('fail', (err) => {
-          const { lastLog } = this
-          const experimentalMessage = Cypress.config('experimentalSessionAndOrigin') ? `You likely forgot to use \`cy.origin()\`:\n` : `In order to visit a different origin, you can enable the \`experimentalSessionAndOrigin\` flag and use \`cy.origin()\`:\n`
-
-          expect(err.message).to.equal(stripIndent`\
-          \`cy.visit()\` failed because you are attempting to visit a URL that is of a different origin.\n
-          ${experimentalMessage}
-          \`cy.visit('http://localhost:3500/fixtures/generic.html')\`
-          \`<commands targeting http://localhost:3500 go here>\`\n
-          \`cy.origin('http://www.foobar.com:3500', () => {\`
-          \`  cy.visit('http://www.foobar.com:3500/fixtures/generic.html')\`
-          \`  <commands targeting http://www.foobar.com:3500 go here>\`
-          \`})\`\n
-          The new URL is considered a different origin because the following parts of the URL are different:\n
-            > superdomain\n
-          You may only \`cy.visit()\` same-origin URLs within a single test.\n
-          The previous URL you visited was:\n
-            > 'http://localhost:3500'\n
-          You're attempting to visit this URL:\n
-            > 'http://www.foobar.com:3500'`)
-
-          expect(err.docsUrl).to.eq('https://on.cypress.io/cannot-visit-different-origin-domain')
-          assertLogLength(this.logs, 2)
-          expect(lastLog.get('error')).to.eq(err)
-
-          done()
-        })
-
-        cy.visit('http://localhost:3500/fixtures/generic.html')
-        cy.visit('http://www.foobar.com:3500/fixtures/generic.html')
-
-        // If experimentalSessionAndOrigin is enabled this is no longer an error
-        if (Cypress.config('experimentalSessionAndOrigin')) {
-          done()
-        }
-      })
-
-      it('throws attempting to visit 2 unique ip addresses', function (done) {
-        cy.on('fail', (err) => {
-          const { lastLog } = this
-          const experimentalMessage = Cypress.config('experimentalSessionAndOrigin') ? `You likely forgot to use \`cy.origin()\`:\n` : `In order to visit a different origin, you can enable the \`experimentalSessionAndOrigin\` flag and use \`cy.origin()\`:\n`
-
-          expect(err.message).to.equal(stripIndent`\
-          \`cy.visit()\` failed because you are attempting to visit a URL that is of a different origin.\n
-          ${experimentalMessage}
-          \`cy.visit('http://127.0.0.1:3500/fixtures/generic.html')\`
-          \`<commands targeting http://127.0.0.1:3500 go here>\`\n
-          \`cy.origin('http://0.0.0.0:3500', () => {\`
-          \`  cy.visit('http://0.0.0.0:3500/fixtures/generic.html')\`
-          \`  <commands targeting http://0.0.0.0:3500 go here>\`
-          \`})\`\n
-          The new URL is considered a different origin because the following parts of the URL are different:\n
-            > superdomain\n
-          You may only \`cy.visit()\` same-origin URLs within a single test.\n
-          The previous URL you visited was:\n
-            > 'http://127.0.0.1:3500'\n
-          You're attempting to visit this URL:\n
-            > 'http://0.0.0.0:3500'`)
-
-          expect(err.docsUrl).to.eq('https://on.cypress.io/cannot-visit-different-origin-domain')
-          assertLogLength(this.logs, 2)
-          expect(lastLog.get('error')).to.eq(err)
-
-          done()
-        })
-
-        cy
-        .visit('http://127.0.0.1:3500/fixtures/generic.html')
-        .visit('http://0.0.0.0:3500/fixtures/generic.html')
-
-        // If experimentalSessionAndOrigin is enabled this is no longer an error
-        if (Cypress.config('experimentalSessionAndOrigin')) {
-          done()
-        }
-      })
-
->>>>>>> df86ae45
       it('displays loading_network_failed when _resolveUrl throws', function (done) {
         const err1 = new Error('connect ECONNREFUSED 127.0.0.1:64646')
 
@@ -2256,45 +2100,6 @@
         .get('#does-not-exist', { timeout: 200 }).should('have.class', 'foo')
       })
 
-<<<<<<< HEAD
-=======
-      it('displays cross origin failures when navigating to a cross origin', { pageLoadTimeout: 3000 }, function (done) {
-        cy.on('fail', (err) => {
-          const { lastLog } = this
-
-          const error = Cypress.isBrowser('firefox') ? 'Permission denied to get property "href" on cross-origin object' : 'Blocked a frame with origin "http://localhost:3500" from accessing a cross-origin frame.'
-
-          // When the experimentalSessionAndOrigin feature is disabled, we will immediately and display this message.
-          expect(err.message).to.contain(stripIndent`\
-          Cypress detected a cross origin error happened on page load:\n
-            > ${error}\n
-          Before the page load, you were bound to the origin:\n
-            > http://localhost:3500\n
-          A cross origin error happens when your application navigates to a new URL which does not match the origin above.\n
-          A new URL does not match the origin if the 'protocol', 'port' (if specified), and/or 'host' are different.\n
-          Cypress does not allow you to navigate to a different origin URL within a single test.\n
-          You may need to restructure some of your test code to avoid this problem.\n
-          Alternatively you can also disable Chrome Web Security in Chromium-based browsers which will turn off this restriction by setting { chromeWebSecurity: false }`)
-
-          expect(err.message).to.contain(`packages/driver/cypress.config.ts`)
-          expect(err.docsUrl).to.eq('https://on.cypress.io/cross-origin-violation')
-          assertLogLength(this.logs, 7)
-
-          expect(lastLog.get('error')).to.eq(err)
-
-          done()
-        })
-
-        cy.visit('/fixtures/primary-origin.html')
-        cy.get('a[data-cy="cross-origin-secondary-link"]').click()
-
-        // If experimentalSessionAndOrigin is enabled this is no longer an error
-        if (Cypress.config('experimentalSessionAndOrigin')) {
-          done()
-        }
-      })
-
->>>>>>> df86ae45
       return null
     })
   })
