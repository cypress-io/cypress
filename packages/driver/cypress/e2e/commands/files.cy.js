const { assertLogLength } = require('../../support/utils')
const { stripIndent } = require('common-tags')
const { _ } = Cypress

const okResponse = {
  contents: 'contents',
  filePath: '/path/to/foo.json',
}

describe('src/cy/commands/files', () => {
  beforeEach(() => {
    // call through normally on everything
    cy.stub(Cypress, 'backend').log(false).callThrough()
  })

  describe('#readFile', () => {
<<<<<<< HEAD
    it('really works', () => {
      cy.readFile('./cypress/fixtures/fileSpec.json').its('baseUrl').should('eq', 'http://localhost:3500')
    })

    it('works when contents are supposed to be null', () => {
      cy.readFile('does-not-exist').should('be.null')
    })

    it('triggers \'read:file\' with the right options', () => {
      Cypress.backend.withArgs('read:file').resolves(okResponse)
=======
    it('sends privileged readFile to backend with the right options', () => {
      Cypress.backend.resolves(okResponse)
>>>>>>> d76d4e1e

      cy.readFile('foo.json').then(() => {
        expect(Cypress.backend).to.be.calledWith(
          'run:privileged',
          {
            commandName: 'readFile',
            userArgs: ['foo.json'],
            options: {
              file: 'foo.json',
              encoding: 'utf8',
            },
          },
        )
      })
    })

    it('can take encoding as second argument', () => {
      Cypress.backend.withArgs('read:file').resolves(okResponse)

      cy.readFile('foo.json', 'ascii').then(() => {
        expect(Cypress.backend).to.be.calledWith(
          'run:privileged',
          {
            commandName: 'readFile',
            userArgs: ['foo.json', 'ascii'],
            options: {
              file: 'foo.json',
              encoding: 'ascii',
            },
          },
        )
      })
    })

    // https://github.com/cypress-io/cypress/issues/1558
    it('passes explicit null encoding through to server and decodes response', () => {
      Cypress.backend.withArgs('read:file').resolves({
        contents: Buffer.from('\n'),
        filePath: '/path/to/foo.json',
      })

      cy.readFile('foo.json', null).then(() => {
        expect(Cypress.backend).to.be.calledWith(
          'run:privileged',
          {
            commandName: 'readFile',
            userArgs: ['foo.json', null],
            options: {
              file: 'foo.json',
              encoding: null,
            },
          },
        )
      }).should('eql', Buffer.from('\n'))
    })

    it('sets the contents as the subject', () => {
      Cypress.backend.withArgs('read:file').resolves(okResponse)

      cy.readFile('foo.json').then((subject) => {
        expect(subject).to.equal('contents')
      })
    })

    it('retries to read when ENOENT', () => {
      const err = new Error('foo')

      err.code = 'ENOENT'

      let retries = 0

      cy.on('command:retry', () => {
        retries += 1
      })

      Cypress.backend.withArgs('read:file')
      .onFirstCall()
      .rejects(err)
      .onSecondCall()
      .resolves(okResponse)

      cy.readFile('foo.json').then(() => {
        expect(retries).to.eq(2)
      })
    })

    it('retries assertions until they pass', () => {
      let retries = 0

      cy.on('command:retry', () => {
        retries += 1
      })

      Cypress.backend.withArgs('read:file')
      .onFirstCall()
      .resolves({
        contents: 'foobarbaz',
      })
      .onSecondCall()
      .resolves({
        contents: 'quux',
      })

      cy.readFile('foo.json').should('eq', 'quux').then(() => {
        // Two retries: The first one triggers a backend request and throws a 'not ready' error.
        // The second gets foobarbaz, triggering another request to the backend.
        expect(retries).to.eq(2)
      })
    })

    describe('.log', () => {
      beforeEach(function () {
        this.logs = []

        cy.on('log:added', (attrs, log) => {
          this.lastLog = log
          this.logs.push(log)
        })

        return null
      })

      it('can turn off logging', () => {
        Cypress.backend.withArgs('read:file').resolves(okResponse)

        cy.readFile('foo.json', { log: false }).then(function () {
          const logs = _.filter(this.logs, (log) => {
            return log.get('name') === 'readFile'
          })

          expect(logs.length).to.eq(0)
        })
      })

      it('logs immediately before resolving', function () {
        Cypress.backend.withArgs('read:file').resolves(okResponse)

        cy.on('log:added', (attrs, log) => {
          if (attrs.name === 'readFile') {
            expect(log.get('state')).to.eq('pending')
            expect(log.get('message')).to.eq('foo.json')
            expect(log.get('timeout')).to.eq(Cypress.config('defaultCommandTimeout'))
          }
        })

        cy.readFile('foo.json').then(() => {
          if (!this.lastLog) {
            throw new Error('failed to log before resolving')
          }
        })
      })
    })

    describe('errors', {
      defaultCommandTimeout: 50,
    }, () => {
      beforeEach(function () {
        const collectLogs = (attrs, log) => {
          if (attrs.name === 'readFile') {
            this.fileLog = log
          }

          this.logs?.push(log)
        }

        cy.visit('/fixtures/empty.html')
        .then(() => {
          cy.on('log:added', collectLogs)
        })

        this.logs = []

        return null
      })

      it('throws when file argument is absent', function (done) {
        cy.on('fail', (err) => {
          const { fileLog } = this

          assertLogLength(this.logs, 1)
          expect(fileLog.get('error')).to.eq(err)
          expect(fileLog.get('state')).to.eq('failed')
          expect(err.message).to.eq('`cy.readFile()` must be passed a non-empty string as its 1st argument. You passed: `undefined`.')
          expect(err.docsUrl).to.eq('https://on.cypress.io/readfile')

          done()
        })

        cy.readFile()
      })

      it('throws when file argument is not a string', function (done) {
        cy.on('fail', (err) => {
          const { fileLog } = this

          assertLogLength(this.logs, 1)
          expect(fileLog.get('error')).to.eq(err)
          expect(fileLog.get('state')).to.eq('failed')
          expect(err.message).to.eq('`cy.readFile()` must be passed a non-empty string as its 1st argument. You passed: `2`.')
          expect(err.docsUrl).to.eq('https://on.cypress.io/readfile')

          done()
        })

        cy.readFile(2)
      })

      it('throws when file argument is an empty string', function (done) {
        cy.on('fail', (err) => {
          const { fileLog } = this

          assertLogLength(this.logs, 1)
          expect(fileLog.get('error')).to.eq(err)
          expect(fileLog.get('state')).to.eq('failed')
          expect(err.message).to.eq('`cy.readFile()` must be passed a non-empty string as its 1st argument. You passed: ``.')
          expect(err.docsUrl).to.eq('https://on.cypress.io/readfile')

          done()
        })

        cy.readFile('')
      })

      it('throws when there is an error reading the file', function (done) {
        const err = new Error('EISDIR: illegal operation on a directory, read')

        err.name = 'EISDIR'
        err.code = 'EISDIR'
        err.filePath = '/path/to/foo'

        Cypress.backend.withArgs('read:file').rejects(err)

        cy.on('fail', (err) => {
          const { fileLog } = this

          assertLogLength(this.logs, 2)
          expect(fileLog.get('error')).to.eq(err)
          expect(fileLog.get('state')).to.eq('failed')
          expect(err.message).to.eq(stripIndent`\
            \`cy.readFile(\"foo\")\` failed while trying to read the file at the following path:

              \`/path/to/foo\`

            The following error occurred:

              > "EISDIR: illegal operation on a directory, read"`)

          expect(err.docsUrl).to.eq('https://on.cypress.io/readfile')

          done()
        })

        cy.readFile('foo')
      })

      it('has implicit existence assertion and throws a specific error when file does not exist', function (done) {
        const err = new Error('ENOENT: no such file or directory, open \'foo.json\'')

        err.name = 'ENOENT'
        err.code = 'ENOENT'
        err.filePath = '/path/to/foo.json'

        Cypress.backend.withArgs('read:file').rejects(err)

        cy.on('fail', (err) => {
          const { fileLog } = this

          expect(fileLog.get('error')).to.eq(err)
          expect(fileLog.get('state')).to.eq('failed')

          expect(err.message).to.eq(stripIndent`
            Timed out retrying after 50ms: \`cy.readFile(\"foo.json\")\` failed because the file does not exist at the following path:

            \`/path/to/foo.json\``)

          expect(err.docsUrl).to.eq('https://on.cypress.io/readfile')

          done()
        })

        cy.readFile('foo.json')
      })

      // https://github.com/cypress-io/cypress/issues/20683
      it('has implicit existence assertion, retries and throws a specific error when file does not exist for null encoding', function (done) {
        const err = new Error('ENOENT: no such file or directory, open \'foo.json\'')

        err.name = 'ENOENT'
        err.code = 'ENOENT'
        err.filePath = '/path/to/foo.json'

        Cypress.backend.withArgs('read:file').rejects(err)
        let hasRetried = false

        cy.on('command:retry', () => {
          hasRetried = true
        })

        cy.on('fail', (err) => {
          const { fileLog } = this

          expect(fileLog.get('error')).to.eq(err)
          expect(fileLog.get('state')).to.eq('failed')

          expect(err.message).to.eq(stripIndent`
            Timed out retrying after 50ms: \`cy.readFile(\"foo.json\")\` failed because the file does not exist at the following path:

            \`/path/to/foo.json\``)

          expect(err.docsUrl).to.eq('https://on.cypress.io/readfile')

          expect(hasRetried).to.be.true

          done()
        })

        cy.readFile('foo.json', null)
      })

      it('throws a specific error when file exists when it shouldn\'t', function (done) {
        Cypress.backend.withArgs('read:file').resolves(okResponse)

        cy.on('fail', (err) => {
          const { fileLog, logs } = this

          const assertLog = logs.find((log) => log.get('name') === 'assert')

          expect(fileLog.get('state')).to.eq('passed')
          expect(fileLog.get('error')).to.be.undefined

          expect(assertLog.get('name')).to.eq('assert')
          expect(assertLog.get('error')).to.eq(err)
          expect(assertLog.get('state')).to.eq('failed')
          expect(err.message).to.eq(stripIndent`\
            Timed out retrying after 50ms: \`cy.readFile(\"foo.json\")\` failed because the file exists when expected not to exist at the following path:

            \`/path/to/foo.json\``)

          expect(err.docsUrl).to.eq('https://on.cypress.io/readfile')

          done()
        })

        cy.readFile('foo.json').should('not.exist')
      })

      it('passes through assertion error when not about existence', function (done) {
        Cypress.backend.withArgs('read:file').resolves({
          contents: 'foo',
        })

        cy.on('fail', (err) => {
          const { fileLog, logs } = this

          expect(fileLog.get('state')).to.eq('passed')
          expect(fileLog.get('error')).to.be.undefined

          const assertLog = logs.find((log) => log.get('name') === 'assert')

          expect(assertLog.get('error')).to.eq(err)
          expect(assertLog.get('state')).to.eq('failed')
          expect(err.message).to.eq('Timed out retrying after 50ms: expected \'foo\' to equal \'contents\'')

          done()
        })

        cy.readFile('foo.json').should('equal', 'contents')
      })

      it('throws when the read timeout expires', function (done) {
        Cypress.backend.withArgs('read:file').callsFake(() => {
          return new Cypress.Promise(() => { /* Broken promise for timeout */ })
        })

        cy.on('fail', (err) => {
          const { fileLog } = this

          expect(fileLog.get('error')).to.eq(err)
          expect(fileLog.get('state')).to.eq('failed')
          expect(err.message).to.eq(stripIndent`\
            Timed out retrying after 10ms: \`cy.readFile("foo")\` timed out.
          `)

          expect(err.docsUrl).to.eq('https://on.cypress.io/readfile')

          done()
        })

        cy.readFile('foo', { timeout: 10 })
      })

      it('uses defaultCommandTimeout config value if option not provided', {
        defaultCommandTimeout: 42,
      }, function (done) {
        Cypress.backend.withArgs('read:file').callsFake(() => {
          return new Cypress.Promise(() => { /* Broken promise for timeout */ })
        })

        cy.on('fail', (err) => {
          const { fileLog } = this

          expect(fileLog.get('error')).to.eq(err)
          expect(fileLog.get('state')).to.eq('failed')
          expect(err.message).to.eq(stripIndent`\
            Timed out retrying after 42ms: \`cy.readFile("foo")\` timed out.
          `)

          expect(err.docsUrl).to.eq('https://on.cypress.io/readfile')

          done()
        })

        cy.readFile('foo')
      })
    })
  })

  describe('#writeFile', () => {
<<<<<<< HEAD
    it('triggers \'write:file\' with the right options', () => {
      Cypress.backend.withArgs('write:file').resolves(okResponse)
=======
    it('sends privileged writeFile to backend with the right options', () => {
      Cypress.backend.resolves(okResponse)
>>>>>>> d76d4e1e

      cy.writeFile('foo.txt', 'contents').then(() => {
        expect(Cypress.backend).to.be.calledWith(
          'run:privileged',
          {
            commandName: 'writeFile',
            userArgs: ['foo.txt', 'contents'],
            options: {
              fileName: 'foo.txt',
              contents: 'contents',
              encoding: 'utf8',
              flag: 'w',
            },
          },
        )
      })
    })

    it('can take encoding as third argument', () => {
      Cypress.backend.withArgs('write:file').resolves(okResponse)

      cy.writeFile('foo.txt', 'contents', 'ascii').then(() => {
        expect(Cypress.backend).to.be.calledWith(
          'run:privileged',
          {
            commandName: 'writeFile',
            userArgs: ['foo.txt', 'contents', 'ascii'],
            options: {
              fileName: 'foo.txt',
              contents: 'contents',
              encoding: 'ascii',
              flag: 'w',
            },
          },
        )
      })
    })

    // https://github.com/cypress-io/cypress/issues/1558
    it('explicit null encoding is sent to server as Buffer', () => {
      Cypress.backend.withArgs('write:file').resolves(okResponse)

      const buffer = Buffer.from([0, 0, 54, 255])

      cy.writeFile('foo.txt', buffer, null).then(() => {
        expect(Cypress.backend).to.be.calledWith(
          'run:privileged',
          {
            commandName: 'writeFile',
            userArgs: ['foo.txt', buffer, null],
            options: {
              fileName: 'foo.txt',
              contents: buffer,
              encoding: null,
              flag: 'w',
            },
          },
        )
      })
    })

    it('can take encoding as part of options', () => {
      Cypress.backend.withArgs('write:file').resolves(okResponse)

      cy.writeFile('foo.txt', 'contents', { encoding: 'ascii' }).then(() => {
        expect(Cypress.backend).to.be.calledWith(
          'run:privileged',
          {
            commandName: 'writeFile',
            userArgs: ['foo.txt', 'contents', { encoding: 'ascii' }],
            options: {
              fileName: 'foo.txt',
              contents: 'contents',
              encoding: 'ascii',
              flag: 'w',
            },
          },
        )
      })
    })

    it('yields null', () => {
      Cypress.backend.withArgs('write:file').resolves(okResponse)

      cy.writeFile('foo.txt', 'contents').then((subject) => {
        expect(subject).to.eq(null)
      })
    })

    it('can write a string', () => {
      Cypress.backend.withArgs('write:file').resolves(okResponse)

      cy.writeFile('foo.txt', 'contents')
    })

    it('can write an array as json', () => {
      Cypress.backend.withArgs('write:file').resolves(okResponse)

      cy.writeFile('foo.json', [])
    })

    it('can write an object as json', () => {
      Cypress.backend.withArgs('write:file').resolves(okResponse)

      cy.writeFile('foo.json', {})
    })

    it('writes the file to the filesystem, overwriting existing file', () => {
      cy
      .writeFile('cypress/fixtures/foo.txt', '')
      .writeFile('cypress/fixtures/foo.txt', 'bar')
      .readFile('cypress/fixtures/foo.txt').should('equal', 'bar')
      .exec('rm cypress/fixtures/foo.txt')
    })

    describe('.flag', () => {
      it('sends a flag if specified', () => {
        Cypress.backend.withArgs('write:file').resolves(okResponse)

        cy.writeFile('foo.txt', 'contents', { flag: 'a+' }).then(() => {
          expect(Cypress.backend).to.be.calledWith(
            'run:privileged',
            {
              commandName: 'writeFile',
              userArgs: ['foo.txt', 'contents', { flag: 'a+' }],
              options: {
                fileName: 'foo.txt',
                contents: 'contents',
                encoding: 'utf8',
                flag: 'a+',
              },
            },
          )
        })
      })

      it('appends content to existing file if specified', () => {
        cy
        .writeFile('cypress/fixtures/foo.txt', 'foo')
        .writeFile('cypress/fixtures/foo.txt', 'bar', { flag: 'a+' })
        .readFile('cypress/fixtures/foo.txt').should('equal', 'foobar')
        .exec('rm cypress/fixtures/foo.txt')
      })
    })

    describe('.log', () => {
      beforeEach(function () {
        this.logs = []

        cy.on('log:added', (attrs, log) => {
          this.lastLog = log
          this.logs.push(log)
        })

        return null
      })

      it('can turn off logging', () => {
        Cypress.backend.withArgs('write:file').resolves(okResponse)

        cy.writeFile('foo.txt', 'contents', { log: false }).then(function () {
          const logs = _.filter(this.logs, (log) => {
            return log.get('name') === 'writeFile'
          })

          expect(logs.length).to.eq(0)
        })
      })

      it('logs immediately before resolving', function () {
        Cypress.backend.withArgs('write:file').resolves(okResponse)

        cy.on('log:added', (attrs, log) => {
          if (attrs.name === 'writeFile') {
            expect(log.get('state')).to.eq('pending')
            expect(log.get('message')).to.eq('foo.txt', 'contents')
            expect(log.get('timeout')).to.eq(Cypress.config('defaultCommandTimeout'))
          }
        })

        cy.writeFile('foo.txt', 'contents').then(() => {
          if (!this.lastLog) {
            throw new Error('failed to log before resolving')
          }
        })
      })
    })

    describe('errors', {
      defaultCommandTimeout: 50,
    }, () => {
      beforeEach(function () {
        this.logs = []

        cy.on('log:added', (attrs, log) => {
          if (attrs.name === 'writeFile') {
            this.lastLog = log
            this.logs.push(log)
          }
        })

        return null
      })

      it('throws when file name argument is absent', function (done) {
        cy.on('fail', (err) => {
          const { lastLog } = this

          assertLogLength(this.logs, 1)
          expect(lastLog.get('error')).to.eq(err)
          expect(lastLog.get('state')).to.eq('failed')
          expect(err.message).to.eq('`cy.writeFile()` must be passed a non-empty string as its 1st argument. You passed: `undefined`.')
          expect(err.docsUrl).to.eq('https://on.cypress.io/writefile')

          done()
        })

        cy.writeFile()
      })

      it('throws when file name argument is not a string', function (done) {
        cy.on('fail', (err) => {
          const { lastLog } = this

          assertLogLength(this.logs, 1)
          expect(lastLog.get('error')).to.eq(err)
          expect(lastLog.get('state')).to.eq('failed')
          expect(err.message).to.eq('`cy.writeFile()` must be passed a non-empty string as its 1st argument. You passed: `2`.')
          expect(err.docsUrl).to.eq('https://on.cypress.io/writefile')

          done()
        })

        cy.writeFile(2)
      })

      it('throws when contents argument is absent', function (done) {
        cy.on('fail', (err) => {
          const { lastLog } = this

          assertLogLength(this.logs, 1)
          expect(lastLog.get('error')).to.eq(err)
          expect(lastLog.get('state')).to.eq('failed')
          expect(err.message).to.eq('`cy.writeFile()` must be passed a non-empty string, an object, or an array as its 2nd argument. You passed: `undefined`.')

          done()
        })

        cy.writeFile('foo.txt')
      })

      it('throws when contents argument is not a string, object, or array', function (done) {
        cy.on('fail', (err) => {
          const { lastLog } = this

          assertLogLength(this.logs, 1)
          expect(lastLog.get('error')).to.eq(err)
          expect(lastLog.get('state')).to.eq('failed')
          expect(err.message).to.eq('`cy.writeFile()` must be passed a non-empty string, an object, or an array as its 2nd argument. You passed: `2`.')

          done()
        })

        cy.writeFile('foo.txt', 2)
      })

      it('throws when there is an error writing the file', function (done) {
        const err = new Error('WHOKNOWS: unable to write file')

        err.name = 'WHOKNOWS'
        err.code = 'WHOKNOWS'
        err.filePath = '/path/to/foo.txt'

        Cypress.backend.withArgs('write:file').rejects(err)

        cy.on('fail', (err) => {
          const { lastLog } = this

          assertLogLength(this.logs, 1)
          expect(lastLog.get('error')).to.eq(err)
          expect(lastLog.get('state')).to.eq('failed')
          expect(err.message).to.eq(stripIndent`
            \`cy.writeFile(\"foo.txt\")\` failed while trying to write the file at the following path:

              \`/path/to/foo.txt\`

            The following error occurred:

              > "WHOKNOWS: unable to write file"`)

          expect(err.docsUrl).to.eq('https://on.cypress.io/writefile')

          done()
        })

        cy.writeFile('foo.txt', 'contents')
      })

      it('throws when the write timeout expires', function (done) {
        Cypress.backend.withArgs('write:file').callsFake(() => {
          return new Cypress.Promise(() => {})
        })

        cy.on('fail', (err) => {
          const { lastLog } = this

          assertLogLength(this.logs, 1)
          expect(lastLog.get('error')).to.eq(err)
          expect(lastLog.get('state')).to.eq('failed')
          expect(err.message).to.eq(stripIndent`
            \`cy.writeFile("foo.txt")\` timed out after waiting \`10ms\`.
          `)

          expect(err.docsUrl).to.eq('https://on.cypress.io/writefile')

          done()
        })

        cy.writeFile('foo.txt', 'contents', { timeout: 10 })
      })

      it('uses defaultCommandTimeout config value if option not provided', {
        defaultCommandTimeout: 42,
      }, function (done) {
        Cypress.backend.withArgs('write:file').callsFake(() => {
          return new Cypress.Promise(() => { /* Broken promise for timeout */ })
        })

        cy.on('fail', (err) => {
          const { lastLog } = this

          assertLogLength(this.logs, 1)
          expect(lastLog.get('error')).to.eq(err)
          expect(lastLog.get('state')).to.eq('failed')
          expect(err.message).to.eq(stripIndent`
            \`cy.writeFile("foo.txt")\` timed out after waiting \`42ms\`.
          `)

          expect(err.docsUrl).to.eq('https://on.cypress.io/writefile')

          done()
        })

        cy.writeFile('foo.txt', 'contents')
      })
    })
  })
})<|MERGE_RESOLUTION|>--- conflicted
+++ resolved
@@ -14,7 +14,6 @@
   })
 
   describe('#readFile', () => {
-<<<<<<< HEAD
     it('really works', () => {
       cy.readFile('./cypress/fixtures/fileSpec.json').its('baseUrl').should('eq', 'http://localhost:3500')
     })
@@ -23,12 +22,8 @@
       cy.readFile('does-not-exist').should('be.null')
     })
 
-    it('triggers \'read:file\' with the right options', () => {
-      Cypress.backend.withArgs('read:file').resolves(okResponse)
-=======
     it('sends privileged readFile to backend with the right options', () => {
       Cypress.backend.resolves(okResponse)
->>>>>>> d76d4e1e
 
       cy.readFile('foo.json').then(() => {
         expect(Cypress.backend).to.be.calledWith(
@@ -46,7 +41,7 @@
     })
 
     it('can take encoding as second argument', () => {
-      Cypress.backend.withArgs('read:file').resolves(okResponse)
+      Cypress.backend.resolves(okResponse)
 
       cy.readFile('foo.json', 'ascii').then(() => {
         expect(Cypress.backend).to.be.calledWith(
@@ -65,7 +60,7 @@
 
     // https://github.com/cypress-io/cypress/issues/1558
     it('passes explicit null encoding through to server and decodes response', () => {
-      Cypress.backend.withArgs('read:file').resolves({
+      Cypress.backend.resolves({
         contents: Buffer.from('\n'),
         filePath: '/path/to/foo.json',
       })
@@ -86,7 +81,7 @@
     })
 
     it('sets the contents as the subject', () => {
-      Cypress.backend.withArgs('read:file').resolves(okResponse)
+      Cypress.backend.resolves(okResponse)
 
       cy.readFile('foo.json').then((subject) => {
         expect(subject).to.equal('contents')
@@ -104,7 +99,7 @@
         retries += 1
       })
 
-      Cypress.backend.withArgs('read:file')
+      Cypress.backend.withArgs('run:privileged')
       .onFirstCall()
       .rejects(err)
       .onSecondCall()
@@ -122,7 +117,7 @@
         retries += 1
       })
 
-      Cypress.backend.withArgs('read:file')
+      Cypress.backend.withArgs('run:privileged')
       .onFirstCall()
       .resolves({
         contents: 'foobarbaz',
@@ -152,7 +147,7 @@
       })
 
       it('can turn off logging', () => {
-        Cypress.backend.withArgs('read:file').resolves(okResponse)
+        Cypress.backend.resolves(okResponse)
 
         cy.readFile('foo.json', { log: false }).then(function () {
           const logs = _.filter(this.logs, (log) => {
@@ -164,7 +159,7 @@
       })
 
       it('logs immediately before resolving', function () {
-        Cypress.backend.withArgs('read:file').resolves(okResponse)
+        Cypress.backend.resolves(okResponse)
 
         cy.on('log:added', (attrs, log) => {
           if (attrs.name === 'readFile') {
@@ -259,7 +254,7 @@
         err.code = 'EISDIR'
         err.filePath = '/path/to/foo'
 
-        Cypress.backend.withArgs('read:file').rejects(err)
+        Cypress.backend.withArgs('run:privileged').rejects(err)
 
         cy.on('fail', (err) => {
           const { fileLog } = this
@@ -291,7 +286,7 @@
         err.code = 'ENOENT'
         err.filePath = '/path/to/foo.json'
 
-        Cypress.backend.withArgs('read:file').rejects(err)
+        Cypress.backend.withArgs('run:privileged').rejects(err)
 
         cy.on('fail', (err) => {
           const { fileLog } = this
@@ -320,7 +315,7 @@
         err.code = 'ENOENT'
         err.filePath = '/path/to/foo.json'
 
-        Cypress.backend.withArgs('read:file').rejects(err)
+        Cypress.backend.withArgs('run:privileged').rejects(err)
         let hasRetried = false
 
         cy.on('command:retry', () => {
@@ -349,7 +344,7 @@
       })
 
       it('throws a specific error when file exists when it shouldn\'t', function (done) {
-        Cypress.backend.withArgs('read:file').resolves(okResponse)
+        Cypress.backend.resolves(okResponse)
 
         cy.on('fail', (err) => {
           const { fileLog, logs } = this
@@ -376,7 +371,7 @@
       })
 
       it('passes through assertion error when not about existence', function (done) {
-        Cypress.backend.withArgs('read:file').resolves({
+        Cypress.backend.resolves({
           contents: 'foo',
         })
 
@@ -399,7 +394,7 @@
       })
 
       it('throws when the read timeout expires', function (done) {
-        Cypress.backend.withArgs('read:file').callsFake(() => {
+        Cypress.backend.withArgs('run:privileged').callsFake(() => {
           return new Cypress.Promise(() => { /* Broken promise for timeout */ })
         })
 
@@ -423,7 +418,7 @@
       it('uses defaultCommandTimeout config value if option not provided', {
         defaultCommandTimeout: 42,
       }, function (done) {
-        Cypress.backend.withArgs('read:file').callsFake(() => {
+        Cypress.backend.withArgs('run:privileged').callsFake(() => {
           return new Cypress.Promise(() => { /* Broken promise for timeout */ })
         })
 
@@ -447,13 +442,8 @@
   })
 
   describe('#writeFile', () => {
-<<<<<<< HEAD
-    it('triggers \'write:file\' with the right options', () => {
-      Cypress.backend.withArgs('write:file').resolves(okResponse)
-=======
     it('sends privileged writeFile to backend with the right options', () => {
       Cypress.backend.resolves(okResponse)
->>>>>>> d76d4e1e
 
       cy.writeFile('foo.txt', 'contents').then(() => {
         expect(Cypress.backend).to.be.calledWith(
@@ -473,7 +463,7 @@
     })
 
     it('can take encoding as third argument', () => {
-      Cypress.backend.withArgs('write:file').resolves(okResponse)
+      Cypress.backend.resolves(okResponse)
 
       cy.writeFile('foo.txt', 'contents', 'ascii').then(() => {
         expect(Cypress.backend).to.be.calledWith(
@@ -494,7 +484,7 @@
 
     // https://github.com/cypress-io/cypress/issues/1558
     it('explicit null encoding is sent to server as Buffer', () => {
-      Cypress.backend.withArgs('write:file').resolves(okResponse)
+      Cypress.backend.resolves(okResponse)
 
       const buffer = Buffer.from([0, 0, 54, 255])
 
@@ -516,7 +506,7 @@
     })
 
     it('can take encoding as part of options', () => {
-      Cypress.backend.withArgs('write:file').resolves(okResponse)
+      Cypress.backend.resolves(okResponse)
 
       cy.writeFile('foo.txt', 'contents', { encoding: 'ascii' }).then(() => {
         expect(Cypress.backend).to.be.calledWith(
@@ -536,7 +526,7 @@
     })
 
     it('yields null', () => {
-      Cypress.backend.withArgs('write:file').resolves(okResponse)
+      Cypress.backend.resolves(okResponse)
 
       cy.writeFile('foo.txt', 'contents').then((subject) => {
         expect(subject).to.eq(null)
@@ -544,19 +534,19 @@
     })
 
     it('can write a string', () => {
-      Cypress.backend.withArgs('write:file').resolves(okResponse)
+      Cypress.backend.resolves(okResponse)
 
       cy.writeFile('foo.txt', 'contents')
     })
 
     it('can write an array as json', () => {
-      Cypress.backend.withArgs('write:file').resolves(okResponse)
+      Cypress.backend.resolves(okResponse)
 
       cy.writeFile('foo.json', [])
     })
 
     it('can write an object as json', () => {
-      Cypress.backend.withArgs('write:file').resolves(okResponse)
+      Cypress.backend.resolves(okResponse)
 
       cy.writeFile('foo.json', {})
     })
@@ -571,7 +561,7 @@
 
     describe('.flag', () => {
       it('sends a flag if specified', () => {
-        Cypress.backend.withArgs('write:file').resolves(okResponse)
+        Cypress.backend.resolves(okResponse)
 
         cy.writeFile('foo.txt', 'contents', { flag: 'a+' }).then(() => {
           expect(Cypress.backend).to.be.calledWith(
@@ -612,7 +602,7 @@
       })
 
       it('can turn off logging', () => {
-        Cypress.backend.withArgs('write:file').resolves(okResponse)
+        Cypress.backend.resolves(okResponse)
 
         cy.writeFile('foo.txt', 'contents', { log: false }).then(function () {
           const logs = _.filter(this.logs, (log) => {
@@ -624,7 +614,7 @@
       })
 
       it('logs immediately before resolving', function () {
-        Cypress.backend.withArgs('write:file').resolves(okResponse)
+        Cypress.backend.resolves(okResponse)
 
         cy.on('log:added', (attrs, log) => {
           if (attrs.name === 'writeFile') {
@@ -727,7 +717,7 @@
         err.code = 'WHOKNOWS'
         err.filePath = '/path/to/foo.txt'
 
-        Cypress.backend.withArgs('write:file').rejects(err)
+        Cypress.backend.withArgs('run:privileged').rejects(err)
 
         cy.on('fail', (err) => {
           const { lastLog } = this
@@ -753,7 +743,7 @@
       })
 
       it('throws when the write timeout expires', function (done) {
-        Cypress.backend.withArgs('write:file').callsFake(() => {
+        Cypress.backend.withArgs('run:privileged').callsFake(() => {
           return new Cypress.Promise(() => {})
         })
 
@@ -778,7 +768,7 @@
       it('uses defaultCommandTimeout config value if option not provided', {
         defaultCommandTimeout: 42,
       }, function (done) {
-        Cypress.backend.withArgs('write:file').callsFake(() => {
+        Cypress.backend.withArgs('run:privileged').callsFake(() => {
           return new Cypress.Promise(() => { /* Broken promise for timeout */ })
         })
 
