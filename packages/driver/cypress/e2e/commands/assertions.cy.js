--- conflicted
+++ resolved
@@ -649,15 +649,6 @@
         cy.get('button:first', { timeout: 500 }).should('have.class', 'does-not-have-class')
       })
 
-<<<<<<< HEAD
-      it('has a pending state while retrying on static subjects', function (done) {
-        cy.on('command:retry', () => {
-          const [readFileLog, shouldLog] = this.logs
-
-          if (!shouldLog) {
-            return
-          }
-=======
       it('has a pending state while retrying for commands with onFail', function (done) {
         cy.on('command:retry', () => {
           // Wait for the readFile response to come back from the server
@@ -666,7 +657,6 @@
           }
 
           const [readFileLog, shouldLog] = this.logs
->>>>>>> 1efd90d4
 
           expect(readFileLog.get('state')).to.eq('passed')
           expect(shouldLog.get('state')).to.eq('pending')
