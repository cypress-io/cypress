--- conflicted
+++ resolved
@@ -47,12 +47,7 @@
 const isFirefox = Cypress.isBrowser('firefox')
 const isWebkit = Cypress.isBrowser('webkit')
 
-// TODO(webkit): fix+unskip for experimental webkit
-<<<<<<< HEAD
 describe('src/cy/commands/actions/click', () => {
-=======
-describe('src/cy/commands/actions/click', { browser: '!webkit' }, () => {
->>>>>>> 287aeba8
   beforeEach(() => {
     cy.visit('/fixtures/dom.html')
   })
@@ -3934,12 +3929,7 @@
   })
 })
 
-// TODO(webkit): fix+unskip for experimental webkit
-<<<<<<< HEAD
 describe('shadow dom', () => {
-=======
-describe('shadow dom', { browser: '!webkit' }, () => {
->>>>>>> 287aeba8
   beforeEach(() => {
     cy.visit('/fixtures/shadow-dom.html')
   })
@@ -4002,12 +3992,7 @@
   })
 })
 
-// TODO(webkit): fix+unskip for experimental webkit
-<<<<<<< HEAD
 describe('mouse state', () => {
-=======
-describe('mouse state', { browser: '!webkit' }, () => {
->>>>>>> 287aeba8
   describe('mouse/pointer events', () => {
     beforeEach(() => {
       cy.visit('http://localhost:3500/fixtures/dom.html')
