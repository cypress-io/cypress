--- conflicted
+++ resolved
@@ -247,11 +247,7 @@
     })
 
     it('sessions.clearAllSavedSessions()', async () => {
-<<<<<<< HEAD
-      const cypressSpy = cy.stub(CypressInstance, 'backend').callThrough().withArgs('clear:sessions').resolves(null)
-=======
       const cypressSpy = cy.stub(CypressInstance, 'backend').callThrough().withArgs('clear:sessions', true).resolves(null)
->>>>>>> 344ee214
 
       const sessionsManager = new SessionsManager(CypressInstance, () => {})
       const sessionsSpy = cy.stub(sessionsManager, 'clearActiveSessions')
