const baseUrl = Cypress.config('baseUrl')

before(() => {
  // sessions has logic built in to persists sessions on UI refresh
  Cypress.session.clearAllSavedSessions()
})

const expectCurrentSessionData = async (obj) => {
  return Cypress.session.getCurrentSessionData()
  .then((result) => {
    expect(result.cookies.map((v) => v.name)).members(obj.cookies || [])
    expect(result.localStorage).deep.members(obj.localStorage || [])
    expect(result.sessionStorage).deep.members(obj.sessionStorage || [])
  })
}

const clearAllSavedSessions = () => {
  // clear all sessions only sets hydrated: false and re-using a session id
  // with new setup / validation fn isn't updated/applied
  Cypress.state('activeSessions', {})
  cy.log('Cypress.session.clearAllSavedSessions()')
  cy.then(async () => {
    return Cypress.session.clearAllSavedSessions()
  })
}

describe('cy.session', { retries: 0 }, () => {
  describe('args', () => {
    it('accepts string as id', () => {
      cy.session('session-id', () => {})
      cy.session({ name: 'session-id', zkey: 'val' }, () => {})
    })

    it('accepts array as id', () => {
      cy.session('session-id', () => {})
      cy.session('session-id')
    })

    it('accepts object as id', () => {
      cy.session('session-id', () => {})
    })

    // redundant?
    it('accepts options as third argument', () => {
      const setup = cy.stub().as('setupSession')
      const validate = cy.stub().as('validateSession')

      cy.session('session-id-3rd-arg', setup, { validate })
      cy.then(() => {
        expect(setup).to.be.calledOnce
        expect(validate).to.be.calledOnce
      })
    })
  })

  describe('test:before:run:async', () => {
    it('clears session data before each run', async () => {
      const clearCurrentSessionData = cy.spy(Cypress.session, 'clearCurrentSessionData')

      await Cypress.action('runner:test:before:run:async', {})

      expect(clearCurrentSessionData).to.be.called
    })

    it('resets rendered html origins before each run', async () => {
      const backendSpy = cy.spy(Cypress, 'backend')

      await Cypress.action('runner:test:before:run:async', {})

      expect(backendSpy).to.be.calledWith('reset:rendered:html:origins')
    })

    describe('testIsolation=strict', { testIsolation: 'strict' }, () => {
      it('clears page before each run when testIsolation=strict', () => {
        cy.visit('/fixtures/form.html')
        .then(async () => {
          cy.spy(Cypress, 'action').log(false)

          await Cypress.action('runner:test:before:run:async', {})

          expect(Cypress.action).to.be.calledWith('cy:url:changed', '')
          expect(Cypress.action).to.be.calledWith('cy:visit:blank', { type: 'session-lifecycle' })
        })
        .url('about:blank')
      })
    })

    describe('testIsolation=legacy', { testIsolation: 'legacy' }, () => {
      it('does not clear page', () => {
        cy.visit('/fixtures/form.html')
        .then(async () => {
          cy.spy(Cypress, 'action').log(false)

          await Cypress.action('runner:test:before:run:async', {})

          expect(Cypress.action).not.to.be.calledWith('cy:url:changed')
          expect(Cypress.action).not.to.be.calledWith('cy:visit:blank')
        })
        .url('/fixtures/form.html')
      })
    })
  })

  describe('session flows', () => {
    let logs = []
    let clearPageCount = 0
    let sessionGroupId
    let setup
    let validate

    const handleSetup = () => {
      // create session clears page before running
      cy.contains('Default blank page')
      cy.contains('This page was cleared by navigating to about:blank.')

      cy.visit('/fixtures/auth/index.html')
      cy.contains('You are not logged in')
      cy.window().then((win) => {
        win.sessionStorage.setItem('cypressAuthToken', JSON.stringify({ body: { username: 'tester' } }))
      })
    }

    const handleValidate = () => {
      // both create & restore session clears page after running
      cy.contains('Default blank page')
      cy.contains('This page was cleared by navigating to about:blank.')

      cy.visit('/fixtures/auth/index.html')
      cy.contains('Welcome tester')
    }

    before(() => {
      setup = cy.stub().callsFake(handleSetup).as('setupSession')
      validate = cy.stub().callsFake(handleValidate).as('validateSession')
    })

    const resetMocks = () => {
      logs = []
      clearPageCount = 0
      sessionGroupId = undefined
      setup.reset()
      setup.callsFake(handleSetup)
      validate.reset()
      validate.callsFake(handleValidate)
    }

    const setupTestContext = () => {
      resetMocks()
      clearAllSavedSessions()
      cy.on('log:added', (attrs, log) => {
        if (attrs.name === 'session' || attrs.name === 'sessions_manager' || attrs.name === 'page load' || attrs.alias?.includes('setupSession') || attrs.alias?.includes('validateSession')) {
          logs.push(log)
          if (!sessionGroupId) {
            sessionGroupId = attrs.id
          }
        }
      })

      cy.on('log:changed', (attrs, log) => {
        const index = logs.findIndex((l) => l.id === attrs.id)

        if (index) {
          logs[index] = log
        }
      })

      cy.on('internal:window:load', (args) => {
        if (args.window.location.href === 'about:blank') {
          clearPageCount++
        }
      })
    }

    describe('create session flow', () => {
      before(() => {
        setupTestContext()
        cy.log('Creating new session to test against')
        expect(clearPageCount, 'total times session cleared the page').to.eq(0)
        cy.session('session-1', setup)
      })

      // test must be first to run before blank page visit between each test
      it('clears page after setup runs', () => {
        cy.url().should('eq', 'about:blank')
      })

      it('successfully creates new session', () => {
        expect(setup).to.be.calledOnce
        expect(clearPageCount, 'total times session cleared the page').to.eq(2)
      })

      it('groups session logs correctly', () => {
        expect(logs[0].get()).to.deep.contain({
          name: 'session',
          id: sessionGroupId,
          sessionInfo: {
            id: 'session-1',
            isGlobalSession: false,
            status: 'created',
          },
        })

        expect(logs[1].get()).to.contain({
          name: 'Clear page',
          group: sessionGroupId,
        })

        expect(logs[2].get()).to.contain({
          displayName: 'Clear cookies, localStorage and sessionStorage',
          group: sessionGroupId,
        })

        const createNewSessionGroup = logs[3].get()

        expect(createNewSessionGroup).to.contain({
          displayName: 'Create new session',
          groupStart: true,
          group: sessionGroupId,
        })

        expect(logs[4].get()).to.deep.contain({
          alias: ['setupSession'],
          group: createNewSessionGroup.id,
        })

        expect(logs[5].get()).to.contain({
          name: 'Clear page',
          group: createNewSessionGroup.id,
        })
      })

      it('creates new session instrument with session details', () => {
        const sessionInfo = logs[0].get('sessionInfo')

        expect(sessionInfo).to.deep.eq({
          id: 'session-1',
          isGlobalSession: false,
          status: 'created',
        })
      })

      it('has session details in the consoleProps', () => {
        const consoleProps = logs[0].get('consoleProps')()

        expect(consoleProps).to.deep.eq({
          Command: 'session',
          id: 'session-1',
          table: [],
        })
      })
    })

    describe('create session with validation flow', () => {
      let sessionId

      before(() => {
        setupTestContext()
        cy.log('Creating new session with validation to test against')
        sessionId = `session-${Cypress.state('test').id}`
        cy.session(sessionId, setup, { validate })
      })

      // test must be first to run before blank page visit between each test
      it('does not clear page visit from validate function', () => {
        cy.url().should('contain', '/fixtures/auth/index.html')
      })

      it('successfully creates new session and validates it', () => {
        expect(setup).to.be.calledOnce
        expect(validate).to.be.calledOnce
        expect(clearPageCount, 'total times session cleared the page').to.eq(2)
      })

      it('groups session logs correctly', () => {
        expect(logs[0].get()).to.deep.contain({
          name: 'session',
          id: sessionGroupId,
          sessionInfo: {
            id: sessionId,
            isGlobalSession: false,
            status: 'created',
          },
        })

        expect(logs[1].get()).to.contain({
          name: 'Clear page',
          group: sessionGroupId,
        })

        expect(logs[2].get()).to.contain({
          displayName: 'Clear cookies, localStorage and sessionStorage',
          group: sessionGroupId,
        })

        const createNewSessionGroup = logs[3].get()

        expect(createNewSessionGroup).to.contain({
          displayName: 'Create new session',
          groupStart: true,
          group: sessionGroupId,
        })

        expect(logs[4].get()).to.deep.contain({
          alias: ['setupSession'],
          group: createNewSessionGroup.id,
        })

        expect(logs[5].get()).to.contain({
          name: 'Clear page',
          group: createNewSessionGroup.id,
        })

        const validateSessionGroup = logs[6].get()

        expect(validateSessionGroup).to.contain({
          displayName: 'Validate session',
          group: sessionGroupId,
        })

        expect(logs[7].get()).to.deep.contain({
          alias: ['validateSession'],
          group: validateSessionGroup.id,
        })
      })
    })

    describe('create session with failed validation flow', () => {
      it('fails validation and logs correctly', function (done) {
        setupTestContext()
        cy.log('Creating new session with validation to test against')

        cy.once('fail', (err) => {
          expect(setup).to.be.calledOnce
          expect(validate).to.be.calledOnce
          expect(clearPageCount, 'total times session cleared the page').to.eq(2)
          expect(err.message).to.contain('Your `cy.session` **validate** callback returned false')
          expect(logs[0].get()).to.deep.contain({
            name: 'session',
            id: sessionGroupId,
            sessionInfo: {
              id: `session-${Cypress.state('test').id}`,
              isGlobalSession: false,
              status: 'failed',
            },
          })

          expect(logs[1].get()).to.contain({
            name: 'Clear page',
            group: sessionGroupId,
          })

          expect(logs[2].get()).to.contain({
            displayName: 'Clear cookies, localStorage and sessionStorage',
            group: sessionGroupId,
          })

          const createNewSessionGroup = logs[3].get()

          expect(createNewSessionGroup).to.contain({
            displayName: 'Create new session',
            groupStart: true,
            group: sessionGroupId,
          })

          expect(logs[4].get()).to.deep.contain({
            alias: ['setupSession'],
            group: createNewSessionGroup.id,
          })

          expect(logs[5].get()).to.contain({
            name: 'Clear page',
            group: createNewSessionGroup.id,
          })

          const validateSessionGroup = logs[6].get()

          expect(validateSessionGroup).to.contain({
            displayName: 'Validate session',
            group: sessionGroupId,
          })

          expect(logs[7].get()).to.deep.contain({
            alias: ['validateSession'],
            group: validateSessionGroup.id,
          })

          done()
        })

        validate.callsFake(() => false)

        cy.session(`session-${Cypress.state('test').id}`, setup, { validate })
      })
    })

    describe('restores saved session flow', () => {
      let sessionId

      before(() => {
        setupTestContext()
        cy.log('Creating new session for test')
        sessionId = `session-${Cypress.state('test').id}`
        cy.session(sessionId, setup)
        .then(() => {
          // reset and only test restored session
          resetMocks()
        })

        cy.log('restore session to test against')
        cy.session(sessionId, setup)
      })

      // test must be first to run before blank page visit between each test
      it('clears page after setup runs', () => {
        cy.url().should('eq', 'about:blank')
      })

      it('successfully restores saved session', () => {
        expect(setup).to.not.be.called
        expect(validate).to.not.be.called
        expect(clearPageCount, 'total times session cleared the page').to.eq(1)
      })

      it('groups session logs correctly', () => {
        expect(logs[0].get()).to.contain({
          name: 'session',
          id: sessionGroupId,
        })

        expect(logs[0].get()).to.deep.contain({
          name: 'session',
          id: sessionGroupId,
          sessionInfo: {
            id: sessionId,
            isGlobalSession: false,
            status: 'restored',
          },
        })

        expect(logs[1].get()).to.contain({
          name: 'Clear page',
          group: sessionGroupId,
        })

        expect(logs[2].get()).to.contain({
          displayName: 'Clear cookies, localStorage and sessionStorage',
          group: sessionGroupId,
        })

        const restoreSavedSessionGroup = logs[3].get()

        expect(restoreSavedSessionGroup).to.contain({
          displayName: 'Restore saved session',
          group: sessionGroupId,
        })
      })
    })

    describe('restores saved session with validation flow', () => {
      let sessionId

      before(() => {
        setupTestContext()
        cy.log('Creating new session for test')
        sessionId = `session-${Cypress.state('test').id}`
        cy.session(sessionId, setup, { validate })
        .then(() => {
          // reset and only test restored session
          resetMocks()
        })

        cy.log('restore session to test against')
        cy.session(sessionId, setup, { validate })
      })

      // test must be first to run before blank page visit between each test
      it('does not clear page visit from validate function', () => {
        cy.url().should('contain', '/fixtures/auth/index.html')
      })

      it('successfully restores saved session', () => {
        expect(setup).to.not.be.called
        expect(validate).to.be.calledOnce
        expect(clearPageCount, 'total times session cleared the page').to.eq(1)
      })

      it('groups session logs correctly', () => {
        expect(logs[0].get()).to.contain({
          name: 'session',
          id: sessionGroupId,
        })

        expect(logs[0].get()).to.deep.contain({
          name: 'session',
          id: sessionGroupId,
          sessionInfo: {
            id: sessionId,
            isGlobalSession: false,
            status: 'restored',
          },
        })

        expect(logs[1].get()).to.contain({
          name: 'Clear page',
          group: sessionGroupId,
        })

        expect(logs[2].get()).to.contain({
          displayName: 'Clear cookies, localStorage and sessionStorage',
          group: sessionGroupId,
        })

        const restoreSavedSessionGroup = logs[3].get()

        expect(restoreSavedSessionGroup).to.contain({
          displayName: 'Restore saved session',
          group: sessionGroupId,
        })

        const validateSessionGroup = logs[4].get()

        expect(validateSessionGroup).to.contain({
          displayName: 'Validate session',
          group: sessionGroupId,
        })

        expect(logs[5].get()).to.deep.contain({
          alias: ['validateSession'],
          group: validateSessionGroup.id,
        })
      })
    })

    describe('recreates existing session flow', () => {
      let sessionId

      before(() => {
        setupTestContext()
        cy.log('Creating new session for test')
        sessionId = `session-${Cypress.state('test').id}`
        cy.session(sessionId, setup, { validate })
        .then(() => {
          // reset and only test restored session
          resetMocks()
          validate.callsFake(() => {
            if (validate.callCount === 1) {
              return false
            }

            handleValidate()
          })
        })

        cy.log('restore session to test against')
        cy.session(sessionId, setup, { validate })
      })

      // test must be first to run before blank page visit between each test
      it('does not clear page visit from validate function', () => {
        cy.url().should('contain', '/fixtures/auth/index.html')
      })

      it('successfully recreates session', () => {
        expect(setup).to.be.calledOnce
        expect(validate).to.be.calledTwice
        expect(clearPageCount, 'total times session cleared the page').to.eq(3)
      })

      it('groups session logs correctly', () => {
        expect(logs[0].get()).to.contain({
          name: 'session',
          id: sessionGroupId,
        })

        expect(logs[0].get()).to.deep.contain({
          name: 'session',
          id: sessionGroupId,
          sessionInfo: {
            id: sessionId,
            isGlobalSession: false,
            status: 'recreated',
          },
        })

        expect(logs[1].get()).to.contain({
          name: 'Clear page',
          group: sessionGroupId,
        })

        expect(logs[2].get()).to.contain({
          displayName: 'Clear cookies, localStorage and sessionStorage',
          group: sessionGroupId,
        })

        const restoreSavedSessionGroup = logs[3].get()

        expect(restoreSavedSessionGroup).to.contain({
          displayName: 'Restore saved session',
          group: sessionGroupId,
        })

        const validateSessionGroup = logs[4].get()

        expect(validateSessionGroup).to.contain({
          displayName: 'Validate session',
          group: sessionGroupId,
        })

        expect(logs[5].get()).to.deep.contain({
          alias: ['validateSession'],
          group: validateSessionGroup.id,
        })

        expect(logs[6].get()).to.deep.contain({
          showError: true,
          group: validateSessionGroup.id,
        })

        expect(logs[6].get('error').message).to.eq('Your `cy.session` **validate** callback returned false.')

        expect(logs[7].get()).to.contain({
          name: 'Clear page',
          group: sessionGroupId,
        })

        expect(logs[8].get()).to.contain({
          displayName: 'Clear cookies, localStorage and sessionStorage',
          group: sessionGroupId,
        })

        const createNewSessionGroup = logs[9].get()

        expect(createNewSessionGroup).to.contain({
          displayName: 'Recreate session',
          groupStart: true,
          group: sessionGroupId,
        })

        expect(logs[10].get()).to.deep.contain({
          alias: ['setupSession'],
          group: createNewSessionGroup.id,
        })

        expect(logs[11].get()).to.contain({
          name: 'Clear page',
          group: createNewSessionGroup.id,
        })

        const secondValidateSessionGroup = logs[12].get()

        expect(secondValidateSessionGroup).to.contain({
          displayName: 'Validate session',
          group: sessionGroupId,
        })

        expect(logs[13].get()).to.deep.contain({
          alias: ['validateSession'],
          group: secondValidateSessionGroup.id,
        })
      })
    })

    describe('recreates existing session with failed validation flow', () => {
      it('fails to recreate session and logs correctly', function (done) {
        setupTestContext()
        cy.log('Creating new session for test')
        cy.session(`session-${Cypress.state('test').id}`, setup, { validate })
        .then(() => {
          // reset and only test restored session
          resetMocks()
          validate.callsFake(() => false)
        })

        cy.once('fail', (err) => {
          expect(err.message).to.contain('Your `cy.session` **validate** callback returned false')
          expect(setup).to.be.calledOnce
          expect(validate).to.be.calledTwice
          expect(clearPageCount, 'total times session cleared the page').to.eq(3)

          expect(logs[0].get()).to.contain({
            name: 'session',
            id: sessionGroupId,
          })

          expect(logs[0].get()).to.deep.contain({
            name: 'session',
            id: sessionGroupId,
            sessionInfo: {
              id: `session-${Cypress.state('test').id}`,
              isGlobalSession: false,
              status: 'failed',
            },
          })

          expect(logs[1].get()).to.contain({
            name: 'Clear page',
            group: sessionGroupId,
          })

          expect(logs[2].get()).to.contain({
            displayName: 'Clear cookies, localStorage and sessionStorage',
            group: sessionGroupId,
          })

          const restoreSavedSessionGroup = logs[3].get()

          expect(restoreSavedSessionGroup).to.contain({
            displayName: 'Restore saved session',
            group: sessionGroupId,
          })

          const validateSessionGroup = logs[4].get()

          expect(validateSessionGroup).to.contain({
            displayName: 'Validate session',
            group: sessionGroupId,
          })

          expect(logs[5].get()).to.deep.contain({
            alias: ['validateSession'],
            group: validateSessionGroup.id,
          })

          expect(logs[6].get()).to.deep.contain({
            showError: true,
            group: validateSessionGroup.id,
          })

          expect(logs[6].get('error').message).to.eq('Your `cy.session` **validate** callback returned false.')

          expect(logs[7].get()).to.contain({
            name: 'Clear page',
            group: sessionGroupId,
          })

          expect(logs[8].get()).to.contain({
            displayName: 'Clear cookies, localStorage and sessionStorage',
            group: sessionGroupId,
          })

          const createNewSessionGroup = logs[9].get()

          expect(createNewSessionGroup).to.contain({
            displayName: 'Recreate session',
            groupStart: true,
            group: sessionGroupId,
          })

          expect(logs[10].get()).to.deep.contain({
            alias: ['setupSession'],
            group: createNewSessionGroup.id,
          })

          expect(logs[11].get()).to.contain({
            name: 'Clear page',
            group: createNewSessionGroup.id,
          })

          const secondValidateSessionGroup = logs[12].get()

          expect(secondValidateSessionGroup).to.contain({
            displayName: 'Validate session',
            group: sessionGroupId,
          })

          expect(logs[13].get()).to.deep.contain({
            alias: ['validateSession'],
            group: secondValidateSessionGroup.id,
          })

          done()
        })

        cy.log('restore session to test against')
        cy.session(`session-${Cypress.state('test').id}`, setup, { validate })
      })
    })
  })

  describe('errors', () => {
    let lastLog = null
    let lastSessionLog = null
    const handleAddLog = (attrs, log) => {
      lastLog = log
      if (attrs.name === 'session') {
        lastSessionLog = log
      }
    }

    beforeEach(() => {
      clearAllSavedSessions()
      cy.on('log:added', handleAddLog)
      cy.on('fail', (err) => {
        cy.off('log:added', handleAddLog)
      })

      return null
    })

    it('throws error when experimentalSessionAndOrigin not enabled', { experimentalSessionAndOrigin: false, experimentalSessionSupport: false }, (done) => {
      cy.once('fail', (err) => {
<<<<<<< HEAD
        expect(lastLog.get('error')).to.eq(err)
        expect(lastLog.get('state')).to.eq('failed')
=======
        expect(lastSessionLog).to.eq(lastLog)
        expect(lastSessionLog.get('error')).to.eq(err)
        expect(lastSessionLog.get('state')).to.eq('failed')
>>>>>>> c5db4d30
        expect(err.message).to.eq('`cy.session()` requires enabling the `experimentalSessionAndOrigin` flag.')
        expect(err.docsUrl).to.eq('https://on.cypress.io/session')

        done()
      })

      cy.session('sessions-not-enabled')
    })

    it('throws error when experimentalSessionSupport is enabled through test config', { experimentalSessionAndOrigin: false, experimentalSessionSupport: true }, (done) => {
      cy.once('fail', (err) => {
<<<<<<< HEAD
        expect(lastLog.get('error')).to.eq(err)
        expect(lastLog.get('state')).to.eq('failed')
=======
        expect(lastSessionLog).to.eq(lastLog)
        expect(lastSessionLog.get('error')).to.eq(err)
        expect(lastSessionLog.get('state')).to.eq('failed')
>>>>>>> c5db4d30
        expect(err.message).to.eq('\`cy.session()\` requires enabling the \`experimentalSessionAndOrigin\` flag. The \`experimentalSessionSupport\` flag was enabled but was removed in Cypress version 9.6.0.')
        expect(err.docsUrl).to.eq('https://on.cypress.io/session')

        done()
      })

      cy.session('sessions-not-enabled')
    })

    it('throws error when experimentalSessionSupport is enabled through Cypress.config', { experimentalSessionAndOrigin: false }, (done) => {
      Cypress.config('experimentalSessionSupport', true)

      cy.once('fail', (err) => {
        Cypress.config('experimentalSessionSupport', false)
        expect(lastSessionLog).to.eq(lastLog)
        expect(lastLog.get('error')).to.eq(err)
        expect(lastLog.get('state')).to.eq('failed')
        expect(err.message).to.eq('\`cy.session()\` requires enabling the \`experimentalSessionAndOrigin\` flag. The \`experimentalSessionSupport\` flag was enabled but was removed in Cypress version 9.6.0.')
        expect(err.docsUrl).to.eq('https://on.cypress.io/session')
        done()
      })

      cy.session('sessions-not-enabled')
    })

    it('throws when sessionId argument was not provided', function (done) {
      cy.once('fail', (err) => {
<<<<<<< HEAD
=======
        expect(lastSessionLog).to.eq(lastLog)
>>>>>>> c5db4d30
        expect(lastLog.get('error')).to.eq(err)
        expect(lastLog.get('state')).to.eq('failed')
        expect(err.message).to.eq('`cy.session()` was passed an invalid argument. The first argument `id` must be an string or serializable object.')
        expect(err.docsUrl).to.eq('https://on.cypress.io/session')

        done()
      })

      cy.session()
    })

    it('throws when sessionId argument is not an object', function (done) {
      cy.once('fail', (err) => {
<<<<<<< HEAD
=======
        expect(lastSessionLog).to.eq(lastLog)
>>>>>>> c5db4d30
        expect(lastLog.get('error')).to.eq(err)
        expect(lastLog.get('state')).to.eq('failed')
        expect(err.message).to.eq('`cy.session()` was passed an invalid argument. The first argument `id` must be an string or serializable object.')
        expect(err.docsUrl).to.eq('https://on.cypress.io/session')

        done()
      })

      cy.session(1)
    })

    it('throws when options argument is provided and is not an object', function (done) {
      cy.once('fail', (err) => {
        expect(lastLog.get('error')).to.eq(err)
        expect(lastLog.get('state')).to.eq('failed')
        expect(err.message).to.eq('`cy.session()` was passed an invalid argument. The optional third argument `options` must be an object.')
        expect(err.docsUrl).to.eq('https://on.cypress.io/session')

        done()
      })

      cy.session('some-session', () => {}, 'invalid_arg')
    })

    it('throws when options argument has an invalid option', function (done) {
      cy.once('fail', (err) => {
<<<<<<< HEAD
=======
        expect(lastSessionLog).to.eq(lastLog)
>>>>>>> c5db4d30
        expect(lastLog.get('error')).to.eq(err)
        expect(lastLog.get('state')).to.eq('failed')
        expect(err.message).to.eq('`cy.session()` was passed an invalid option: **invalid_key**\nAvailable options are: `validate`')
        expect(err.docsUrl).to.eq('https://on.cypress.io/session')

        done()
      })

      cy.session('some-session', () => {}, { invalid_key: 2 })
    })

    it('throws when options argument has an option with an invalid type', function (done) {
      cy.once('fail', (err) => {
<<<<<<< HEAD
=======
        expect(lastSessionLog).to.eq(lastLog)
>>>>>>> c5db4d30
        expect(lastLog.get('error')).to.eq(err)
        expect(lastLog.get('state')).to.eq('failed')
        expect(err.message).to.eq('`cy.session()` was passed an invalid option value. **validate** must be of type **function** but was **number**.')
        expect(err.docsUrl).to.eq('https://on.cypress.io/session')

        done()
      })

      cy.session('some-session', () => {}, { validate: 2 })
    })

    it('throws when setup function is not provided and existing session is not found', function (done) {
      cy.once('fail', (err) => {
        expect(lastLog.get('error')).to.eq(err)
        expect(lastLog.get('state')).to.eq('failed')
        expect(err.message).to.eq('No session is defined with the name\n  **some-session**\nIn order to use `cy.session()`, provide a `setup` as the second argument:\n\n`cy.session(id, setup)`')
        expect(err.docsUrl).to.eq('https://on.cypress.io/session')

        done()
      })

      cy.session('some-session')
    })

    it('throws when setup function is not provided and global session is registered', function (done) {
      cy.once('fail', (err) => {
<<<<<<< HEAD
=======
        expect(lastSessionLog).to.eq(lastLog)
>>>>>>> c5db4d30
        expect(lastLog.get('error')).to.eq(err)
        expect(lastLog.get('state')).to.eq('failed')
        expect(err.message).to.eq('In order to restore a global `cy.session()`, provide a `setup` as the second argument:\n\n`cy.session(id, setup, { cacheAcrossSpecs: true })`')
        expect(err.docsUrl).to.eq('https://on.cypress.io/session')

        done()
      })

      cy.session('some-session-2', () => {}, { cacheAcrossSpecs: true })
      .then(() => {
        Cypress.state('activeSessions', {})
      }).then(async () => {
        await Cypress.backend('get:session', 'some-session-2').then((sessionDetails) => {
          Cypress.state('activeSessions', { 'some-session-2': sessionDetails })
        })
      })

      cy.session('some-session-2')
    })

    it('throws when multiple session calls with same sessionId but different setup', function (done) {
      cy.once('fail', async (err) => {
<<<<<<< HEAD
=======
        expect(lastSessionLog).to.eq(lastLog)
>>>>>>> c5db4d30
        expect(lastLog.get('error')).to.eq(err)
        expect(lastLog.get('state')).to.eq('failed')
        expect(err.message).to.eq('This session already exists. You may not create a new session with a previously used identifier. If you want to create a new session with a different setup function, please call `cy.session()` with a unique identifier other than **duplicate-session**.')
        expect(err.docsUrl).to.eq('https://on.cypress.io/session')

        try {
          await expectCurrentSessionData({
            localStorage: [{ origin: baseUrl, value: { one: 'value' } }],
          })
        } catch (err) {
          done(err)
        }

        done()
      })

      cy.session('duplicate-session', () => {
        // function content
        window.localStorage.one = 'value'
      })

      cy.session('duplicate-session', () => {
        // different function content
        window.localStorage.two = 'value'
      })
    })

    it('throws when multiple session calls with same sessionId but different validate opt', function (done) {
      cy.once('fail', async (err) => {
<<<<<<< HEAD
=======
        expect(lastSessionLog).to.eq(lastLog)
>>>>>>> c5db4d30
        expect(lastLog.get('error')).to.eq(err)
        expect(lastLog.get('state')).to.eq('failed')
        expect(err.message).to.eq('This session already exists. You may not create a new session with a previously used identifier. If you want to create a new session with a different validate function, please call `cy.session()` with a unique identifier other than **duplicate-sess**.')
        expect(err.docsUrl).to.eq('https://on.cypress.io/session')

        done()
      })

      cy.session('duplicate-sess', () => {}, { validate: () => {} })

      cy.session('duplicate-sess', () => {}, { validate: () => { /* do something */ } })
    })

    it('throws when multiple session calls with same sessionId but different cacheAcrossSpec opt', function (done) {
      cy.once('fail', async (err) => {
<<<<<<< HEAD
=======
        expect(lastSessionLog).to.eq(lastLog)
>>>>>>> c5db4d30
        expect(lastLog.get('error')).to.eq(err)
        expect(lastLog.get('state')).to.eq('failed')
        expect(err.message).to.eq('This session already exists. You may not create a new session with a previously used identifier. If you want to create a new session with a different persistence, please call `cy.session()` with a unique identifier other than **duplicate-sess**.')
        expect(err.docsUrl).to.eq('https://on.cypress.io/session')

        done()
      })

      cy.session('duplicate-sess', () => {}, { validate: () => {} })

      cy.session('duplicate-sess', () => {}, { validate: () => {}, cacheAcrossSpecs: true })
    })

<<<<<<< HEAD
=======
    describe('setup function failures', () => {
      it('throws when setup function has a failing Cypress command', function (done) {
        cy.once('fail', (err) => {
          expect(lastLog.get('error')).to.eq(err)
          expect(lastLog.get('state')).to.eq('failed')
          expect(err.message).to.contain('This error occurred while creating session. Because the session setup failed, we failed the test.')
          expect(lastSessionLog.get('state')).to.eq('failed')
          done()
        })

        cy.session(`session-${Cypress.state('test').id}`, () => {
          cy.get('#does_not_exist', { timeout: 500 })
        })
      })

      it('throws when setup function has a failing assertion', function (done) {
        cy.once('fail', (err) => {
          expect(lastLog.get('error')).to.eq(err)
          expect(lastLog.get('state')).to.eq('failed')
          expect(err.message).to.contain('This error occurred while creating session. Because the session setup failed, we failed the test.')
          expect(lastSessionLog.get('state')).to.eq('failed')

          done()
        })

        cy.session(`session-${Cypress.state('test').id}`, () => {
          expect(true).to.be.false
        })
      })
    })

>>>>>>> c5db4d30
    describe('options.validate failures', () => {
      const errorHookMessage = 'This error occurred in a session validate hook after initializing the session. Because validation failed immediately after session setup we failed the test.'

      it('throws when options.validate has a failing Cypress command', (done) => {
        cy.once('fail', (err) => {
          expect(err.message).contain('Expected to find element: `#does_not_exist`')
          expect(err.message).contain(errorHookMessage)
          expect(err.codeFrame).exist

          done()
        })

        cy.session(['mock-session', 'command'], () => {
          cy.log('setup')
        }, {
          validate () {
            cy.get('#does_not_exist', { timeout: 20 })
          },
        })
      })

      it('throws when options.validate throws an error', (done) => {
        cy.once('fail', (err) => {
          expect(err.message).contain('validate error')
          expect(err.message).contain(errorHookMessage)
          expect(err.codeFrame).exist
          done()
        })

        cy.session(['mock-session', 'throws'], () => {
          cy.log('setup')
        }, {
          validate () {
            throw new Error('validate error')
          },
        })
      })

      it('throws when options.validate rejects', (done) => {
        cy.once('fail', (err) => {
          expect(err.message).contain('validate error')
          expect(err.message).contain(errorHookMessage)
          expect(err.codeFrame).exist

          done()
        })

        cy.session(['mock-session', 'rejects'], () => {
          cy.log('setup')
        }, {
          validate () {
            return Promise.reject(new Error('validate error'))
          },
        })
      })

      it('throws when options.validate returns false', (done) => {
        cy.once('fail', (err) => {
          expect(err.message).to.contain('Your `cy.session` **validate** callback returned false.')
          expect(err.message).contain(errorHookMessage)
          expect(err.codeFrame).exist

          done()
        })

        cy.session(['mock-session', 'return false'], () => {
          cy.log('setup')
        }, {
          validate () {
            return false
          },
        })
      })

      it('throws when options.validate resolves false', (done) => {
        cy.once('fail', (err) => {
          expect(err.message).to.contain('Your `cy.session` **validate** callback resolved false.')
          expect(err.message).contain(errorHookMessage)
          expect(err.codeFrame).exist
          done()
        })

        cy.session(['mock-session', 'resolves false'], () => {
          cy.log('setup')
        }, {
          validate () {
            return Promise.resolve(false)
          },
        })
      })

      // TODO: emilyrohrbough - 4/3/2022 - figure out what the below comment means
      // TODO: cy.validate that will fail, hook into event, soft-reload inside and test everything is halted
      // Look at other tests for cancellation
      // make error collapsible by default

      it('throws when options.validate returns Chainer<false>', (done) => {
        cy.once('fail', (err) => {
          expect(err.message).to.contain('Your `cy.session` **validate** callback resolved false.')
          expect(err.message).contain(errorHookMessage)
          done()
        })

        cy.session(['mock-session', 'Chainer<false>'], () => {
          cy.log('setup')
        }, {
          validate () {
            return cy.wrap(false)
          },
        })
      })
    })
  })
})<|MERGE_RESOLUTION|>--- conflicted
+++ resolved
@@ -799,14 +799,9 @@
 
     it('throws error when experimentalSessionAndOrigin not enabled', { experimentalSessionAndOrigin: false, experimentalSessionSupport: false }, (done) => {
       cy.once('fail', (err) => {
-<<<<<<< HEAD
-        expect(lastLog.get('error')).to.eq(err)
-        expect(lastLog.get('state')).to.eq('failed')
-=======
         expect(lastSessionLog).to.eq(lastLog)
         expect(lastSessionLog.get('error')).to.eq(err)
         expect(lastSessionLog.get('state')).to.eq('failed')
->>>>>>> c5db4d30
         expect(err.message).to.eq('`cy.session()` requires enabling the `experimentalSessionAndOrigin` flag.')
         expect(err.docsUrl).to.eq('https://on.cypress.io/session')
 
@@ -818,14 +813,9 @@
 
     it('throws error when experimentalSessionSupport is enabled through test config', { experimentalSessionAndOrigin: false, experimentalSessionSupport: true }, (done) => {
       cy.once('fail', (err) => {
-<<<<<<< HEAD
-        expect(lastLog.get('error')).to.eq(err)
-        expect(lastLog.get('state')).to.eq('failed')
-=======
         expect(lastSessionLog).to.eq(lastLog)
         expect(lastSessionLog.get('error')).to.eq(err)
         expect(lastSessionLog.get('state')).to.eq('failed')
->>>>>>> c5db4d30
         expect(err.message).to.eq('\`cy.session()\` requires enabling the \`experimentalSessionAndOrigin\` flag. The \`experimentalSessionSupport\` flag was enabled but was removed in Cypress version 9.6.0.')
         expect(err.docsUrl).to.eq('https://on.cypress.io/session')
 
@@ -853,10 +843,7 @@
 
     it('throws when sessionId argument was not provided', function (done) {
       cy.once('fail', (err) => {
-<<<<<<< HEAD
-=======
         expect(lastSessionLog).to.eq(lastLog)
->>>>>>> c5db4d30
         expect(lastLog.get('error')).to.eq(err)
         expect(lastLog.get('state')).to.eq('failed')
         expect(err.message).to.eq('`cy.session()` was passed an invalid argument. The first argument `id` must be an string or serializable object.')
@@ -870,10 +857,7 @@
 
     it('throws when sessionId argument is not an object', function (done) {
       cy.once('fail', (err) => {
-<<<<<<< HEAD
-=======
         expect(lastSessionLog).to.eq(lastLog)
->>>>>>> c5db4d30
         expect(lastLog.get('error')).to.eq(err)
         expect(lastLog.get('state')).to.eq('failed')
         expect(err.message).to.eq('`cy.session()` was passed an invalid argument. The first argument `id` must be an string or serializable object.')
@@ -900,10 +884,7 @@
 
     it('throws when options argument has an invalid option', function (done) {
       cy.once('fail', (err) => {
-<<<<<<< HEAD
-=======
         expect(lastSessionLog).to.eq(lastLog)
->>>>>>> c5db4d30
         expect(lastLog.get('error')).to.eq(err)
         expect(lastLog.get('state')).to.eq('failed')
         expect(err.message).to.eq('`cy.session()` was passed an invalid option: **invalid_key**\nAvailable options are: `validate`')
@@ -917,10 +898,7 @@
 
     it('throws when options argument has an option with an invalid type', function (done) {
       cy.once('fail', (err) => {
-<<<<<<< HEAD
-=======
         expect(lastSessionLog).to.eq(lastLog)
->>>>>>> c5db4d30
         expect(lastLog.get('error')).to.eq(err)
         expect(lastLog.get('state')).to.eq('failed')
         expect(err.message).to.eq('`cy.session()` was passed an invalid option value. **validate** must be of type **function** but was **number**.')
@@ -947,10 +925,7 @@
 
     it('throws when setup function is not provided and global session is registered', function (done) {
       cy.once('fail', (err) => {
-<<<<<<< HEAD
-=======
         expect(lastSessionLog).to.eq(lastLog)
->>>>>>> c5db4d30
         expect(lastLog.get('error')).to.eq(err)
         expect(lastLog.get('state')).to.eq('failed')
         expect(err.message).to.eq('In order to restore a global `cy.session()`, provide a `setup` as the second argument:\n\n`cy.session(id, setup, { cacheAcrossSpecs: true })`')
@@ -973,10 +948,7 @@
 
     it('throws when multiple session calls with same sessionId but different setup', function (done) {
       cy.once('fail', async (err) => {
-<<<<<<< HEAD
-=======
         expect(lastSessionLog).to.eq(lastLog)
->>>>>>> c5db4d30
         expect(lastLog.get('error')).to.eq(err)
         expect(lastLog.get('state')).to.eq('failed')
         expect(err.message).to.eq('This session already exists. You may not create a new session with a previously used identifier. If you want to create a new session with a different setup function, please call `cy.session()` with a unique identifier other than **duplicate-session**.')
@@ -1006,10 +978,7 @@
 
     it('throws when multiple session calls with same sessionId but different validate opt', function (done) {
       cy.once('fail', async (err) => {
-<<<<<<< HEAD
-=======
         expect(lastSessionLog).to.eq(lastLog)
->>>>>>> c5db4d30
         expect(lastLog.get('error')).to.eq(err)
         expect(lastLog.get('state')).to.eq('failed')
         expect(err.message).to.eq('This session already exists. You may not create a new session with a previously used identifier. If you want to create a new session with a different validate function, please call `cy.session()` with a unique identifier other than **duplicate-sess**.')
@@ -1025,10 +994,7 @@
 
     it('throws when multiple session calls with same sessionId but different cacheAcrossSpec opt', function (done) {
       cy.once('fail', async (err) => {
-<<<<<<< HEAD
-=======
         expect(lastSessionLog).to.eq(lastLog)
->>>>>>> c5db4d30
         expect(lastLog.get('error')).to.eq(err)
         expect(lastLog.get('state')).to.eq('failed')
         expect(err.message).to.eq('This session already exists. You may not create a new session with a previously used identifier. If you want to create a new session with a different persistence, please call `cy.session()` with a unique identifier other than **duplicate-sess**.')
@@ -1042,8 +1008,6 @@
       cy.session('duplicate-sess', () => {}, { validate: () => {}, cacheAcrossSpecs: true })
     })
 
-<<<<<<< HEAD
-=======
     describe('setup function failures', () => {
       it('throws when setup function has a failing Cypress command', function (done) {
         cy.once('fail', (err) => {
@@ -1075,7 +1039,6 @@
       })
     })
 
->>>>>>> c5db4d30
     describe('options.validate failures', () => {
       const errorHookMessage = 'This error occurred in a session validate hook after initializing the session. Because validation failed immediately after session setup we failed the test.'
 
