--- conflicted
+++ resolved
@@ -210,27 +210,9 @@
           cy.url().should('eq', 'about:blank')
         })
 
-<<<<<<< HEAD
-        expect(consoleProps).to.deep.contains({
-          Command: 'session',
-          id: 'session-1',
-          Domains: 'This session capture data from localhost.',
-        })
-
-        expect(consoleProps.groups).to.have.length(1)
-        expect(consoleProps.groups[0]).to.deep.contains({
-          name: 'localhost data:',
-        })
-
-        expect(consoleProps.groups[0].groups).to.have.length(1)
-        expect(consoleProps.groups[0].groups[0]).to.deep.contains({
-          name: '📁 Session Storage - (1)',
-          items: { cypressAuthToken: '{"body":{"username":"tester"}}' },
-=======
         it('successfully creates new session', () => {
           expect(setup).to.be.calledOnce
           expect(clearPageCount, 'total times session cleared the page').to.eq(2)
->>>>>>> 75cce818
         })
 
         it('groups session logs correctly', () => {
@@ -244,26 +226,9 @@
             },
           })
 
-<<<<<<< HEAD
-      before(() => {
-        setupTestContext()
-        cy.log('Creating new session with validation to test against')
-        expect(clearPageCount, 'total times session cleared the page').to.eq(0)
-        sessionId = `session-${Cypress.state('test').id}`
-        cy.session(sessionId, setup, { validate })
-      })
-
-      // test must be first to run before blank page visit between each test
-      it('does not clear page visit from validate function', () => {
-        cy.log('Creating new session with validation to test against')
-
-        cy.url().should('contain', '/fixtures/auth/index.html')
-      })
-=======
           validateClearLogs([logs[1], logs[2]], sessionGroupId)
 
           const createNewSessionGroup = logs[3].get()
->>>>>>> 75cce818
 
           expect(createNewSessionGroup).to.contain({
             displayName: 'Create new session',
@@ -303,7 +268,46 @@
         })
       })
 
-      describe('create session with validation flow', () => {
+
+        expect(logs[5].get()).to.contain({
+          name: 'Clear page',
+          group: createNewSessionGroup.id,
+        })
+      })
+
+      it('creates new session instrument with session details', () => {
+        const sessionInfo = logs[0].get('sessionInfo')
+
+        expect(sessionInfo).to.deep.eq({
+          id: 'session-1',
+          isGlobalSession: false,
+          status: 'created',
+        })
+      })
+
+      it('has session details in the consoleProps', () => {
+        const consoleProps = logs[0].get('consoleProps')()
+
+        expect(consoleProps).to.deep.contains({
+          Command: 'session',
+          id: 'session-1',
+          Domains: 'This session capture data from localhost.',
+        })
+
+        expect(consoleProps.groups).to.have.length(1)
+        expect(consoleProps.groups[0]).to.deep.contains({
+          name: 'localhost data:',
+        })
+
+        expect(consoleProps.groups[0].groups).to.have.length(1)
+        expect(consoleProps.groups[0].groups[0]).to.deep.contains({
+          name: '📁 Session Storage - (1)',
+          items: { cypressAuthToken: '{"body":{"username":"tester"}}' },
+        })
+      })
+    })
+
+    describe('create session with validation flow', () => {
         let sessionId
 
         before(() => {
@@ -322,16 +326,6 @@
           expect(setup).to.be.calledOnce
           expect(validate).to.be.calledOnce
           expect(clearPageCount, 'total times session cleared the page').to.eq(2)
-<<<<<<< HEAD
-          expect(err.message).to.contain('Your `cy.session` **validate** callback yielded false')
-          // expect(logs[0].get()).to.deep.contain({
-          //   name: 'session',
-          //   id: sessionGroupId,
-          //   renderProps: {
-          //     status: 'failed',
-          //   },
-          // })
-=======
         })
 
         it('groups session logs correctly', () => {
@@ -344,7 +338,6 @@
               status: 'created',
             },
           })
->>>>>>> 75cce818
 
           validateClearLogs([logs[1], logs[2]], sessionGroupId)
 
@@ -377,7 +370,6 @@
             alias: ['validateSession'],
             group: validateSessionGroup.id,
           })
-<<<<<<< HEAD
 
           done()
         })
@@ -399,8 +391,46 @@
         .then(() => {
           // reset and only test restored session
           resetMocks()
-=======
->>>>>>> 75cce818
+        })
+
+        cy.log('restore session to test against')
+        cy.session(sessionId, setup)
+      })
+
+      // test must be first to run before blank page visit between each test
+      it('clears page after setup runs', () => {
+        cy.url().should('eq', 'about:blank')
+      })
+
+      it('successfully restores saved session', () => {
+        expect(setup).to.not.be.called
+        expect(validate).to.not.be.called
+        expect(clearPageCount, 'total times session cleared the page').to.eq(1)
+      })
+
+      it('groups session logs correctly', () => {
+        expect(logs[0].get()).to.contain({
+          name: 'session',
+          id: sessionGroupId,
+        })
+
+        expect(logs[0].get()).to.deep.contain({
+          name: 'session',
+          id: sessionGroupId,
+          sessionInfo: {
+            id: sessionId,
+            isGlobalSession: false,
+            status: 'restored',
+          },
+        })
+
+        validateClearLogs([logs[1], logs[2]], sessionGroupId)
+
+        const restoreSavedSessionGroup = logs[3].get()
+
+        expect(restoreSavedSessionGroup).to.contain({
+          displayName: 'Restore saved session',
+          group: sessionGroupId,
         })
       })
 
@@ -456,62 +486,23 @@
               group: validateSessionGroup.id,
             })
 
-            done()
-          })
-
-          validate.callsFake(() => false)
-
-          cy.session(`session-${Cypress.state('test').id}`, setup, { validate })
-        })
-      })
-
-      describe('restores saved session flow', () => {
-        let sessionId
-
-        before(() => {
-          setupTestContext()
-          cy.log('Creating new session for test')
-          sessionId = `session-${Cypress.state('test').id}`
-          cy.session(sessionId, setup)
-          .then(() => {
-          // reset and only test restored session
-            resetMocks()
-          })
-
-          cy.log('restore session to test against')
-          cy.session(sessionId, setup)
-        })
-
-        // test must be first to run before blank page visit between each test
-        it('clears page after setup runs', () => {
-          cy.url().should('eq', 'about:blank')
-        })
-
-        it('successfully restores saved session', () => {
-          expect(setup).to.not.be.called
-          expect(validate).to.not.be.called
-          expect(clearPageCount, 'total times session cleared the page').to.eq(1)
-        })
-
-        it('groups session logs correctly', () => {
-          expect(logs[0].get()).to.contain({
-            name: 'session',
-            id: sessionGroupId,
-          })
-
-          expect(logs[0].get()).to.deep.contain({
-            name: 'session',
-            id: sessionGroupId,
-            sessionInfo: {
-              id: sessionId,
-              isGlobalSession: false,
-              status: 'restored',
-            },
-          })
-
-          validateClearLogs([logs[1], logs[2]], sessionGroupId)
-
-<<<<<<< HEAD
+        const validateSessionGroup = logs[4].get()
+
+        expect(validateSessionGroup).to.contain({
+          displayName: 'Validate session',
+          group: sessionGroupId,
+        })
+
+        expect(logs[5].get()).to.deep.contain({
+          alias: ['validateSession'],
+          group: validateSessionGroup.id,
+        })
+      })
+    })
+
+    describe('recreates existing session flow', () => {
+      let sessionId
+
       before(() => {
         setupTestContext()
         cy.log('Creating new session for test')
@@ -524,16 +515,9 @@
             if (validate.callCount === 1) {
               return cy.wrap(false)
             }
-=======
-          const restoreSavedSessionGroup = logs[3].get()
->>>>>>> 75cce818
-
-          expect(restoreSavedSessionGroup).to.contain({
-            displayName: 'Restore saved session',
-            group: sessionGroupId,
-          })
-        })
-<<<<<<< HEAD
+
+            handleValidate()
+          })
 
         cy.log('restore session to test against')
         cy.session(sessionId, setup, { validate })
@@ -542,102 +526,91 @@
       // test must be first to run before blank page visit between each test
       it('does not clear page visit from validate function', () => {
         cy.url().should('contain', 'about:blank')
-=======
->>>>>>> 75cce818
-      })
-
-      describe('restores saved session with validation flow', () => {
-        let sessionId
-
-        before(() => {
-          setupTestContext()
-          cy.log('Creating new session for test')
-          sessionId = `session-${Cypress.state('test').id}`
-          cy.session(sessionId, setup, { validate })
-          .then(() => {
-          // reset and only test restored session
-            resetMocks()
-          })
-
-          cy.log('restore session to test against')
-          cy.session(sessionId, setup, { validate })
-        })
-
-        // test must be first to run before blank page visit between each test
-        it('does not clear page visit from validate function', () => {
-          cy.url().should('contain', '/fixtures/auth/index.html')
-        })
-
-        it('successfully restores saved session', () => {
-          expect(setup).to.not.be.called
-          expect(validate).to.be.calledOnce
-          expect(clearPageCount, 'total times session cleared the page').to.eq(1)
-        })
-
-        it('groups session logs correctly', () => {
-          expect(logs[0].get()).to.contain({
-            name: 'session',
-            id: sessionGroupId,
-          })
-
-          expect(logs[0].get()).to.deep.contain({
-            name: 'session',
-            id: sessionGroupId,
-            sessionInfo: {
-              id: sessionId,
-              isGlobalSession: false,
-              status: 'restored',
-            },
-          })
-
-          validateClearLogs([logs[1], logs[2]], sessionGroupId)
-
-          const restoreSavedSessionGroup = logs[3].get()
-
-          expect(restoreSavedSessionGroup).to.contain({
-            displayName: 'Restore saved session',
-            group: sessionGroupId,
-          })
-
-          const validateSessionGroup = logs[4].get()
-
-          expect(validateSessionGroup).to.contain({
-            displayName: 'Validate session',
-            group: sessionGroupId,
-          })
-
-          expect(logs[5].get()).to.deep.contain({
-            alias: ['validateSession'],
-            group: validateSessionGroup.id,
-          })
-        })
-      })
-
-      describe('recreates existing session flow', () => {
-        let sessionId
-
-        before(() => {
-          setupTestContext()
-          cy.log('Creating new session for test')
-          sessionId = `session-${Cypress.state('test').id}`
-          cy.session(sessionId, setup, { validate })
-          .then(() => {
-          // reset and only test restored session
-            resetMocks()
-            validate.callsFake(() => {
-              if (validate.callCount === 1) {
-                return false
-              }
-
-              handleValidate()
-            })
-          })
-
-          cy.log('restore session to test against')
-          cy.session(sessionId, setup, { validate })
-        })
-
-<<<<<<< HEAD
+      })
+
+      it('successfully recreates session', () => {
+        expect(setup).to.be.calledOnce
+        expect(validate).to.be.calledTwice
+        expect(clearPageCount, 'total times session cleared the page').to.eq(3)
+      })
+
+      it('groups session logs correctly', () => {
+        expect(logs[0].get()).to.contain({
+          name: 'session',
+          id: sessionGroupId,
+        })
+
+        expect(logs[0].get()).to.deep.contain({
+          name: 'session',
+          id: sessionGroupId,
+          sessionInfo: {
+            id: sessionId,
+            isGlobalSession: false,
+            status: 'recreated',
+          },
+        })
+
+        validateClearLogs([logs[1], logs[2]], sessionGroupId)
+
+        const restoreSavedSessionGroup = logs[3].get()
+
+        expect(restoreSavedSessionGroup).to.contain({
+          displayName: 'Restore saved session',
+          group: sessionGroupId,
+        })
+
+        const validateSessionGroup = logs[4].get()
+
+        expect(validateSessionGroup).to.contain({
+          displayName: 'Validate session',
+          group: sessionGroupId,
+        })
+
+        expect(logs[5].get()).to.deep.contain({
+          alias: ['validateSession'],
+          group: validateSessionGroup.id,
+        })
+
+        expect(logs[6].get()).to.deep.contain({
+          group: validateSessionGroup.id,
+        })
+
+        expect(logs[6].get('error').message).to.eq('Your `cy.session` **validate** callback returned false.')
+
+        validateClearLogs([logs[7], logs[8]], sessionGroupId)
+
+        const createNewSessionGroup = logs[9].get()
+
+        expect(createNewSessionGroup).to.contain({
+          displayName: 'Recreate session',
+          groupStart: true,
+          group: sessionGroupId,
+        })
+
+        expect(logs[10].get()).to.deep.contain({
+          alias: ['setupSession'],
+          group: createNewSessionGroup.id,
+        })
+
+        expect(logs[11].get()).to.contain({
+          name: 'Clear page',
+          group: createNewSessionGroup.id,
+        })
+
+        const secondValidateSessionGroup = logs[12].get()
+
+        expect(secondValidateSessionGroup).to.contain({
+          displayName: 'Validate session',
+          group: sessionGroupId,
+        })
+
+        expect(logs[13].get()).to.deep.contain({
+          alias: ['validateSession'],
+          group: secondValidateSessionGroup.id,
+        })
+      })
+    })
+
     describe('recreates existing session with failed validation flow', () => {
       it('fails to recreate session and logs correctly', function () {
         setupTestContext()
@@ -672,34 +645,6 @@
         //     status: 'failed',
         //   },
         // })
-=======
-        // test must be first to run before blank page visit between each test
-        it('does not clear page visit from validate function', () => {
-          cy.url().should('contain', '/fixtures/auth/index.html')
-        })
-
-        it('successfully recreates session', () => {
-          expect(setup).to.be.calledOnce
-          expect(validate).to.be.calledTwice
-          expect(clearPageCount, 'total times session cleared the page').to.eq(3)
-        })
-
-        it('groups session logs correctly', () => {
-          expect(logs[0].get()).to.contain({
-            name: 'session',
-            id: sessionGroupId,
-          })
-
-          expect(logs[0].get()).to.deep.contain({
-            name: 'session',
-            id: sessionGroupId,
-            sessionInfo: {
-              id: sessionId,
-              isGlobalSession: false,
-              status: 'recreated',
-            },
-          })
->>>>>>> 75cce818
 
         // validateClearLogs([logs[1], logs[2]], sessionGroupId)
 
@@ -755,7 +700,6 @@
         //     group: sessionGroupId,
         //   })
 
-<<<<<<< HEAD
         //   expect(logs[13].get()).to.deep.contain({
         //     alias: ['validateSession'],
         //     group: secondValidateSessionGroup.id,
@@ -763,167 +707,6 @@
 
         //   done()
         // })
-=======
-          expect(logs[13].get()).to.deep.contain({
-            alias: ['validateSession'],
-            group: secondValidateSessionGroup.id,
-          })
-        })
-      })
-
-      describe('recreates existing session with failed validation flow', () => {
-        it('fails to recreate session and logs correctly', function (done) {
-          setupTestContext()
-          cy.log('Creating new session for test')
-          cy.session(`session-${Cypress.state('test').id}`, setup, { validate })
-          .then(() => {
-          // reset and only test restored session
-            resetMocks()
-            validate.callsFake(() => false)
-          })
-
-          cy.once('fail', (err) => {
-            expect(err.message).to.contain('Your `cy.session` **validate** callback returned false')
-            expect(setup).to.be.calledOnce
-            expect(validate).to.be.calledTwice
-            expect(clearPageCount, 'total times session cleared the page').to.eq(3)
-
-            expect(logs[0].get()).to.contain({
-              name: 'session',
-              id: sessionGroupId,
-            })
-
-            expect(logs[0].get()).to.deep.contain({
-              name: 'session',
-              id: sessionGroupId,
-              sessionInfo: {
-                id: `session-${Cypress.state('test').id}`,
-                isGlobalSession: false,
-                status: 'failed',
-              },
-            })
-
-            validateClearLogs([logs[1], logs[2]], sessionGroupId)
-
-            const restoreSavedSessionGroup = logs[3].get()
-
-            expect(restoreSavedSessionGroup).to.contain({
-              displayName: 'Restore saved session',
-              group: sessionGroupId,
-            })
-
-            const validateSessionGroup = logs[4].get()
-
-            expect(validateSessionGroup).to.contain({
-              displayName: 'Validate session',
-              group: sessionGroupId,
-            })
-
-            expect(logs[5].get()).to.deep.contain({
-              alias: ['validateSession'],
-              group: validateSessionGroup.id,
-            })
-
-            expect(logs[6].get()).to.deep.contain({
-              group: validateSessionGroup.id,
-            })
-
-            expect(logs[6].get('error').message).to.eq('Your `cy.session` **validate** callback returned false.')
-
-            validateClearLogs([logs[7], logs[8]], sessionGroupId)
-
-            const createNewSessionGroup = logs[9].get()
-
-            expect(createNewSessionGroup).to.contain({
-              displayName: 'Recreate session',
-              groupStart: true,
-              group: sessionGroupId,
-            })
-
-            expect(logs[10].get()).to.deep.contain({
-              alias: ['setupSession'],
-              group: createNewSessionGroup.id,
-            })
-
-            expect(logs[11].get()).to.contain({
-              name: 'Clear page',
-              group: createNewSessionGroup.id,
-            })
->>>>>>> 75cce818
-
-            const secondValidateSessionGroup = logs[12].get()
-
-            expect(secondValidateSessionGroup).to.contain({
-              displayName: 'Validate session',
-              group: sessionGroupId,
-            })
-
-            expect(logs[13].get()).to.deep.contain({
-              alias: ['validateSession'],
-              group: secondValidateSessionGroup.id,
-            })
-
-            done()
-          })
-
-          cy.log('restore session to test against')
-          cy.session(`session-${Cypress.state('test').id}`, setup, { validate })
-        })
-      })
-    })
-  })
-
-  describe('testIsolation=off', { testIsolation: 'off' }, () => {
-    before(async () => {
-      // manually ensure clear browser state! since we turned testIsolation off
-      await Cypress.session.clearCurrentSessionData()
-    })
-
-    describe('test:before:run:async', () => {
-      it('does not clear page before each run', () => {
-        cy.visit('/fixtures/form.html')
-        .then(async () => {
-          cy.spy(Cypress, 'action').log(false)
-
-          await Cypress.action('runner:test:before:run:async', {})
-
-          expect(Cypress.action).not.to.be.calledWith('cy:url:changed')
-          expect(Cypress.action).not.to.be.calledWith('cy:visit:blank')
-        })
-        .url('/fixtures/form.html')
-      })
-
-      it('does not clear session data before each run', async () => {
-        const clearCurrentSessionData = cy.spy(Cypress.session, 'clearCurrentSessionData')
-
-        await Cypress.action('runner:test:before:run:async', {})
-
-        expect(clearCurrentSessionData).not.to.be.called
-      })
-
-      it('does not reset rendered html origins before each run', async () => {
-        const backendSpy = cy.spy(Cypress, 'backend')
-
-        await Cypress.action('runner:test:before:run:async', {})
-
-        expect(backendSpy).not.to.be.calledWith('reset:rendered:html:origins')
-      })
-
-      it('does not clear the browser context before each run', () => {
-        cy.window()
-        .then((win) => {
-          win.cookie = 'key=value; SameSite=Strict; Secure; Path=/fixtures'
-          win.localStorage.setItem('animal', 'bear')
-          win.sessionStorage.setItem('food', 'burgers')
-        })
-        .then(async () => {
-          cy.spy(Cypress, 'action').log(false)
-
-          await Cypress.action('runner:test:before:run:async', {})
-
-          expect(Cypress.action).not.to.be.calledWith('cy:url:changed')
-          expect(Cypress.action).not.to.be.calledWith('cy:visit:blank')
-        })
 
         cy.window().its('cookie').should('equal', 'key=value; SameSite=Strict; Secure; Path=/fixtures')
         cy.window().its('localStorage').should('have.length', 1).should('deep.contain', { animal: 'bear' })
