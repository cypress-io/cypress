const baseUrl = Cypress.config('baseUrl')

before(() => {
  // sessions has logic built in to persists sessions on UI refresh
  Cypress.session.clearAllSavedSessions()
})

const expectCurrentSessionData = async (obj) => {
  return Cypress.session.getCurrentSessionData()
  .then((result) => {
    cy.log(result)
    expect(result.cookies.map((v) => v.name)).members(obj.cookies || [])
    expect(result.localStorage).deep.members(obj.localStorage || [])
    expect(result.sessionStorage).deep.members(obj.sessionStorage || [])
  })
}

describe('cy.session', { retries: 0 }, () => {
  describe('args', () => {
    it('accepts string as id', () => {
      cy.session('session-id', () => {})
      cy.session({ name: 'session-id', zkey: 'val' }, () => {})
    })

    it('accepts array as id', () => {
      cy.session('session-id', () => {})
      cy.session('session-id')
    })

    it('accepts object as id', () => {
      cy.session('session-id', () => {})
    })

    // redundant?
    it('accepts options as third argument', () => {
      const setup = cy.stub().as('setupSession')
      const validate = cy.stub().as('validateSession')

      cy.session('session-id-3rd-arg', setup, { validate })
      cy.then(() => {
        expect(setup).to.be.calledOnce
        expect(validate).to.be.calledOnce
      })
    })
  })

  describe('test:before:run:async', () => {
    it('clears session data before each run', async () => {
      const clearCurrentSessionData = cy.spy(Cypress.session, 'clearCurrentSessionData')

      await Cypress.action('runner:test:before:run:async', {})

      expect(clearCurrentSessionData).to.be.called
    })

    it('resets rendered html origins before each run', async () => {
      const backendSpy = cy.spy(Cypress, 'backend')

      await Cypress.action('runner:test:before:run:async', {})

      expect(backendSpy).to.be.calledWith('reset:rendered:html:origins')
    })

    describe('testIsolation=strict', { testIsolation: 'strict' }, () => {
      it('clears page before each run when testIsolation=strict', () => {
        cy.visit('/fixtures/form.html')
        .then(async () => {
          cy.spy(Cypress, 'action').log(false)

          await Cypress.action('runner:test:before:run:async', {})

          expect(Cypress.action).to.be.calledWith('cy:url:changed', '')
          expect(Cypress.action).to.be.calledWith('cy:visit:blank', { type: 'session-lifecycle' })
        })
        .url('about:blank')
      })
    })

    describe('testIsolation=legacy', { testIsolation: 'legacy' }, () => {
      it('does not clear page', () => {
        cy.visit('/fixtures/form.html')
        .then(async () => {
          cy.spy(Cypress, 'action').log(false)

          await Cypress.action('runner:test:before:run:async', {})

          expect(Cypress.action).not.to.be.calledWith('cy:url:changed')
          expect(Cypress.action).not.to.be.calledWith('cy:visit:blank')
        })
        .url('/fixtures/form.html')
      })
    })
  })

  describe('session flows', () => {
    let logs = []
    let clearPageCount = 0
    let sessionGroupId
    let setup
    let validate

    const handleSetup = () => {
      // create session clears page before running
      cy.contains('Default blank page')
      cy.contains('This page was cleared by navigating to about:blank.')

      cy.visit('/fixtures/auth/index.html')
      cy.contains('You are not logged in')
      cy.window().then((win) => {
        win.sessionStorage.setItem('cypressAuthToken', JSON.stringify({ body: { username: 'tester' } }))
      })
    }

    const handleValidate = () => {
      // both create & restore session clears page after running
      cy.contains('Default blank page')
      cy.contains('This page was cleared by navigating to about:blank.')

      cy.visit('/fixtures/auth/index.html')
      cy.contains('Welcome tester')
    }

    before(() => {
      setup = cy.stub().callsFake(handleSetup).as('setupSession')
      validate = cy.stub().callsFake(handleValidate).as('validateSession')
    })

    const resetMocks = () => {
      logs = []
      clearPageCount = 0
      sessionGroupId = undefined
      setup.reset()
      setup.callsFake(handleSetup)
      validate.reset()
      validate.callsFake(handleValidate)
    }

    const setupTestContext = () => {
      resetMocks()

      // clear all sessions only sets hydrated: false and re-using a session id
      // with new setup / validation fn isn't updated/applied
      Cypress.state('activeSessions', {})
      cy.log('Cypress.session.clearAllSavedSessions()')
      Cypress.session.clearAllSavedSessions()

      cy.on('log:added', (attrs, log) => {
        if (attrs.name === 'session' || attrs.name === 'sessions_manager' || attrs.name === 'page load' || attrs.alias?.includes('setupSession') || attrs.alias?.includes('validateSession')) {
          logs.push(log)
          if (!sessionGroupId) {
            sessionGroupId = attrs.id
          }
        }
      })

      cy.on('log:changed', (attrs, log) => {
        const index = logs.findIndex((l) => l.id === attrs.id)

        if (index) {
          logs[index] = log
        }
      })

      cy.on('internal:window:load', (args) => {
        if (args.window.location.href === 'about:blank') {
          clearPageCount++
        }
      })
    }

    describe('create session flow', () => {
      before(() => {
        setupTestContext()
        cy.log('Creating new session to test against')
        expect(clearPageCount, 'total times session cleared the page').to.eq(0)
        cy.session('session-1', setup)
      })

      // test must be first to run before blank page visit between each test
      it('clears page after setup runs', () => {
        cy.url().should('eq', 'about:blank')
      })

      it('successfully creates new session', () => {
        expect(setup).to.be.calledOnce
        expect(clearPageCount, 'total times session cleared the page').to.eq(2)
      })

      it('groups session logs correctly', () => {
        expect(logs[0].get()).to.deep.contain({
          name: 'session',
          id: sessionGroupId,
          sessionInfo: {
            id: 'session-1',
            isGlobalSession: false,
            status: 'created',
          },
        })

        expect(logs[1].get()).to.contain({
          name: 'Clear page',
          group: sessionGroupId,
        })

        expect(logs[2].get()).to.contain({
          displayName: 'Clear cookies, localStorage and sessionStorage',
          group: sessionGroupId,
        })

        const createNewSessionGroup = logs[3].get()

        expect(createNewSessionGroup).to.contain({
          displayName: 'Create new session',
          groupStart: true,
          group: sessionGroupId,
        })

        expect(logs[4].get()).to.deep.contain({
          alias: ['setupSession'],
          group: createNewSessionGroup.id,
        })

        expect(logs[5].get()).to.contain({
          name: 'Clear page',
          group: createNewSessionGroup.id,
        })
      })

      it('creates new session instrument with session details', () => {
        const sessionInfo = logs[0].get('sessionInfo')

        expect(sessionInfo).to.deep.eq({
          id: 'session-1',
          isGlobalSession: false,
          status: 'created',
        })
      })

      it('has session details in the consoleProps', () => {
        const consoleProps = logs[0].get('consoleProps')()

        expect(consoleProps).to.deep.eq({
          Command: 'session',
          id: 'session-1',
          table: [],
        })
      })
    })

    describe('create session with validation flow', () => {
      let sessionId

      before(() => {
        setupTestContext()
        cy.log('Creating new session with validation to test against')
<<<<<<< HEAD

        // cy.session(`session-${Cypress.state('test').id}`, setup, { validate })
        cy.session(`session-${Cypress.state('test').id}`, () => {
          cy.get('does_not_exist')
        })
=======
        sessionId = `session-${Cypress.state('test').id}`
        cy.session(sessionId, setup, { validate })
>>>>>>> 238ead3c
      })

      // test must be first to run before blank page visit between each test
      it.only('does not clear page visit from validate function', () => {
        cy.url().should('contain', '/fixtures/auth/index.html')
      })

      it('successfully creates new session and validates it', () => {
        expect(setup).to.be.calledOnce
        expect(validate).to.be.calledOnce
        expect(clearPageCount, 'total times session cleared the page').to.eq(2)
      })

      it('groups session logs correctly', () => {
        expect(logs[0].get()).to.deep.contain({
          name: 'session',
          id: sessionGroupId,
          sessionInfo: {
            id: sessionId,
            isGlobalSession: false,
            status: 'created',
          },
        })

        expect(logs[1].get()).to.contain({
          name: 'Clear page',
          group: sessionGroupId,
        })

        expect(logs[2].get()).to.contain({
          displayName: 'Clear cookies, localStorage and sessionStorage',
          group: sessionGroupId,
        })

        const createNewSessionGroup = logs[3].get()

        expect(createNewSessionGroup).to.contain({
          displayName: 'Create new session',
          groupStart: true,
          group: sessionGroupId,
        })

        expect(logs[4].get()).to.deep.contain({
          alias: ['setupSession'],
          group: createNewSessionGroup.id,
        })

        expect(logs[5].get()).to.contain({
          name: 'Clear page',
          group: createNewSessionGroup.id,
        })

        const validateSessionGroup = logs[6].get()

        expect(validateSessionGroup).to.contain({
          displayName: 'Validate session',
          group: sessionGroupId,
        })

        expect(logs[7].get()).to.deep.contain({
          alias: ['validateSession'],
          group: validateSessionGroup.id,
        })
      })
    })

    describe('create session with failed validation flow', () => {
      it('fails validation and logs correctly', function (done) {
        setupTestContext()
        cy.log('Creating new session with validation to test against')

<<<<<<< HEAD
        // cy.once('fail', (err) => {
        //   expect(setup).to.be.calledOnce
        //   expect(validate).to.be.calledOnce
        //   expect(clearPageCount, 'total times session cleared the page').to.eq(2)
        //   expect(err.message).to.contain('Your `cy.session` **validate** callback returned false')
        //   expect(logs[0].get()).to.deep.contain({
        //     name: 'session',
        //     id: sessionGroupId,
        //     renderProps: {
        //       status: 'failed',
        //     },
        //   })

        //   expect(logs[1].get()).to.contain({
        //     name: 'Clear page',
        //     group: sessionGroupId,
        //   })

        //   expect(logs[2].get()).to.contain({
        //     displayName: 'Clear cookies, localStorage and sessionStorage',
        //     group: sessionGroupId,
        //   })

        //   const createNewSessionGroup = logs[3].get()

        //   expect(createNewSessionGroup).to.contain({
        //     displayName: 'Create new session',
        //     groupStart: true,
        //     group: sessionGroupId,
        //   })

        //   expect(logs[4].get()).to.deep.contain({
        //     alias: ['setupSession'],
        //     group: createNewSessionGroup.id,
        //   })

        //   expect(logs[5].get()).to.contain({
        //     name: 'Clear page',
        //     group: createNewSessionGroup.id,
        //   })

        //   const validateSessionGroup = logs[6].get()

        //   expect(validateSessionGroup).to.contain({
        //     displayName: 'Validate session',
        //     group: sessionGroupId,
        //   })

        //   expect(logs[7].get()).to.deep.contain({
        //     alias: ['validateSession'],
        //     group: validateSessionGroup.id,
        //   })

        //   done()
        // })
=======
        cy.once('fail', (err) => {
          expect(setup).to.be.calledOnce
          expect(validate).to.be.calledOnce
          expect(clearPageCount, 'total times session cleared the page').to.eq(2)
          expect(err.message).to.contain('Your `cy.session` **validate** callback returned false')
          expect(logs[0].get()).to.deep.contain({
            name: 'session',
            id: sessionGroupId,
            sessionInfo: {
              id: `session-${Cypress.state('test').id}`,
              isGlobalSession: false,
              status: 'failed',
            },
          })

          expect(logs[1].get()).to.contain({
            name: 'Clear page',
            group: sessionGroupId,
          })

          expect(logs[2].get()).to.contain({
            displayName: 'Clear cookies, localStorage and sessionStorage',
            group: sessionGroupId,
          })

          const createNewSessionGroup = logs[3].get()

          expect(createNewSessionGroup).to.contain({
            displayName: 'Create new session',
            groupStart: true,
            group: sessionGroupId,
          })

          expect(logs[4].get()).to.deep.contain({
            alias: ['setupSession'],
            group: createNewSessionGroup.id,
          })

          expect(logs[5].get()).to.contain({
            name: 'Clear page',
            group: createNewSessionGroup.id,
          })

          const validateSessionGroup = logs[6].get()

          expect(validateSessionGroup).to.contain({
            displayName: 'Validate session',
            group: sessionGroupId,
          })

          expect(logs[7].get()).to.deep.contain({
            alias: ['validateSession'],
            group: validateSessionGroup.id,
          })

          done()
        })
>>>>>>> 238ead3c

        validate.callsFake(() => false)

        cy.session(`session-${Cypress.state('test').id}`, setup, { validate: () => {
          cy.get('does_not_exist')
        } })
      })
    })

    describe('restores saved session flow', () => {
      let sessionId

      before(() => {
        setupTestContext()
        cy.log('Creating new session for test')
        sessionId = `session-${Cypress.state('test').id}`
        cy.session(sessionId, setup)
        .then(() => {
          // reset and only test restored session
          resetMocks()
        })

        cy.log('restore session to test against')
        cy.session(sessionId, setup)
      })

      // test must be first to run before blank page visit between each test
      it('clears page after setup runs', () => {
        cy.url().should('eq', 'about:blank')
      })

      it('successfully restores saved session', () => {
        expect(setup).to.not.be.called
        expect(validate).to.not.be.called
        expect(clearPageCount, 'total times session cleared the page').to.eq(1)
      })

      it('groups session logs correctly', () => {
        expect(logs[0].get()).to.contain({
          name: 'session',
          id: sessionGroupId,
        })

        expect(logs[0].get()).to.deep.contain({
          name: 'session',
          id: sessionGroupId,
          sessionInfo: {
            id: sessionId,
            isGlobalSession: false,
            status: 'restored',
          },
        })

        expect(logs[1].get()).to.contain({
          name: 'Clear page',
          group: sessionGroupId,
        })

        expect(logs[2].get()).to.contain({
          displayName: 'Clear cookies, localStorage and sessionStorage',
          group: sessionGroupId,
        })

        const restoreSavedSessionGroup = logs[3].get()

        expect(restoreSavedSessionGroup).to.contain({
          displayName: 'Restore saved session',
          group: sessionGroupId,
        })
      })
    })

    describe('restores saved session with validation flow', () => {
      let sessionId

      before(() => {
        setupTestContext()
        cy.log('Creating new session for test')
        sessionId = `session-${Cypress.state('test').id}`
        cy.session(sessionId, setup, { validate })
        .then(() => {
          // reset and only test restored session
          resetMocks()
        })

        cy.log('restore session to test against')
        cy.session(sessionId, setup, { validate })
      })

      // test must be first to run before blank page visit between each test
      it('does not clear page visit from validate function', () => {
        cy.url().should('contain', '/fixtures/auth/index.html')
      })

      it('successfully restores saved session', () => {
        expect(setup).to.not.be.called
        expect(validate).to.be.calledOnce
        expect(clearPageCount, 'total times session cleared the page').to.eq(1)
      })

      it('groups session logs correctly', () => {
        expect(logs[0].get()).to.contain({
          name: 'session',
          id: sessionGroupId,
        })

        expect(logs[0].get()).to.deep.contain({
          name: 'session',
          id: sessionGroupId,
          sessionInfo: {
            id: sessionId,
            isGlobalSession: false,
            status: 'restored',
          },
        })

        expect(logs[1].get()).to.contain({
          name: 'Clear page',
          group: sessionGroupId,
        })

        expect(logs[2].get()).to.contain({
          displayName: 'Clear cookies, localStorage and sessionStorage',
          group: sessionGroupId,
        })

        const restoreSavedSessionGroup = logs[3].get()

        expect(restoreSavedSessionGroup).to.contain({
          displayName: 'Restore saved session',
          group: sessionGroupId,
        })

        const validateSessionGroup = logs[4].get()

        expect(validateSessionGroup).to.contain({
          displayName: 'Validate session',
          group: sessionGroupId,
        })

        expect(logs[5].get()).to.deep.contain({
          alias: ['validateSession'],
          group: validateSessionGroup.id,
        })
      })
    })

    describe('recreates existing session flow', () => {
      let sessionId

      before(() => {
        setupTestContext()
        cy.log('Creating new session for test')
        sessionId = `session-${Cypress.state('test').id}`
        cy.session(sessionId, setup, { validate })
        .then(() => {
          // reset and only test restored session
          resetMocks()
          validate.callsFake(() => {
            if (validate.callCount === 1) {
              return false
            }

            handleValidate()
          })
        })

        cy.log('restore session to test against')
        cy.session(sessionId, setup, { validate })
      })

      // test must be first to run before blank page visit between each test
      it('does not clear page visit from validate function', () => {
        cy.url().should('contain', '/fixtures/auth/index.html')
      })

      it('successfully recreates session', () => {
        expect(setup).to.be.calledOnce
        expect(validate).to.be.calledTwice
        expect(clearPageCount, 'total times session cleared the page').to.eq(3)
      })

      it('groups session logs correctly', () => {
        expect(logs[0].get()).to.contain({
          name: 'session',
          id: sessionGroupId,
        })

        expect(logs[0].get()).to.deep.contain({
          name: 'session',
          id: sessionGroupId,
          sessionInfo: {
            id: sessionId,
            isGlobalSession: false,
            status: 'recreated',
          },
        })

        expect(logs[1].get()).to.contain({
          name: 'Clear page',
          group: sessionGroupId,
        })

        expect(logs[2].get()).to.contain({
          displayName: 'Clear cookies, localStorage and sessionStorage',
          group: sessionGroupId,
        })

        const restoreSavedSessionGroup = logs[3].get()

        expect(restoreSavedSessionGroup).to.contain({
          displayName: 'Restore saved session',
          group: sessionGroupId,
        })

        const validateSessionGroup = logs[4].get()

        expect(validateSessionGroup).to.contain({
          displayName: 'Validate session',
          group: sessionGroupId,
        })

        expect(logs[5].get()).to.deep.contain({
          alias: ['validateSession'],
          group: validateSessionGroup.id,
        })

        expect(logs[6].get()).to.deep.contain({
          showError: true,
          group: validateSessionGroup.id,
        })

        expect(logs[6].get('error').message).to.eq('Your `cy.session` **validate** callback returned false.')

        expect(logs[7].get()).to.contain({
          name: 'Clear page',
          group: sessionGroupId,
        })

        expect(logs[8].get()).to.contain({
          displayName: 'Clear cookies, localStorage and sessionStorage',
          group: sessionGroupId,
        })

        const createNewSessionGroup = logs[9].get()

        expect(createNewSessionGroup).to.contain({
          displayName: 'Recreate session',
          groupStart: true,
          group: sessionGroupId,
        })

        expect(logs[10].get()).to.deep.contain({
          alias: ['setupSession'],
          group: createNewSessionGroup.id,
        })

        expect(logs[11].get()).to.contain({
          name: 'Clear page',
          group: createNewSessionGroup.id,
        })

        const secondValidateSessionGroup = logs[12].get()

        expect(secondValidateSessionGroup).to.contain({
          displayName: 'Validate session',
          group: sessionGroupId,
        })

        expect(logs[13].get()).to.deep.contain({
          alias: ['validateSession'],
          group: secondValidateSessionGroup.id,
        })
      })
    })

    describe('recreates existing session with failed validation flow', () => {
      it('fails to recreate session and logs correctly', function () {
        setupTestContext()
        cy.log('Creating new session for test')
        cy.session(`session-${Cypress.state('test').id}`, setup, { validate })
        .then(() => {
          // reset and only test restored session
          resetMocks()
<<<<<<< HEAD
          validate.callsFake(() => {
            return false
            // cy.get('does not exist')
=======
          validate.callsFake(() => false)
        })

        cy.once('fail', (err) => {
          expect(err.message).to.contain('Your `cy.session` **validate** callback returned false')
          expect(setup).to.be.calledOnce
          expect(validate).to.be.calledTwice
          expect(clearPageCount, 'total times session cleared the page').to.eq(3)

          expect(logs[0].get()).to.contain({
            name: 'session',
            id: sessionGroupId,
          })

          expect(logs[0].get()).to.deep.contain({
            name: 'session',
            id: sessionGroupId,
            sessionInfo: {
              id: `session-${Cypress.state('test').id}`,
              isGlobalSession: false,
              status: 'failed',
            },
          })

          expect(logs[1].get()).to.contain({
            name: 'Clear page',
            group: sessionGroupId,
          })

          expect(logs[2].get()).to.contain({
            displayName: 'Clear cookies, localStorage and sessionStorage',
            group: sessionGroupId,
          })

          const restoreSavedSessionGroup = logs[3].get()

          expect(restoreSavedSessionGroup).to.contain({
            displayName: 'Restore saved session',
            group: sessionGroupId,
          })

          const validateSessionGroup = logs[4].get()

          expect(validateSessionGroup).to.contain({
            displayName: 'Validate session',
            group: sessionGroupId,
          })

          expect(logs[5].get()).to.deep.contain({
            alias: ['validateSession'],
            group: validateSessionGroup.id,
          })

          expect(logs[6].get()).to.deep.contain({
            showError: true,
            group: validateSessionGroup.id,
          })

          expect(logs[6].get('error').message).to.eq('Your `cy.session` **validate** callback returned false.')

          expect(logs[7].get()).to.contain({
            name: 'Clear page',
            group: sessionGroupId,
          })

          expect(logs[8].get()).to.contain({
            displayName: 'Clear cookies, localStorage and sessionStorage',
            group: sessionGroupId,
          })

          const createNewSessionGroup = logs[9].get()

          expect(createNewSessionGroup).to.contain({
            displayName: 'Recreate session',
            groupStart: true,
            group: sessionGroupId,
          })

          expect(logs[10].get()).to.deep.contain({
            alias: ['setupSession'],
            group: createNewSessionGroup.id,
          })

          expect(logs[11].get()).to.contain({
            name: 'Clear page',
            group: createNewSessionGroup.id,
          })

          const secondValidateSessionGroup = logs[12].get()

          expect(secondValidateSessionGroup).to.contain({
            displayName: 'Validate session',
            group: sessionGroupId,
          })

          expect(logs[13].get()).to.deep.contain({
            alias: ['validateSession'],
            group: secondValidateSessionGroup.id,
>>>>>>> 238ead3c
          })
        })

        // cy.once('fail', (err) => {
        //   expect(err.message).to.contain('Your `cy.session` **validate** callback returned false')
        //   expect(setup).to.be.calledOnce
        //   expect(validate).to.be.calledTwice
        //   expect(clearPageCount, 'total times session cleared the page').to.eq(3)

        //   expect(logs[0].get()).to.contain({
        //     name: 'session',
        //     id: sessionGroupId,
        //   })

        //   expect(logs[0].get()).to.deep.contain({
        //     name: 'session',
        //     id: sessionGroupId,
        //     renderProps: {
        //       status: 'failed',
        //     },
        //   })

        //   expect(logs[1].get()).to.contain({
        //     name: 'Clear page',
        //     group: sessionGroupId,
        //   })

        //   expect(logs[2].get()).to.contain({
        //     displayName: 'Clear cookies, localStorage and sessionStorage',
        //     group: sessionGroupId,
        //   })

        //   const restoreSavedSessionGroup = logs[3].get()

        //   expect(restoreSavedSessionGroup).to.contain({
        //     displayName: 'Restore saved session',
        //     group: sessionGroupId,
        //   })

        //   const validateSessionGroup = logs[4].get()

        //   expect(validateSessionGroup).to.contain({
        //     displayName: 'Validate session',
        //     group: sessionGroupId,
        //   })

        //   expect(logs[5].get()).to.deep.contain({
        //     alias: ['validateSession'],
        //     group: validateSessionGroup.id,
        //   })

        //   expect(logs[6].get()).to.deep.contain({
        //     showError: true,
        //     group: validateSessionGroup.id,
        //   })

        //   expect(logs[6].get('error').message).to.eq('Your `cy.session` **validate** callback returned false.')

        //   expect(logs[7].get()).to.contain({
        //     name: 'Clear page',
        //     group: sessionGroupId,
        //   })

        //   expect(logs[8].get()).to.contain({
        //     displayName: 'Clear cookies, localStorage and sessionStorage',
        //     group: sessionGroupId,
        //   })

        //   const createNewSessionGroup = logs[9].get()

        //   expect(createNewSessionGroup).to.contain({
        //     displayName: 'Recreate session',
        //     groupStart: true,
        //     group: sessionGroupId,
        //   })

        //   expect(logs[10].get()).to.deep.contain({
        //     alias: ['setupSession'],
        //     group: createNewSessionGroup.id,
        //   })

        //   expect(logs[11].get()).to.contain({
        //     name: 'Clear page',
        //     group: createNewSessionGroup.id,
        //   })

        //   const secondValidateSessionGroup = logs[12].get()

        //   expect(secondValidateSessionGroup).to.contain({
        //     displayName: 'Validate session',
        //     group: sessionGroupId,
        //   })

        //   expect(logs[13].get()).to.deep.contain({
        //     alias: ['validateSession'],
        //     group: secondValidateSessionGroup.id,
        //   })

        //   done()
        // })

        cy.log('restore session to test against')
        cy.session(`session-${Cypress.state('test').id}`, setup, { validate })
      })
    })
  })

  describe('errors', () => {
    let lastLog = null
    let logs = []

    beforeEach(() => {
      cy.on('log:added', (attrs, log) => {
        if (attrs.name === 'session') {
          lastLog = log
          logs.push(log)
        }
      })

      return null
    })

    it('throws error when experimentalSessionAndOrigin not enabled', { experimentalSessionAndOrigin: false, experimentalSessionSupport: false }, (done) => {
      cy.on('fail', (err) => {
        expect(lastLog.get('error')).to.eq(err)
        expect(lastLog.get('state')).to.eq('failed')
        expect(err.message).to.eq('`cy.session()` requires enabling the `experimentalSessionAndOrigin` flag.')
        expect(err.docsUrl).to.eq('https://on.cypress.io/session')

        done()
      })

      cy.session('sessions-not-enabled')
    })

    it('throws error when experimentalSessionSupport is enabled through test config', { experimentalSessionAndOrigin: false, experimentalSessionSupport: true }, (done) => {
      cy.on('fail', (err) => {
        expect(lastLog.get('error')).to.eq(err)
        expect(lastLog.get('state')).to.eq('failed')
        expect(err.message).to.eq('\`cy.session()\` requires enabling the \`experimentalSessionAndOrigin\` flag. The \`experimentalSessionSupport\` flag was enabled but was removed in Cypress version 9.6.0.')
        expect(err.docsUrl).to.eq('https://on.cypress.io/session')

        done()
      })

      cy.session('sessions-not-enabled')
    })

    it('throws error when experimentalSessionSupport is enabled through Cypress.config', { experimentalSessionAndOrigin: false }, (done) => {
      Cypress.config('experimentalSessionSupport', true)

      cy.on('fail', (err) => {
        Cypress.config('experimentalSessionSupport', false)
        expect(lastLog.get('error')).to.eq(err)
        expect(lastLog.get('state')).to.eq('failed')
        expect(err.message).to.eq('\`cy.session()\` requires enabling the \`experimentalSessionAndOrigin\` flag. The \`experimentalSessionSupport\` flag was enabled but was removed in Cypress version 9.6.0.')
        expect(err.docsUrl).to.eq('https://on.cypress.io/session')
        done()
      })

      cy.session('sessions-not-enabled')
    })

    it('throws when sessionId argument was not provided', function (done) {
      cy.on('fail', (err) => {
        expect(lastLog.get('error')).to.eq(err)
        expect(lastLog.get('state')).to.eq('failed')
        expect(err.message).to.eq('`cy.session()` was passed an invalid argument. The first argument `id` must be an string or serializable object.')
        expect(err.docsUrl).to.eq('https://on.cypress.io/session')

        done()
      })

      cy.session()
    })

    it('throws when sessionId argument is not an object', function (done) {
      cy.on('fail', (err) => {
        expect(lastLog.get('error')).to.eq(err)
        expect(lastLog.get('state')).to.eq('failed')
        expect(err.message).to.eq('`cy.session()` was passed an invalid argument. The first argument `id` must be an string or serializable object.')
        expect(err.docsUrl).to.eq('https://on.cypress.io/session')

        done()
      })

      cy.session(1)
    })

    it('throws when options argument is provided and is not an object', function (done) {
      cy.on('fail', (err) => {
        expect(lastLog.get('error')).to.eq(err)
        expect(lastLog.get('state')).to.eq('failed')
        expect(err.message).to.eq('`cy.session()` was passed an invalid argument. The optional third argument `options` must be an object.')
        expect(err.docsUrl).to.eq('https://on.cypress.io/session')

        done()
      })

      cy.session('some-session', () => {}, 'invalid_arg')
    })

    it('throws when options argument has an invalid option', function (done) {
      cy.on('fail', (err) => {
        expect(lastLog.get('error')).to.eq(err)
        expect(lastLog.get('state')).to.eq('failed')
        expect(err.message).to.eq('`cy.session()` was passed an invalid option: **invalid_key**\nAvailable options are: `validate`')
        expect(err.docsUrl).to.eq('https://on.cypress.io/session')

        done()
      })

      cy.session('some-session', () => {}, { invalid_key: 2 })
    })

    it('throws when options argument has an option with an invalid type', function (done) {
      cy.on('fail', (err) => {
        expect(lastLog.get('error')).to.eq(err)
        expect(lastLog.get('state')).to.eq('failed')
        expect(err.message).to.eq('`cy.session()` was passed an invalid option value. **validate** must be of type **function** but was **number**.')
        expect(err.docsUrl).to.eq('https://on.cypress.io/session')

        done()
      })

      cy.session('some-session', () => {}, { validate: 2 })
    })

    it('throws when setup function is not provided and existing session is not found', function (done) {
      cy.on('fail', (err) => {
        expect(lastLog.get('error')).to.eq(err)
        expect(lastLog.get('state')).to.eq('failed')
        expect(err.message).to.eq('No session is defined with the name\n  **some-session**\nIn order to use `cy.session()`, provide a `setup` as the second argument:\n\n`cy.session(id, setup)`')
        expect(err.docsUrl).to.eq('https://on.cypress.io/session')

        done()
      })

      cy.session('some-session')
    })

    it('throws when multiple session calls with same sessionId but different options', function (done) {
      cy.on('fail', async (err) => {
        expect(lastLog.get('error')).to.eq(err)
        expect(lastLog.get('state')).to.eq('failed')
        expect(err.message).to.eq('You may not call `cy.session()` with a previously used name and different options. If you want to specify different options, please use a unique name other than **duplicate-session**.')
        expect(err.docsUrl).to.eq('https://on.cypress.io/session')

        await expectCurrentSessionData({
          localStorage: [{ origin: baseUrl, value: { one: 'value' } }],
        })

        done()
      })

      cy.session('duplicate-session', () => {
        // function content
        window.localStorage.one = 'value'
      })

      cy.session('duplicate-session', () => {
        // different function content
        window.localStorage.two = 'value'
      })
    })

    describe('options.validate failures', () => {
      const errorHookMessage = 'This error occurred in a session validate hook after initializing the session. Because validation failed immediately after session setup we failed the test.'

      it('throws when options.validate has a failing Cypress command', (done) => {
        cy.on('fail', (err) => {
          expect(err.message).contain('Expected to find element: `#does_not_exist`')
          expect(err.message).contain(errorHookMessage)
          expect(err.codeFrame).exist

          done()
        })

        cy.session(['mock-session', 'command'], () => {
          cy.log('setup')
        }, {
          validate () {
            cy.get('#does_not_exist', { timeout: 20 })
          },
        })
      })

      it('throws when options.validate throws an error', (done) => {
        cy.on('fail', (err) => {
          expect(err.message).contain('validate error')
          expect(err.message).contain(errorHookMessage)
          expect(err.codeFrame).exist
          done()
        })

        cy.session(['mock-session', 'throws'], () => {
          cy.log('setup')
        }, {
          validate () {
            throw new Error('validate error')
          },
        })
      })

      it('throws when options.validate rejects', (done) => {
        cy.on('fail', (err) => {
          expect(err.message).contain('validate error')
          expect(err.message).contain(errorHookMessage)
          expect(err.codeFrame).exist

          done()
        })

        cy.session(['mock-session', 'rejects'], () => {
          cy.log('setup')
        }, {
          validate () {
            return Promise.reject(new Error('validate error'))
          },
        })
      })

      it('throws when options.validate returns false', (done) => {
        cy.on('fail', (err) => {
          expect(err.message).to.contain('Your `cy.session` **validate** callback returned false.')
          expect(err.message).contain(errorHookMessage)
          expect(err.codeFrame).exist

          done()
        })

        cy.session(['mock-session', 'return false'], () => {
          cy.log('setup')
        }, {
          validate () {
            return false
          },
        })
      })

      it('throws when options.validate resolves false', (done) => {
        cy.on('fail', (err) => {
          expect(err.message).to.contain('Your `cy.session` **validate** callback resolved false.')
          expect(err.message).contain(errorHookMessage)
          expect(err.codeFrame).exist
          done()
        })

        cy.session(['mock-session', 'resolves false'], () => {
          cy.log('setup')
        }, {
          validate () {
            return Promise.resolve(false)
          },
        })
      })

      // TODO: emilyrohrbough - 4/3/2022 - figure out what the below comment means
      // TODO: cy.validate that will fail, hook into event, soft-reload inside and test everything is halted
      // Look at other tests for cancellation
      // make error collapsible by default

      it('throws when options.validate returns Chainer<false>', (done) => {
        cy.on('fail', (err) => {
          expect(err.message).to.contain('Your `cy.session` **validate** callback resolved false.')
          expect(err.message).contain(errorHookMessage)
          done()
        })

        cy.session(['mock-session', 'Chainer<false>'], () => {
          cy.log('setup')
        }, {
          validate () {
            return cy.wrap(false)
          },
        })
      })
    })
  })
})<|MERGE_RESOLUTION|>--- conflicted
+++ resolved
@@ -253,16 +253,11 @@
       before(() => {
         setupTestContext()
         cy.log('Creating new session with validation to test against')
-<<<<<<< HEAD
 
         // cy.session(`session-${Cypress.state('test').id}`, setup, { validate })
         cy.session(`session-${Cypress.state('test').id}`, () => {
           cy.get('does_not_exist')
         })
-=======
-        sessionId = `session-${Cypress.state('test').id}`
-        cy.session(sessionId, setup, { validate })
->>>>>>> 238ead3c
       })
 
       // test must be first to run before blank page visit between each test
@@ -334,7 +329,6 @@
         setupTestContext()
         cy.log('Creating new session with validation to test against')
 
-<<<<<<< HEAD
         // cy.once('fail', (err) => {
         //   expect(setup).to.be.calledOnce
         //   expect(validate).to.be.calledOnce
@@ -390,65 +384,6 @@
 
         //   done()
         // })
-=======
-        cy.once('fail', (err) => {
-          expect(setup).to.be.calledOnce
-          expect(validate).to.be.calledOnce
-          expect(clearPageCount, 'total times session cleared the page').to.eq(2)
-          expect(err.message).to.contain('Your `cy.session` **validate** callback returned false')
-          expect(logs[0].get()).to.deep.contain({
-            name: 'session',
-            id: sessionGroupId,
-            sessionInfo: {
-              id: `session-${Cypress.state('test').id}`,
-              isGlobalSession: false,
-              status: 'failed',
-            },
-          })
-
-          expect(logs[1].get()).to.contain({
-            name: 'Clear page',
-            group: sessionGroupId,
-          })
-
-          expect(logs[2].get()).to.contain({
-            displayName: 'Clear cookies, localStorage and sessionStorage',
-            group: sessionGroupId,
-          })
-
-          const createNewSessionGroup = logs[3].get()
-
-          expect(createNewSessionGroup).to.contain({
-            displayName: 'Create new session',
-            groupStart: true,
-            group: sessionGroupId,
-          })
-
-          expect(logs[4].get()).to.deep.contain({
-            alias: ['setupSession'],
-            group: createNewSessionGroup.id,
-          })
-
-          expect(logs[5].get()).to.contain({
-            name: 'Clear page',
-            group: createNewSessionGroup.id,
-          })
-
-          const validateSessionGroup = logs[6].get()
-
-          expect(validateSessionGroup).to.contain({
-            displayName: 'Validate session',
-            group: sessionGroupId,
-          })
-
-          expect(logs[7].get()).to.deep.contain({
-            alias: ['validateSession'],
-            group: validateSessionGroup.id,
-          })
-
-          done()
-        })
->>>>>>> 238ead3c
 
         validate.callsFake(() => false)
 
@@ -733,110 +668,9 @@
         .then(() => {
           // reset and only test restored session
           resetMocks()
-<<<<<<< HEAD
           validate.callsFake(() => {
             return false
             // cy.get('does not exist')
-=======
-          validate.callsFake(() => false)
-        })
-
-        cy.once('fail', (err) => {
-          expect(err.message).to.contain('Your `cy.session` **validate** callback returned false')
-          expect(setup).to.be.calledOnce
-          expect(validate).to.be.calledTwice
-          expect(clearPageCount, 'total times session cleared the page').to.eq(3)
-
-          expect(logs[0].get()).to.contain({
-            name: 'session',
-            id: sessionGroupId,
-          })
-
-          expect(logs[0].get()).to.deep.contain({
-            name: 'session',
-            id: sessionGroupId,
-            sessionInfo: {
-              id: `session-${Cypress.state('test').id}`,
-              isGlobalSession: false,
-              status: 'failed',
-            },
-          })
-
-          expect(logs[1].get()).to.contain({
-            name: 'Clear page',
-            group: sessionGroupId,
-          })
-
-          expect(logs[2].get()).to.contain({
-            displayName: 'Clear cookies, localStorage and sessionStorage',
-            group: sessionGroupId,
-          })
-
-          const restoreSavedSessionGroup = logs[3].get()
-
-          expect(restoreSavedSessionGroup).to.contain({
-            displayName: 'Restore saved session',
-            group: sessionGroupId,
-          })
-
-          const validateSessionGroup = logs[4].get()
-
-          expect(validateSessionGroup).to.contain({
-            displayName: 'Validate session',
-            group: sessionGroupId,
-          })
-
-          expect(logs[5].get()).to.deep.contain({
-            alias: ['validateSession'],
-            group: validateSessionGroup.id,
-          })
-
-          expect(logs[6].get()).to.deep.contain({
-            showError: true,
-            group: validateSessionGroup.id,
-          })
-
-          expect(logs[6].get('error').message).to.eq('Your `cy.session` **validate** callback returned false.')
-
-          expect(logs[7].get()).to.contain({
-            name: 'Clear page',
-            group: sessionGroupId,
-          })
-
-          expect(logs[8].get()).to.contain({
-            displayName: 'Clear cookies, localStorage and sessionStorage',
-            group: sessionGroupId,
-          })
-
-          const createNewSessionGroup = logs[9].get()
-
-          expect(createNewSessionGroup).to.contain({
-            displayName: 'Recreate session',
-            groupStart: true,
-            group: sessionGroupId,
-          })
-
-          expect(logs[10].get()).to.deep.contain({
-            alias: ['setupSession'],
-            group: createNewSessionGroup.id,
-          })
-
-          expect(logs[11].get()).to.contain({
-            name: 'Clear page',
-            group: createNewSessionGroup.id,
-          })
-
-          const secondValidateSessionGroup = logs[12].get()
-
-          expect(secondValidateSessionGroup).to.contain({
-            displayName: 'Validate session',
-            group: sessionGroupId,
-          })
-
-          expect(logs[13].get()).to.deep.contain({
-            alias: ['validateSession'],
-            group: secondValidateSessionGroup.id,
->>>>>>> 238ead3c
           })
         })
 
@@ -851,13 +685,15 @@
         //     id: sessionGroupId,
         //   })
 
-        //   expect(logs[0].get()).to.deep.contain({
-        //     name: 'session',
-        //     id: sessionGroupId,
-        //     renderProps: {
-        //       status: 'failed',
-        //     },
-        //   })
+        // expect(logs[0].get()).to.deep.contain({
+        //   name: 'session',
+        //   id: sessionGroupId,
+        //   sessionInfo: {
+        //     id: `session-${Cypress.state('test').id}`,
+        //     isGlobalSession: false,
+        //     status: 'failed',
+        //   },
+        // })
 
         //   expect(logs[1].get()).to.contain({
         //     name: 'Clear page',
