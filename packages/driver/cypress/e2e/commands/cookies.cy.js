const { assertLogLength } = require('../../support/utils')
const { stripIndent } = require('common-tags')
const { Promise } = Cypress

const isWebkit = Cypress.isBrowser('webkit')

describe('src/cy/commands/cookies - no stub', () => {
  context('#getCookies', () => {
    // this can be removed along with the experimental flag since once the flag
    // removed, clearing cookies for all domains will be done by default
    beforeEach(() => {
      if (!Cypress.config('experimentalSessionAndOrigin')) {
        cy.clearCookies({ domain: null })
      }
    })

    it('returns cookies from the domain matching the AUT by default', () => {
      cy.visit('http://www.barbaz.com:3500/fixtures/generic.html')
      cy.setCookie('foo', 'bar', { domain: 'www.foobar.com' })
      cy.setCookie('baz', 'qux', { domain: 'foobar.com' })
      cy.setCookie('foo', 'bar') // defaults to (super)domain: barbaz.com
      cy.setCookie('qux', 'quuz', { domain: 'www.barbaz.com' })

      cy.getCookies().then((cookies) => {
        expect(cookies).to.have.length(2)
        // both the barbaz.com and www.barbaz.com cookies are yielded
        expect(cookies[0].domain).to.match(/\.?barbaz\.com/)
        expect(cookies[1].domain).to.match(/\.?www\.barbaz\.com/)
      })

      if (isWebkit || !Cypress.config('experimentalSessionAndOrigin')) return

      cy.origin('http://www.foobar.com:3500', () => {
        cy.visit('http://www.foobar.com:3500/fixtures/generic.html')

        cy.getCookies().then((cookies) => {
          expect(cookies[0].domain).to.match(/\.?www\.foobar\.com/)
          expect(cookies[1].domain).to.match(/\.?foobar\.com/)
        })
      })
    })

    it('returns cookies for the specified domain', () => {
      cy.visit('http://www.barbaz.com:3500/fixtures/generic.html')
      cy.setCookie('foo', 'bar', { domain: 'www.foobar.com' })
      cy.setCookie('foo', 'bar') // defaults to (super)domain: barbaz.com
      cy.setCookie('qux', 'quuz', { domain: 'www.barbaz.com' })

      cy.getCookies({ domain: 'www.foobar.com' }).then((cookies) => {
        expect(cookies[0].domain).to.match(/\.?www\.foobar\.com/)
      })

      if (isWebkit || !Cypress.config('experimentalSessionAndOrigin')) return

      cy.origin('http://www.foobar.com:3500', () => {
        cy.visit('http://www.foobar.com:3500/fixtures/generic.html')

        cy.getCookies({ domain: 'barbaz.com' }).then((cookies) => {
          expect(cookies).to.have.length(2)
          // both the barbaz.com and www.barbaz.com cookies are yielded
          expect(cookies[0].domain).to.match(/\.?barbaz\.com/)
          expect(cookies[1].domain).to.match(/\.?www\.barbaz\.com/)
        })
      })
    })

    it('returns cookies for all domains when domain is null', () => {
      cy.visit('http://www.barbaz.com:3500/fixtures/generic.html')
      cy.setCookie('foo', 'bar', { domain: 'www.foobar.com' })
      cy.setCookie('foo', 'bar')

      cy.getCookies({ domain: null }).should('have.length', 2)

      if (isWebkit || !Cypress.config('experimentalSessionAndOrigin')) return

      cy.origin('http://www.foobar.com:3500', () => {
        cy.visit('http://www.foobar.com:3500/fixtures/generic.html')

        cy.getCookies({ domain: null }).should('have.length', 2)
      })
    })
  })

  context('#getCookie', () => {
    it('returns the cookie from the domain matching the AUT by default', () => {
      cy.visit('http://www.barbaz.com:3500/fixtures/generic.html')
      cy.setCookie('foo', 'bar', { domain: 'www.foobar.com' })
      cy.setCookie('foo', 'bar')

      cy.getCookie('foo').its('domain').should('match', /\.?barbaz\.com/)

      if (isWebkit || !Cypress.config('experimentalSessionAndOrigin')) return

      cy.origin('http://www.foobar.com:3500', () => {
        cy.visit('http://www.foobar.com:3500/fixtures/generic.html')

        cy.getCookie('foo').its('domain').should('match', /\.?www\.foobar\.com/)
      })
    })

    it('returns the cookie from the specified domain', () => {
      cy.visit('http://www.barbaz.com:3500/fixtures/generic.html')
      cy.setCookie('foo', 'bar', { domain: 'www.foobar.com' })
      cy.setCookie('foo', 'bar')

      cy.getCookie('foo', { domain: 'www.foobar.com' })
      .its('domain').should('match', /\.?www\.foobar\.com/)

      if (isWebkit || !Cypress.config('experimentalSessionAndOrigin')) return

      cy.origin('http://www.foobar.com:3500', () => {
        cy.visit('http://www.foobar.com:3500/fixtures/generic.html')

        cy.getCookie('foo', { domain: 'barbaz.com' })
        .its('domain').should('match', /\.?barbaz\.com/)
      })
    })

    it('returns cookie for any domain when domain is null', () => {
      cy.visit('http://www.barbaz.com:3500/fixtures/generic.html')
      cy.setCookie('foo', 'bar', { domain: 'www.foobar.com' })

      cy.getCookie('foo', { domain: null })
      .its('domain').should('match', /\.?www\.foobar\.com/)

      if (isWebkit || !Cypress.config('experimentalSessionAndOrigin')) return

      cy.origin('http://www.foobar.com:3500', () => {
        cy.visit('http://www.foobar.com:3500/fixtures/generic.html')

        cy.clearCookie('foo')
        cy.setCookie('foo', 'bar', { domain: 'barbaz.com' })

        cy.getCookie('foo', { domain: null })
        .its('domain').should('match', /\.?barbaz\.com/)
      })
    })
  })

  context('#setCookie', () => {
    it('sets the cookie on the domain matching the AUT by default', () => {
      cy.visit('http://www.barbaz.com:3500/fixtures/generic.html')
      cy.setCookie('foo', 'bar')

      cy.getCookie('foo').its('domain').should('match', /\.?barbaz\.com/)

      if (isWebkit || !Cypress.config('experimentalSessionAndOrigin')) return

      cy.origin('http://www.foobar.com:3500', () => {
        cy.visit('http://www.foobar.com:3500/fixtures/generic.html')
        cy.setCookie('foo', 'bar')

        cy.getCookie('foo').its('domain').should('equal', '.foobar.com')
      })
    })

    it('set the cookie on the specified domain', () => {
      cy.visit('http://www.barbaz.com:3500/fixtures/generic.html')
      cy.setCookie('foo', 'bar', { domain: 'www.foobar.com' })

      cy.getCookie('foo', { domain: 'www.foobar.com' })
      .its('domain').should('match', /\.?www\.foobar\.com/)

      if (isWebkit || !Cypress.config('experimentalSessionAndOrigin')) return

      cy.origin('http://www.foobar.com:3500', () => {
        cy.visit('http://www.foobar.com:3500/fixtures/generic.html')
        cy.setCookie('foo', 'bar', { domain: 'barbaz.com' })

        cy.getCookie('foo', { domain: 'barbaz.com' })
        .its('domain').should('match', /\.?barbaz\.com/)
      })
    })
  })

  context('#clearCookies', () => {
    it('clears all cookies', () => {
      cy.setCookie('foo', 'bar')
      cy.getCookies().should('have.length', 1)
      cy.clearCookies()
      cy.getCookies().should('have.length', 0)
    })

    it('clears the cookies on the domain matching the AUT by default', () => {
      cy.visit('http://www.barbaz.com:3500/fixtures/generic.html')
      cy.setCookie('foo', 'bar')
      cy.setCookie('baz', 'qux')
      cy.setCookie('foo', 'bar', { domain: 'www.foobar.com' })

      cy.clearCookies()

      cy.getCookie('foo').should('be.null')
      cy.getCookie('baz').should('be.null')
      cy.getCookie('foo', { domain: 'www.foobar.com' }).should('exist')

      if (isWebkit || !Cypress.config('experimentalSessionAndOrigin')) return

      cy.origin('http://www.foobar.com:3500', () => {
        cy.visit('http://www.foobar.com:3500/fixtures/generic.html')
        cy.setCookie('baz', 'qux')
        cy.setCookie('foo', 'bar', { domain: 'barbaz.com' })

        cy.clearCookies()

        cy.getCookie('foo').should('be.null')
        cy.getCookie('baz').should('be.null')
        cy.getCookie('foo', { domain: 'barbaz.com' }).should('exist')
      })
    })

    it('clears the cookies on the specified domain', () => {
      cy.visit('http://www.barbaz.com:3500/fixtures/generic.html')
      cy.setCookie('foo', 'bar')
      cy.setCookie('foo', 'bar', { domain: 'www.foobar.com' })
      cy.setCookie('baz', 'qux', { domain: 'www.foobar.com' })

      cy.clearCookies({ domain: 'www.foobar.com' })

      cy.getCookie('foo', { domain: 'www.foobar.com' }).should('be.null')
      cy.getCookie('baz', { domain: 'www.foobar.com' }).should('be.null')
      cy.getCookie('foo').should('exist')

      if (isWebkit || !Cypress.config('experimentalSessionAndOrigin')) return

      cy.origin('http://www.foobar.com:3500', () => {
        cy.visit('http://www.foobar.com:3500/fixtures/generic.html')
        cy.setCookie('foo', 'bar')
        cy.setCookie('baz', 'qux', { domain: 'barbaz.com' })

        cy.clearCookies({ domain: 'barbaz.com' })

        cy.getCookie('foo', { domain: 'barbaz.com' }).should('be.null')
        cy.getCookie('baz', { domain: 'barbaz.com' }).should('be.null')
        cy.getCookie('foo').should('exist')
      })
    })

    it('clears cookies for all domains when domain is null', () => {
      cy.visit('http://www.barbaz.com:3500/fixtures/generic.html')
      cy.setCookie('foo', 'bar')
      cy.setCookie('foo', 'bar', { domain: 'www.foobar.com' })

      cy.clearCookies({ domain: null })
      cy.getCookies().should('have.length', 0)

      if (isWebkit || !Cypress.config('experimentalSessionAndOrigin')) return

      cy.origin('http://www.foobar.com:3500', () => {
        cy.visit('http://www.foobar.com:3500/fixtures/generic.html')

        cy.setCookie('foo', 'bar')
        cy.setCookie('foo', 'bar', { domain: 'barbaz.com' })

        cy.clearCookies({ domain: null })
        cy.getCookies().should('have.length', 0)
      })
    })
  })

  context('#clearCookie', () => {
    it('clears a single cookie', () => {
      cy.setCookie('foo', 'bar')
      cy.setCookie('key', 'val')
      cy.getCookies().should('have.length', 2)
      cy.clearCookie('foo')
      cy.getCookies().should('have.length', 1).then((cookies) => {
        expect(cookies[0].name).to.eq('key')
      })
    })

    it('clears the cookie on the domain matching the AUT by default', () => {
      cy.visit('http://www.barbaz.com:3500/fixtures/generic.html')
      cy.setCookie('foo', 'bar')
      cy.setCookie('foo', 'bar', { domain: 'www.foobar.com' })

      cy.clearCookie('foo')

      cy.getCookie('foo').should('be.null')
      cy.getCookie('foo', { domain: 'www.foobar.com' }).should('exist')

      if (isWebkit || !Cypress.config('experimentalSessionAndOrigin')) return

      cy.origin('http://www.foobar.com:3500', () => {
        cy.visit('http://www.foobar.com:3500/fixtures/generic.html')
        cy.setCookie('foo', 'bar', { domain: 'barbaz.com' })

        cy.clearCookie('foo')

        cy.getCookie('foo').should('be.null')
        cy.getCookie('foo', { domain: 'barbaz.com' }).should('exist')
      })
    })

    it('clears the cookie on the specified domain', () => {
      cy.visit('http://www.barbaz.com:3500/fixtures/generic.html')
      cy.setCookie('foo', 'bar')
      cy.setCookie('foo', 'bar', { domain: 'www.foobar.com' })

      cy.clearCookie('foo', { domain: 'www.foobar.com' })

      cy.getCookie('foo', { domain: 'www.foobar.com' }).should('be.null')
      cy.getCookie('foo').should('exist')

      if (isWebkit || !Cypress.config('experimentalSessionAndOrigin')) return

      cy.origin('http://www.foobar.com:3500', () => {
        cy.visit('http://www.foobar.com:3500/fixtures/generic.html')
        cy.setCookie('foo', 'bar')

        cy.clearCookie('foo', { domain: 'barbaz.com' })

        cy.getCookie('foo', { domain: 'barbaz.com' }).should('be.null')
        cy.getCookie('foo').should('exist')
      })
    })
  })

  it('clears cookie for any domain when domain is null', () => {
    cy.visit('http://www.barbaz.com:3500/fixtures/generic.html')
    cy.setCookie('foo', 'bar', { domain: 'www.foobar.com' })

    cy.clearCookie('foo', { domain: null })
    cy.getCookies().should('have.length', 0)

    if (isWebkit || !Cypress.config('experimentalSessionAndOrigin')) return

    cy.origin('http://www.foobar.com:3500', () => {
      cy.visit('http://www.foobar.com:3500/fixtures/generic.html')

      cy.setCookie('foo', 'bar', { domain: 'barbaz.com' })

      cy.clearCookie('foo', { domain: null })
      cy.getCookies().should('have.length', 0)
    })
  })
})

describe('src/cy/commands/cookies', () => {
  beforeEach(() => {
    // call through normally on everything
    cy.stub(Cypress, 'automation').rejects(new Error('Cypress.automation was not stubbed'))

    cy.visit('http://localhost:3500/fixtures/generic.html')
  })

  context('test:before:run:async', () => {
    it('clears cookies before each test run', () => {
      Cypress.automation
      .withArgs('get:cookies', { domain: 'localhost' })
      .resolves([{ name: 'foo' }])
      .withArgs('clear:cookies', [{ domain: 'localhost', name: 'foo' }])
      .resolves([])

      Cypress.emitThen('test:before:run:async', {})
      .then(() => {
        expect(Cypress.automation).to.be.calledWith(
          'get:cookies',
          { domain: 'localhost' },
        )

        expect(Cypress.automation).to.be.calledWith(
          'clear:cookies',
          [{ domain: 'localhost', name: 'foo' }],
        )
      })
    })

    it('does not call clear:cookies when get:cookies returns empty array', () => {
      Cypress.automation.withArgs('get:cookies').resolves([])

      Cypress.emitThen('test:before:run:async', {})
      .then(() => {
        expect(Cypress.automation).not.to.be.calledWith(
          'clear:cookies',
        )
      })
    })

    it('does not attempt to time out', () => {
      Cypress.automation
      .withArgs('get:cookies', { domain: 'localhost' })
      .resolves([{ name: 'foo' }])
      .withArgs('clear:cookies', [{ domain: 'localhost', name: 'foo' }])
      .resolves([])

      const timeout = cy.spy(Promise.prototype, 'timeout')

      Cypress.emitThen('test:before:run:async', {})
      .then(() => {
        expect(timeout).not.to.be.called
      })
    })
  })

  context('#getCookies', () => {
    it('returns array of cookies', () => {
      Cypress.automation.withArgs('get:cookies').resolves([])

      cy.getCookies().should('deep.eq', []).then(() => {
        expect(Cypress.automation).to.be.calledWith(
          'get:cookies',
          { domain: 'localhost' },
        )
      })
    })

    describe('timeout', () => {
      it('sets timeout to Cypress.config(responseTimeout)', {
        responseTimeout: 2500,
      }, () => {
        Cypress.automation.resolves([])

        const timeout = cy.spy(Promise.prototype, 'timeout')

        cy.getCookies().then(() => {
          expect(timeout).to.be.calledWith(2500)
        })
      })

      it('can override timeout', () => {
        Cypress.automation.resolves([])

        const timeout = cy.spy(Promise.prototype, 'timeout')

        cy.getCookies({ timeout: 1000 }).then(() => {
          expect(timeout).to.be.calledWith(1000)
        })
      })

      it('clears the current timeout and restores after success', () => {
        Cypress.automation.resolves([])

        cy.timeout(100)

        cy.spy(cy, 'clearTimeout')

        cy.getCookies().then(() => {
          expect(cy.clearTimeout).to.be.calledWith('get:cookies')

          // restores the timeout afterwards
          expect(cy.timeout()).to.eq(100)
        })
      })
    })

    describe('errors', {
      defaultCommandTimeout: 50,
    }, () => {
      beforeEach(function () {
        this.logs = []

        cy.on('log:added', (attrs, log) => {
          if (attrs.name === 'getCookies') {
            this.lastLog = log
            this.logs.push(log)
          }
        })

        return null
      })

      it('when an invalid domain prop is supplied', function (done) {
        cy.on('fail', (err) => {
          const { lastLog } = this

          expect(lastLog.get('error').message).to.eq('`cy.getCookies()` must be passed a valid domain name. You passed: `true`')
          expect(lastLog.get('error').docsUrl).to.eq('https://on.cypress.io/getcookies')
          expect(lastLog.get('error')).to.eq(err)

          done()
        })

        cy.getCookies({ domain: true })
      })

      it('logs once on error', function (done) {
        const error = new Error('some err message')

        error.name = 'foo'
        error.stack = 'stack'

        Cypress.automation.rejects(error)

        cy.on('fail', () => {
          const { lastLog } = this

          assertLogLength(this.logs, 1)
          expect(lastLog.get('error').message).to.contain(`\`cy.getCookies()\` had an unexpected error reading cookies from ${Cypress.browser.displayName}.`)
          expect(lastLog.get('error').message).to.contain('some err message')

          done()
        })

        cy.getCookies()
      })

      it('throws after timing out', function (done) {
        Cypress.automation.resolves(Promise.delay(1000))

        cy.on('fail', (err) => {
          const { lastLog } = this

          assertLogLength(this.logs, 1)
          expect(lastLog.get('error')).to.eq(err)
          expect(lastLog.get('state')).to.eq('failed')
          expect(lastLog.get('name')).to.eq('getCookies')
          expect(lastLog.get('message')).to.eq('')
          expect(err.message).to.eq('`cy.getCookies()` timed out waiting `50ms` to complete.')
          expect(err.docsUrl).to.eq('https://on.cypress.io/getcookies')

          done()
        })

        cy.getCookies({ timeout: 50 })
      })
    })

    describe('.log', () => {
      beforeEach(function () {
        cy.on('log:added', (attrs, log) => {
          if (attrs.name === 'getCookies') {
            this.lastLog = log
          }
        })

        Cypress.automation
        .withArgs('get:cookies', { domain: 'localhost' })
        .resolves([
          { name: 'foo', value: 'bar', domain: 'localhost', path: '/', secure: true, httpOnly: false, hostOnly: false },
        ])
      })

      it('can turn off logging', () => {
        cy.getCookies({ log: false }).then(function () {
          expect(this.lastLog).to.be.undefined
        })
      })

      it('ends immediately', () => {
        cy.getCookies().then(function () {
          const { lastLog } = this

          expect(lastLog.get('ended')).to.be.true
          expect(lastLog.get('state')).to.eq('passed')
        })
      })

      it('snapshots immediately', () => {
        cy.getCookies().then(function () {
          const { lastLog } = this

          expect(lastLog.get('snapshots').length).to.eq(1)
          expect(lastLog.get('snapshots')[0]).to.be.an('object')
        })
      })

      it('#consoleProps', () => {
        cy.getCookies().then(function (cookies) {
          expect(cookies).to.deep.eq([{ name: 'foo', value: 'bar', domain: 'localhost', path: '/', secure: true, httpOnly: false }])
          const c = this.lastLog.invoke('consoleProps')

          expect(c['Yielded']).to.deep.eq(cookies)
          expect(c['Num Cookies']).to.eq(1)
        })
      })
    })
  })

  context('#getCookie', () => {
    it('returns single cookie by name', () => {
      Cypress.automation.withArgs('get:cookie').resolves({
        name: 'foo', value: 'bar', domain: 'localhost', path: '/', secure: true, httpOnly: false, hostOnly: true,
      })

      cy.getCookie('foo').should('deep.eq', {
        name: 'foo', value: 'bar', domain: 'localhost', path: '/', secure: true, httpOnly: false,
      })
      .then(() => {
        expect(Cypress.automation).to.be.calledWith(
          'get:cookie',
          { domain: 'localhost', name: 'foo' },
        )
      })
    })

    it('returns null when no cookie was found', () => {
      Cypress.automation.withArgs('get:cookie').resolves(null)

      cy.getCookie('foo').should('be.null')
    })

    describe('timeout', () => {
      it('sets timeout to Cypress.config(responseTimeout)', {
        responseTimeout: 2500,
      }, () => {
        Cypress.automation.resolves(null)

        const timeout = cy.spy(Promise.prototype, 'timeout')

        cy.getCookie('foo').then(() => {
          expect(timeout).to.be.calledWith(2500)
        })
      })

      it('can override timeout', () => {
        Cypress.automation.resolves(null)

        const timeout = cy.spy(Promise.prototype, 'timeout')

        cy.getCookie('foo', { timeout: 1000 }).then(() => {
          expect(timeout).to.be.calledWith(1000)
        })
      })

      it('clears the current timeout and restores after success', () => {
        Cypress.automation.resolves(null)

        cy.timeout(100)

        cy.spy(cy, 'clearTimeout')

        cy.getCookie('foo').then(() => {
          expect(cy.clearTimeout).to.be.calledWith('get:cookie')

          // restores the timeout afterwards
          expect(cy.timeout()).to.eq(100)
        })
      })
    })

    describe('errors', {
      defaultCommandTimeout: 100,
    }, () => {
      beforeEach(function () {
        this.logs = []

        cy.on('log:added', (attrs, log) => {
          if (attrs.name === 'getCookie') {
            this.lastLog = log
            this.logs.push(log)
          }
        })

        return null
      })

      it('logs once on error', function (done) {
        const error = new Error('some err message')

        error.name = 'foo'
        error.stack = 'stack'

        Cypress.automation.rejects(error)

        cy.on('fail', (err) => {
          const { lastLog } = this

          assertLogLength(this.logs, 1)

          expect(lastLog.get('error').message).to.contain(`\`cy.getCookie()\` had an unexpected error reading the requested cookie from ${Cypress.browser.displayName}.`)
          expect(lastLog.get('error').message).to.contain('some err message')

          done()
        })

        cy.getCookie('foo')
      })

      it('throws after timing out', function (done) {
        Cypress.automation.resolves(Promise.delay(1000))

        cy.on('fail', (err) => {
          const { lastLog } = this

          assertLogLength(this.logs, 1)
          expect(lastLog.get('error')).to.eq(err)
          expect(lastLog.get('state')).to.eq('failed')
          expect(lastLog.get('name')).to.eq('getCookie')
          expect(lastLog.get('message')).to.eq('foo')
          expect(err.message).to.eq('`cy.getCookie()` timed out waiting `50ms` to complete.')
          expect(err.docsUrl).to.eq('https://on.cypress.io/getcookie')

          done()
        })

        cy.getCookie('foo', { timeout: 50 })
      })

      it('requires a string name', function (done) {
        cy.on('fail', (err) => {
          const { lastLog } = this

          assertLogLength(this.logs, 1)
          expect(lastLog.get('error').message).to.eq('`cy.getCookie()` must be passed a string argument for name.')
          expect(lastLog.get('error').docsUrl).to.eq('https://on.cypress.io/getcookie')
          expect(lastLog.get('error')).to.eq(err)

          done()
        })

        cy.getCookie(123)
      })

      it('when an invalid domain prop is supplied', function (done) {
        cy.on('fail', (err) => {
          const { lastLog } = this

          expect(lastLog.get('error').message).to.eq('`cy.getCookie()` must be passed a valid domain name. You passed: `true`')
          expect(lastLog.get('error').docsUrl).to.eq('https://on.cypress.io/getcookie')
          expect(lastLog.get('error')).to.eq(err)

          done()
        })

        cy.getCookie('foo', { domain: true })
      })
    })

    describe('.log', () => {
      beforeEach(function () {
        this.asserts = []

        cy.on('log:added', (attrs, log) => {
          if (attrs.name === 'getCookie') {
            this.lastLog = log
          }

          if (attrs.name === 'assert') {
            this.asserts.push(log)
          }
        })

        Cypress.automation
        .withArgs('get:cookie', { domain: 'localhost', name: 'foo' })
        .resolves({
          name: 'foo', value: 'bar', domain: 'localhost', path: '/', secure: true, httpOnly: false,
        })
        .withArgs('get:cookie', { domain: 'localhost', name: 'bar' })
        .resolves(null)
      })

      it('can turn off logging', () => {
        cy.getCookie('foo', { log: false }).then(function () {
          expect(this.log).to.be.undefined
        })
      })

      it('only logs assertion once when should is invoked', () => {
        cy.getCookie('foo').should('exist').then(function () {
          expect(this.asserts.length).to.eq(1)
        })
      })

      it('ends immediately', () => {
        cy.getCookie('foo').then(function () {
          const { lastLog } = this

          expect(lastLog.get('ended')).to.be.true
          expect(lastLog.get('state')).to.eq('passed')
        })
      })

      it('has correct message', () => {
        cy.getCookie('foo').then(function () {
          const { lastLog } = this

          expect(lastLog.get('message')).to.eq('foo')
        })
      })

      it('snapshots immediately', () => {
        cy.getCookie('foo').then(function () {
          const { lastLog } = this

          expect(lastLog.get('snapshots').length).to.eq(1)
          expect(lastLog.get('snapshots')[0]).to.be.an('object')
        })
      })

      it('#consoleProps', () => {
        cy.getCookie('foo').then(function (cookie) {
          expect(cookie).to.deep.eq({ name: 'foo', value: 'bar', domain: 'localhost', path: '/', secure: true, httpOnly: false })
          const c = this.lastLog.invoke('consoleProps')

          expect(c['Yielded']).to.deep.eq(cookie)
        })
      })

      it('#consoleProps when no cookie found', () => {
        cy.getCookie('bar').then(function (cookie) {
          expect(cookie).to.be.null
          const c = this.lastLog.invoke('consoleProps')

          expect(c['Yielded']).to.eq('null')
          expect(c['Note']).to.eq('No cookie with the name: \'bar\' was found.')
        })
      })
    })
  })

<<<<<<< HEAD
  // TODO: fix flaky test https://github.com/cypress-io/cypress/issues/23444
  context('#setCookie', { retries: 15 }, () => {
=======
  context('#setCookie', () => {
>>>>>>> e3435b6f
    beforeEach(() => {
      cy.stub(Cypress.utils, 'addTwentyYears').returns(12345)
    })

    it('returns set cookie', () => {
      Cypress.automation.withArgs('set:cookie').resolves({
        name: 'foo', value: 'bar', domain: 'localhost', path: '/', secure: false, httpOnly: false, expiry: 12345,
      })

      cy.setCookie('foo', 'bar').should('deep.eq', {
        name: 'foo', value: 'bar', domain: 'localhost', path: '/', secure: false, httpOnly: false, expiry: 12345,
      })
      .then(() => {
        expect(Cypress.automation).to.be.calledWith(
          'set:cookie',
          { domain: 'localhost', name: 'foo', value: 'bar', path: '/', secure: false, httpOnly: false, expiry: 12345, sameSite: undefined },
        )
      })
    })

    it('can change options', () => {
      Cypress.automation.withArgs('set:cookie').resolves({
        name: 'foo', value: 'bar', domain: 'brian.dev.local', path: '/foo', secure: true, httpOnly: true, expiry: 987,
      })

      cy.setCookie('foo', 'bar', { domain: 'brian.dev.local', path: '/foo', secure: true, httpOnly: true, expiry: 987 }).should('deep.eq', {
        name: 'foo', value: 'bar', domain: 'brian.dev.local', path: '/foo', secure: true, httpOnly: true, expiry: 987,
      })
      .then(() => {
        expect(Cypress.automation).to.be.calledWith(
          'set:cookie',
          { domain: 'brian.dev.local', name: 'foo', value: 'bar', path: '/foo', secure: true, httpOnly: true, expiry: 987, sameSite: undefined },
        )
      })
    })

    it('does not mutate options', () => {
      Cypress.automation.resolves()
      const options = {}

      cy.setCookie('foo', 'bar', {}).then(() => {
        expect(options).deep.eq({})
      })
    })

    it('can set cookies with sameSite', () => {
      Cypress.automation.restore()
      Cypress.utils.addTwentyYears.restore()

      cy.setCookie('one', 'bar', { sameSite: 'none', secure: true })
      cy.getCookie('one').should('include', { sameSite: 'no_restriction' })

      cy.setCookie('two', 'bar', { sameSite: 'no_restriction', secure: true })
      cy.getCookie('two').should('include', { sameSite: 'no_restriction' })

      cy.setCookie('three', 'bar', { sameSite: 'Lax' })
      cy.getCookie('three').should('include', { sameSite: 'lax' })

      cy.setCookie('four', 'bar', { sameSite: 'Strict' })
      cy.getCookie('four').should('include', { sameSite: 'strict' })

      cy.setCookie('five', 'bar')

      // @see https://bugzilla.mozilla.org/show_bug.cgi?id=1624668
      // TODO(webkit): pw webkit has the same issue as firefox (no "unspecified" state), need a patched binary
      if (Cypress.isBrowser('firefox') || Cypress.isBrowser('webkit')) {
        cy.getCookie('five').should('include', { sameSite: 'no_restriction' })
      } else {
        cy.getCookie('five').should('not.have.property', 'sameSite')
      }
    })

    describe('timeout', () => {
      it('sets timeout to Cypress.config(responseTimeout)', {
<<<<<<< HEAD
        // TODO: fix flaky test https://github.com/cypress-io/cypress/issues/23444
        retries: 15,
=======
>>>>>>> e3435b6f
        responseTimeout: 2500,
      }, () => {
        Cypress.automation.resolves(null)

        const timeout = cy.spy(Promise.prototype, 'timeout')

        cy.setCookie('foo', 'bar').then(() => {
          expect(timeout).to.be.calledWith(2500)
        })
      })

<<<<<<< HEAD
      // TODO: fix flaky test https://github.com/cypress-io/cypress/issues/23444
      it('can override timeout', { retries: 15 }, () => {
=======
      it('can override timeout', () => {
>>>>>>> e3435b6f
        Cypress.automation.resolves(null)

        const timeout = cy.spy(Promise.prototype, 'timeout')

        cy.setCookie('foo', 'bar', { timeout: 1000 }).then(() => {
          expect(timeout).to.be.calledWith(1000)
        })
      })

<<<<<<< HEAD
      // TODO: fix flaky test https://github.com/cypress-io/cypress/issues/23444
      it('clears the current timeout and restores after success', { retries: 15 }, () => {
=======
      it('clears the current timeout and restores after success', () => {
>>>>>>> e3435b6f
        Cypress.automation.resolves(null)

        cy.timeout(100)

        cy.spy(cy, 'clearTimeout')

        cy.setCookie('foo', 'bar').then(() => {
          expect(cy.clearTimeout).to.be.calledWith('set:cookie')

          // restores the timeout afterwards
          expect(cy.timeout()).to.eq(100)
        })
      })
    })

    describe('errors', {
      defaultCommandTimeout: 100,
    }, () => {
      beforeEach(function () {
        this.logs = []

        cy.on('log:added', (attrs, log) => {
          if (attrs.name === 'setCookie') {
            this.lastLog = log
            this.logs.push(log)
          }
        })

        return null
      })

<<<<<<< HEAD
      // TODO: fix flaky test https://github.com/cypress-io/cypress/issues/23444
      it('logs once on error', { retries: 15 }, function (done) {
=======
      it('logs once on error', function (done) {
>>>>>>> e3435b6f
        const error = new Error('some err message')

        error.name = 'foo'

        Cypress.automation.rejects(error)

        cy.on('fail', (err) => {
          const { lastLog } = this

          assertLogLength(this.logs, 1)
          expect(lastLog.get('error').message).to.include('some err message')
          expect(lastLog.get('error').name).to.eq('CypressError')

          done()
        })

        cy.setCookie('foo', 'bar')
      })

<<<<<<< HEAD
      // TODO: fix flaky test https://github.com/cypress-io/cypress/issues/23444
      it('throws after timing out', { retries: 15 }, function (done) {
=======
      it('throws after timing out', function (done) {
>>>>>>> e3435b6f
        Cypress.automation.resolves(Promise.delay(1000))

        cy.on('fail', (err) => {
          const { lastLog } = this

          assertLogLength(this.logs, 1)
          expect(lastLog.get('error')).to.eq(err)
          expect(lastLog.get('state')).to.eq('failed')
          expect(lastLog.get('name')).to.eq('setCookie')
          expect(lastLog.get('message')).to.eq('foo, bar')
          expect(err.message).to.include('`cy.setCookie()` timed out waiting `50ms` to complete.')
          expect(err.docsUrl).to.eq('https://on.cypress.io/setcookie')

          done()
        })

        cy.setCookie('foo', 'bar', { timeout: 50 })
      })

      it('requires a string name', function (done) {
        cy.on('fail', (err) => {
          const { lastLog } = this

          assertLogLength(this.logs, 1)
          expect(lastLog.get('error').message).to.eq('`cy.setCookie()` must be passed two string arguments for `name` and `value`.')
          expect(lastLog.get('error').docsUrl).to.eq('https://on.cypress.io/setcookie')
          expect(lastLog.get('error')).to.eq(err)

          done()
        })

        cy.setCookie(123)
      })

      it('requires a string value', function (done) {
        cy.on('fail', (err) => {
          const { lastLog } = this

          assertLogLength(this.logs, 1)
          expect(lastLog.get('error').message).to.eq('`cy.setCookie()` must be passed two string arguments for `name` and `value`.')
          expect(lastLog.get('error').docsUrl).to.eq('https://on.cypress.io/setcookie')
          expect(lastLog.get('error')).to.eq(err)

          done()
        })

        cy.setCookie('foo', 123)
      })

      it('when an invalid samesite prop is supplied', function (done) {
        cy.on('fail', (err) => {
          const { lastLog } = this

          assertLogLength(this.logs, 1)
          expect(lastLog.get('error').message).to.eq(stripIndent`
            If a \`sameSite\` value is supplied to \`cy.setCookie()\`, it must be a string from the following list:
              > no_restriction, lax, strict
            You passed:
              > bad`)

          expect(lastLog.get('error').docsUrl).to.eq('https://on.cypress.io/setcookie')
          expect(lastLog.get('error')).to.eq(err)

          done()
        })

        cy.setCookie('foo', 'bar', { sameSite: 'bad' })
      })

      it('when samesite=none is supplied and secure is not set', function (done) {
        cy.on('fail', (err) => {
          const { lastLog } = this

          assertLogLength(this.logs, 1)
          expect(lastLog.get('error').message).to.eq(stripIndent`
            Only cookies with the \`secure\` flag set to \`true\` can use \`sameSite: 'None'\`.

            Pass \`secure: true\` to \`cy.setCookie()\` to set a cookie with \`sameSite: 'None'\`.`)

          expect(lastLog.get('error').docsUrl).to.eq('https://on.cypress.io/setcookie')
          expect(lastLog.get('error')).to.eq(err)

          done()
        })

        cy.setCookie('foo', 'bar', { sameSite: 'None' })
      })

      it('when an invalid domain prop is supplied', function (done) {
        cy.on('fail', (err) => {
          const { lastLog } = this

          expect(lastLog.get('error').message).to.eq('`cy.setCookie()` must be passed a valid domain name. You passed: `true`')
          expect(lastLog.get('error').docsUrl).to.eq('https://on.cypress.io/setcookie')
          expect(lastLog.get('error')).to.eq(err)

          done()
        })

        cy.setCookie('foo', 'bar', { domain: true })
      })

      context('when setting an invalid cookie', () => {
        it('throws an error if the backend responds with an error', (done) => {
          const err = new Error('backend could not set cookie')

          Cypress.automation.withArgs('set:cookie').rejects(err)

          cy.on('fail', (err) => {
            expect(Cypress.automation.withArgs('set:cookie')).to.be.calledOnce
            expect(err.message).to.contain('unexpected error setting the requested cookie')
            expect(err.message).to.contain(err.message)

            done()
          })

          // browser backend should yell since this is invalid
          cy.setCookie('foo', ' bar')
        })
      })
    })

    describe('.log', () => {
      beforeEach(function () {
        cy.on('log:added', (attrs, log) => {
          if (attrs.name === 'setCookie') {
            this.lastLog = log
          }
        })

        Cypress.automation
        .withArgs('set:cookie', {
          domain: 'localhost', name: 'foo', value: 'bar', path: '/', secure: false, httpOnly: false, expiry: 12345, sameSite: undefined,
        })
        .resolves({
          name: 'foo', value: 'bar', domain: 'localhost', path: '/', secure: true, httpOnly: false, hostOnly: true,
        })
      })

      it('can turn off logging', () => {
        cy.setCookie('foo', 'bar', { log: false }).then(function () {
          expect(this.log).to.be.undefined
        })
      })

      it('ends immediately', () => {
        cy.setCookie('foo', 'bar').then(function () {
          const { lastLog } = this

          expect(lastLog.get('ended')).to.be.true
          expect(lastLog.get('state')).to.eq('passed')
        })
      })

      it('snapshots immediately', () => {
        cy.setCookie('foo', 'bar').then(function () {
          const { lastLog } = this

          expect(lastLog.get('snapshots').length).to.eq(1)
          expect(lastLog.get('snapshots')[0]).to.be.an('object')
        })
      })

      it('#consoleProps', () => {
        cy.setCookie('foo', 'bar').then(function (cookie) {
          expect(cookie).to.deep.eq({ name: 'foo', value: 'bar', domain: 'localhost', path: '/', secure: true, httpOnly: false })
          const c = this.lastLog.invoke('consoleProps')

          expect(c['Yielded']).to.deep.eq(cookie)
        })
      })
    })
  })

  context('#clearCookie', () => {
    it('returns null', () => {
      Cypress.automation.withArgs('clear:cookie').resolves(null)

      cy.clearCookie('foo').should('be.null').then(() => {
        expect(Cypress.automation).to.be.calledWith(
          'clear:cookie',
          { domain: 'localhost', name: 'foo' },
        )
      })
    })

    describe('timeout', () => {
      it('sets timeout to Cypress.config(responseTimeout)', {
        responseTimeout: 2500,
      }, () => {
        Cypress.automation.resolves(null)

        const timeout = cy.spy(Promise.prototype, 'timeout')

        cy.clearCookie('foo').then(() => {
          expect(timeout).to.be.calledWith(2500)
        })
      })

      it('can override timeout', () => {
        Cypress.automation.resolves(null)

        const timeout = cy.spy(Promise.prototype, 'timeout')

        cy.clearCookie('foo', { timeout: 1000 }).then(() => {
          expect(timeout).to.be.calledWith(1000)
        })
      })

      it('clears the current timeout and restores after success', () => {
        Cypress.automation.resolves([])

        cy.timeout(100)

        cy.spy(cy, 'clearTimeout')

        cy.clearCookie('foo').then(() => {
          expect(cy.clearTimeout).to.be.calledWith('clear:cookie')

          // restores the timeout afterwards
          expect(cy.timeout()).to.eq(100)
        })
      })
    })

    describe('errors', {
      defaultCommandTimeout: 100,
    }, () => {
      beforeEach(function () {
        this.logs = []

        cy.on('log:added', (attrs, log) => {
          if (attrs.name === 'clearCookie') {
            this.lastLog = log
            this.logs.push(log)
          }
        })

        return null
      })

      it('logs once on error', function (done) {
        const error = new Error('some err message')

        error.name = 'foo'
        error.stack = 'stack'

        Cypress.automation.rejects(error)

        cy.on('fail', (err) => {
          const { lastLog } = this

          assertLogLength(this.logs, 1)
          expect(lastLog.get('error').message).to.contain(`\`cy.clearCookie()\` had an unexpected error clearing the requested cookie in ${Cypress.browser.displayName}.`)
          expect(lastLog.get('error').message).to.contain('some err message')

          done()
        })

        cy.clearCookie('foo')
      })

      it('throws after timing out', function (done) {
        Cypress.automation.resolves(Promise.delay(1000))

        cy.on('fail', (err) => {
          const { lastLog } = this

          assertLogLength(this.logs, 1)
          expect(lastLog.get('error')).to.eq(err)
          expect(lastLog.get('state')).to.eq('failed')
          expect(lastLog.get('name')).to.eq('clearCookie')
          expect(lastLog.get('message')).to.eq('foo')
          expect(err.message).to.eq('`cy.clearCookie()` timed out waiting `50ms` to complete.')
          expect(err.docsUrl).to.eq('https://on.cypress.io/clearcookie')

          done()
        })

        cy.clearCookie('foo', { timeout: 50 })
      })

      it('requires a string name', function (done) {
        cy.on('fail', (err) => {
          const { lastLog } = this

          assertLogLength(this.logs, 1)
          expect(lastLog.get('error').message).to.eq('`cy.clearCookie()` must be passed a string argument for name.')
          expect(lastLog.get('error').docsUrl).to.eq('https://on.cypress.io/clearcookie')
          expect(lastLog.get('error')).to.eq(err)

          done()
        })

        cy.clearCookie(123)
      })

      it('when an invalid domain prop is supplied', function (done) {
        cy.on('fail', (err) => {
          const { lastLog } = this

          expect(lastLog.get('error').message).to.eq('`cy.clearCookie()` must be passed a valid domain name. You passed: `true`')
          expect(lastLog.get('error').docsUrl).to.eq('https://on.cypress.io/clearcookie')
          expect(lastLog.get('error')).to.eq(err)

          done()
        })

        cy.clearCookie('foo', { domain: true })
      })
    })

    describe('.log', () => {
      beforeEach(function () {
        cy.on('log:added', (attrs, log) => {
          if (attrs.name === 'clearCookie') {
            this.lastLog = log
          }
        })

        Cypress.automation
        .withArgs('clear:cookie', { domain: 'localhost', name: 'foo' })
        .resolves({
          name: 'foo', value: 'bar', domain: 'localhost', path: '/', secure: true, httpOnly: false, hostOnly: false,
        })
        .withArgs('clear:cookie', { domain: 'localhost', name: 'bar' })
        .resolves(null)
      })

      it('can turn off logging', () => {
        cy.clearCookie('foo', { log: false }).then(function () {
          expect(this.log).to.be.undefined
        })
      })

      it('ends immediately', () => {
        cy.clearCookie('foo').then(function () {
          const { lastLog } = this

          expect(lastLog.get('ended')).to.be.true
          expect(lastLog.get('state')).to.eq('passed')
        })
      })

      it('snapshots immediately', () => {
        cy.clearCookie('foo').then(function () {
          const { lastLog } = this

          expect(lastLog.get('snapshots').length).to.eq(1)
          expect(lastLog.get('snapshots')[0]).to.be.an('object')
        })
      })

      it('#consoleProps', () => {
        cy.clearCookie('foo').then(function (cookie) {
          expect(cookie).to.be.null
          const c = this.lastLog.invoke('consoleProps')

          expect(c['Yielded']).to.eq('null')
          expect(c['Cleared Cookie']).to.deep.eq({ name: 'foo', value: 'bar', domain: 'localhost', path: '/', secure: true, httpOnly: false })
        })
      })

      it('#consoleProps when no matching cookie was found', () => {
        cy.clearCookie('bar').then(function (cookie) {
          expect(cookie).to.be.null
          const c = this.lastLog.invoke('consoleProps')

          expect(c['Yielded']).to.eq('null')
          expect(c['Cleared Cookie']).to.be.undefined
          expect(c['Note']).to.eq('No cookie with the name: \'bar\' was found or removed.')
        })
      })
    })
  })

  context('#clearCookies', () => {
    it('returns null', () => {
      Cypress.automation.withArgs('get:cookies').resolves([])

      cy.clearCookies().should('be.null')
    })

    it('does not call \'clear:cookies\' when no cookies were returned', () => {
      Cypress.automation.withArgs('get:cookies').resolves([])

      cy.clearCookies().then(() => {
        expect(Cypress.automation).not.to.be.calledWith(
          'clear:cookies',
        )
      })
    })

    it('calls \'clear:cookies\' only with clearableCookies', () => {
      Cypress.automation
      .withArgs('get:cookies')
      .resolves([
        { name: 'foo' },
        { name: 'bar' },
      ])
      .withArgs('clear:cookies', [
        { name: 'foo', domain: 'localhost' },
      ])
      .resolves({
        name: 'foo',
      })

      cy.stub(Cypress.Cookies, 'getClearableCookies')
      .withArgs([{ name: 'foo' }, { name: 'bar' }])
      .returns([{ name: 'foo' }])

      cy.clearCookies().should('be.null').then(() => {
        expect(Cypress.automation).to.be.calledWith(
          'clear:cookies',
          [{ name: 'foo', domain: 'localhost' }],
        )
      })
    })

    it('calls \'clear:cookies\' with all cookies', () => {
      Cypress.Cookies.preserveOnce('bar', 'baz')

      Cypress.automation
      .withArgs('get:cookies')
      .resolves([
        { name: 'foo' },
        { name: 'bar' },
        { name: 'baz' },
      ])
      .withArgs('clear:cookies', [
        { name: 'foo', domain: 'localhost' },
      ])
      .resolves({
        name: 'foo',
      })
      .withArgs('clear:cookies', [
        { name: 'foo', domain: 'localhost' },
        { name: 'bar', domain: 'localhost' },
        { name: 'baz', domain: 'localhost' },
      ])
      .resolves({
        name: 'foo',
      })

      cy
      .clearCookies().should('be.null').then(() => {
        expect(Cypress.automation).to.be.calledWith(
          'clear:cookies',
          [{ name: 'foo', domain: 'localhost' }],
        )
      }).clearCookies().should('be.null').then(() => {
        expect(Cypress.automation).to.be.calledWith(
          'clear:cookies', [
            { name: 'foo', domain: 'localhost' },
            { name: 'bar', domain: 'localhost' },
            { name: 'baz', domain: 'localhost' },
          ],
        )
      })
    })

    describe('timeout', () => {
      beforeEach(() => {
        Cypress.automation
        .withArgs('get:cookies')
        .resolves([{}])
        .withArgs('clear:cookies')
        .resolves({})
      })

      it('sets timeout to Cypress.config(responseTimeout)', {
        responseTimeout: 2500,
      }, () => {
        Cypress.automation.resolves([])

        const timeout = cy.spy(Promise.prototype, 'timeout')

        cy.clearCookies().then(() => {
          expect(timeout).to.be.calledWith(2500)
        })
      })

      it('can override timeout', () => {
        Cypress.automation.resolves([])

        const timeout = cy.spy(Promise.prototype, 'timeout')

        cy.clearCookies({ timeout: 1000 }).then(() => {
          expect(timeout).to.be.calledWith(1000)
        })
      })

      it('clears the current timeout and restores after success', () => {
        cy.timeout(100)

        cy.spy(cy, 'clearTimeout')

        cy.clearCookies().then(() => {
          expect(cy.clearTimeout).to.be.calledWith('get:cookies')
          expect(cy.clearTimeout).to.be.calledWith('clear:cookies')

          // restores the timeout afterwards
          expect(cy.timeout()).to.eq(100)
        })
      })
    })

    describe('errors', {
      defaultCommandTimeout: 100,
    }, () => {
      beforeEach(function () {
        this.logs = []

        cy.on('log:added', (attrs, log) => {
          if (attrs.name === 'clearCookies') {
            this.lastLog = log
            this.logs.push(log)
          }
        })

        return null
      })

      it('when an invalid domain prop is supplied', function (done) {
        cy.on('fail', (err) => {
          const { lastLog } = this

          expect(lastLog.get('error').message).to.eq('`cy.clearCookies()` must be passed a valid domain name. You passed: `true`')
          expect(lastLog.get('error').docsUrl).to.eq('https://on.cypress.io/clearcookies')
          expect(lastLog.get('error')).to.eq(err)

          done()
        })

        cy.clearCookies({ domain: true })
      })

      it('logs once on \'get:cookies\' error', function (done) {
        const error = new Error('some err message')

        error.name = 'foo'
        error.stack = 'some err message\n  at fn (foo.js:1:1)'

        Cypress.automation.rejects(error)

        cy.on('fail', (err) => {
          const { lastLog } = this

          assertLogLength(this.logs, 1)
          expect(lastLog.get('error').message).to.contain(`\`cy.clearCookies()\` had an unexpected error clearing cookies in ${Cypress.browser.displayName}.`)
          expect(lastLog.get('error').message).to.contain('some err message')
          expect(lastLog.get('error')).to.eq(err)

          done()
        })

        cy.clearCookies()
      })

      it('throws after timing out', function (done) {
        Cypress.automation.resolves([{ name: 'foo' }])
        Cypress.automation.withArgs('clear:cookies').resolves(Promise.delay(1000))

        cy.on('fail', (err) => {
          const { lastLog } = this

          assertLogLength(this.logs, 1)
          expect(lastLog.get('error')).to.eq(err)
          expect(lastLog.get('state')).to.eq('failed')
          expect(lastLog.get('name')).to.eq('clearCookies')
          expect(lastLog.get('message')).to.eq('')
          expect(err.message).to.eq('`cy.clearCookies()` timed out waiting `50ms` to complete.')
          expect(err.docsUrl).to.eq('https://on.cypress.io/clearcookies')

          done()
        })

        cy.clearCookies({ timeout: 50 })
      })

      it('logs once on \'clear:cookies\' error', function (done) {
        Cypress.automation.withArgs('get:cookies').resolves([
          { name: 'foo' }, { name: 'bar' },
        ])

        const error = new Error('some err message')

        error.name = 'foo'
        error.stack = 'stack'

        Cypress.automation.withArgs('clear:cookies').rejects(error)

        cy.on('fail', (err) => {
          const { lastLog } = this

          assertLogLength(this.logs, 1)
          expect(lastLog.get('error').message).to.contain(`\`cy.clearCookies()\` had an unexpected error clearing cookies in ${Cypress.browser.displayName}.`)
          expect(lastLog.get('error').message).to.contain('some err message')
          expect(lastLog.get('error')).to.eq(err)

          done()
        })

        cy.clearCookies()
      })
    })

    describe('.log', () => {
      beforeEach(function () {
        cy.on('log:added', (attrs, log) => {
          if (attrs.name === 'clearCookies') {
            this.lastLog = log
          }
        })

        Cypress.automation
        .withArgs('get:cookies', { domain: 'localhost' })
        .resolves([{ name: 'foo' }])
        .withArgs('clear:cookies', [{ name: 'foo', domain: 'localhost' }])
        .resolves([
          { name: 'foo' },
        ])
      })

      it('can turn off logging', () => {
        cy.clearCookies({ log: false }).then(function () {
          expect(this.log).to.be.undefined
        })
      })

      it('ends immediately', () => {
        cy.clearCookies().then(function () {
          const { lastLog } = this

          expect(lastLog.get('ended')).to.be.true
          expect(lastLog.get('state')).to.eq('passed')
        })
      })

      it('snapshots immediately', () => {
        cy.clearCookies().then(function () {
          const { lastLog } = this

          expect(lastLog.get('snapshots').length).to.eq(1)
          expect(lastLog.get('snapshots')[0]).to.be.an('object')
        })
      })

      it('#consoleProps', () => {
        cy.clearCookies().then(function (cookies) {
          expect(cookies).to.be.null
          const c = this.lastLog.invoke('consoleProps')

          expect(c['Yielded']).to.eq('null')
          expect(c['Cleared Cookies']).to.deep.eq([{ name: 'foo' }])
          expect(c['Num Cookies']).to.eq(1)
        })
      })
    })

    describe('.log with no cookies returned', () => {
      beforeEach(function () {
        cy.on('log:added', (attrs, log) => {
          if (attrs.name === 'clearCookies') {
            this.lastLog = log
          }
        })

        Cypress.automation
        .withArgs('get:cookies', { domain: 'localhost' })
        .resolves([])
      })

      it('#consoleProps', () => {
        cy.clearCookies().then(function (cookies) {
          expect(cookies).to.be.null
          const c = this.lastLog.invoke('consoleProps')

          expect(c['Yielded']).to.eq('null')
          expect(c['Cleared Cookies']).to.be.undefined
          expect(c['Note']).to.eq('No cookies were found or removed.')
        })
      })
    })

    describe('.log when no cookies were cleared', () => {
      beforeEach(function () {
        cy.on('log:added', (attrs, log) => {
          if (attrs.name === 'clearCookies') {
            this.lastLog = log
          }
        })

        Cypress.automation
        .withArgs('get:cookies', { domain: 'localhost' })
        .resolves([{ name: 'foo' }])
        .withArgs('clear:cookies', [{ name: 'foo', domain: 'localhost' }])
        .resolves([])
      })

      it('#consoleProps', () => {
        cy.clearCookies().then(function (cookies) {
          expect(cookies).to.be.null
          const c = this.lastLog.invoke('consoleProps')

          expect(c['Yielded']).to.eq('null')
          expect(c['Cleared Cookies']).to.be.undefined
          expect(c['Note']).to.eq('No cookies were found or removed.')
        })
      })
    })
  })

  context('Cypress.Cookies.defaults', () => {
    it('throws error on use of renamed whitelist option', (done) => {
      cy.on('fail', (err) => {
        expect(err.message).to.include('`Cypress.Cookies.defaults` `whitelist` option has been renamed to `preserve`. Please rename `whitelist` to `preserve`.')

        done()
      })

      Cypress.Cookies.defaults({
        whitelist: 'session_id',
      })
    })

    it('logs deprecation warning', () => {
      cy.stub(Cypress.utils, 'warning')

      Cypress.Cookies.defaults({})
      expect(Cypress.utils.warning).to.be.calledWith('`Cypress.Cookies.defaults()` has been deprecated and will be removed in a future release. Consider using `cy.session()` instead.\n\nhttps://on.cypress.io/session')
    })
  })

  context('Cypress.Cookies.preserveOnce', () => {
    it('logs deprecation warning', () => {
      cy.stub(Cypress.utils, 'warning')

      Cypress.Cookies.preserveOnce({})
      expect(Cypress.utils.warning).to.be.calledWith('`Cypress.Cookies.preserveOnce()` has been deprecated and will be removed in a future release. Consider using `cy.session()` instead.\n\nhttps://on.cypress.io/session')
    })
  })
})<|MERGE_RESOLUTION|>--- conflicted
+++ resolved
@@ -798,12 +798,7 @@
     })
   })
 
-<<<<<<< HEAD
-  // TODO: fix flaky test https://github.com/cypress-io/cypress/issues/23444
-  context('#setCookie', { retries: 15 }, () => {
-=======
   context('#setCookie', () => {
->>>>>>> e3435b6f
     beforeEach(() => {
       cy.stub(Cypress.utils, 'addTwentyYears').returns(12345)
     })
@@ -878,11 +873,6 @@
 
     describe('timeout', () => {
       it('sets timeout to Cypress.config(responseTimeout)', {
-<<<<<<< HEAD
-        // TODO: fix flaky test https://github.com/cypress-io/cypress/issues/23444
-        retries: 15,
-=======
->>>>>>> e3435b6f
         responseTimeout: 2500,
       }, () => {
         Cypress.automation.resolves(null)
@@ -894,12 +884,7 @@
         })
       })
 
-<<<<<<< HEAD
-      // TODO: fix flaky test https://github.com/cypress-io/cypress/issues/23444
-      it('can override timeout', { retries: 15 }, () => {
-=======
       it('can override timeout', () => {
->>>>>>> e3435b6f
         Cypress.automation.resolves(null)
 
         const timeout = cy.spy(Promise.prototype, 'timeout')
@@ -909,12 +894,7 @@
         })
       })
 
-<<<<<<< HEAD
-      // TODO: fix flaky test https://github.com/cypress-io/cypress/issues/23444
-      it('clears the current timeout and restores after success', { retries: 15 }, () => {
-=======
       it('clears the current timeout and restores after success', () => {
->>>>>>> e3435b6f
         Cypress.automation.resolves(null)
 
         cy.timeout(100)
@@ -946,12 +926,7 @@
         return null
       })
 
-<<<<<<< HEAD
-      // TODO: fix flaky test https://github.com/cypress-io/cypress/issues/23444
-      it('logs once on error', { retries: 15 }, function (done) {
-=======
       it('logs once on error', function (done) {
->>>>>>> e3435b6f
         const error = new Error('some err message')
 
         error.name = 'foo'
@@ -971,12 +946,7 @@
         cy.setCookie('foo', 'bar')
       })
 
-<<<<<<< HEAD
-      // TODO: fix flaky test https://github.com/cypress-io/cypress/issues/23444
-      it('throws after timing out', { retries: 15 }, function (done) {
-=======
       it('throws after timing out', function (done) {
->>>>>>> e3435b6f
         Cypress.automation.resolves(Promise.delay(1000))
 
         cy.on('fail', (err) => {
