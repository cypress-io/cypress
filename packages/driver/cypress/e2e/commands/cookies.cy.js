--- conflicted
+++ resolved
@@ -18,9 +18,6 @@
   }
 
   context('#getCookies', () => {
-<<<<<<< HEAD
-    it('returns cookies from the domain matching the AUT by default', () => {
-=======
     it('returns cookies from only the bare domain matching the AUT by default when AUT is an apex domain', () => {
       cy.visit('http://barbaz.com:3500/fixtures/generic.html')
       setCookies()
@@ -51,7 +48,6 @@
     })
 
     it('returns cookies from the subdomain and bare domain matching the AUT by default when AUT is a subdomain', () => {
->>>>>>> efb13705
       cy.visit('http://www.barbaz.com:3500/fixtures/generic.html')
       setCookies()
       cy.getCookies().then((cookies) => {
@@ -69,10 +65,7 @@
         expect(sortedCookies[3].domain).to.match(/\.?barbaz\.com/)
       })
 
-<<<<<<< HEAD
-=======
       // webkit does not support cy.origin()
->>>>>>> efb13705
       if (isWebkit) return
 
       cy.origin('http://www.foobar.com:3500', () => {
@@ -113,10 +106,7 @@
         expect(sortedCookies[1].domain).to.match(/\.?barbaz\.com/)
       })
 
-<<<<<<< HEAD
-=======
       // webkit does not support cy.origin()
->>>>>>> efb13705
       if (isWebkit) return
 
       cy.origin('http://www.foobar.com:3500', () => {
@@ -158,10 +148,7 @@
         expect(cookie.domain).to.match(/\.?barbaz\.com/)
       })
 
-<<<<<<< HEAD
-=======
       // webkit does not support cy.origin()
->>>>>>> efb13705
       if (isWebkit) return
 
       cy.origin('http://foobar.com:3500', () => {
@@ -183,10 +170,7 @@
         expect(cookie.domain).to.match(/\.?www\.barbaz\.com/)
       })
 
-<<<<<<< HEAD
-=======
       // webkit does not support cy.origin()
->>>>>>> efb13705
       if (isWebkit) return
 
       cy.origin('http://www.foobar.com:3500', () => {
@@ -209,10 +193,7 @@
         expect(cookie.domain).to.match(/\.?barbaz\.com/)
       })
 
-<<<<<<< HEAD
-=======
       // webkit does not support cy.origin()
->>>>>>> efb13705
       if (isWebkit) return
 
       cy.origin('http://www.foobar.com:3500', () => {
@@ -235,10 +216,7 @@
         expect(cookie.domain).to.match(/\.?www\.foobar\.com/)
       })
 
-<<<<<<< HEAD
-=======
       // webkit does not support cy.origin()
->>>>>>> efb13705
       if (isWebkit) return
 
       cy.origin('http://www.foobar.com:3500', () => {
@@ -261,10 +239,7 @@
       // domain is exact
       cy.getCookie('key', { domain: 'barbaz.com' }).should('be.null')
 
-<<<<<<< HEAD
-=======
       // webkit does not support cy.origin()
->>>>>>> efb13705
       if (isWebkit) return
 
       cy.origin('http://www.foobar.com:3500', () => {
@@ -284,13 +259,10 @@
       cy.getCookie('foo', { domain: 'www.foobar.com' })
       .its('domain').should('match', /\.?www\.foobar\.com/)
 
-<<<<<<< HEAD
-=======
       // domain is exact
       cy.getCookie('key', { domain: 'foobar.com' }).should('be.null')
 
       // webkit does not support cy.origin()
->>>>>>> efb13705
       if (isWebkit) return
 
       cy.origin('http://www.foobar.com:3500', () => {
@@ -351,10 +323,7 @@
       cy.getCookie('key5').should('not.exist')
       cy.getCookie('key6').should('not.exist')
 
-<<<<<<< HEAD
-=======
       // webkit does not support cy.origin()
->>>>>>> efb13705
       if (isWebkit) return
 
       cy.origin('http://www.foobar.com:3500', () => {
@@ -388,10 +357,7 @@
       cy.getCookie('key5', { domain: 'barbaz.com' }).should('exist')
       cy.getCookie('key6', { domain: 'barbaz.com' }).should('exist')
 
-<<<<<<< HEAD
-=======
       // webkit does not support cy.origin()
->>>>>>> efb13705
       if (isWebkit) return
 
       cy.origin('http://www.foobar.com:3500', () => {
@@ -425,11 +391,7 @@
       cy.visit('http://barbaz.com:3500/fixtures/generic.html')
       setCookies()
 
-<<<<<<< HEAD
-      if (isWebkit) return
-=======
       cy.clearCookie('key')
->>>>>>> efb13705
 
       cy.getCookie('key').should('be.null')
       cy.getCookie('key', { domain: 'www.barbaz.com' }).should('exist')
@@ -461,10 +423,7 @@
 
       cy.getCookie('key').should('not.exist')
 
-<<<<<<< HEAD
-=======
       // webkit does not support cy.origin()
->>>>>>> efb13705
       if (isWebkit) return
 
       cy.origin('http://www.foobar.com:3500', () => {
@@ -485,10 +444,7 @@
 
       cy.getCookie('key').should('not.exist')
 
-<<<<<<< HEAD
-=======
       // webkit does not support cy.origin()
->>>>>>> efb13705
       if (isWebkit) return
 
       cy.origin('http://www.foobar.com:3500', () => {
@@ -512,12 +468,8 @@
       cy.getCookie('key', { domain: 'www.barbaz.com' }).should('exist')
       cy.getCookie('key', { domain: 'barbaz.com' }).should('exist')
 
-<<<<<<< HEAD
-    if (isWebkit) return
-=======
       // webkit does not support cy.origin()
       if (isWebkit) return
->>>>>>> efb13705
 
       cy.origin('http://foobar.com:3500', () => {
         cy.visit('http://foobar.com:3500/fixtures/generic.html')
