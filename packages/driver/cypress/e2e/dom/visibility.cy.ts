--- conflicted
+++ resolved
@@ -246,13 +246,7 @@
 
       this.$parentNoWidthOnly = add(`\
 <div style='width: 0; height: 100px; overflow: hidden;'>
-<<<<<<< HEAD
-  <div style='height: 500px; width: 500px;'>
-    <span id='parentNoWidthOnly'>parent width: 0</span>
-  </div>
-=======
     <span>parent width: 0</span>
->>>>>>> 34b27797
 </div>`)
 
       this.$parentNoHeight = add(`\
@@ -270,8 +264,6 @@
     <span>parent with size, overflow: hidden</span>
 </div>`)
 
-<<<<<<< HEAD
-=======
       this.$ancestorWithWidthHeightNoOverflow = add(`\
       <div style='width: 100px; height: 100px'>
           <div><span>parent with size, overflow: hidden</span></div>
@@ -309,7 +301,6 @@
 </div>\
 `)
 
->>>>>>> 34b27797
       this.$descendentPosAbs = add(`\
 <div style='width: 0; height: 100px; overflow: hidden;'>
   <div style='height: 500px; width: 500px; position: absolute;'>
