describe('cy.origin logging', () => {
  const { _ } = Cypress

  it('groups callback commands on a passing test', () => {
    const logs: any[] = []

    cy.on('log:added', (attrs) => {
      logs.push(attrs)
    })

    cy.visit('/fixtures/primary-origin.html')
    cy.get('a[data-cy="cross-origin-secondary-link"]').click()

    cy.origin('http://foobar.com:3500', () => {
      cy.get('[data-cy="dom-check"]').invoke('text')
    })

    cy.log('after').should(() => {
      const originLog = _.find(logs, { name: 'origin' })
      const getLog = _.find(logs, { name: 'get', message: '[data-cy="dom-check"]' })
      const invokeLog = _.find(logs, { name: 'invoke', message: '.text()' })
      const newUrlLog = _.find(logs, { name: 'new url' })
      const logLog = _.find(logs, { name: 'log' })

      expect(originLog.groupStart).to.be.true
      expect(getLog.group).to.equal(originLog.id)
      expect(invokeLog.group).to.equal(originLog.id)
      expect(newUrlLog.group).to.equal(undefined)
      expect(logLog.group).to.be.undefined // ensure the group has ended
    })
  })

<<<<<<< HEAD
  it('logs cy.origin as group when failing with validation failure', () => {
=======
  // TODO: fix flaky test https://github.com/cypress-io/cypress/issues/21300
  it.skip('logs cy.origin as group when failing with validation failure', (done) => {
>>>>>>> 2324d703
    const logs: any[] = []

    cy.on('log:added', (attrs) => {
      logs.push(attrs)
    })

    cy.on('fail', () => {
      const originLog = _.find(logs, { name: 'origin' })

      expect(originLog.groupStart).to.be.true
    })

    cy.visit('/fixtures/primary-origin.html')
    cy.get('a[data-cy="cross-origin-secondary-link"]').click()

    // @ts-ignore
    cy.origin(false, () => {})
  })

<<<<<<< HEAD
  it('logs cy.origin as group when failing with serialization failure', () => {
=======
  // TODO: fix flaky test https://github.com/cypress-io/cypress/issues/21300
  it.skip('logs cy.origin as group when failing with serialization failure', (done) => {
>>>>>>> 2324d703
    const logs: any[] = []

    cy.on('log:added', (attrs) => {
      logs.push(attrs)
    })

    cy.on('fail', () => {
      const originLog = _.find(logs, { name: 'origin' })

      expect(originLog.groupStart).to.be.true
    })

    cy.visit('/fixtures/primary-origin.html')
    cy.get('a[data-cy="cross-origin-secondary-link"]').click()

    const options = { args: { div: Cypress.$('div') } }

    cy.origin('http://foobar.com:3500', options, () => {})
  })

  it('groups callback commands when failing with inner command failure', (done) => {
    const logs: any[] = []

    cy.on('log:added', (attrs) => {
      logs.push(attrs)
    })

    cy.on('fail', () => {
      const originLog = _.find(logs, { name: 'origin' })
      const getLog = _.find(logs, { name: 'get', message: '[data-cy="dom-check"]' })
      const invokeLog = _.find(logs, { name: 'invoke', message: '.text()' })
      const newUrlLog = _.find(logs, { name: 'new url' })
      const failingGetLog = _.find(logs, { name: 'get', message: '#does-not-exist' })

      expect(originLog.groupStart).to.be.true
      expect(getLog.group).to.equal(originLog.id)
      expect(invokeLog.group).to.equal(originLog.id)
      expect(newUrlLog.group).to.equal(undefined)
      expect(failingGetLog.group).to.equal(originLog.id)

      done()
    })

    cy.visit('/fixtures/primary-origin.html')
    cy.get('a[data-cy="cross-origin-secondary-link"]').click()

    cy.origin('http://foobar.com:3500', () => {
      cy.get('[data-cy="dom-check"]').invoke('text')
      cy.get('#does-not-exist', { timeout: 1 })
    })

    cy.log('after')
  })

  it('groups callback commands when failing with async failure', (done) => {
    const logs: any[] = []

    cy.on('log:added', (attrs) => {
      logs.push(attrs)
    })

    cy.on('fail', () => {
      const originLog = _.find(logs, { name: 'origin' })
      const getLog = _.find(logs, { name: 'get', message: '[data-cy="dom-check"]' })
      const invokeLog = _.find(logs, { name: 'invoke', message: '.text()' })
      const newUrlLog = _.find(logs, { name: 'new url' })

      expect(originLog.groupStart).to.be.true
      expect(getLog.group).to.equal(originLog.id)
      expect(invokeLog.group).to.equal(originLog.id)
      expect(newUrlLog.group).to.equal(undefined)

      done()
    })

    cy.visit('/fixtures/primary-origin.html')
    cy.get('a[data-cy="cross-origin-secondary-link"]').click()

    cy.origin('http://foobar.com:3500', () => {
      cy.get('[data-cy="dom-check"]').invoke('text').then(() => {
        setTimeout(() => {
          throw new Error('async error')
        })
      })

      cy.wait(300)
    })

    cy.log('after')
  })
})<|MERGE_RESOLUTION|>--- conflicted
+++ resolved
@@ -30,12 +30,8 @@
     })
   })
 
-<<<<<<< HEAD
-  it('logs cy.origin as group when failing with validation failure', () => {
-=======
   // TODO: fix flaky test https://github.com/cypress-io/cypress/issues/21300
-  it.skip('logs cy.origin as group when failing with validation failure', (done) => {
->>>>>>> 2324d703
+  it.skip('logs cy.origin as group when failing with validation failure', () => {
     const logs: any[] = []
 
     cy.on('log:added', (attrs) => {
@@ -55,12 +51,8 @@
     cy.origin(false, () => {})
   })
 
-<<<<<<< HEAD
-  it('logs cy.origin as group when failing with serialization failure', () => {
-=======
   // TODO: fix flaky test https://github.com/cypress-io/cypress/issues/21300
-  it.skip('logs cy.origin as group when failing with serialization failure', (done) => {
->>>>>>> 2324d703
+  it.skip('logs cy.origin as group when failing with serialization failure', () => {
     const logs: any[] = []
 
     cy.on('log:added', (attrs) => {
