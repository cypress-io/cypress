import dayjs from 'dayjs'

describe('cy.origin - cookie login', () => {
  const { _ } = Cypress
  // ensures unique username so there's no risk of false positives from
  // test pollution
  const getUsername = () => _.uniqueId('user')

  const verifyLoggedIn = (username, { cookieKey } = { cookieKey: 'user' }) => {
    cy.get('h1').invoke('text').should('equal', `Welcome, ${username}!`)
    cy.getCookie(cookieKey).its('value').should('equal', username)
  }

  const verifyIdpNotLoggedIn = (config = {}) => {
    const { isHttps, cookieKey, expectNullCookie, subdomain } = _.defaults(config, {
      isHttps: false,
      cookieKey: 'user',
      expectNullCookie: true,
      subdomain: 'www',
    })
    const [protocol, port] = isHttps ? ['https', '3502'] : ['http', '3501']

    cy.origin(`${protocol}://${subdomain}.idp.com:${port}`, { args: { cookieKey, expectNullCookie } }, ({ cookieKey, expectNullCookie }) => {
      cy.get('h1')
      .invoke('text')
      .should('equal', 'Not logged in')

      if (expectNullCookie) {
        cy.getCookie(cookieKey).should('be.null')
      }
    })
  }

  const verifyLocalhostNotLoggedIn = () => {
    cy.get('h1').invoke('text').should('equal', 'No user found')
  }

  beforeEach(() => {
    // makes it nice and readable even on a small screen with devtools open :)
    cy.viewport(300, 400)
  })

  /****************************************************************************
    Cookie Login Flow
    - localhost/fixtures/primary-origin.html:
      ◦ click link to localhost/fixtures/prelogin
    - localhost/prelogin:
      ◦ sets cookie "prelogin" on localhost
      ◦ redirects to foobar.com/fixtures/auth/cookie-login.html
    - foobar.com/fixtures/auth/cookie-login.html:
      ◦ submit login form
      ◦ client-side redirects to idp.com/cookie-login
    - idp.com/cookie-login:
      ◦ attempts to sets "user" cookie on idp.com
      ◦ server-side redirects to idp.com/verify-cookie-login
    - idp.com/verify-cookie-login
      ◦ if "user" cookie is not included in request
        • stops flow, displays "Not logged in"
      ◦ else
        • client-side redirects to localhost/login
    - localhost/login:
      ◦ if "prelogin" cookie is not included in request
        • stops flow, displays "Social login failed"
      ◦ else
        • attempts to set "user" cookie on localhost
        • server-side redirects to localhost/welcome
    - localhost/welcome
      ◦ if "user" cookie is not included in request
        • displays "No user found"
      ◦ else
        • displays "Welcome, <username>"
  ****************************************************************************/

  describe('general behavior', () => {
    let username

    beforeEach(() => {
      username = getUsername()
    })

    it('works in a session', () => {
      cy.session(username, () => {
        cy.visit('/fixtures/primary-origin.html')
        cy.get('[data-cy="cookie-login"]').click()
        cy.origin('http://www.foobar.com:3500', { args: { username } }, ({ username }) => {
          cy.get('[data-cy="username"]').type(username)
          cy.get('[data-cy="login"]').click()
        })

        cy.getCookie('user').its('value').should('equal', username)
      }, {
        validate () {
          cy.getCookie('user').its('value').should('equal', username)
        },
      })

      cy.visit('/welcome')
      verifyLoggedIn(username)
    })

    // need to fix the following issues for this to work in Firefox:
    // https://github.com/cypress-io/cypress/issues/363
    // https://github.com/cypress-io/cypress/issues/17527
    it('works with aliased localhost', { browser: '!firefox' }, () => {
      cy.visit('/fixtures/primary-origin.html')
      cy.get('[data-cy="cookie-login-alias"]').click()

      cy.origin('http://www.foobar.com:3500', { args: { username } }, ({ username }) => {
        cy.get('[data-cy="username"]').type(username)
        cy.get('[data-cy="login"]').click()
      })

      verifyLoggedIn(username)
    })

    it('handles browser-sent cookies being overridden by server-kept cookies', () => {
      cy.visit('https://localhost:3502/fixtures/primary-origin.html')
      cy.get('[data-cy="cookie-login-override"]').click()
      cy.origin('https://www.foobar.com:3502', { args: { username } }, ({ username }) => {
        cy.get('[data-cy="username"]').type(username)
        cy.get('[data-cy="login"]').click()
      })

      verifyLoggedIn(username)
    })

    it('cy.clearCookie() -> not logged in', () => {
      cy.visit('/fixtures/primary-origin.html')
      cy.get('[data-cy="cookie-login"]').click()
      cy.origin('http://www.foobar.com:3500', { args: { username } }, ({ username }) => {
        cy.get('[data-cy="username"]').type(username)
        cy.get('[data-cy="login"]').click()
      })

      cy.clearCookie('user')
      cy.reload()
      verifyLocalhostNotLoggedIn()
    })

    it('cy.clearCookies() -> not logged in', () => {
      cy.visit('/fixtures/primary-origin.html')
      cy.get('[data-cy="cookie-login"]').click()
      cy.origin('http://www.foobar.com:3500', { args: { username } }, ({ username }) => {
        cy.get('[data-cy="username"]').type(username)
        cy.get('[data-cy="login"]').click()
      })

      cy.clearCookies()
      cy.reload()
      verifyLocalhostNotLoggedIn()
    })
  })

  describe('SameSite', () => {
    let username

    beforeEach(() => {
      username = getUsername()

      cy.visit('/fixtures/primary-origin.html')
      cy.get('[data-cy="cookie-login"]').click()
    })

    it('no SameSite (defaults to Lax) -> logged in', () => {
      cy.origin('http://www.foobar.com:3500', { args: { username } }, ({ username }) => {
        cy.get('[data-cy="username"]').type(username)
        cy.get('[data-cy="login"]').click()
      })

      verifyLoggedIn(username)
    })

    it('SameSite=Lax -> logged in', () => {
      cy.origin('http://www.foobar.com:3500', { args: { username } }, ({ username }) => {
        cy.get('[data-cy="username"]').type(username)
        cy.get('[data-cy="cookieProps"]').type('SameSite=Lax')
        cy.get('[data-cy="login"]').click()
      })

      verifyLoggedIn(username)
    })

    it('SameSite=Strict -> not logged in', () => {
      cy.origin('http://www.foobar.com:3500', { args: { username } }, ({ username }) => {
        cy.get('[data-cy="username"]').type(username)
        cy.get('[data-cy="cookieProps"]').type('SameSite=Strict')
        cy.get('[data-cy="login"]').click()
      })

      // SameSite=Strict does not allow any cross-origin requests. cookie still
      // gets set but not applied to request
      verifyIdpNotLoggedIn({ expectNullCookie: false })
    })

    // FIXME: Currently in Firefox, the default cookie setting in the extension is no_restriction, which can be set with Secure=false.
    it('SameSite=None -> not logged in', { browser: '!firefox' }, () => {
      cy.origin('http://www.foobar.com:3500', { args: { username } }, ({ username }) => {
        cy.get('[data-cy="username"]').type(username)
        cy.get('[data-cy="cookieProps"]').type('SameSite=None')
        cy.get('[data-cy="login"]').click()
      })

      // SameSite=None requires Secure flag
      verifyIdpNotLoggedIn()
    })

    it('invalid SameSite (defaults to Lax) -> logged in', () => {
      cy.origin('http://www.foobar.com:3500', { args: { username } }, ({ username }) => {
        cy.get('[data-cy="username"]').type(username)
        cy.get('[data-cy="cookieProps"]').type('SameSite=Invalid')
        cy.get('[data-cy="login"]').click()
      })

      verifyLoggedIn(username)
    })
  })

  describe('Secure', () => {
    let username

    beforeEach(() => {
      username = getUsername()
    })

    it('Secure + https -> logged in', () => {
      cy.visit('https://localhost:3502/fixtures/primary-origin.html')
      cy.get('[data-cy="cookie-login-https"]').click()

      cy.origin('https://www.foobar.com:3502', { args: { username } }, ({ username }) => {
        cy.get('[data-cy="username"]').type(username)
        cy.get('[data-cy="cookieProps"]').type('Secure')
        cy.get('[data-cy="login"]').click()
      })

      verifyLoggedIn(username)
    })

    it('Secure + http -> not logged in', () => {
      cy.visit('/fixtures/primary-origin.html')
      cy.get('[data-cy="cookie-login"]').click()

      cy.origin('http://www.foobar.com:3500', { args: { username } }, ({ username }) => {
        cy.get('[data-cy="username"]').type(username)
        cy.get('[data-cy="cookieProps"]').type('Secure')
        cy.get('[data-cy="login"]').click()
      })

      // Secure flag requires https. cookie still gets set but not applied to
      // request
      verifyIdpNotLoggedIn({ expectNullCookie: false })
    })

    it('no Secure + https -> logged in', () => {
      cy.visit('https://localhost:3502/fixtures/primary-origin.html')
      cy.get('[data-cy="cookie-login-https"]').click()

      cy.origin('https://www.foobar.com:3502', { args: { username } }, ({ username }) => {
        cy.get('[data-cy="username"]').type(username)
        cy.get('[data-cy="login"]').click()
      })

      verifyLoggedIn(username)
    })

    it('no Secure + http -> logged in', () => {
      cy.visit('/fixtures/primary-origin.html')
      cy.get('[data-cy="cookie-login"]').click()

      cy.origin('http://www.foobar.com:3500', { args: { username } }, ({ username }) => {
        cy.get('[data-cy="username"]').type(username)
        cy.get('[data-cy="login"]').click()
      })

      verifyLoggedIn(username)
    })
  })

  describe('Domain', () => {
    let username

    beforeEach(() => {
      username = getUsername()

      cy.visit('/fixtures/primary-origin.html')
    })

    it('no Domain + superdomain -> logged in', () => {
      cy.get('[data-cy="cookie-login"]').click()

      cy.origin('http://www.foobar.com:3500', { args: { username } }, ({ username }) => {
        cy.get('[data-cy="username"]').type(username)
        cy.get('[data-cy="login"]').click()
      })

      verifyLoggedIn(username)
    })

    it('no Domain + subdomain -> logged in', () => {
      cy.get('[data-cy="cookie-login-subdomain"]').click()

      cy.origin('http://www.foobar.com:3500', { args: { username } }, ({ username }) => {
        cy.get('[data-cy="username"]').type(username)
        cy.get('[data-cy="login"]').click()
      })

      verifyLoggedIn(username)
    })

    it('Domain + superdomain -> logged in', () => {
      cy.get('[data-cy="cookie-login"]').click()

      cy.origin('http://www.foobar.com:3500', { args: { username } }, ({ username }) => {
        cy.get('[data-cy="username"]').type(username)
        cy.get('[data-cy="cookieProps"]').type('Domain=idp.com')
        cy.get('[data-cy="localhostCookieProps"]').type('Domain=localhost')
        cy.get('[data-cy="login"]').click()
      })

      verifyLoggedIn(username)
    })

    it('Domain + subdomain -> logged in', () => {
      cy.get('[data-cy="cookie-login-subdomain"]').click()

      cy.origin('http://www.foobar.com:3500', { args: { username } }, ({ username }) => {
        cy.get('[data-cy="username"]').type(username)
        cy.get('[data-cy="cookieProps"]').type('Domain=idp.com')
        cy.get('[data-cy="localhostCookieProps"]').type('Domain=localhost')
        cy.get('[data-cy="login"]').click()
      })

      verifyLoggedIn(username)
    })

    it('subdomain Domain + superdomain -> not logged in', () => {
      cy.get('[data-cy="cookie-login"]').click()

      cy.origin('http://www.foobar.com:3500', { args: { username } }, ({ username }) => {
        cy.get('[data-cy="username"]').type(username)
        cy.get('[data-cy="cookieProps"]').type('Domain=baz.idp.com')
        cy.get('[data-cy="localhostCookieProps"]').type('Domain=localhost')
        cy.get('[data-cy="login"]').click()
      })

      // Domain=subdomain requires request to be on that subdomain
      verifyIdpNotLoggedIn()
    })

    it('subdomain Domain + subdomain -> logged in', () => {
      cy.get('[data-cy="cookie-login-subdomain"]').click()

      cy.origin('http://www.foobar.com:3500', { args: { username } }, ({ username }) => {
        cy.get('[data-cy="username"]').type(username)
        cy.get('[data-cy="cookieProps"]').type('Domain=baz.idp.com')
        cy.get('[data-cy="localhostCookieProps"]').type('Domain=localhost')
        cy.get('[data-cy="login"]').click()
      })

      verifyLoggedIn(username)
    })

    it('subdomain Domain + different subdomain -> not logged in', () => {
      cy.get('[data-cy="cookie-login-subdomain"]').click()

      cy.origin('http://www.foobar.com:3500', { args: { username } }, ({ username }) => {
        cy.get('[data-cy="username"]').type(username)
        cy.get('[data-cy="cookieProps"]').type('Domain=qux.foobar.com')
        cy.get('[data-cy="login"]').click()
      })

      // Domain=subdomain requires request to be on that subdomain
      verifyIdpNotLoggedIn({
        'subdomain': 'baz',
      })
    })
  })

  describe('Path', () => {
    let username

    beforeEach(() => {
      username = getUsername()

      cy.visit('/fixtures/primary-origin.html')
    })

    it('path matches -> logged in', () => {
      cy.get('[data-cy="cookie-login"]').click()

      cy.origin('http://www.foobar.com:3500', { args: { username } }, ({ username }) => {
        cy.get('[data-cy="username"]').type(username)
        cy.get('[data-cy="cookieProps"]').type('Path=/verify-cookie-login')
        cy.get('[data-cy="localhostCookieProps"]').type('Path=/welcome')
        cy.get('[data-cy="login"]').click()
      })

      verifyLoggedIn(username)
    })

    it('path does not match -> not logged in', () => {
      cy.get('[data-cy="cookie-login"]').click()

      cy.origin('http://www.foobar.com:3500', { args: { username } }, ({ username }) => {
        cy.get('[data-cy="username"]').type(username)
        cy.get('[data-cy="cookieProps"]').type('Path=/nope')
        cy.get('[data-cy="login"]').click()
      })

      // path of request must match path of cookie. cookie still gets set but
      // not applied to request
      verifyIdpNotLoggedIn({ expectNullCookie: false })
    })
  })

  describe('Expires', () => {
    let username

    beforeEach(() => {
      username = getUsername()

      cy.visit('/fixtures/primary-origin.html')
    })

    it('expired -> not logged in', () => {
      cy.get('[data-cy="cookie-login"]').click()
      cy.origin('http://www.foobar.com:3500', { args: { username } }, ({ username }) => {
        const expires = (new Date()).toUTCString()

        cy.get('[data-cy="username"]').type(username)
        cy.get('[data-cy="localhostCookieProps"]').type(`Expires=${expires}`)
        cy.get('[data-cy="login"]').click()
      })

      verifyLocalhostNotLoggedIn()
    })

    it('expired -> not accessible via cy.getCookie()', () => {
      cy.get('[data-cy="cookie-login"]').click()
      cy.origin('http://www.foobar.com:3500', { args: { username } }, ({ username }) => {
        const expires = (new Date()).toUTCString()

        cy.get('[data-cy="username"]').type(username)
        cy.get('[data-cy="localhostCookieProps"]').type(`Expires=${expires}`)
        cy.get('[data-cy="login"]').click()
      })

      cy.getCookie('user').should('be.null')
    })

    it('expired -> not accessible via document.cookie', () => {
      cy.get('[data-cy="cookie-login-land-on-idp"]').click()
      cy.origin('http://www.foobar.com:3500', { args: { username } }, ({ username }) => {
        const expires = (new Date()).toUTCString()

        cy.get('[data-cy="username"]').type(username)
        cy.get('[data-cy="cookieProps"]').type(`Expires=${expires}`)
        cy.get('[data-cy="login"]').click()
      })

<<<<<<< HEAD
      cy.origin('http://idp.com:3501', () => {
        cy.wait(1000) // give cookie time to expire
        cy.reload()
=======
      cy.origin('http://www.idp.com:3500', () => {
        cy.clearCookie('user')
>>>>>>> 93a16b72
        cy.document().its('cookie').should('not.include', 'user=')
      })
    })
  })

  describe('Max-Age', () => {
    let username

    beforeEach(() => {
      username = getUsername()

      cy.visit('/fixtures/primary-origin.html')
    })

    it('past max-age -> not logged in', () => {
      cy.get('[data-cy="cookie-login"]').click()
      cy.origin('http://www.foobar.com:3500', { args: { username } }, ({ username }) => {
        cy.get('[data-cy="username"]').type(username)
        cy.get('[data-cy="localhostCookieProps"]').type('Max-Age=1')
        cy.get('[data-cy="login"]').click()
      })

      cy.wait(1500) // give cookie time to expire
      cy.reload()
      verifyLocalhostNotLoggedIn()
    })

    // expiring cookies set by automation don't seem to get unset appropriately
    // in Firefox. this issue doesn't seem to be specific to cross-origin tests,
    // as it happens even using cy.setCookie()
    it('past max-age -> not accessible via cy.getCookie()', { browser: '!firefox' }, () => {
      cy.get('[data-cy="cookie-login"]').click()
      cy.origin('http://www.foobar.com:3500', { args: { username } }, ({ username }) => {
        cy.get('[data-cy="username"]').type(username)
        cy.get('[data-cy="localhostCookieProps"]').type('Max-Age=1')
        cy.get('[data-cy="login"]').click()
      })

      cy.wait(1500) // give cookie time to expire
      cy.reload()
      cy.getCookie('user').should('be.null')
    })

    // expiring cookies set by automation don't seem to get unset appropriately
    // in Firefox. this issue doesn't seem to be specific to cross-origin tests,
    // as it happens even using cy.setCookie()
    it('past max-age -> not accessible via document.cookie', { browser: '!firefox' }, () => {
      cy.get('[data-cy="cookie-login-land-on-idp"]').click()
      cy.origin('http://www.foobar.com:3500', { args: { username } }, ({ username }) => {
        cy.get('[data-cy="username"]').type(username)
        cy.get('[data-cy="cookieProps"]').type('Max-Age=1')
        cy.get('[data-cy="login"]').click()
      })

<<<<<<< HEAD
      cy.origin('http://idp.com:3501', () => {
=======
      cy.origin('http://www.idp.com:3500', () => {
>>>>>>> 93a16b72
        cy.wait(1500) // give cookie time to expire
        cy.reload()
        cy.document().its('cookie').should('not.include', 'user=')
      })
    })

    describe('preference over Expires', () => {
      beforeEach(() => {
        cy.get('[data-cy="cookie-login"]').click()
      })

      it('past Max-Age, before Expires -> not logged in', () => {
        const expires = dayjs().add(1, 'day').toDate().toUTCString()

        cy.origin('http://www.foobar.com:3500', { args: { username, expires } }, ({ username, expires }) => {
          cy.get('[data-cy="username"]').type(username)
          cy.get('[data-cy="localhostCookieProps"]').type(`Max-Age=1; Expires=${expires}`)
          cy.get('[data-cy="login"]').click()
        })

        cy.wait(1500) // give cookie time to expire
        cy.reload()
        verifyLocalhostNotLoggedIn()
      })

      it('before Max-Age, past Expires -> logged in', () => {
        cy.origin('http://www.foobar.com:3500', { args: { username } }, ({ username }) => {
          const expires = (new Date()).toUTCString()

          cy.get('[data-cy="username"]').type(username)
          cy.get('[data-cy="localhostCookieProps"]').type(`Max-Age=10000000; Expires=${expires}`)
          cy.get('[data-cy="login"]').click()
        })

        cy.wait(1500) // ensure cookie doesn't expire in this time
        cy.reload()
        verifyLoggedIn(username)
      })
    })
  })

  describe('--Host- prefix', () => {
    let username

    beforeEach(() => {
      username = getUsername()

      cy.visit('https://localhost:3502/fixtures/primary-origin.html')
      cy.get('[data-cy="cookie-login-https"]').click()
    })

    it('__Host- + Secure + Path=/ -> logged in', () => {
      cy.origin('https://www.foobar.com:3502', { args: { username } }, ({ username }) => {
        cy.get('[data-cy="username"]').type(username)
        cy.get('[data-cy="cookieKey"]').clear().type('__Host-user')
        cy.get('[data-cy="cookieProps"]').type('Secure; Path=/')
        cy.get('[data-cy="login"]').click()
      })

      verifyLoggedIn(username, { cookieKey: '__Host-user' })
    })

    it('__Host-, no Secure -> not logged in', () => {
      cy.origin('https://www.foobar.com:3502', { args: { username } }, ({ username }) => {
        cy.get('[data-cy="username"]').type(username)
        cy.get('[data-cy="cookieKey"]').clear().type('__Host-user')
        cy.get('[data-cy="cookieProps"]').type('Path=/')
        cy.get('[data-cy="login"]').click()
      })

      // __Host- prefix must have Secure flag
      verifyIdpNotLoggedIn({ isHttps: true, cookieKey: '__Host-user' })
    })

    it('__Host-, no Path -> logged in', () => {
      cy.origin('https://www.foobar.com:3502', { args: { username } }, ({ username }) => {
        cy.get('[data-cy="username"]').type(username)
        cy.get('[data-cy="cookieKey"]').clear().type('__Host-user')
        cy.get('[data-cy="cookieProps"]').type('Secure')
        cy.get('[data-cy="login"]').click()
      })

      verifyLoggedIn(username, { cookieKey: '__Host-user' })
    })

    it('__Host-, disallowed Path -> not logged in', () => {
      cy.origin('https://www.foobar.com:3502', { args: { username } }, ({ username }) => {
        cy.get('[data-cy="username"]').type(username)
        cy.get('[data-cy="cookieKey"]').clear().type('__Host-user')
        cy.get('[data-cy="cookieProps"]').type('Secure; Path=/nope')
        cy.get('[data-cy="login"]').click()
      })

      // __Host- prefix must have Path=/
      verifyIdpNotLoggedIn({ isHttps: true, cookieKey: '__Host-user' })
    })

    it('__Host- + Domain -> not logged in', () => {
      cy.origin('https://www.foobar.com:3502', { args: { username } }, ({ username }) => {
        cy.get('[data-cy="username"]').type(username)
        cy.get('[data-cy="cookieKey"]').clear().type('__Host-user')
        cy.get('[data-cy="cookieProps"]').type('Secure; Path=/; Domain=foobar.com')
        cy.get('[data-cy="login"]').click()
      })

      // __Host- prefix can't have Domain specified
      verifyIdpNotLoggedIn({ isHttps: true, cookieKey: '__Host-user' })
    })
  })

  describe('__Secure- prefix', () => {
    let username

    beforeEach(() => {
      username = getUsername()

      cy.visit('https://localhost:3502/fixtures/primary-origin.html')
      cy.get('[data-cy="cookie-login-https"]').click()
    })

    it('__Secure- + Secure flag -> logged in', () => {
      cy.origin('https://www.foobar.com:3502', { args: { username } }, ({ username }) => {
        cy.get('[data-cy="username"]').type(username)
        cy.get('[data-cy="cookieKey"]').clear().type('__Secure-user')
        cy.get('[data-cy="cookieProps"]').type('Secure')
        cy.get('[data-cy="login"]').click()
      })

      verifyLoggedIn(username, { cookieKey: '__Secure-user' })
    })

    it('__Secure, no Secure flag -> not logged in', () => {
      cy.origin('https://www.foobar.com:3502', { args: { username } }, ({ username }) => {
        cy.get('[data-cy="username"]').type(username)
        cy.get('[data-cy="cookieKey"]').clear().type('__Secure-user')
        cy.get('[data-cy="login"]').click()
      })

      // __Secure- prefix requires Secure flag
      verifyIdpNotLoggedIn({ isHttps: true, cookieKey: '__Secure-user' })
    })
  })

  describe('document.cookie', () => {
    let username

    beforeEach(() => {
      username = getUsername()

      cy.visit('/fixtures/primary-origin.html')
    })

<<<<<<< HEAD
    it.only('gets cookie set by http request', () => {
      cy.get('[data-cy="cookie-login-land-on-document-cookie"]').click()
      cy.origin('http://foobar.com:3500', { args: { username } }, ({ username }) => {
=======
    it('gets cookie set by http request', () => {
      cy.get('[data-cy="cookie-login-land-on-idp"]').click()
      cy.origin('http://www.foobar.com:3500', { args: { username } }, ({ username }) => {
>>>>>>> 93a16b72
        cy.get('[data-cy="username"]').type(username)
        cy.get('[data-cy="login"]').click()
      })

<<<<<<< HEAD
      cy.origin('http://idp.com:3501', { args: { username } }, ({ username }) => {
        cy.get('[data-cy="document-cookie"]').invoke('text')
        .should('include', `user=${username}`)
=======
      cy.origin('http://www.idp.com:3500', { args: { username } }, ({ username }) => {
        cy.document().its('cookie').should('include', `user=${username}`)
>>>>>>> 93a16b72
      })
    })

    it('works when setting cookie', () => {
      cy.get('[data-cy="cross-origin-secondary-link"]').click()
      cy.origin('http://www.foobar.com:3500', () => {
        cy.document().then((doc) => {
          doc.cookie = 'key=value'
        })

        cy.document().its('cookie').should('equal', 'key=value')
      })
    })

    it('works when setting cookie with extra, benign parts', () => {
      cy.get('[data-cy="cross-origin-secondary-link"]').click()
      cy.origin('http://www.foobar.com:3500', () => {
        cy.document().then((doc) => {
          doc.cookie = 'key=value; wont=beset'
        })

        cy.document().its('cookie').should('equal', 'key=value')
      })
    })

    it('cookie properties are preserved when set via automation', () => {
      cy.get('[data-cy="cross-origin-secondary-link"]').click()
      cy.origin('http://www.foobar.com:3500', () => {
        cy.document().then((doc) => {
          doc.cookie = 'key=value; SameSite=Strict; Path=/foo'
        })

        cy.getCookie('key').then((cookie) => {
          expect(Cypress._.omit(cookie, 'expiry')).to.deep.equal({
            domain: '.foobar.com',
            httpOnly: false,
            name: 'key',
            path: '/foo',
            sameSite: 'strict',
            secure: false,
            value: 'value',
          })
        })

        cy.document().its('cookie').should('equal', 'key=value')
      })
    })

    it('does not set cookie when invalid', () => {
      cy.get('[data-cy="cross-origin-secondary-link"]').click()
      cy.origin('http://www.foobar.com:3500', () => {
        cy.document().then((doc) => {
          doc.cookie = '=value'
        })

        cy.document().its('cookie').should('equal', '')
      })
    })

    it('works when setting subsequent cookies', () => {
      cy.get('[data-cy="cross-origin-secondary-link"]').click()
      cy.origin('http://www.foobar.com:3500', () => {
        cy.document().then((doc) => {
          doc.cookie = 'key1=value1'
        })

        cy.document().its('cookie').should('equal', 'key1=value1')
        cy.document().then((doc) => {
          doc.cookie = 'key2=value2'
        })

        cy.document().its('cookie').should('equal', 'key1=value1; key2=value2')
      })
    })

    it('makes cookie available to cy.getCookie()', () => {
      cy.get('[data-cy="cross-origin-secondary-link"]').click()
      cy.origin('http://www.foobar.com:3500', () => {
        cy.document().then((doc) => {
          doc.cookie = 'key=value'
        })

        cy.getCookie('key').its('value').should('equal', 'value')
      })
    })

    it('returns cookie set by cy.setCookie()', () => {
      cy.get('[data-cy="cookie-login-land-on-idp"]').click()
      cy.origin('http://foobar.com:3500', { args: { username } }, ({ username }) => {
        cy.get('[data-cy="username"]').type(username)
        cy.get('[data-cy="login"]').click()
      })

      cy.origin('http://idp.com:3501', () => {
        cy.setCookie('foo', 'bar')
        cy.document().its('cookie').should('include', 'foo=bar')
      })
    })

    it('no longer returns cookie after cy.clearCookie()', () => {
      cy.get('[data-cy="cookie-login-land-on-idp"]').click()
      cy.origin('http://www.foobar.com:3500', { args: { username } }, ({ username }) => {
        cy.get('[data-cy="username"]').type(username)
        cy.get('[data-cy="login"]').click()
      })

<<<<<<< HEAD
      cy.origin('http://idp.com:3501', () => {
=======
      cy.origin('http://www.idp.com:3500', () => {
>>>>>>> 93a16b72
        cy.clearCookie('user')
        cy.document().its('cookie').should('equal', '')
      })
    })

    it('no longer returns cookie after cy.clearCookies()', () => {
      cy.get('[data-cy="cookie-login-land-on-idp"]').click()
      cy.origin('http://www.foobar.com:3500', { args: { username } }, ({ username }) => {
        cy.get('[data-cy="username"]').type(username)
        cy.get('[data-cy="login"]').click()
      })

<<<<<<< HEAD
      cy.origin('http://idp.com:3501', () => {
=======
      cy.origin('http://www.idp.com:3500', () => {
>>>>>>> 93a16b72
        cy.clearCookies()
        cy.document().its('cookie').should('equal', '')
      })
    })

    it('works when setting cookie in addition to cookie that already exists from http request', () => {
      cy.get('[data-cy="cookie-login-land-on-idp"]').click()
      cy.origin('http://www.foobar.com:3500', { args: { username } }, ({ username }) => {
        cy.get('[data-cy="username"]').type(username)
        cy.get('[data-cy="login"]').click()
      })

<<<<<<< HEAD
      cy.origin('http://idp.com:3501', { args: { username } }, ({ username }) => {
=======
      cy.origin('http://www.idp.com:3500', { args: { username } }, ({ username }) => {
>>>>>>> 93a16b72
        cy.document().then((doc) => {
          doc.cookie = 'key=value'
        })

        // order of the cookies differs depending on browser, so just
        // ensure that each one is there
        cy.document().its('cookie').should('include', 'key=value')
        cy.document().its('cookie').should('include', `user=${username}`)
      })
    })

    it('sets and reads document.cookie prior to attaching', () => {
      cy.origin('http://www.foobar.com:3500', () => {}).then(() => {
        // Force remove the spec bridge
        window?.top?.document.getElementById('Spec Bridge: http://www.foobar.com:3500')?.remove()
      })

      cy.get('[data-cy="document-cookie"]').click()
      cy.origin('http://www.foobar.com:3500', { args: { username } }, ({ username }) => {
        cy.document().its('cookie').should('include', 'name=value')
        cy.get('[data-cy="doc-cookie"]').invoke('text').should('equal', 'name=value')
        cy.getCookie('name').then((cookie) => {
          expect(Cypress._.omit(cookie, 'expiry')).to.deep.equal({
            domain: '.foobar.com',
            httpOnly: false,
            name: 'name',
            path: '/',
            sameSite: 'lax',
            secure: false,
            value: 'value',
          })
        })
      })
    })
  })
})<|MERGE_RESOLUTION|>--- conflicted
+++ resolved
@@ -457,14 +457,9 @@
         cy.get('[data-cy="login"]').click()
       })
 
-<<<<<<< HEAD
-      cy.origin('http://idp.com:3501', () => {
+      cy.origin('http://www.idp.com:3501', () => {
         cy.wait(1000) // give cookie time to expire
         cy.reload()
-=======
-      cy.origin('http://www.idp.com:3500', () => {
-        cy.clearCookie('user')
->>>>>>> 93a16b72
         cy.document().its('cookie').should('not.include', 'user=')
       })
     })
@@ -519,11 +514,7 @@
         cy.get('[data-cy="login"]').click()
       })
 
-<<<<<<< HEAD
-      cy.origin('http://idp.com:3501', () => {
-=======
-      cy.origin('http://www.idp.com:3500', () => {
->>>>>>> 93a16b72
+      cy.origin('http://www.idp.com:3501', () => {
         cy.wait(1500) // give cookie time to expire
         cy.reload()
         cy.document().its('cookie').should('not.include', 'user=')
@@ -676,27 +667,16 @@
       cy.visit('/fixtures/primary-origin.html')
     })
 
-<<<<<<< HEAD
     it.only('gets cookie set by http request', () => {
       cy.get('[data-cy="cookie-login-land-on-document-cookie"]').click()
-      cy.origin('http://foobar.com:3500', { args: { username } }, ({ username }) => {
-=======
-    it('gets cookie set by http request', () => {
-      cy.get('[data-cy="cookie-login-land-on-idp"]').click()
-      cy.origin('http://www.foobar.com:3500', { args: { username } }, ({ username }) => {
->>>>>>> 93a16b72
-        cy.get('[data-cy="username"]').type(username)
-        cy.get('[data-cy="login"]').click()
-      })
-
-<<<<<<< HEAD
-      cy.origin('http://idp.com:3501', { args: { username } }, ({ username }) => {
+      cy.origin('http://www.foobar.com:3500', { args: { username } }, ({ username }) => {
+        cy.get('[data-cy="username"]').type(username)
+        cy.get('[data-cy="login"]').click()
+      })
+
+      cy.origin('http://www.idp.com:3501', { args: { username } }, ({ username }) => {
         cy.get('[data-cy="document-cookie"]').invoke('text')
         .should('include', `user=${username}`)
-=======
-      cy.origin('http://www.idp.com:3500', { args: { username } }, ({ username }) => {
-        cy.document().its('cookie').should('include', `user=${username}`)
->>>>>>> 93a16b72
       })
     })
 
@@ -790,7 +770,7 @@
         cy.get('[data-cy="login"]').click()
       })
 
-      cy.origin('http://idp.com:3501', () => {
+      cy.origin('http://www.idp.com:3501', () => {
         cy.setCookie('foo', 'bar')
         cy.document().its('cookie').should('include', 'foo=bar')
       })
@@ -803,11 +783,7 @@
         cy.get('[data-cy="login"]').click()
       })
 
-<<<<<<< HEAD
-      cy.origin('http://idp.com:3501', () => {
-=======
-      cy.origin('http://www.idp.com:3500', () => {
->>>>>>> 93a16b72
+      cy.origin('http://www.idp.com:3501', () => {
         cy.clearCookie('user')
         cy.document().its('cookie').should('equal', '')
       })
@@ -820,11 +796,7 @@
         cy.get('[data-cy="login"]').click()
       })
 
-<<<<<<< HEAD
-      cy.origin('http://idp.com:3501', () => {
-=======
-      cy.origin('http://www.idp.com:3500', () => {
->>>>>>> 93a16b72
+      cy.origin('http://www.idp.com:3501', () => {
         cy.clearCookies()
         cy.document().its('cookie').should('equal', '')
       })
@@ -837,11 +809,7 @@
         cy.get('[data-cy="login"]').click()
       })
 
-<<<<<<< HEAD
       cy.origin('http://idp.com:3501', { args: { username } }, ({ username }) => {
-=======
-      cy.origin('http://www.idp.com:3500', { args: { username } }, ({ username }) => {
->>>>>>> 93a16b72
         cy.document().then((doc) => {
           doc.cookie = 'key=value'
         })
