--- conflicted
+++ resolved
@@ -13,11 +13,7 @@
     })
   })
 
-<<<<<<< HEAD
-  context('#cross origin AUT', () => {
-=======
   context('cross-origin AUT errors', () => {
->>>>>>> 823ffd0c
     it('.should() and .and() should work while the aut is cross origin', () => {
       cy.wrap(true)
       .should('be.true').and('not.be.false')
