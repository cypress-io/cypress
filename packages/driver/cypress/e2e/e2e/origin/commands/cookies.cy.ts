import { findCrossOriginLogs, assertLogLength } from '../../../../support/utils'

describe('cy.origin cookies', () => {
  context('client side', () => {
    beforeEach(() => {
      cy.visit('/fixtures/primary-origin.html')
      cy.get('a[data-cy="cross-origin-secondary-link"]').click()
    })

    it('.getCookie(), .getCookies(), and .setCookie()', () => {
      cy.origin('http://foobar.com:3500', () => {
        cy.getCookies().should('be.empty')

        cy.setCookie('foo', 'bar')

        cy.getCookie('foo').should('have.property', 'value', 'bar')
        cy.getCookies().should('have.length', 1)
      })
    })

    it('.clearCookie()', () => {
      cy.origin('http://foobar.com:3500', () => {
        cy.setCookie('foo', 'bar')
        cy.getCookie('foo').should('not.be.null')
        cy.clearCookie('foo')
        cy.getCookie('foo').should('be.null')
      })
    })

    it('.clearCookies()', () => {
      cy.origin('http://foobar.com:3500', () => {
        cy.setCookie('foo', 'bar')
        cy.setCookie('faz', 'baz')

        cy.getCookies().should('have.length', 2)
        cy.clearCookies()
        cy.getCookies().should('be.empty')
      })
    })

<<<<<<< HEAD
    context('#cross-origin errors', () => {
=======
    context('cross-origin AUT errors', () => {
>>>>>>> 823ffd0c
      let logs: any = []

      beforeEach(() => {
        cy.on('log:added', (attrs, log) => {
          logs.push(log)
        })
      })

      afterEach(() => {
        logs = []
      })

      it('.getCookie()', { defaultCommandTimeout: 100 }, (done) => {
        cy.on('fail', (err) => {
          assertLogLength(logs, 1)
          expect(logs[0].get('error')).to.eq(err)
          expect(logs[0].get('state')).to.eq('failed')
          expect(logs[0].get('name')).to.eq('getCookie')
          expect(logs[0].get('message')).to.eq('foo')
          expect(err.message).to.eq('Timed out retrying after 100ms: The command was expected to run against origin `http://localhost:3500` but the application is at origin `http://foobar.com:3500`.\n\nThis commonly happens when you have either not navigated to the expected origin or have navigated away unexpectedly.')

          done()
        })

        cy.getCookie('foo')
      })

      it('.getCookies()', { defaultCommandTimeout: 100 }, (done) => {
        cy.on('fail', (err) => {
          assertLogLength(logs, 1)
          expect(logs[0].get('error')).to.eq(err)
          expect(logs[0].get('state')).to.eq('failed')
          expect(logs[0].get('name')).to.eq('getCookies')
          expect(logs[0].get('message')).to.eq('')
          expect(err.message).to.eq('Timed out retrying after 100ms: The command was expected to run against origin `http://localhost:3500` but the application is at origin `http://foobar.com:3500`.\n\nThis commonly happens when you have either not navigated to the expected origin or have navigated away unexpectedly.')

          done()
        })

        cy.getCookies()
      })

      it('.setCookie()', { defaultCommandTimeout: 100 }, (done) => {
        cy.on('fail', (err) => {
          assertLogLength(logs, 1)
          expect(logs[0].get('error')).to.eq(err)
          expect(logs[0].get('state')).to.eq('failed')
          expect(logs[0].get('name')).to.eq('setCookie')
          expect(logs[0].get('message')).to.eq('foo, bar')
          expect(err.message).to.eq('Timed out retrying after 100ms: The command was expected to run against origin `http://localhost:3500` but the application is at origin `http://foobar.com:3500`.\n\nThis commonly happens when you have either not navigated to the expected origin or have navigated away unexpectedly.')

          done()
        })

        cy.setCookie('foo', 'bar')
      })

      it('.clearCookie()', { defaultCommandTimeout: 100 }, (done) => {
        cy.on('fail', (err) => {
          assertLogLength(logs, 1)
          expect(logs[0].get('error')).to.eq(err)
          expect(logs[0].get('state')).to.eq('failed')
          expect(logs[0].get('name')).to.eq('clearCookie')
          expect(logs[0].get('message')).to.eq('foo')
          expect(err.message).to.eq('Timed out retrying after 100ms: The command was expected to run against origin `http://localhost:3500` but the application is at origin `http://foobar.com:3500`.\n\nThis commonly happens when you have either not navigated to the expected origin or have navigated away unexpectedly.')

          done()
        })

        cy.clearCookie('foo')
      })

      it('.clearCookies()', { defaultCommandTimeout: 100 }, (done) => {
        cy.on('fail', (err) => {
          assertLogLength(logs, 1)
          expect(logs[0].get('error')).to.eq(err)
          expect(logs[0].get('state')).to.eq('failed')
          expect(logs[0].get('name')).to.eq('clearCookies')
          expect(logs[0].get('message')).to.eq('')
          expect(err.message).to.eq('Timed out retrying after 100ms: The command was expected to run against origin `http://localhost:3500` but the application is at origin `http://foobar.com:3500`.\n\nThis commonly happens when you have either not navigated to the expected origin or have navigated away unexpectedly.')

          done()
        })

        cy.clearCookies()
      })
    })

    context('#consoleProps', () => {
      const { _ } = Cypress
      let logs: Map<string, any>

      beforeEach(() => {
        logs = new Map()

        cy.on('log:changed', (attrs, log) => {
          logs.set(attrs.id, log)
        })
      })

      it('.getCookie()', () => {
        cy.origin('http://foobar.com:3500', () => {
          cy.getCookies().should('be.empty')
          cy.setCookie('foo', 'bar')
          cy.getCookie('foo').its('value').should('equal', 'bar')
        })

        cy.shouldWithTimeout(() => {
          const { consoleProps } = findCrossOriginLogs('getCookie', logs, 'foobar.com')

          expect(consoleProps.Command).to.equal('getCookie')
          expect(consoleProps.Yielded).to.have.property('domain').that.includes('foobar.com')
          expect(consoleProps.Yielded).to.have.property('expiry').that.is.a('number')
          expect(consoleProps.Yielded).to.have.property('httpOnly').that.equals(false)
          expect(consoleProps.Yielded).to.have.property('secure').that.equals(false)
          expect(consoleProps.Yielded).to.have.property('name').that.equals('foo')
          expect(consoleProps.Yielded).to.have.property('value').that.equals('bar')
          expect(consoleProps.Yielded).to.have.property('path').that.is.a('string')
        })
      })

      it('.getCookies()', () => {
        cy.origin('http://foobar.com:3500', () => {
          cy.getCookies().should('be.empty')

          cy.setCookie('foo', 'bar')
          cy.getCookies()
        })

        cy.shouldWithTimeout(() => {
        // get the last 'getCookies' command, which is the one we care about for this test
          const allGetCookieLogs = findCrossOriginLogs('getCookies', logs, 'foobar.com')

          const { consoleProps } = allGetCookieLogs.pop() as any

          expect(consoleProps.Command).to.equal('getCookies')
          expect(consoleProps['Num Cookies']).to.equal(1)

          // can't exactly assert on length() as this is a array proxy object
          expect(consoleProps.Yielded.length).to.equal(1)
          expect(consoleProps.Yielded[0]).to.have.property('expiry').that.is.a('number')
          expect(consoleProps.Yielded[0]).to.have.property('httpOnly').that.equals(false)
          expect(consoleProps.Yielded[0]).to.have.property('secure').that.equals(false)
          expect(consoleProps.Yielded[0]).to.have.property('name').that.equals('foo')
          expect(consoleProps.Yielded[0]).to.have.property('value').that.equals('bar')
          expect(consoleProps.Yielded[0]).to.have.property('path').that.is.a('string')
        })
      })

      it('.setCookie()', () => {
        cy.origin('http://foobar.com:3500', () => {
          cy.getCookies().should('be.empty')

          cy.setCookie('foo', 'bar')
        })

        cy.shouldWithTimeout(() => {
          const { consoleProps } = findCrossOriginLogs('setCookie', logs, 'foobar.com')

          expect(consoleProps.Command).to.equal('setCookie')
          expect(consoleProps.Yielded).to.have.property('domain').that.includes('foobar.com')
          expect(consoleProps.Yielded).to.have.property('expiry').that.is.a('number')
          expect(consoleProps.Yielded).to.have.property('httpOnly').that.equals(false)
          expect(consoleProps.Yielded).to.have.property('secure').that.equals(false)
          expect(consoleProps.Yielded).to.have.property('name').that.equals('foo')
          expect(consoleProps.Yielded).to.have.property('value').that.equals('bar')
          expect(consoleProps.Yielded).to.have.property('path').that.is.a('string')
        })
      })

      it('.clearCookie()', () => {
        cy.origin('http://foobar.com:3500', () => {
          cy.setCookie('foo', 'bar')
          cy.getCookie('foo').should('not.be.null')
          cy.clearCookie('foo')
        })

        cy.shouldWithTimeout(() => {
          const { consoleProps } = findCrossOriginLogs('clearCookie', logs, 'foobar.com')

          expect(consoleProps.Command).to.equal('clearCookie')
          expect(consoleProps.Yielded).to.equal('null')
          expect(consoleProps['Cleared Cookie']).to.have.property('domain').that.includes('foobar.com')
          expect(consoleProps['Cleared Cookie']).to.have.property('expiry').that.is.a('number')
          expect(consoleProps['Cleared Cookie']).to.have.property('httpOnly').that.equals(false)
          expect(consoleProps['Cleared Cookie']).to.have.property('secure').that.equals(false)
          expect(consoleProps['Cleared Cookie']).to.have.property('name').that.equals('foo')
          expect(consoleProps['Cleared Cookie']).to.have.property('value').that.equals('bar')
          expect(consoleProps['Cleared Cookie']).to.have.property('path').that.is.a('string')
        })
      })

      it('.clearCookies()', () => {
        cy.origin('http://foobar.com:3500', () => {
          cy.setCookie('foo', 'bar')
          cy.setCookie('faz', 'baz')

          cy.getCookies().should('have.length', 2)
          cy.clearCookies()
        })

        cy.shouldWithTimeout(() => {
          const { consoleProps } = findCrossOriginLogs('clearCookies', logs, 'foobar.com')

          expect(consoleProps.Command).to.equal('clearCookies')
          expect(consoleProps['Num Cookies']).to.equal(2)

          expect(consoleProps.Yielded).to.equal('null')

          expect(consoleProps['Cleared Cookies'].length).to.equal(2)

          expect(consoleProps['Cleared Cookies'][0]).to.have.property('name').that.equals('foo')
          expect(consoleProps['Cleared Cookies'][0]).to.have.property('value').that.equals('bar')

          expect(consoleProps['Cleared Cookies'][1]).to.have.property('name').that.equals('faz')
          expect(consoleProps['Cleared Cookies'][1]).to.have.property('value').that.equals('baz')

          _.forEach(consoleProps['Cleared Cookies'], (clearedCookie) => {
            expect(clearedCookie).to.have.property('httpOnly').that.equals(false)
            expect(clearedCookie).to.have.property('secure').that.equals(false)
            expect(clearedCookie).to.have.property('path').that.is.a('string')
          })
        })
      })
    })
  })

  context('server side', () => {
    it('supports Set-Cookie response header through fetch request', () => {
      cy.intercept('/dump-headers').as('headers')

      cy.origin('http://www.foobar.com:3500', () => {
        cy.visit('/')
        cy.window().then((win) => {
          return cy.wrap(win.fetch('/set-cookie?cookie=foo=bar;'))
        })

        cy.window().then((win) => {
          win.location.href = 'http://www.foobar.com:3500/dump-headers'
        })

        cy.wait('@headers')

        cy.contains('"cookie":"foo=bar"')
        cy.wait(0) // Give the server a chance to catch up
        cy.getCookie('foo').its('value').should('equal', 'bar')
      })
    })
  })
})<|MERGE_RESOLUTION|>--- conflicted
+++ resolved
@@ -38,11 +38,7 @@
       })
     })
 
-<<<<<<< HEAD
-    context('#cross-origin errors', () => {
-=======
     context('cross-origin AUT errors', () => {
->>>>>>> 823ffd0c
       let logs: any = []
 
       beforeEach(() => {
