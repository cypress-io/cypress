--- conflicted
+++ resolved
@@ -188,11 +188,7 @@
     })
   })
 
-<<<<<<< HEAD
-  context('#cross origin AUT', () => {
-=======
   context('cross-origin AUT errors', () => {
->>>>>>> 823ffd0c
     // We only need to check .get here because the other commands are chained off of it.
     it('.get()', { defaultCommandTimeout: 50 }, (done) => {
       cy.on('fail', (err) => {
