--- conflicted
+++ resolved
@@ -48,14 +48,10 @@
     sinon: sinon.SinonApi
     utils: CypressUtils
     state: State
-<<<<<<< HEAD
-
     originalConfig: Record<string, any>
-=======
     events: Events
     emit: ((event: string, payload?: any) => void)
     multiDomainCommunicator: import('../src/multi-domain/communicator').PrimaryDomainCommunicator
->>>>>>> 4c36cf9c
   }
 
   interface CypressUtils {
