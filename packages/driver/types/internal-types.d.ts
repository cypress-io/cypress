// NOTE: this is for internal Cypress types that we don't want exposed in the public API but want for development
// TODO: find a better place for this

interface InternalWindowLoadDetails {
  type: 'same:domain' | 'cross:domain' | 'cross:domain:failure'
  error?: Error
  window?: AUTWindow
}

declare namespace Cypress {
  interface Actions {
    (action: 'internal:window:load', fn: (details: InternalWindowLoadDetails) => void)
    (action: 'net:stubbing:event', frame: any)
    (action: 'request:event', data: any)
    (action: 'backend:request', fn: (...any) => void)
    (action: 'automation:request', fn: (...any) => void)
    (action: 'viewport:changed', fn?: (viewport: { viewportWidth: string, viewportHeight: string }, callback: () => void) => void)
    (action: 'before:screenshot', fn: (config: {}, fn: () => void) => void)
    (action: 'after:screenshot', config: {})
  }

  interface cy {
    /**
     * If `as` is chained to the current command, return the alias name used.
     */
    getNextAlias: () => string | undefined
    noop: <T>(v: T) => Cypress.Chainable<T>
    queue: any
    retry: (fn: () => any, opts: any) => any
    state: State
    pauseTimers: <T>(shouldPause: boolean) => Cypress.Chainable<T>
    // TODO: this function refers to clearTimeout at cy/timeouts.ts, which doesn't have any argument.
    // But in many cases like cy/commands/screenshot.ts, it's called with a timeout id string.
    // We should decide whether calling with id is correct or not.
    clearTimeout: <T>(timeoutId?: string) => Cypress.Chainable<T>
  }

  interface Cypress {
    backend: (eventName: string, ...args: any[]) => Promise<any>
    // TODO: how to pull this from proxy-logging.ts? can't import in a d.ts file...
    ProxyLogging: any
    // TODO: how to pull these from resolvers.ts? can't import in a d.ts file...
    resolveWindowReference: any
    resolveLocationReference: any
    routes: {
      [routeId: string]: any
    }
    sinon: sinon.SinonApi
    utils: CypressUtils
    state: State
    events: Events
    emit: ((event: string, payload?: any) => void)
    multiDomainCommunicator: import('../src/multi-domain/communicator').PrimaryDomainCommunicator
<<<<<<< HEAD
    specBridgeCommunicator: import('../src/multi-domain/communicator').SpecBridgeDomainCommunicator
=======
    mocha: $Mocha
>>>>>>> 1eb5ab74
  }

  interface CypressUtils {
    throwErrByPath: (path: string, obj?: { args: object }) => void
    warnByPath: (path: string, obj?: { args: object }) => void
    warning: (message: string) => void
  }

  type Log = ReturnType<Cypress.log>

  type ReferenceAlias = {
    cardinal: number,
    name: string,
    ordinal: string,
  }

  type Snapshot = {
    body?: {get: () => any},
    htmlAttrs?: {[key: string]: any},
    name?: string
  }

  type ConsoleProps = {
    Command?: string
    Snapshot?: string
    Elements?: number
    Selector?: string
    Yielded?: HTMLElement
    Event?: string
    Message?: string
    actual?: any
    expected?: any
  }

  type RenderProps = {
    indicator?: 'aborted' | 'pending' | 'successful' | 'bad'
    message?: string
  }

  interface LogConfig {
    $el?: jQuery<any> | string
    message: any
    instrument?: 'route' | 'command'
    isStubbed?: boolean
    alias?: string
    aliasType?: 'route'
    referencesAlias?: ReferenceAlias[]
    chainerId?: string
    commandName?: string
    coords?: {
      left: number
      leftCenter: number
      top: number
      topCenter: number
      x: number
      y: number
    }
    count?: number
    callCount?: number
    type?: 'parent' | 'child'
    event?: boolean
    end?: boolean
    ended?: boolean
    expected?: string
    functionName?: string
    name?: string
    id?: string
    hookId?: number
    method?: string
    url?: string
    status?: number
    state?: "failed" | "passed" | "pending" // representative of Mocha.Runnable.constants (not publicly exposed by Mocha types)
    numResponses?: number
    numElements?: number
    numResponses?: number
    response?: string | object
    testCurrentRetry?: number
    timeout?: number
    testId?: string
    err?: Error
    error?: Error
    snapshot?: boolean
    snapshots?: []
    selector?: any
    viewportHeight?: number
    viewportWidth?: number
    visible?: boolean
    wallClockStartedAt?: string
    renderProps?: () => RenderProps | RenderProps
    consoleProps?: () => Command | Command
    browserPreRequest?: any
  }

  interface State {
    (k: '$autIframe', v?: JQuery<HTMLIFrameElement>): JQuery<HTMLIFrameElement> | undefined
    (k: 'routes', v?: RouteMap): RouteMap
    (k: 'aliasedRequests', v?: AliasedRequest[]): AliasedRequest[]
    (k: 'document', v?: Document): Document
    (k: 'window', v?: Window): Window
    (k: string, v?: any): any
    state: Cypress.state
  }

  interface InternalConfig {
    (k: keyof ResolvedConfigOptions, v?: any): any
  }

  // Extend Cypress.state properties here
  interface ResolvedConfigOptions {
    $autIframe: JQuery<HTMLIFrameElement>
    document: Document
    projectRoot?: string
  }
}

type AliasedRequest = {
  alias: string
  request: any
}

// utility types
type PartialBy<T, K extends keyof T> = Omit<T, K> & Partial<Pick<T, K>><|MERGE_RESOLUTION|>--- conflicted
+++ resolved
@@ -51,11 +51,8 @@
     events: Events
     emit: ((event: string, payload?: any) => void)
     multiDomainCommunicator: import('../src/multi-domain/communicator').PrimaryDomainCommunicator
-<<<<<<< HEAD
     specBridgeCommunicator: import('../src/multi-domain/communicator').SpecBridgeDomainCommunicator
-=======
     mocha: $Mocha
->>>>>>> 1eb5ab74
   }
 
   interface CypressUtils {
