--- conflicted
+++ resolved
@@ -33,10 +33,6 @@
     isStable: IStability['isStable']
     fail: (err: Error, options:{ async?: boolean }) => Error
     getRemoteLocation: ILocation['getRemoteLocation']
-<<<<<<< HEAD
-    isRunnerAbleToCommunicateWithAut: ILocation['isRunnerAbleToCommunicateWithAut']
-=======
->>>>>>> 823ffd0c
 
     createSnapshot:  ISnapshots['createSnapshot']
     getStyles: ISnapshots['getStyles']
