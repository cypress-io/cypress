--- conflicted
+++ resolved
@@ -32,41 +32,8 @@
 # in separate terminal
 yarn lerna run cypress:run --scope @packages/driver --stream
 
-<<<<<<< HEAD
-```bash
-npm run cypress:open -- --config testFiles=e2e/focus_blur_spec.js
-```
-
-Or to run that single spec headlessly
-
-```bash
-npm run cypress:run -- --config testFiles=e2e/focus_blur_spec.js
-```
-
-Alternative: use `--spec`, but pass the path from the current folder, for example
-
-```bash
-npm run cypress:run -- --spec test/cypress/integration/issues/1939_1940_2190_spec.js --browser chrome
-```
-
-If you want to run tests in Chrome and keep it open after the spec finishes, you can do
-
-```bash
-npm run cypress:run -- --config testFiles=e2e/focus_blur_spec.js --browser chrome --no-exit
-```
-
-If you would like to run a particular integration test, see the GUI and poke around during the test, you can an exclusive test like:
-
-```bash
-cd packages/driver
-npm run cypress:run -- \
-  --spec test/cypress/integration/cypress/cy_spec.coffee \
-  --headed \
-  --no-exit
-=======
 # or for development
 yarn lerna run cypress:open --scope @packages/driver --stream
->>>>>>> 72c9c7db
 ```
 
 ## Debugging
