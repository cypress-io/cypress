{
  "name": "@packages/driver",
  "version": "0.0.0-development",
  "private": true,
  "scripts": {
    "clean-deps": "rimraf node_modules",
    "cypress:open": "node ../../scripts/cypress open",
    "cypress:run": "node ../../scripts/cypress run",
    "postinstall": "patch-package",
    "start": "node -e 'console.log(require(`chalk`).red(`\nError:\n\tRunning \\`yarn start\\` is no longer needed for driver/cypress tests.\n\tWe now automatically spawn the server in the pluginsFile.\n\tChanges to the server will be watched and reloaded automatically.`))'"
  },
  "dependencies": {
    "@sinonjs/fake-timers": "8.1.0",
    "blob-util": "2.0.2",
    "bluebird": "3.5.3",
    "debug": "^4.3.2",
    "jquery": "3.1.1",
    "lodash": "^4.17.21",
    "minimatch": "3.0.4",
    "mocha": "7.0.1",
    "sinon": "8.1.1"
  },
  "devDependencies": {
    "@babel/code-frame": "7.8.3",
    "@cypress/bower-kendo-ui": "0.0.2",
    "@cypress/sinon-chai": "2.9.1",
    "@cypress/unique-selector": "0.4.4",
    "@cypress/webpack-preprocessor": "0.0.0-development",
    "@cypress/what-is-circular": "1.0.1",
    "@packages/config": "0.0.0-development",
    "@packages/network": "0.0.0-development",
    "@packages/resolve-dist": "0.0.0-development",
    "@packages/runner": "0.0.0-development",
    "@packages/server": "0.0.0-development",
    "@packages/ts": "0.0.0-development",
    "@rollup/plugin-node-resolve": "^13.0.4",
    "@types/chalk": "^2.2.0",
    "@types/common-tags": "^1.8.0",
    "@types/jquery.scrollto": "1.4.29",
    "@types/mocha": "^8.0.3",
    "@types/sinonjs__fake-timers": "8.1.1",
    "@types/underscore.string": "0.0.38",
    "angular": "1.8.0",
    "basic-auth": "2.0.1",
    "body-parser": "1.19.0",
    "bootstrap": "4.4.1",
    "bytes": "3.1.0",
    "chai": "4.2.0",
    "chai-as-promised": "7.1.1",
    "chai-subset": "1.6.0",
    "chokidar-cli": "2.1.0",
    "clone": "2.1.2",
    "compression": "1.7.4",
    "cors": "2.8.5",
    "cypress-multi-reporters": "1.4.0",
    "dayjs": "^1.10.3",
    "error-stack-parser": "2.0.6",
    "errorhandler": "1.5.1",
    "eventemitter2": "6.4.2",
    "express": "4.17.1",
    "is-valid-domain": "0.0.20",
    "is-valid-hostname": "1.0.1",
    "js-cookie": "2.2.1",
    "jsdom": "14.1.0",
    "json-stable-stringify": "1.0.1",
    "md5": "2.3.0",
    "method-override": "3.0.0",
    "methods": "1.1.2",
    "mime-types": "2.1.27",
    "minimist": "1.2.5",
    "morgan": "1.9.1",
    "multer": "1.4.2",
    "ordinal": "1.0.3",
    "react-15.6.1": "npm:react@15.6.1",
    "react-16.0.0": "npm:react@16.0.0",
    "react-dom-15.6.1": "npm:react-dom@15.6.1",
    "react-dom-16.0.0": "npm:react-dom@16.0.0",
    "rimraf": "3.0.2",
    "rollup-plugin-node-builtins": "^2.1.2",
    "setimmediate": "1.0.5",
    "source-map": "0.8.0-beta.0",
    "text-mask-addons": "3.8.0",
    "underscore.string": "3.3.5",
    "unfetch": "4.1.0",
    "url-parse": "1.5.6",
    "vanilla-text-mask": "5.1.1",
<<<<<<< HEAD
    "vite": "2.4.4",
=======
    "vite": "2.5.0",
>>>>>>> bd1c7cd0
    "webpack": "^4.44.2",
    "zone.js": "0.9.0"
  },
  "files": [
    "patches"
  ],
  "workspaces": {
    "nohoist": [
      "*"
    ]
  }
}<|MERGE_RESOLUTION|>--- conflicted
+++ resolved
@@ -84,11 +84,7 @@
     "unfetch": "4.1.0",
     "url-parse": "1.5.6",
     "vanilla-text-mask": "5.1.1",
-<<<<<<< HEAD
-    "vite": "2.4.4",
-=======
     "vite": "2.5.0",
->>>>>>> bd1c7cd0
     "webpack": "^4.44.2",
     "zone.js": "0.9.0"
   },
