{
  "name": "@packages/driver",
  "version": "0.0.0",
  "private": true,
  "scripts": {
    "check-deps": "node ../../scripts/check-deps.js --verbose",
    "check-deps-pre": "npm run check-deps -- --prescript",
    "clean-deps": "rm -rf node_modules",
    "cypress:open": "node ../../scripts/cypress open --project ./test",
    "cypress:run": "node ../../scripts/cypress run --project ./test",
    "prestart": "npm run check-deps-pre",
    "start": "../coffee/node_modules/.bin/coffee test/support/server.coffee"
  },
  "devDependencies": {
    "@babel/code-frame": "^7.0.0",
    "@cypress/bower-kendo-ui": "0.0.2",
    "@cypress/sinon-chai": "1.1.0",
    "@cypress/underscore.inflection": "1.0.1",
    "@cypress/unique-selector": "0.4.2",
    "@cypress/webpack-preprocessor": "4.1.0",
    "@cypress/what-is-circular": "1.0.1",
    "angular": "1.7.7",
    "backbone": "1.4.0",
    "basic-auth": "2.0.1",
    "blob-util": "1.3.0",
    "bluebird": "3.5.0",
    "body-parser": "1.19.0",
    "bootstrap": "4.3.1",
    "bytes": "3.1.0",
    "chai": "3.5.0",
    "chai-as-promised": "6.0.0",
    "chai-subset": "1.6.0",
    "chokidar-cli": "1.2.2",
    "clone": "2.1.2",
    "compression": "1.7.4",
    "cors": "2.8.5",
    "debug": "4.1.1",
    "errorhandler": "1.5.1",
    "eventemitter2": "4.1.2",
    "express": "4.16.4",
    "jquery": "3.1.1",
    "jquery.scrollto": "2.1.2",
    "js-cookie": "2.2.0",
    "jsdom": "14.1.0",
    "lodash": "4.17.15",
    "lolex": "4.1.0",
    "md5": "2.2.1",
    "method-override": "3.0.0",
    "methods": "1.1.2",
    "minimatch": "3.0.4",
    "minimist": "1.2.0",
    "mocha": "cypress-io/mocha#58f6eac05e664fc6b69aa9fba70f1f6b5531a900",
    "moment": "2.24.0",
    "morgan": "1.9.1",
    "npm-install-version": "6.0.2",
    "parse-domain": "2.0.0",
    "setimmediate": "1.0.5",
    "sinon": "3.3.0",
    "source-map": "0.7.3",
    "stack-utils": "1.0.2",
    "text-mask-addons": "3.8.0",
    "underscore": "1.9.1",
    "underscore.string": "3.3.5",
    "url-parse": "1.4.7",
    "vanilla-text-mask": "5.1.1",
    "wait-on": "3.3.0",
<<<<<<< HEAD
    "webpack": "4.40.2",
=======
    "webpack": "4.41.0",
>>>>>>> 3d939d44
    "zone.js": "0.9.0"
  },
  "files": [
    "lib"
  ]
}<|MERGE_RESOLUTION|>--- conflicted
+++ resolved
@@ -64,11 +64,7 @@
     "url-parse": "1.4.7",
     "vanilla-text-mask": "5.1.1",
     "wait-on": "3.3.0",
-<<<<<<< HEAD
-    "webpack": "4.40.2",
-=======
     "webpack": "4.41.0",
->>>>>>> 3d939d44
     "zone.js": "0.9.0"
   },
   "files": [
