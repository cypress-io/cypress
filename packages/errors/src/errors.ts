--- conflicted
+++ resolved
@@ -1362,8 +1362,7 @@
     `
   },
 
-<<<<<<< HEAD
-  MIGRATED_CONFIG_OPTIONS_SPEC_PATTERN: ({ name, setupNodeEvents = false }: {name: string, setupNodeEvents?: boolean}, err?: Error) => {
+  RENAMED_TO_SPEC_PATTERN: ({ name, setupNodeEvents = false }: {name: string, setupNodeEvents?: boolean}, err?: Error) => {
     const stackTrace = err ? fmt.stackTrace(err) : null
 
     // some keys come prefixed with a `component.` or `e2e.` but they are not referenced
@@ -1383,9 +1382,6 @@
     The ${fmt.highlight(name)} configuration option is now invalid when set on the config object in ${fmt.cypressVersion(`10.0.0`)}.
     `
 
-=======
-  TEST_FILES_RENAMED: (errShape: BreakingErrResult) => {
->>>>>>> c0945c1d
     const code = errPartial`
     {
       e2e: {
@@ -1400,31 +1396,9 @@
     ${message}
     It is now merged with ${mergedOptionKey} into ${fmt.highlight(`${testingTypePrefix}specPattern`)} option and configured separately as a testing type property
 
-<<<<<<< HEAD
     ${fmt.code(code)}
 
     https://on.cypress.io/migration-guide
-=======
-      It is now renamed to ${fmt.highlight('specPattern')} and configured separately as a testing type property: ${fmt.highlightSecondary('e2e.specPattern')} and ${fmt.highlightSecondary('component.specPattern')}
-      ${fmt.code(code)}
-
-      https://on.cypress.io/migration-guide`
-  },
-
-  COMPONENT_FOLDER_REMOVED: (errShape: BreakingErrResult) => {
-    const code = errPartial`
-    {
-      component: {
-        specPattern: '...',
-      },
-    }`
-
-    return errTemplate`\
-     The ${fmt.highlight(errShape.name)} configuration option is now invalid when set on the config object in ${fmt.cypressVersion(`10.0.0`)}.
-
-      It is now renamed to ${fmt.highlight('specPattern')} and configured separately as a component testing property: ${fmt.highlightSecondary('component.specPattern')}
-      ${fmt.code(code)}
->>>>>>> c0945c1d
 
     ${stackTrace}
     `
