--- conflicted
+++ resolved
@@ -96,17 +96,13 @@
 
         This option will not have an effect in ${fmt.off(_.capitalize(browser))}. Tests that rely on web security being disabled will not run as expected.`
   },
-<<<<<<< HEAD
+  BROWSER_UNSUPPORTED_LAUNCH_OPTION: (browser: string, options: string[]) => {
+    return errTemplate`\
+        Warning: The following browser launch options were provided but are not supported by ${fmt.highlightSecondary(browser)}
+
+        ${fmt.listItems(options)}`
+  },
   BROWSER_NOT_FOUND_BY_NAME: (browser: string, foundBrowsersStr: string[], supportedBrowsers: string[]) => {
-=======
-  BROWSER_UNSUPPORTED_LAUNCH_OPTION: (browser: string, options: string[]) => {
-    return errTemplate`\
-        Warning: The following browser launch options were provided but are not supported by ${fmt.highlightSecondary(browser)}
-
-        ${fmt.listItems(options)}`
-  },
-  BROWSER_NOT_FOUND_BY_NAME: (browser: string, foundBrowsersStr: string[]) => {
->>>>>>> a22fd5cb
     let canarySuffix: PartialErr | null = null
 
     if (browser === 'canary') {
