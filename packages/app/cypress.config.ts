import { defineConfig } from 'cypress'
import getenv from 'getenv'

const CYPRESS_INTERNAL_CLOUD_ENV = getenv('CYPRESS_INTERNAL_CLOUD_ENV', process.env.CYPRESS_INTERNAL_ENV || 'development')

export default defineConfig({
  projectId: CYPRESS_INTERNAL_CLOUD_ENV === 'staging' ? 'ypt4pf' : 'sehy69',
  viewportWidth: 800,
  viewportHeight: 850,
  retries: {
    runMode: 2,
    openMode: 0,
  },
<<<<<<< HEAD
  nodeVersion: 'system',
  testFiles: '**/*.{spec,cy}.{js,ts,tsx,jsx}',
  reporter: '../../node_modules/cypress-multi-reporters/index.js',
  reporterOptions: {
    configFile: '../../mocha-reporter-config.json',
=======
  'testFiles': '**/*.{spec,cy}.{js,ts,tsx,jsx}',
  'reporter': '../../node_modules/cypress-multi-reporters/index.js',
  'reporterOptions': {
    'configFile': '../../mocha-reporter-config.json',
>>>>>>> 633d8da2
  },
  integrationFolder: 'cypress/e2e/integration',
  componentFolder: 'src',
  supportFile: false,
  experimentalInteractiveRunEvents: true,
  component: {
    testFiles: '**/*.{spec,cy}.{js,ts,tsx,jsx}',
    supportFile: 'cypress/component/support/index.ts',
    devServer (cypressConfig, devServerConfig) {
      const { startDevServer } = require('@cypress/vite-dev-server')

      return startDevServer({ options: cypressConfig, ...devServerConfig })
    },
    devServerConfig: {
      viteConfig: {
        // TODO(tim): Figure out why this isn't being picked up
        optimizeDeps: {
          include: [
            '@headlessui/vue',
            'vue3-file-selector',
            'just-my-luck',
            'combine-properties',
            'faker',
          ],
        },
      },
    },
  },
  e2e: {
    pluginsFile: 'cypress/e2e/plugins/index.ts',
    supportFile: 'cypress/e2e/support/e2eSupport.ts',
    async setupNodeEvents (on, config) {
      const { monorepoPaths } = require('../../scripts/gulp/monorepoPaths')
      const { e2ePluginSetup } = require('@packages/frontend-shared/cypress/e2e/e2ePluginSetup')

      return await e2ePluginSetup(monorepoPaths.pkgApp, on, config)
    },
  },
})<|MERGE_RESOLUTION|>--- conflicted
+++ resolved
@@ -11,18 +11,11 @@
     runMode: 2,
     openMode: 0,
   },
-<<<<<<< HEAD
-  nodeVersion: 'system',
+
   testFiles: '**/*.{spec,cy}.{js,ts,tsx,jsx}',
   reporter: '../../node_modules/cypress-multi-reporters/index.js',
   reporterOptions: {
     configFile: '../../mocha-reporter-config.json',
-=======
-  'testFiles': '**/*.{spec,cy}.{js,ts,tsx,jsx}',
-  'reporter': '../../node_modules/cypress-multi-reporters/index.js',
-  'reporterOptions': {
-    'configFile': '../../mocha-reporter-config.json',
->>>>>>> 633d8da2
   },
   integrationFolder: 'cypress/e2e/integration',
   componentFolder: 'src',
