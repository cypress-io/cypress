import type { SinonStub } from 'sinon'

describe('App: Settings', () => {
  before(() => {
    cy.scaffoldProject('todos', { timeout: 50 * 1000 })
  })

  beforeEach(() => {
    cy.openProject('todos')
  })

  it('visits settings page', () => {
    cy.startAppServer('e2e')
    cy.visitApp()
    cy.findByText('Settings').click()

    cy.get('div[data-cy="app-header-bar"]').should('contain', 'Settings')
    cy.findByText('Device Settings').should('be.visible')
    cy.findByText('Project Settings').should('be.visible')
  })

  it('shows a button to log in if user is not connected', () => {
    cy.startAppServer('e2e')
    cy.visitApp()
    cy.findByText('Settings').click()
    cy.findByText('Project Settings').click()
    cy.get('button').contains('Log In')
  })

  it('can reconfigure a project', () => {
    cy.startAppServer('e2e')
    cy.visitApp('settings')
    cy.withCtx((ctx, o) => {
      o.sinon.stub(ctx.actions.project, 'reconfigureProject')
    })

    cy.findByText('Reconfigure Project').click()
    cy.withRetryableCtx((ctx) => {
      expect(ctx.actions.project.reconfigureProject).to.have.been.called
    })
  })

  describe('Cloud Settings', () => {
    it('shows the projectId section when there is a projectId', () => {
      cy.startAppServer('e2e')
      cy.visitApp()
      cy.findByText('Settings').click()
      cy.findByText('Dashboard Settings').click()
      cy.findByText('Project ID').should('be.visible')
    })

    it('shows the Record Keys section', () => {
      cy.startAppServer('e2e')
      cy.loginUser()

      cy.visitApp()
      cy.findByText('Settings').click()
      cy.findByText('Dashboard Settings').click()
      cy.findByText('Record Key').should('be.visible')
    })

    it('obfuscates each record key and has a button to reveal the key', () => {
      cy.startAppServer('e2e')
      cy.loginUser()

      cy.visitApp()
      cy.findByText('Settings').click()
      cy.findByText('Dashboard Settings').click()
      cy.get('[data-cy="record-key"]').should('contain', '***')
      cy.get('[aria-label="Record Key Visibility Toggle"]').click()
      cy.get('[data-cy="record-key"]').should('contain', '2aaaaaaa-aaaa-aaaa-aaaa-aaaaaaaaaaaa')
    })

    it('opens cloud settings when clicking on "Manage Keys"', () => {
      cy.startAppServer('e2e')
      cy.loginUser()
      cy.intercept('mutation-ExternalLink_OpenExternal', { 'data': { 'openExternal': true } }).as('OpenExternal')
      cy.__incorrectlyVisitAppWithIntercept('settings')
      cy.findByText('Dashboard Settings').click()
      cy.findByText('Manage Keys').click()
      cy.wait('@OpenExternal')
      .its('request.body.variables.url')
      .should('equal', 'http:/test.cloud/cloud-project/settings')
    })
  })

  describe('Project Settings', () => {
    it('shows the Spec Patterns section (default specPattern value)', () => {
      cy.scaffoldProject('simple-ct')
      cy.openProject('simple-ct')
      cy.startAppServer('component')
      cy.loginUser()

      cy.visitApp()
      cy.findByText('Settings').click()
      cy.findByText('Project Settings').click()
      cy.get('[data-cy="file-match-indicator"]').contains('2 Matches')
      cy.get('[data-cy="spec-pattern"]').contains('**/*.cy.{js,jsx,ts,tsx}')
    })

    it('shows the Spec Patterns section (edited specPattern value)', () => {
      cy.startAppServer('e2e')
      cy.loginUser()

      cy.visitApp()
      cy.findByText('Settings').click()
      cy.findByText('Project Settings').click()
      cy.get('[data-cy="file-match-indicator"]').contains('41 Matches')
      cy.get('[data-cy="spec-pattern"]').contains('tests/**/*')
    })

    it('shows the Experiments section', () => {
      cy.startAppServer('e2e')
      cy.loginUser()

      cy.visitApp()
      cy.findByText('Settings').click()
      cy.findByText('Project Settings').click()
      cy.get('[data-cy="settings-experiments"]').within(() => {
        cy.get('[data-cy="experiment-experimentalFetchPolyfill"]')
        cy.get('[data-cy="experiment-experimentalInteractiveRunEvents"]')
        cy.get('[data-cy="experiment-experimentalSessionSupport"]')
        cy.get('[data-cy="experiment-experimentalSourceRewriting"]')
      })
    })

    it('shows the Resolved Configuration section', () => {
      cy.startAppServer('e2e')
      cy.loginUser()

      cy.visitApp()
      cy.findByText('Settings').click()
      cy.findByText('Project Settings').click()
      cy.get('[data-cy="config-code"]').contains('{')
    })

    it('highlights values set via config file, envFile, env, or CLI in the appropriate color', () => {
      cy.startAppServer('e2e')
      cy.loginUser()

      cy.visitApp()
      cy.findByText('Settings').click()
      cy.findByText('Project Settings').click()
      cy.get('[data-cy="config-legend"]').within(() => {
        cy.get('.bg-gray-50').contains('default')
        cy.get('.bg-teal-100').contains('config')
        cy.get('.bg-yellow-100').contains('env')
        cy.get('.bg-red-50').contains('cli')
      })

      cy.get('[data-cy="config-code"]').within(() => {
        cy.get('.bg-teal-100').contains('tests/_fixtures')
        cy.get('.bg-teal-100').contains('abc123')
        cy.get('.bg-teal-100').contains('specFilePattern')
        cy.get('.bg-teal-100').contains('supportFile')
        cy.get('.bg-yellow-100').contains('REMOTE_DEBUGGING_PORT')
        cy.get('.bg-yellow-100').contains('KONFIG_ENV')
        cy.get('.bg-yellow-100').contains('INTERNAL_E2E_TESTING_SELF')
        cy.get('.bg-yellow-100').contains('INTERNAL_GRAPHQL_PORT')
        cy.get('.bg-red-50').contains('4455')
      })
    })

    it('opens cypress.config.js file after clicking "Edit" button', () => {
      cy.startAppServer('e2e')
      cy.withCtx((ctx, o) => {
        ctx.coreData.localSettings.preferences.preferredEditorBinary = 'computer'
        o.sinon.stub(ctx.actions.file, 'openFile')
      })

      cy.visitApp('/settings')
      cy.findByText('Project Settings').click()
      cy.findByRole('button', { name: 'Edit' }).click()
      cy.withRetryableCtx((ctx) => {
        expect((ctx.actions.file.openFile as SinonStub).lastCall.args[0]).to.eq(ctx.lifecycleManager.configFilePath)
      })
    })
<<<<<<< HEAD

    it('opens cloud settings when clicking on "Manage Keys"', () => {
      cy.startAppServer('e2e')
      cy.loginUser()
      cy.visitApp('settings')
      cy.findByText('Project Settings').click()
      cy.findByText('Manage Keys').click()
      cy.withRetryableCtx((ctx) => {
        expect((ctx.actions.electron.openExternal as SinonStub).lastCall.lastArg).to.eq('http:/test.cloud/cloud-project/settings')
      })
    })
=======
>>>>>>> 71e14a0e
  })

  describe('external editor', () => {
    beforeEach(() => {
      cy.startAppServer('e2e')
      cy.withCtx(async (ctx, o) => {
        o.sinon.stub(ctx.actions.localSettings, 'setPreferences')
        o.sinon.stub(ctx.actions.file, 'openFile')
        ctx.coreData.localSettings.availableEditors = [
          ...ctx.coreData.localSettings.availableEditors,
          // don't rely on CI machines to have specific editors installed
          // so just adding one here
          {
            id: 'well-known-editor',
            binary: '/usr/bin/well-known',
            name: 'Well known editor',
          },
        ]

        ctx.coreData.localSettings.preferences.preferredEditorBinary = undefined
      })

      cy.__incorrectlyVisitAppWithIntercept('settings')
      cy.contains('Device Settings').click()
    })

    it('selects well known editor', () => {
      cy.contains('Choose your editor...').click()
      cy.contains('Well known editor').click()
      cy.withRetryableCtx((ctx) => {
        expect((ctx.actions.localSettings.setPreferences as SinonStub).lastCall.lastArg).to.include('/usr/bin/well-known')
      })

      // navigate away and come back
      // preferred editor selected from dropdown should have been persisted
      cy.visitApp()
      cy.get('[href="#/settings"]').click()
      cy.wait(200)
      cy.get('[data-cy="Device Settings"]').click()

      cy.get('[data-cy="custom-editor"]').should('not.exist')
    })

    it('allows custom editor', () => {
      cy.contains('Choose your editor...').click()
      cy.contains('Custom').click()

      // doing invoke instead of `type` since `type` enters keys on-by-one, triggering a mutation
      // for each keystroke, making it hard to intercept **only** the final request, which I want to
      // assert contains `/usr/local/bin/vim'
      cy.findByPlaceholderText('/path/to/editor').clear().invoke('val', '/usr/local/bin/vim').trigger('input').trigger('change')
      cy.withRetryableCtx((ctx) => {
        expect((ctx.actions.localSettings.setPreferences as SinonStub).lastCall.lastArg).to.include('/usr/local/bin/vim')
      })

      // navigate away and come back
      // preferred editor entered from input should have been persisted
      cy.get('[href="#/settings"]').click()
      cy.wait(100)
      cy.get('[data-cy="Device Settings"]').click()

      cy.get('[data-cy="custom-editor"]').should('have.value', '/usr/local/bin/vim')
    })

    it('lists file browser as available editor', () => {
      cy.contains('Choose your editor...').click()
      cy.get('[data-cy="computer"]').click()

      cy.withRetryableCtx((ctx) => {
        expect((ctx.actions.localSettings.setPreferences as SinonStub).lastCall.lastArg).to.include('computer')
      })

      cy.get('[data-cy="custom-editor"]').should('not.exist')
    })
  })
})

describe('App: Settings without cloud', () => {
  it('the projectId section shows a prompt to connect when there is no projectId', () => {
    cy.scaffoldProject('simple-ct')
    cy.openProject('simple-ct')
    cy.startAppServer('component')

    cy.visitApp()
    cy.findByText('Settings').click()
    cy.findByText('Dashboard Settings').click()
    cy.findByText('Project ID').should('exist')
    cy.contains('button', 'Log in to the Cypress Dashboard').should('be.visible')
  })

  it('have returned browsers', () => {
    cy.scaffoldProject('simple-ct')
    cy.openProject('simple-ct')
    cy.startAppServer('component')

    cy.visitApp()
    cy.findByText('Settings').click()
    cy.findByText('Project Settings').click()

    cy.get('[data-cy=config-code]').within(() => {
      const { browsers } = Cypress.config()

      expect(browsers).to.have.length.greaterThan(1)

      cy.contains(`browsers: ${browsers.filter((b) => b.name !== 'electron').map((b) => b.name).join(', ')}`)
    })
  })
})<|MERGE_RESOLUTION|>--- conflicted
+++ resolved
@@ -175,7 +175,6 @@
         expect((ctx.actions.file.openFile as SinonStub).lastCall.args[0]).to.eq(ctx.lifecycleManager.configFilePath)
       })
     })
-<<<<<<< HEAD
 
     it('opens cloud settings when clicking on "Manage Keys"', () => {
       cy.startAppServer('e2e')
@@ -187,8 +186,6 @@
         expect((ctx.actions.electron.openExternal as SinonStub).lastCall.lastArg).to.eq('http:/test.cloud/cloud-project/settings')
       })
     })
-=======
->>>>>>> 71e14a0e
   })
 
   describe('external editor', () => {
