import defaultMessages from '@packages/frontend-shared/src/locales/en-US.json'
import { snapshotAUTPanel } from './support/snapshot-aut-panel'

describe('Cypress In Cypress', { viewportWidth: 1200 }, () => {
  beforeEach(() => {
    cy.scaffoldProject('cypress-in-cypress')
    cy.findBrowsers()
    cy.openProject('cypress-in-cypress')
    cy.startAppServer()
    cy.visitApp()
  })

  it('test e2e', () => {
    cy.contains('dom-content.spec').click()
    cy.location().should((location) => {
      expect(location.hash).to.contain('dom-content.spec')
    })

    cy.get('[data-model-state="passed"]').should('contain', 'renders the test content')
    cy.findByTestId('aut-url').should('be.visible')
    cy.findByTestId('playground-activator').should('be.visible')
    cy.findByTestId('select-browser').click()

<<<<<<< HEAD
    cy.contains('Canary').should('be.visible')
    cy.findByTestId('viewport').click()
=======
    cy.contains('Firefox').click()

    cy.contains('Chrome 1')
    .focus()
    .type('{esc}')

    snapshotAUTPanel('browsers open')
>>>>>>> 619571ec

    cy.contains('Firefox').should('be.hidden')

    cy.findByTestId('viewport').click()
    cy.contains('The viewport determines the width and height of your application. By default the viewport will be 1000px by 660px for End-to-end Testing unless specified by a cy.viewport command.')
    .should('be.visible')

    snapshotAUTPanel('viewport info open')

    cy.get('body').click()

    cy.findByTestId('playground-activator').click()
    cy.findByTestId('playground-selector').clear().type('li')

    snapshotAUTPanel('cy.get selector')

    cy.findByTestId('playground-num-elements').contains('3 Matches')

    cy.findByLabelText('Selector Methods').click()
    cy.findByRole('menuitem', { name: 'cy.contains' }).click()

    cy.findByTestId('playground-selector').clear().type('Item 1')

    snapshotAUTPanel('cy.contains selector')

    cy.findByTestId('playground-num-elements').contains('1 Match')

    cy.window().then((win) => cy.spy(win.console, 'log'))
    cy.findByTestId('playground-print').click().window().then((win) => {
      expect(win.console.log).to.have.been.calledWith('%cCommand:  ', 'font-weight: bold', 'cy.contains(\'Item 1\')')
    })
  })

  it('navigation between specs and other parts of the app works', () => {
    cy.contains('dom-content.spec').click()
    cy.get('[data-model-state="passed"]').should('contain', 'renders the test content')

    // go to Settings page and back to spec runner
    cy.contains('a', 'Settings').click()
    cy.contains(defaultMessages.settingsPage.device.title).should('be.visible')
    cy.contains('a', 'Specs').click()
    cy.contains('dom-content.spec').click()
    cy.get('[data-model-state="passed"]').should('contain', 'renders the test content')

    // go to Runs page and back to spec runner
    cy.contains('a', 'Runs').click()
    cy.contains(defaultMessages.runs.connect.title).should('be.visible')
    cy.contains('a', 'Specs').click()
    cy.contains('dom-content.spec').click()
    cy.get('[data-model-state="passed"]').should('contain', 'renders the test content')
  })
})<|MERGE_RESOLUTION|>--- conflicted
+++ resolved
@@ -21,20 +21,16 @@
     cy.findByTestId('playground-activator').should('be.visible')
     cy.findByTestId('select-browser').click()
 
-<<<<<<< HEAD
     cy.contains('Canary').should('be.visible')
     cy.findByTestId('viewport').click()
-=======
-    cy.contains('Firefox').click()
 
     cy.contains('Chrome 1')
     .focus()
     .type('{esc}')
 
     snapshotAUTPanel('browsers open')
->>>>>>> 619571ec
 
-    cy.contains('Firefox').should('be.hidden')
+    cy.contains('Canary').should('be.hidden')
 
     cy.findByTestId('viewport').click()
     cy.contains('The viewport determines the width and height of your application. By default the viewport will be 1000px by 660px for End-to-end Testing unless specified by a cy.viewport command.')
