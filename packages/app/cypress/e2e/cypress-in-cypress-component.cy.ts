--- conflicted
+++ resolved
@@ -104,19 +104,9 @@
 
     cy.contains('renders the test component').should('be.visible')
 
-<<<<<<< HEAD
     cy.withCtx((ctx, o) => {
       ctx.actions.project.setSpecs(ctx.project.specs.filter((spec) => !spec.absolute.includes(o.path)))
     }, { path: goodFilePath }).then(() => {
-=======
-    cy.withCtx((ctx) => {
-      // rename relative path for any specs that happen to be found
-      const specs = ctx.project.specs.map((spec) => ({ ...spec, relative: `${spec.relative}-updated` }))
-
-      ctx.actions.project.setSpecs(specs)
-      ctx.emitter.toApp()
-    }).then(() => {
->>>>>>> e5d7fd8e
       cy.contains(noSpecErrorTitle).should('be.visible')
       cy.contains(noSpecErrorIntro).should('be.visible')
       cy.contains(noSpecErrorExplainer).should('be.visible')
