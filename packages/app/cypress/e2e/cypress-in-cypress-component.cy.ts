--- conflicted
+++ resolved
@@ -163,29 +163,12 @@
         await ctx.actions.file.writeFileInProject('cypress.config.js', newCypressConfig)
       })
 
-<<<<<<< HEAD
-      cy.contains('TestComponent.spec').click()
-      cy.waitForSpecToFinish()
-
-      // Then test the result of the run
-      cy.get('.failed > .num').should('contain', 1)
-=======
       cy.get('[data-cy="loading-spinner"]').should('be.visible')
       cy.contains('[role="alert"]', 'Loading')
->>>>>>> c336d7da
 
       cy.withRetryableCtx((ctx) => {
         expect(ctx.actions.project.initializeActiveProject).to.be.called
       })
-<<<<<<< HEAD
-
-      // First ensure the test is running
-      cy.get('.passed > .num').should('contain', '--')
-      cy.get('.failed > .num').should('contain', '--')
-      // Then test the result of the run
-      cy.get('.passed > .num').should('contain', 1)
-=======
->>>>>>> c336d7da
     })
 
     it('moves away from runner and back, disconnects websocket and reconnects it correctly', () => {
