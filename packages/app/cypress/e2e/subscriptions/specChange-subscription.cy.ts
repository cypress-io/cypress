--- conflicted
+++ resolved
@@ -154,95 +154,10 @@
     })
   })
 
-<<<<<<< HEAD
-    describe('inline specs list', () => {
-      it('responds to specChange event for an added file', () => {
-        cy.contains('dom-content.spec').click()
-        cy.waitForSpecToFinish()
-        cy.get('[data-model-state="passed"]').should('contain', 'renders the test content')
-
-        cy.get('body').type('f')
-        cy.get('[data-cy="spec-file-item"]')
-        .should('have.length', 6)
-        .should('contain', 'blank-contents.spec.js')
-        .should('contain', 'dom-container.spec.js')
-        .should('contain', 'dom-content.spec.js')
-        .should('contain', 'dom-list.spec.js')
-
-        cy.withCtx(async (ctx, o) => {
-          await ctx.actions.file.writeFileInProject(o.path, '')
-        }, { path: getPathForPlatform('cypress/e2e/new-file.spec.js') })
-
-        cy.get('[data-cy="spec-file-item"]')
-        .should('have.length', 7)
-        .should('contain', 'blank-contents.spec.js')
-        .should('contain', 'dom-container.spec.js')
-        .should('contain', 'dom-content.spec.js')
-        .should('contain', 'dom-list.spec.js')
-        .should('contain', 'new-file.spec.js')
-      })
-
-      it('responds to specChange event for a removed file', () => {
-        cy.contains('dom-content.spec').click()
-        cy.waitForSpecToFinish()
-        cy.get('[data-model-state="passed"]').should('contain', 'renders the test content')
-
-        cy.get('body').type('f')
-        cy.get('[data-cy="spec-file-item"]')
-        .should('have.length', 6)
-        .should('contain', 'blank-contents.spec.js')
-        .should('contain', 'dom-container.spec.js')
-        .should('contain', 'dom-content.spec.js')
-        .should('contain', 'dom-list.spec.js')
-
-        cy.withCtx(async (ctx, o) => {
-          await ctx.actions.file.removeFileInProject(o.path)
-        }, { path: getPathForPlatform('cypress/e2e/dom-list.spec.js') })
-
-        cy.get('[data-cy="spec-file-item"]')
-        .should('have.length', 5)
-        .should('contain', 'blank-contents.spec.js')
-        .should('contain', 'dom-container.spec.js')
-        .should('contain', 'dom-content.spec.js')
-      })
-
-      it('handles removing the last file', () => {
-        cy.contains('dom-content.spec').click()
-        cy.waitForSpecToFinish()
-        cy.get('[data-model-state="passed"]').should('contain', 'renders the test content')
-
-        cy.withCtx(async (ctx, o) => {
-          await Promise.all(o.paths.map((path) => ctx.actions.file.removeFileInProject(path)))
-        }, {
-          paths: [
-            getPathForPlatform('cypress/e2e/blank-contents.spec.js'),
-            getPathForPlatform('cypress/e2e/dom-container.spec.js'),
-            getPathForPlatform('cypress/e2e/dom-list.spec.js'),
-            getPathForPlatform('cypress/e2e/withFailure.spec.js'),
-            getPathForPlatform('cypress/e2e/withWait.spec.js'),
-          ],
-        })
-
-        cy.get('[data-cy="spec-file-item"]')
-        .should('have.length', 1)
-        .should('contain', 'dom-content.spec.js')
-
-        cy.withCtx(async (ctx, o) => {
-          await ctx.actions.file.removeFileInProject(o.path)
-        }, { path: getPathForPlatform('cypress/e2e/dom-content.spec.js') })
-
-        cy.get('[data-cy="create-spec-page-title"]')
-        .should('contain', defaultMessages.createSpec.page.customPatternNoSpecs.title)
-      })
-
-      it('responds to a cypress.config.js file change', () => {
-        cy.contains('dom-content.spec').click()
-        cy.waitForSpecToFinish()
-        cy.get('[data-model-state="passed"]').should('contain', 'renders the test content')
-=======
   describe('inline specs list', () => {
     it('responds to specChange event for an added file', () => {
       cy.contains('dom-content.spec').click()
+      cy.waitForSpecToFinish()
       cy.get('[data-model-state="passed"]').should('contain', 'renders the test content')
 
       cy.get('body').type('f')
@@ -268,6 +183,7 @@
 
     it('responds to specChange event for a removed file', () => {
       cy.contains('dom-content.spec').click()
+      cy.waitForSpecToFinish()
       cy.get('[data-model-state="passed"]').should('contain', 'renders the test content')
 
       cy.get('body').type('f')
@@ -291,6 +207,7 @@
 
     it('handles removing the last file', () => {
       cy.contains('dom-content.spec').click()
+      cy.waitForSpecToFinish()
       cy.get('[data-model-state="passed"]').should('contain', 'renders the test content')
 
       cy.withCtx(async (ctx, o) => {
@@ -316,7 +233,6 @@
       cy.get('[data-cy="spec-file-item"]')
       .should('have.length', 1)
       .should('contain', 'dom-content.spec.js')
->>>>>>> 3fd94405
 
       cy.withCtx(async (ctx, o) => {
         await ctx.actions.file.removeFileInProject(o.path)
@@ -328,6 +244,7 @@
 
     it('responds to a cypress.config.js file change', () => {
       cy.contains('dom-content.spec').click()
+      cy.waitForSpecToFinish()
       cy.get('[data-model-state="passed"]').should('contain', 'renders the test content')
 
       cy.get('body').type('f')
