import type { SinonStub } from 'sinon'
import defaultMessages from '@packages/frontend-shared/src/locales/en-US.json'
import { CYPRESS_REMOTE_MANIFEST_URL, NPM_CYPRESS_REGISTRY_URL } from '@packages/types'
import type Sinon from 'sinon'
import { dayjs } from '../../src/runs/utils/day'

const pkg = require('@packages/root')

const loginText = defaultMessages.topNav.login

const isWindows = Cypress.platform === 'win32'

beforeEach(() => {
  cy.clock(Date.UTC(2021, 9, 30), ['Date'])
})

describe('App Top Nav Workflows', () => {
  beforeEach(() => {
    cy.scaffoldProject('launchpad')
  })

  describe('Page Name', () => {
    it('shows the current page name in the top nav', () => {
      cy.findBrowsers()
      cy.openProject('launchpad')
      cy.startAppServer()
      cy.visitApp()

      cy.findByTestId('app-header-bar').should('be.visible').and('contain', 'Specs')
    })
  })

  describe('Browser List', () => {
    context('with command line args', () => {
      it('shows current browser when launched with browser option', () => {
        cy.findBrowsers()
        cy.openProject('launchpad', ['--browser', 'firefox'])
        cy.startAppServer()
        cy.visitApp()

        cy.findByTestId('top-nav-active-browser-icon')
        .should('have.attr', 'src')
        .and('contain', 'firefox')

        cy.findByTestId('top-nav-active-browser').should('contain', 'Firefox 5')
      })
    })

    context('without command line args', () => {
      beforeEach(() => {
        cy.findBrowsers({
          filter: (browser) => {
            return Cypress._.includes(['chrome', 'firefox', 'electron', 'edge'], browser.name) && browser.channel === 'stable'
          },
        })

        cy.openProject('launchpad')
        cy.startAppServer()
        cy.visitApp()
      })

      it('shows the current browser in the top nav browser list button', () => {
        cy.findByTestId('top-nav-active-browser-icon')
        .should('have.attr', 'src')
        .and('contain', 'chrome')

        cy.findByTestId('top-nav-active-browser').should('contain', 'Chrome 1')
      })

      it('shows list of browser options in dropdown when selected', () => {
        cy.findByTestId('top-nav-active-browser').click()

        cy.findAllByTestId('top-nav-browser-list-item').as('browserItems').should('have.length', 4)

        cy.get('@browserItems').eq(0)
        .should('contain', 'Chrome')
        .and('contain', 'Version 1')
        .findByTestId('top-nav-browser-list-selected-item')
        .should('exist')

        cy.get('@browserItems').eq(1)
        .should('contain', 'Edge')
        .and('contain', 'Version 8')
        .findByTestId('top-nav-browser-list-selected-item')
        .should('not.exist')

        cy.get('@browserItems').eq(2)
        .should('contain', 'Electron')
        .and('contain', 'Version 12')
        .findByTestId('top-nav-browser-list-selected-item')
        .should('not.exist')

        cy.get('@browserItems').eq(3)
        .should('contain', 'Firefox')
        .and('contain', 'Version 5')
        .findByTestId('top-nav-browser-list-selected-item')
        .should('not.exist')
      })

      it('performs mutations to update and relaunch browser', () => {
        cy.findByTestId('top-nav-active-browser').click()

        cy.withCtx((ctx, o) => {
          o.sinon.stub(ctx.actions.browser, 'setActiveBrowserById')
          o.sinon.stub(ctx.actions.project, 'launchProject').resolves()
        })

        cy.findAllByTestId('top-nav-browser-list-item').eq(1).click()

        cy.withCtx((ctx, o) => {
          const browserId = (ctx.actions.browser.setActiveBrowserById as SinonStub).args[0][0]
          const genId = ctx.fromId(browserId, 'Browser')

          expect(ctx.actions.browser.setActiveBrowserById).to.have.been.calledWith(browserId)
          expect(genId).to.eql('edge-chromium-stable')
          expect(ctx.actions.project.launchProject).to.have.been.calledWith(
            ctx.coreData.currentTestingType, { shouldLaunchNewTab: false }, '',
          )
        })
      })
    })
  })

  describe('Cypress Version', () => {
    context('user version current', () => {
      it('renders link to external docs if version is current', () => {
        cy.findBrowsers()
        cy.withCtx(async (ctx, o) => {
          o.sinon.stub(ctx.versions, 'versionData').resolves({
            current: {
              id: '1',
              version: '10.0.0',
              released: '2021-10-15T21:38:59.983Z',
            },
            latest: {
              id: '1',
              version: '10.0.0',
              released: '2021-10-25T21:38:59.983Z',
            },
          })
        })

        cy.openProject('launchpad')
        cy.startAppServer()
        cy.visitApp()

        cy.findByTestId('app-header-bar').validateExternalLink({
          name: 'v10.0.0',
          href: 'https://on.cypress.io/changelog#10-0-0',
        })
      })
    })

    context('user version outdated', () => {
      beforeEach(() => {
        cy.findBrowsers()
        cy.withCtx(async (ctx, o) => {
          const currRelease = new Date(Date.UTC(2021, 9, 30))
          const prevRelease = new Date(Date.UTC(2021, 9, 29))

          o.sinon.stub(ctx.versions, 'versionData').resolves({
            current: {
              id: '1',
              version: '10.0.0',
              released: prevRelease.toISOString(),
            },
            latest: {
              id: '2',
              version: '10.1.0',
              released: currRelease.toISOString(),
            },
          })
        })

        cy.openProject('launchpad')
        cy.startAppServer()
        cy.visitApp()
      })

      it('shows dropdown with version info if user version is outdated', () => {
        cy.findByTestId('top-nav-version-list').contains('v10.0.0 • Upgrade').click()

        cy.findByTestId('update-hint').within(() => {
          cy.validateExternalLink({ name: '10.1.0', href: 'https://on.cypress.io/changelog#10-1-0' })
          cy.findByText('Latest').should('be.visible')
        })

        cy.findByTestId('cypress-update-popover').findByRole('button', { name: 'Update to 10.1.0' })

        cy.findByTestId('current-hint').within(() => {
          cy.validateExternalLink({ name: '10.0.0', href: 'https://on.cypress.io/changelog#10-0-0' })
          cy.findByText('Installed').should('be.visible')
        })

        cy.findByTestId('cypress-update-popover').validateExternalLink({
          name: 'See all releases',
          href: 'https://on.cypress.io/changelog',
        })
      })

      it('hides dropdown when version in header is clicked', () => {
        cy.findByTestId('cypress-update-popover').findAllByRole('button').first().as('topNavVersionButton').click()

        cy.get('@topNavVersionButton').should('have.attr', 'aria-expanded', 'true')

        cy.get('@topNavVersionButton').click()

        cy.get('@topNavVersionButton').should('have.attr', 'aria-expanded', 'false')
      })

      it('shows upgrade modal when update button is pressed', () => {
        cy.findByTestId('top-nav-version-list').contains('v10.0.0 • Upgrade').click()

        cy.findByTestId('cypress-update-popover').findByRole('button', { name: 'Update to 10.1.0' }).click()

        cy.findByRole('dialog', { name: 'Upgrade to Cypress 10.1.0' }).as('upgradeModal').within(() => {
          cy.contains('You are currently running Version 10.0.0 of Cypress').should('be.visible')
          cy.findByDisplayValue('npm install -D cypress@10.1.0').should('be.visible')
          cy.findByRole('button', { name: 'Close' }).click()
        })

        cy.findAllByRole('dialog').should('not.exist')
      })
    })

    context('version data unreachable', () => {
      it('treats unreachable data as current version', () => {
        cy.withCtx((ctx, o) => {
          (ctx.util.fetch as Sinon.SinonStub).restore()
          const oldFetch = ctx.util.fetch

          o.sinon.stub(ctx.util, 'fetch').callsFake(async (url: RequestInfo | URL, init?: RequestInit) => {
            await new Promise((resolve) => setTimeout(resolve, 500))
            if ([CYPRESS_REMOTE_MANIFEST_URL, NPM_CYPRESS_REGISTRY_URL].includes(String(url))) {
              throw new Error(String(url))
            }

            return oldFetch(url, init)
          })
        })

        cy.findBrowsers()
        cy.openProject('launchpad')
        cy.startAppServer()
        cy.visitApp()

        cy.findByTestId('app-header-bar').validateExternalLink({
          name: `v${pkg.version}`,
          href: `https://on.cypress.io/changelog#${pkg.version.replaceAll('.', '-')}`,
        })
      })
    })
  })

  describe('Docs', () => {
    beforeEach(() => {
      cy.findBrowsers()
      cy.openProject('launchpad')
      cy.startAppServer()
      cy.visitApp()

      cy.findByTestId('app-header-bar').findByRole('button', { name: 'Docs', expanded: false }).as('docsButton')
    })

    it('shows popover with additional doc links', () => {
      cy.get('@docsButton').click().should('have.attr', 'aria-expanded', 'true')

      cy.findByRole('heading', { name: 'Getting started', level: 2 })
      cy.findByRole('heading', { name: 'References', level: 2 })
      cy.findByRole('heading', { name: 'Run in CI/CD', level: 2 })

      const expectedLinks = [
        {
          name: 'Write your first test',
          href: 'https://on.cypress.io/writing-first-test?utm_medium=Docs+Menu&utm_content=First+Test&utm_source=Binary%3A+App',
        },
        {
          name: 'Testing your app',
          href: 'https://on.cypress.io/testing-your-app?utm_medium=Docs+Menu&utm_content=Testing+Your+App&utm_source=Binary%3A+App',
        },
        {
          name: 'Organizing tests',
          href: 'https://on.cypress.io/writing-and-organizing-tests?utm_medium=Docs+Menu&utm_content=Organizing+Tests&utm_source=Binary%3A+App',
        },
        {
          name: 'Best practices',
          href: 'https://on.cypress.io/best-practices?utm_medium=Docs+Menu&utm_content=Best+Practices&utm_source=Binary%3A+App',
        },
        {
          name: 'Configuration',
          href: 'https://on.cypress.io/configuration?utm_medium=Docs+Menu&utm_content=Configuration&utm_source=Binary%3A+App',
        },
        {
          name: 'API',
          href: 'https://on.cypress.io/api?utm_medium=Docs+Menu&utm_content=API&utm_source=Binary%3A+App',
        },
      ]

      expectedLinks.forEach((link) => {
        cy.validateExternalLink(link)
      })
    })

    it('growth prompts appear and call SetPromptShown mutation with the correct payload', () => {
      cy.get('@docsButton').click()

      cy.withCtx((ctx, o) => {
        o.sinon.stub(ctx.actions.project, 'setPromptShown')
      })

      cy.findByRole('button', { name: 'Set up CI' }).click()
      cy.findByText('Configure CI').should('be.visible')
      cy.findByRole('button', { name: 'Close' }).click()

      cy.withCtx((ctx) => {
        expect(ctx.actions.project.setPromptShown).to.have.been.calledWith('ci1')
      })

      cy.findByRole('button', { name: 'Run tests faster' }).click()
      cy.findByText('Run tests faster in CI').should('be.visible')
      cy.findByRole('button', { name: 'Close' }).click()

      cy.withCtx((ctx) => {
        expect(ctx.actions.project.setPromptShown).to.have.been.calledWith('orchestration1')
      })
    })
  })

  describe('Login', () => {
    context('user logged in at launch', () => {
      beforeEach(() => {
        cy.findBrowsers()
        cy.openProject('launchpad')
        cy.startAppServer()
        cy.loginUser()
        cy.visitApp()

        cy.findByTestId('app-header-bar').findByRole('button', { name: 'Profile and logout', expanded: false }).as('logInButton')
      })

      it('shows user in top nav when logged in', () => {
        cy.get('@logInButton').click()

        cy.findByTestId('login-panel').contains('Test User').should('be.visible')
        cy.findByTestId('login-panel').contains('test@example.com').should('be.visible')

        cy.validateExternalLink({
          name: 'Profile Settings',
          href: 'https://on.cypress.io/dashboard/profile',
        })

        cy.findByTestId('user-avatar-panel').should('be.visible')
      })

      it('replaces user avatar after logout', () => {
        cy.get('@logInButton').click()

        cy.withCtx((ctx, o) => {
          o.sinon.stub(ctx._apis.authApi, 'logOut').callsFake(async () => {
            // resolves
          })
        })

        cy.findByRole('button', { name: 'Log out' }).click()

        cy.findByTestId('app-header-bar').findByText('Log in').should('be.visible')
      })

      it('logouts user if cloud request returns unauthorized', () => {
        cy.scaffoldProject('component-tests')
        cy.openProject('component-tests')
        cy.startAppServer('component')

        cy.remoteGraphQLIntercept((obj) => {
          if (obj.result.data?.cloudProjectBySlug) {
            return new obj.Response('Unauthorized', { status: 401 })
          }

          return obj.result
        })

        cy.loginUser()
        cy.visitApp()

        cy.get('@logInButton').click()

        cy.findByTestId('login-panel').contains('Test User').should('be.visible')
        cy.findByTestId('login-panel').contains('test@example.com').should('be.visible')

        cy.findByTestId('sidebar-link-runs-page').click()
        cy.get('@logInButton').click()

        cy.findByTestId('app-header-bar').within(() => {
          cy.findByTestId('user-avatar-title').should('not.exist')
          cy.findByRole('button', { name: 'Log in' }).click()
        })
      })
    })

    context('user not logged in', () => {
      const mockUser = {
        authToken: 'test1',
        email: 'test_user_a@example.com',
        name: 'Test User A',
      }

      const mockUserNoName = {
        authToken: 'test22',
        email: 'test_user_b@example.com',
      }

      const mockLogInActionsForUser = (user) => {
        cy.withCtx(async (ctx, options) => {
          ctx.coreData.app.browserStatus = 'open'
          options.sinon.stub(ctx._apis.electronApi, 'isMainWindowFocused').returns(false)
          options.sinon.stub(ctx._apis.authApi, 'logIn').callsFake(async (onMessage) => {
            setTimeout(() => {
              onMessage({ browserOpened: true })
            }, 500)

            return new Promise((resolve) => {
              setTimeout(() => {
                resolve(options.user)
              }, 2000)
            })
          })
        }, { user })
      }

      function logIn ({ expectedNextStepText, displayName }) {
        cy.findByTestId('app-header-bar').within(() => {
          cy.findByTestId('user-avatar-title').should('not.exist')
          cy.findByRole('button', { name: 'Log in' }).click()
        })

        cy.findByRole('dialog', { name: 'Log in to Cypress' }).as('logInModal').within(() => {
          cy.findByRole('button', { name: 'Log in' }).click()

          // The Log in button transitions through a few states as the browser launch lifecycle completes
          cy.findByRole('button', { name: 'Opening browser' }).should('be.visible').and('be.disabled')
          cy.findByRole('button', { name: 'Waiting for you to log in' }).should('be.visible').and('be.disabled')
        })

        cy.findByRole('dialog', { name: 'Login successful' }).within(() => {
          cy.findByText('You are now logged in as', { exact: false }).should('be.visible')
          cy.validateExternalLink({ name: displayName, href: 'https://on.cypress.io/dashboard/profile' })

          // The dialog can be closed at this point by either the header close button or the Continue button
          // The Continue button is tested here
          cy.findByRole('button', { name: 'Close' }).should('be.visible').and('not.be.disabled')
          cy.findByRole('button', { name: expectedNextStepText }).click()
        })
      }
      context('with no project id', () => {
        it('shows "connect project" button after login if no project id is set', () => {
          cy.scaffoldProject('component-tests')
          cy.openProject('component-tests', ['--config-file', 'cypressWithoutProjectId.config.js'])
          cy.startAppServer()
          cy.visitApp()
          cy.remoteGraphQLIntercept(async (obj) => {
            if (obj.result.data?.cloudViewer) {
              obj.result.data.cloudViewer.organizations = {
                __typename: 'CloudOrganizationConnection',
                id: 'test',
                nodes: [{ __typename: 'CloudOrganization', id: '987' }],
              }
            }

            return obj.result
          })

          mockLogInActionsForUser(mockUser)
          logIn({ expectedNextStepText: 'Connect project', displayName: mockUser.name })
          cy.withCtx((ctx, o) => {
            // validate utmSource
            expect((ctx._apis.authApi.logIn as SinonStub).lastCall.args[1]).to.eq('Binary: App')
            // validate utmMedium
            expect((ctx._apis.authApi.logIn as SinonStub).lastCall.args[2]).to.eq('Nav')
          })

          cy.findByRole('dialog', { name: 'Create project' }).should('be.visible')
        })
      })

      context('when there is a project id', () => {
        beforeEach(() => {
          cy.findBrowsers()
          cy.scaffoldProject('component-tests')
          cy.openProject('component-tests')
          cy.startAppServer()
          cy.visitApp()
        })

        it('shows log in modal workflow for user with name and email', () => {
          mockLogInActionsForUser(mockUser)

          logIn({ expectedNextStepText: 'Continue', displayName: mockUser.name })

          cy.get('@logInModal').should('not.exist')
          cy.findByTestId('app-header-bar').findByTestId('user-avatar-title').should('be.visible')
        })

        it('shows log in modal workflow for user with only email', () => {
          mockLogInActionsForUser(mockUserNoName)

          logIn({ expectedNextStepText: 'Continue', displayName: mockUserNoName.email })

          cy.get('@logInModal').should('not.exist')
          cy.findByTestId('app-header-bar').findByTestId('user-avatar-title').should('be.visible')
        })

        it('if the project has no runs, shows "record your first run" prompt after clicking', () => {
          cy.remoteGraphQLIntercept((obj) => {
            if (obj.result?.data?.cloudProjectBySlug?.runs?.nodes?.length) {
              obj.result.data.cloudProjectBySlug.runs.nodes = []
            }

            return obj.result
          })

          mockLogInActionsForUser(mockUserNoName)

          logIn({ expectedNextStepText: 'Continue', displayName: mockUserNoName.email })

          cy.contains('[data-cy=standard-modal] h2', defaultMessages.specPage.banners.record.title).should('be.visible')
          cy.contains('[data-cy=standard-modal]', defaultMessages.specPage.banners.record.content).should('be.visible')
          cy.contains('button', 'Copy').should('be.visible')
        })

        it('shows correct error when browser cannot launch', () => {
          cy.withCtx((ctx, o) => {
            o.sinon.stub(ctx._apis.authApi, 'logIn').callsFake(async (onMessage) => {
              onMessage({
                name: 'AUTH_COULD_NOT_LAUNCH_BROWSER',
                message: 'http://127.0.0.1:0000/redirect-to-auth',
                browserOpened: false,
              })

              throw new Error()
            })
          })

          cy.findByTestId('app-header-bar').within(() => {
            cy.findByTestId('user-avatar-title').should('not.exist')
            cy.findByRole('button', { name: 'Log in' }).click()
          })

          cy.findByRole('dialog').within(() => {
            cy.findByRole('button', { name: 'Log in' }).click()

            cy.contains('http://127.0.0.1:0000/redirect-to-auth').should('be.visible')
            cy.contains(loginText.titleBrowserError).should('be.visible')
            cy.contains(loginText.bodyBrowserError).should('be.visible')
            cy.contains(loginText.bodyBrowserErrorDetails).should('be.visible')

            // in this state, there is no retry UI, we ask the user to visit the auth url on their own
            cy.contains('button', loginText.actionTryAgain).should('not.be.visible')
            cy.contains('button', loginText.actionCancel).should('not.be.visible')
          })
        })

        it('shows correct error when error other than browser-launch happens', () => {
          cy.withCtx((ctx, o) => {
            o.sinon.stub(ctx._apis.authApi, 'logIn').callsFake(async (onMessage) => {
              onMessage({
                name: 'AUTH_ERROR_DURING_LOGIN',
                message: 'An unexpected error occurred',
                browserOpened: false,
              })

              throw new Error()
            })
          })

          cy.findByTestId('app-header-bar').within(() => {
            cy.findByTestId('user-avatar-title').should('not.exist')
            cy.findByRole('button', { name: 'Log in' }).click()
          })

          cy.findByRole('dialog').within(() => {
            cy.findByRole('button', { name: 'Log in' }).click()

            cy.contains(loginText.titleFailed).should('be.visible')
            cy.contains(loginText.bodyError).should('be.visible')
            cy.contains('An unexpected error occurred').should('be.visible')

            cy.contains('button', loginText.actionTryAgain).should('be.visible').as('tryAgain')
            cy.contains('button', loginText.actionCancel).should('be.visible')
          })

          // cy.percySnapshot() // TODO: restore when Percy CSS is fixed. See https://github.com/cypress-io/cypress/issues/23435

          cy.withCtx((ctx) => {
            (ctx._apis.authApi.logIn as SinonStub).callsFake(async (onMessage) => {
              onMessage({
                name: 'AUTH_BROWSER_LAUNCHED',
                message: '',
                browserOpened: true,
              })

              return Promise.resolve()
            })
          })

          cy.get('@tryAgain').click()

          cy.findByRole('dialog', { name: loginText.titleInitial }).within(() => {
            cy.contains(loginText.actionWaiting).should('be.visible')
          })
        })

        it('cancel button correctly clears error state', () => {
          cy.withCtx((ctx, o) => {
            o.sinon.stub(ctx._apis.authApi, 'logIn').callsFake(async (onMessage) => {
              onMessage({
                name: 'AUTH_ERROR_DURING_LOGIN',
                message: 'An unexpected error occurred',
                browserOpened: false,
              })

              throw new Error()
            })
          })

          cy.findByTestId('app-header-bar').within(() => {
            cy.findByTestId('user-avatar-title').should('not.exist')
            cy.findByRole('button', { name: 'Log in' }).as('loginButton').click()
          })

          cy.findByRole('dialog').within(() => {
            cy.findByRole('button', { name: 'Log in' }).click()

            cy.contains(loginText.titleFailed).should('be.visible')
            cy.contains(loginText.bodyError).should('be.visible')
            cy.contains('An unexpected error occurred').should('be.visible')
          })

          // cy.percySnapshot() // TODO: restore when Percy CSS is fixed. See https://github.com/cypress-io/cypress/issues/23435

          cy.findByRole('dialog', { name: loginText.titleFailed }).within(() => {
            cy.contains('button', loginText.actionTryAgain).should('be.visible')
            cy.contains('button', loginText.actionCancel).click()
          })

          cy.get('@loginButton').click()
          cy.contains(loginText.titleInitial).should('be.visible')
        })

        it('closing modal correctly clears error state', () => {
          cy.withCtx((ctx, o) => {
            o.sinon.stub(ctx._apis.authApi, 'logIn').callsFake(async (onMessage) => {
              onMessage({
                name: 'AUTH_ERROR_DURING_LOGIN',
                message: 'An unexpected error occurred',
                browserOpened: false,
              })

              throw new Error()
            })
          })

          cy.findByTestId('app-header-bar').within(() => {
            cy.findByTestId('user-avatar-title').should('not.exist')
            cy.findByRole('button', { name: 'Log in' }).as('loginButton').click()
          })

          cy.findByRole('dialog').within(() => {
            cy.findByRole('button', { name: 'Log in' }).click()
            cy.contains(loginText.titleFailed).should('be.visible')
            cy.contains(loginText.bodyError).should('be.visible')
            cy.contains('An unexpected error occurred').should('be.visible')

            cy.findByLabelText(defaultMessages.actions.close).click()
          })

          cy.get('@loginButton').click()
          cy.contains(loginText.titleInitial).should('be.visible')
        })
      })
    })
  })

  function verifyBannerDoesNotExist () {
    // Wait for header content to load before asserting that the banner doesn't exist
    cy.findByTestId('header-bar-content').should('be.visible')
    cy.findByTestId('enable-notifications-banner').should('not.exist')
  }

<<<<<<< HEAD
=======
  // Run notifications will initially be released without support for Windows
  // https://github.com/cypress-io/cypress/issues/26786
  const itSkipIfWindows = isWindows ? it.skip : it

  const itSkipIfNotWindows = !isWindows ? it.skip : it

>>>>>>> cf6dd5f8
  describe('Enable Notifications Banner', () => {
    context('should not render', () => {
      it('when the user is not logged in', () => {
        cy.scaffoldProject('launchpad')
        cy.openProject('launchpad')
        cy.startAppServer('e2e', { skipMockingPrompts: true })
        cy.visitApp()

        verifyBannerDoesNotExist()
      })

      it('when a cloud project is not connected', () => {
        cy.scaffoldProject('launchpad')
        cy.openProject('launchpad')
        cy.startAppServer('e2e', { skipMockingPrompts: true })
        cy.loginUser()
        cy.visitApp()

        verifyBannerDoesNotExist()
      })

      it('when there are no recorded runs in the connected project', () => {
        cy.findBrowsers()
        cy.scaffoldProject('component-tests')
        cy.openProject('component-tests')
        cy.startAppServer()

        cy.remoteGraphQLIntercept((obj) => {
          if (obj.result?.data?.cloudProjectBySlug?.runs?.nodes?.length) {
            obj.result.data.cloudProjectBySlug.runs.nodes = []
          }

          return obj.result
        })

        cy.loginUser()
        cy.visitApp()

        verifyBannerDoesNotExist()
      })
<<<<<<< HEAD
    })

    context('should render', () => {
      it('when there is at least one recorded run in the connected project', () => {
=======

      itSkipIfNotWindows('when platform is Windows', () => {
        cy.findBrowsers()
        cy.scaffoldProject('component-tests')
        cy.openProject('component-tests')
        cy.startAppServer()
        cy.loginUser()
        cy.visitApp()

        verifyBannerDoesNotExist()
      })
    })

    context('should render', () => {
      itSkipIfWindows('when there is at least one recorded run in the connected project', () => {
>>>>>>> cf6dd5f8
        cy.findBrowsers()
        cy.scaffoldProject('component-tests')
        cy.openProject('component-tests')
        cy.startAppServer()
        cy.loginUser()
        cy.visitApp()

        cy.findByTestId('enable-notifications-banner').should('be.visible')
      })
    })

    context('banner actions', () => {
<<<<<<< HEAD
      it('dismisses the banner permanently if X is clicked', () => {
=======
      itSkipIfWindows('dismisses the banner permanently if X is clicked', () => {
>>>>>>> cf6dd5f8
        cy.scaffoldProject('component-tests')
        cy.openProject('component-tests')
        cy.startAppServer()
        cy.loginUser()
        cy.visitApp()

        cy.findByTestId('enable-notifications-banner').should('be.visible')
        cy.findByRole('button', { name: 'Dismiss banner' }).click()
        verifyBannerDoesNotExist()

        cy.reload()

        verifyBannerDoesNotExist()
      })

<<<<<<< HEAD
      it('dismisses the banner for a specified time', () => {
=======
      itSkipIfWindows('dismisses the banner for a specified time', () => {
>>>>>>> cf6dd5f8
        // Restore the clock to the current time so that we can reload the page
        cy.clock().then((clock) => {
          clock.restore()
        })

        cy.scaffoldProject('component-tests')
        cy.openProject('component-tests')
        cy.startAppServer()
        cy.loginUser()
        cy.visitApp()

        cy.findByTestId('enable-notifications-banner').should('be.visible')
        cy.contains('button', 'Remind me later').click()

        verifyBannerDoesNotExist()

        // Reload to make sure that the banner doesn't display
        cy.reload()

        verifyBannerDoesNotExist()

        cy.clock(dayjs().add(dayjs.duration({ days: 3, minutes: 1 })).valueOf())

        cy.tick(20000) // Tick so that the banner logic re-runs

        cy.findByTestId('enable-notifications-banner').should('be.visible')
      })

<<<<<<< HEAD
      it('enables notifications', () => {
=======
      itSkipIfWindows('enables notifications', () => {
>>>>>>> cf6dd5f8
        let showSystemNotificationStub

        cy.withCtx((ctx, o) => {
          showSystemNotificationStub = o.sinon.stub(ctx.actions.electron, 'showSystemNotification')
        })

        cy.scaffoldProject('component-tests')
        cy.openProject('component-tests')
        cy.startAppServer()
        cy.loginUser()
        cy.visitApp()

        cy.findByTestId('enable-notifications-banner').should('be.visible')
        cy.contains('button', 'Enable desktop notifications').click()

        verifyBannerDoesNotExist()

        cy.withCtx((ctx) => {
          expect(showSystemNotificationStub).to.have.been.calledWith('Notifications Enabled', 'Nice, notifications are enabled!')
        })
      })
    })
  })
})

describe('Growth Prompts Can Open Automatically', () => {
  beforeEach(() => {
    cy.clock(1609891200000)
    cy.scaffoldProject('launchpad')
    cy.openProject('launchpad')
    cy.startAppServer('e2e', { skipMockingPrompts: true })
  })

  it('CI prompt auto-opens 4 days after first project opened', () => {
    cy.withCtx(
      (ctx, o) => {
        o.sinon.stub(ctx._apis.projectApi, 'getCurrentProjectSavedState').resolves({
          firstOpened: 1609459200000,
          lastOpened: 1609459200000,
          promptsShown: {},
          banners: { _disabled: true },
        })
      },
    )

    cy.visitApp()
    cy.verifyE2ESelected()
    cy.wait(1000)
    cy.contains('Configure CI').should('be.visible')
  })

  it('CI prompt does not auto-open when it has already been dismissed', () => {
    cy.withCtx(
      (ctx, o) => {
        o.sinon.stub(ctx._apis.projectApi, 'getCurrentProjectSavedState').resolves({
          firstOpened: 1609459200000,
          lastOpened: 1609459200000,
          promptsShown: { ci1: 1609459200000 },
          banners: { _disabled: true },
        })
      },
    )

    cy.visitApp()
    cy.verifyE2ESelected()
    cy.wait(1000)
    cy.contains('Configure CI').should('not.exist')
  })
})<|MERGE_RESOLUTION|>--- conflicted
+++ resolved
@@ -686,15 +686,12 @@
     cy.findByTestId('enable-notifications-banner').should('not.exist')
   }
 
-<<<<<<< HEAD
-=======
   // Run notifications will initially be released without support for Windows
   // https://github.com/cypress-io/cypress/issues/26786
   const itSkipIfWindows = isWindows ? it.skip : it
 
   const itSkipIfNotWindows = !isWindows ? it.skip : it
 
->>>>>>> cf6dd5f8
   describe('Enable Notifications Banner', () => {
     context('should not render', () => {
       it('when the user is not logged in', () => {
@@ -735,13 +732,9 @@
 
         verifyBannerDoesNotExist()
       })
-<<<<<<< HEAD
     })
 
     context('should render', () => {
-      it('when there is at least one recorded run in the connected project', () => {
-=======
-
       itSkipIfNotWindows('when platform is Windows', () => {
         cy.findBrowsers()
         cy.scaffoldProject('component-tests')
@@ -756,7 +749,6 @@
 
     context('should render', () => {
       itSkipIfWindows('when there is at least one recorded run in the connected project', () => {
->>>>>>> cf6dd5f8
         cy.findBrowsers()
         cy.scaffoldProject('component-tests')
         cy.openProject('component-tests')
@@ -769,11 +761,7 @@
     })
 
     context('banner actions', () => {
-<<<<<<< HEAD
-      it('dismisses the banner permanently if X is clicked', () => {
-=======
       itSkipIfWindows('dismisses the banner permanently if X is clicked', () => {
->>>>>>> cf6dd5f8
         cy.scaffoldProject('component-tests')
         cy.openProject('component-tests')
         cy.startAppServer()
@@ -789,11 +777,7 @@
         verifyBannerDoesNotExist()
       })
 
-<<<<<<< HEAD
-      it('dismisses the banner for a specified time', () => {
-=======
       itSkipIfWindows('dismisses the banner for a specified time', () => {
->>>>>>> cf6dd5f8
         // Restore the clock to the current time so that we can reload the page
         cy.clock().then((clock) => {
           clock.restore()
@@ -822,11 +806,7 @@
         cy.findByTestId('enable-notifications-banner').should('be.visible')
       })
 
-<<<<<<< HEAD
-      it('enables notifications', () => {
-=======
       itSkipIfWindows('enables notifications', () => {
->>>>>>> cf6dd5f8
         let showSystemNotificationStub
 
         cy.withCtx((ctx, o) => {
