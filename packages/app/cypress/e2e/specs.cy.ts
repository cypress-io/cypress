--- conflicted
+++ resolved
@@ -320,11 +320,7 @@
 
         cy.findByTestId('file-match-indicator').should('contain', '0 Matches')
         cy.findByRole('button', { name: 'cypress.config.js' })
-<<<<<<< HEAD
-        cy.findByTestId('spec-pattern').should('contain', 'src/**/*.{spec,cy}.{js,jsx}')
-=======
         cy.findByTestId('spec-pattern').should('contain', 'src/**/*.{cy,spec}.{js,jsx}')
->>>>>>> b4da6e89
 
         cy.contains('button', defaultMessages.createSpec.updateSpecPattern)
         cy.findByRole('button', { name: 'New Spec', exact: false })
@@ -366,29 +362,6 @@
         })
       })
 
-<<<<<<< HEAD
-      it('shows preferred pattern warning', () => {
-        cy.findByRole('button', { name: 'New Spec', exact: false }).click()
-        cy.get('[data-cy="create-spec-modal"]').within(() => {
-          cy.get('[data-cy="card"]').contains(defaultMessages.createSpec.e2e.importEmptySpec.header).click()
-        })
-
-        cy.findAllByLabelText(defaultMessages.createSpec.e2e.importEmptySpec.inputPlaceholder)
-        .as('enterSpecInput')
-
-        // Shows entered file does not match spec pattern
-        cy.get('@enterSpecInput').type(getPathForPlatform('cypress/e2e/no-match'))
-        cy.contains(defaultMessages.createSpec.e2e.importEmptySpec.invalidSpecWarning)
-        cy.contains('button', defaultMessages.createSpec.createSpec).should('be.disabled')
-
-        cy.percySnapshot('Invalid spec error')
-
-        //Shows extension warning
-        cy.get('@enterSpecInput').clear().type(getPathForPlatform('src/e2e/test/MyTest.spec.js'))
-
-        cy.contains(defaultMessages.createSpec.e2e.importEmptySpec.specExtensionWarning)
-        cy.percySnapshot('Non-recommended spec pattern warning')
-=======
       context('scaffold empty spec', () => {
         it('should generate empty spec', () => {
           cy.findByRole('button', { name: 'New Spec', exact: false }).click()
@@ -451,20 +424,11 @@
         cy.findAllByLabelText(defaultMessages.createSpec.e2e.importEmptySpec.inputPlaceholder)
         .as('enterSpecInput')
 
-        cy.get('@enterSpecInput').clear().type(getPathForPlatform('src/e2e/MyTest.spec.j'))
-        cy.intercept('mutation-EmptyGenerator_MatchSpecFile', (req) => {
-          if (req.body.variables.specFile === getPathForPlatform('src/e2e/MyTest.spec.jx')) {
-            req.on('before:response', (res) => {
-              res.body.data.matchesSpecPattern = true
-            })
-          }
-        })
-
-        cy.get('@enterSpecInput').type('x')
+        cy.get('@enterSpecInput').clear().type(getPathForPlatform('src/e2e/MyTest.spec.jsx'))
+
         cy.contains(defaultMessages.createSpec.e2e.importEmptySpec.specExtensionWarning)
         cy.percySnapshot('Non-recommended spec pattern warning')
-        cy.contains('span', '{filename}.cy.jx')
->>>>>>> b4da6e89
+        cy.contains('span', '{filename}.cy.jsx')
       })
     })
 
