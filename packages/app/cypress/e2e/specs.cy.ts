import defaultMessages from '@packages/frontend-shared/src/locales/en-US.json'
import { getPathForPlatform } from '../../src/paths'
import { getRunnerHref } from './support/get-runner-href'

describe('App: Index', () => {
  describe('Testing Type: E2E', () => {
    context('js project with default spec pattern', () => {
      beforeEach(() => {
        cy.scaffoldProject('no-specs-no-storybook')
        cy.openProject('no-specs-no-storybook')
        cy.startAppServer('e2e')
        cy.__incorrectlyVisitAppWithIntercept()

        // With no specs present, the page renders two cards, one for scaffolding example specs,
        // another for creating a new blank spec.
        cy.findAllByTestId('card').eq(0).as('ScaffoldCard')
        .within(() => {
          cy.findByRole('button', {
            name: defaultMessages.createSpec.e2e.importFromScaffold.header,
          }).should('be.visible')
          .and('not.be.disabled')

          cy.contains(defaultMessages.createSpec.e2e.importFromScaffold.description)
          .should('be.visible')
        })

        cy.findAllByTestId('card').eq(1).as('EmptySpecCard')
        .within(() => {
          cy.findByRole('button', {
            name: defaultMessages.createSpec.e2e.importEmptySpec.header,
          }).should('be.visible')
          .and('not.be.disabled')

          cy.contains(defaultMessages.createSpec.e2e.importEmptySpec.description)
          .should('be.visible')
        })
      })

      it('shows create first spec page with scaffold and create empty spec options', () => {
        cy.findByRole('heading', {
          level: 1,
          name: defaultMessages.createSpec.page.defaultPatternNoSpecs.title,
        }).should('be.visible')

        cy.findByTestId('create-spec-page-description').should('be.visible')
        .and('contain', defaultMessages.createSpec.page.defaultPatternNoSpecs.e2e.description)

        cy.get('@ScaffoldCard').should('be.visible')
        cy.get('@EmptySpecCard').should('be.visible')

        cy.findByTestId('no-specs-message').should('be.visible')
        .and('contain', defaultMessages.createSpec.noSpecsMessage)

        cy.findByRole('button', { name: defaultMessages.createSpec.viewSpecPatternButton })
        .should('be.visible')
        .and('not.be.disabled')
        .click()

        cy.findByRole('dialog', {
          name: defaultMessages.components.specPatternModal.title,
        }).should('be.visible').within(() => {
          cy.validateExternalLink({ name: 'Need help', href: 'https://on.cypress.io/test-type-options' })
          cy.findByRole('button', { name: 'Close' }).should('be.visible').as('CloseDialogButton')
          cy.get('[data-cy="file-match-indicator"]').contains('0 Matches')
          cy.get('[data-cy="spec-pattern"]').contains('cypress/e2e/**/*.cy.{js,jsx,ts,tsx}')
        })

        cy.get('@CloseDialogButton').click()
        cy.findByRole('dialog').should('not.exist')
      })

      context('scaffold examples', () => {
        const expectedScaffoldPaths = [
          'cypress/e2e/1-getting-started/todo.cy.js',
          ...([
            'actions',
            'aliasing',
            'assertions',
            'connectors',
            'cookies',
            'cypress_api',
            'files',
            'local_storage',
            'location',
            'navigation',
            'network_requests',
            'querying',
            'spies_stubs_clocks',
            'utilities',
            'viewport',
            'waiting',
            'window',
          ].map((file) => `cypress/e2e/2-advanced-examples/${file}.cy.js`)),
        ].map(getPathForPlatform)

        it('scaffolds example files when card is clicked', () => {
          cy.get('@ScaffoldCard').click()

          cy.findByRole('dialog', {
            name: defaultMessages.createSpec.e2e.importFromScaffold.specsAddedHeader,
          }).within(() => {
            cy.findByRole('button', { name: 'Close' }).should('be.visible').as('CloseDialogButton')
          })

          cy.withCtx(async (ctx, options) => {
            const generatedSpecPaths = (await ctx.project.findSpecs(ctx.currentProject ?? '', 'e2e', ['**/*.cy.js'], [], [])).map((spec) => spec.relative)

            // Validate that all expected paths have been generated within the data context
            expect(generatedSpecPaths.filter((path) => {
              return options.expectedScaffoldPaths.includes(path)
            })).to.have.lengthOf(options.expectedScaffoldPaths.length)
          }, { expectedScaffoldPaths })

          cy.percySnapshot()

          // Dismisses dialog with close button press
          cy.get('@CloseDialogButton').click()
          cy.findByRole('dialog').should('not.exist')

          expectedScaffoldPaths.forEach((spec) => {
            // Validate that links for each generated spec are rendered
<<<<<<< HEAD
            cy.get(`a[href="#/${getRunnerHref(spec)}"`).scrollIntoView().should('exist')
=======
            cy.get(`a[href="${getRunnerHref(spec)}"`).scrollIntoView().should('exist')
>>>>>>> b4da6e89
          })
        })

        it('dismisses scaffold dialog with action button press', () => {
          cy.get('@ScaffoldCard').click()

          cy.findByRole('dialog', {
            name: defaultMessages.createSpec.e2e.importFromScaffold.specsAddedHeader,
          }).within(() => {
            cy.findByRole('button', {
              name: defaultMessages.createSpec.e2e.importFromScaffold.specsAddedButton,
            }).click()
          })

          // Dismisses dialog with close button press
          cy.findByRole('dialog').should('not.exist')
        })
      })

      context('scaffold empty spec', () => {
        it('should generate empty spec', () => {
          // Verify the modal can be closed
          cy.get('@EmptySpecCard').click()
          cy.get('body').click(0, 0)
          cy.get('[data-cy="create-spec-modal"]').should('not.exist')
          cy.get('@EmptySpecCard').click()
          cy.get('[aria-label="Close"]').click()
          cy.get('[data-cy="create-spec-modal"]').should('not.exist')
          cy.get('@EmptySpecCard').click()
          cy.contains('button', defaultMessages.components.button.back).click()
          cy.get('[data-cy="create-spec-modal"]').within(() => {
            cy.get('[data-cy="card"]').contains(defaultMessages.createSpec.e2e.importEmptySpec.header).click()
          })

          cy.percySnapshot('Default')

          cy.findAllByLabelText(defaultMessages.createSpec.e2e.importEmptySpec.inputPlaceholder)
          .as('enterSpecInput')

          cy.get('@enterSpecInput').invoke('val').should('eq', getPathForPlatform('cypress/e2e/filename.cy.js'))
          cy.contains(defaultMessages.createSpec.e2e.importEmptySpec.invalidSpecWarning).should('not.exist')
          cy.get('@enterSpecInput').clear()
          cy.contains(defaultMessages.createSpec.e2e.importEmptySpec.invalidSpecWarning).should('not.exist')

          // Shows entered file does not match spec pattern
          cy.get('@enterSpecInput').type(getPathForPlatform('cypress/e2e/no-match'))
          cy.contains(defaultMessages.createSpec.e2e.importEmptySpec.invalidSpecWarning)
          cy.contains('button', defaultMessages.createSpec.createSpec).should('be.disabled')

          cy.percySnapshot('Invalid spec error')

          // Create spec
          cy.get('@enterSpecInput').clear().type(getPathForPlatform('cypress/e2e/MyTest.cy.js'))
          cy.contains('button', defaultMessages.createSpec.createSpec).should('not.be.disabled').click()
          cy.contains('h2', defaultMessages.createSpec.successPage.header)

          cy.get('[data-cy="file-row"]').contains(getPathForPlatform('cypress/e2e/MyTest.cy.js')).click()

          cy.get('pre').should('contain', 'describe(\'MyTest.cy.js\'')

          cy.percySnapshot('Generator success')

          cy.get('[aria-label="Close"]').click()

          cy.visitApp().get('[data-cy="specs-list-row"]').contains('MyTest.cy.js')
        })
      })
    })

    context('ts project with default spec pattern', () => {
      beforeEach(() => {
        cy.scaffoldProject('no-specs-no-storybook')
        cy.openProject('no-specs-no-storybook')

        cy.withCtx(async (ctx) => {
          await ctx.actions.file.writeFileInProject('tsconfig.json', '{}')
        })

        cy.openProject('no-specs-no-storybook')

        cy.startAppServer('e2e')
        cy.__incorrectlyVisitAppWithIntercept()

        // With no specs present, the page renders two cards, one for scaffolding example specs,
        // another for creating a new blank spec.
        cy.findAllByTestId('card').eq(0).as('ScaffoldCard')
        .within(() => {
          cy.findByRole('button', {
            name: defaultMessages.createSpec.e2e.importFromScaffold.header,
          }).should('be.visible')
          .and('not.be.disabled')

          cy.contains(defaultMessages.createSpec.e2e.importFromScaffold.description)
          .should('be.visible')
        })

        cy.findAllByTestId('card').eq(1).as('EmptySpecCard')
        .within(() => {
          cy.findByRole('button', {
            name: defaultMessages.createSpec.e2e.importEmptySpec.header,
          }).should('be.visible')
          .and('not.be.disabled')

          cy.contains(defaultMessages.createSpec.e2e.importEmptySpec.description)
          .should('be.visible')
        })
      })

      context('scaffold empty spec', () => {
        it('should generate empty spec for a TS project', () => {
          // Verify the modal can be closed
          cy.get('@EmptySpecCard').click()
          cy.get('body').click(0, 0)
          cy.get('[data-cy="create-spec-modal"]').should('not.exist')
          cy.get('@EmptySpecCard').click()
          cy.get('[aria-label="Close"]').click()
          cy.get('[data-cy="create-spec-modal"]').should('not.exist')
          cy.get('@EmptySpecCard').click()
          cy.contains('button', defaultMessages.components.button.back).click()
          cy.get('[data-cy="create-spec-modal"]').within(() => {
            cy.get('[data-cy="card"]').contains(defaultMessages.createSpec.e2e.importEmptySpec.header).click()
          })

          cy.percySnapshot('Default')

          cy.findAllByLabelText(defaultMessages.createSpec.e2e.importEmptySpec.inputPlaceholder)
          .as('enterSpecInput')

          cy.get('@enterSpecInput').invoke('val').should('eq', getPathForPlatform('cypress/e2e/filename.cy.ts'))
          cy.contains(defaultMessages.createSpec.e2e.importEmptySpec.invalidSpecWarning).should('not.exist')
          cy.get('@enterSpecInput').clear()
          cy.contains(defaultMessages.createSpec.e2e.importEmptySpec.invalidSpecWarning).should('not.exist')

          // Shows entered file does not match spec pattern
          cy.get('@enterSpecInput').type(getPathForPlatform('cypress/e2e/no-match'))
          cy.contains(defaultMessages.createSpec.e2e.importEmptySpec.invalidSpecWarning)
          cy.contains('button', defaultMessages.createSpec.createSpec).should('be.disabled')

          cy.percySnapshot('Invalid spec error')

          // Create spec
          cy.get('@enterSpecInput').clear().type(getPathForPlatform('cypress/e2e/MyTest.cy.ts'))
          cy.contains('button', defaultMessages.createSpec.createSpec).should('not.be.disabled').click()
          cy.contains('h2', defaultMessages.createSpec.successPage.header)

          cy.get('[data-cy="file-row"]').contains(getPathForPlatform('cypress/e2e/MyTest.cy.ts')).click()

          cy.percySnapshot('Generator success')

          cy.get('pre').should('contain', 'describe(\'MyTest.cy.ts\'')

          cy.get('[aria-label="Close"]').click()

          cy.visitApp().get('[data-cy="specs-list-row"]').contains('MyTest.cy.ts')
        })
      })
    })

    context('project with custom spec pattern', () => {
      beforeEach(() => {
        cy.scaffoldProject('no-specs-custom-pattern')
        cy.openProject('no-specs-custom-pattern')

        // set preferred editor to bypass IDE selection dialog
        cy.withCtx((ctx) => {
          ctx.coreData.localSettings.availableEditors = [
            ...ctx.coreData.localSettings.availableEditors,
            {
              id: 'test-editor',
              binary: '/usr/bin/test-editor',
              name: 'Test editor',
            },
          ]

          ctx.coreData.localSettings.preferences.preferredEditorBinary = 'test-editor'
        })

        cy.startAppServer('e2e')
        cy.__incorrectlyVisitAppWithIntercept()
      })

      it('shows No Specs page with specPattern from config', () => {
        cy.findByRole('heading', {
          level: 1,
          name: defaultMessages.createSpec.page.customPatternNoSpecs.title,
        }).should('be.visible')

        cy.findByTestId('create-spec-page-description')
        .should('be.visible')
        .and('contain', defaultMessages.createSpec.page.customPatternNoSpecs.description.split('{0}')[0])

        cy.findByTestId('file-match-indicator').should('contain', '0 Matches')
        cy.findByRole('button', { name: 'cypress.config.js' })
        cy.findByTestId('spec-pattern').should('contain', 'src/**/*.{cy,spec}.{js,jsx}')

        cy.contains('button', defaultMessages.createSpec.updateSpecPattern)
        cy.findByRole('button', { name: 'New Spec', exact: false })
      })

      it('opens config file in ide from SpecPattern', () => {
        cy.intercept('mutation-OpenFileInIDE_Mutation', { data: { openFileInIDE: true } }).as('OpenIDE')

        cy.findByRole('button', { name: 'cypress.config.js' }).click()

        cy.wait('@OpenIDE')
      })

      it('opens config file in ide from footer button', () => {
        cy.intercept('mutation-OpenFileInIDE_Mutation', { data: { openFileInIDE: true } }).as('OpenIDE')

        cy.contains('button', defaultMessages.createSpec.updateSpecPattern).click()

        cy.wait('@OpenIDE')
      })

      it('shows new spec button to start creation workflow', () => {
        cy.findByRole('button', { name: 'New Spec', exact: false }).click()

        cy.findByRole('dialog', { name: defaultMessages.createSpec.newSpecModalTitle }).within(() => {
          cy.findAllByTestId('card').eq(0)
          .and('contain', defaultMessages.createSpec.e2e.importFromScaffold.header)

          cy.findAllByTestId('card').eq(1)
          .and('contain', defaultMessages.createSpec.e2e.importEmptySpec.header)
        })
      })

      context('scaffold empty spec', () => {
        it('should generate empty spec', () => {
          cy.findByRole('button', { name: 'New Spec', exact: false }).click()

          cy.findByRole('dialog', { name: defaultMessages.createSpec.newSpecModalTitle }).within(() => {
            cy.findAllByTestId('card').eq(0)
            .and('contain', defaultMessages.createSpec.e2e.importFromScaffold.header)

            cy.findAllByTestId('card').eq(1)
            .and('contain', defaultMessages.createSpec.e2e.importEmptySpec.header)
          })

          cy.contains('Create new empty spec').click()

          cy.findAllByLabelText(defaultMessages.createSpec.e2e.importEmptySpec.inputPlaceholder)
          .as('enterSpecInput')

          cy.get('@enterSpecInput').invoke('val').should('eq', getPathForPlatform('src/filename.cy.js'))
          cy.contains(defaultMessages.createSpec.e2e.importEmptySpec.invalidSpecWarning).should('not.exist')
          cy.get('@enterSpecInput').clear()
          cy.contains(defaultMessages.createSpec.e2e.importEmptySpec.invalidSpecWarning).should('not.exist')

          // Shows entered file does not match spec pattern
          cy.get('@enterSpecInput').type(getPathForPlatform('cypress/e2e/no-match'))
          cy.contains(defaultMessages.createSpec.e2e.importEmptySpec.invalidSpecWarning)
          cy.contains('button', defaultMessages.createSpec.createSpec).should('be.disabled')

          cy.percySnapshot('Invalid spec error')

          // Create spec
          cy.get('@enterSpecInput').clear().type(getPathForPlatform('src/MyTest.cy.js'))
          cy.contains('button', defaultMessages.createSpec.createSpec).should('not.be.disabled').click()
          cy.contains('h2', defaultMessages.createSpec.successPage.header)

          cy.get('[data-cy="file-row"]').contains(getPathForPlatform('src/MyTest.cy.js')).click()

          cy.get('pre').should('contain', 'describe(\'MyTest.cy.js\'')

          cy.percySnapshot('Generator success')

          cy.get('[aria-label="Close"]').click()

          cy.visitApp().get('[data-cy="specs-list-row"]').contains('MyTest.cy.js')
        })
      })

      it('shows extension warning', () => {
        cy.findByRole('button', { name: 'New Spec', exact: false }).click()

        cy.findByRole('dialog', { name: defaultMessages.createSpec.newSpecModalTitle }).within(() => {
          cy.findAllByTestId('card').eq(0)
          .and('contain', defaultMessages.createSpec.e2e.importFromScaffold.header)

          cy.findAllByTestId('card').eq(1)
          .and('contain', defaultMessages.createSpec.e2e.importEmptySpec.header)
        })

        cy.contains('Create new empty spec').click()

        cy.findAllByLabelText(defaultMessages.createSpec.e2e.importEmptySpec.inputPlaceholder)
        .as('enterSpecInput')

        cy.get('@enterSpecInput').clear().type(getPathForPlatform('src/e2e/MyTest.spec.j'))
        cy.intercept('mutation-EmptyGenerator_MatchSpecFile', (req) => {
          if (req.body.variables.specFile === getPathForPlatform('src/e2e/MyTest.spec.jx')) {
            req.on('before:response', (res) => {
              res.body.data.matchesSpecPattern = true
            })
          }
        })

        cy.get('@enterSpecInput').type('x')
        cy.contains(defaultMessages.createSpec.e2e.importEmptySpec.specExtensionWarning)
        cy.percySnapshot('Non-recommended spec pattern warning')
        cy.contains('span', '{filename}.cy.jx')
      })
    })

    context('pristine app', () => {
      beforeEach(() => {
        cy.scaffoldProject('pristine-with-e2e-testing')
        cy.openProject('pristine-with-e2e-testing')
        cy.startAppServer('e2e')
        cy.visitApp()
      })

      context('scaffold example files', () => {
        it('should create example files on an empty project', () => {
          cy.contains('[data-cy="card"]', defaultMessages.createSpec.e2e.importFromScaffold.header).click()

          cy.get('[data-cy="create-spec-modal"] a').should('have.attr', 'href').and('eq', 'https://on.cypress.io/writing-and-organizing-tests')

          cy.withCtx(async (ctx, o) => {
            const stats = await ctx.actions.file.checkIfFileExists(o.path)

            expect(stats?.isFile()).to.be.true
          }, { path: getPathForPlatform('cypress/e2e/1-getting-started/todo.cy.js') })

          cy.findByRole('dialog', { name: defaultMessages.createSpec.e2e.importFromScaffold.specsAddedHeader }).should('be.visible')
        })
      })
    })
  })

  describe('Testing Type: Component', {
    viewportHeight: 768,
    viewportWidth: 1024,
  }, () => {
    context('project with storybook', () => {
      beforeEach(() => {
        cy.scaffoldProject('no-specs')
        cy.openProject('no-specs')
        cy.startAppServer('component')
        cy.visitApp()

        // With no specs present, the page renders two cards, one for creating from found components,
        // another for creating from found stories.
        cy.findAllByTestId('card').eq(0).as('ComponentCard')
        .within(() => {
          cy.findByRole('button', {
            name: defaultMessages.createSpec.component.importFromComponent.header,
          }).should('be.visible')
          .and('not.be.disabled')

          cy.contains(defaultMessages.createSpec.component.importFromComponent.description)
          .should('be.visible')
        })

        cy.findAllByTestId('card').eq(1).as('StoryCard')
        .within(() => {
          cy.findByRole('button', {
            name: defaultMessages.createSpec.component.importFromStory.header,
          }).should('be.visible')
          .and('not.be.disabled')

          cy.contains(defaultMessages.createSpec.component.importFromStory.description)
          .should('be.visible')
        })
      })

      it('shows create first spec page with create from component and create from story options', () => {
        cy.findByRole('heading', {
          level: 1,
          name: defaultMessages.createSpec.page.defaultPatternNoSpecs.title,
        }).should('be.visible')

        cy.findByTestId('create-spec-page-description')
        .should('be.visible')
        .and('contain', defaultMessages.createSpec.page.defaultPatternNoSpecs.component.description)

        cy.get('@ComponentCard').should('be.visible')
        cy.get('@StoryCard').should('be.visible')

        cy.findByTestId('no-specs-message')
        .should('be.visible')
        .and('contain', defaultMessages.createSpec.noSpecsMessage)

        cy.findByRole('button', { name: defaultMessages.createSpec.viewSpecPatternButton })
        .should('be.visible')
        .and('not.be.disabled')
        .click()

        cy.findByRole('dialog', {
          name: defaultMessages.components.specPatternModal.title,
        }).should('be.visible').within(() => {
          cy.validateExternalLink({ name: 'Need help', href: 'https://on.cypress.io/test-type-options' })
          cy.findByRole('button', { name: 'Close' }).should('be.visible').as('CloseDialogButton')
          cy.get('[data-cy="file-match-indicator"]').contains('0 Matches')
          cy.get('[data-cy="spec-pattern"]').contains('**/*.cy.{js,jsx,ts,tsx}')
        })

        cy.get('@CloseDialogButton').click()
        cy.findByRole('dialog').should('not.exist')
      })

      context('create from story', () => {
        beforeEach(() => {
          cy.get('@StoryCard').click()

          cy.findByRole('dialog', {
            name: defaultMessages.createSpec.component.importFromStory.header,
          }).as('CreateFromStoryDialog')

          cy.findByRole('button', { name: 'Close' }).as('DialogCloseButton')
        })

        it('shows story dialog that can be dismissed with Close (x) button press', () => {
          cy.get('@DialogCloseButton').click()
          cy.findByRole('dialog').should('not.exist')
        })

        it('shows input for file extension filter', () => {
          cy.get('@CreateFromStoryDialog').within(() => {
            cy.findByTestId('file-match-indicator').should('contain', '1 Match')
            cy.percySnapshot('Create from story generator')
            cy.findByRole('button', { name: '*.stories.*' }).click()
            cy.percySnapshot('File list search dropdown')
            cy.findByPlaceholderText(defaultMessages.components.fileSearch.byExtensionInput)
            .as('ExtensionInput')
            .clear()
            .type('foobar')

            cy.findByTestId('file-match-indicator').should('contain', 'No Matches')
            cy.percySnapshot('No Results')

            cy.findByTestId('no-results-clear').click()

            cy.get('@ExtensionInput').should('have.value', '*.stories.*')

            cy.findByTestId('file-match-indicator').should('contain', '1 Match')
          })
        })

        it('shows input for file name filter', () => {
          cy.get('@CreateFromStoryDialog').within(() => {
            cy.findByLabelText('file-name-input').as('FileNameInput')
            .should('have.value', '')

            cy.findByTestId('file-match-indicator').should('contain', '1 Match')

            cy.get('@FileNameInput')
            .type('foobar')

            cy.findByTestId('file-match-indicator').should('contain', 'No Matches')

            cy.findByTestId('no-results-clear').click()

            cy.findByTestId('file-match-indicator').should('contain', '1 Match')

            cy.get('@FileNameInput')
            .type('Button.stories.jsx')

            cy.findByTestId('file-match-indicator').should('contain', '1 of 1 Matches')
            cy.percySnapshot()
          })
        })

        it('shows success modal when spec is created from story', () => {
          cy.get('@CreateFromStoryDialog').within(() => {
            cy.findAllByTestId('file-list-row').eq(0).as('NewSpecFile')

            // TODO: assert visibility of secondary text on hover/focus when
            // item is made keyboard accessible
            // https://cypress-io.atlassian.net/browse/UNIFY-864
            // cy.get('@NewSpecFile).focus()
            // cy.findByText('src/stories/Button.stories.jsx').should('be.visible')

            cy.get('@NewSpecFile').click()
          })

          cy.percySnapshot()

          cy.findByRole('dialog', {
            name: defaultMessages.createSpec.successPage.header,
          }).as('SuccessDialog').within(() => {
            cy.findByRole('button', { name: 'Close' }).should('be.visible')
            cy.contains(getPathForPlatform('src/stories/Button.stories.cy.jsx')).should('be.visible')

            cy.findByRole('link', { name: 'Okay, run the spec' })
            .should('have.attr', 'href', `#/${getRunnerHref('src/stories/Button.stories.cy.jsx')}`)

            cy.findByRole('button', { name: 'Create another spec' }).click()
          })

          // 'Create a new spec' dialog presents with options when user indicates they want to create
          // another spec.
          cy.findByRole('dialog', {
            name: defaultMessages.createSpec.newSpecModalTitle,
          }).within(() => {
            cy.findAllByTestId('card').eq(0)

            // the storybook card remains enabled here
            cy.contains('button', defaultMessages.createSpec.component.importFromStory.header)
            .should('not.be.disabled')
          })
        })
      })
    })

    context('project without storybook', () => {
      beforeEach(() => {
        cy.scaffoldProject('no-specs-no-storybook')
        cy.openProject('no-specs-no-storybook')
        cy.startAppServer('component')
        cy.visitApp()

        // With no specs present, the page renders two cards, one for creating from found components,
        // another for creating from found stories. The story card is disabled due to storybook not
        // being configured for the scaffolded project.
        cy.findAllByTestId('card').eq(0).as('ComponentCard')
        .within(() => {
          cy.findByRole('button', {
            name: defaultMessages.createSpec.component.importFromComponent.header,
          }).should('be.visible')
          .and('not.be.disabled')

          cy.contains(defaultMessages.createSpec.component.importFromComponent.description)
          .should('be.visible')
        })

        cy.findAllByTestId('card').eq(1).as('StoryCard')
        .within(() => {
          cy.findByRole('button', {
            name: defaultMessages.createSpec.component.importFromStory.header,
          }).should('be.visible')
          .and('be.disabled')

          cy.contains(defaultMessages.createSpec.component.importFromStory.notSetupDescription)
          .should('be.visible')
        })
      })

      it('shows create first spec page with create from component option', () => {
        cy.findByRole('heading', {
          level: 1,
          name: defaultMessages.createSpec.page.defaultPatternNoSpecs.title,
        }).should('be.visible')

        cy.findByTestId('create-spec-page-description').should('be.visible')
        .and('contain', defaultMessages.createSpec.page.defaultPatternNoSpecs.component.description)

        cy.get('@ComponentCard').should('be.visible')
        cy.get('@StoryCard').should('be.visible')

        cy.findByTestId('no-specs-message').should('be.visible')
        .and('contain', defaultMessages.createSpec.noSpecsMessage)

        cy.findByRole('button', { name: defaultMessages.createSpec.viewSpecPatternButton })
        .should('be.visible')
        .and('not.be.disabled')
      })

      context('create from component', () => {
        beforeEach(() => {
          cy.get('@ComponentCard').click()

          cy.findByRole('dialog', {
            name: defaultMessages.createSpec.component.importFromComponent.chooseAComponentHeader,
          }).as('CreateFromComponentDialog')

          cy.findByRole('button', { name: 'Close' }).as('DialogCloseButton')
        })

        it('shows component dialog that can be dismissed with Close (x) button press', () => {
          cy.get('@DialogCloseButton').click()
          cy.findByRole('dialog').should('not.exist')
        })

        it('shows input for file extension filter', () => {
          cy.get('@CreateFromComponentDialog').within(() => {
            cy.log('testing builds')
            cy.findByTestId('file-match-indicator').should('contain', '4 Matches')
            cy.findByRole('button', { name: '*.{js,jsx,tsx}' }).click()
            cy.findByPlaceholderText(defaultMessages.components.fileSearch.byExtensionInput)
            .as('ExtensionInput')
            .clear()
            .type('foobar')

            cy.findByTestId('file-match-indicator').should('contain', 'No Matches')

            cy.findByTestId('no-results-clear').click()

            cy.get('@ExtensionInput').should('have.value', '*.{js,jsx,tsx}')

            cy.findByTestId('file-match-indicator').should('contain', '4 Matches')
          })
        })

        it('shows input for file name filter', () => {
          cy.get('@CreateFromComponentDialog').within(() => {
            cy.findByLabelText('file-name-input').as('FileNameInput')
            .should('have.value', '')

            cy.findByTestId('file-match-indicator').should('contain', '4 Matches')

            cy.get('@FileNameInput')
            .type('foobar')

            cy.findByTestId('file-match-indicator').should('contain', 'No Matches')

            cy.findByTestId('no-results-clear').click()

            cy.findByTestId('file-match-indicator').should('contain', '4 Matches')

            cy.get('@FileNameInput')
            .type('App.jsx')

            cy.findByTestId('file-match-indicator').should('contain', '1 of 4 Matches')
          })
        })

        it('shows success modal when spec is created from component', () => {
          cy.get('@CreateFromComponentDialog').within(() => {
            cy.findByLabelText('file-name-input').focus().type('App.jsx')

            // TODO: assert visibility of secondary text on hover/focus when
            // item is made keyboard accessible
            // https://cypress-io.atlassian.net/browse/UNIFY-864
            // cy.contains('file-list-row', 'App.jsx').focus()
            // cy.findByText('src/stories/App.jsx').should('be.visible')

            cy.findAllByTestId('file-list-row').contains('App.jsx').click()
          })

          cy.findByRole('dialog', {
            name: defaultMessages.createSpec.successPage.header,
          }).as('SuccessDialog').within(() => {
            cy.contains(getPathForPlatform('src/App.cy.jsx')).should('be.visible')
            cy.findByRole('button', { name: 'Close' }).should('be.visible')

            cy.findByRole('link', { name: 'Okay, run the spec' })
            .should('have.attr', 'href', `#/${getRunnerHref('src/App.cy.jsx')}`)

            cy.findByRole('button', { name: 'Create another spec' }).click()
          })

          // 'Create a new spec' dialog presents with options when user indicates they want to create
          // another spec.
          cy.findByRole('dialog', { name: defaultMessages.createSpec.newSpecModalTitle }).within(() => {
            cy.findAllByTestId('card').eq(0)

            // the storybook card remains disabled here
            cy.contains('button', defaultMessages.createSpec.component.importFromStory.header)
            .should('be.disabled')
          })
        })

        it('navigates to spec runner when selected', () => {
          cy.get('@CreateFromComponentDialog').within(() => {
            cy.findByLabelText('file-name-input').focus().type('App.jsx')
            cy.findAllByTestId('file-list-row').contains('App.jsx').click()
          })

          cy.findByRole('dialog', { name: defaultMessages.createSpec.successPage.header }).within(() => {
            cy.findByRole('link', {
              name: 'Okay, run the spec',
            }).should('have.attr', 'href', `#/${getRunnerHref('src/App.cy.jsx')}`).click()
          })

          cy.get('#main-pane').should('be.visible')

          cy.location().its('href').should('contain', `#/${getRunnerHref('src/App.cy.jsx')}`)
        })

        it('displays alert with docs link on new spec', () => {
          cy.get('@CreateFromComponentDialog').within(() => {
            cy.findByLabelText('file-name-input').focus().type('App.jsx')
            cy.findAllByTestId('file-list-row').contains('App.jsx').click()
          })

          cy.findByRole('dialog', { name: defaultMessages.createSpec.successPage.header }).as('SuccessDialog').within(() => {
            cy.findByRole('link', {
              name: 'Okay, run the spec',
            }).should('have.attr', 'href', `#/${getRunnerHref('src/App.cy.jsx')}`).click()
          })

          cy.contains('Review the docs')
          .should('have.attr', 'href', 'https://on.cypress.io/mount')
        })

        it('stops showing alert after navigating', () => {
          cy.get('@CreateFromComponentDialog').findAllByTestId('file-list-row').first().click()

          cy.log('create a second spec')

          cy.contains('Create another spec').click()
          cy.contains('Create from component').click()
          cy.get('@CreateFromComponentDialog').findAllByTestId('file-list-row').last().click()
          cy.contains('Okay, run the spec').click()

          cy.get('#spec-runner-header').should('contain', 'Review the docs')

          cy.log('should not contain the link if you navigate away and back')

          cy.get('[data-testid=spec-file-item]').first().click()
          cy.get('#spec-runner-header').should('not.contain', 'Review the docs')

          cy.get('[data-testid=spec-file-item]').last().click()
          cy.get('#spec-runner-header').should('not.contain', 'Review the docs')
        })
      })
    })

    context('project with custom spec pattern', () => {
      beforeEach(() => {
        cy.scaffoldProject('no-specs-custom-pattern')
        cy.openProject('no-specs-custom-pattern')

        // set preferred editor to bypass IDE selection dialog
        cy.withCtx((ctx) => {
          ctx.coreData.localSettings.availableEditors = [
            ...ctx.coreData.localSettings.availableEditors,
            {
              id: 'test-editor',
              binary: '/usr/bin/test-editor',
              name: 'Test editor',
            },
          ]

          ctx.coreData.localSettings.preferences.preferredEditorBinary = 'test-editor'
        })

        cy.startAppServer('component')
        cy.__incorrectlyVisitAppWithIntercept()
      })

      it('shows No Specs page with specPattern from config', () => {
        cy.findByRole('heading', {
          level: 1,
          name: defaultMessages.createSpec.page.customPatternNoSpecs.title,
        }).should('be.visible')

        cy.findByTestId('create-spec-page-description')
        .should('be.visible')
        .and('contain', defaultMessages.createSpec.page.customPatternNoSpecs.description.split('{0}')[0])

        cy.findByTestId('file-match-indicator').should('contain', '0 Matches')
        cy.findByRole('button', { name: 'cypress.config.js' })
        cy.findByTestId('spec-pattern').should('contain', 'src/specs-folder/*.cy.{js,jsx}')

        cy.contains('button', defaultMessages.createSpec.updateSpecPattern)
        cy.findByRole('button', { name: 'New Spec', exact: false })
      })

      it('opens config file in ide from SpecPattern', () => {
        cy.intercept('mutation-OpenFileInIDE_Mutation', { data: { openFileInIDE: true } }).as('OpenIDE')

        cy.findByRole('button', { name: 'cypress.config.js' }).click()

        cy.wait('@OpenIDE')
      })

      it('opens config file in ide from footer button', () => {
        cy.intercept('mutation-OpenFileInIDE_Mutation', { data: { openFileInIDE: true } }).as('OpenIDE')

        cy.contains('button', defaultMessages.createSpec.updateSpecPattern).click()

        cy.wait('@OpenIDE')
      })

      it('shows new spec button to start creation workflow', () => {
        cy.findByRole('button', { name: 'New Spec', exact: false }).click()

        cy.findByRole('dialog', { name: defaultMessages.createSpec.newSpecModalTitle }).within(() => {
          cy.findAllByTestId('card').eq(0)
          .and('contain', defaultMessages.createSpec.component.importFromComponent.description)

          cy.findAllByTestId('card').eq(1)
          .and('contain', defaultMessages.createSpec.component.importFromStory.description)
        })
      })

      it('shows create first spec page with create from component option and goes back if it is cancel', () => {
        cy.findByRole('button', { name: 'New Spec', exact: false }).click()

        cy.findByRole('dialog', { name: defaultMessages.createSpec.newSpecModalTitle }).within(() => {
          cy.findAllByTestId('card').eq(0)
          .and('contain', defaultMessages.createSpec.component.importFromComponent.description).click()
        })

        cy.get('[data-cy=file-list-row]').contains('App.jsx').click()

        cy.get('input').invoke('val').should('eq', getPathForPlatform('src/App.cy.jsx'))
        cy.contains(defaultMessages.createSpec.component.importEmptySpec.header)

        cy.contains(defaultMessages.components.button.back).click()

        cy.contains(defaultMessages.createSpec.newSpecModalTitle)
      })

      it('shows create first spec page with create from component option', () => {
        cy.findByRole('button', { name: 'New Spec', exact: false }).click()

        cy.findByRole('dialog', { name: defaultMessages.createSpec.newSpecModalTitle }).within(() => {
          cy.findAllByTestId('card').eq(0)
          .and('contain', defaultMessages.createSpec.component.importFromComponent.description).click()
        })

        cy.get('[data-cy=file-list-row]').contains('App.jsx').click()

        cy.get('input').invoke('val').should('eq', getPathForPlatform('src/App.cy.jsx'))
        cy.contains(defaultMessages.createSpec.component.importEmptySpec.header)
        cy.contains(defaultMessages.createSpec.component.importEmptySpec.invalidComponentWarning)
        cy.get('input').clear()
        cy.contains(defaultMessages.createSpec.component.importEmptySpec.invalidComponentWarning).should('not.exist')
        cy.contains('button', defaultMessages.createSpec.createSpec).should('be.disabled')

        cy.get('input').clear().type(getPathForPlatform('src/specs-folder/MyTest.cy.jsx'))
        cy.contains('button', defaultMessages.createSpec.createSpec).should('not.be.disabled').click()
        cy.contains('h2', defaultMessages.createSpec.successPage.header)

        cy.get('[data-cy="file-row"]').contains(getPathForPlatform('src/specs-folder/MyTest.cy.jsx')).click()

        cy.findByRole('dialog', { name: defaultMessages.createSpec.successPage.header }).as('SuccessDialog').within(() => {
          cy.findByRole('link', {
            name: 'Okay, run the spec',
          }).should('have.attr', 'href', `#/${getRunnerHref('src/specs-folder/MyTest.cy.jsx')}`)
        })
      })

      it('shows create first spec page with create from story option', () => {
        cy.findByRole('button', { name: 'New Spec', exact: false }).click()

        cy.findByRole('dialog', { name: defaultMessages.createSpec.newSpecModalTitle }).within(() => {
          cy.findAllByTestId('card').eq(1)
          .and('contain', defaultMessages.createSpec.component.importFromStory.description).click()
        })

        cy.get('[data-cy=file-list-row]').first().click()

        cy.get('input').invoke('val').should('eq', getPathForPlatform('src/stories/Button.stories.cy.jsx'))
        cy.contains(defaultMessages.createSpec.component.importEmptySpec.header)
        cy.contains(defaultMessages.createSpec.component.importEmptySpec.invalidComponentWarning)
        cy.get('input').clear()
        cy.contains(defaultMessages.createSpec.component.importEmptySpec.invalidComponentWarning).should('not.exist')
        cy.contains('button', defaultMessages.createSpec.createSpec).should('be.disabled')

        cy.get('input').clear().type(getPathForPlatform('src/specs-folder/Button.stories.cy.jsx'))
        cy.contains('button', defaultMessages.createSpec.createSpec).should('not.be.disabled').click()
        cy.contains('h2', defaultMessages.createSpec.successPage.header)

        cy.get('[data-cy="file-row"]').contains(getPathForPlatform('src/specs-folder/Button.stories.cy.jsx')).click()

        cy.findByRole('dialog', { name: defaultMessages.createSpec.successPage.header }).as('SuccessDialog').within(() => {
          cy.findByRole('link', {
            name: 'Okay, run the spec',
          }).should('have.attr', 'href', `#/${getRunnerHref('src/specs-folder/Button.stories.cy.jsx')}`)
        })
      })
    })

    describe('Code Generation', () => {
      beforeEach(() => {
        cy.scaffoldProject('react-code-gen')
        cy.openProject('react-code-gen')
        cy.startAppServer('component')
        cy.__incorrectlyVisitAppWithIntercept()
      })

      const checkCodeGenCandidates = (specs: string[]) => {
        cy.findByTestId('file-match-indicator').contains(`${specs.length} Match${specs.length > 1 ? 'es' : ''}`)
        cy.findAllByTestId('file-list-row').should('have.length', specs.length)
        .each((row, i) => cy.wrap(row).contains(specs[i]))
      }

      it('should generate spec from component', () => {
        cy.findByTestId('new-spec-button').click()
        cy.findByTestId('create-spec-modal').should('be.visible').within(() => {
          cy.contains('Create a new spec').should('be.visible')
        })

        cy.contains('Create from component').click()
        const componentGlob = '*.{js,jsx,tsx}'

        cy.findByTestId('file-match-button').contains(componentGlob)
        cy.percySnapshot('Component Generator')
        checkCodeGenCandidates(['cypress.config.js', 'App.cy.jsx', 'App.jsx', 'index.jsx', 'support.js', 'Button.jsx', 'Button.stories.jsx'])

        cy.intercept('query-ComponentGeneratorStepOne').as('code-gen-candidates')
        cy.findByTestId('file-match-button').click()
        cy.findByPlaceholderText(defaultMessages.components.fileSearch.byExtensionInput).clear().type('App.*')
        cy.wait('@code-gen-candidates')

        checkCodeGenCandidates(['App.css', 'App.cy.jsx', 'App.jsx'])

        cy.findByPlaceholderText(defaultMessages.components.fileSearch.byExtensionInput)
        .clear().type(componentGlob, { parseSpecialCharSequences: false })

        cy.contains('Button.jsx').click()
        cy.findByTestId('file-row').contains(getPathForPlatform('src/stories/Button.cy.js')).click()
        cy.percySnapshot('Component Generator Success')

        cy.withCtx(async (ctx, o) => {
          const spec = (
            await ctx.project.findSpecs(ctx.currentProject ?? '', 'component', ['**/*.cy.jsx'], [], [])
          ).find((spec) => spec.relative === o.path)

          expect(spec).to.exist
        }, { path: getPathForPlatform('src/stories/Button.cy.jsx') })
      })

      it('should generate spec from story', () => {
        cy.findByTestId('new-spec-button').click()

        cy.contains('Create from story').click()
        const storyGlob = '*.stories.*'

        cy.findByTestId('file-match-button').contains(storyGlob)
        cy.percySnapshot('Story Generator')
        checkCodeGenCandidates(['Button.stories.jsx'])

        cy.contains('Button.stories.jsx').click()
        cy.findByTestId('file-row').contains(getPathForPlatform('src/stories/Button.stories.cy.js')).click()
        cy.contains('composeStories')
        cy.contains('ExampleWithLongName')
        cy.percySnapshot('Story Generator Success')

        cy.withCtx(async (ctx, o) => {
          const spec = (await ctx.project.findSpecs(ctx.currentProject ?? '', 'component', ['**/*.cy.jsx'], [], []))
          .find((spec) => spec.relative === o.path)

          expect(spec).to.exist
        }, { path: getPathForPlatform('src/stories/Button.stories.cy.jsx') })
      })
    })
  })
})<|MERGE_RESOLUTION|>--- conflicted
+++ resolved
@@ -119,11 +119,7 @@
 
           expectedScaffoldPaths.forEach((spec) => {
             // Validate that links for each generated spec are rendered
-<<<<<<< HEAD
             cy.get(`a[href="#/${getRunnerHref(spec)}"`).scrollIntoView().should('exist')
-=======
-            cy.get(`a[href="${getRunnerHref(spec)}"`).scrollIntoView().should('exist')
->>>>>>> b4da6e89
           })
         })
 
