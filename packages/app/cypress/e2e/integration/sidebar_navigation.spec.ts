import type { Interception } from '@packages/net-stubbing/lib/external-types'

describe('Sidebar Navigation', () => {
  beforeEach(() => {
    cy.scaffoldProject('todos')
    cy.openProject('todos')
    cy.startAppServer()
    cy.visitApp()
  })

  it('expands the left nav bar by default', () => {
    cy.findByLabelText('Sidebar').closest('[aria-expanded]').should('have.attr', 'aria-expanded', 'true')
  })

  it('highlights indicator on hover showing you can click to expand', () => {
    cy.findByLabelText('toggle navigation', {
      selector: 'button',
    }).should('not.have.css', 'outline', 'rgba(0, 0, 0, 0) solid 2px')

    cy.findByLabelText('toggle navigation', {
      selector: 'button',
    }).realHover().should('have.css', 'outline', 'rgba(0, 0, 0, 0) solid 2px')
  })

<<<<<<< HEAD
  it('closes the left nav bar when clicking the expand button (if expanded)', () => {
    cy.findByLabelText('Sidebar').closest('[aria-expanded]').should('have.attr', 'aria-expanded', 'true')
    cy.findByText('todos').should('be.visible')
=======
  it('closes the bar when clicking the expand button (if expanded)', () => {
    cy.get('[aria-expanded]').should('have.attr', 'aria-expanded', 'true')
    cy.findByText('todos').as('title')
    cy.get('@title').should('be.visible')
>>>>>>> 6d10a7fa
    cy.findByLabelText('toggle navigation', {
      selector: 'button',
    }).click()

<<<<<<< HEAD
    cy.findByLabelText('Sidebar').closest('[aria-expanded]').should('have.attr', 'aria-expanded', 'false')
    cy.findByText('todos').should('not.be.visible')
  })

  it('has unlabeled menu item that shows the keyboard shortcuts modal (unexpanded state)', () => {
    cy.findByLabelText('Sidebar').closest('[aria-expanded]').should('have.attr', 'aria-expanded', 'false')
=======
    cy.get('[aria-expanded]').should('have.attr', 'aria-expanded', 'false')
    cy.get('@title').should('not.be.visible')
  })

  it('has unlabeled menu item that shows the keyboard shortcuts modal (unexpanded state)', () => {
>>>>>>> 6d10a7fa
    cy.get('[data-cy="keyboard-shortcuts"]').should('be.visible')
    cy.get('[data-cy="keyboard-shortcuts"]').click()
    cy.get('h2').findByText('Keyboard Shortcuts').should('be.visible')
    cy.get('li p').contains('Re-run tests').should('be.visible')
    cy.get('li p').contains('Stop tests').should('be.visible')
    cy.get('li p').contains('Toggle specs list').should('be.visible')
    cy.get('li span').contains('r')
    cy.get('li span').contains('s')
    cy.get('li span').contains('f')
    cy.get('[aria-label="Close"]').click()
    cy.findByText('Keyboard Shortcuts').should('not.exist')
  })

  it('shows a tooltip when hovering over menu item', () => {
<<<<<<< HEAD
    cy.findByLabelText('Sidebar').closest('[aria-expanded]').should('have.attr', 'aria-expanded', 'false')
=======
    cy.findByLabelText('toggle navigation', {
      selector: 'button',
    }).click()
>>>>>>> 6d10a7fa

    cy.get('[data-cy="sidebar-header"').realHover()
    cy.contains('#tooltip-target > div', 'todos').should('be.visible')
    cy.get('[data-cy="sidebar-header"]').trigger('mouseout')

    cy.get('[data-cy="switch-testing-type"]').realHover()
    cy.contains('#tooltip-target > div', 'E2E Testing').should('be.visible')
    cy.get('[data-cy="switch-testing-type"]').trigger('mouseout')

    cy.get('[data-e2e-href="/runs"]').realHover()
    cy.contains('#tooltip-target > div', 'Runs').should('be.visible')
    cy.get('[data-e2e-href="/runs"]').trigger('mouseout')

    cy.get('[data-e2e-href="/specs"]').realHover()
    cy.contains('#tooltip-target > div', 'Specs').should('be.visible')
    cy.get('[data-e2e-href="/specs"]').trigger('mouseout')

    cy.get('[data-e2e-href="/settings"]').realHover()
    cy.contains('#tooltip-target > div', 'Settings').should('be.visible')
    cy.get('[data-e2e-href="/settings"]').trigger('mouseout')
  })

<<<<<<< HEAD
  it('opens the left nav bar when clicking the expand button (if unexpanded)', () => {
    cy.findByLabelText('Sidebar').closest('[aria-expanded]').should('have.attr', 'aria-expanded', 'false')
=======
  it('opens the bar when clicking the expand button (if unexpanded)', () => {
    cy.findByLabelText('toggle navigation', {
      selector: 'button',
    }).click()

>>>>>>> 6d10a7fa
    cy.findByText('todos').should('not.be.visible')

    cy.findByLabelText('toggle navigation', {
      selector: 'button',
    }).click()

    cy.findByLabelText('Sidebar').closest('[aria-expanded]').should('have.attr', 'aria-expanded', 'true')
    cy.findByText('todos').should('be.visible')
  })

  it('displays the project name (expanded state)', () => {
    cy.findByLabelText('Sidebar').closest('[aria-expanded]').should('have.attr', 'aria-expanded', 'true')

    cy.findByText('todos').should('be.visible')
  })

  it('has menu item labeled by current active testing type that opens a modal to switch testing type (expanded state)', () => {
    cy.findByLabelText('Sidebar').closest('[aria-expanded]').should('have.attr', 'aria-expanded', 'true')
    cy.findByText('E2E Testing').should('be.visible')
    cy.get('[data-cy="switch-testing-type"]').click()
    cy.findByText('Choose a testing type').should('be.visible')
    cy.intercept('mutation-SwitchTestingType_ReconfigureProject').as('SwitchTestingType')
    cy.get('[data-cy-testingtype="component"]').click()
    cy.wait('@SwitchTestingType').then((interception: Interception) => {
      expect(interception.request.url).to.include('graphql/mutation-SwitchTestingType_ReconfigureProject')
    })

    cy.get('[aria-label="Close"]').click()
    cy.findByText('Choose a testing type').should('not.exist')
  })

  it('has unlabeled menu item that shows the keyboard shortcuts modal (expanded state)', () => {
    cy.findByLabelText('Sidebar').closest('[aria-expanded]').should('have.attr', 'aria-expanded', 'true')
    cy.get('[data-cy="keyboard-shortcuts"]').should('be.visible')
    cy.get('[data-cy="keyboard-shortcuts"]').click()
    cy.findByText('Keyboard Shortcuts').should('be.visible')
    cy.get('li p').contains('Re-run tests').should('be.visible')
    cy.get('li p').contains('Stop tests').should('be.visible')
    cy.get('li p').contains('Toggle specs list').should('be.visible')
    cy.get('li span').contains('r')
    cy.get('li span').contains('s')
    cy.get('li span').contains('f')
    cy.get('[aria-label="Close"]').click()
    cy.findByText('Keyboard Shortcuts').should('not.exist')
  })

  it('highlights the hovered menu item', () => {
    cy.findByLabelText('Sidebar').closest('[aria-expanded]').should('have.attr', 'aria-expanded', 'true')

    cy.get('[data-e2e-href="/specs"] > svg > path').should('not.have.css', 'fill', 'rgb(58, 70, 204)')
    cy.get('[data-e2e-href="/specs"]').realHover()
    cy.get('[data-e2e-href="/specs"] > svg > path').should('have.css', 'fill', 'rgb(58, 70, 204)')

    cy.get('[data-e2e-href="/runs"] > svg > path').should('not.have.css', 'fill', 'rgb(58, 70, 204)')
    cy.get('[data-e2e-href="/runs"]').realHover()
    cy.get('[data-e2e-href="/runs"] > svg > path').should('have.css', 'fill', 'rgb(58, 70, 204)')

    cy.get('[data-e2e-href="/settings"] > svg > path').should('not.have.css', 'fill', 'rgb(58, 70, 204)')
    cy.get('[data-e2e-href="/settings"]').realHover()
    cy.get('[data-e2e-href="/settings"] > svg > path').should('have.css', 'fill', 'rgb(58, 70, 204)')

    cy.get('[data-cy="sidebar-header"]').realHover()
  })

  it('has a menu item labeled "Runs" which takes you to the Runs page', () => {
    cy.findByLabelText('Sidebar').closest('[aria-expanded]').should('have.attr', 'aria-expanded', 'true')

    cy.get('[data-cy="app-header-bar"]').findByText('Runs').should('not.exist')
    cy.findByText('Runs').should('be.visible')
    cy.findByText('Runs').click()
    cy.get('[data-cy="app-header-bar"]').findByText('Runs').should('be.visible')
    cy.get('.router-link-active').findByText('Runs').should('be.visible')
    cy.get('[data-e2e-href="/runs"] > svg > path').should('have.css', 'fill', 'rgb(0, 50, 32)')
  })

  it('has a menu item labeled "Specs" which takes you to the Spec List page', () => {
    cy.findByLabelText('Sidebar').closest('[aria-expanded]').should('have.attr', 'aria-expanded', 'true')

    // cy.get('[data-cy="app-header-bar"]').findByText('Specs-Index').should('not.exist')
    cy.findByText('Specs').should('be.visible')
    cy.findByText('Specs').click()
    cy.get('[data-cy="app-header-bar"]').findByText('Specs-Index').should('be.visible')
    cy.get('.router-link-active').findByText('Specs').should('be.visible')
    cy.get('[data-e2e-href="/specs"] > svg > path').should('have.css', 'fill', 'rgb(0, 50, 32)')
  })

  it('has a menu item labeled "Settings" which takes you to the Settings page', () => {
    cy.findByLabelText('Sidebar').closest('[aria-expanded]').should('have.attr', 'aria-expanded', 'true')

    cy.get('[data-cy="app-header-bar"]').findByText('Settings').should('not.exist')
    cy.findByText('Settings').should('be.visible')
    cy.findByText('Settings').click()
    cy.get('[data-cy="app-header-bar"]').findByText('Settings').should('be.visible')
    cy.get('.router-link-active').findByText('Settings').should('be.visible')
    cy.get('[data-e2e-href="/settings"] > svg > path').should('have.css', 'fill', 'rgb(0, 50, 32)')
  })
})<|MERGE_RESOLUTION|>--- conflicted
+++ resolved
@@ -22,34 +22,20 @@
     }).realHover().should('have.css', 'outline', 'rgba(0, 0, 0, 0) solid 2px')
   })
 
-<<<<<<< HEAD
   it('closes the left nav bar when clicking the expand button (if expanded)', () => {
     cy.findByLabelText('Sidebar').closest('[aria-expanded]').should('have.attr', 'aria-expanded', 'true')
-    cy.findByText('todos').should('be.visible')
-=======
-  it('closes the bar when clicking the expand button (if expanded)', () => {
-    cy.get('[aria-expanded]').should('have.attr', 'aria-expanded', 'true')
     cy.findByText('todos').as('title')
     cy.get('@title').should('be.visible')
->>>>>>> 6d10a7fa
     cy.findByLabelText('toggle navigation', {
       selector: 'button',
     }).click()
 
-<<<<<<< HEAD
     cy.findByLabelText('Sidebar').closest('[aria-expanded]').should('have.attr', 'aria-expanded', 'false')
-    cy.findByText('todos').should('not.be.visible')
+    cy.get('@title').should('not.be.visible')
   })
 
   it('has unlabeled menu item that shows the keyboard shortcuts modal (unexpanded state)', () => {
     cy.findByLabelText('Sidebar').closest('[aria-expanded]').should('have.attr', 'aria-expanded', 'false')
-=======
-    cy.get('[aria-expanded]').should('have.attr', 'aria-expanded', 'false')
-    cy.get('@title').should('not.be.visible')
-  })
-
-  it('has unlabeled menu item that shows the keyboard shortcuts modal (unexpanded state)', () => {
->>>>>>> 6d10a7fa
     cy.get('[data-cy="keyboard-shortcuts"]').should('be.visible')
     cy.get('[data-cy="keyboard-shortcuts"]').click()
     cy.get('h2').findByText('Keyboard Shortcuts').should('be.visible')
@@ -64,13 +50,9 @@
   })
 
   it('shows a tooltip when hovering over menu item', () => {
-<<<<<<< HEAD
-    cy.findByLabelText('Sidebar').closest('[aria-expanded]').should('have.attr', 'aria-expanded', 'false')
-=======
     cy.findByLabelText('toggle navigation', {
       selector: 'button',
     }).click()
->>>>>>> 6d10a7fa
 
     cy.get('[data-cy="sidebar-header"').realHover()
     cy.contains('#tooltip-target > div', 'todos').should('be.visible')
@@ -93,16 +75,12 @@
     cy.get('[data-e2e-href="/settings"]').trigger('mouseout')
   })
 
-<<<<<<< HEAD
   it('opens the left nav bar when clicking the expand button (if unexpanded)', () => {
-    cy.findByLabelText('Sidebar').closest('[aria-expanded]').should('have.attr', 'aria-expanded', 'false')
-=======
   it('opens the bar when clicking the expand button (if unexpanded)', () => {
     cy.findByLabelText('toggle navigation', {
       selector: 'button',
     }).click()
 
->>>>>>> 6d10a7fa
     cy.findByText('todos').should('not.be.visible')
 
     cy.findByLabelText('toggle navigation', {
