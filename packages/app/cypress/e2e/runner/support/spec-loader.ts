export const shouldHaveTestResults = ({ passCount, failCount, pendingCount }) => {
  passCount = passCount || '--'
  failCount = failCount || '--'

  cy.findByLabelText('Stats', { timeout: 10000 }).within(() => {
    cy.get('.passed .num', { timeout: 10000 }).should('have.text', `${passCount}`)
    cy.get('.failed .num', { timeout: 10000 }).should('have.text', `${failCount}`)

    if (pendingCount) {
      cy.get('.pending .num', { timeout: 10000 }).should('have.text', `${pendingCount}`)
    }
  })
}

export type LoadSpecOptions = {
  filePath: string
  setup?: () => void
  passCount?: number | string
  failCount?: number | string
  pendingCount?: number | string
  hasPreferredIde?: boolean
}

export function loadSpec (options: LoadSpecOptions) {
  const {
    filePath,
    setup,
    passCount = '--',
    failCount = '--',
    hasPreferredIde = false,
    pendingCount,
  } = options

  cy.scaffoldProject('runner-e2e-specs')
  cy.openProject('runner-e2e-specs')
  cy.startAppServer()

  cy.withCtx((ctx, options) => {
    ctx.update((coreData) => {
      if (options.hasPreferredIde) {
        // set preferred editor to bypass IDE selection dialog
        coreData.localSettings.availableEditors = [
          ...ctx.coreData.localSettings.availableEditors,
          {
            id: 'test-editor',
            binary: '/usr/bin/test-editor',
            name: 'Test editor',
          },
        ]

        coreData.localSettings.preferences.preferredEditorBinary = 'test-editor'
      }

      coreData.localSettings.preferences.isSpecsListOpen = false
    })
  }, { hasPreferredIde })

  cy.visitApp(`specs/runner?file=cypress/e2e/${filePath}`)

  if (setup) {
    setup()
  }

  // Wait for specs to complete
  shouldHaveTestResults({ passCount, failCount, pendingCount })
}

export function runSpec ({ fileName }: { fileName: string }) {
  cy.scaffoldProject('runner-e2e-specs')
  cy.openProject('runner-e2e-specs')
  cy.startAppServer()

  cy.visitApp(`specs/runner?file=cypress/e2e/runner/${fileName}`)

<<<<<<< HEAD
  cy.findByLabelText('Search Specs').type(fileName)
  // wait for virtualized spec list to update, there is a chance
  // of disconnection otherwise
  cy.wait(500)
  cy.contains('[data-cy=spec-item]', fileName).click()

  // First ensure the test is loaded
  cy.get('.passed > .num').should('contain', '--')
  cy.get('.failed > .num').should('contain', '--')

  // Then ensure the tests are running
  cy.contains('Your tests are loading...').should('not.exist')
=======
  // Wait for runner to load before continuing, otherwise we may execute
  // prior to the EventManager having been initialized.
  cy.get('#unified-reporter').should('exist')
>>>>>>> a3b7c299

  return cy.window()
}<|MERGE_RESOLUTION|>--- conflicted
+++ resolved
@@ -72,24 +72,9 @@
 
   cy.visitApp(`specs/runner?file=cypress/e2e/runner/${fileName}`)
 
-<<<<<<< HEAD
-  cy.findByLabelText('Search Specs').type(fileName)
-  // wait for virtualized spec list to update, there is a chance
-  // of disconnection otherwise
-  cy.wait(500)
-  cy.contains('[data-cy=spec-item]', fileName).click()
-
   // First ensure the test is loaded
   cy.get('.passed > .num').should('contain', '--')
   cy.get('.failed > .num').should('contain', '--')
 
-  // Then ensure the tests are running
-  cy.contains('Your tests are loading...').should('not.exist')
-=======
-  // Wait for runner to load before continuing, otherwise we may execute
-  // prior to the EventManager having been initialized.
-  cy.get('#unified-reporter').should('exist')
->>>>>>> a3b7c299
-
   return cy.window()
 }