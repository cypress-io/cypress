--- conflicted
+++ resolved
@@ -57,16 +57,8 @@
     })
   }, { hasPreferredIde })
 
-<<<<<<< HEAD
-  // TODO: investigate why directly visiting the spec will sometimes hang
-  // https://cypress-io.atlassian.net/browse/UNIFY-1154
-  // cy.__incorrectlyVisitAppWithIntercept(`specs/runner?file=cypress/e2e/errors/${fileName}`)
-
-  cy.visitApp()
-=======
   // Need to normalize the spec path for windows usage
   cy.visitApp(getRunnerHref(`cypress/e2e/${filePath}`))
->>>>>>> efc00a11
 
   if (setup) {
     setup()
@@ -81,7 +73,7 @@
   cy.openProject('runner-e2e-specs')
   cy.startAppServer()
 
-  cy.__incorrectlyVisitAppWithIntercept()
+  cy.visitApp()
 
   cy.findByLabelText('Search Specs').type(fileName)
   // wait for virtualized spec list to update, there is a chance
