import type { ProjectFixtureDir } from '@tooling/system-tests/'
import { createVerify } from './support/verify-failures'

type VerifyFunc = (specTitle: string, verifyOptions: any) => Cypress.Chainable

type Options = {
  projectName: ProjectFixtureDir
  configFile: string
  filePath: string
  failCount: number
  passCount?: number
}

Cypress.on('uncaught:exception', () => false)

// https://github.com/cypress-io/cypress/issues/23920
function verifyErrorOnlyCapturedOnce (err: string) {
  let count = 0

  return cy.get('.command-message-text').each(($el) => {
    if ($el.text().includes(err)) {
      count++
    }
  }).then(() => {
    // ensures the error is not double-captured (as per #23920)
    expect(count).to.eq(1)
  })
}
/**
 * Navigates to desired error spec file within Cypress app and waits for completion.
 * Returns scoped verify function to aid inner spec validation.
 */
function loadErrorSpec (options: Options): VerifyFunc {
  const { projectName, filePath, failCount, passCount = '--', configFile } = options

  cy.openProject(projectName, ['--config-file', configFile])
  cy.startAppServer('component')
  cy.visitApp(`specs/runner?file=${filePath}`)

  cy.get('.runnable-header', { log: false }).should('be.visible')
  // Extended timeout needed due to lengthy Angular bootstrap on Windows
  cy.contains('Your tests are loading...', { timeout: 60000, log: false }).should('not.exist')
<<<<<<< HEAD
  cy.findByLabelText('Stats').within(() => {
    cy.get('.passed .num', { timeout: 30000 }).should('have.text', `${passCount}`)
    cy.get('.failed .num', { timeout: 30000 }).should('have.text', `${failCount}`)
=======
  // Then ensure the tests have finished
  cy.get('[aria-label="Rerun all tests"]', { timeout: 30000 })
  cy.findByLabelText('Stats').within(() => {
    cy.get('.passed .num').should('have.text', `${passCount}`)
    cy.get('.failed .num').should('have.text', `${failCount}`)
>>>>>>> fa4a19c1
  })

  // Return scoped verify function with spec options baked in
  return createVerify({ fileName: Cypress._.last(filePath.split('/')), hasPreferredIde: false, mode: 'component' })
}

const reactVersions = [17, 18] as const

reactVersions.forEach((reactVersion) => {
  describe(`React ${reactVersion}`, {
    viewportHeight: 768,
    viewportWidth: 1024,
    // Limiting tests kept in memory due to large memory cost
    // of nested spec snapshots
    numTestsKeptInMemory: 1,
  }, () => {
    beforeEach(() => {
      cy.scaffoldProject(`react${reactVersion}`)
    })

    it('error conditions', () => {
      const verify = loadErrorSpec({
        projectName: `react${reactVersion}`,
        configFile: 'cypress-vite.config.ts',
        filePath: 'src/Errors.cy.jsx',
        failCount: 4,
      })

      verify('error on mount', {
        line: 6,
        column: 33,
        uncaught: true,
        uncaughtMessage: 'mount error',
        message: [
          'The following error originated from your application code',
          'mount error',
        ],
        codeFrameText: 'Errors.cy.jsx',
      })

      verify('sync error', {
        line: 11,
        column: 34,
        uncaught: true,
        uncaughtMessage: 'sync error',
        message: [
          'The following error originated from your application code',
          'sync error',
        ],
        codeFrameText: 'Errors.cy.jsx',
      }).then(() => {
      // TODO: ReactDOM seems to double throw.
      // verifyErrorOnlyCapturedOnce('Error: sync error')
      })

      verify('async error', {
        line: 18,
        column: 38,
        uncaught: true,
        uncaughtMessage: 'async error',
        message: [
          'The following error originated from your application code',
          'async error',
        ],
        codeFrameText: 'Errors.cy.jsx',
      }).then(() => {
        // TODO: ReactDOM seems to double throw.
        // verifyErrorOnlyCapturedOnce('Error: async error')
      })

      verify('command failure', {
        line: 43,
        column: 8,
        command: 'get',
        message: [
          'Timed out retrying',
          'element-that-does-not-exist',
        ],
      })
    })
  })
})

describe('Next.js', {
  viewportHeight: 768,
  viewportWidth: 1024,
  // Limiting tests kept in memory due to large memory cost
  // of nested spec snapshots
  numTestsKeptInMemory: 1,
}, () => {
  beforeEach(() => {
    cy.scaffoldProject('next-12')
  })

  it('error conditions', () => {
    const verify = loadErrorSpec({
      projectName: 'next-12',
      configFile: 'cypress.config.js',
      filePath: 'cypress/Errors.cy.jsx',
      failCount: 4,
    })

    verify('error on mount', {
      line: 7,
      column: 33,
      uncaught: true,
      uncaughtMessage: 'mount error',
      message: [
        'The following error originated from your application code',
        'mount error',
      ],
      codeFrameText: 'Errors.cy.jsx',
    })

    verify('sync error', {
      line: 12,
      column: 34,
      uncaught: true,
      uncaughtMessage: 'sync error',
      message: [
        'The following error originated from your application code',
        'sync error',
      ],
      codeFrameText: 'Errors.cy.jsx',
    }).then(() => {
      // TODO: ReactDOM seems to double throw.
      // verifyErrorOnlyCapturedOnce('Error: sync error')
    })

    verify('async error', {
      line: 19,
      column: 38,
      uncaught: true,
      uncaughtMessage: 'async error',
      message: [
        'The following error originated from your application code',
        'async error',
      ],
      codeFrameText: 'Errors.cy.jsx',
    }).then(() => {
      verifyErrorOnlyCapturedOnce('Error: async error')
    })

    verify('command failure', {
      line: 44,
      column: 8,
      command: 'get',
      message: [
        'Timed out retrying',
        'element-that-does-not-exist',
      ],
    })
  })
})

describe('Vue', {
  viewportHeight: 768,
  viewportWidth: 1024,
  // Limiting tests kept in memory due to large memory cost
  // of nested spec snapshots
  numTestsKeptInMemory: 1,
}, () => {
  beforeEach(() => {
    cy.scaffoldProject('vuecli5-vue3')
  })

  it('error conditions', () => {
    const verify = loadErrorSpec({
      projectName: 'vuecli5-vue3',
      configFile: 'cypress.config.ts',
      filePath: 'src/components/Errors.cy.js',
      failCount: 4,
    })

    verify('error on mount', {
      fileName: 'Errors.vue',
      line: 19,
      column: 16,
      message: [
        'mount error',
      ],
      codeFrameText: 'Errors.vue',
    })

    verify('sync error', {
      fileName: 'Errors.vue',
      line: 24,
      column: 16,
      uncaught: true,
      uncaughtMessage: 'sync error',
      message: [
        'The following error originated from your application code',
        'sync error',
      ],
      codeFrameText: 'Errors.vue',
    }).then(() => {
      verifyErrorOnlyCapturedOnce('Error: sync error')
    })

    verify('async error', {
      fileName: 'Errors.vue',
      line: 28,
      column: 18,
      uncaught: true,
      uncaughtMessage: 'async error',
      message: [
        'The following error originated from your application code',
        'async error',
      ],
      codeFrameText: 'Errors.vue',
    }).then(() => {
      verifyErrorOnlyCapturedOnce('Error: async error')
    })

    verify('command failure', {
      command: 'get',
      message: [
        'Timed out retrying',
        'element-that-does-not-exist',
      ],
      codeFrameRegex: /Errors\.cy\.js:26/,
      stackRegex: /Errors\.cy\.js:26/,
    })
  })
})

describe('Nuxt', {
  viewportHeight: 768,
  viewportWidth: 1024,
  // Limiting tests kept in memory due to large memory cost
  // of nested spec snapshots
  numTestsKeptInMemory: 1,
}, () => {
  beforeEach(() => {
    cy.scaffoldProject('nuxtjs-vue2-configured')
  })

  it('error conditions', () => {
    const verify = loadErrorSpec({
      projectName: 'nuxtjs-vue2-configured',
      configFile: 'cypress.config.js',
      filePath: 'components/Errors.cy.js',
      failCount: 4,
    })

    verify('error on mount', {
      fileName: 'Errors.vue',
      line: 19,
      uncaught: true,
      uncaughtMessage: 'mount error',
      message: [
        'mount error',
      ],
      stackRegex: /Errors\.vue:19/,
      codeFrameText: 'Errors.vue',
    })

    verify('sync error', {
      fileName: 'Errors.vue',
      line: 24,
      uncaught: true,
      uncaughtMessage: 'sync error',
      message: [
        'The following error originated from your application code',
        'sync error',
      ],
      stackRegex: /Errors\.vue:24/,
      codeFrameText: 'Errors.vue',
    }).then(() => {
      verifyErrorOnlyCapturedOnce('Error: sync error')
    })

    verify('async error', {
      fileName: 'Errors.vue',
      line: 28,
      uncaught: true,
      uncaughtMessage: 'async error',
      message: [
        'The following error originated from your application code',
        'async error',
      ],
      stackRegex: /Errors\.vue:28/,
      codeFrameText: 'Errors.vue',
    }).then(() => {
      verifyErrorOnlyCapturedOnce('Error: async error')
    })

    verify('command failure', {
      command: 'get',
      message: [
        'Timed out retrying',
        'element-that-does-not-exist',
      ],
      codeFrameRegex: /Errors\.cy\.js:26/,
      stackRegex: /Errors\.cy\.js:26/,
    })
  })
})

// TODO: Svelte sourcemaps are generated but are not working properly on Webpack or Vite
//       https://github.com/cypress-io/cypress/issues/23918
describe.skip('Svelte', {
  viewportHeight: 768,
  viewportWidth: 1024,
  // Limiting tests kept in memory due to large memory cost
  // of nested spec snapshots
  numTestsKeptInMemory: 1,
}, () => {
  beforeEach(() => {
    cy.scaffoldProject('svelte-webpack')
  })

  it('error conditions', () => {
    const verify = loadErrorSpec({
      projectName: 'svelte-webpack',
      configFile: 'cypress.config.js',
      filePath: 'src/errors.cy.js',
      failCount: 4,
    })

    verify('error on mount', {
      message: [
        'mount error',
      ],
      hasCodeFrame: false,
      codeFrameRegex: /spec-1.js:70:9/,
      stackRegex: /spec-1.js:70:9/,
    })

    verify('sync error', {
      // fileName: 'Errors.vue',
      line: 24,
      column: 16,
      uncaught: true,
      message: [
        'The following error originated from your application code',
        'sync error',
      ],
    }).then(() => {
      verifyErrorOnlyCapturedOnce('Error: sync error')
    })

    verify('async error', {
      // fileName: 'Errors.vue',
      line: 28,
      column: 18,
      uncaught: true,
      message: [
        'The following error originated from your application code',
        'async error',
      ],
      // codeFrameText: 'Errors.vue',
    }).then(() => {
      verifyErrorOnlyCapturedOnce('Error: async error')
    })

    verify('command failure', {
      command: 'get',
      message: [
        'Timed out retrying',
        'element-that-does-not-exist',
      ],
      codeFrameRegex: /errors\.cy\.js:26/,
      stackRegex: /errors\.cy\.js:26/,
    })
  })
})

const angularVersions = [13, 14] as const

angularVersions.forEach((angularVersion) => {
  describe(`Angular ${angularVersion}`, {
    viewportHeight: 768,
    viewportWidth: 1024,
    // Limiting tests kept in memory due to large memory cost
    // of nested spec snapshots
    numTestsKeptInMemory: 1,
  }, () => {
    beforeEach(() => {
      cy.scaffoldProject(`angular-${angularVersion}`)
    })

    it('error conditions', () => {
      const verify = loadErrorSpec({
        projectName: `angular-${angularVersion}`,
        configFile: 'cypress.config.ts',
        filePath: 'src/app/errors.cy.ts',
        failCount: 3,
        passCount: 1,
      })

      verify('sync error', {
        fileName: 'errors.ts',
        line: 14,
        column: 11,
        uncaught: true,
        uncaughtMessage: 'sync error',
        message: [
          'The following error originated from your application code',
          'sync error',
        ],
      }).then(() => {
        verifyErrorOnlyCapturedOnce('Error: sync error')
      })

      verify('async error', {
        fileName: 'errors.ts',
        line: 19,
        column: 13,
        uncaught: true,
        uncaughtMessage: 'async error',
        message: [
          'The following error originated from your application code',
          'async error',
        ],
      }).then(() => {
        verifyErrorOnlyCapturedOnce('Error: async error')
      })

      verify('command failure', {
        line: 21,
        column: 8,
        command: 'get',
        message: [
          'Timed out retrying',
          'element-that-does-not-exist',
        ],
      })
    })
  })
})<|MERGE_RESOLUTION|>--- conflicted
+++ resolved
@@ -40,17 +40,11 @@
   cy.get('.runnable-header', { log: false }).should('be.visible')
   // Extended timeout needed due to lengthy Angular bootstrap on Windows
   cy.contains('Your tests are loading...', { timeout: 60000, log: false }).should('not.exist')
-<<<<<<< HEAD
-  cy.findByLabelText('Stats').within(() => {
-    cy.get('.passed .num', { timeout: 30000 }).should('have.text', `${passCount}`)
-    cy.get('.failed .num', { timeout: 30000 }).should('have.text', `${failCount}`)
-=======
   // Then ensure the tests have finished
   cy.get('[aria-label="Rerun all tests"]', { timeout: 30000 })
   cy.findByLabelText('Stats').within(() => {
     cy.get('.passed .num').should('have.text', `${passCount}`)
     cy.get('.failed .num').should('have.text', `${failCount}`)
->>>>>>> fa4a19c1
   })
 
   // Return scoped verify function with spec options baked in
