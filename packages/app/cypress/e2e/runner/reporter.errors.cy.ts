--- conflicted
+++ resolved
@@ -62,323 +62,6 @@
     })
   })
 
-<<<<<<< HEAD
-  it('commands', () => {
-    const verify = loadErrorSpec({
-      filePath: 'errors/commands.cy.js',
-      failCount: 2,
-    })
-
-    verify('failure', {
-      column: 8,
-      message: 'Timed out retrying after 0ms: Expected to find element: #does-not-exist, but never found it',
-    })
-
-    verify('chained failure', {
-      column: 20,
-      message: 'Timed out retrying after 0ms: Expected to find element: #does-not-exist, but never found it',
-    })
-  })
-
-  it('cy.then', () => {
-    const verify = loadErrorSpec({
-      filePath: 'errors/then.cy.js',
-      failCount: 3,
-    })
-
-    verify('assertion failure', {
-      column: 27,
-      message: `expected 'actual' to equal 'expected'`,
-    })
-
-    verify('exception', {
-      column: 12,
-      message: 'bar is not a function',
-    })
-
-    verify('command failure', {
-      column: 10,
-      message: 'Timed out retrying after 0ms: Expected to find element: #does-not-exist, but never found it',
-    })
-  })
-
-  it('cy.should', () => {
-    const verify = loadErrorSpec({
-      filePath: 'errors/should.cy.js',
-      failCount: 8,
-    })
-
-    verify('callback assertion failure', {
-      column: 27,
-      message: `expected 'actual' to equal 'expected'`,
-    })
-
-    verify('callback exception', {
-      column: 12,
-      message: 'bar is not a function',
-    })
-
-    verify('standard assertion failure', {
-      column: 6,
-      message: 'Timed out retrying after 0ms: expected {} to have property \'foo\'',
-    })
-
-    verify('after multiple', {
-      column: 6,
-      message: 'Timed out retrying after 0ms: expected \'foo\' to equal \'bar\'',
-    })
-
-    verify('after multiple callbacks exception', {
-      column: 12,
-      codeFrameText: '({}).bar()',
-      message: 'bar is not a function',
-    })
-
-    verify('after multiple callbacks assertion failure', {
-      column: 27,
-      codeFrameText: '.should(()=>',
-      message: `expected 'actual' to equal 'expected'`,
-    })
-
-    verify('after callback success assertion failure', {
-      column: 6,
-      codeFrameText: '.should(\'have.property',
-      message: `expected {} to have property 'foo'`,
-    })
-
-    verify('command failure after success', {
-      column: 8,
-      message: 'Timed out retrying after 0ms: Expected to find element: #does-not-exist, but never found it',
-    })
-  })
-
-  it('cy.each', () => {
-    const verify = loadErrorSpec({
-      filePath: 'errors/each.cy.js',
-      failCount: 3,
-    })
-
-    verify('assertion failure', {
-      column: 27,
-      message: `expected 'actual' to equal 'expected'`,
-    })
-
-    verify('exception', {
-      column: 12,
-      message: 'bar is not a function',
-    })
-
-    verify('command failure', {
-      column: 10,
-      message: 'Expected to find element: #does-not-exist, but never found it',
-    })
-  })
-
-  it('cy.spread', () => {
-    const verify = loadErrorSpec({
-      filePath: 'errors/spread.cy.js',
-      failCount: 3,
-    })
-
-    verify('assertion failure', {
-      column: 27,
-      message: `expected 'actual' to equal 'expected'`,
-    })
-
-    verify('exception', {
-      column: 12,
-      message: 'bar is not a function',
-    })
-
-    verify('command failure', {
-      column: 10,
-      message: 'Expected to find element: #does-not-exist, but never found it',
-    })
-  })
-
-  it('cy.within', () => {
-    const verify = loadErrorSpec({
-      filePath: 'errors/within.cy.js',
-      failCount: 3,
-    })
-
-    verify('assertion failure', {
-      column: 27,
-      message: `expected 'actual' to equal 'expected'`,
-    })
-
-    verify('exception', {
-      column: 12,
-      message: 'bar is not a function',
-    })
-
-    verify('command failure', {
-      column: 10,
-      message: 'Expected to find element: #does-not-exist, but never found it',
-    })
-  })
-
-  it('cy.wrap', () => {
-    const verify = loadErrorSpec({
-      filePath: 'errors/wrap.cy.js',
-      failCount: 3,
-    })
-
-    verify('assertion failure', {
-      column: 27,
-      message: `expected 'actual' to equal 'expected'`,
-    })
-
-    verify('exception', {
-      column: 12,
-      message: 'bar is not a function',
-    })
-
-    verify('command failure', {
-      column: 10,
-      message: 'Expected to find element: #does-not-exist, but never found it',
-    })
-  })
-
-  it('cy.visit', () => {
-    const verify = loadErrorSpec({
-      filePath: 'errors/visit.cy.js',
-      failCount: 3,
-    })
-
-    verify('onBeforeLoad assertion failure', {
-      column: 29,
-      codeFrameText: 'onBeforeLoad',
-      message: `expected 'actual' to equal 'expected'`,
-    })
-
-    verify('onBeforeLoad exception', {
-      column: 14,
-      codeFrameText: 'onBeforeLoad',
-      message: 'bar is not a function',
-    })
-
-    verify('onLoad assertion failure', {
-      column: 29,
-      codeFrameText: 'onLoad',
-      message: `expected 'actual' to equal 'expected'`,
-    })
-
-    verify('onLoad exception', {
-      column: 14,
-      codeFrameText: 'onLoad',
-      message: 'bar is not a function',
-    })
-  })
-
-  it('cy.intercept', () => {
-    const verify = loadErrorSpec({
-      filePath: 'errors/intercept.cy.ts',
-      failCount: 3,
-    })
-
-    verify('assertion failure in request callback', {
-      column: 22,
-      message: [
-        `expected 'a' to equal 'b'`,
-      ],
-      notInMessage: [
-        'The following error originated from your spec code',
-      ],
-    })
-
-    verify('assertion failure in response callback', {
-      column: 24,
-      codeFrameText: '.reply(()=>{',
-      message: [
-        `expected 'b' to equal 'c'`,
-      ],
-      notInMessage: [
-        'The following error originated from your spec code',
-      ],
-    })
-
-    verify('fails when erroneous response is received while awaiting response', {
-      column: 6,
-      // TODO: determine why code frame output is different in run/open mode
-      // this fails the active test because it's an asynchronous
-      // response failure from the network
-      // codeFrameText: '.wait(1000)',
-      hasCodeFrame: false,
-      message: [
-        'A callback was provided to intercept the upstream response, but a network error occurred while making the request',
-      ],
-      notInMessage: [
-        'The following error originated from your spec code',
-      ],
-    })
-  })
-
-  it('cy.readFile', () => {
-    const verify = loadErrorSpec({
-      filePath: 'errors/readfile.cy.js',
-      failCount: 1,
-    })
-
-    verify('existence failure', {
-      column: 8,
-      message: 'failed because the file does not exist',
-    })
-  })
-
-  it('validation errors', () => {
-    const verify = loadErrorSpec({
-      filePath: 'errors/validation.cy.js',
-      failCount: 3,
-    })
-
-    verify('from cypress', {
-      column: 8,
-      message: 'can only accept a string preset or',
-      stack: ['throwErrBadArgs', 'From Your Spec Code:'],
-    })
-
-    verify('from chai expect', {
-      column: [5, 12], // [chrome, firefox]
-      message: 'Invalid Chai property: nope',
-      stack: ['proxyGetter', 'From Your Spec Code:'],
-    })
-
-    verify('from chai assert', {
-      column: 12,
-      message: 'object tested must be an array',
-    })
-  })
-
-  it('event handlers', () => {
-    const verify = loadErrorSpec({
-      filePath: 'errors/events.cy.js',
-      failCount: 4,
-    })
-
-    verify('event assertion failure', {
-      column: 27,
-      message: `expected 'actual' to equal 'expected'`,
-    })
-
-    verify('event exception', {
-      column: 12,
-      message: 'bar is not a function',
-    })
-
-    verify('fail handler assertion failure', {
-      column: 27,
-      message: `expected 'actual' to equal 'expected'`,
-    })
-
-    verify('fail handler exception', {
-      column: 12,
-      message: 'bar is not a function',
-    })
-  })
-
-=======
->>>>>>> 954be79f
   it('uncaught errors', () => {
     const verify = loadErrorSpec({
       filePath: 'errors/uncaught.cy.js',
