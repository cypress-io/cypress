--- conflicted
+++ resolved
@@ -866,11 +866,8 @@
         cy.contains('Button.stories.jsx').click()
         cy.findByTestId('file-row').contains(getPathForPlatform('src/stories/Button.stories.cy.js')).click()
         cy.contains('composeStories')
-<<<<<<< HEAD
+        cy.contains('ExampleWithLongName')
         cy.percySnapshot('Story Generator Success')
-=======
-        cy.contains('ExampleWithLongName')
->>>>>>> e575a2c9
 
         cy.withCtx(async (ctx, o) => {
           const spec = (await ctx.project.findSpecs(ctx.currentProject ?? '', 'component', ['**/*.cy.jsx'], [], []))
