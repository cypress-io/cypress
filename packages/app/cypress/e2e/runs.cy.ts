--- conflicted
+++ resolved
@@ -212,18 +212,6 @@
     })
   })
 
-<<<<<<< HEAD
-  it('when no project Id in the config file, shows call to action', () => {
-    cy.withCtx(async (ctx) => {
-      await ctx.actions.file.writeFileInProject('cypress.config.js', 'module.exports = { clientRoute: \'\/cy-child-client\/\' }')
-    })
-
-    cy.openProject('component-tests')
-    cy.startAppServer()
-
-    cy.loginUser()
-    cy.visitApp()
-=======
   context('Runs - No Runs', () => {
     it('when no runs and not connected, shows connect to dashboard button', () => {
       cy.withCtx(async (ctx) => {
@@ -254,7 +242,6 @@
       cy.withCtx(async (ctx) => {
         await ctx.actions.file.writeFileInProject('cypress.config.js', 'module.exports = {projectId: \'abcdef\'}')
       })
->>>>>>> 4915d657
 
       cy.loginUser()
       cy.remoteGraphQLIntercept(async (obj) => {
