--- conflicted
+++ resolved
@@ -76,13 +76,10 @@
       cy.visitApp()
       moveToRunsPage()
       cy.contains(defaultMessages.runs.connect.buttonUser).click()
-<<<<<<< HEAD
-=======
       cy.withCtx((ctx, o) => {
         o.sinon.spy(ctx._apis.authApi, 'logIn')
       })
 
->>>>>>> 823ffd0c
       cy.findByRole('dialog', { name: 'Log in to Cypress' }).within(() => {
         cy.contains('button', 'Log In').click()
       })
