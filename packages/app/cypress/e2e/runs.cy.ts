--- conflicted
+++ resolved
@@ -427,25 +427,12 @@
       cy.findByText(defaultMessages.runs.connect.buttonProject).should('exist')
     })
 
-<<<<<<< HEAD
     it('displays how to record prompt when connected and no runs in Component Testing', () => {
       scaffoldTestingTypeAndVisitRunsPage('component')
       cy.contains(defaultMessages.runs.empty.title).should('be.visible')
       cy.contains(defaultMessages.runs.empty.description).should('be.visible')
       cy.contains('cypress run --component --record --key 2aaaaaaa-aaaa-aaaa-aaaa-aaaaaaaaaaaa').should('be.visible')
     })
-=======
-    it('displays how to record prompt when connected and no runs', () => {
-      cy.scaffoldProject('component-tests')
-      cy.openProject('component-tests')
-      cy.startAppServer('component')
-
-      cy.loginUser()
-      cy.remoteGraphQLIntercept(async (obj) => {
-        if (obj.result.data?.cloudProjectBySlug?.runs?.nodes) {
-          obj.result.data.cloudProjectBySlug.runs.nodes = []
-        }
->>>>>>> 383bdb1d
 
     it('displays how to record prompt when connected and no runs in E2E', () => {
       scaffoldTestingTypeAndVisitRunsPage('e2e')
@@ -461,20 +448,12 @@
         o.sinon.stub(ctx.electronApi, 'copyTextToClipboard')
       })
 
-<<<<<<< HEAD
       cy.get('[data-cy="copy-button"]').click()
       cy.contains('Copied!')
       cy.withRetryableCtx((ctx) => {
         expect(ctx.electronApi.copyTextToClipboard as SinonStub).to.have.been.calledWith('cypress run --component --record --key 2aaaaaaa-aaaa-aaaa-aaaa-aaaaaaaaaaaa')
       })
     })
-=======
-      cy.loginUser()
-      cy.remoteGraphQLIntercept(async (obj) => {
-        if (obj.result.data?.cloudProjectBySlug?.runs?.nodes) {
-          obj.result.data.cloudProjectBySlug.runs.nodes = []
-        }
->>>>>>> 383bdb1d
 
     it('displays a copy button and copies correct command in E2E', () => {
       scaffoldTestingTypeAndVisitRunsPage('e2e')
