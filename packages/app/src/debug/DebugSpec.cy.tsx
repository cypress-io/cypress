import type { TestResults, Spec } from './DebugSpec.vue'
import DebugSpec from './DebugSpec.vue'
import { defaultMessages } from '@cy/i18n'

const resultCounts = (min: number, max: number) => {
  return {
    min,
    max,
  }
}

const multipleGroups: {[groupId: string]: any} = {
  '123': {
    os: {
      name: 'Linux',
      nameWithVersion: 'Linux Debian',
    },
    browser: {
      formattedName: 'Chrome',
      formattedNameWithVersion: 'Chrome 106',
    },
    groupName: 'Staging',
    id: '123',
  },
  '456': {
    os: {
      name: 'Apple',
      nameWithVersion: 'macOS 12.3',
    },
    browser: {
      formattedName: 'Firefox',
      formattedNameWithVersion: 'Firefox 95.2',
    },
    groupName: 'Production',
    id: '456',
  },
}

const singleGroup: {[groupId: string]: any} = {
  '123': {
    os: {
      name: 'Linux',
      nameWithVersion: 'Linux Debian',
    },
    browser: {
      formattedName: 'Chrome',
      formattedNameWithVersion: 'Chrome 106',
    },
    groupName: 'Staging',
    id: '123',
  },
}

const testResultMultipleGroups: {[thumbprint: string]: TestResults[]} = {
  'abcd': [
    {
      id: '676df87878',
      titleParts: ['Login', 'Should redirect unauthenticated user to signin page'],
      instance: {
        id: '123',
        status: 'FAILED',
        groupId: '123',
        hasScreenshots: true,
        hasStdout: true,
        hasVideo: true,
        screenshotsUrl: 'www.cypress.io',
        stdoutUrl: 'www.cypress.io',
        videoUrl: 'www.cypress.io',
      },
    },
    {
      id: '78afba8sf89',
      titleParts: ['Login', 'Should redirect unauthenticated user to signin page'],
      instance: {
        id: '456',
        status: 'FAILED',
        groupId: '456',
        hasScreenshots: true,
        hasStdout: true,
        hasVideo: true,
        screenshotsUrl: 'www.cypress.io',
        stdoutUrl: 'www.cypress.io',
        videoUrl: 'www.cypress.io',
      },
    },
  ],
  'efgh': [
    {
      id: '78hjkdf987d9f',
      titleParts: ['Login', 'redirects to stored path after login'],
      instance: {
        id: '123',
        status: 'FAILED',
        groupId: '123',
        hasScreenshots: true,
        hasStdout: true,
        hasVideo: true,
        screenshotsUrl: 'www.cypress.io',
        stdoutUrl: 'www.cypress.io',
        videoUrl: 'www.cypress.io',
      },
    },
    {
      id: '283sbd0snd8',
      titleParts: ['Login', 'redirects to stored path after login'],
      instance: {
        id: '456',
        status: 'FAILED',
        groupId: '456',
        hasScreenshots: true,
        hasStdout: true,
        hasVideo: true,
        screenshotsUrl: 'www.cypress.io',
        stdoutUrl: 'www.cypress.io',
        videoUrl: 'www.cypress.io',
      },
    },
  ],
}

const testResultSingleGroup: {[thumbprint: string]: TestResults[]} = {
  'abcd': [
    {
      id: '676df87878',
      titleParts: ['Login', 'Should redirect unauthenticated user to signin page'],
      instance: {
        id: '123',
        status: 'FAILED',
        groupId: '123',
        hasScreenshots: true,
        hasStdout: true,
        hasVideo: true,
        screenshotsUrl: 'www.cypress.io',
        stdoutUrl: 'www.cypress.io',
        videoUrl: 'www.cypress.io',
      },
    },
  ],
  'efgh': [
    {
      id: '78hjkdf987d9f',
      titleParts: ['Login', 'redirects to stored path after login'],
      instance: {
        id: '123',
        status: 'FAILED',
        groupId: '123',
        hasScreenshots: true,
        hasStdout: true,
        hasVideo: true,
        screenshotsUrl: 'www.cypress.io',
        stdoutUrl: 'www.cypress.io',
        videoUrl: 'www.cypress.io',
      },
    },
  ],
}

describe('<DebugSpec/> with multiple test results', () => {
  const spec = {
    id: '8879798756s88d',
    path: 'cypress/tests/',
    fileName: 'auth',
    fileExtension: '.spec.ts',
    fullPath: 'cypress/tests/auth.spec.ts',
    testsPassed: resultCounts(22, 22),
    testsFailed: resultCounts(2, 2),
    testsPending: resultCounts(1, 1),
    specDuration: {
      min: 143000,
      max: 143000,
    },
  }

  it('mounts correctly for single groups', () => {
    cy.mount(() => (
      <div class="px-24px">
        <DebugSpec spec={spec}
          testResults={testResultSingleGroup}
          groups={singleGroup}
          testingType={'e2e'}
          foundLocally={true}
          matchesCurrentTestingType={true}
        />
      </div>
    ))

    cy.findByTestId('debug-spec-item').children().should('have.length', 3)
    cy.findByTestId('spec-contents').children().should('have.length', 2)
    cy.findByTestId('stats-metadata').children().should('have.length', 4)
    cy.findByTestId('spec-path').should('have.text', 'cypress/tests/auth.spec.ts')
    cy.contains('auth').should('be.visible')
    cy.findByTestId('run-failures').should('not.be.disabled')
    .contains(defaultMessages.debugPage.runFailures.btn)

    cy.findByTestId('spec-header-metadata').children().should('have.length', 3)
    cy.findByTestId('debugHeader-results').should('be.visible')

    // testing debugResultsCalc method
    cy.findByTestId('runResults-failed-count').should('have.text', 'failed 2')
    cy.findByTestId('runResults-passed-count').should('have.text', 'passed 22')
    cy.findByTestId('runResults-pending-count').should('have.text', 'pending 1')
    cy.findByTestId('metaData-Results-spec-duration').should('have.text', 'spec-duration 02:23')

    cy.findAllByTestId('test-group').each((ele) => {
      cy.wrap(ele).within(() => {
        cy.findByTestId('debug-artifacts').should('not.be.visible')
        cy.findByTestId('test-row').realHover().then(() => {
          cy.findByTestId('debug-artifacts').should('be.visible')
        })
      })
    })

    cy.percySnapshot()
  })
})

describe('<DebugSpec/> responsive UI', () => {
  it('renders complete UI on smaller viewports', { viewportHeight: 300, viewportWidth: 580 }, () => {
    const spec: Spec = {
      id: '8879798756s88d',
      path: 'cypress/tests/',
      fileName: 'AlertBar',
      fileExtension: '.spec.ts',
      fullPath: 'cypress/tests/AlertBar.spec.ts',
      testsPassed: resultCounts(2, 2),
      testsFailed: resultCounts(22, 22),
      testsPending: resultCounts(1, 1),
      specDuration: {
        min: 143000,
        max: 143000,
      },
    }

    cy.mount(() => (
      <div class="px-24px">
        <DebugSpec spec={spec} testResults={testResultSingleGroup} groups={singleGroup} testingType={'component'} foundLocally={true} matchesCurrentTestingType={true}/>
      </div>
    ))

    cy.findByTestId('spec-contents').children().should('have.length', 2)
    cy.findByTestId('spec-path').should('have.text', 'cypress/tests/AlertBar.spec.ts')
    cy.contains('AlertBar').should('be.visible')
    cy.findByTestId('run-failures').should('be.visible')

    cy.percySnapshot()
  })

  it('shows complete spec component header with long relative filePath', { viewportHeight: 400, viewportWidth: 700 }, () => {
    const spec: Spec = {
      id: '547a0dG90s7f',
      path: 'src/shared/frontend/cow/packages/foo/cypress/tests/e2e/components/',
      fileName: 'AlertBar',
      fileExtension: '.spec.ts',
      fullPath: 'src/shared/frontend/cow/packages/foo/cypress/tests/e2e/components/AlertBar.spec.ts',
      testsPassed: resultCounts(2, 2),
      testsFailed: resultCounts(22, 22),
      testsPending: resultCounts(1, 1),
      specDuration: {
        min: 143000,
        max: 143000,
      },
    }

    const testResult: {[thumprint: string]: TestResults[]} = {
      'abcd': [
        {
          id: '676df87878',
          titleParts: ['Login', 'Should redirect unauthenticated user to signin page', 'Enter Password', '.hook() should be called'],
          instance: {
            groupId: '123',
            hasScreenshots: true,
            hasStdout: true,
            hasVideo: true,
            screenshotsUrl: 'www.cypress.io',
            stdoutUrl: 'www.cypress.io',
            videoUrl: 'www.cypress.io',
          },
        },
      ],
      'efgh': [
        {
          id: '78hjkdf987d9f',
          titleParts: ['Login', 'redirects to stored path after login'],
          instance: {
            groupId: '123',
            hasScreenshots: true,
            hasStdout: true,
            hasVideo: true,
            screenshotsUrl: 'www.cypress.io',
            stdoutUrl: 'www.cypress.io',
            videoUrl: 'www.cypress.io',
          },
        },
      ],
    }

    cy.mount(() => (
      <div class="px-24px">
<<<<<<< HEAD
        <DebugSpec spec={spec} testResults={testResult} groups={singleGroup} testingType={'e2e'} matchesCurrentTestingType={true}/>
=======
        <DebugSpec spec={spec} testResults={testResultSingleGroup} groups={singleGroup} foundLocally={true} testingType={'e2e'} matchesCurrentTestingType={true}/>
>>>>>>> dc694dc5
      </div>
    ))

    cy.findByTestId('spec-path').should('have.css', 'text-overflow', 'ellipsis')
    cy.findByTestId('run-failures').should('be.visible')

    cy.percySnapshot()
  })
})

describe('testing groupings', () => {
  it('tests debug spec with multiple groups', { viewportWidth: 1032 }, () => {
    const spec = {
      id: '8879798756s88d',
      path: 'cypress/tests/',
      fileName: 'auth',
      fileExtension: '.spec.ts',
      fullPath: 'cypress/tests/auth.spec.ts',
      testsPassed: resultCounts(22, 23),
      testsFailed: resultCounts(1, 2),
      testsPending: resultCounts(1, 2),
      specDuration: {
        min: 143000,
        max: 220000,
      },
    }

    cy.mount(() => (
      <div class="px-24px">
        <DebugSpec spec={spec} testResults={testResultMultipleGroups} groups={multipleGroups} foundLocally={true} testingType={'e2e'} matchesCurrentTestingType={true}/>
      </div>
    ))

    cy.findByTestId('debug-spec-item').children().should('have.length', 3)
    cy.findByTestId('spec-contents').children().should('have.length', 2)
    cy.findByTestId('spec-header-metadata').within(() => {
      cy.findByTestId('stats-metadata').children().should('have.length', 5)
    })

    cy.findByTestId('spec-header-metadata').children().should('have.length', 3)

    cy.findAllByTestId('test-group').each((el) => {
      cy.wrap(el).within(() => {
        cy.findAllByTestId('grouped-row').should('have.length', 2)
      })
    })
  })

  it('test results with multiple groups and repeated browsers and a single group', { viewportWidth: 1200 }, () => {
    const spec = {
      id: '8879798756s88d',
      path: 'cypress/tests/',
      fileName: 'Debug',
      fileExtension: '.spec.ts',
      fullPath: 'cypress/tests/Debug.spec.ts',
      testsPassed: resultCounts(22, 25),
      testsFailed: resultCounts(1, 2),
      testsPending: resultCounts(1, 3),
      specDuration: {
        min: 143000,
        max: 220000,
      },
    }

    const repeatedValueGroups: {[groupId: string]: any} = {
      '456': {
        os: {
          name: 'Apple',
          nameWithVersion: 'MacOS 11.4',
        },
        browser: {
          formattedName: 'Chrome',
          formattedNameWithVersion: 'Chrome 106',
        },
        groupName: 'Staging',
        id: '456',
      },
      '123': {
        os: {
          name: 'Apple',
          nameWithVersion: 'MacOS 10.0',
        },
        browser: {
          formattedName: 'Chrome',
          formattedNameWithVersion: 'Chrome 106',
        },
        groupName: 'Production',
        id: '123',
      },
    }

    const tests: {[thumbprint: string]: TestResults[]} = {
      'abcd': [
        {
          id: '676df87878',
          titleParts: ['Login', 'Should redirect unauthenticated user to signin page'],
          instance: {
            id: '123',
            status: 'FAILED',
            groupId: '123',
            hasScreenshots: false,
            hasStdout: false,
            hasVideo: false,
          },
        },
        {
          id: '78afba8sf89',
          titleParts: ['Login', 'Should redirect unauthenticated user to signin page'],
          instance: {
            id: '456',
            status: 'FAILED',
            groupId: '456',
            hasScreenshots: false,
            hasStdout: false,
            hasVideo: false,
          },
        },
      ],
      'efgh': [
        {
          id: '78hjkdf987d9f',
          titleParts: ['Login', 'redirects to stored path after login'],
          instance: {
            id: '456',
            status: 'FAILED',
            groupId: '456',
            hasScreenshots: false,
            hasStdout: false,
            hasVideo: false,
          },
        },
      ],
    }

    cy.mount(() => (
      <div class="px-24px">
        <DebugSpec spec={spec} testResults={tests} groups={repeatedValueGroups} foundLocally={true} testingType={'component'} matchesCurrentTestingType={true}/>
      </div>
    ))

    // testing debugResultsCalc method
    cy.findByTestId('runResults-failed-count').should('have.text', 'failed 1-2')
    cy.findByTestId('runResults-passed-count').should('have.text', 'passed 22-25')
    cy.findByTestId('runResults-pending-count').should('have.text', 'pending 1-3')
    cy.findByTestId('metaData-Results-spec-duration').should('have.text', 'spec-duration 02:23-03:40')

    // testing single OS and browser UI
    cy.findByTestId('metaData-Results-operating-system-groups').should('have.text', 'operating-system-groups 1 operating system')
    cy.findByTestId('metaData-Results-browser-groups').should('have.text', 'browser-groups 1 browser')

    cy.findAllByTestId('test-group').should('have.length', 2)
    cy.findAllByTestId('grouped-row').should('have.length', 3)
  })
})

describe('Run Failures button', () => {
  const spec: Spec = {
    id: '1',
    path: 'cypress/tests/',
    fileName: 'auth',
    fileExtension: '.spec.ts',
    fullPath: 'cypress/tests/auth.spec.ts',
    testsPassed: resultCounts(22, 25),
    testsFailed: resultCounts(1, 3),
    testsPending: resultCounts(1, 3),
    specDuration: {
      min: 143000,
      max: 220000,
    },
  }

  it('is disabled if spec is not found locally', () => {
    cy.mount(() => (
      <div class="px-24px">
        <DebugSpec spec={spec} testResults={testResultSingleGroup} groups={singleGroup} foundLocally={false} testingType={'e2e'} matchesCurrentTestingType={true}/>
      </div>
    ))

    cy.findByTestId('run-failures')
    .should('have.attr', 'aria-disabled', 'disabled')
    .should('not.have.attr', 'href')

    cy.findByTestId('run-failures').realHover()

    cy.findByTestId('run-all-failures-tooltip').should('be.visible').contains('Spec was not found locally')

    cy.percySnapshot()
  })

  it('is disabled if run testing-type differs from the current testing-type', () => {
    cy.mount(() => (
      <div class="px-24px">
        <DebugSpec
          spec={spec}
          testResults={testResultSingleGroup}
          groups={singleGroup}
          foundLocally={true}
          testingType='e2e'
          matchesCurrentTestingType={false}
          onSwitchTestingType={cy.spy().as('switchTestingType')}
        />
      </div>
    ))

    cy.findByTestId('run-failures')
    .should('have.attr', 'aria-disabled', 'disabled')
    .should('not.have.attr', 'href')

    cy.findByTestId('run-failures').realHover()

    cy.findByTestId('run-all-failures-tooltip').should('be.visible').within(() => {
      cy.contains('span', 'There are 2 e2e tests failing in this spec. To run them locally switch to e2e testing.')
      cy.contains('button', 'Switch to e2e testing').click()

      cy.get('@switchTestingType').should('have.been.calledWith', 'e2e')
    })
  })

  it('is enabled if found locally and same testing type', () => {
    cy.mount(() => (
      <div class="px-24px">
        <DebugSpec spec={spec} testResults={testResultSingleGroup} groups={singleGroup} foundLocally={true} testingType={'e2e'} matchesCurrentTestingType={true}/>
      </div>
    ))

    cy.findByTestId('run-failures')
    .should('have.attr', 'href', '#/specs/runner?file=cypress/tests/auth.spec.ts')
    .and('not.have.attr', 'aria-disabled')
  })
})<|MERGE_RESOLUTION|>--- conflicted
+++ resolved
@@ -267,6 +267,8 @@
           id: '676df87878',
           titleParts: ['Login', 'Should redirect unauthenticated user to signin page', 'Enter Password', '.hook() should be called'],
           instance: {
+            id: '123',
+            status: 'FAILED',
             groupId: '123',
             hasScreenshots: true,
             hasStdout: true,
@@ -282,6 +284,8 @@
           id: '78hjkdf987d9f',
           titleParts: ['Login', 'redirects to stored path after login'],
           instance: {
+            id: '123',
+            status: 'FAILED',
             groupId: '123',
             hasScreenshots: true,
             hasStdout: true,
@@ -296,11 +300,7 @@
 
     cy.mount(() => (
       <div class="px-24px">
-<<<<<<< HEAD
-        <DebugSpec spec={spec} testResults={testResult} groups={singleGroup} testingType={'e2e'} matchesCurrentTestingType={true}/>
-=======
-        <DebugSpec spec={spec} testResults={testResultSingleGroup} groups={singleGroup} foundLocally={true} testingType={'e2e'} matchesCurrentTestingType={true}/>
->>>>>>> dc694dc5
+        <DebugSpec spec={spec} testResults={testResult} groups={singleGroup} testingType={'e2e'} matchesCurrentTestingType={true} foundLocally={true}/>
       </div>
     ))
 
