--- conflicted
+++ resolved
@@ -59,13 +59,6 @@
     })
   })
 
-<<<<<<< HEAD
-  describe('when logged in and connected', () => {
-    let loginConnectStore
-
-    beforeEach(() => {
-      loginConnectStore = useLoginConnectStore()
-=======
   describe('run states', { viewportWidth: 900 }, () => {
     beforeEach(() => {
       const loginConnectStore = useLoginConnectStore()
@@ -168,10 +161,11 @@
     })
   })
 
-  describe('render specs and tests', () => {
-    it('renders data when logged in and connected', () => {
-      const loginConnectStore = useLoginConnectStore()
->>>>>>> bad5093c
+  describe('when logged in and connected', () => {
+    let loginConnectStore
+
+    beforeEach(() => {
+      loginConnectStore = useLoginConnectStore()
 
       loginConnectStore.setUserFlag('isLoggedIn', true)
       loginConnectStore.setProjectFlag('isProjectConnected', true)
