import { DebugSpecListGroupsFragment, DebugSpecListSpecFragment, DebugSpecListTestsFragment, DebugSpecsFragment, DebugSpecsFragmentDoc, UseCohorts_DetermineCohortDocument } from '../generated/graphql-test'
import DebugContainer from './DebugContainer.vue'
import { defaultMessages } from '@cy/i18n'
import { useLoginConnectStore } from '@packages/frontend-shared/src/store/login-connect-store'
import { specsList } from './utils/DebugMapping'
import { CloudRunStubs, createCloudRun } from '@packages/graphql/test/stubCloudTypes'
import { DEBUG_SLIDESHOW } from './utils/constants'
import type { CloudRun, CloudSpecRun, CloudTestResult } from '@packages/graphql/src/gen/test-cloud-graphql-types.gen'

const DebugSpecVariableTypes = {
  runNumber: 'Int',
  commitShas: '[String!]!',
}

const defaultVariables = {
  runNumber: 1,
  commitShas: ['sha-123', 'sha-456'],
}

describe('<DebugContainer />', () => {
  describe('offline', () => {
    it('shows offline message if offline', () => {
      cy.mount(() => <DebugContainer online={false}/>)

      cy.contains('You have no internet connection').should('be.visible')
    })
  })

  describe('empty states', () => {
    const validateEmptyState = (expectedMessages: string[]) => {
      cy.stubMutationResolver(UseCohorts_DetermineCohortDocument, (defineResult) => {
        return defineResult({ determineCohort: { __typename: 'Cohort', name: DEBUG_SLIDESHOW.id, cohort: 'A' } })
      })

      cy.mountFragment(DebugSpecsFragmentDoc, {
        variableTypes: DebugSpecVariableTypes,
        variables: defaultVariables,
        onResult: (res) => {
          if (res.currentProject) {
            res.currentProject.savedState = {
              debugSlideshowComplete: true,
            }
          }
        },
        render: (gqlVal) => <DebugContainer gql={gqlVal} />,
      })

      expectedMessages.forEach((message) => {
        cy.findByTestId('debug-empty').contains(message)
      })
    }

    it('shows not logged in', () => {
      const loginConnectStore = useLoginConnectStore()

      loginConnectStore.setHasInitiallyLoaded()

      validateEmptyState([defaultMessages.debugPage.emptyStates.connectToCypressCloud, defaultMessages.debugPage.emptyStates.debugDirectlyInCypress, defaultMessages.debugPage.emptyStates.notLoggedInTestMessage])
      cy.findByRole('button', { name: 'Connect to Cypress Cloud' }).should('be.visible')
    })

    it('is logged in with no project', () => {
      const loginConnectStore = useLoginConnectStore()

      loginConnectStore.setUserFlag('isLoggedIn', true)
      loginConnectStore.setProjectFlag('isProjectConnected', false)
      loginConnectStore.setHasInitiallyLoaded()

      validateEmptyState([defaultMessages.debugPage.emptyStates.debugDirectlyInCypress, defaultMessages.debugPage.emptyStates.reviewRerunAndDebug, defaultMessages.debugPage.emptyStates.noProjectTestMessage])
      cy.findByRole('button', { name: 'Connect a Cypress Cloud project' }).should('be.visible')
    })

    it('has no runs', () => {
      const loginConnectStore = useLoginConnectStore()

      loginConnectStore.setUserFlag('isLoggedIn', true)
      loginConnectStore.setProjectFlag('isProjectConnected', true)
      loginConnectStore.setHasInitiallyLoaded()
      cy.mountFragment(DebugSpecsFragmentDoc, {
        variableTypes: DebugSpecVariableTypes,
        variables: defaultVariables,
        render: (gqlVal) => <DebugContainer gql={gqlVal} />,
      })

      validateEmptyState([defaultMessages.debugPage.emptyStates.recordYourFirstRun, defaultMessages.debugPage.emptyStates.almostThere, defaultMessages.debugPage.emptyStates.noRunsTestMessage])
      cy.findByDisplayValue('npx cypress run --record --key 2aaaaaaa-aaaa-aaaa-aaaa-aaaaaaaaaaaa').should('be.visible')
    })

    it('errors', () => {
      const loginConnectStore = useLoginConnectStore()

      loginConnectStore.setUserFlag('isLoggedIn', true)
      loginConnectStore.setProjectFlag('isProjectConnected', true)
      loginConnectStore.setHasInitiallyLoaded()
      cy.mountFragment(DebugSpecsFragmentDoc, {
        variableTypes: DebugSpecVariableTypes,
        variables: defaultVariables,
        render: (gqlVal) => <DebugContainer gql={gqlVal} showError={true} />,
      })

      cy.findByTestId('debug-empty').should('not.exist')
      cy.findByTestId('debug-alert').should('be.visible')
    })
  })

  describe('run states', { viewportWidth: 900 }, () => {
    beforeEach(() => {
      const loginConnectStore = useLoginConnectStore()

      loginConnectStore.setUserFlag('isLoggedIn', true)
      loginConnectStore.setProjectFlag('isProjectConnected', true)
      loginConnectStore.setHasInitiallyLoaded()
    })

    function mountTestRun (runName: string) {
      cy.mountFragment(DebugSpecsFragmentDoc, {
        variableTypes: DebugSpecVariableTypes,
        variables: defaultVariables,
        onResult: (result) => {
          if (result.currentProject?.cloudProject?.__typename === 'CloudProject') {
            const test = result.currentProject.cloudProject.runByNumber!
            const other = CloudRunStubs[runName] as typeof test

            result.currentProject.cloudProject.runByNumber = other
          }
        },
        render: (gqlVal) => {
          return (
            <div class="h-850px">
              <DebugContainer
                gql={gqlVal}
              />
            </div>
          )
        },
      })
    }

    context('passed', () => {
      it('renders', () => {
        mountTestRun('allPassing')

        cy.contains('Well Done!').should('be.visible')

        cy.percySnapshot()
      })
    })

    context('errored', () => {
      it('renders', () => {
        mountTestRun('allSkipped')

        cy.contains('The browser server never connected.').should('be.visible')
        cy.contains('2 of 3 specs skipped').should('be.visible')

        cy.percySnapshot()
      })
    })

    context('no tests', () => {
      it('renders', () => {
        mountTestRun('noTests')

        cy.contains('Run has no tests').should('be.visible')

        cy.percySnapshot()
      })
    })

    context('timed out', () => {
      it('renders with CI information', () => {
        mountTestRun('timedOutWithCi')

        cy.contains('Circle CI #1234').should('have.attr', 'href', 'https://circleci.com').should('be.visible')
        cy.contains('Archive this run to remove it').should('be.visible')

        cy.percySnapshot()
      })

      it('renders without CI information', () => {
        mountTestRun('timedOutWithoutCi')

        cy.contains('Circle CI #1234').should('not.exist')
        cy.contains('Archive this run to remove it').should('be.visible')

        cy.percySnapshot()
      })
    })

    context('over limit', () => {
      it('handled usage exceeded', () => {
        mountTestRun('overLimit')

        cy.findByRole('link', { name: 'Contact admin' }).should('have.attr', 'href', 'http://localhost:3000?utmMedium=Debug+Tab&utmSource=Binary%3A+Launchpad')

        cy.percySnapshot()
      })

      it('handles retention exceeded', () => {
        mountTestRun('overLimitRetention')

        cy.findByRole('link', { name: 'Contact admin' }).should('have.attr', 'href', 'http://localhost:3000?utmMedium=Debug+Tab&utmSource=Binary%3A+Launchpad')

        cy.percySnapshot()
      })
    })

    context('cancelled', () => {
      it('renders', () => {
        mountTestRun('cancelled')

        cy.findByTestId('cancelled-by-user-avatar').should('be.visible')
        cy.contains('2 of 3 specs skipped').should('be.visible')
        cy.contains('Test Tester').should('be.visible')

        cy.percySnapshot()
      })
    })
  })

  describe('when logged in and connected', () => {
    let loginConnectStore

    beforeEach(() => {
      loginConnectStore = useLoginConnectStore()

      loginConnectStore.setUserFlag('isLoggedIn', true)
      loginConnectStore.setProjectFlag('isProjectConnected', true)
      loginConnectStore.setHasInitiallyLoaded()
    })

    it('renders running run', () => {
      cy.mountFragment(DebugSpecsFragmentDoc, {
        variableTypes: DebugSpecVariableTypes,
        variables: defaultVariables,
        onResult: (result) => {
          if (result.currentProject?.cloudProject?.__typename === 'CloudProject') {
            const test = result.currentProject.cloudProject.runByNumber!

            result.currentProject.cloudProject.runByNumber = {
              ...CloudRunStubs.running,
              runNumber: 1,
              completedInstanceCount: 2,
              totalInstanceCount: 3,
            } as typeof test
          }
        },
        render: (gqlVal) =>
          <div class="h-850px">
            <DebugContainer
              gql={gqlVal}
            />
          </div>,
      })

      cy.findByTestId('debug-header').should('be.visible')
      cy.findByTestId('debug-testing-progress').should('be.visible')
      cy.findByTestId('debug-pending-splash')
      .should('be.visible')
      .within(() => {
        cy.contains('Testing in progress...')
      })
    })

<<<<<<< HEAD
    it('does not render DebugPendingRunSplash and DebugNewRelevantRunBar at the same time', () => {
      cy.mountFragment(DebugSpecsFragmentDoc, {
        variableTypes: DebugSpecVariableTypes,
        variables: {
          hasNextRun: false,
          runNumber: 1,
          nextRunNumber: -1,
        },
        onResult: (result) => {
          if (result.currentProject?.cloudProject?.__typename === 'CloudProject') {
            const test = result.currentProject.cloudProject.runByNumber

            // Testing this to confirm we are "making impossible states impossible" in the UI,
            // and document the expectation in this scenario. For clarity,
            // we do not expect a 'RUNNING` current and next run at the same time, so
            // the data below represents an invalid state.

            result.currentProject.cloudProject.runByNumber = {
              ...CloudRunStubs.running,
              runNumber: 1,
              completedInstanceCount: 2,
              totalInstanceCount: 3,
            } as typeof test

            result.currentProject.cloudProject.nextRun = {
              ...CloudRunStubs.running,
              runNumber: 1,
              completedInstanceCount: 5,
              totalInstanceCount: 6,
            } as typeof test
          }
        },
        render: (gqlVal) => <DebugContainer gql={gqlVal} />,
      })

      cy.findByTestId('debug-header').should('be.visible')
      cy.findByTestId('debug-pending-splash')
      .should('be.visible')
      .within(() => {
        cy.findByTestId('debug-pending-counts').should('have.text', '0 of 0 specs completed')
      })

      cy.findByTestId('newer-relevant-run').should('not.exist')
    })

    it('renders specs and tests when completed run available', () => {
=======
    it('renders running run with failed tests', () => {
>>>>>>> 3f8769e8
      cy.mountFragment(DebugSpecsFragmentDoc, {
        variableTypes: DebugSpecVariableTypes,
        variables: defaultVariables,
        onResult: (result) => {
          if (result.currentProject?.cloudProject?.__typename === 'CloudProject') {
            const test = result.currentProject.cloudProject.runByNumber

            result.currentProject.cloudProject.runByNumber = {
              ...CloudRunStubs.failingWithTests,
              status: 'RUNNING',
              runNumber: 1,
              completedInstanceCount: 2,
              totalInstanceCount: 3,
            } as typeof test
          }
        },
        render: (gqlVal) => <DebugContainer gql={gqlVal} />,
      })

      cy.findByTestId('debug-header').should('be.visible')
      cy.findByTestId('debug-testing-progress').should('be.visible')
      cy.findByTestId('debug-spec-item').should('be.visible')
    })

    it('simulates full running run with failed tests', () => {
      //Change this value when modifying this test to allow time to see transitions
      const waitTimeBetweenSimulatedEvents = 0

      cy.mountFragment(DebugSpecsFragmentDoc, {
        variableTypes: DebugSpecVariableTypes,
        variables: defaultVariables,
        onResult: (result) => {
          if (result.currentProject?.cloudProject?.__typename === 'CloudProject') {
            const test = result.currentProject.cloudProject.runByNumber

            //creating copy to prevent mutation later on in this test
            const cloudRunCopy = JSON.parse(JSON.stringify(CloudRunStubs.failingWithTests))

            result.currentProject.cloudProject.runByNumber = {
              ...cloudRunCopy,
              status: 'RUNNING',
              runNumber: 1,
              completedInstanceCount: 2,
              totalInstanceCount: 3,
            } as typeof test
          }
        },
        render: (gqlVal) => {
          return <DebugContainer gql={gqlVal} />
        },
      }).then(({ component }) => {
        cy.wrap(component.gql).as('gql')
      })

      /*
        DebugTestingProgress is not mocked here resulting in it always
        saying "0 of 0 specs completed"
        Trying to mock up the DebugTestingProgress here results in
        Urql clearing out and refetching the main query which makes
        this test fail.
      */

      const getRun = (gql: DebugSpecsFragment) => {
        const run = gql.currentProject?.cloudProject?.__typename === 'CloudProject'
        && gql.currentProject.cloudProject.runByNumber

        if (!run) {
          throw Error('Could not find run')
        }

        return run
      }

      cy.findByTestId('debug-header').should('be.visible')
      cy.findByTestId('debug-testing-progress').should('be.visible')

      cy.wait(waitTimeBetweenSimulatedEvents)
      cy.get<DebugSpecsFragment>('@gql').then((gql) => {
        const run = getRun(gql)

        cy.wrap(run).as('run')

        run.totalFailed = 4
        const newTest = JSON.parse(JSON.stringify(run.testsForReview[0]))

        newTest.id = '345'
        newTest.thumbprint = `${newTest.thumbprint}c`

        run.testsForReview.push(newTest)
      })

      cy.wait(waitTimeBetweenSimulatedEvents)
      cy.findAllByTestId('debug-spec-item').should('have.length', 1)
      cy.get<CloudRun>('@run').then((run) => {
        const newSpec: CloudSpecRun = JSON.parse(JSON.stringify(run.specs[0]))

        newSpec.id = 'spec2'
        run.specs.push(newSpec)
        cy.wrap(newSpec).as('newSpec')

        const newSpecTest: CloudTestResult = JSON.parse(JSON.stringify(run.testsForReview[0]))

        newSpecTest.id = '789'
        newSpecTest.thumbprint = `${newSpecTest.thumbprint}d`
        newSpecTest.specId = newSpec.id
        run.testsForReview.push(newSpecTest)

        cy.wrap(newSpecTest).as('newSpecTest')
      })

      cy.wait(waitTimeBetweenSimulatedEvents)
      cy.findAllByTestId('debug-spec-item').should('have.length', 2)
      cy.get<CloudRun>('@run').then((run) => {
        const newGroup = JSON.parse(JSON.stringify(run.groups[0]))

        newGroup.id = 'Group2'
        newGroup.groupName = 'Group-Linux-Electron'
        newGroup.os.name = 'Linux'
        newGroup.os.platform = 'LINUX'
        newGroup.os.version = '16'
        newGroup.os.nameWithVersion = 'Linux 16'
        run.groups.push(newGroup)

        cy.get<CloudSpecRun>('@newSpec').then((newSpec) => {
          newSpec.groupIds!.push(newGroup.id)

          cy.get<CloudTestResult>('@newSpecTest').then((newSpecTest) => {
            const newGroupTest = JSON.parse(JSON.stringify(newSpecTest))

            newGroupTest.instance.groupId = newGroup.id

            run.testsForReview.push(newGroupTest)
          })
        })
      })

      cy.findAllByTestId('debug-spec-item').should('have.length', 2)
      cy.get(':nth-child(2) > [data-cy="debug-spec-item"] > [data-cy="test-group"] > [data-cy="debug-failed-test-groups"]')
      .within(() => {
        cy.findAllByTestId('grouped-row').should('have.length', 2)
      })

      cy.wait(waitTimeBetweenSimulatedEvents)
      cy.get<CloudRun>('@run').then((run) => {
        run.status = 'FAILED'
      })

      cy.findByTestId('debug-testing-progress').should('not.exist')
    })

    it('renders specs and tests when completed run available', () => {
      cy.mountFragment(DebugSpecsFragmentDoc, {
        variableTypes: DebugSpecVariableTypes,
        variables: defaultVariables,
        onResult: (result) => {
          if (result.currentProject?.cloudProject?.__typename === 'CloudProject') {
            const test = result.currentProject.cloudProject.runByNumber

            result.currentProject.cloudProject.runByNumber = {
              ...CloudRunStubs.failingWithTests,
            } as typeof test
          }
        },
        render: (gqlVal) => <DebugContainer gql={gqlVal} />,
      })

      // Only asserting that it is rendering the components for failed specs
      cy.findByTestId('debug-header').should('be.visible')
      cy.findByTestId('debug-spec-item').should('be.visible')
    })

    it('renders failed test limit when exceeded', () => {
      cy.mountFragment(DebugSpecsFragmentDoc, {
        variableTypes: DebugSpecVariableTypes,
        variables: defaultVariables,
        onResult: (result) => {
          if (result.currentProject?.cloudProject?.__typename === 'CloudProject') {
            const test = result.currentProject.cloudProject.runByNumber

            result.currentProject.cloudProject.runByNumber = {
              ...CloudRunStubs.failingWithTests,
              totalFailed: 120,
            } as typeof test
          }
        },
        render: (gqlVal) => <DebugContainer gql={gqlVal} />,
      })

      cy.findByTestId('debug-spec-limit').should('be.visible')
    })

    context('run navigation', () => {
      it('displays newer run with progress when running', () => {
        cy.mountFragment(DebugSpecsFragmentDoc, {
          variableTypes: DebugSpecVariableTypes,
          variables: defaultVariables,
          onResult: (result) => {
            if (result.currentProject?.cloudProject?.__typename === 'CloudProject') {
              const test = result.currentProject.cloudProject.runByNumber

              const failingWithTests = CloudRunStubs.failingWithTests

              result.currentProject.cloudProject.runByNumber = {
                ...failingWithTests,
              } as typeof test

              const allRuns = result.currentProject.cloudProject.allRuns!

              const currentRun = failingWithTests! as NonNullable<typeof allRuns[number]>

              const nextRunning = CloudRunStubs.running as NonNullable<typeof allRuns[number]>

              nextRunning.runNumber!++
              nextRunning.completedInstanceCount = 5

              result.currentProject.cloudProject.allRuns = [nextRunning, currentRun]
            }
          },
          render: (gqlVal) => <DebugContainer gql={gqlVal} />,
        })

        //can not open dropdown because there is only one other run
        cy.get('[data-cy="debug-toggle"]').should('not.exist')

        //can switch to run with button
        cy.get('button').contains('Switch to latest run')
      })

      it('displays large number of runs', () => {
        cy.mountFragment(DebugSpecsFragmentDoc, {
          variableTypes: DebugSpecVariableTypes,
          variables: defaultVariables,
          onResult: (result) => {
            if (result.currentProject?.cloudProject?.__typename === 'CloudProject') {
              const test = result.currentProject.cloudProject.runByNumber

              const failingWithTests = CloudRunStubs.failingWithTests

              result.currentProject.cloudProject.runByNumber = {
                ...failingWithTests,
              } as typeof test

              const allRuns = result.currentProject.cloudProject.allRuns!

              const nextRunning = CloudRunStubs.running as NonNullable<typeof allRuns[number]>

              nextRunning.runNumber!++
              nextRunning.completedInstanceCount = 5

              const lotsOfRuns = Array.from(Array(10)).map((_, i) => {
                const run = createCloudRun({ status: 'FAILED', totalPassed: 8, totalFailed: 2 }) as NonNullable<typeof allRuns[number]>

                run.runNumber = run.runNumber! - i

                return run
              })

              result.currentProject.cloudProject.allRuns = [nextRunning, ...lotsOfRuns]
            }
          },
          render: (gqlVal) => <DebugContainer gql={gqlVal} />,
        })

        //can not open dropdown because there is only one other run
        cy.get('[data-cy="debug-toggle"]').click()

        //can switch to run with button
        cy.get('button').contains('Switch to latest run')

        //test scrolling

        cy.findByTestId('run-423').should('not.be.visible')

        cy.findByTestId('debug-runs-container').scrollTo('bottom')

        cy.findByTestId('run-423').should('be.visible')
      })
    })
  })

  describe('testing util function: debugMapping', () => {
    it('maps correctly for a single spec', () => {
      const specs = [
        { id: 'a1c', groupIds: ['a'] },
      ] as DebugSpecListSpecFragment[]
      const tests = [
        { specId: 'a1c', id: 'random1', thumbprint: 'unique1' },
        { specId: 'a1c', id: 'random2', thumbprint: 'unique2' },
      ] as DebugSpecListTestsFragment[]
      const groups = [
        { id: 'a', testingType: 'e2e' },
        { id: 'b', testingType: 'e2e' },
      ] as DebugSpecListGroupsFragment[]

      const debugMappingArray = specsList({ specs, tests, groups, localSpecs: [], currentTestingType: 'e2e' })

      expect(debugMappingArray).to.have.length(1)
      expect(debugMappingArray).to.have.eql([
        {
          spec: { id: 'a1c', groupIds: ['a'] },
          tests: { 'unique1': [{ specId: 'a1c', id: 'random1', thumbprint: 'unique1' }], 'unique2': [{ specId: 'a1c', id: 'random2', thumbprint: 'unique2' }] },
          groups: { 'a': { id: 'a', testingType: 'e2e' } },
          foundLocally: false,
          testingType: 'e2e',
          matchesCurrentTestingType: true,
        },
      ])
    })

    it('maps correctly for multiple specs and test', () => {
      const specs = [
        { id: '123', groupIds: ['a'] },
        { id: '456', groupIds: ['b'] },
        { id: '789', groupIds: ['a', 'b'] },
      ] as DebugSpecListSpecFragment[]
      const tests = [
        { specId: '123', id: 'random1', thumbprint: 'unique1' },
        { specId: '456', id: 'random2', thumbprint: 'unique2' },
        { specId: '456', id: 'random3', thumbprint: 'unique3' },
        { specId: '789', id: 'random4', thumbprint: 'unique4' },
        { specId: '123', id: 'random6', thumbprint: 'unique5' },
        { specId: '789', id: 'random7', thumbprint: 'unique4' },
      ] as DebugSpecListTestsFragment[]
      const groups = [
        { id: 'a', testingType: 'e2e' },
        { id: 'b', testingType: 'e2e' },
      ] as DebugSpecListGroupsFragment[]

      const debugMappingArray = specsList({ specs, tests, localSpecs: [], currentTestingType: 'e2e', groups })
      const expectedSpec123 = {
        spec: { id: '123', groupIds: ['a'] },
        tests: { 'unique1': [{ specId: '123', id: 'random1', thumbprint: 'unique1' }], 'unique5': [{ specId: '123', id: 'random6', thumbprint: 'unique5' }] },
        groups: { 'a': { id: 'a', testingType: 'e2e' } },
        foundLocally: false,
        testingType: 'e2e',
        matchesCurrentTestingType: true,
      }

      const expectedSpec456 = {
        spec: { id: '456', groupIds: ['b'] },
        tests: { 'unique2': [{ specId: '456', id: 'random2', thumbprint: 'unique2' }], 'unique3': [{ specId: '456', id: 'random3', thumbprint: 'unique3' }] },
        groups: { 'b': { id: 'b', testingType: 'e2e' } },
        foundLocally: false,
        testingType: 'e2e',
        matchesCurrentTestingType: true,
      }

      const expectedSpec789 = {
        spec: { id: '789', groupIds: ['a', 'b'] },
        tests: { 'unique4': [{ specId: '789', id: 'random4', thumbprint: 'unique4' }, { specId: '789', id: 'random7', thumbprint: 'unique4' }] },
        groups: { 'a': { id: 'a', testingType: 'e2e' }, 'b': { id: 'b', testingType: 'e2e' } },
        foundLocally: false,
        testingType: 'e2e',
        matchesCurrentTestingType: true,
      }

      const expected = [
        expectedSpec123, expectedSpec456, expectedSpec789,
      ]

      expect(debugMappingArray).to.deep.equal(expected)
    })

    it('maps does not show specs that do not have tests', () => {
      const specs = [
        { id: '123', groupIds: ['a'] },
        { id: '456', groupIds: ['a'] },
        { id: '789', groupIds: ['a'] },
      ] as DebugSpecListSpecFragment[]
      const tests = [{ specId: '123', id: 'random1', thumbprint: 'unique1' }] as DebugSpecListTestsFragment[]
      const groups = [{ id: 'a', testingType: 'e2e' }] as DebugSpecListGroupsFragment[]

      const debugMappingArray = specsList({ specs, tests, localSpecs: [], currentTestingType: 'e2e', groups })

      expect(debugMappingArray).to.deep.equal(
        [
          {
            spec: { id: '123', groupIds: ['a'] },
            tests: { 'unique1': [{ specId: '123', id: 'random1', thumbprint: 'unique1' }] },
            groups: { 'a': { id: 'a', testingType: 'e2e' } },
            foundLocally: false,
            testingType: 'e2e',
            matchesCurrentTestingType: true,
          },
        ],
      )
    })

    it('throws an error when a test does not map to a spec', () => {
      const specs = [
        { id: '123', groupIds: ['a'] },
      ] as DebugSpecListSpecFragment[]
      const tests = [
        { specId: '123', id: 'random1' },
        { specId: '456', id: 'random2' },
      ] as DebugSpecListTestsFragment[]
      const groups = [{ id: 'a' }] as DebugSpecListGroupsFragment[]

      const specsListWrapper = () => {
        return specsList({ specs, tests, groups, localSpecs: [], currentTestingType: 'e2e' })
      }

      expect(specsListWrapper).to.throw('Could not find spec for id 456')
    })
  })
})<|MERGE_RESOLUTION|>--- conflicted
+++ resolved
@@ -262,56 +262,7 @@
       })
     })
 
-<<<<<<< HEAD
-    it('does not render DebugPendingRunSplash and DebugNewRelevantRunBar at the same time', () => {
-      cy.mountFragment(DebugSpecsFragmentDoc, {
-        variableTypes: DebugSpecVariableTypes,
-        variables: {
-          hasNextRun: false,
-          runNumber: 1,
-          nextRunNumber: -1,
-        },
-        onResult: (result) => {
-          if (result.currentProject?.cloudProject?.__typename === 'CloudProject') {
-            const test = result.currentProject.cloudProject.runByNumber
-
-            // Testing this to confirm we are "making impossible states impossible" in the UI,
-            // and document the expectation in this scenario. For clarity,
-            // we do not expect a 'RUNNING` current and next run at the same time, so
-            // the data below represents an invalid state.
-
-            result.currentProject.cloudProject.runByNumber = {
-              ...CloudRunStubs.running,
-              runNumber: 1,
-              completedInstanceCount: 2,
-              totalInstanceCount: 3,
-            } as typeof test
-
-            result.currentProject.cloudProject.nextRun = {
-              ...CloudRunStubs.running,
-              runNumber: 1,
-              completedInstanceCount: 5,
-              totalInstanceCount: 6,
-            } as typeof test
-          }
-        },
-        render: (gqlVal) => <DebugContainer gql={gqlVal} />,
-      })
-
-      cy.findByTestId('debug-header').should('be.visible')
-      cy.findByTestId('debug-pending-splash')
-      .should('be.visible')
-      .within(() => {
-        cy.findByTestId('debug-pending-counts').should('have.text', '0 of 0 specs completed')
-      })
-
-      cy.findByTestId('newer-relevant-run').should('not.exist')
-    })
-
-    it('renders specs and tests when completed run available', () => {
-=======
     it('renders running run with failed tests', () => {
->>>>>>> 3f8769e8
       cy.mountFragment(DebugSpecsFragmentDoc, {
         variableTypes: DebugSpecVariableTypes,
         variables: defaultVariables,
@@ -460,6 +411,51 @@
       })
 
       cy.findByTestId('debug-testing-progress').should('not.exist')
+    })
+
+    it('does not render DebugPendingRunSplash and DebugNewRelevantRunBar at the same time', () => {
+      cy.mountFragment(DebugSpecsFragmentDoc, {
+        variableTypes: DebugSpecVariableTypes,
+        variables: {
+          hasNextRun: false,
+          runNumber: 1,
+          nextRunNumber: -1,
+        },
+        onResult: (result) => {
+          if (result.currentProject?.cloudProject?.__typename === 'CloudProject') {
+            const test = result.currentProject.cloudProject.runByNumber
+
+            // Testing this to confirm we are "making impossible states impossible" in the UI,
+            // and document the expectation in this scenario. For clarity,
+            // we do not expect a 'RUNNING` current and next run at the same time, so
+            // the data below represents an invalid state.
+
+            result.currentProject.cloudProject.runByNumber = {
+              ...CloudRunStubs.running,
+              runNumber: 1,
+              completedInstanceCount: 2,
+              totalInstanceCount: 3,
+            } as typeof test
+
+            result.currentProject.cloudProject.nextRun = {
+              ...CloudRunStubs.running,
+              runNumber: 1,
+              completedInstanceCount: 5,
+              totalInstanceCount: 6,
+            } as typeof test
+          }
+        },
+        render: (gqlVal) => <DebugContainer gql={gqlVal} />,
+      })
+
+      cy.findByTestId('debug-header').should('be.visible')
+      cy.findByTestId('debug-pending-splash')
+      .should('be.visible')
+      .within(() => {
+        cy.findByTestId('debug-pending-counts').should('have.text', '0 of 0 specs completed')
+      })
+
+      cy.findByTestId('newer-relevant-run').should('not.exist')
     })
 
     it('renders specs and tests when completed run available', () => {
