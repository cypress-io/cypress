<template>
  <div class="h-full">
    <DebugError
      v-if="showError"
    />
    <div
      v-else-if="loginConnectStore.user.isLoggedIn && loginConnectStore.project.isProjectConnected && run?.status"
      class="flex flex-col h-full"
    >
      <DebugPageHeader
        :gql="run"
        :commits-ahead="0"
      />
      <DebugNewRelevantRunBar
        v-if="newerRelevantRun"
        :gql="newerRelevantRun"
      />

      <DebugPendingRunSplash
        v-if="isFirstPendingRun"
        class="mt-12"
        :spec-statuses="specStatuses"
      />
      <template v-else>
        <DebugPageDetails
          v-if="shouldDisplayDetails(run.status)"
          :status="run.status"
          :specs="run.specs"
          :cancellation="{ cancelledAt: run.cancelledAt, cancelledBy: run.cancelledBy }"
<<<<<<< HEAD
          :is-hidden-by-usage-limits="run.isHidden"
=======
          :is-hidden="run.isHidden"
          :reasons-run-is-hidden="reasonsRunIsHidden"
>>>>>>> 19f76b3d
          :over-limit-action-type="run.overLimitActionType"
          :over-limit-action-url="run.overLimitActionUrl"
          :ci="run.ci"
          :errors="run.errors"
          :run-age-days="runAgeDays"
        />
        <DebugSpecList
          v-if="run.totalFailed && shouldDisplaySpecsList(run.status)"
          :specs="debugSpecsArray"
        />
      </template>
    </div>
    <div
      v-else
      data-cy="debug-empty"
    >
      <DebugNotLoggedIn v-if="!loginConnectStore.user.isLoggedIn" />
      <DebugNoProject v-else-if="!loginConnectStore.project.isProjectConnected" />
      <DebugNoRuns v-else-if="!run" />
    </div>
  </div>
</template>

<script setup lang="ts">
import { gql } from '@urql/vue'
import { computed } from '@vue/reactivity'
import type { CloudRunStatus, DebugSpecsFragment, TestingTypeEnum } from '../generated/graphql'
import { useLoginConnectStore } from '@packages/frontend-shared/src/store/login-connect-store'
import DebugPageHeader from './DebugPageHeader.vue'
import DebugPendingRunSplash from './DebugPendingRunSplash.vue'
import DebugSpecList from './DebugSpecList.vue'
import DebugPageDetails from './DebugPageDetails.vue'
import DebugNotLoggedIn from './empty/DebugNotLoggedIn.vue'
import DebugNoProject from './empty/DebugNoProject.vue'
import DebugNoRuns from './empty/DebugNoRuns.vue'
import DebugError from './empty/DebugError.vue'
import DebugNewRelevantRunBar from './DebugNewRelevantRunBar.vue'
import { specsList } from './utils/DebugMapping'
import type { CloudRunHidingReason } from './DebugOverLimit.vue'
import dayjs from 'dayjs'

gql`
fragment DebugLocalSpecs on Spec {
  id
  absolute
  relative
}
`

gql`
fragment DebugSpecs on Query {
  currentProject {
    id
    cloudProject {
      __typename
      ... on CloudProject {
        id
        runByNumber(runNumber: $runNumber) {
          ...DebugPageHeader
          cancelledBy {
            id
            fullName
            email
          }
          cancelledAt
          id
          runNumber
          errors
          status
          overLimitActionType
          overLimitActionUrl
          isHidden
<<<<<<< HEAD
=======
          reasonsRunIsHidden {
            __typename
            ... on DataRetentionLimitExceeded {
              dataRetentionDays
            }
            ... on UsageLimitExceeded {
              monthlyTests
            }
          }
>>>>>>> 19f76b3d
          totalTests
          ci {
            id
            ...DebugPageDetails_cloudCiBuildInfo
          }
          testsForReview {
            id
            ...DebugSpecListTests
          }
          specs {
            id
            ...DebugSpecListSpec
          }
          groups {
            id,
            ...DebugSpecListGroups
          }
          createdAt
          ...DebugPendingRunSplash
        }
        nextRun: runByNumber(runNumber: $nextRunNumber) @include(if: $hasNextRun) {
          id
          ...DebugNewRelevantRunBar
        }
      }
    }
    specs {
      id
      ...DebugLocalSpecs
    }
    currentTestingType
  }
}
`

const props = defineProps<{
  gql?: DebugSpecsFragment
  // This prop is just to stub the error state for now
  showError?: boolean
}>()

const loginConnectStore = useLoginConnectStore()

const run = computed(() => {
  return props.gql?.currentProject?.cloudProject?.__typename === 'CloudProject' ? props.gql.currentProject.cloudProject.runByNumber : null
})

const nextRun = computed(() => {
  return props.gql?.currentProject?.cloudProject?.__typename === 'CloudProject' ? props.gql.currentProject.cloudProject.nextRun : null
})

function shouldDisplayDetails (status: CloudRunStatus) {
  return !['RUNNING', 'FAILED'].includes(status)
}

function shouldDisplaySpecsList (status: CloudRunStatus) {
  return ['ERRORED', 'CANCELLED', 'TIMEDOUT', 'FAILED'].includes(status)
}

const debugSpecsArray = computed(() => {
  if (run.value && props.gql?.currentProject) {
    const specs = run.value.specs || []
    const tests = run.value.testsForReview || []
    const groups = run.value.groups || []
    // Will be defined so ignore the possibility of null for testingType
    const currentTestingType = props.gql.currentProject.currentTestingType as TestingTypeEnum
    const localSpecs = props.gql.currentProject.specs

    return specsList({
      specs,
      tests,
      groups,
      localSpecs,
      currentTestingType,
    })
  }

  return []
})

const specStatuses = computed(() => run.value?.specs.map((spec) => spec.status || 'UNCLAIMED') || [])

const newerRelevantRun = computed(() => nextRun.value)

const isFirstPendingRun = computed(() => run.value && run.value.runNumber === 1 && run.value.status === 'RUNNING')

const reasonsRunIsHidden = computed(() => (run.value?.reasonsRunIsHidden || []) as CloudRunHidingReason[])

const runAgeDays = computed(() => run.value?.createdAt && dayjs().diff(dayjs(run.value.createdAt), 'day') || 0)
</script><|MERGE_RESOLUTION|>--- conflicted
+++ resolved
@@ -27,12 +27,8 @@
           :status="run.status"
           :specs="run.specs"
           :cancellation="{ cancelledAt: run.cancelledAt, cancelledBy: run.cancelledBy }"
-<<<<<<< HEAD
-          :is-hidden-by-usage-limits="run.isHidden"
-=======
           :is-hidden="run.isHidden"
           :reasons-run-is-hidden="reasonsRunIsHidden"
->>>>>>> 19f76b3d
           :over-limit-action-type="run.overLimitActionType"
           :over-limit-action-url="run.overLimitActionUrl"
           :ci="run.ci"
@@ -105,8 +101,6 @@
           overLimitActionType
           overLimitActionUrl
           isHidden
-<<<<<<< HEAD
-=======
           reasonsRunIsHidden {
             __typename
             ... on DataRetentionLimitExceeded {
@@ -116,7 +110,6 @@
               monthlyTests
             }
           }
->>>>>>> 19f76b3d
           totalTests
           ci {
             id
