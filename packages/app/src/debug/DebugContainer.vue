--- conflicted
+++ resolved
@@ -1,17 +1,11 @@
 <template>
-<<<<<<< HEAD
   <div class="h-full">
-    <div
-      v-if="loginConnectStore.user.isLoggedIn && loginConnectStore.project.isProjectConnected && run"
-      class="h-full flex flex-col"
-=======
-  <div>
     <DebugError
       v-if="showError"
     />
     <div
       v-else-if="loginConnectStore.user.isLoggedIn && loginConnectStore.project.isProjectConnected && run"
->>>>>>> 552fe875
+      class="flex flex-col h-full"
     >
       <DebugPageHeader
         :gql="run"
@@ -49,15 +43,11 @@
 import { useLoginConnectStore } from '@packages/frontend-shared/src/store/login-connect-store'
 import DebugPageHeader from './DebugPageHeader.vue'
 import DebugSpecList from './DebugSpecList.vue'
-<<<<<<< HEAD
 import DebugPageDetails from './DebugPageDetails.vue'
-import { useI18n } from 'vue-i18n'
-=======
 import DebugNotLoggedIn from './empty/DebugNotLoggedIn.vue'
 import DebugNoProject from './empty/DebugNoProject.vue'
 import DebugNoRuns from './empty/DebugNoRuns.vue'
 import DebugError from './empty/DebugError.vue'
->>>>>>> 552fe875
 import { specsList } from './utils/DebugMapping'
 
 gql`
@@ -76,11 +66,7 @@
       __typename
       ... on CloudProject {
         id
-<<<<<<< HEAD
         runByNumber(runNumber: 1) {
-=======
-        runByNumber(runNumber: 11) {
->>>>>>> 552fe875
           ...DebugPage
           cancelledBy {
             id
