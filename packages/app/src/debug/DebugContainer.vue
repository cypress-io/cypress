<template>
  <div class="h-full">
    <DebugError
      v-if="showError"
    />
    <div
      v-else-if="loginConnectStore.user.isLoggedIn && loginConnectStore.project.isProjectConnected && run?.status"
      class="flex flex-col h-full"
    >
      <DebugPageHeader
        :gql="run"
        :commits-ahead="0"
      />
      <DebugNewRelevantRunBar
        v-if="newerRelevantRun"
        :gql="newerRelevantRun"
      />

      <DebugPendingRunSplash
        v-if="isFirstPendingRun"
        class="mt-12"
        :spec-statuses="specStatuses"
      />
      <template v-else>
        <DebugPageDetails
          v-if="shouldDisplayDetails(run.status)"
          :status="run.status"
          :specs="run.specs"
          :cancellation="{ cancelledAt: run.cancelledAt, cancelledBy: run.cancelledBy }"
          :is-hidden-by-usage-limits="run.isHiddenByUsageLimits"
          :over-limit-action-type="run.overLimitActionType"
          :over-limit-action-url="run.overLimitActionUrl"
          :ci="run.ci"
          :errors="run.errors"
        />
        <DebugSpecList
          v-if="run.totalFailed && shouldDisplaySpecsList(run.status)"
          :specs="debugSpecsArray"
        />
      </template>
    </div>
    <div
      v-else
      data-cy="debug-empty"
    >
      <DebugNotLoggedIn v-if="!loginConnectStore.user.isLoggedIn" />
      <DebugNoProject v-else-if="!loginConnectStore.project.isProjectConnected" />
      <DebugNoRuns v-else-if="!run" />
    </div>
  </div>
</template>

<script setup lang="ts">
import { gql } from '@urql/vue'
import { computed } from '@vue/reactivity'
import type { CloudRunStatus, DebugSpecsFragment, TestingTypeEnum } from '../generated/graphql'
import { useLoginConnectStore } from '@packages/frontend-shared/src/store/login-connect-store'
import DebugPageHeader from './DebugPageHeader.vue'
import DebugPendingRunSplash from './DebugPendingRunSplash.vue'
import DebugSpecList from './DebugSpecList.vue'
import DebugPageDetails from './DebugPageDetails.vue'
import DebugNotLoggedIn from './empty/DebugNotLoggedIn.vue'
import DebugNoProject from './empty/DebugNoProject.vue'
import DebugNoRuns from './empty/DebugNoRuns.vue'
import DebugError from './empty/DebugError.vue'
import DebugNewRelevantRunBar from './DebugNewRelevantRunBar.vue'
import { specsList } from './utils/DebugMapping'

gql`
fragment DebugLocalSpecs on Spec {
  id
  absolute
  relative
}
`

gql`
fragment DebugSpecs on Query {
  currentProject {
    id
    cloudProject {
      __typename
      ... on CloudProject {
        id
<<<<<<< HEAD
        runByNumber(runNumber: $runNumber) {
          ...DebugPage
=======
        runByNumber(runNumber: 11) {
          ...DebugPageHeader
>>>>>>> 031dd8b3
          cancelledBy {
            id
            fullName
            email
          }
          cancelledAt
          id
          runNumber
          errors
          status
          overLimitActionType
          overLimitActionUrl
          isHiddenByUsageLimits
          totalTests
          ci {
            id
            ...DebugPageDetails_cloudCiBuildInfo
          }
          testsForReview {
            id
            ...DebugSpecListTests
          }
          specs {
            id
            ...DebugSpecListSpec
          }
          groups {
            id,
            ...DebugSpecListGroups
          }
          ...DebugPendingRunSplash
          ...DebugNewRelevantRunBar
        }
      }
    }
    specs {
      id
      ...DebugLocalSpecs
    }
    currentTestingType
  }
}
`

const props = defineProps<{
  gql?: DebugSpecsFragment
  // This prop is just to stub the error state for now
  showError?: boolean
}>()

const loginConnectStore = useLoginConnectStore()

const run = computed(() => {
  return props.gql?.currentProject?.cloudProject?.__typename === 'CloudProject' ? props.gql.currentProject.cloudProject.runByNumber : null
})

function shouldDisplayDetails (status: CloudRunStatus) {
  return !['RUNNING', 'FAILED'].includes(status)
}

function shouldDisplaySpecsList (status: CloudRunStatus) {
  return ['ERRORED', 'CANCELLED', 'TIMEDOUT', 'FAILED'].includes(status)
}

const debugSpecsArray = computed(() => {
  if (run.value && props.gql?.currentProject) {
    const specs = run.value.specs || []
    const tests = run.value.testsForReview || []
    const groups = run.value.groups || []
    // Will be defined so ignore the possibility of null for testingType
    const currentTestingType = props.gql.currentProject.currentTestingType as TestingTypeEnum
    const localSpecs = props.gql.currentProject.specs

    return specsList({
      specs,
      tests,
      groups,
      localSpecs,
      currentTestingType,
    })
  }

  return []
})

const specStatuses = computed(() => run.value?.specs.map((spec) => spec.status || 'UNCLAIMED') || [])

// TODO GH#24440 Re-map to use relevant run data point (currently stubbed with current run)
const newerRelevantRun = computed(() => run.value)

const isFirstPendingRun = computed(() => run.value && run.value.runNumber === 1 && run.value.status === 'RUNNING')
</script><|MERGE_RESOLUTION|>--- conflicted
+++ resolved
@@ -82,13 +82,8 @@
       __typename
       ... on CloudProject {
         id
-<<<<<<< HEAD
         runByNumber(runNumber: $runNumber) {
-          ...DebugPage
-=======
-        runByNumber(runNumber: 11) {
           ...DebugPageHeader
->>>>>>> 031dd8b3
           cancelledBy {
             id
             fullName
