<template>
  <div
    data-cy="test-row"
<<<<<<< HEAD
    class="flex flex-row h-12 items-center non-italic text-base text-gray-700 font-normal"
=======
    class="flex flex-row font-normal h-12 text-base text-gray-700 gap-x-2.5 items-center non-italic"
>>>>>>> dc694dc5
  >
    <SolidStatusIcon
      size="16"
      status="failed"
      data-cy="failed-icon"
      class="isolate"
    />
    <template
      v-for="titlePart, index in failedTestData.mappedTitleParts"
      :key="`${titlePart}-${index}`"
<<<<<<< HEAD
=======
      class="flex flex-row gap-x-2.5 items-center"
>>>>>>> dc694dc5
      :data-cy="`titleParts-${index}`"
    >
      <IconChevronRightSmall
        v-if="index !== 0 && titlePart.type !== 'LAST-1'"
        :data-cy="`titleParts-${index}-chevron`"
        size="8"
        stroke-color="gray-200"
        fill-color="gray-200"
        class="shrink-0"
        :class="titlePart.type === 'MIDDLE' ? 'hidden lg:block' : titlePart.type === 'ELLIPSIS' ? 'lg:hidden' : ''"
      />
      <span
        :data-cy="`titleParts-${index}-title`"
        :class="titlePart.type === 'ELLIPSIS' ? 'px-2.5 shrink-0 lg:hidden' :
          titlePart.type === 'MIDDLE' ? 'truncate px-2.5 hidden lg:block' :
          titlePart.type === 'LAST-1' ? 'shrink-0 whitespace-pre' :
          titlePart.type === 'LAST-0' ? 'pl-2.5 truncate' : 'px-2.5 truncate'"
      >
        {{ titlePart.title }}
      </span>
    </template>
    <div
      v-if="!props.expandable"
      data-cy="debug-artifacts"
      class="flex flex-grow space-x-4.5 opacity-0 pr-18px justify-end test-row-artifacts"
    >
      <div
        v-for="result, i in failedTestData.debugArtifacts"
        :key="i"
        :data-cy="`artifact--${result.icon}`"
      >
        <DebugArtifactLink
          :icon="result.icon"
          :popper-text="result.text"
          :url="result.url"
        />
      </div>
    </div>
  </div>
  <div
    v-if="props.expandable"
    class="divide-y rounded border-gray-100 border-1"
  >
    <GroupedDebugFailedTestVue
      :failed-tests="props.failedTestsResult"
      :groups="props.groups"
    />
  </div>
</template>
<script lang="ts" setup>
import { IconChevronRightSmall } from '@cypress-design/vue-icon'
import { SolidStatusIcon } from '@cypress-design/vue-statusicon'
import DebugArtifactLink from './DebugArtifactLink.vue'
import GroupedDebugFailedTestVue from './GroupedDebugFailedTest.vue'
import { computed } from 'vue'
import type { TestResults } from './DebugSpec.vue'
import type { StatsMetadata_GroupsFragment } from '../generated/graphql'

const props = defineProps<{
  failedTestsResult: TestResults[]
  groups: StatsMetadata_GroupsFragment[]
  expandable: boolean
}>()

const failedTestData = computed(() => {
  const runInstance = props.failedTestsResult[0].instance
  const titleParts = props.failedTestsResult[0].titleParts

  type Parts = 'FIRST' | 'MIDDLE' | 'PENULTIMATE' | 'ELLIPSIS' | 'LAST-0' | 'LAST-1'
  type MappedTitlePart = {
    title: string
    type: Parts
  }
  let isFirstMiddleAdded: boolean = false
  const mappedTitleParts: MappedTitlePart[] = titleParts.map<MappedTitlePart | MappedTitlePart[]>((ele, index, parts) => {
    if (index === 0) {
      return {
        title: ele,
        type: 'FIRST',
      }
    }

    if (index === parts.length - 1) {
      return [
        {
          title: ele.slice(0, ele.length - 15),
          type: 'LAST-0',
        },
        {
          title: ele.slice(ele.length - 15),
          type: 'LAST-1',
        },
      ]
    }

    if (index === parts.length - 2 && parts.length >= 3) {
      return {
        title: ele,
        type: 'PENULTIMATE',
      }
    }

    if (!isFirstMiddleAdded && parts.length > 3) {
      isFirstMiddleAdded = true

      return [
        {
          title: '...',
          type: 'ELLIPSIS',
        },
        {
          title: ele,
          type: 'MIDDLE',
        },
      ]
    }

    return { title: ele, type: 'MIDDLE' }
  }).flat()

  return {
    debugArtifacts: [
      { icon: 'TERMINAL_LOG', text: 'View Log', url: runInstance?.stdoutUrl! },
      { icon: 'IMAGE_SCREENSHOT', text: 'View Screenshot', url: runInstance?.screenshotsUrl! },
      { icon: 'PLAY', text: 'View Video', url: runInstance?.videoUrl! },
    ],
    mappedTitleParts,
  }
})

</script>
<style scoped>
[data-cy=test-group]:hover .test-row-artifacts, [data-cy=test-group]:focus-within .test-row-artifacts {
  opacity: 1 !important;
}
</style><|MERGE_RESOLUTION|>--- conflicted
+++ resolved
@@ -1,11 +1,7 @@
 <template>
   <div
     data-cy="test-row"
-<<<<<<< HEAD
     class="flex flex-row h-12 items-center non-italic text-base text-gray-700 font-normal"
-=======
-    class="flex flex-row font-normal h-12 text-base text-gray-700 gap-x-2.5 items-center non-italic"
->>>>>>> dc694dc5
   >
     <SolidStatusIcon
       size="16"
@@ -16,10 +12,6 @@
     <template
       v-for="titlePart, index in failedTestData.mappedTitleParts"
       :key="`${titlePart}-${index}`"
-<<<<<<< HEAD
-=======
-      class="flex flex-row gap-x-2.5 items-center"
->>>>>>> dc694dc5
       :data-cy="`titleParts-${index}`"
     >
       <IconChevronRightSmall
