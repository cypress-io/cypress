<template>
  <div
    data-cy="test-row"
    class="flex flex-row font-normal h-12 text-base text-gray-700 items-center non-italic"
  >
    <SolidStatusIcon
      size="16"
      status="failed"
      data-cy="failed-icon"
      class="isolate"
    />
    <template
      v-for="{text, type}, index in failedTestData.mappedTitleParts"
      :key="`${titlePart}-${index}`"
      :data-cy="`titleParts-${index}`"
    >
      <IconChevronRightSmall
        v-if="index !== 0 && type !== 'LAST-PART-END'"
        :data-cy="`titleParts-${index}-chevron`"
        size="8"
        stroke-color="gray-200"
        fill-color="gray-200"
        class="shrink-0"
        :class="type === 'MIDDLE' ? 'hidden lg:block' : type === 'ELLIPSIS' ? 'lg:hidden' : ''"
      />
      <span
        :data-cy="`titleParts-${index}-title`"
        :class="type === 'ELLIPSIS' ? 'px-2.5 shrink-0 lg:hidden' :
          type === 'MIDDLE' ? 'truncate px-2.5 hidden lg:block' :
          type === 'LAST-PART-END' ? 'shrink-0 whitespace-pre' :
          type === 'LAST-PART-START' ? 'pl-2.5 truncate' : 'px-2.5 truncate'"
      >
        <template v-if="type === 'ELLIPSIS'">
          <Tooltip>
            <!-- button gives us free keyboard focus activation of the tooltip -->
            <button>{{ text }}</button>
            <span class="sr-only">{{ middlePartText }}</span>
            <template #popper>
              <span data-cy="tooltip-content">{{ middlePartText }}</span>
            </template>
          </Tooltip>
        </template>
        <template v-else>
          {{ text }}
        </template>
      </span>
    </template>
    <div
      v-if="!props.expandable"
      data-cy="debug-artifacts"
      class="flex flex-grow space-x-4.5 opacity-0 px-18px justify-end test-row-artifacts"
    >
      <div
        v-for="result, i in failedTestData.debugArtifacts"
        :key="i"
        :data-cy="`artifact--${result.icon}`"
      >
        <DebugArtifactLink
          :icon="result.icon"
          :popper-text="result.text"
          :url="result.url"
        />
      </div>
    </div>
  </div>
  <div
    v-if="props.expandable"
    class="divide-y rounded border-gray-100 border-1"
  >
    <GroupedDebugFailedTestVue
      :failed-tests="props.failedTestsResult"
      :groups="props.groups"
    />
  </div>
</template>
<script lang="ts" setup>
import { IconChevronRightSmall } from '@cypress-design/vue-icon'
import { SolidStatusIcon } from '@cypress-design/vue-statusicon'
import DebugArtifactLink from './DebugArtifactLink.vue'
import GroupedDebugFailedTestVue from './GroupedDebugFailedTest.vue'
import { computed } from 'vue'
import type { StatsMetadata_GroupsFragment } from '../generated/graphql'
<<<<<<< HEAD
import { getDebugArtifacts } from './utils/debugArtifacts'
import type { TestResults } from './DebugSpec.vue'
import { useI18n } from '@cy/i18n'

const { t } = useI18n()
=======
import Tooltip from '@packages/frontend-shared/src/components/Tooltip.vue'
>>>>>>> c33ba300

const props = defineProps<{
  failedTestsResult: TestResults[]
  groups: StatsMetadata_GroupsFragment[]
  expandable: boolean
}>()

type ItemType = 'SHOW_FULL' | 'MIDDLE' | 'ELLIPSIS' | 'LAST-PART-START' | 'LAST-PART-END'
  type MappedTitlePart = {
    text: string
    type: ItemType
  }

const failedTestData = computed(() => {
  const runInstance = props.failedTestsResult[0].instance
  const titleParts = props.failedTestsResult[0].titleParts

  let isFirstMiddleAdded: boolean = false

  const mappedTitleParts: MappedTitlePart[] = titleParts.map<MappedTitlePart | MappedTitlePart[]>((titlePart, index, parts) => {
    if (index === 0) {
      // always use the whole first part of the title
      return {
        text: titlePart,
        type: 'SHOW_FULL',
      }
    }

    if (index === parts.length - 1) {
      // split the last part into 2 pieces, so that we can truncate the first half if needed,
      // and still show the end of the text.
      return [
        {
          text: titlePart.slice(0, titlePart.length - 15),
          type: 'LAST-PART-START',
        },
        {
          text: titlePart.slice(titlePart.length - 15),
          type: 'LAST-PART-END',
        },
      ]
    }

    if (index === parts.length - 2 && parts.length >= 3) {
      // this is the second-last part of the title,
      // and will be the *third-to-last* item in the array.

      // We only label this SHOW_FULL if there are enough
      // actual parts in the title that it is required to separate this
      // from "middle" items that may be hidden in smaller screens

      return {
        text: titlePart,
        type: 'SHOW_FULL',
      }
    }

    if (!isFirstMiddleAdded && parts.length > 3) {
      isFirstMiddleAdded = true

      // a fake part with type ELLIPSIS is shown conditionally
      // at smaller screen sizes

      // we insert it here and will flatten the result later
      // to undo the nesting this creates
      return [
        {
          text: '...',
          type: 'ELLIPSIS',
        },
        {
          text: titlePart,
          type: 'MIDDLE',
        },
      ]
    }

    return { text: titlePart, type: 'MIDDLE' }
  })
  .flat() // flatten the array since one of the internal items may itself be an array.

  const debugArtifacts = getDebugArtifacts(runInstance, t)

  return {
    debugArtifacts,
    mappedTitleParts,
  }
})

const middlePartText = computed(() => {
  return failedTestData.value.mappedTitleParts
  .filter((item) => item.type === 'MIDDLE')
  .map((item) => item.text)
  .join(' > ')
})

</script>
<style scoped>
[data-cy=test-group]:hover .test-row-artifacts, [data-cy=test-group]:focus-within .test-row-artifacts {
  opacity: 1 !important;
}
</style><|MERGE_RESOLUTION|>--- conflicted
+++ resolved
@@ -80,15 +80,12 @@
 import GroupedDebugFailedTestVue from './GroupedDebugFailedTest.vue'
 import { computed } from 'vue'
 import type { StatsMetadata_GroupsFragment } from '../generated/graphql'
-<<<<<<< HEAD
+import Tooltip from '@packages/frontend-shared/src/components/Tooltip.vue'
 import { getDebugArtifacts } from './utils/debugArtifacts'
 import type { TestResults } from './DebugSpec.vue'
 import { useI18n } from '@cy/i18n'
 
 const { t } = useI18n()
-=======
-import Tooltip from '@packages/frontend-shared/src/components/Tooltip.vue'
->>>>>>> c33ba300
 
 const props = defineProps<{
   failedTestsResult: TestResults[]
