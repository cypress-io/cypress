<template>
  <ul
    data-cy="layered-browser-icons"
    class="flex mr-8px pl-8px"
  >
    <li
      v-for="(result, i) in results"
      :key="i"
      class="rounded-full rounded flex h-5 -ml-8px w-5 items-center justify-center"
      :class="(results.length > 1 ? 'bg-gray-50' : '')"
    >
      <component
        :is="result.icon"
        :data-cy="result.name"
        size="16"
      />
    </li>
  </ul>
</template>

<script lang="ts" setup>
import { computed } from 'vue'
import { IconBrowserChrome,
  IconBrowserChromeCanary,
  IconBrowserSafari,
  IconBrowserMozillaFirefox,
  IconBrowserEdge,
  IconBrowserWebkit,
  IconBrowserElectronLight,
  IconBrowserChromeBeta,
} from '@cypress-design/vue-icon'

<<<<<<< HEAD
export type BrowserType = 'CHROME' | 'SAFARI' | 'FIREFOX' | 'CHROME-CANARY' | 'CHROME-BETA' | 'EDGE' | 'WEBKIT' | 'ELECTRON'
=======
export type BrowserType = 'CHROME' | 'CHROME BETA' | 'SAFARI' | 'FIREFOX' | 'CHROME-CANARY' | 'EDGE' | 'WEBKIT' | 'ELECTRON'
>>>>>>> 434e6eec

interface LayeredProps {
  browsers: BrowserType[]
}

const props = defineProps<LayeredProps>()

const results = computed(() => {
  if (props.browsers) {
    return props.browsers.map((browserType) => {
      return {
        icon: BROWSER_MAP[browserType],
        name: `browser-icon-${browserType.toLowerCase().replaceAll(' ', '_')}`,
      }
    })
  }

  return []
})

const BROWSER_MAP: Record<BrowserType, any> = {
  'CHROME': IconBrowserChrome,
  'CHROME BETA': IconBrowserChrome, //TODO Add Chrome Beta icon to design system and incorporate here: https://github.com/cypress-io/cypress/issues/25968
  'CHROME-CANARY': IconBrowserChromeCanary,
  'SAFARI': IconBrowserSafari,
  'FIREFOX': IconBrowserMozillaFirefox,
  'EDGE': IconBrowserEdge,
  'WEBKIT': IconBrowserWebkit,
  'ELECTRON': IconBrowserElectronLight,
  'CHROME-BETA': IconBrowserChromeBeta,
}

</script><|MERGE_RESOLUTION|>--- conflicted
+++ resolved
@@ -30,11 +30,7 @@
   IconBrowserChromeBeta,
 } from '@cypress-design/vue-icon'
 
-<<<<<<< HEAD
 export type BrowserType = 'CHROME' | 'SAFARI' | 'FIREFOX' | 'CHROME-CANARY' | 'CHROME-BETA' | 'EDGE' | 'WEBKIT' | 'ELECTRON'
-=======
-export type BrowserType = 'CHROME' | 'CHROME BETA' | 'SAFARI' | 'FIREFOX' | 'CHROME-CANARY' | 'EDGE' | 'WEBKIT' | 'ELECTRON'
->>>>>>> 434e6eec
 
 interface LayeredProps {
   browsers: BrowserType[]
