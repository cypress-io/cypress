<<<<<<< HEAD
import type { DebugSpecListSpecFragment, DebugSpecListTestsFragment, TestingTypeEnum, DebugSpecListGroupsFragment } from '../../generated/graphql'
=======
import type { DebugSpecListSpecFragment, DebugSpecListTestsFragment, DebugLocalSpecsFragment, TestingTypeEnum, DebugSpecListGroupsFragment } from '../../generated/graphql'
import { posixify } from '../../paths'
>>>>>>> 552fe875

type DebugSpecsArgs = {
  specs: readonly DebugSpecListSpecFragment[]
  tests: readonly DebugSpecListTestsFragment[]
  groups: readonly DebugSpecListGroupsFragment[]
<<<<<<< HEAD
=======
  localSpecs: readonly DebugLocalSpecsFragment[]
>>>>>>> 552fe875
  currentTestingType: TestingTypeEnum
}

export type CloudDebugSpec = {
  spec: DebugSpecListSpecFragment
<<<<<<< HEAD
  tests: { [thumbprint: string]: DebugSpecListTestsFragment[] }
  groups: { [groupId: string]: DebugSpecListGroupsFragment }
  testingType: TestingTypeEnum
}

export const specsList = ({ specs, tests, currentTestingType, groups }: DebugSpecsArgs): CloudDebugSpec[] => {
=======
  tests: DebugSpecListTestsFragment[]
  groups: DebugSpecListGroupsFragment[]
  foundLocally: boolean
  testingType: TestingTypeEnum
  matchesCurrentTestingType: boolean
}

export const specsList = ({ specs, tests, localSpecs, currentTestingType, groups }: DebugSpecsArgs): CloudDebugSpec[] => {
  const localSpecsSet = new Set(localSpecs.map(((spec) => posixify(spec.relative))))
>>>>>>> 552fe875
  const groupsMap = groups.reduce<{[id: string]: DebugSpecListGroupsFragment}>((acc, group) => ({ ...acc, [group.id]: group }), {})

  const mappedTests = tests.reduce<{[id: string]: CloudDebugSpec}>((acc, curr) => {
    let debugResult = acc[curr.specId]

    if (!debugResult) {
      const foundSpec = specs.find((spec) => spec.id === curr.specId)

      if (!foundSpec) {
        //TODO better handle error case
        throw new Error(`Could not find spec for id ${ curr.specId}`)
      }

<<<<<<< HEAD
      const groups = (foundSpec.groupIds || []).reduce<{[grpId: string]: DebugSpecListGroupsFragment}>((acc, id) => {
        if (id) {
          acc[id] = groupsMap[id]
        }

        return acc
      }, {})
      // should always exist, the testingType should not differ between groups
      const testingType = (groups[0]?.testingType || 'e2e') as TestingTypeEnum

      debugResult = {
        spec: foundSpec,
        tests: { [curr.thumbprint]: [curr] },
        groups,
        testingType,
=======
      const groups = (foundSpec.groupIds || []).reduce<DebugSpecListGroupsFragment[]>((acc, id) => {
        if (id) {
          acc.push(groupsMap[id])
        }

        return acc
      }, [])
      // The testingType will not differ between groups
      const testingType = groups[0]?.testingType as TestingTypeEnum

      debugResult = {
        spec: foundSpec,
        tests: [curr],
        groups,
        testingType,
        matchesCurrentTestingType: testingType === currentTestingType,
        foundLocally: localSpecsSet.has(foundSpec.path),
>>>>>>> 552fe875
      }

      acc[curr.specId] = debugResult
    } else {
<<<<<<< HEAD
      debugResult.tests[curr.thumbprint].push(curr)
=======
      debugResult.tests.push(curr)
>>>>>>> 552fe875
    }

    return acc
  }, {})

  return Object.values(mappedTests)
}

// export const specsList = <S extends {id: string}, T extends {specId: string}>
// (specs: readonly S[], tests: readonly T[]): {spec: S, tests: T[]}[] => {
//   const mappedTests = tests.reduce((acc, curr) => {
//     // console.log(`test specId = ${ curr.specId}`)
//     let spec = acc[curr.specId]

//     if (!spec) {
//       const foundSpec = specs.find((spec) => spec.id === curr.specId)

//       spec = { spec: foundSpec }
//       // console.log('looking for spec', spec)
//       if (foundSpec) {
//         acc[curr.specId] = spec
//       } else {
//         //TODO better handle error case
//         throw new Error(`Could not find spec for id ${ curr.specId}`)
//       }
//     }

//     spec.tests = [...(spec.tests || []), curr]

//     // console.log('spec.tests', spec.tests)
//     return acc
//   }, {})
//   // console.log(mappedTests)

//   return Object.values(mappedTests)
// }<|MERGE_RESOLUTION|>--- conflicted
+++ resolved
@@ -1,41 +1,25 @@
-<<<<<<< HEAD
-import type { DebugSpecListSpecFragment, DebugSpecListTestsFragment, TestingTypeEnum, DebugSpecListGroupsFragment } from '../../generated/graphql'
-=======
 import type { DebugSpecListSpecFragment, DebugSpecListTestsFragment, DebugLocalSpecsFragment, TestingTypeEnum, DebugSpecListGroupsFragment } from '../../generated/graphql'
 import { posixify } from '../../paths'
->>>>>>> 552fe875
 
 type DebugSpecsArgs = {
   specs: readonly DebugSpecListSpecFragment[]
   tests: readonly DebugSpecListTestsFragment[]
   groups: readonly DebugSpecListGroupsFragment[]
-<<<<<<< HEAD
-=======
   localSpecs: readonly DebugLocalSpecsFragment[]
->>>>>>> 552fe875
   currentTestingType: TestingTypeEnum
 }
 
 export type CloudDebugSpec = {
   spec: DebugSpecListSpecFragment
-<<<<<<< HEAD
   tests: { [thumbprint: string]: DebugSpecListTestsFragment[] }
   groups: { [groupId: string]: DebugSpecListGroupsFragment }
   testingType: TestingTypeEnum
-}
-
-export const specsList = ({ specs, tests, currentTestingType, groups }: DebugSpecsArgs): CloudDebugSpec[] => {
-=======
-  tests: DebugSpecListTestsFragment[]
-  groups: DebugSpecListGroupsFragment[]
+  matchesCurrentTestingType: boolean
   foundLocally: boolean
-  testingType: TestingTypeEnum
-  matchesCurrentTestingType: boolean
 }
 
 export const specsList = ({ specs, tests, localSpecs, currentTestingType, groups }: DebugSpecsArgs): CloudDebugSpec[] => {
   const localSpecsSet = new Set(localSpecs.map(((spec) => posixify(spec.relative))))
->>>>>>> 552fe875
   const groupsMap = groups.reduce<{[id: string]: DebugSpecListGroupsFragment}>((acc, group) => ({ ...acc, [group.id]: group }), {})
 
   const mappedTests = tests.reduce<{[id: string]: CloudDebugSpec}>((acc, curr) => {
@@ -49,83 +33,36 @@
         throw new Error(`Could not find spec for id ${ curr.specId}`)
       }
 
-<<<<<<< HEAD
-      const groups = (foundSpec.groupIds || []).reduce<{[grpId: string]: DebugSpecListGroupsFragment}>((acc, id) => {
+      const groupsMapping = (foundSpec.groupIds || []).reduce<{[grpId: string]: DebugSpecListGroupsFragment}>((acc, id) => {
         if (id) {
           acc[id] = groupsMap[id]
         }
 
         return acc
       }, {})
-      // should always exist, the testingType should not differ between groups
-      const testingType = (groups[0]?.testingType || 'e2e') as TestingTypeEnum
+      // The testingType will not differ between groups
+      const testingType = Object.values(groupsMapping)[0].testingType as TestingTypeEnum
 
       debugResult = {
         spec: foundSpec,
         tests: { [curr.thumbprint]: [curr] },
-        groups,
-        testingType,
-=======
-      const groups = (foundSpec.groupIds || []).reduce<DebugSpecListGroupsFragment[]>((acc, id) => {
-        if (id) {
-          acc.push(groupsMap[id])
-        }
-
-        return acc
-      }, [])
-      // The testingType will not differ between groups
-      const testingType = groups[0]?.testingType as TestingTypeEnum
-
-      debugResult = {
-        spec: foundSpec,
-        tests: [curr],
-        groups,
+        groups: groupsMapping,
         testingType,
         matchesCurrentTestingType: testingType === currentTestingType,
         foundLocally: localSpecsSet.has(foundSpec.path),
->>>>>>> 552fe875
       }
 
       acc[curr.specId] = debugResult
     } else {
-<<<<<<< HEAD
-      debugResult.tests[curr.thumbprint].push(curr)
-=======
-      debugResult.tests.push(curr)
->>>>>>> 552fe875
+      if (!debugResult.tests[curr.thumbprint]) {
+        debugResult.tests[curr.thumbprint] = [curr]
+      } else {
+        debugResult.tests[curr.thumbprint].push(curr)
+      }
     }
 
     return acc
   }, {})
 
   return Object.values(mappedTests)
-}
-
-// export const specsList = <S extends {id: string}, T extends {specId: string}>
-// (specs: readonly S[], tests: readonly T[]): {spec: S, tests: T[]}[] => {
-//   const mappedTests = tests.reduce((acc, curr) => {
-//     // console.log(`test specId = ${ curr.specId}`)
-//     let spec = acc[curr.specId]
-
-//     if (!spec) {
-//       const foundSpec = specs.find((spec) => spec.id === curr.specId)
-
-//       spec = { spec: foundSpec }
-//       // console.log('looking for spec', spec)
-//       if (foundSpec) {
-//         acc[curr.specId] = spec
-//       } else {
-//         //TODO better handle error case
-//         throw new Error(`Could not find spec for id ${ curr.specId}`)
-//       }
-//     }
-
-//     spec.tests = [...(spec.tests || []), curr]
-
-//     // console.log('spec.tests', spec.tests)
-//     return acc
-//   }, {})
-//   // console.log(mappedTests)
-
-//   return Object.values(mappedTests)
-// }+}