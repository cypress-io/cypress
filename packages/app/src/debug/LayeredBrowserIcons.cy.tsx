import LayeredBrowserIcons from './LayeredBrowserIcons.vue'
import type { BrowserType } from './LayeredBrowserIcons.vue'

describe('<LayeredBrowserIcons/>', () => {
  const browsers: BrowserType[] = ['CHROME', 'CHROME-CANARY', 'CHROME BETA', 'FIREFOX', 'WEBKIT', 'EDGE', 'ELECTRON']

  it('mounts correctly for single browser', () => {
    browsers.forEach((ele) => {
      cy.mount(() => (
        <div class='bg-gray-50 p-24px'>
          <LayeredBrowserIcons browsers={[ele]}/>
        </div>
      ))

      cy.findByTestId('layered-browser-icons').children().should('have.length', 1)
    })
  })

  it('mounts correctly for multiple browsers', () => {
    cy.mount(() => (
      <div class='bg-gray-50 p-24px'>
<<<<<<< HEAD
        <LayeredBrowserIcons order={browsers} />
        <LayeredBrowserIcons order={['CHROME', 'FIREFOX', 'EDGE']}/>
        <LayeredBrowserIcons order={['CHROME-CANARY', 'WEBKIT', 'ELECTRON']} />
        <LayeredBrowserIcons order={['FIREFOX', 'WEBKIT', 'EDGE']}/>
        <LayeredBrowserIcons order={['FIREFOX', 'EDGE', 'CHROME-CANARY', 'WEBKIT']}/>
        <LayeredBrowserIcons order={['EDGE', 'CHROME', 'WEBKIT', 'ELECTRON']}/>
        <LayeredBrowserIcons order={['CHROME', 'CHROME-BETA', 'CHROME-CANARY']} />
=======
        <LayeredBrowserIcons browsers={browsers} />
        <LayeredBrowserIcons browsers={['CHROME', 'FIREFOX', 'EDGE']}/>
        <LayeredBrowserIcons browsers={['CHROME-CANARY', 'WEBKIT', 'ELECTRON']} />
        <LayeredBrowserIcons browsers={['FIREFOX', 'WEBKIT', 'EDGE']}/>
        <LayeredBrowserIcons browsers={['FIREFOX', 'EDGE', 'CHROME-CANARY', 'WEBKIT']}/>
        <LayeredBrowserIcons browsers={['EDGE', 'CHROME', 'WEBKIT', 'ELECTRON']}/>
>>>>>>> 434e6eec
      </div>
    ))

    cy.percySnapshot()
  })
})<|MERGE_RESOLUTION|>--- conflicted
+++ resolved
@@ -19,7 +19,6 @@
   it('mounts correctly for multiple browsers', () => {
     cy.mount(() => (
       <div class='bg-gray-50 p-24px'>
-<<<<<<< HEAD
         <LayeredBrowserIcons order={browsers} />
         <LayeredBrowserIcons order={['CHROME', 'FIREFOX', 'EDGE']}/>
         <LayeredBrowserIcons order={['CHROME-CANARY', 'WEBKIT', 'ELECTRON']} />
@@ -27,14 +26,6 @@
         <LayeredBrowserIcons order={['FIREFOX', 'EDGE', 'CHROME-CANARY', 'WEBKIT']}/>
         <LayeredBrowserIcons order={['EDGE', 'CHROME', 'WEBKIT', 'ELECTRON']}/>
         <LayeredBrowserIcons order={['CHROME', 'CHROME-BETA', 'CHROME-CANARY']} />
-=======
-        <LayeredBrowserIcons browsers={browsers} />
-        <LayeredBrowserIcons browsers={['CHROME', 'FIREFOX', 'EDGE']}/>
-        <LayeredBrowserIcons browsers={['CHROME-CANARY', 'WEBKIT', 'ELECTRON']} />
-        <LayeredBrowserIcons browsers={['FIREFOX', 'WEBKIT', 'EDGE']}/>
-        <LayeredBrowserIcons browsers={['FIREFOX', 'EDGE', 'CHROME-CANARY', 'WEBKIT']}/>
-        <LayeredBrowserIcons browsers={['EDGE', 'CHROME', 'WEBKIT', 'ELECTRON']}/>
->>>>>>> 434e6eec
       </div>
     ))
 
