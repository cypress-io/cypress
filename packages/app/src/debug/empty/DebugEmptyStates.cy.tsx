--- conflicted
+++ resolved
@@ -64,9 +64,6 @@
             cy.percySnapshot(`slideshow step ${step}`)
           }
 
-<<<<<<< HEAD
-          cy.findByTestId('promo-action-control', { timeout: 350 }).click()
-=======
           // ensure the promos are done transitioning before clicking on the control
           // since 2 buttons could display if both promos are easing in and out
           cy.findByTestId('promo-action')
@@ -74,7 +71,6 @@
           .and('not.have.class', 'ease-out')
 
           cy.findByTestId('promo-action-control').click()
->>>>>>> ced95ca3
         }
       }
 
