--- conflicted
+++ resolved
@@ -42,11 +42,7 @@
           </div>
           <ul
             data-cy="spec-header-metadata"
-<<<<<<< HEAD
             class="flex flex-wrap items-center gap-x-3 text-gray-700 whitespace-nowrap children:flex children:items-center font-normal text-sm"
-=======
-            class="flex flex-row font-normal text-sm text-gray-700 gap-x-3 truncate items-center whitespace-nowrap children:flex children:items-center"
->>>>>>> dc694dc5
           >
             <li
               :data-cy="'debugHeader-results'"
