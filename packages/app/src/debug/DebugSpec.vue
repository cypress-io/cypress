<template>
  <div
    data-cy="debug-spec-col"
    class="grid flex flex-col px-24px gap-24px self-stretch pt-24px"
  >
    <div
      data-cy="debug-spec-item"
      class="w-full overflow-hidden flex flex-col items-start box-border border-t-1px border-x-1px rounded"
    >
      <div
        data-cy="debug-spec-header"
        class="w-full flex flex-row items-center py-12px bg-gray-50 border-b-1px border-b-gray-100 rounded-t"
      >
        <div
          data-cy="spec-contents"
          class="w-full flex px-18px items-center grid gap-y-3"
        >
          <div class="flex-grow truncate gap-x-2 w-full flex items-center">
            <IconDocumentText
              stroke-color="gray-500"
              fill-color="gray-100"
              size="16"
            />
            <div
              data-cy="spec-path"
              class="flex-grow non-italic text-base truncate"
            >
              <span
                class="font-normal text-gray-600"
              >
                {{ specData.path }}
              </span>
              <span
                class="inline-flex items-center"
              >
                <SpecNameDisplay
                  :spec-file-name="specData.fileName"
                  :spec-file-extension="specData.fileExtension"
                />
              </span>
            </div>
          </div>
          <ul
            data-cy="spec-header-metadata"
            class="flex truncate items-center gap-x-3 text-gray-700 whitespace-nowrap children:flex children:items-center font-normal text-sm"
          >
            <li
              :data-cy="'debugHeader-results'"
            >
              <ResultCounts
                :total-failed="specData.testsFailed"
                :total-passed="specData.testsPassed"
                :total-pending="specData.testsPending"
                :order="['FAILED', 'PASSED', 'PENDING']"
              />
            </li>
            <div class="-mt-6px text-lg text-gray-400">
              .
            </div>
            <StatsMetaData
              v-if="(Object.keys(specData.groups).length === 1)"
              :order="['DURATION','OS','BROWSER','TESTING']"
              :spec-duration="specData.specDuration!"
              :testing="specData.testingType"
              :groups="groupsT"
            />
            <StatsMetaData
              v-else-if="(Object.keys(specData.groups).length > 1)"
              :order="['DURATION', 'GROUPS', 'G_OS', 'G_BROWSERS', 'TESTING']"
              :spec-duration="specData.specDuration!"
              :testing="specData.testingType"
              :groups="groupsT"
            />
          </ul>
        </div>
        <div
          class="mr-16px"
        >
<<<<<<< HEAD
          <Button
            data-cy="run-failures"
            variant="white"
            class="inline-flex gap-x-10px whitespace-nowrap justify-center items-center isolate"
            :disabled="isDisabled"
            :to="{ path: '/specs/runner', query: { file: (specData.path).replace(/\\/g, '/') } }"
=======
          <Tooltip
            placement="bottom"
            color="dark"
            :is-interactive="!!(runAllFailuresState.cta)"
            :disabled="!runAllFailuresState.disabled"
>>>>>>> 552fe875
          >
            <Button
              data-cy="run-failures"
              variant="white"
              class="gap-x-10px inline-flex whitespace-nowrap justify-center items-center isolate"
              :disabled="runAllFailuresState.disabled"
              :to="{ path: '/specs/runner', query: { file: posixify(specData.fullPath) } }"
            >
              <template #prefix>
                <IconActionRefresh
                  data-cy="icon-refresh"
                  stroke-color="indigo-500"
                />
              </template>
              <!-- Wrapping this with a default template to avoid an unneeded space -->
              <template #default>
                {{ t('debugPage.runFailures.btn') }}
              </template>
            </Button>
            <template
              v-if="runAllFailuresState.disabled"
              #popper
            >
              <div
                class="flex flex-col text-sm max-w-350px items-center"
                data-cy="run-all-failures-tooltip"
              >
                <span class="text-center">{{ runAllFailuresState.message }}</span>
                <Button
                  v-if="runAllFailuresState.cta"
                  variant="text"
                  class="rounded-md font-medium bg-gray-800 my-12px"
                  @click="runAllFailuresState.cta?.action"
                >
                  {{ runAllFailuresState.cta.message }}
                </Button>
              </div>
            </template>
          </Tooltip>
        </div>
      </div>
      <div
        v-for="thumbprint in Object.keys(specData.failedTests)"
        :key="`test-${thumbprint}`"
        :data-cy="`test-group`"
        class="w-full flex flex-col flex-start justify-center pl-16px border-b-gray-100 border-b-1px pr-16px"
        :class="Object.keys(specData.groups).length > 1 ? 'pb-16px': 'hover:bg-gray-50'"
      >
        <DebugFailedTest
          :failed-test-result="specData.failedTests[thumbprint]"
          :groups="groupsPerTest[thumbprint]"
          :expandable="Object.keys(specData.groups).length > 1"
        />
      </div>
    </div>
  </div>
</template>
<script lang="ts" setup>

export interface Spec {
  id: string
  path: string
  fileName: string
  fileExtension: string
<<<<<<< HEAD
  testsPassed: SpecDataAggregate
  testsFailed: SpecDataAggregate
  testsPending: SpecDataAggregate
  specDuration: SpecDataAggregate
=======
  fullPath: string
>>>>>>> 552fe875
}

export interface TestResults {
  readonly id: string
  readonly titleParts: string[]
  instance: CloudRunInstance
}

import { computed } from 'vue'
import { IconActionRefresh, IconDocumentText } from '@cypress-design/vue-icon'
import type { SpecDataAggregate, CloudRunInstance, CloudRunGroup } from '@packages/data-context/src/gen/graphcache-config.gen'
import DebugFailedTest from './DebugFailedTest.vue'
import StatsMetaData from './StatsMetadata.vue'
import ResultCounts from '@packages/frontend-shared/src/components/ResultCounts.vue'
import Button from '@packages/frontend-shared/src/components/Button.vue'
import Tooltip from '@packages/frontend-shared/src/components/Tooltip.vue'
import SpecNameDisplay from '../specs/SpecNameDisplay.vue'
import { useI18n } from '@cy/i18n'
<<<<<<< HEAD
import { useDurationFormat } from '../composables/useDurationFormat'
=======
import { posixify } from '../paths'
>>>>>>> 552fe875
import type { TestingTypeEnum } from '../generated/graphql'

const { t } = useI18n()

const props = defineProps<{
  spec: Spec
<<<<<<< HEAD
  testResults: {[thumbprint: string]: TestResults[]}
  groups: {[groupId: string]: CloudRunGroup }
  testingType: TestingTypeEnum
  isDisabled?: boolean
=======
  testResults: TestResults[]
  foundLocally: boolean
  testingType: TestingTypeEnum
  matchesCurrentTestingType: boolean
}>()

const emits = defineEmits<{
  (event: 'switchTestingType', value: TestingTypeEnum): void
>>>>>>> 552fe875
}>()

// helper function for formatting the number of passed, failed, and pending tests
const debugResultsCalc = (min: number, max: number, specDuration: boolean = false) => {
  if (min === max) {
    return specDuration ? useDurationFormat(min ?? 0).value : min
  }

  return specDuration ? `${useDurationFormat(min ?? 0).value}-${useDurationFormat(max ?? 0).value}` : `${min}-${max}`
}

const specData = computed(() => {
  return {
    path: `${props.spec.path}/`,
    fileName: props.spec.fileName,
    fileExtension: props.spec.fileExtension,
    failedTests: props.testResults,
<<<<<<< HEAD
    testsPassed: debugResultsCalc(props.spec.testsPassed.min!, props.spec.testsPassed.max!),
    testsFailed: debugResultsCalc(props.spec.testsFailed.min!, props.spec.testsFailed.max!),
    testsPending: debugResultsCalc(props.spec.testsPending.min!, props.spec.testsPending.max!),
    specDuration: debugResultsCalc(props.spec.specDuration.min!, props.spec.specDuration.max!, true),
    groups: props.groups,
    testingType: props.testingType,
  }
})

const uniqueGrpIds: Set<string> = new Set()

/**
 * Helper function that maps each test's thumprint to all the groups in it
 * return type: {[thumbprint: string]: CloudRunGroup[]}
 */
const groupsPerTest = computed(() => {
  return Object.keys(props.testResults).reduce((acc, currThumbprint) => {
    acc[currThumbprint] = props.testResults[currThumbprint].map((test) => props.groups[test.instance?.groupId])

    return acc
  }, {})
})

/**
 * Helper function that extracts all the unique groups for a specific spec
 * return type: CloudRunGroup[]
 */
const groupsT = computed(() => {
  return Object.keys(props.testResults).reduce((acc: CloudRunGroup[], currThumbprint) => {
    props.testResults[currThumbprint].map((test) => {
      const groupId = test.instance?.groupId!

      if (!uniqueGrpIds.has(groupId)) {
        uniqueGrpIds.add(groupId)
        acc.push(props.groups[groupId])
      }
    })

    return acc
  }, [])
=======
    fullPath: props.spec.fullPath,
  }
})

const runAllFailuresState = computed(() => {
  if (!props.matchesCurrentTestingType) {
    return {
      disabled: true,
      message: t('debugPage.runFailures.switchTestingTypeInfo', { n: props.testResults.length, testingType: props.testingType }),
      cta: {
        message: t('debugPage.runFailures.switchTestingTypeAction', { testingType: props.testingType }),
        action: () => emits('switchTestingType', props.testingType),
      },
    }
  }

  if (!props.foundLocally) {
    return {
      disabled: true,
      message: t('debugPage.runFailures.notFoundLocally'),
    }
  }

  return { disabled: false }
>>>>>>> 552fe875
})

</script><|MERGE_RESOLUTION|>--- conflicted
+++ resolved
@@ -42,7 +42,7 @@
           </div>
           <ul
             data-cy="spec-header-metadata"
-            class="flex truncate items-center gap-x-3 text-gray-700 whitespace-nowrap children:flex children:items-center font-normal text-sm"
+            class="flex items-center gap-x-3 text-gray-700 whitespace-nowrap children:flex children:items-center font-normal text-sm"
           >
             <li
               :data-cy="'debugHeader-results'"
@@ -76,20 +76,11 @@
         <div
           class="mr-16px"
         >
-<<<<<<< HEAD
-          <Button
-            data-cy="run-failures"
-            variant="white"
-            class="inline-flex gap-x-10px whitespace-nowrap justify-center items-center isolate"
-            :disabled="isDisabled"
-            :to="{ path: '/specs/runner', query: { file: (specData.path).replace(/\\/g, '/') } }"
-=======
           <Tooltip
             placement="bottom"
             color="dark"
             :is-interactive="!!(runAllFailuresState.cta)"
             :disabled="!runAllFailuresState.disabled"
->>>>>>> 552fe875
           >
             <Button
               data-cy="run-failures"
@@ -154,14 +145,11 @@
   path: string
   fileName: string
   fileExtension: string
-<<<<<<< HEAD
   testsPassed: SpecDataAggregate
   testsFailed: SpecDataAggregate
   testsPending: SpecDataAggregate
   specDuration: SpecDataAggregate
-=======
   fullPath: string
->>>>>>> 552fe875
 }
 
 export interface TestResults {
@@ -180,32 +168,24 @@
 import Tooltip from '@packages/frontend-shared/src/components/Tooltip.vue'
 import SpecNameDisplay from '../specs/SpecNameDisplay.vue'
 import { useI18n } from '@cy/i18n'
-<<<<<<< HEAD
 import { useDurationFormat } from '../composables/useDurationFormat'
-=======
 import { posixify } from '../paths'
->>>>>>> 552fe875
 import type { TestingTypeEnum } from '../generated/graphql'
 
 const { t } = useI18n()
 
 const props = defineProps<{
   spec: Spec
-<<<<<<< HEAD
   testResults: {[thumbprint: string]: TestResults[]}
   groups: {[groupId: string]: CloudRunGroup }
   testingType: TestingTypeEnum
   isDisabled?: boolean
-=======
-  testResults: TestResults[]
   foundLocally: boolean
-  testingType: TestingTypeEnum
   matchesCurrentTestingType: boolean
 }>()
 
 const emits = defineEmits<{
   (event: 'switchTestingType', value: TestingTypeEnum): void
->>>>>>> 552fe875
 }>()
 
 // helper function for formatting the number of passed, failed, and pending tests
@@ -218,18 +198,22 @@
 }
 
 const specData = computed(() => {
+  const testsPassed = props.spec.testsPassed ?? 0
+  const testsFailed = props.spec.testsFailed  ?? 0
+  const testsPending = props.spec.testsPending ?? 0
+  const specDuration = props.spec.specDuration ?? 0
   return {
     path: `${props.spec.path}/`,
     fileName: props.spec.fileName,
     fileExtension: props.spec.fileExtension,
     failedTests: props.testResults,
-<<<<<<< HEAD
-    testsPassed: debugResultsCalc(props.spec.testsPassed.min!, props.spec.testsPassed.max!),
-    testsFailed: debugResultsCalc(props.spec.testsFailed.min!, props.spec.testsFailed.max!),
-    testsPending: debugResultsCalc(props.spec.testsPending.min!, props.spec.testsPending.max!),
-    specDuration: debugResultsCalc(props.spec.specDuration.min!, props.spec.specDuration.max!, true),
+    testsPassed: debugResultsCalc(testsPassed.min ?? 0, testsPassed.max ?? 0),
+    testsFailed: debugResultsCalc(testsFailed.min ?? 0, testsFailed.max ?? 0),
+    testsPending: debugResultsCalc(testsPending.min ?? 0, testsPending.max ?? 0),
+    specDuration: debugResultsCalc(specDuration.min ?? 0, specDuration.max ?? 0, true),
     groups: props.groups,
     testingType: props.testingType,
+    fullPath: props.spec.fullPath,
   }
 })
 
@@ -264,16 +248,13 @@
 
     return acc
   }, [])
-=======
-    fullPath: props.spec.fullPath,
-  }
 })
 
 const runAllFailuresState = computed(() => {
   if (!props.matchesCurrentTestingType) {
     return {
       disabled: true,
-      message: t('debugPage.runFailures.switchTestingTypeInfo', { n: props.testResults.length, testingType: props.testingType }),
+      message: t('debugPage.runFailures.switchTestingTypeInfo', { n: Object.keys(props.testResults).length, testingType: props.testingType }),
       cta: {
         message: t('debugPage.runFailures.switchTestingTypeAction', { testingType: props.testingType }),
         action: () => emits('switchTestingType', props.testingType),
@@ -289,7 +270,6 @@
   }
 
   return { disabled: false }
->>>>>>> 552fe875
 })
 
 </script>