--- conflicted
+++ resolved
@@ -45,20 +45,11 @@
 import { useMainStore } from '../store'
 
 const navigation = [
-<<<<<<< HEAD
-  { name: 'Specs', icon: SpecsIcon, href: '/' },
-  { name: 'New', icon: CodeIcon, href: '/new' }
-  // { name: 'Runs', icon: CodeIcon, href: '/runner' },
-  // { name: 'Settings', icon: SettingsIcon, href: '/settings' },
-  // { name: 'New Spec', icon: SettingsIcon, href: '/newspec' },
-  // { name: 'Test', icon: SettingsIcon, href: '/test' },
-=======
   { name: 'Home', icon: SpecsIcon, href: '/' },
   { name: 'Specs', icon: CodeIcon, href: '/specs' },
   { name: 'Runs', icon: CodeIcon, href: '/runs' },
   { name: 'Settings', icon: SettingsIcon, href: '/settings' },
   { name: 'New Spec', icon: SettingsIcon, href: '/newspec' },
->>>>>>> 10a540ac
 ]
 
 const mainStore = useMainStore()
