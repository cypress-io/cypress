--- conflicted
+++ resolved
@@ -1,9 +1,5 @@
 <template>
-<<<<<<< HEAD
-  <div class="flex relative flex-col flex-1 h-full bg-gray-1000">
-=======
-  <HideDuringScreenshot class="flex relative flex-col flex-1 min-h-0 bg-gray-1000">
->>>>>>> c8a7de8b
+  <HideDuringScreenshot class="flex relative flex-col flex-1 h-full bg-gray-1000">
     <div
       class="absolute cursor-pointer w-16px bottom-0 top-0 left-full group"
       :aria-expanded="mainStore.navBarExpanded"
@@ -89,12 +85,9 @@
 import SettingsIcon from '~icons/cy/settings_x24'
 import SidebarTooltip from './SidebarTooltip.vue'
 import { useMainStore } from '../store'
-<<<<<<< HEAD
 import { SideBarNavigationDocument } from '../generated/graphql'
 import CypressLogo from '@packages/frontend-shared/src/assets/logos/cypress_s.png'
-=======
 import HideDuringScreenshot from '../runner/screenshot/HideDuringScreenshot.vue'
->>>>>>> c8a7de8b
 
 const navigation = [
   { name: 'Home', icon: CodeIcon, href: '/' },
