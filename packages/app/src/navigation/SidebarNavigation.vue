<template>
  <div class="flex flex-col flex-1 min-h-0 bg-gray-800">
    <div class="flex flex-col flex-1 pt-5 pb-4 overflow-y-auto">
      <div class="flex items-center flex-shrink-0 px-4">
        <i-cy-bookmark_x24
          class="icon-dark-gray-300
          icon-light-gray-800
          w-24px
          h-24px"
        />
        <i-bi-bookmark-star class="text-white w-18px h-18px" />
      </div>
<<<<<<< HEAD
      <nav
        class="mt-5 flex-1 px-2 bg-gray-800 space-y-1"
        aria-label="Sidebar"
      >
        <router-link
          v-for="item in navigation"
          v-slot="{ href, isActive }"
          :key="item.name"
          custom
          :to="item.href"
        >
          <SidebarNavigationRow
            :active="isActive"
            :icon="item.icon"
            :href="href"
          >
            {{ item.name }}
          </SidebarNavigationRow>
=======
      <nav class="flex-1 px-2 mt-5 space-y-1 bg-gray-800" aria-label="Sidebar">
        <router-link
          custom
          v-slot="{ href, isActive }"
          v-for="item in navigation"
          :key="item.name"
          :to="item.href"
        >
          <SidebarNavigationRow :active="isActive" :icon="item.icon" :href="href">{{ item.name }}</SidebarNavigationRow>
>>>>>>> 3a4b971e
        </router-link>
      </nav>
    </div>
  </div>
</template>

<script lang="ts" setup>
import SidebarNavigationRow from './SidebarNavigationRow.vue'
import { defineProps } from 'vue'
import SpecsIcon from '~icons/cy/test-results_x24'
import CodeIcon from '~icons/cy/code-editor_x24'
import SettingsIcon from '~icons/cy/settings_x24'

const navigation = [
  { name: 'Specs', icon: SpecsIcon, href: '/' },
  { name: 'Runs', icon: CodeIcon, href: '/runs' },
  { name: 'Settings', icon: SettingsIcon, href: '/settings' },
]

defineProps<{
  expanded?: boolean
}>()
</script><|MERGE_RESOLUTION|>--- conflicted
+++ resolved
@@ -10,9 +10,8 @@
         />
         <i-bi-bookmark-star class="text-white w-18px h-18px" />
       </div>
-<<<<<<< HEAD
       <nav
-        class="mt-5 flex-1 px-2 bg-gray-800 space-y-1"
+        class="flex-1 px-2 mt-5 space-y-1 bg-gray-800"
         aria-label="Sidebar"
       >
         <router-link
@@ -29,17 +28,6 @@
           >
             {{ item.name }}
           </SidebarNavigationRow>
-=======
-      <nav class="flex-1 px-2 mt-5 space-y-1 bg-gray-800" aria-label="Sidebar">
-        <router-link
-          custom
-          v-slot="{ href, isActive }"
-          v-for="item in navigation"
-          :key="item.name"
-          :to="item.href"
-        >
-          <SidebarNavigationRow :active="isActive" :icon="item.icon" :href="href">{{ item.name }}</SidebarNavigationRow>
->>>>>>> 3a4b971e
         </router-link>
       </nav>
     </div>
