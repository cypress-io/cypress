<template>
  <div class="flex flex-col flex-1 min-h-0 bg-gray-800">
    <div class="flex flex-col flex-1 pt-5 pb-4 overflow-y-auto">
      <div class="flex items-center flex-shrink-0 px-4">
<<<<<<< HEAD
        <i-cy-bookmark_x24 class="icon-dark-gray-300 icon-light-gray-800 w-24px h-24px" />
        <i-bi-bookmark-star class="text-white w-18px h-18px" />
=======
        <i-cy-bookmark_x24
          class="icon-dark-gray-300
          icon-light-gray-800
          w-24px
          h-24px"/>
        <i-bi-bookmark-star class="text-white w-18px h-18px"/>
>>>>>>> fdfc993b
      </div>
      <nav class="flex-1 px-2 mt-5 space-y-1 bg-gray-800" aria-label="Sidebar">
        <router-link
          custom
          v-slot="{ href, isActive }"
          v-for="item in navigation"
          :key="item.name"
          :to="item.href"
        >
          <SidebarNavigationRow :active="isActive" :icon="item.icon" :href="href">{{ item.name }}</SidebarNavigationRow>
        </router-link>
      </nav>
    </div>
  </div>
</template>

<script lang="ts" setup>
import SidebarNavigationRow from './SidebarNavigationRow.vue'
import { defineProps } from 'vue'
import SpecsIcon from '~icons/cy/test-results_x24'
import CodeIcon from '~icons/cy/code-editor_x24'
import SettingsIcon from '~icons/cy/settings_x24'

const navigation = [
  { name: 'Specs', icon: SpecsIcon, href: '/' },
  { name: 'Runs', icon: CodeIcon, href: '/runs' },
  { name: 'Settings', icon: SettingsIcon, href: '/settings' }
]

defineProps<{
  expanded?: boolean
}>()
</script><|MERGE_RESOLUTION|>--- conflicted
+++ resolved
@@ -2,17 +2,12 @@
   <div class="flex flex-col flex-1 min-h-0 bg-gray-800">
     <div class="flex flex-col flex-1 pt-5 pb-4 overflow-y-auto">
       <div class="flex items-center flex-shrink-0 px-4">
-<<<<<<< HEAD
-        <i-cy-bookmark_x24 class="icon-dark-gray-300 icon-light-gray-800 w-24px h-24px" />
-        <i-bi-bookmark-star class="text-white w-18px h-18px" />
-=======
         <i-cy-bookmark_x24
           class="icon-dark-gray-300
           icon-light-gray-800
           w-24px
           h-24px"/>
         <i-bi-bookmark-star class="text-white w-18px h-18px"/>
->>>>>>> fdfc993b
       </div>
       <nav class="flex-1 px-2 mt-5 space-y-1 bg-gray-800" aria-label="Sidebar">
         <router-link
