--- conflicted
+++ resolved
@@ -183,13 +183,7 @@
   ) {
     const { status, totalFailed } = props.gql.currentProject.cloudProject.runByNumber || {}
 
-<<<<<<< HEAD
     if (status === 'NOTESTS') {
-      setDebugBadge(showNewBadge ? newBadge : undefined)
-
-=======
-    if (status === 'NOTESTS' || status === 'RUNNING') {
->>>>>>> e4595917
       return
     }
 
