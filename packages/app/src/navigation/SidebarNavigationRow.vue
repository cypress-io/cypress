--- conflicted
+++ resolved
@@ -1,6 +1,5 @@
 <template>
-<<<<<<< HEAD
-  <li>
+  <li class="list-none">
     <Tooltip
       placement="right"
       :disabled="isNavBarExpanded"
@@ -12,18 +11,6 @@
           ? 'before:(bg-indigo-300 scale-x-100 transition-colors) cursor-default'
           : 'before:(scale-x-0 transition-transform bg-gray-300)'"
         class="rounded-md
-=======
-  <Tooltip
-    placement="right"
-    :disabled="isNavBarExpanded"
-    :distance="8"
-  >
-    <div
-      :class="active
-        ? 'before:(bg-indigo-300 scale-x-100 transition-colors) cursor-default'
-        : 'before:(scale-x-0 transition-transform bg-gray-300)'"
-      class="rounded-md
->>>>>>> 1ed93ffe
         flex
         h-40px
         my-16px
