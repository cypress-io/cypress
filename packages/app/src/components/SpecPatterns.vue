<template>
  <div class="w-full border-gray-100 rounded border-1px">
    <div class="flex items-center justify-between p-16px">
      <FileMatchIndicator>
        <i18n-t
          scope="global"
          keypath="components.specPattern.matches"
        >
          {{ props.gql.specs.length }}
        </i18n-t>
      </FileMatchIndicator>
<<<<<<< HEAD
      <OpenConfigFileInIDE
        v-slot="{onClick}"
        :gql="props.gql"
      >
        <span
          class="flex outline-transparent text-indigo-500 gap-8px items-center group"
          @click="onClick"
        >
          <i-cy-document-text_x16 class="icon-light-gray-100 icon-dark-gray-500" />
          <span class="group-hocus:underline">{{ props.gql.configFile }}</span>
=======
      <OpenConfigFileInIDE>
        <span class="flex items-center text-indigo-500 outline-transparent gap-8px group">
          <i-cy-document-text_x16 class="icon-light-gray-50 icon-dark-gray-300" />
          <span class="group-hocus:underline">cypress.config.js</span>
>>>>>>> 6a402a70
        </span>
      </OpenConfigFileInIDE>
    </div>

    <div class="divide-gray-200 divide-y-1 bg-gray-50 px-16px">
      <code
        v-for="pattern in specPatterns"
        :key="pattern"
        class="flex block text-gray-600 py-8px text-size-14px leading-24px"
        data-cy="spec-pattern"
      >
        {{ pattern }}
      </code>
    </div>
  </div>
</template>

<script lang="ts" setup>
import { computed } from 'vue'
import { gql } from '@urql/core'
import type { SpecPatternsFragment } from '../generated/graphql'
import OpenConfigFileInIDE from '@packages/frontend-shared/src/gql-components/OpenConfigFileInIDE.vue'
import FileMatchIndicator from './FileMatchIndicator.vue'

gql`
fragment SpecPatterns on CurrentProject {
  id
  config
  currentTestingType
  ...OpenConfigFileInIDE
  configFile
  specs {
    id
  }
}
`

const props = defineProps<{
  gql: SpecPatternsFragment
}>()

const specPatterns = computed<string[]>(() => {
  let patterns = props.gql.config.find((x) => x.field === props.gql.currentTestingType)?.value?.specPattern

  if (!patterns) {
    return []
  }

  return typeof patterns === 'string' ? [patterns] : patterns
})
</script><|MERGE_RESOLUTION|>--- conflicted
+++ resolved
@@ -9,23 +9,16 @@
           {{ props.gql.specs.length }}
         </i18n-t>
       </FileMatchIndicator>
-<<<<<<< HEAD
       <OpenConfigFileInIDE
         v-slot="{onClick}"
         :gql="props.gql"
       >
         <span
-          class="flex outline-transparent text-indigo-500 gap-8px items-center group"
+          class="flex items-center text-indigo-500 outline-transparent gap-8px group"
           @click="onClick"
         >
           <i-cy-document-text_x16 class="icon-light-gray-100 icon-dark-gray-500" />
           <span class="group-hocus:underline">{{ props.gql.configFile }}</span>
-=======
-      <OpenConfigFileInIDE>
-        <span class="flex items-center text-indigo-500 outline-transparent gap-8px group">
-          <i-cy-document-text_x16 class="icon-light-gray-50 icon-dark-gray-300" />
-          <span class="group-hocus:underline">cypress.config.js</span>
->>>>>>> 6a402a70
         </span>
       </OpenConfigFileInIDE>
     </div>
