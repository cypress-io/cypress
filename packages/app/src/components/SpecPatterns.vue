<template>
  <div class="w-full border-gray-100 rounded border-1px">
    <div class="flex items-center justify-between p-16px">
      <FileMatchIndicator>
        <i18n-t
          scope="global"
          keypath="components.specPattern.matches"
        >
          {{ props.gql.specsBare?.edges.length }}
        </i18n-t>
      </FileMatchIndicator>
      <OpenConfigFileInIDE>
<<<<<<< HEAD
        <button
          class="flex items-center text-indigo-500 outline-transparent gap-8px group"
        >
          <i-cy-document-text_x16 class="icon-light-gray-50 icon-dark-gray-300" />
=======
        <span class="flex outline-transparent text-indigo-500 gap-8px items-center group">
          <i-cy-document-text_x16 class="icon-light-gray-100 icon-dark-gray-500" />
>>>>>>> 3bc529b5
          <span class="group-hocus:underline">cypress.config.js</span>
        </span>
      </OpenConfigFileInIDE>
    </div>

    <div class="divide-gray-200 divide-y-1 bg-gray-50 px-16px">
      <code
        v-for="pattern in specPatterns"
        :key="pattern"
        class="flex block text-gray-600 py-8px text-size-14px leading-24px"
        data-cy="spec-pattern"
      >
        {{ pattern }}
      </code>
    </div>
  </div>
</template>

<script lang="ts" setup>
import { computed } from 'vue'
import Button from '@cy/components/Button.vue'
import { gql } from '@urql/core'
import type { SpecPatternsFragment } from '../generated/graphql'
import OpenConfigFileInIDE from '@packages/frontend-shared/src/gql-components/OpenConfigFileInIDE.vue'
import FileMatchIndicator from './FileMatchIndicator.vue'

gql`
fragment SpecPatterns on CurrentProject {
  id
  config
  currentTestingType
  specsBare: specs(first: 100) {
    edges {
      node {
        id
      }
    }
  }
}
`

const props = defineProps<{
  gql: SpecPatternsFragment
}>()

const specPatterns = computed<string[]>(() => {
  let patterns = props.gql.config.find((x) => x.field === props.gql.currentTestingType)?.value?.specPattern

  if (!patterns) {
    return []
  }

  return typeof patterns === 'string' ? [patterns] : patterns
})
</script><|MERGE_RESOLUTION|>--- conflicted
+++ resolved
@@ -10,15 +10,8 @@
         </i18n-t>
       </FileMatchIndicator>
       <OpenConfigFileInIDE>
-<<<<<<< HEAD
-        <button
-          class="flex items-center text-indigo-500 outline-transparent gap-8px group"
-        >
+        <span class="flex items-center text-indigo-500 outline-transparent gap-8px group">
           <i-cy-document-text_x16 class="icon-light-gray-50 icon-dark-gray-300" />
-=======
-        <span class="flex outline-transparent text-indigo-500 gap-8px items-center group">
-          <i-cy-document-text_x16 class="icon-light-gray-100 icon-dark-gray-500" />
->>>>>>> 3bc529b5
           <span class="group-hocus:underline">cypress.config.js</span>
         </span>
       </OpenConfigFileInIDE>
