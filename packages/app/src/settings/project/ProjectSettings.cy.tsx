import { defaultMessages } from '@cy/i18n'
import { ProjectSettingsFragmentDoc } from '../../generated/graphql-test'
import ProjectSettings from './ProjectSettings.vue'

describe('<ProjectSettings />', () => {
  it('displays the experiments section', () => {
    cy.mountFragment(ProjectSettingsFragmentDoc, {

      render: (gqlVal) => {
        return (
          <div class="py-4 px-8 children:py-24px">
            <ProjectSettings gql={gqlVal}/>
          </div>
        )
      },
    })

    cy.findByText(defaultMessages.settingsPage.experiments.title).should('be.visible')

    cy.percySnapshot()
  })
<<<<<<< HEAD

  it('hides project Id, and record key when not present', () => {
    cy.mountFragment(ProjectSettingsFragmentDoc, {
      onResult (ctx) {
        if (ctx.cloudProject?.__typename === 'CloudProject') {
          ctx.projectId = null
          ctx.cloudProject.recordKeys = []
        }
      },
      render: (gqlVal) => {
        return (
          <div class="py-4 px-8 children:py-24px">
            <ProjectSettings gql={gqlVal}/>
          </div>
        )
      },
    })

    cy.findByText(defaultMessages.settingsPage.projectId.title).should('not.exist')
    cy.findByText(defaultMessages.settingsPage.recordKey.title).should('not.exist')

    cy.percySnapshot()
  })
=======
>>>>>>> 71e14a0e
})<|MERGE_RESOLUTION|>--- conflicted
+++ resolved
@@ -19,7 +19,6 @@
 
     cy.percySnapshot()
   })
-<<<<<<< HEAD
 
   it('hides project Id, and record key when not present', () => {
     cy.mountFragment(ProjectSettingsFragmentDoc, {
@@ -43,6 +42,4 @@
 
     cy.percySnapshot()
   })
-=======
->>>>>>> 71e14a0e
 })