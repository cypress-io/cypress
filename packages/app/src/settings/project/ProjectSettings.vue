--- conflicted
+++ resolved
@@ -1,23 +1,6 @@
 <template>
-<<<<<<< HEAD
-  <ProjectId :gql="props.gql" />
-  <template
-    v-if="props.gql.cloudProject?.__typename === 'CloudProject'
-      && props.gql.cloudProject.recordKeys?.length"
-  >
-    <RecordKey
-      v-for="key of props.gql.cloudProject.recordKeys"
-      :key="key.id"
-      :gql="key"
-      :manage-keys-url="props.gql.cloudProject.cloudProjectSettingsUrl"
-    />
-  </template>
   <SpecPatterns :gql="props.gql" />
   <Experiments :gql="props.gql" />
-=======
-  <SpecPatterns :gql="props.gql.currentProject" />
-  <Experiments :gql="props.gql.currentProject" />
->>>>>>> 71e14a0e
   <Config :gql="props.gql" />
 </template>
 
@@ -29,29 +12,9 @@
 import type { ProjectSettingsFragment } from '../../generated/graphql'
 
 gql`
-<<<<<<< HEAD
 fragment ProjectSettings on CurrentProject {
   id
-  ...ProjectId
   ...Experiments
-  cloudProject {
-    __typename
-    ... on CloudProject {
-      id
-      cloudProjectSettingsUrl
-      recordKeys {
-        id
-        ...RecordKey
-      }
-    }
-=======
-fragment ProjectSettings on Query {
-  currentProject {
-    id
-    ...Experiments
-    ...SpecPatterns_Settings
->>>>>>> 71e14a0e
-  }
   ...SpecPatterns_Settings
   ...Config
 }
