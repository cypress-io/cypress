--- conflicted
+++ resolved
@@ -11,16 +11,11 @@
       :class="CONFIG_LEGEND_COLOR_MAP.config"
       :label="legendText.config.label"
     >
-<<<<<<< HEAD
-      <i18n-t :keypath="legendText.config.descriptionKey">
-        <OpenConfigFileInIDE />
-=======
       <i18n-t
         scope="global"
         :keypath="legendText.config.descriptionKey"
       >
-        <OpenConfigFileInIDE :gql="props.gql" />
->>>>>>> 427b1679
+        <OpenConfigFileInIDE />
       </i18n-t>
     </ConfigBadge>
 
