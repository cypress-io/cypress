--- conflicted
+++ resolved
@@ -23,14 +23,10 @@
       >
         <ExternalEditorSettings :gql="props.gql" />
         <ProxySettings :gql="props.gql" />
-<<<<<<< HEAD
-        <NotificationSettings :gql="props.gql" />
-=======
         <NotificationSettings
           v-if="showNotificationSettings"
           :gql="props.gql"
         />
->>>>>>> cf6dd5f8
         <TestingPreferences :gql="props.gql" />
       </SettingsCard>
       <SettingsCard
