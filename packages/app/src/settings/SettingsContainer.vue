<template>
  <div
    class="space-y-32px h-[calc(100vh-64px)] p-32px overflow-auto"
    data-cy="settings"
  >
    <div class="space-y-24px">
      <SettingsCard
        :title="t('settingsPage.project.title')"
        :description="t('settingsPage.project.description')"
        :icon="IconFolder"
        max-height="10000px"
      >
        <ProjectSettings
          v-if="props.gql"
          :gql="props.gql"
        />
      </SettingsCard>
      <SettingsCard
        :title="t('settingsPage.device.title')"
        :description="t('settingsPage.device.description')"
        :icon="IconLaptop"
        max-height="800px"
      >
        <ExternalEditorSettings :gql="props.gql" />
        <ProxySettings :gql="props.gql" />
        <TestingPreferences :gql="props.gql" />
      </SettingsCard>
      <SettingsCard
        :title="t('settingsPage.cloud.title')"
        :description="t('settingsPage.cloud.description')"
        :icon="IconOdometer"
        max-height="10000px"
      >
<<<<<<< HEAD
        <ProjectSettings
          v-if="props.gql.currentProject"
          :gql="props.gql.currentProject"
        />
=======
        <CloudSettings :gql="props.gql" />
>>>>>>> 71e14a0e
      </SettingsCard>
    </div>
    <hr class="border-gray-100">
    <p class="mx-auto font-light text-center text-gray-500 max-w-500px text-16px leading-24px">
      {{ t('settingsPage.footer.text') }}
    </p>
    <Button
      class="mx-auto group"
      variant="outline"
      :prefix-icon="SettingsIcon"
      prefix-icon-class="icon-dark-gray-500 icon-light-gray-50 group-hocus:icon-dark-indigo-400 group-hocus:icon-light-indigo-50"
      @click="reconfigure"
    >
      {{ t('settingsPage.footer.button') }}
    </Button>
  </div>
</template>

<script lang="ts" setup>
import { useI18n } from '@cy/i18n'
import { gql, useMutation } from '@urql/vue'
import Button from '@cy/components/Button.vue'
import ExternalEditorSettings from './device/ExternalEditorSettings.vue'
import ProxySettings from './device/ProxySettings.vue'
import SettingsCard from './SettingsCard.vue'
import CloudSettings from './project/CloudSettings.vue'
import ProjectSettings from './project/ProjectSettings.vue'
import TestingPreferences from './device/TestingPreferences.vue'
import type { SettingsContainerFragment } from '../generated/graphql'
import { SettingsContainer_ReconfigureProjectDocument } from '../generated/graphql'
import IconLaptop from '~icons/cy/laptop_x24.svg'
import IconOdometer from '~icons/cy/object-odometer_x24.svg'
import IconFolder from '~icons/cy/folder-outline_x24.svg'
import SettingsIcon from '~icons/cy/settings_x16.svg'

const { t } = useI18n()

gql`
mutation SettingsContainer_ReconfigureProject {
  reconfigureProject
}
`

gql`
fragment SettingsContainer on Query {
  ...TestingPreferences
<<<<<<< HEAD
  currentProject {
    id
    ...ProjectSettings
  }
=======
  ...ProjectSettings
  ...CloudSettings
>>>>>>> 71e14a0e
  ...ExternalEditorSettings
  ...ProxySettings
}`

const props = defineProps<{
  gql: SettingsContainerFragment
}>()

const openElectron = useMutation(SettingsContainer_ReconfigureProjectDocument)

function reconfigure () {
  openElectron.executeMutation({})
}
</script><|MERGE_RESOLUTION|>--- conflicted
+++ resolved
@@ -31,14 +31,7 @@
         :icon="IconOdometer"
         max-height="10000px"
       >
-<<<<<<< HEAD
-        <ProjectSettings
-          v-if="props.gql.currentProject"
-          :gql="props.gql.currentProject"
-        />
-=======
         <CloudSettings :gql="props.gql" />
->>>>>>> 71e14a0e
       </SettingsCard>
     </div>
     <hr class="border-gray-100">
@@ -64,7 +57,6 @@
 import ExternalEditorSettings from './device/ExternalEditorSettings.vue'
 import ProxySettings from './device/ProxySettings.vue'
 import SettingsCard from './SettingsCard.vue'
-import CloudSettings from './project/CloudSettings.vue'
 import ProjectSettings from './project/ProjectSettings.vue'
 import TestingPreferences from './device/TestingPreferences.vue'
 import type { SettingsContainerFragment } from '../generated/graphql'
@@ -85,15 +77,11 @@
 gql`
 fragment SettingsContainer on Query {
   ...TestingPreferences
-<<<<<<< HEAD
   currentProject {
     id
     ...ProjectSettings
   }
-=======
-  ...ProjectSettings
   ...CloudSettings
->>>>>>> 71e14a0e
   ...ExternalEditorSettings
   ...ProxySettings
 }`
