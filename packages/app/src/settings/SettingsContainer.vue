<template>
  <div
    class="space-y-32px h-[calc(100vh-64px)] p-32px overflow-auto"
    data-cy="settings"
  >
    <div class="space-y-24px">
      <SettingsCard
        :title="t('settingsPage.device.title')"
        :description="t('settingsPage.device.description')"
        :icon="IconLaptop"
        max-height="800px"
        :initially-open="initiallyOpen.device"
      >
        <ExternalEditorSettings :gql="props.gql" />
        <ProxySettings :gql="props.gql" />
        <TestingPreferences :gql="props.gql" />
      </SettingsCard>
      <SettingsCard
        :title="t('settingsPage.project.title')"
        :description="t('settingsPage.project.description')"
        :icon="IconFolder"
<<<<<<< HEAD
        max-height="10000px"
=======
        max-height="3600px"
        :initially-open="initiallyOpen.project"
>>>>>>> 85417f3b
      >
        <ProjectSettings
          v-if="props.gql"
          :gql="props.gql"
        />
      </SettingsCard>
    </div>
    <hr class="border-gray-100">
    <p class="font-light mx-auto text-center max-w-500px text-16px text-gray-500 leading-24px">
      {{ t('settingsPage.footer.text') }}
    </p>
    <Button
      class="mx-auto group"
      variant="outline"
      :prefix-icon="SettingsIcon"
      prefix-icon-class="icon-dark-gray-500 icon-light-gray-50 group-hocus:icon-dark-indigo-400 group-hocus:icon-light-indigo-50"
      @click="reconfigure"
    >
      {{ t('settingsPage.footer.button') }}
    </Button>
  </div>
</template>

<script lang="ts" setup>
import { useI18n } from '@cy/i18n'
import { gql, useMutation } from '@urql/vue'
import Button from '@cy/components/Button.vue'
import ExternalEditorSettings from './device/ExternalEditorSettings.vue'
import ProxySettings from './device/ProxySettings.vue'
import SettingsCard from './SettingsCard.vue'
import ProjectSettings from './project/ProjectSettings.vue'
import TestingPreferences from './device/TestingPreferences.vue'
import { SettingsContainer_ReconfigureProjectDocument, SettingsContainerFragment } from '../generated/graphql'
import IconLaptop from '~icons/cy/laptop_x24.svg'
import IconFolder from '~icons/cy/folder-outline_x24.svg'
import SettingsIcon from '~icons/cy/settings_x16.svg'
import { useRoute } from 'vue-router'
import { computed, onMounted, ref, watchEffect } from 'vue'

const { t } = useI18n()

gql`
mutation SettingsContainer_ReconfigureProject {
  reconfigureProject
}
`

gql`
fragment SettingsContainer on Query {
  ...TestingPreferences
  ...ProjectSettings
  ...ExternalEditorSettings
  ...ProxySettings
}`

const props = defineProps<{
  gql: SettingsContainerFragment
}>()

const route = useRoute()

const isMounted = ref(false)

onMounted(() => isMounted.value = true)

watchEffect(() => {
  if (route.name === 'Settings' && isMounted.value) {
    const scrollToElement = document.getElementById(`${(route.query.setting as string)}-anchor`)

    if (scrollToElement) {
      scrollToElement.scrollIntoView({ behavior: 'smooth', block: 'start' })
    }
  }
})

const initiallyOpen = computed(() => {
  return {
    device: route.query.section === 'device',
    project: route.query.section === 'project',
  }
})

const openElectron = useMutation(SettingsContainer_ReconfigureProjectDocument)

function reconfigure () {
  openElectron.executeMutation({})
}
</script><|MERGE_RESOLUTION|>--- conflicted
+++ resolved
@@ -19,12 +19,8 @@
         :title="t('settingsPage.project.title')"
         :description="t('settingsPage.project.description')"
         :icon="IconFolder"
-<<<<<<< HEAD
         max-height="10000px"
-=======
-        max-height="3600px"
         :initially-open="initiallyOpen.project"
->>>>>>> 85417f3b
       >
         <ProjectSettings
           v-if="props.gql"
