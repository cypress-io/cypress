import { SettingsContainerFragmentDoc } from '../generated/graphql-test'
import { defaultMessages } from '@cy/i18n'
import SettingsContainer from './SettingsContainer.vue'
import { useRoute } from 'vue-router'

describe('<SettingsContainer />', { viewportHeight: 800, viewportWidth: 900 }, () => {
  beforeEach(() => {
    cy.mountFragment(SettingsContainerFragmentDoc, { render: (gql) => <SettingsContainer gql={gql} /> })
  })

  it('expands and collapses device settings', () => {
    cy.contains('Device Settings').click()

    cy.findByText(defaultMessages.settingsPage.editor.title).should('be.visible')
    cy.findByText(defaultMessages.settingsPage.proxy.title).should('be.visible')
    cy.findByText(defaultMessages.settingsPage.testingPreferences.title).should('be.visible')

    cy.findByText('Device Settings').click()

    cy.findByText(defaultMessages.settingsPage.editor.title).should('not.exist')
  })

  it('expands and collapses project settings', () => {
    cy.contains('Project Settings').click()

    cy.findByText(defaultMessages.settingsPage.projectId.title).should('be.visible')
<<<<<<< HEAD
    cy.findByText(defaultMessages.settingsPage.config.title).scrollIntoView().should('be.visible').click()
  })
=======
    cy.findByText(defaultMessages.settingsPage.experiments.title).should('be.visible')
    cy.findByText(defaultMessages.settingsPage.specPattern.title).should('be.visible')
    cy.findByText(defaultMessages.settingsPage.config.title).should('be.visible')
>>>>>>> 0499f7b0

    cy.findByText('Project Settings').click()

    cy.findByText(defaultMessages.settingsPage.projectId.title).should('not.exist')
  })

  context('scrolls to setting', () => {
    const sections = [
      { section: 'device',
        name: 'Device Settings',
        settings: ['editor', 'proxy', 'testingPreferences'],
      },
      { section: 'project',
        name: 'Project Settings',
        settings: ['projectId', 'recordKey', 'specPattern', 'experiments', 'config'],
      },
    ]

    sections.forEach(({ section, name, settings }) => settings.forEach((setting) => {
      it(`should scroll to ${setting}`, () => {
        cy.mountFragment(SettingsContainerFragmentDoc, {
          render: (gql) => {
            const route = useRoute()

            route.query.section = section
            route.query.setting = setting

            return <SettingsContainer gql={gql} />
          },
        })

        cy.get(`[data-cy="${name}"]`).within(() => {
          cy.get('[data-cy="collapsible-header"]').should('have.attr', 'aria-expanded', 'true')
          cy.contains(defaultMessages.settingsPage[section].title).should('be.visible')
        })
      })
    }))
  })
})<|MERGE_RESOLUTION|>--- conflicted
+++ resolved
@@ -4,11 +4,11 @@
 import { useRoute } from 'vue-router'
 
 describe('<SettingsContainer />', { viewportHeight: 800, viewportWidth: 900 }, () => {
-  beforeEach(() => {
-    cy.mountFragment(SettingsContainerFragmentDoc, { render: (gql) => <SettingsContainer gql={gql} /> })
-  })
+  const mountSettingsConatainer = () => cy.mountFragment(SettingsContainerFragmentDoc, { render: (gql) => <SettingsContainer gql={gql} /> })
 
   it('expands and collapses device settings', () => {
+    mountSettingsConatainer()
+
     cy.contains('Device Settings').click()
 
     cy.findByText(defaultMessages.settingsPage.editor.title).should('be.visible')
@@ -21,17 +21,14 @@
   })
 
   it('expands and collapses project settings', () => {
+    mountSettingsConatainer()
+
     cy.contains('Project Settings').click()
 
-    cy.findByText(defaultMessages.settingsPage.projectId.title).should('be.visible')
-<<<<<<< HEAD
-    cy.findByText(defaultMessages.settingsPage.config.title).scrollIntoView().should('be.visible').click()
-  })
-=======
-    cy.findByText(defaultMessages.settingsPage.experiments.title).should('be.visible')
-    cy.findByText(defaultMessages.settingsPage.specPattern.title).should('be.visible')
-    cy.findByText(defaultMessages.settingsPage.config.title).should('be.visible')
->>>>>>> 0499f7b0
+    cy.findByText(defaultMessages.settingsPage.projectId.title).scrollIntoView().should('be.visible')
+    cy.findByText(defaultMessages.settingsPage.experiments.title).scrollIntoView().should('be.visible')
+    cy.findByText(defaultMessages.settingsPage.specPattern.title).scrollIntoView().should('be.visible')
+    cy.findByText(defaultMessages.settingsPage.config.title).scrollIntoView().should('be.visible')
 
     cy.findByText('Project Settings').click()
 
