import Bluebird from 'bluebird'
import { EventEmitter } from 'events'
import type { MobxRunnerStore } from '@packages/app/src/store/mobx-runner-store'
import type MobX from 'mobx'
import type { LocalBusEmitsMap, LocalBusEventMap, DriverToLocalBus, SocketToDriverMap } from './event-manager-types'

import type { RunState, CachedTestState, AutomationElementId, FileDetails, ReporterStartInfo, ReporterRunState } from '@packages/types'

import { logger } from './logger'
import type { Socket } from '@packages/socket/lib/browser'
import * as cors from '@packages/network/lib/cors'
import { automation, useRunnerUiStore } from '../store'
import { useScreenshotStore } from '../store/screenshot-store'
import { useStudioStore } from '../store/studio-store'
import { getAutIframeModel } from '.'

export type CypressInCypressMochaEvent = Array<Array<string | Record<string, any>>>

// type is default export of '@packages/driver'
// cannot import because it's not type safe and tsc throw many type errors.
type $Cypress = any

const noop = () => {}

let crossOriginOnMessageRef = ({ data, source }: MessageEvent<{
  data: any
  source: Window
}>) => {
  return undefined
}
let crossOriginLogs: {[key: string]: Cypress.Log} = {}

interface AddGlobalListenerOptions {
  element: AutomationElementId
  randomString: string
}

const driverToReporterEvents = 'paused session:add'.split(' ')
const driverToLocalAndReporterEvents = 'run:start run:end'.split(' ')
const driverToSocketEvents = 'backend:request automation:request mocha recorder:frame'.split(' ')
const driverTestEvents = 'test:before:run:async test:after:run'.split(' ')
const driverToLocalEvents = 'viewport:changed config stop url:changed page:loading visit:failed visit:blank cypress:in:cypress:runner:event'.split(' ')
const socketRerunEvents = 'runner:restart watched:file:changed'.split(' ')
const socketToDriverEvents = 'net:stubbing:event request:event script:error cross:origin:automation:cookies'.split(' ')
const localToReporterEvents = 'reporter:log:add reporter:log:state:changed reporter:log:remove'.split(' ')

/**
 * @type {Cypress.Cypress}
 */
let Cypress

export class EventManager {
  reporterBus: EventEmitter = new EventEmitter()
  localBus: EventEmitter = new EventEmitter()
  Cypress?: $Cypress
  selectorPlaygroundModel: any
  cypressInCypressMochaEvents: CypressInCypressMochaEvent[] = []
  // Used for testing the experimentalSingleTabRunMode experiment. Ensures AUT is correctly destroyed between specs.
  ws: Socket
  studioStore: ReturnType<typeof useStudioStore>

  constructor (
    // import '@packages/driver'
    private $CypressDriver: any,
    // import * as MobX
    private Mobx: typeof MobX,
    // selectorPlaygroundModel singleton
    selectorPlaygroundModel: any,
    ws: Socket,
  ) {
    this.selectorPlaygroundModel = selectorPlaygroundModel
    this.ws = ws
    this.studioStore = useStudioStore()
  }

  getCypress () {
    return Cypress
  }

  addGlobalListeners (state: MobxRunnerStore, options: AddGlobalListenerOptions) {
    // Moving away from the runner turns off all websocket listeners. addGlobalListeners adds them back
    // but connect is added when the websocket is created elsewhere so we need to add it back.
    if (!this.ws.hasListeners('connect')) {
      this.ws.on('connect', () => {
        this.ws.emit('runner:connected')
      })
    }

    const rerun = () => {
      if (!this) {
        // if the tests have been reloaded then there is nothing to rerun
        return
      }

      return this.rerunSpec()
    }

    const connectionInfo: AddGlobalListenerOptions = {
      element: options.element,
      randomString: options.randomString,
    }

    const runnerUiStore = useRunnerUiStore()

    this.ws.emit('is:automation:client:connected', connectionInfo, (isConnected: boolean) => {
      const connected = isConnected ? automation.CONNECTED : automation.MISSING

      // legacy MobX integration
      // TODO: UNIFY-1318 - can we delete this, or does the driver depend on this somehow?
      this.Mobx.runInAction(() => {
        state.automation = connected
      })

      this.ws.on('automation:disconnected', () => {
        this.Mobx.runInAction(() => {
          state.automation = automation.DISCONNECTED
        })
      })

      // unified integration
      this.ws.on('automation:disconnected', () => {
        runnerUiStore.setAutomationStatus('DISCONNECTED')
      })

      runnerUiStore.setAutomationStatus(connected)
    })

    this.ws.on('change:to:url', (url) => {
      window.location.href = url
    })

    this.ws.on('automation:push:message', (msg, data = {}) => {
      if (!Cypress) return

      switch (msg) {
        case 'change:cookie':
          Cypress.Cookies.log(data.message, data.cookie, data.removed)
          break
        case 'create:download':
          Cypress.downloads.start(data)
          break
        case 'complete:download':
          Cypress.downloads.end(data)
          break
        default:
          break
      }
    })

    this.ws.on('watched:file:changed', () => {
      this.studioStore.cancel()
      rerun()
    })

    this.ws.on('dev-server:compile:success', ({ specFile }) => {
      if (!specFile || specFile === state?.spec?.absolute) {
        rerun()
      }
    })

    socketRerunEvents.forEach((event) => {
      this.ws.on(event, rerun)
    })

    socketToDriverEvents.forEach((event) => {
      this.ws.on(event, (...args) => {
        if (!Cypress) return

        Cypress.emit(event, ...args)
      })
    })

    this.ws.on('cross:origin:delaying:html', (request) => {
      Cypress.primaryOriginCommunicator.emit('delaying:html', request)
    })

    localToReporterEvents.forEach((event) => {
      this.localBus.on(event, (...args) => {
        this.reporterBus.emit(event, ...args)
      })
    })

    const logCommand = (testId, logId) => {
      const consoleProps = Cypress.runner.getConsolePropsForLog(testId, logId)

      logger.logFormatted(consoleProps)
    }

    this.reporterBus.on('runner:console:error', ({ err, testId, logId }) => {
      if (!Cypress) return

      if (logId || err) logger.clearLog()

      if (logId) logCommand(testId, logId)

      if (err) logger.logError(err.stack)
    })

    this.reporterBus.on('runner:console:log', (testId, logId) => {
      if (!Cypress) return

      logger.clearLog()
      logCommand(testId, logId)
    })

    this.reporterBus.on('set:user:editor', (editor) => {
      this.ws.emit('set:user:editor', editor)
    })

    this.reporterBus.on('runner:restart', rerun)

    const sendEventIfSnapshotProps = (testId, logId, event) => {
      if (!Cypress) return

      const snapshotProps = Cypress.runner.getSnapshotPropsForLog(testId, logId)

      if (snapshotProps) {
        this.localBus.emit(event, snapshotProps)
      }
    }

    this.reporterBus.on('runner:show:snapshot', (testId, logId) => {
      sendEventIfSnapshotProps(testId, logId, 'show:snapshot')
    })

    this.reporterBus.on('runner:hide:snapshot', this._hideSnapshot.bind(this))

    this.reporterBus.on('runner:pin:snapshot', (testId, logId) => {
      sendEventIfSnapshotProps(testId, logId, 'pin:snapshot')
    })

    this.reporterBus.on('runner:unpin:snapshot', this._unpinSnapshot.bind(this))

    this.reporterBus.on('runner:resume', () => {
      if (!Cypress) return

      Cypress.emit('resume:all')
    })

    this.reporterBus.on('runner:next', () => {
      if (!Cypress) return

      Cypress.emit('resume:next')
    })

    this.reporterBus.on('runner:stop', () => {
      if (!Cypress) return

      Cypress.stop()
    })

    this.reporterBus.on('save:state', (state) => {
      this.saveState(state)
    })

    this.reporterBus.on('clear:all:sessions', () => {
      if (!Cypress) return

<<<<<<< HEAD
      Cypress.backend('clear:sessions', true)
      .then(() => {
        rerun()
      })
=======
      Cypress.backend('clear:session')
      .then(rerun)
>>>>>>> fada0be1
    })

    this.reporterBus.on('external:open', (url) => {
      this.ws.emit('external:open', url)
    })

    this.reporterBus.on('get:user:editor', (cb) => {
      this.ws.emit('get:user:editor', cb)
    })

    this.reporterBus.on('open:file:unified', (file: FileDetails) => {
      this.emit('open:file', file)
    })

    this.reporterBus.on('open:file', (url) => {
      this.ws.emit('open:file', url)
    })

    const studioInit = () => {
      rerun()
    }

    this.reporterBus.on('studio:init:test', (testId) => {
      this.studioStore.setTestId(testId)

      studioInit()
    })

    this.reporterBus.on('studio:init:suite', (suiteId) => {
      this.studioStore.setSuiteId(suiteId)

      studioInit()
    })

    this.reporterBus.on('studio:cancel', () => {
      this.studioStore.cancel()
      rerun()
    })

    this.reporterBus.on('studio:remove:command', (commandId) => {
      this.studioStore.removeLog(commandId)
    })

    this.reporterBus.on('studio:save', () => {
      this.studioStore.startSave()
    })

    this.reporterBus.on('studio:copy:to:clipboard', (cb) => {
      this._studioCopyToClipboard(cb)
    })

    this.localBus.on('studio:start', () => {
      rerun()
    })

    this.localBus.on('studio:copy:to:clipboard', (cb) => {
      this._studioCopyToClipboard(cb)
    })

    this.localBus.on('studio:save', (saveInfo) => {
      this.ws.emit('studio:save', saveInfo, (err) => {
        if (err) {
          this.reporterBus.emit('test:set:state', this.studioStore.saveError(err), noop)
        }
      })
    })

    this.localBus.on('studio:cancel', () => {
      this.studioStore.cancel()
      rerun()
    })

    this.ws.on('aut:destroy:init', () => {
      const autIframe = getAutIframeModel()

      autIframe.destroy()
      this.ws.emit('aut:destroy:complete')
    })

    // @ts-ignore
    const $window = this.$CypressDriver.$(window)

    // This is a test-only event. It's used to
    // trigger a rerun for the driver rerun.cy.js spec.
    $window.on('test:trigger:rerun', rerun)

    // when we actually unload then
    // nuke all of the cookies again
    // so we clear out unload
    $window.on('unload', () => {
      this._clearAllCookies()
    })

    // when our window triggers beforeunload
    // we know we've change the URL and we need
    // to clear our cookies
    // additionally we set unload to true so
    // that Cypress knows not to set any more
    // cookies
    $window.on('beforeunload', () => {
      this.reporterBus.emit('reporter:restart:test:run')

      this._clearAllCookies()
      this._setUnload()
    })
  }

  start (config) {
    if (config.socketId) {
      this.ws.emit('app:connect', config.socketId)
    }
  }

  setup (config) {
    Cypress = this.Cypress = this.$CypressDriver.create(config)

    // expose Cypress globally
    // @ts-ignore
    window.Cypress = Cypress

    this._addListeners()

    this.ws.emit('watch:test:file', config.spec)

    if (config.isTextTerminal || config.experimentalInteractiveRunEvents) {
      this.ws.emit('plugins:before:spec', config.spec)
    }
  }

  isBrowser (browserName) {
    if (!this.Cypress) return false

    return this.Cypress.isBrowser(browserName)
  }

  initialize ($autIframe: JQuery<HTMLIFrameElement>, config: Record<string, any>) {
    performance.mark('initialize-start')

    return Cypress.initialize({
      $autIframe,
      onSpecReady: () => {
        // get the current runnable states and cached test state
        // in case we reran mid-test due to a visit to a new domain
        this.ws.emit('get:cached:test:state', (runState: RunState = {}, testState: CachedTestState) => {
          if (!Cypress.runner) {
            // the tests have been reloaded
            return
          }

<<<<<<< HEAD
          if (runState?.studio) {
            this.studioRecorder.initialize(config, runState)
          }

          const runnables = Cypress.runner.normalizeAll(runState.tests)
=======
          const hideCommandLog = window.__CYPRESS_CONFIG__.hideCommandLog

          this.studioStore.initialize(config, state)

          const runnables = Cypress.runner.normalizeAll(state.tests, hideCommandLog)
>>>>>>> fada0be1

          const run = () => {
            performance.mark('initialize-end')
            performance.measure('initialize', 'initialize-start', 'initialize-end')

            this._runDriver(runState, testState)
          }

          if (!hideCommandLog) {
            this.reporterBus.emit('runnables:ready', runnables)
          }

          if (runState?.numLogs) {
            Cypress.runner.setNumLogs(runState.numLogs)
          }

          if (runState.startTime) {
            Cypress.runner.setStartTime(runState.startTime)
          }

          if (config.isTextTerminal && !runState.currentId) {
            // we are in run mode and it's the first load
            // store runnables in backend and maybe send to dashboard
            return this.ws.emit('set:runnables:and:maybe:record:tests', runnables, run)
          }

          if (runState.currentId) {
            // if we have a currentId it means
            // we need to tell the Cypress to skip
            // ahead to that test
            Cypress.runner.resumeAtTest(runState.currentId, runState.emissions)
          }

          return run()
        })
      },
    })
  }

  _addListeners () {
    Cypress.on('message', (msg, data, cb) => {
      this.ws.emit('client:request', msg, data, cb)
    })

    driverToSocketEvents.forEach((event) => {
      Cypress.on(event, (...args) => {
        return this.ws.emit(event, ...args)
      })
    })

    Cypress.on('collect:run:state', () => {
      if (Cypress.env('NO_COMMAND_LOG')) {
        return Bluebird.resolve()
      }

      return new Bluebird((resolve) => {
        this.reporterBus.emit('reporter:collect:run:state', (reporterState: ReporterRunState) => {
          resolve({
            ...reporterState,
            studio: {
              testId: this.studioStore.testId,
              suiteId: this.studioStore.suiteId,
              url: this.studioStore.url,
            },
          })
        })
      })
    })

    Cypress.on('log:added', (log) => {
      // TODO: UNIFY-1318 - Race condition in unified runner - we should not need this null check
      if (!Cypress.runner) {
        return
      }

      const displayProps = Cypress.runner.getDisplayPropsForLog(log)

      this._interceptStudio(displayProps)

      this.reporterBus.emit('reporter:log:add', displayProps)
    })

    Cypress.on('log:changed', (log) => {
      // TODO: UNIFY-1318 - Race condition in unified runner - we should not need this null check
      if (!Cypress.runner) {
        return
      }

      const displayProps = Cypress.runner.getDisplayPropsForLog(log)

      this._interceptStudio(displayProps)

      this.reporterBus.emit('reporter:log:state:changed', displayProps)
    })

    // TODO: MOVE BACK INTO useEventManager. Verify this works
    const screenshotStore = useScreenshotStore()

    const handleBeforeScreenshot = (config, cb) => {
      if (config.appOnly) {
        screenshotStore.setScreenshotting(true)
      }

      const beforeThenCb = () => {
        this.localBus.emit('before:screenshot', config)
        cb()
      }

      if (Cypress.env('NO_COMMAND_LOG')) {
        return beforeThenCb()
      }

      const wait = !config.appOnly && config.waitForCommandSynchronization

      if (!config.appOnly) {
        const { id, isOpen } = config

        this.reporterBus.emit('test:set:state', { id, isOpen }, wait ? beforeThenCb : undefined)
      }

      if (!wait) beforeThenCb()
    }

    Cypress.on('before:screenshot', handleBeforeScreenshot)

    const handleAfterScreenshot = (config) => {
      screenshotStore.setScreenshotting(false)
      this.localBus.emit('after:screenshot', config)
    }

    Cypress.on('after:screenshot', handleAfterScreenshot)

    driverToReporterEvents.forEach((event) => {
      Cypress.on(event, (...args) => {
        this.reporterBus.emit(event, ...args)
      })
    })

    driverTestEvents.forEach((event) => {
      Cypress.on(event, (test, cb) => {
        this.reporterBus.emit(event, test, cb)
      })
    })

    driverToLocalAndReporterEvents.forEach((event) => {
      Cypress.on(event, (...args) => {
        this.localBus.emit(event, ...args)
        this.reporterBus.emit(event, ...args)
      })
    })

    driverToLocalEvents.forEach((event) => {
      Cypress.on(event, (...args: unknown[]) => {
        // special case for asserting the correct mocha events + payload
        // is emitted from cypress/driver when running e2e tests using
        // "cypress in cypress"
        if (event === 'cypress:in:cypress:runner:event') {
          this.cypressInCypressMochaEvents.push(args as CypressInCypressMochaEvent[])

          if (args[0] === 'mocha' && args[1] === 'end') {
            this.emit('cypress:in:cypress:run:complete', this.cypressInCypressMochaEvents)

            // reset
            this.cypressInCypressMochaEvents = []
          }

          return
        }

        // @ts-ignore
        // TODO: UNIFY-1318 - strongly typed event emitter.
        return this.emit(event, ...args)
      })
    })

    Cypress.on('script:error', (err) => {
      Cypress.stop()
      this.localBus.emit('script:error', err)
    })

    Cypress.on('test:before:run:async', (_attr, test) => {
      this.studioStore.interceptTest(test)
    })

    Cypress.on('test:after:run', (test) => {
      if (this.studioStore.isOpen && test.state !== 'passed') {
        this.studioStore.testFailed()
      }
    })

    Cypress.on('test:before:run', (...args) => {
      Cypress.primaryOriginCommunicator.toAllSpecBridges('test:before:run', ...args)
    })

    Cypress.on('test:before:run:async', (...args) => {
      Cypress.primaryOriginCommunicator.toAllSpecBridges('test:before:run:async', ...args)
    })

    // Inform all spec bridges that the primary origin has begun to unload.
    Cypress.on('window:before:unload', () => {
      Cypress.primaryOriginCommunicator.toAllSpecBridges('before:unload')
    })

    Cypress.on('request:snapshot:from:spec:bridge', ({ log, name, options, specBridge, addSnapshot }: {
      log: Cypress.Log
      name?: string
      options?: any
      specBridge: string
      addSnapshot: (snapshot: any, options: any, shouldRebindSnapshotFn: boolean) => Cypress.Log
    }) => {
      const eventID = log.get('id')

      Cypress.primaryOriginCommunicator.once(`snapshot:for:log:generated:${eventID}`, (generatedCrossOriginSnapshot) => {
        const snapshot = generatedCrossOriginSnapshot.body ? generatedCrossOriginSnapshot : null

        addSnapshot.apply(log, [snapshot, options, false])
      })

      Cypress.primaryOriginCommunicator.toSpecBridge(specBridge, 'generate:snapshot:for:log', {
        name,
        id: eventID,
      })
    })

    Cypress.primaryOriginCommunicator.on('window:load', ({ url }, originPolicy) => {
      // Sync stable if the expected origin has loaded.
      // Only listen to window load events from the most recent secondary origin, This prevents nondeterminism in the case where we redirect to an already
      // established spec bridge, but one that is not the current or next cy.origin command.
      if (cy.state('latestActiveOriginPolicy') === originPolicy) {
        // We remain in an anticipating state until either a load even happens or a timeout.
        cy.state('autOrigin', cy.state('autOrigin', cors.getOriginPolicy(url)))
        cy.isAnticipatingCrossOriginResponseFor(undefined)
        cy.isStable(true, 'load')
        // Prints out the newly loaded URL
        Cypress.emit('internal:window:load', { type: 'cross:origin', url })
        // Re-broadcast to any other specBridges.
        Cypress.primaryOriginCommunicator.toAllSpecBridges('window:load', { url })
      }
    })

    Cypress.primaryOriginCommunicator.on('before:unload', () => {
      // We specifically don't call 'cy.isStable' here because we don't want to inject another load event.
      // Unstable is unstable regardless of where it initiated from.
      cy.state('isStable', false)
      // Re-broadcast to any other specBridges.
      Cypress.primaryOriginCommunicator.toAllSpecBridges('before:unload')
    })

    Cypress.primaryOriginCommunicator.on('expect:origin', (originPolicy) => {
      this.localBus.emit('expect:origin', originPolicy)
    })

    Cypress.primaryOriginCommunicator.on('viewport:changed', (viewport, originPolicy) => {
      const callback = () => {
        Cypress.primaryOriginCommunicator.toSpecBridge(originPolicy, 'viewport:changed:end')
      }

      Cypress.primaryOriginCommunicator.emit('sync:viewport', viewport)
      this.localBus.emit('viewport:changed', viewport, callback)
    })

    Cypress.primaryOriginCommunicator.on('before:screenshot', (config, originPolicy) => {
      const callback = () => {
        Cypress.primaryOriginCommunicator.toSpecBridge(originPolicy, 'before:screenshot:end')
      }

      handleBeforeScreenshot(config, callback)
    })

    Cypress.primaryOriginCommunicator.on('url:changed', ({ url }) => {
      this.localBus.emit('url:changed', url)
    })

    Cypress.primaryOriginCommunicator.on('after:screenshot', handleAfterScreenshot)

    Cypress.primaryOriginCommunicator.on('log:added', (attrs) => {
      // If the test is over and the user enters interactive snapshot mode, do not add cross origin logs to the test runner.
      if (Cypress.state('test')?.final) return

      // Create a new local log representation of the cross origin log.
      // It will be attached to the current command.
      // We also keep a reference to it to update it in the future.
      crossOriginLogs[attrs.id] = Cypress.log(attrs)
    })

    Cypress.primaryOriginCommunicator.on('log:changed', (attrs) => {
      // Retrieve the referenced log and update it.
      const log = crossOriginLogs[attrs.id]

      // this will trigger a log changed event for the log itself.
      log?.set(attrs)
    })

    // The window.top should not change between test reloads, and we only need to bind the message event when Cypress is recreated
    // Forward all message events to the current instance of the multi-origin communicator
    if (!window.top) throw new Error('missing window.top in event-manager')

    /**
     * NOTE: Be sure to remove the cross origin onMessage bus to make sure the communicator doesn't live on inside a closure and cause tied up events.
     *
     * This is applicable when a user navigates away from the runner and into the "specs" menu or otherwise,
     * and the EventManager is recreated. This is the main reason this reference is scoped to the file and NOT the instance.
     *
     * This is also applicable when a user changes their spec file and hot reloads their spec, in which case we need to rebind onMessage
     * with the newly creates Cypress.primaryOriginCommunicator
     */
    window?.top?.removeEventListener('message', crossOriginOnMessageRef, false)
    crossOriginOnMessageRef = ({ data, source }) => {
      Cypress?.primaryOriginCommunicator.onMessage({ data, source })

      return undefined
    }

    window.top.addEventListener('message', crossOriginOnMessageRef, false)
  }

  _runDriver (runState: RunState, testState: CachedTestState) {
    performance.mark('run-s')
    Cypress.run(testState, () => {
      performance.mark('run-e')
      performance.measure('run', 'run-s', 'run-e')
    })

    const hasRunnableId = !!this.studioStore.testId || !!this.studioStore.suiteId

    this.reporterBus.emit('reporter:start', {
      startTime: Cypress.runner.getStartTime(),
<<<<<<< HEAD
      numPassed: runState.passed,
      numFailed: runState.failed,
      numPending: runState.pending,
      autoScrollingEnabled: runState.autoScrollingEnabled,
      isSpecsListOpen: runState.isSpecsListOpen,
      scrollTop: runState.scrollTop,
      studioActive: this.studioRecorder.hasRunnableId,
    } as ReporterStartInfo)
=======
      numPassed: state.passed,
      numFailed: state.failed,
      numPending: state.pending,
      autoScrollingEnabled: state.autoScrollingEnabled,
      isSpecsListOpen: state.isSpecsListOpen,
      scrollTop: state.scrollTop,
      studioActive: hasRunnableId,
    })
>>>>>>> fada0be1
  }

  stop () {
    this.localBus.removeAllListeners()
    this.ws.off()
  }

  async teardown (state: MobxRunnerStore, isRerun = false) {
    if (!Cypress) {
      return
    }

    state.setIsLoading(true)

    if (!isRerun) {
      // only clear test state when a new spec is selected
      Cypress.backend('reset:cached:test:state')
    }

    // when we are re-running we first need to stop cypress always
    Cypress.stop()
    // Clean up the primary communicator to prevent possible memory leaks / dangling references before the Cypress instance is destroyed.
    Cypress.primaryOriginCommunicator.removeAllListeners()
    // clean up the cross origin logs in memory to prevent dangling references as the log objects themselves at this point will no longer be needed.
    crossOriginLogs = {}

    this.studioStore.setInactive()
  }

  resetReporter () {
    return new Bluebird((resolve) => {
      this.reporterBus.once('reporter:restarted', resolve)
      this.reporterBus.emit('reporter:restart:test:run')
    })
  }

  async rerunSpec () {
    if (!this || !Cypress) {
      // if the tests have been reloaded then there is nothing to rerun
      return
    }

    await this.resetReporter()

    // this probably isn't 100% necessary since Cypress will fall out of scope
    // but we want to be aggressive here and force GC early and often
    Cypress.removeAllListeners()

    this.localBus.emit('restart')
  }

  _interceptStudio (displayProps) {
    if (this.studioStore.isActive) {
      displayProps.hookId = this.studioStore.hookId

      if (displayProps.name === 'visit' && displayProps.state === 'failed') {
        this.studioStore.testFailed()
        this.reporterBus.emit('test:set:state', this.studioStore.testError, noop)
      }
    }

    return displayProps
  }

  _studioCopyToClipboard (cb) {
    this.ws.emit('studio:get:commands:text', this.studioStore.logs, (commandsText) => {
      this.studioStore.copyToClipboard(commandsText)
      .then(cb)
    })
  }

  emit<K extends Extract<keyof LocalBusEmitsMap, string>>(k: K, v: LocalBusEmitsMap[K]): void
  emit<K extends Extract<keyof DriverToLocalBus, string>>(k: K, v: DriverToLocalBus[K]): void
  emit<K extends Extract<keyof SocketToDriverMap, string>>(k: K, v: SocketToDriverMap[K]): void
  emit (event: string, ...args: any[]) {
    this.localBus.emit(event, ...args)
  }

  on<K extends Extract<keyof LocalBusEventMap, string>>(k: K, f: (v: LocalBusEventMap[K]) => void): void
  on<K extends Extract<keyof DriverToLocalBus, string>>(k: K, f: (v: DriverToLocalBus[K]) => void): void
  on<K extends Extract<keyof SocketToDriverMap, string>>(k: K, f: (v: SocketToDriverMap[K]) => void): void
  on (event: string, listener: (...args: any[]) => void): void
  on (event: string, listener: (...args: any[]) => void) {
    this.localBus.on(event, listener)
  }

  off (event: string, listener: (...args: any[]) => void) {
    this.localBus.off(event, listener)
  }

  notifyRunningSpec (specFile) {
    this.ws.emit('spec:changed', specFile)
  }

  notifyCrossOriginBridgeReady (originPolicy) {
    // Any multi-origin event appends the origin as the third parameter and we do the same here for this short circuit
    Cypress.primaryOriginCommunicator.emit('bridge:ready', undefined, originPolicy)
  }

  snapshotUnpinned () {
    this._unpinSnapshot()
    this._hideSnapshot()
    this.reporterBus.emit('reporter:snapshot:unpinned')
  }

  _unpinSnapshot () {
    this.localBus.emit('unpin:snapshot')
  }

  _hideSnapshot () {
    this.localBus.emit('hide:snapshot')
  }

  launchBrowser (browser) {
    this.ws.emit('reload:browser', window.location.toString(), browser && browser.name)
  }

  // clear all the cypress specific cookies
  // whenever our app starts
  // and additional when we stop running our tests
  _clearAllCookies () {
    if (!Cypress) return

    Cypress.Cookies.clearCypressCookies()
  }

  _setUnload () {
    if (!Cypress) return

    Cypress.Cookies.setCy('unload', true)
  }

  saveState (state) {
    this.localBus.emit('save:app:state', state)
  }

  // useful for testing
  _testingOnlySetCypress (cypress: any) {
    Cypress = cypress
  }
}<|MERGE_RESOLUTION|>--- conflicted
+++ resolved
@@ -256,15 +256,8 @@
     this.reporterBus.on('clear:all:sessions', () => {
       if (!Cypress) return
 
-<<<<<<< HEAD
       Cypress.backend('clear:sessions', true)
-      .then(() => {
-        rerun()
-      })
-=======
-      Cypress.backend('clear:session')
       .then(rerun)
->>>>>>> fada0be1
     })
 
     this.reporterBus.on('external:open', (url) => {
@@ -414,19 +407,13 @@
             return
           }
 
-<<<<<<< HEAD
+          const hideCommandLog = window.__CYPRESS_CONFIG__.hideCommandLog
+
           if (runState?.studio) {
             this.studioRecorder.initialize(config, runState)
           }
 
-          const runnables = Cypress.runner.normalizeAll(runState.tests)
-=======
-          const hideCommandLog = window.__CYPRESS_CONFIG__.hideCommandLog
-
-          this.studioStore.initialize(config, state)
-
-          const runnables = Cypress.runner.normalizeAll(state.tests, hideCommandLog)
->>>>>>> fada0be1
+          const runnables = Cypress.runner.normalizeAll(runState.tests, hideCommandLog)
 
           const run = () => {
             performance.mark('initialize-end')
@@ -754,25 +741,14 @@
 
     this.reporterBus.emit('reporter:start', {
       startTime: Cypress.runner.getStartTime(),
-<<<<<<< HEAD
       numPassed: runState.passed,
       numFailed: runState.failed,
       numPending: runState.pending,
       autoScrollingEnabled: runState.autoScrollingEnabled,
       isSpecsListOpen: runState.isSpecsListOpen,
       scrollTop: runState.scrollTop,
-      studioActive: this.studioRecorder.hasRunnableId,
+      studioActive: hasRunnableId,
     } as ReporterStartInfo)
-=======
-      numPassed: state.passed,
-      numFailed: state.failed,
-      numPending: state.pending,
-      autoScrollingEnabled: state.autoScrollingEnabled,
-      isSpecsListOpen: state.isSpecsListOpen,
-      scrollTop: state.scrollTop,
-      studioActive: hasRunnableId,
-    })
->>>>>>> fada0be1
   }
 
   stop () {
