--- conflicted
+++ resolved
@@ -1,9 +1,5 @@
-<<<<<<< HEAD
 import { initializeEventManager } from '.'
-import { initializeMobxStore } from '../store'
-=======
 import { initializeMobxStore, useAutStore } from '../store'
->>>>>>> 91a11dcf
 
 export async function injectBundle () {
   const src = '/__cypress/runner/cypress_runner.js'
