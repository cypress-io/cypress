--- conflicted
+++ resolved
@@ -163,36 +163,6 @@
 }
 `
 
-<<<<<<< HEAD
-=======
-gql`
-fragment SpecRunnerHeader_Browser on Browser {
-  id
-  name
-  displayName
-}
-`
-
-gql`
-mutation SpecRunnerHeader_SetBrowser($browserId: ID!, $specPath: String!) {
-  launchpadSetBrowser(id: $browserId) {
-    id
-    currentBrowser {
-      id
-      displayName
-      majorVersion
-    }
-    browsers {
-      id
-      isSelected
-    }
-  }
-  launchOpenProject(specPath: $specPath) {
-    id
-  }
-}
-`
-
 const { t } = useI18n()
 
 const autStore = useAutStore()
@@ -201,7 +171,6 @@
 
 const route = useRoute()
 
->>>>>>> 1de1aa5c
 const props = defineProps<{
   gql: SpecRunnerHeaderFragment
   eventManager: EventManager
