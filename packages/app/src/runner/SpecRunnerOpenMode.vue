--- conflicted
+++ resolved
@@ -20,11 +20,7 @@
           v-if="props.gql.currentProject"
           v-show="runnerUiStore.isSpecsListOpen"
           id="inline-spec-list"
-<<<<<<< HEAD
-          class="h-full border-gray-900 bg-gray-1000 border-r-1"
-=======
-          class="h-full bg-gray-1000 border-r-1 border-gray-900 force-dark"
->>>>>>> dd1bff8c
+          class="h-full border-gray-900 bg-gray-1000 border-r-1 force-dark"
           :class="{'pointer-events-none': isDragging}"
         >
           <InlineSpecList
