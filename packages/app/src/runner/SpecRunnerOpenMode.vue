--- conflicted
+++ resolved
@@ -20,7 +20,7 @@
           v-if="props.gql.currentProject"
           v-show="runnerUiStore.isSpecsListOpen"
           id="inline-spec-list"
-          class="h-full border-gray-900 bg-gray-1000 border-r-1 force-dark"
+          class="h-full bg-gray-1000 border-gray-900 border-r-1 force-dark"
           :class="{'pointer-events-none': isDragging}"
         >
           <InlineSpecList
@@ -48,11 +48,7 @@
       </template>
       <template #panel3="{width}">
         <HideDuringScreenshotOrRunMode class="bg-white">
-<<<<<<< HEAD
           <SpecRunnerHeaderOpenMode
-=======
-          <SpecRunnerHeader
->>>>>>> 87b7a6db
             v-if="props.gql.currentProject"
             :gql="props.gql.currentProject"
             :event-manager="eventManager"
