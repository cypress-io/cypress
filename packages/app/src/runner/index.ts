/// <reference types="../../index" />

/**
 * This is the seam between the new "unified app", built with
 * Vite and Vue.
 * It consumes some older code, including:
 * - driver
 * - reporter
 * which are built with React and bundle with webpack.
 *
 * The entry point for the webpack bundle is `runner/main.tsx`.
 * Any time you need to consume some existing code, add it to the `window.UnifiedRunner`
 * namespace there, and access it with `window.UnifiedRunner`.
 *
 */
import { watchEffect } from 'vue'
import { getMobxRunnerStore, initializeMobxStore, useAutStore, useRunnerUiStore } from '../store'
import { dfd } from './injectBundle'
import type { SpecFile } from '@packages/types/src/spec'
import { UnifiedReporterAPI } from './reporter'
import { getRunnerElement, empty } from './utils'
import { IframeModel } from './iframe-model'
import { AutIframe } from './aut-iframe'
import { EventManager } from './event-manager'
import { client } from '@packages/socket/lib/browser'
import { decodeBase64Unicode } from '@packages/frontend-shared/src/utils/base64'
import type { AutomationElementId } from '@packages/types/src'
import { useSnapshotStore } from './snapshot-store'
<<<<<<< HEAD
import { useStudioRecorderStore } from '../store/studio-store'
=======
import { useStudioStore } from '../store/studio-store'
>>>>>>> b0299c38

let _eventManager: EventManager | undefined

export function createWebsocket (socketIoRoute: string) {
  const socketConfig = {
    path: socketIoRoute,
    transports: ['websocket'],
  }

  const ws = client(socketConfig)

  ws.on('connect_error', () => {
    // fall back to polling if websocket fails to connect (webkit)
    // https://github.com/socketio/socket.io/discussions/3998#discussioncomment-972316
    ws.io.opts.transports = ['polling', 'websocket']
  })

  ws.on('connect', () => {
    ws.emit('runner:connected')
  })

  return ws
}

export function initializeEventManager (UnifiedRunner: any) {
  if (!window.ws) {
    throw Error('Need window.ws to exist before initializing event manager')
  }

  _eventManager = new EventManager(
    UnifiedRunner.CypressDriver,
    UnifiedRunner.MobX,
    UnifiedRunner.selectorPlaygroundModel,
<<<<<<< HEAD
    useStudioRecorderStore(),
    // UnifiedRunner.StudioRecorder,
    // created once when opening runner at the very top level in main.ts
=======
>>>>>>> b0299c38
    window.ws,
  )
}

export function getEventManager () {
  if (!_eventManager) {
    throw Error(`eventManager is undefined. Make sure you call initializeEventManager before attempting to access it.`)
  }

  return _eventManager
}

window.getEventManager = getEventManager

let _autIframeModel: AutIframe

/**
 * Creates an instance of an AutIframe model which ise used to control
 * various things like snapshots, and the lifecycle of the underlying
 * AUT <iframe> element
 *
 * This only needs to be created once per **spec**. If you change spec,
 * you need to create a new AUT IFrame model.
 */
export function getAutIframeModel (): AutIframe {
  if (!_autIframeModel) {
    throw Error('Must create a new instance of AutIframe before accessing')
  }

  return _autIframeModel
}

/**
 * 1:1: relationship with the AUT IFrame model.
 * controls various things to do with snapshots, test url, etc.
 * It also has a listen function which initializes many events to do with the
 * run lifecycle, snapshots, and viewport.
 */
function createIframeModel () {
  const autIframe = getAutIframeModel()
  // IFrame Model to manage snapshots, etc.
  const iframeModel = new IframeModel(
    autIframe.detachDom,
    autIframe.restoreDom,
    autIframe.highlightEl,
    autIframe.doesAUTMatchTopOriginPolicy,
    getEventManager(),
    {
      recorder: useStudioStore(),
      selectorPlaygroundModel: getEventManager().selectorPlaygroundModel,
    },
  )

  iframeModel.listen()
}

/**
 * One-time setup. Required `window.UnifiedRunner` to exist,
 * so this is passed as a callback to the `renderRunner` function,
 * which injects `UnifiedRunner` onto `window`.
 * Everything on `window.UnifiedRunner` is bundled using webpack.
 *
 * Creates Cypress instance, initializes various event buses to allow
 * for communication between driver, runner, reporter via event bus,
 * and server (via web socket).
 */
function setupRunner () {
  const mobxRunnerStore = getMobxRunnerStore()
  const runnerUiStore = useRunnerUiStore()
  const config = getRunnerConfigFromWindow()

  getEventManager().addGlobalListeners(mobxRunnerStore, {
    randomString: runnerUiStore.randomString,
    element: getAutomationElementId(),
  })

  getEventManager().start(config)

  const autStore = useAutStore()

  watchEffect(() => {
    autStore.viewportUpdateCallback?.()
  }, { flush: 'post' })

  _autIframeModel = new AutIframe(
    'Test Project',
    getEventManager(),
    window.UnifiedRunner.CypressJQuery,
    window.UnifiedRunner.dom,
  )

  createIframeModel()
}

/**
 * Get the URL for the spec. This is the URL of the AUT IFrame.
 * CT uses absolute URLs, and serves from the dev server.
 * E2E uses relative, serving from our internal server's spec controller.
 */
function getSpecUrl (namespace: string, specSrc: string) {
  return `/${namespace}/iframes/${specSrc}`
}

/**
 * Clean up the current Cypress instance and anything else prior to
 * running a new spec.
 * This should be called before you execute a spec,
 * or re-running the current spec.
 */
function teardownSpec (isRerun: boolean = false) {
  useSnapshotStore().$reset()

  return getEventManager().teardown(getMobxRunnerStore(), isRerun)
}

let isTorndown = false

/**
 * Called when navigating away from the runner page.
 * This will teardown the reporter, event manager, and
 * any associated events.
 */
export async function teardown () {
  UnifiedReporterAPI.setInitializedReporter(false)
  _eventManager?.stop()
  _eventManager?.teardown(getMobxRunnerStore())
  await _eventManager?.resetReporter()
  _eventManager = undefined
  isTorndown = true
}

/**
 * Add a cross origin iframe for cy.origin support
 */
export function addCrossOriginIframe (location) {
  const id = `Spec Bridge: ${location.originPolicy}`

  // if it already exists, don't add another one
  if (document.getElementById(id)) {
    getEventManager().notifyCrossOriginBridgeReady(location.originPolicy)

    return
  }

  addIframe({
    id,
    // the cross origin iframe is added to the document body instead of the
    // container since it needs to match the size of the top window for screenshots
    $container: document.body,
    className: 'spec-bridge-iframe',
    src: `${location.originPolicy}/${getRunnerConfigFromWindow().namespace}/spec-bridge-iframes`,
  })
}

/**
 * Set up a spec by creating a fresh AUT and initializing
 * Cypress on it.
 *
 */
function runSpecCT (spec: SpecFile) {
  // TODO: UNIFY-1318 - figure out how to manage window.config.
  const config = getRunnerConfigFromWindow()

  // this is how the Cypress driver knows which spec to run.
  config.spec = setSpecForDriver(spec)

  // creates a new instance of the Cypress driver for this spec,
  // initializes a bunch of listeners
  // watches spec file for changes.
  getEventManager().setup(config)

  const $runnerRoot = getRunnerElement()

  // clear AUT, if there is one.
  empty($runnerRoot)

  // create root for new AUT
  const $container = document.createElement('div')

  $container.classList.add('screenshot-height-container')

  $runnerRoot.append($container)

  // create new AUT
  const autIframe = getAutIframeModel()
  const $autIframe: JQuery<HTMLIFrameElement> = autIframe.create().appendTo($container)

  const specSrc = getSpecUrl(config.namespace, spec.absolute)

  autIframe.showInitialBlankContents()
  $autIframe.prop('src', specSrc)

  // initialize Cypress (driver) with the AUT!
  getEventManager().initialize($autIframe, config)
}

/**
 * Create an IFrame. If the Iframe is the spec iframe,
 * this function is used for loading the spec to execute in E2E
 */
function addIframe ({ $container, id, src, className }) {
  const $addedIframe = document.createElement('iframe')

  $addedIframe.id = id,
  $addedIframe.className = className

  $container.appendChild($addedIframe)
  $addedIframe.setAttribute('src', src)
}

// this is how the Cypress driver knows which spec to run.
// we change name internally to be the relative path, and
// the `spec.name` property is now `spec.baseName`.
// but for backwards compatibility with the Cypress.spec API
// just assign `name` to be `baseName`.
function setSpecForDriver (spec: SpecFile) {
  return { ...spec, name: spec.baseName }
}

/**
 * Set up an E2E spec by creating a fresh AUT for the spec to evaluate under,
 * a Spec IFrame to load the spec's source code, and
 * initialize Cypress on the AUT.
 */
function runSpecE2E (spec: SpecFile) {
  // TODO: UNIFY-1318 - manage config with GraphQL, don't put it on window.
  const config = getRunnerConfigFromWindow()

  // this is how the Cypress driver knows which spec to run.
  config.spec = setSpecForDriver(spec)

  // creates a new instance of the Cypress driver for this spec,
  // initializes a bunch of listeners
  // watches spec file for changes.
  getEventManager().setup(config)

  const $runnerRoot = getRunnerElement()

  // clear AUT, if there is one.
  empty($runnerRoot)

  // create root for new AUT
  const $container = document.createElement('div')

  $container.classList.add('screenshot-height-container')

  $runnerRoot.append($container)

  // create new AUT
  const autIframe = getAutIframeModel()

  const $autIframe: JQuery<HTMLIFrameElement> = autIframe.create().appendTo($container)

  // Remove the spec bridge iframe
  document.querySelectorAll('iframe.spec-bridge-iframe').forEach((el) => {
    el.remove()
  })

  autIframe.showInitialBlankContents()

  // create Spec IFrame
  const specSrc = getSpecUrl(config.namespace, encodeURIComponent(spec.relative))

  // FIXME: BILL Determine where to call client with to force browser repaint
  /**
   * call the clientWidth to force the browser to repaint for viewport changes
   * otherwise firefox may fail when changing the viewport in between origins
   * this.refs.container.clientWidth
   */

  // append to document, so the iframe will execute the spec
  addIframe({
    $container,
    src: specSrc,
    id: `Your Spec: '${specSrc}'`,
    className: 'spec-iframe',
  })

  // initialize Cypress (driver) with the AUT!
  getEventManager().initialize($autIframe, config)
}

export function getRunnerConfigFromWindow () {
  return JSON.parse(decodeBase64Unicode(window.__CYPRESS_CONFIG__.base64Config)) as Cypress.Config
}

/**
 * Inject the global `UnifiedRunner` via a <script src="..."> tag.
 * which includes the event manager and AutIframe constructor.
 * It is bundlded via webpack and consumed like a third party module.
 *
 * This only needs to happen once, prior to running the first spec.
 */
async function initialize () {
  await dfd.promise

  isTorndown = false

  const config = getRunnerConfigFromWindow()

  if (isTorndown) {
    return
  }

  const autStore = useAutStore()

  // TODO(lachlan): UNIFY-1318 - use GraphQL to get the viewport dimensions
  // once it is more practical to do so
  // find out if we need to continue managing viewportWidth/viewportHeight in MobX at all.
  autStore.updateDimensions(config.viewportWidth, config.viewportHeight)

  // window.UnifiedRunner exists now, since the Webpack bundle with
  // the UnifiedRunner namespace was injected by `injectBundle`.
  initializeEventManager(window.UnifiedRunner)

  window.UnifiedRunner.MobX.runInAction(() => {
    const store = initializeMobxStore(window.__CYPRESS_TESTING_TYPE__)

    store.updateDimensions(config.viewportWidth, config.viewportHeight)
  })

  window.UnifiedRunner.MobX.runInAction(() => setupRunner())
}

/**
 * This wraps all of the required interactions to run a spec.
 * Here are the things that happen:
 *
 * 1. set the current spec in the store. The Reporter, Driver etc
 *    are all coupled to MobX tightly and require the MobX store containing
 *    the current spec.
 *
 * 2. Reset the Reporter. We use the same instance of the Reporter,
 *    but reset the internal state each time we run a spec.
 *
 * 3. Teardown spec. This does a few things, primaily stopping the current
 *    spec run, which involves stopping the driver and runner.
 *
 * 4. Force the Reporter to re-render with the new spec we are executed.
 *
 * 5. Setup the spec. This involves a few things, see the `runSpecCT` function's
 *    description for more information.
 */
async function executeSpec (spec: SpecFile, isRerun: boolean = false) {
  await teardownSpec(isRerun)

  const mobxRunnerStore = getMobxRunnerStore()

  mobxRunnerStore.setSpec(spec)

  await UnifiedReporterAPI.resetReporter()

  UnifiedReporterAPI.setupReporter()

  if (window.__CYPRESS_TESTING_TYPE__ === 'e2e') {
    return runSpecE2E(spec)
  }

  if (window.__CYPRESS_TESTING_TYPE__ === 'component') {
    return runSpecCT(spec)
  }

  throw Error('Unknown or undefined testingType on window.__CYPRESS_TESTING_TYPE__')
}

function getAutomationElementId (): AutomationElementId {
  return `${window.__CYPRESS_CONFIG__.namespace}-string`
}

export const UnifiedRunnerAPI = {
  initialize,
  executeSpec,
  teardown,
  getAutomationElementId,
}<|MERGE_RESOLUTION|>--- conflicted
+++ resolved
@@ -26,11 +26,7 @@
 import { decodeBase64Unicode } from '@packages/frontend-shared/src/utils/base64'
 import type { AutomationElementId } from '@packages/types/src'
 import { useSnapshotStore } from './snapshot-store'
-<<<<<<< HEAD
-import { useStudioRecorderStore } from '../store/studio-store'
-=======
 import { useStudioStore } from '../store/studio-store'
->>>>>>> b0299c38
 
 let _eventManager: EventManager | undefined
 
@@ -64,12 +60,6 @@
     UnifiedRunner.CypressDriver,
     UnifiedRunner.MobX,
     UnifiedRunner.selectorPlaygroundModel,
-<<<<<<< HEAD
-    useStudioRecorderStore(),
-    // UnifiedRunner.StudioRecorder,
-    // created once when opening runner at the very top level in main.ts
-=======
->>>>>>> b0299c38
     window.ws,
   )
 }
