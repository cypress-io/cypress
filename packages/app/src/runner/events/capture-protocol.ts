export const addCaptureProtocolListeners = (Cypress: Cypress.Cypress) => {
<<<<<<< HEAD
  Cypress.on('log:added', (_, log) => {
    const protocolProps = Cypress.runner.getProtocolPropsForLog(log.attributes)
=======
  Cypress.on('log:added', (log) => {
    // TODO: UNIFY-1318 - Race condition in unified runner - we should not need this null check
    if (!Cypress.runner) {
      return
    }

    const displayProps = Cypress.runner.getDisplayPropsForLog(log)
>>>>>>> a097ff0c

    Cypress.backend('protocol:command:log:added', protocolProps)
  })

<<<<<<< HEAD
  Cypress.on('log:changed', (_, log) => {
    const protocolProps = Cypress.runner.getProtocolPropsForLog(log.attributes)
=======
  Cypress.on('log:changed', (log) => {
    // TODO: UNIFY-1318 - Race condition in unified runner - we should not need this null check
    if (!Cypress.runner) {
      return
    }

    const displayProps = Cypress.runner.getDisplayPropsForLog(log)
>>>>>>> a097ff0c

    Cypress.backend('protocol:command:log:changed', protocolProps)
  })

  Cypress.on('viewport:changed', (viewport) => {
    const timestamp = performance.timeOrigin + performance.now()

    Cypress.backend('protocol:viewport:changed', {
      viewport: {
        width: viewport.viewportWidth,
        height: viewport.viewportHeight,
      },
      timestamp,
    })
  })

  Cypress.on('test:before:run:async', async (attributes) => {
    await Cypress.backend('protocol:test:before:run:async', attributes)
  })

  Cypress.on('test:after:run', (attributes) => {
    Cypress.backend('protocol:test:after:run', attributes)
  })

  Cypress.on('url:changed', (url) => {
    const timestamp = performance.timeOrigin + performance.now()

    Cypress.backend('protocol:url:changed', { url, timestamp })
  })
}<|MERGE_RESOLUTION|>--- conflicted
+++ resolved
@@ -1,32 +1,23 @@
 export const addCaptureProtocolListeners = (Cypress: Cypress.Cypress) => {
-<<<<<<< HEAD
+
   Cypress.on('log:added', (_, log) => {
-    const protocolProps = Cypress.runner.getProtocolPropsForLog(log.attributes)
-=======
-  Cypress.on('log:added', (log) => {
     // TODO: UNIFY-1318 - Race condition in unified runner - we should not need this null check
     if (!Cypress.runner) {
       return
     }
-
-    const displayProps = Cypress.runner.getDisplayPropsForLog(log)
->>>>>>> a097ff0c
+    
+    const protocolProps = Cypress.runner.getProtocolPropsForLog(log.attributes)
 
     Cypress.backend('protocol:command:log:added', protocolProps)
   })
 
-<<<<<<< HEAD
   Cypress.on('log:changed', (_, log) => {
-    const protocolProps = Cypress.runner.getProtocolPropsForLog(log.attributes)
-=======
-  Cypress.on('log:changed', (log) => {
     // TODO: UNIFY-1318 - Race condition in unified runner - we should not need this null check
     if (!Cypress.runner) {
       return
     }
-
-    const displayProps = Cypress.runner.getDisplayPropsForLog(log)
->>>>>>> a097ff0c
+    
+    const protocolProps = Cypress.runner.getProtocolPropsForLog(log.attributes)
 
     Cypress.backend('protocol:command:log:changed', protocolProps)
   })
