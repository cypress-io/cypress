--- conflicted
+++ resolved
@@ -31,10 +31,6 @@
       ref="runnerPane"
       class="relative w-full"
     >
-<<<<<<< HEAD
-      <HideDuringScreenshot class="p-4 bg-white">
-        <SpecRunnerHeader :gql="props.gql" />
-=======
       <HideDuringScreenshot class="bg-white p-4">
         <SpecRunnerHeader
           v-if="props.gql.currentProject"
@@ -42,7 +38,6 @@
           :event-manager="eventManager"
           :get-aut-iframe="getAutIframeModel"
         />
->>>>>>> abfa31bc
       </HideDuringScreenshot>
 
       <RemoveClassesDuringScreenshotting
@@ -70,13 +65,8 @@
 import { gql } from '@urql/core'
 import InlineSpecList from '../specs/InlineSpecList.vue'
 import { getAutIframeModel, getEventManager, UnifiedRunnerAPI } from '../runner'
-<<<<<<< HEAD
-import { useAutStore, useRunnerStore } from '../store'
-import type { BaseSpec } from '@packages/types'
-=======
 import { useAutStore } from '../store'
 import type { BaseSpec, FileDetails } from '@packages/types'
->>>>>>> abfa31bc
 import SnapshotControls from './SnapshotControls.vue'
 import SpecRunnerHeader from './SpecRunnerHeader.vue'
 import HideDuringScreenshot from './screenshot/HideDuringScreenshot.vue'
@@ -111,11 +101,7 @@
 
 const autStore = useAutStore()
 const screenshotStore = useScreenshotStore()
-<<<<<<< HEAD
-const runnerStore = useRunnerStore()
-=======
 const runnerUiStore = useRunnerUiStore()
->>>>>>> abfa31bc
 
 const runnerPane = ref<HTMLDivElement>()
 
