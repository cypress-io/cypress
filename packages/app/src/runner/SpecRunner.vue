<template>
  <RemovePositioningDuringScreenshot
    id="main-pane"
    class="flex border-l-1 border-gray-900"
  >
    <HideDuringScreenshot
      id="inline-spec-list"
      class="bg-gray-1000"
    >
      <InlineSpecList :gql="props.gql.currentProject" />

      <ChooseExternalEditorModal
        :open="runnerUiStore.showChooseExternalEditorModal"
        :gql="props.gql"
        @close="runnerUiStore.setShowChooseExternalEditorModal(false)"
        @selected="openFile"
      />
    </HideDuringScreenshot>

    <HideDuringScreenshot class="w-128">
      <div
        v-once
        :id="REPORTER_ID"
      />
    </HideDuringScreenshot>

    <div
      ref="runnerPane"
      class="relative w-full"
    >
      <HideDuringScreenshot class="bg-white p-4">
<<<<<<< HEAD
        <SpecRunnerHeader :gql="props.gql.currentProject" />
=======
        <SpecRunnerHeader
          :gql="props.gql"
          :event-manager="eventManager"
          :get-aut-iframe="getAutIframeModel"
        />
>>>>>>> 8f99de3b
      </HideDuringScreenshot>

      <RemoveClassesDuringScreenshotting
        class="flex justify-center bg-gray-100 h-full p-4"
      >
        <div
          :id="RUNNER_ID"
          class="viewport origin-top-left"
          :style="viewportStyle"
        />
      </RemoveClassesDuringScreenshotting>

      <SnapshotControls
        :event-manager="eventManager"
        :get-aut-iframe="getAutIframeModel"
      />
      <ScreenshotHelperPixels />
    </div>
  </RemovePositioningDuringScreenshot>
</template>

<script lang="ts" setup>
import { computed, onBeforeUnmount, onMounted, ref, watch } from 'vue'
import { useI18n } from '@cy/i18n'
import { REPORTER_ID, RUNNER_ID, getRunnerElement, getReporterElement, empty } from '../runner/utils'
import { gql } from '@urql/core'
import InlineSpecList from '../specs/InlineSpecList.vue'
import { getAutIframeModel, getEventManager, UnifiedRunnerAPI } from '../runner'
import { useAutStore } from '../store'
import type { BaseSpec, FileDetails } from '@packages/types'
import SnapshotControls from './SnapshotControls.vue'
import SpecRunnerHeader from './SpecRunnerHeader.vue'
import HideDuringScreenshot from './screenshot/HideDuringScreenshot.vue'
import RemoveClassesDuringScreenshotting from './screenshot/RemoveClassesDuringScreenshotting.vue'
import RemovePositioningDuringScreenshot from './screenshot/RemovePositioningDuringScreenshot.vue'
import ScreenshotHelperPixels from './screenshot/ScreenshotHelperPixels.vue'
import { useScreenshotStore } from '../store/screenshot-store'
import type { GqlWithCurrentProject } from '../pages/Runner.vue'
import { useRunnerUiStore } from '../store/runner-ui-store'
import ChooseExternalEditorModal from '@packages/frontend-shared/src/gql-components/ChooseExternalEditorModal.vue'
import { useMutation } from '@urql/vue'
import { OpenFileInIdeDocument } from '@packages/data-context/src/gen/all-operations.gen'

gql`
fragment SpecRunner on Query {
  currentProject {
    id
    ...Specs_InlineSpecList
    ...SpecRunnerHeader
  }
  ...ChooseExternalEditor
}
`

gql`
mutation OpenFileInIDE ($input: FileDetailsInput!) {
  openFileInIDE (input: $input)
}
`

const eventManager = getEventManager()

const autStore = useAutStore()
const screenshotStore = useScreenshotStore()
const runnerUiStore = useRunnerUiStore()
const { t } = useI18n()

const runnerPane = ref<HTMLDivElement>()

const viewportStyle = computed(() => {
  if (!runnerPane.value) {
    return
  }

  let scale: number

  if (screenshotStore.isScreenshotting) {
    scale = 1
  } else {
    scale = runnerPane.value.clientWidth < autStore.viewportDimensions.width
      ? runnerPane.value.clientWidth / autStore.viewportDimensions.width
      : 1
  }

  return `
  width: ${autStore.viewportDimensions.width}px;
  height: ${autStore.viewportDimensions.height}px;
  transform: scale(${scale});`
})

const props = defineProps<{
  gql: GqlWithCurrentProject
  activeSpec: BaseSpec
}>()

function runSpec () {
  UnifiedRunnerAPI.executeSpec(props.activeSpec)
}

let fileToOpen: FileDetails

const openFileInIDE = useMutation(OpenFileInIdeDocument)

function openFile () {
  runnerUiStore.setShowChooseExternalEditorModal(false)

  if (!fileToOpen) {
    // should not be possible!
    return
  }

  openFileInIDE.executeMutation({
    input: {
      absolute: fileToOpen.absoluteFile,
      line: fileToOpen.line,
      column: fileToOpen.column,
    },
  })
}

watch(() => props.activeSpec, (spec) => {
  runSpec()
}, { immediate: true, flush: 'post' })

onMounted(() => {
  const eventManager = getEventManager()

  eventManager.on('restart', () => {
    runSpec()
  })

  eventManager.on('open:file', (file) => {
    fileToOpen = file

    if (props.gql.localSettings.preferences.preferredEditorBinary) {
      openFile()
    } else {
      runnerUiStore.setShowChooseExternalEditorModal(true)
    }
  })

  eventManager.on('before:screenshot', (payload) => {
    if (payload.appOnly) {
      screenshotStore.setScreenshotting(true)
    }
  })

  eventManager.on('after:screenshot', () => {
    screenshotStore.setScreenshotting(false)
  })
})

onBeforeUnmount(() => {
  // Clean up the AUT and Reporter every time we leave the route.
  empty(getRunnerElement())

  // TODO: this should be handled by whoever starts it, reporter?
  window.UnifiedRunner.shortcuts.stop()

  empty(getReporterElement())
})

</script>

<style scoped lang="scss">
$navbar-width: 80px;

#main-pane {
  /** There is a "bug" caused by this line:
    https://github.com/cypress-io/cypress/blob/develop/packages/driver/src/cy/actionability.ts#L375
    Basically `scrollIntoView` is applied even outside of the <iframe>,
    scrolling an element "upwards", messing up the UI
    Easiest way to reprodudce is remove the `position: fixed`
    and run the `SpecList.spec.tsx` test in runner-ct
    in CT mode.
    Ideally we should not need `position: fixed`, but I don't see
    a good way to work around this right now.
  */
  position: fixed;
  height: 100vh;
}

#inline-spec-list {
  border-right: 2px solid rgb(67 73 97);
}

#unified-runner {
  position: relative;
}

#unified-reporter {
  position: relative;
  height: 100%;
}

</style>

<route>
{
  name: "Runner"
}
</route>

<style>
#unified-runner > div {
  height: min(100%, 100vh);
}

iframe {
  width: 100%;
  height: 100%;
  background: white;
}

.highlight {
  background: rgba(159, 196, 231, 0.6);
  border: solid 2px #9FC4E7;
  cursor: pointer;
}

.tooltip {
  font-family: sans-serif;
  font-size: 14px;
  max-width: 400px !important;
}

</style><|MERGE_RESOLUTION|>--- conflicted
+++ resolved
@@ -7,7 +7,10 @@
       id="inline-spec-list"
       class="bg-gray-1000"
     >
-      <InlineSpecList :gql="props.gql.currentProject" />
+      <InlineSpecList
+        v-if="props.gql.currentProject "
+        :gql="props.gql.currentProject"
+      />
 
       <ChooseExternalEditorModal
         :open="runnerUiStore.showChooseExternalEditorModal"
@@ -29,15 +32,12 @@
       class="relative w-full"
     >
       <HideDuringScreenshot class="bg-white p-4">
-<<<<<<< HEAD
-        <SpecRunnerHeader :gql="props.gql.currentProject" />
-=======
         <SpecRunnerHeader
-          :gql="props.gql"
+          v-if="props.gql.currentProject"
+          :gql="props.gql.currentProject"
           :event-manager="eventManager"
           :get-aut-iframe="getAutIframeModel"
         />
->>>>>>> 8f99de3b
       </HideDuringScreenshot>
 
       <RemoveClassesDuringScreenshotting
@@ -75,11 +75,11 @@
 import RemovePositioningDuringScreenshot from './screenshot/RemovePositioningDuringScreenshot.vue'
 import ScreenshotHelperPixels from './screenshot/ScreenshotHelperPixels.vue'
 import { useScreenshotStore } from '../store/screenshot-store'
-import type { GqlWithCurrentProject } from '../pages/Runner.vue'
 import { useRunnerUiStore } from '../store/runner-ui-store'
 import ChooseExternalEditorModal from '@packages/frontend-shared/src/gql-components/ChooseExternalEditorModal.vue'
 import { useMutation } from '@urql/vue'
 import { OpenFileInIdeDocument } from '@packages/data-context/src/gen/all-operations.gen'
+import type { SpecRunnerFragment } from '../generated/graphql'
 
 gql`
 fragment SpecRunner on Query {
@@ -129,7 +129,7 @@
 })
 
 const props = defineProps<{
-  gql: GqlWithCurrentProject
+  gql: SpecRunnerFragment
   activeSpec: BaseSpec
 }>()
 
