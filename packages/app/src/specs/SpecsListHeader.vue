<template>
  <div class="flex w-full gap-16px relative">
    <Input
      type="search"
      class="flex-grow h-full min-w-200px"
      prefix-icon-classes="icon-light-gray-50 icon-dark-gray-500"
      :prefix-icon="IconMagnifyingGlass"
      :model-value="props.modelValue"
      :placeholder="t('specPage.searchPlaceholder')"
      :aria-label="t('specPage.searchPlaceholder')"
      @input="onInput"
    >
      <template #suffix>
        <button
          class="rounded-r-md outline-none h-40px mr-[-0.75rem] transition-all group"
          aria-live="polite"
          @click="emit('showSpecPatternModal')"
        >
          <span
            class="border-transparent rounded-r flex h-full border-t-1 border-b-1 border-r-1 mr-1px px-16px items-center matches-button group-hocus:bg-indigo-50 group-hocus:border-indigo-300  group-hocus:text-indigo-500"
          >
<<<<<<< HEAD
            <span v-if="props.modelValue">
              {{ t('specPage.searchResultsNumerator', resultCount) }}
            </span>
            {{ t('specPage.searchResultsDenominator', specCount ) }}
=======
            {{ t('components.fileSearch.matchesIndicatorEmptyFileSearch', { count: resultCount, denominator: resultCount}) }}
>>>>>>> dd1bff8c
            <span class="sr-only">{{ t(`createSpec.viewSpecPatternButton`) }} </span>
          </span>
        </button>
      </template>
    </Input>

    <div class="flex h-40px min-w-127px gap-16px">
      <Button
        data-cy="new-spec-button"
        :prefix-icon="IconAdd"
        prefix-icon-class="justify-center text-lg text-center icon-light-transparent icon-dark-white"
        class="min-w-127px"
        size="lg"
        @click="emit('showCreateSpecModal')"
      >
        {{ t('specPage.newSpecButton') }}
      </Button>
    </div>
  </div>
</template>

<script lang="ts" setup>
import { useI18n } from '@cy/i18n'
import Button from '@cy/components/Button.vue'
import Input from '@cy/components/Input.vue'
import IconMagnifyingGlass from '~icons/cy/magnifying-glass_x16'
import IconAdd from '~icons/cy/add-large_x16'

const { t } = useI18n()

const props = withDefaults(defineProps<{
  modelValue: string
  resultCount?: number
  specCount?: number
}>(), {
  resultCount: 0,
  specCount: 0,
})

const emit = defineEmits<{
  (e: 'update:modelValue', value: string): void,
  (e: 'showSpecPatternModal'): void
  (e: 'showCreateSpecModal'): void
}>()

const onInput = (e: Event) => {
  const value = (e.target as HTMLInputElement).value

  emit('update:modelValue', value)
}
</script>

<style scoped>

.matches-button:before {
  @apply h-full bg-gray-100 transform transition ease-in w-1px
  scale-y-50 duration-150 group-hocus:bg-indigo-300 group-hocus:scale-y-100;
  display: block;
  position: absolute;
  left: 0;
  top: 0;
  content: '';
}
</style><|MERGE_RESOLUTION|>--- conflicted
+++ resolved
@@ -19,14 +19,12 @@
           <span
             class="border-transparent rounded-r flex h-full border-t-1 border-b-1 border-r-1 mr-1px px-16px items-center matches-button group-hocus:bg-indigo-50 group-hocus:border-indigo-300  group-hocus:text-indigo-500"
           >
-<<<<<<< HEAD
             <span v-if="props.modelValue">
-              {{ t('specPage.searchResultsNumerator', resultCount) }}
+              {{ t('components.fileSearch.matchesIndicator', { count: specCount, denominator: specCount, numerator: resultCount}) }}
             </span>
-            {{ t('specPage.searchResultsDenominator', specCount ) }}
-=======
-            {{ t('components.fileSearch.matchesIndicatorEmptyFileSearch', { count: resultCount, denominator: resultCount}) }}
->>>>>>> dd1bff8c
+            <span v-else>
+              {{ t('components.fileSearch.matchesIndicatorEmptyFileSearch', { count: resultCount, denominator: resultCount}) }}
+            </span>
             <span class="sr-only">{{ t(`createSpec.viewSpecPatternButton`) }} </span>
           </span>
         </button>
