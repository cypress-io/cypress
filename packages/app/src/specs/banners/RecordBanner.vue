<template>
  <TrackedBanner
    :banner-id="bannerId"
    :model-value="modelValue"
    data-cy="record-banner"
    status="info"
    :title="t('specPage.banners.record.title')"
    class="mb-16px"
    :icon="RecordIcon"
    dismissible
    :has-banner-been-shown="hasBannerBeenShown"
    :event-data="{
      campaign: 'Record Runs',
      medium: 'Specs Record Runs Banner',
      cohort: 'n/a'
    }"
    @update:model-value="value => emit('update:modelValue', value)"
  >
    <p class="mb-24px">
      {{ t('specPage.banners.record.content') }}
    </p>
    <RecordPromptAdapter />
  </TrackedBanner>
</template>

<script setup lang="ts">
import RecordIcon from '~icons/cy/action-record_x16.svg'
import { useI18n } from '@cy/i18n'
import TrackedBanner from './TrackedBanner.vue'
import { BannerIds } from '@packages/types'
import RecordPromptAdapter from '@packages/frontend-shared/src/gql-components/RecordPromptAdapter.vue'

defineProps<{
  modelValue: boolean
  hasBannerBeenShown: boolean
}>()

const emit = defineEmits<{
  (e: 'update:modelValue', value: boolean): void
}>()

const { t } = useI18n()
const bannerId = BannerIds.ACI_082022_RECORD
<<<<<<< HEAD

const query = useQuery({ query: RecordBannerDocument })

const firstRecordKey = computed(() => {
  return (query.data?.value?.currentProject?.cloudProject?.__typename === 'CloudProject' && query.data.value.currentProject.cloudProject.recordKeys?.[0]?.key) ?? '<record-key>'
})

const recordCommand = computed(() => {
  const componentFlagOrSpace = query.data?.value?.currentProject?.currentTestingType === 'component' ? ' --component ' : ' '

  return `npx cypress run${componentFlagOrSpace}--record --key ${firstRecordKey.value}`
})
=======
>>>>>>> a43329b6

</script><|MERGE_RESOLUTION|>--- conflicted
+++ resolved
@@ -41,20 +41,5 @@
 
 const { t } = useI18n()
 const bannerId = BannerIds.ACI_082022_RECORD
-<<<<<<< HEAD
-
-const query = useQuery({ query: RecordBannerDocument })
-
-const firstRecordKey = computed(() => {
-  return (query.data?.value?.currentProject?.cloudProject?.__typename === 'CloudProject' && query.data.value.currentProject.cloudProject.recordKeys?.[0]?.key) ?? '<record-key>'
-})
-
-const recordCommand = computed(() => {
-  const componentFlagOrSpace = query.data?.value?.currentProject?.currentTestingType === 'component' ? ' --component ' : ' '
-
-  return `npx cypress run${componentFlagOrSpace}--record --key ${firstRecordKey.value}`
-})
-=======
->>>>>>> a43329b6
 
 </script>