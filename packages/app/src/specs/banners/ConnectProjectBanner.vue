--- conflicted
+++ resolved
@@ -57,22 +57,17 @@
 
 const props = withDefaults(defineProps<{
   modelValue: boolean
-<<<<<<< HEAD
+  hasBannerBeenShown: boolean
   bodyCopyOptions?: CohortOption[]
 }>(), {
   modelValue: false,
+  hasBannerBeenShown: true,
   bodyCopyOptions: () => {
     return [
       { cohort: 'A', value: 'specPage.banners.connectProject.contentA' },
       { cohort: 'B', value: 'specPage.banners.connectProject.contentB' },
     ]
   },
-=======
-  hasBannerBeenShown: boolean
-}>(), {
-  modelValue: false,
-  hasBannerBeenShown: true,
->>>>>>> 23d52af3
 })
 
 const emit = defineEmits<{
