--- conflicted
+++ resolved
@@ -1,11 +1,6 @@
 import type { TestingType } from '@packages/types'
 
 export const filters = {
-<<<<<<< HEAD
-  matchesCT: (testingType: TestingType) => testingType === 'component',
-  matchesE2E: (testingType: TestingType) => testingType === 'e2e',
-=======
   matchesCT: (testingType?: TestingType | null) => testingType === 'component',
   matchesE2E: (testingType?: TestingType | null) => testingType === 'e2e',
->>>>>>> 75a4a66c
 }