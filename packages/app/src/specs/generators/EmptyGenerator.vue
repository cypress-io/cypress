<template>
  <div class="flex flex-col flex-grow justify-between">
    <template v-if="!result">
      <div class="p-24px w-720px">
        <Input
          v-model="specFile"
          :placeholder="t('createSpec.e2e.importEmptySpec.inputPlaceholder')"
          :aria-label="t('createSpec.e2e.importEmptySpec.inputPlaceholder')"
          :has-error="hasError"
        >
          <template #prefix>
            <i-cy-document-blank_x16
              class="icon-light-gray-50 icon-dark-gray-300"
              :class="{
                'icon-light-error-50 icon-dark-error-400': hasError,
              }"
            />
          </template>
        </Input>

        <div
          v-if="props.gql"
        >
          <div
            v-if="hasError"
            class="rounded flex font-medium bg-error-100 mt-16px p-14px ring-2 ring-error-100 text-error-600 gap-8px items-center"
          >
            <i-cy-errored-outline_x16 class="icon-dark-error-600" />
            <span>{{ invalidSpecWarning }}<em class="font-medium">specPattern</em>:</span>
          </div>
          <div
            v-else-if="showExtensionWarning && props.type === 'e2e'"
            class="rounded flex font-medium bg-warning-100 mt-16px p-16px text-warning-600 gap-8px items-center"
          >
            <i-cy-errored-outline_x16 class="icon-dark-warning-600" />
            {{ t('createSpec.e2e.importEmptySpec.specExtensionWarning') }}<span class="rounded bg-warning-200 py-2px px-8px text-warning-700">{{ recommendedFileName }}</span>
          </div>

          <div class="mt-16px">
            <SpecPatterns
              :gql="props.gql"
            />
          </div>
        </div>
      </div>
      <StandardModalFooter
        v-if="!result"
        class="flex gap-16px"
      >
        <Button
          size="lg"
          :disabled="!isValidSpecFile"
          @click="createSpec"
        >
          {{ t('createSpec.createSpec') }}
        </Button>

        <Button
          v-if="props.otherGenerators"
          size="lg"
          variant="outline"
          @click="emits('restart')"
        >
          {{ t('components.button.back') }}
        </Button>
        <Button
          v-else
          size="lg"
          variant="outline"
          @click="emits('close')"
        >
          {{ t('components.button.cancel') }}
        </Button>
      </StandardModalFooter>
    </template>

    <template v-else>
      <GeneratorSuccess
        :file="result.file"
      />
      <StandardModalFooter
        class="flex gap-16px items-center"
      >
        <router-link
          class="outline-none"
<<<<<<< HEAD
          :to="{
            name: 'SpecRunner',
            query: {
              file: result.file.relative
            },
            params: props.type === 'component'
              ? {
                shouldShowTroubleRenderingAlert: true
              }
              : undefined
          }"
=======
          :to="{ path: '/specs/runner', query: { file: result.file.relative?.replace(/\\/g, '/') } }
          "
>>>>>>> 1d3e2f75
        >
          <Button
            size="lg"
            :prefix-icon="TestResultsIcon"
            prefix-icon-class="w-16px h-16px icon-dark-white"
            @click="emits('close')"
          >
            {{ t('createSpec.successPage.runSpecButton') }}
          </Button>
        </router-link>
        <Button
          size="lg"
          :prefix-icon="PlusButtonIcon"
          prefix-icon-class="w-16px h-16px icon-dark-gray-500"
          variant="outline"
          @click="emits('restart')"
        >
          {{ t('createSpec.successPage.createAnotherSpecButton') }}
        </Button>
      </StandardModalFooter>
    </template>
  </div>
</template>

<script setup lang="ts">
import { ref, watch, computed } from 'vue'
import { useI18n } from '@packages/frontend-shared/src/locales/i18n'
import Input from '@packages/frontend-shared/src/components/Input.vue'
import Button from '@packages/frontend-shared/src/components/Button.vue'
import { useVModels, whenever } from '@vueuse/core'
import { gql, useMutation } from '@urql/vue'
import SpecPatterns from '../../components/SpecPatterns.vue'
import type { EmptyGeneratorFragment, GeneratorSuccessFileFragment } from '../../generated/graphql'
import { EmptyGenerator_MatchSpecFileDocument, EmptyGenerator_GenerateSpecDocument } from '../../generated/graphql'
import StandardModalFooter from '@packages/frontend-shared/src/components/StandardModalFooter.vue'
import GeneratorSuccess from './GeneratorSuccess.vue'
import TestResultsIcon from '~icons/cy/test-results_x24.svg'
import PlusButtonIcon from '~icons/cy/add-large_x16.svg'

const props = defineProps<{
  title: string
  gql: EmptyGeneratorFragment
  type: 'e2e' | 'component'
  specFileName: string
  erroredCodegenCandidate?: string
  /** is there any other generator available when clicking "Back" */
  otherGenerators: boolean
}>()

const { t } = useI18n()

gql`
fragment EmptyGenerator on CurrentProject {
  id
  config
  ...SpecPatterns
}
`

gql`
mutation EmptyGenerator_MatchSpecFile($specFile: String!) {
  matchesSpecPattern (specFile: $specFile) 
}
`

gql`
mutation EmptyGenerator_generateSpec($codeGenCandidate: String!, $type: CodeGenType!, $erroredCodegenCandidate: String) {
  generateSpecFromSource(codeGenCandidate: $codeGenCandidate, type: $type, erroredCodegenCandidate: $erroredCodegenCandidate) {
    ...GeneratorSuccess
  }
}`

const emits = defineEmits<{
  (event: 'update:title', value: string): void
  (event: 'update:description', value: string): void
  (event: 'restart'): void
  (event: 'close'): void
  (event: 'updateTitle', value: string): void
}>()

const { title } = useVModels(props, emits)

const specFile = ref(props.specFileName)

const matches = useMutation(EmptyGenerator_MatchSpecFileDocument)
const writeFile = useMutation(EmptyGenerator_GenerateSpecDocument)

const isValidSpecFile = ref(true)
const hasError = computed(() => !isValidSpecFile.value && !!specFile.value)

const result = ref<GeneratorSuccessFileFragment | null>(null)

whenever(result, () => {
  title.value = t('createSpec.successPage.header')
  emits('updateTitle', t('createSpec.successPage.header'))
})

const createSpec = async () => {
  const { data } = await writeFile.executeMutation({ codeGenCandidate: specFile.value, type: props.type, erroredCodegenCandidate: props.erroredCodegenCandidate ?? null })

  result.value = data?.generateSpecFromSource?.generatedSpecResult?.__typename === 'ScaffoldedFile' ? data?.generateSpecFromSource?.generatedSpecResult : null
}

watch(specFile, async (value) => {
  const result = await matches.executeMutation({ specFile: value })

  isValidSpecFile.value = result.data?.matchesSpecPattern ?? false
}, { immediate: true })

title.value = t('createSpec.e2e.importEmptySpec.chooseFilenameHeader')

const showExtensionWarning = computed(() => isValidSpecFile.value && !specFile.value.includes('.cy'))
const recommendedFileName = computed(() => {
  const split = specFile.value.split('.')

  return `{filename}.cy.${split[split.length - 1]}`
})

const invalidSpecWarning = computed(() => props.type === 'e2e' ? t('createSpec.e2e.importEmptySpec.invalidSpecWarning') : t('createSpec.component.importEmptySpec.invalidComponentWarning'))

</script><|MERGE_RESOLUTION|>--- conflicted
+++ resolved
@@ -83,11 +83,10 @@
       >
         <router-link
           class="outline-none"
-<<<<<<< HEAD
           :to="{
             name: 'SpecRunner',
             query: {
-              file: result.file.relative
+              file: result.file.relative?.replace(/\\/g, '/')
             },
             params: props.type === 'component'
               ? {
@@ -95,10 +94,6 @@
               }
               : undefined
           }"
-=======
-          :to="{ path: '/specs/runner', query: { file: result.file.relative?.replace(/\\/g, '/') } }
-          "
->>>>>>> 1d3e2f75
         >
           <Button
             size="lg"
