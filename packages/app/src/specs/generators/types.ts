import type { TestingType } from '@packages/types'
import type { Component } from 'vue'

export type GeneratorId = 'component' | 'empty' | 'scaffold' | 'story'

export interface SpecGenerator {
  card: Component
  entry: Component
<<<<<<< HEAD
  matches: (testingType: TestingType) => boolean
=======
  matches: (testingType?: TestingType | null) => boolean
>>>>>>> 75a4a66c
  disabled: (currentProject?) => boolean | void
  id: GeneratorId
}<|MERGE_RESOLUTION|>--- conflicted
+++ resolved
@@ -6,11 +6,7 @@
 export interface SpecGenerator {
   card: Component
   entry: Component
-<<<<<<< HEAD
-  matches: (testingType: TestingType) => boolean
-=======
   matches: (testingType?: TestingType | null) => boolean
->>>>>>> 75a4a66c
   disabled: (currentProject?) => boolean | void
   id: GeneratorId
 }