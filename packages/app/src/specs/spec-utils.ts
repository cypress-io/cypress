--- conflicted
+++ resolved
@@ -8,11 +8,7 @@
   const normalizedSearchValue = normalizeSpecValue(searchValue)
 
   const fuzzySortResult = fuzzySort
-<<<<<<< HEAD
-  .go(normalizedSearchValue, specs, { keys: ['normalizedRelative', 'normalizedBaseName'], threshold: -3000 })
-=======
-  .go(normalizedSearchValue, specs, { keys: ['normalizedRelative', 'normalizedBaseName'], allowTypo: false, threshold: -10000 })
->>>>>>> cf88556d
+  .go(normalizedSearchValue, specs, { keys: ['normalizedRelative', 'normalizedBaseName'], threshold: -10000 })
   .map((result) => {
     const [relative, baseName] = result
 
