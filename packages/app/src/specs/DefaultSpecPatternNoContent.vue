<template>
  <CreateSpecCards
    data-testid="create-spec-page-cards"
    :gql="props.gql"
    @select="choose"
  />

  <div class="text-center border-t-1 pt-32px mt-32px">
    <p
      data-testid="no-specs-message"
      class="leading-normal text-gray-600 text-16px mb-16px"
    >
      {{ t('createSpec.noSpecsMessage') }}
    </p>
<<<<<<< HEAD
    <OpenConfigFileInIDE>
=======
    <router-link :to="{ path: 'settings', query: { section: 'project', setting: 'specPattern' } }">
>>>>>>> 85417f3b
      <Button
        data-testid="view-spec-pattern"
        variant="outline"
        prefix-icon-class="icon-light-gray-50 icon-dark-gray-400"
        :prefix-icon="SettingsIcon"
        class="mx-auto duration-300 hocus:ring-gray-50 hocus:border-gray-200"
      >
        {{ t('createSpec.viewSpecPatternButton') }}
      </Button>
    </router-link>
  </div>
</template>

<script lang="ts" setup>
import { useI18n } from '@cy/i18n'
import SettingsIcon from '~icons/cy/settings_x16'
import Button from '@cy/components/Button.vue'
import CreateSpecCards from './CreateSpecCards.vue'
import { gql } from '@urql/vue'
import type { CreateSpecContentFragment } from '../generated/graphql'

const { t } = useI18n()

gql`
fragment CreateSpecContent on Query {
  ...CreateSpecCards
}
`

const props = defineProps<{
  gql: CreateSpecContentFragment
}>()

const emit = defineEmits<{
  (e: 'choose', id: string): void
}>()

const choose = (id: string) => {
  emit('choose', id)
}
</script><|MERGE_RESOLUTION|>--- conflicted
+++ resolved
@@ -12,11 +12,7 @@
     >
       {{ t('createSpec.noSpecsMessage') }}
     </p>
-<<<<<<< HEAD
-    <OpenConfigFileInIDE>
-=======
     <router-link :to="{ path: 'settings', query: { section: 'project', setting: 'specPattern' } }">
->>>>>>> 85417f3b
       <Button
         data-testid="view-spec-pattern"
         variant="outline"
