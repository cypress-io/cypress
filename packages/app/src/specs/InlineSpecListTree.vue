<template>
  <div
    v-bind="containerProps"
    class="pt-8px specs-list-container"
    data-cy="specs-list-container"
  >
    <ul
      v-bind="wrapperProps"
      class="children:h-30px"
    >
      <li
        v-for="row in list"
        :key="row.index"
        class="
        cursor-pointer
        flex
        group
        relative"
        data-cy="spec-row-item"
        :data-selected-spec="isCurrentSpec(row.data)"
        @click.self="submitOrToggle(row.data, row.index)"
      >
        <component
          :is="row.data.isLeaf ? RouterLink : 'button'"
          :ref="el => setItemRef(el, row.index)"
          :key="row.data.data?.absolute"
          :style="{ paddingLeft: `${(row.data.depth - 2) * 10 + 16}px` }"
          class="border-transparent outline-none border-1 w-full group focus-visible:bg-gray-900 before:(border-r-4 border-transparent h-28px rounded-r-4px absolute left-[-4px] w-8px) "
          :class="{
            'before:border-r-indigo-300': isCurrentSpec(row.data),
            'before:focus:border-r-indigo-300 before:focus-visible:border-r-transparent before:hover:border-r-indigo-300': !isCurrentSpec(row.data)
          }"
<<<<<<< HEAD
          :to="{ path: '/specs/runner', query: { file: posixify(row.data.data?.relative || '') } }"
=======
          :to="{ path: '/specs/runner', query: { file: row.data.data?.relative?.replace(/\\/g, '/') } }"
          :aria-expanded="row.data.isLeaf ? null : row.data.expanded"
>>>>>>> 35237fdd
          @focus="resetFocusIfNecessary(row, row.index)"
          @click.prevent="submitOrToggle(row.data, row.index)"
          @keydown.left.right.prevent.stop="toggle(row.data, row.index)"
        >
          <SpecFileItem
            v-if="row.data.isLeaf"
            :file-name="row.data.data?.fileName || row.data.name"
            :extension="row.data.data?.specFileExtension || ''"
            :selected="isCurrentSpec(row.data)"
            :indexes="row.data.highlightIndexes"
            class="pl-22px"
            data-cy="spec-file-item"
          />
          <DirectoryItem
            v-else
            class="children:truncate"
            :name="row.data.name"
            :expanded="treeSpecList[row.index].expanded.value"
            :indexes="row.data.highlightIndexes"
            data-cy="directory-item"
          >
            <template #run-all-specs>
              <InlineRunAllSpecs
                v-if="runAllSpecsStore.isRunAllSpecsAllowed"
                :directory="row.data.name"
                class="flex h-full opacity-0 run-all justify-center items-center"
                :spec-number="runAllSpecsStore.directoryChildren[row.data.id].length"
                @runAllSpecs="() => runAllSpecsStore.runSelectedSpecs(row.data.id)"
              />
            </template>
          </DirectoryItem>
        </component>
      </li>
    </ul>
  </div>
</template>

<script setup lang="ts">
import { UseCollapsibleTreeNode, useCollapsibleTree, SpecTreeNode, FuzzyFoundSpec, buildSpecTree } from './tree/useCollapsibleTree'
import SpecFileItem from './SpecFileItem.vue'
import { computed, watch, onMounted } from 'vue'
import DirectoryItem from './DirectoryItem.vue'
import { RouterLink, useRouter } from 'vue-router'
import { useSpecStore } from '../store'
import { useVirtualList } from './tree/useVirtualList'
import { useVirtualListNavigation } from './tree/useVirtualListNavigation'
import { useStudioStore } from '../store/studio-store'
import InlineRunAllSpecs from './InlineRunAllSpecs.vue'
import { useRunAllSpecsStore } from '../store/run-all-specs-store'
import { posixify } from '../paths'

const props = defineProps<{
  specs: FuzzyFoundSpec[]
}>()

const router = useRouter()

const specStore = useSpecStore()

const isCurrentSpec = (row: UseCollapsibleTreeNode<SpecTreeNode<FuzzyFoundSpec>>) => {
  if (!row.isLeaf || !row.data) {
    return false
  }

  return row.data.relative === specStore.activeSpec?.relative
}

const collapsible = computed(() => useCollapsibleTree(buildSpecTree<FuzzyFoundSpec>(props.specs), { dropRoot: true }))
const treeSpecList = computed(() => collapsible.value.tree.filter(((item) => !item.hidden.value)))

const findCurrentSpecIndex = computed(() => {
  return treeSpecList.value.findIndex((s) => isCurrentSpec(s))
})

const hasAnyCurrentSpec = computed(() => {
  return findCurrentSpecIndex.value > -1
})

const isTabbable = (row, index) => {
  if (!hasAnyCurrentSpec.value) {
    if (index === 0) return true
  } else if (isCurrentSpec(row.data)) {
    return true
  }

  return false
}

const toggle = (row: UseCollapsibleTreeNode<SpecTreeNode<FuzzyFoundSpec>>, idx: number) => {
  activeItem.value = idx
  row.toggle()
}

const submitOrToggle = (row: UseCollapsibleTreeNode<SpecTreeNode<FuzzyFoundSpec>>, idx: number) => {
  // If the user selects a new spec while in studio mode, turn studio mode off
  const studioStore = useStudioStore()

  studioStore.cancel()

  activeItem.value = idx

  if (row.isLeaf) {
    if (!row.data) {
      return
    }

    router.push({ path: '/specs/runner', query: { file: posixify(row.data.relative) } })
  } else {
    row.toggle()
  }

  return false
}

const { containerProps, list, wrapperProps, scrollTo, api } = useVirtualList(treeSpecList, { itemHeight: 30, overscan: 15 })
const { activeItem, setItemRef } = useVirtualListNavigation(api)

onMounted(() => {
  activeItem.value = findCurrentSpecIndex.value
})

// If you are scrolled down the virtual list and list changes,
// reset scroll position to top of list
watch(collapsible, () => {
  activeItem.value = null
  scrollTo(0)
})

const resetFocusIfNecessary = (row, index) => {
  if (isTabbable(row, index)) {
    activeItem.value = index
  }
}

const runAllSpecsStore = useRunAllSpecsStore()

watch(collapsible, () => {
  runAllSpecsStore.setRunAllSpecsData(collapsible.value.tree)
}, { immediate: true })

</script>

<style scoped>
a::before {
  content: "";
}

/** h-[calc] was getting dropped so moved to styles. Virtual list requires defined height. */
/** Header is 64px, padding-top is 8px **/
.specs-list-container {
  height: calc(100vh - 64px - 8px);
}

/** For run all specs group hover to work */
[data-cy=spec-row-item]:hover .run-all, [data-cy=spec-row-item]:focus-within .run-all {
  opacity: 1 !important;
}

</style><|MERGE_RESOLUTION|>--- conflicted
+++ resolved
@@ -30,12 +30,8 @@
             'before:border-r-indigo-300': isCurrentSpec(row.data),
             'before:focus:border-r-indigo-300 before:focus-visible:border-r-transparent before:hover:border-r-indigo-300': !isCurrentSpec(row.data)
           }"
-<<<<<<< HEAD
           :to="{ path: '/specs/runner', query: { file: posixify(row.data.data?.relative || '') } }"
-=======
-          :to="{ path: '/specs/runner', query: { file: row.data.data?.relative?.replace(/\\/g, '/') } }"
           :aria-expanded="row.data.isLeaf ? null : row.data.expanded"
->>>>>>> 35237fdd
           @focus="resetFocusIfNecessary(row, row.index)"
           @click.prevent="submitOrToggle(row.data, row.index)"
           @keydown.left.right.prevent.stop="toggle(row.data, row.index)"
