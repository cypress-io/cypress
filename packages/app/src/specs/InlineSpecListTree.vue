<template>
  <div
    v-bind="containerProps"
    class="pt-8px specs-list-container"
<<<<<<< HEAD
=======
    data-cy="specs-list-container"
>>>>>>> a8ed29ec
  >
    <ul
      v-bind="wrapperProps"
      class="children:h-30px"
    >
      <li
        v-for="row in list"
        :key="row.index"
        class="
        cursor-pointer
        flex
        group
        relative"
        data-cy="spec-row-item"
        :data-selected-spec="isCurrentSpec(row.data)"
        @click.self="submit(row.data, row.index)"
      >
        <RouterLink
          :ref="el => setItemRef(el, row.index)"
          :key="row.data.data?.absolute"
          :tabindex="isTabbable(row, row.index) ? '0' : '-1'"
          :style="{ paddingLeft: `${(row.data.depth - 2) * 10 + 16}px` }"
          class="border-transparent outline-none border-1 w-full group focus-visible:bg-gray-900 before:(border-r-4 border-transparent h-28px rounded-r-4px absolute left-[-4px] w-8px) "
          :class="{
            'before:border-r-indigo-300': isCurrentSpec(row.data),
            'before:focus:border-r-indigo-300 before:focus-visible:border-r-transparent before:hover:border-r-indigo-300': !isCurrentSpec(row.data)
          }"
          :to="{ path: '/specs/runner', query: { file: row.data.data?.relative?.replace(/\\/g, '/') } }"
          @focus="resetFocusIfNecessary(row, row.index)"
          @click.capture.prevent="submit(row.data, row.index)"
          @keydown.enter.space.prevent.stop="submit(row.data, row.index)"
          @keydown.left.right.prevent.stop="toggle(row.data, row.index)"
        >
          <SpecFileItem
            v-if="row.data.isLeaf"
            :file-name="row.data.data?.fileName || row.data.name"
            :extension="row.data.data?.specFileExtension || ''"
            :selected="isCurrentSpec(row.data)"
            :indexes="row.data?.data?.fileIndexes"
            class="pl-22px"
            data-cy="spec-file-item"
          />
          <DirectoryItem
            v-else
            class="children:truncate"
            :name="row.data.name"
            :expanded="treeSpecList[row.index].expanded.value"
            :indexes="getDirIndexes(row.data)"
            data-cy="directory-item"
          />
        </RouterLink>
      </li>
    </ul>
  </div>
</template>

<script setup lang="ts">
import { useCollapsibleTree } from '@packages/frontend-shared/src/composables/useCollapsibleTree'
import type { UseCollapsibleTreeNode } from '@packages/frontend-shared/src/composables/useCollapsibleTree'
import { buildSpecTree, getDirIndexes } from './spec-utils'
import type { SpecTreeNode, FuzzyFoundSpec } from './spec-utils'
import SpecFileItem from './SpecFileItem.vue'
import { computed, watch, onMounted } from 'vue'
import DirectoryItem from './DirectoryItem.vue'
import { RouterLink, useRouter } from 'vue-router'
import { useSpecStore } from '../store'
import { useVirtualList } from '@packages/frontend-shared/src/composables/useVirtualList'
import { useVirtualListNavigation } from '@packages/frontend-shared/src/composables/useVirtualListNavigation'

const props = defineProps<{
  specs: FuzzyFoundSpec[]
}>()

const router = useRouter()

const specStore = useSpecStore()

const isCurrentSpec = (row: UseCollapsibleTreeNode<SpecTreeNode<FuzzyFoundSpec>>) => {
  if (!row.isLeaf || !row.data) {
    return false
  }

  return row.data.relative === specStore.activeSpec?.relative
}

const collapsible = computed(() => useCollapsibleTree(buildSpecTree<FuzzyFoundSpec>(props.specs), { dropRoot: true }))
const treeSpecList = computed(() => collapsible.value.tree.filter(((item) => !item.hidden.value)))

const findCurrentSpecIndex = computed(() => {
  return treeSpecList.value.findIndex((s) => isCurrentSpec(s))
})

const hasAnyCurrentSpec = computed(() => {
  return findCurrentSpecIndex.value > -1
})

const isTabbable = (row, index) => {
  if (!hasAnyCurrentSpec.value) {
    if (index === 0) return true
  } else if (isCurrentSpec(row.data)) {
    return true
  }

  return false
}

const toggle = (row: UseCollapsibleTreeNode<SpecTreeNode<FuzzyFoundSpec>>, idx: number) => {
  activeItem.value = idx
  row.toggle()
}

const submit = (row: UseCollapsibleTreeNode<SpecTreeNode<FuzzyFoundSpec>>, idx: number) => {
  activeItem.value = idx

  if (row.isLeaf) {
    if (!row.data) {
      return
    }

    router.push({ path: '/specs/runner', query: { file: row.data.relative.replace(/\\/g, '/') } })
  } else {
    row.toggle()
  }

  return false
}

const { containerProps, list, wrapperProps, scrollTo, api } = useVirtualList(treeSpecList, { itemHeight: 30, overscan: 15 })
const { activeItem, setItemRef } = useVirtualListNavigation(api)

onMounted(() => {
  activeItem.value = findCurrentSpecIndex.value
})

// If you are scrolled down the virtual list and list changes,
// reset scroll position to top of list
watch(collapsible, () => {
  activeItem.value = null
  scrollTo(0)
})

const resetFocusIfNecessary = (row, index) => {
  if (isTabbable(row, index)) {
    activeItem.value = index
  }
}

</script>

<style scoped>
a::before {
  content: "";
}

/** h-[calc] was getting dropped so moved to styles. Virtual list requires defined height. */
/** Header is 64px, padding-top is 8px **/
.specs-list-container {
  height: calc(100vh - 64px - 8px);
}

</style><|MERGE_RESOLUTION|>--- conflicted
+++ resolved
@@ -2,10 +2,7 @@
   <div
     v-bind="containerProps"
     class="pt-8px specs-list-container"
-<<<<<<< HEAD
-=======
     data-cy="specs-list-container"
->>>>>>> a8ed29ec
   >
     <ul
       v-bind="wrapperProps"
