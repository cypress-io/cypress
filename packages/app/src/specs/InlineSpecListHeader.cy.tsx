--- conflicted
+++ resolved
@@ -42,23 +42,13 @@
 
   it('exposes the result count correctly to assistive tech', () => {
     mountWithResultCount(0)
-<<<<<<< HEAD
-    cy.contains(`0 Matches`)
-=======
     cy.contains('No Matches')
->>>>>>> dd1bff8c
     .should('have.class', 'sr-only')
     .and('have.attr', 'aria-live', 'polite')
 
     mountWithResultCount(1)
-<<<<<<< HEAD
-    cy.contains(`1 Match`).should('have.class', 'sr-only')
-    mountWithResultCount(100)
-    cy.contains(`100 Matches`).should('have.class', 'sr-only')
-=======
     cy.contains('1 Match').should('have.class', 'sr-only')
     mountWithResultCount(100)
     cy.contains('100 Matches').should('have.class', 'sr-only')
->>>>>>> dd1bff8c
   })
 })