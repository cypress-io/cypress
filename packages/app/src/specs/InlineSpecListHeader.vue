--- conflicted
+++ resolved
@@ -73,11 +73,7 @@
       class="sr-only"
       aria-live="polite"
     >
-<<<<<<< HEAD
-      {{ t('specPage.searchResultsDenominator', resultCount ) }}
-=======
       {{ t('components.fileSearch.matchesIndicatorEmptyFileSearch', { count: resultCount, denominator: resultCount}) }}
->>>>>>> dd1bff8c
     </div>
   </div>
 </template>
