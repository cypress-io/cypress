<template>
<<<<<<< HEAD
  <div class="w-280px">
    <InlineSpecListHeader
      v-model:tab="tab"
      v-model:search="search"
    />
    <div class="h-[calc(100vh-65px)] overflow-y-auto overflow-x-hidden pt-16px">
      <template v-if="tab === 'file-list'">
        <InlineSpecListRow
          v-for="spec in specs"
          :key="spec.node.id"
          :spec="spec.node"
          :selected="isCurrentSpec(spec)"
        />
      </template>
      <template v-else>
        <div class="text-white">
          FileTree not implemented
        </div>
      </template>
    </div>
=======
  <div class="w-300px overflow-x-hidden h-full">
    <InlineSpecListRow
      v-for="spec in specs"
      :key="spec.node.id"
      :spec="spec.node"
      :selected="isCurrentSpec(spec)"
    />
>>>>>>> 6fcfc089
  </div>
</template>

<script setup lang="ts">
import { computed, ref } from 'vue'
import { gql } from '@urql/vue'
import type { SpecNode_InlineSpecListFragment, Specs_InlineSpecListFragment } from '../generated/graphql'
import { useSpecStore } from '../store'
<<<<<<< HEAD
import InlineSpecListHeader from './InlineSpecListHeader.vue'
=======
>>>>>>> 6fcfc089
import InlineSpecListRow from './InlineSpecListRow.vue'

gql`
fragment SpecNode_InlineSpecList on SpecEdge {
  node {
    id
    name
    specType
    absolute
    relative
    baseName
  }
  ...SpecListRow
}
`

gql`
fragment Specs_InlineSpecList on CurrentProject {
  id
  projectRoot
  specs: specs(first: 1000) {
    edges {
      ...SpecNode_InlineSpecList
    }
  }
}
`

const props = defineProps<{
  gql: Specs_InlineSpecListFragment
}>()

const specStore = useSpecStore()

const isCurrentSpec = (spec: SpecNode_InlineSpecListFragment) => {
  return spec.node.relative === specStore.activeSpec?.relative
}

<<<<<<< HEAD
const tab = ref('file-list')
const search = ref('')

const specs = computed(() => {
  if (!search.value) {
    return props.gql.specs?.edges || []
  }

  return (
    props.gql.specs?.edges.filter((edge) => {
      return (
        edge.node.fileName.toLowerCase() +
        edge.node.specFileExtension.toLowerCase()
      ).includes(search.value.toLocaleLowerCase())
    }) || []
  )
})

=======
const specs = computed(() => props.gql.specs?.edges || [])
>>>>>>> 6fcfc089
</script><|MERGE_RESOLUTION|>--- conflicted
+++ resolved
@@ -1,5 +1,4 @@
 <template>
-<<<<<<< HEAD
   <div class="w-280px">
     <InlineSpecListHeader
       v-model:tab="tab"
@@ -20,15 +19,6 @@
         </div>
       </template>
     </div>
-=======
-  <div class="w-300px overflow-x-hidden h-full">
-    <InlineSpecListRow
-      v-for="spec in specs"
-      :key="spec.node.id"
-      :spec="spec.node"
-      :selected="isCurrentSpec(spec)"
-    />
->>>>>>> 6fcfc089
   </div>
 </template>
 
@@ -37,10 +27,7 @@
 import { gql } from '@urql/vue'
 import type { SpecNode_InlineSpecListFragment, Specs_InlineSpecListFragment } from '../generated/graphql'
 import { useSpecStore } from '../store'
-<<<<<<< HEAD
 import InlineSpecListHeader from './InlineSpecListHeader.vue'
-=======
->>>>>>> 6fcfc089
 import InlineSpecListRow from './InlineSpecListRow.vue'
 
 gql`
@@ -79,7 +66,6 @@
   return spec.node.relative === specStore.activeSpec?.relative
 }
 
-<<<<<<< HEAD
 const tab = ref('file-list')
 const search = ref('')
 
@@ -98,7 +84,4 @@
   )
 })
 
-=======
-const specs = computed(() => props.gql.specs?.edges || [])
->>>>>>> 6fcfc089
 </script>