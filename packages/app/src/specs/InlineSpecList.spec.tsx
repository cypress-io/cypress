import { Specs_InlineSpecListFragment, Specs_InlineSpecListFragmentDoc } from '../generated/graphql-test'
import InlineSpecList from './InlineSpecList.vue'
import { defaultMessages } from '@cy/i18n'

let specs: Array<any> = []

describe('InlineSpecList', () => {
  beforeEach(() => {
    cy.fixture('found-specs').then((foundSpecs) => specs = foundSpecs)
  })

  const mountInlineSpecList = () => cy.mountFragment(Specs_InlineSpecListFragmentDoc, {
    onResult: (ctx) => {
      if (!ctx.currentProject?.specs) {
        return ctx
      }

      ctx.currentProject.specs.edges = specs.map((spec) => ({ __typename: 'SpecEdge', node: { __typename: 'Spec', ...spec, id: spec.relative } }))
      specs = ctx.currentProject?.specs?.edges || []

      return ctx
    },
    render: (gqlValue) => {
      return (
        <div class="bg-gray-1000">
          <InlineSpecList gql={gqlValue}></InlineSpecList>
        </div>
      )
    },
  })

  it('should render a list of specs', () => {
    mountInlineSpecList()
    cy.get('li')
    .should('exist')
    .and('have.length', 7)
  })

  it('should support fuzzy sort', () => {
<<<<<<< HEAD
    cy.get('input').type('scome', { force: true })
=======
    mountInlineSpecList()
    cy.get('input').type('scomeA', { force: true })
>>>>>>> cf2c932f

    cy.get('li').should('have.length', 4)
    .should('contain', 'src/components')
    .and('contain', 'Spec-A.spec.tsx')
  })

  it('should open CreateSpec modal', () => {
    mountInlineSpecList()
    const newSpecSelector = `[aria-label="New Spec"]`

    cy.get(newSpecSelector).click()
    cy.contains(defaultMessages.createSpec.newSpecModalTitle).should('be.visible')
  })

  it('should handle spec refresh', () => {
    const scrollVirtualList = (lastItem: string) => {
      cy.findAllByTestId('spec-row-item').last().dblclick().then(($el) => {
        if (!$el.text().includes(lastItem)) {
          scrollVirtualList(lastItem)
        }
      })
    }

    let _gqlValue: Specs_InlineSpecListFragment

    cy.mountFragment(Specs_InlineSpecListFragmentDoc, {
      onResult (ctx) {
        if (ctx.currentProject?.specs?.edges) {
          ctx.currentProject.specs.edges = ctx.currentProject.specs.edges.slice(0, 50)
        }

        return ctx
      },
      render (gqlValue) {
        _gqlValue = gqlValue

        return (
          <div class="bg-gray-1000">
            <InlineSpecList gql={gqlValue}></InlineSpecList>
          </div>
        )
      },
    }).then(() => {
      const sortedSpecs = _gqlValue?.currentProject?.specs?.edges.sort((a, b) => a.node.relative < b.node.relative ? -1 : 1) || []
      const firstSpec = sortedSpecs[0]
      const lastSpec = sortedSpecs[sortedSpecs.length - 1]

      cy.contains(firstSpec.node.fileName).should('be.visible')
      scrollVirtualList(lastSpec.node.fileName)
      cy.contains(lastSpec.node.fileName).should('be.visible')
      cy.then(() => {
        // Emulating a gql update that shouldn't cause a scroll snap
        if (_gqlValue.currentProject?.specs?.edges) {
          _gqlValue.currentProject.specs.edges = [..._gqlValue.currentProject.specs.edges]
        }
      })

      cy.contains(lastSpec.node.fileName).should('be.visible')

      const newSpec = { node: { ...lastSpec.node, relative: 'zzz/my-test.spec.tsx', fileName: 'my-test' } }

      cy.then(() => {
        // Checking that specs list refreshes when spec is added
        if (_gqlValue.currentProject?.specs?.edges) {
          _gqlValue.currentProject.specs.edges = _gqlValue.currentProject.specs.edges.concat(newSpec)
        }
      })

      cy.contains(firstSpec.node.fileName).should('be.visible')
      scrollVirtualList(newSpec.node.fileName)
      cy.contains(newSpec.node.fileName).should('be.visible')

      cy.then(() => {
        // Checking that specs list refreshes when spec is deleted
        if (_gqlValue.currentProject?.specs?.edges) {
          _gqlValue.currentProject.specs.edges = _gqlValue.currentProject.specs.edges.filter(((spec) => spec.node.relative !== newSpec.node.relative))
        }
      })

      cy.contains(firstSpec.node.fileName).should('be.visible')
      scrollVirtualList(lastSpec.node.fileName)
      cy.contains(newSpec.node.fileName).should('not.exist')
    })
  })
})<|MERGE_RESOLUTION|>--- conflicted
+++ resolved
@@ -37,12 +37,8 @@
   })
 
   it('should support fuzzy sort', () => {
-<<<<<<< HEAD
+    mountInlineSpecList()
     cy.get('input').type('scome', { force: true })
-=======
-    mountInlineSpecList()
-    cy.get('input').type('scomeA', { force: true })
->>>>>>> cf2c932f
 
     cy.get('li').should('have.length', 4)
     .should('contain', 'src/components')
