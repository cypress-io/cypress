<template>
<<<<<<< HEAD
  <div v-if="query.data.value">
    <SpecsList :gql="query.data.value" />
=======
  <div v-if="query.data.value?.app">
    <SpecsList
      v-if="query.data.value.app.activeProject?.specs"
      :gql="query.data.value.app"
    />
    <CreateSpecPage
      v-else
      :gql="query.data.value.app"
    />
>>>>>>> b457751a
  </div>

  <div v-else>
    Loading...
  </div>
</template>

<script lang="ts" setup>
import { gql, useQuery } from '@urql/vue'
import SpecsList from '../specs/SpecsList.vue'
import { SpecsPageContainerDocument } from '../generated/graphql'
import CreateSpecPage from '../specs/CreateSpecPage.vue'

gql`
query SpecsPageContainer {
<<<<<<< HEAD
  ...Specs_SpecsList
=======
  app {
    ...Specs_SpecsList
    ...CreateSpecPage
  }
>>>>>>> b457751a
}
`

const query = useQuery({ query: SpecsPageContainerDocument })

</script>

<route>
{
  name: "Specs Page",
  meta: {
    title: "Specs"
  }
}
</route><|MERGE_RESOLUTION|>--- conflicted
+++ resolved
@@ -1,18 +1,13 @@
 <template>
-<<<<<<< HEAD
   <div v-if="query.data.value">
-    <SpecsList :gql="query.data.value" />
-=======
-  <div v-if="query.data.value?.app">
     <SpecsList
-      v-if="query.data.value.app.activeProject?.specs"
-      :gql="query.data.value.app"
+      v-if="query.data.value.currentProject?.specs"
+      :gql="query.data.value"
     />
     <CreateSpecPage
       v-else
-      :gql="query.data.value.app"
+      :gql="query.data.value"
     />
->>>>>>> b457751a
   </div>
 
   <div v-else>
@@ -28,14 +23,8 @@
 
 gql`
 query SpecsPageContainer {
-<<<<<<< HEAD
   ...Specs_SpecsList
-=======
-  app {
-    ...Specs_SpecsList
-    ...CreateSpecPage
-  }
->>>>>>> b457751a
+  ...CreateSpecPage
 }
 `
 
