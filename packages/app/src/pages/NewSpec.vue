--- conflicted
+++ resolved
@@ -70,6 +70,14 @@
             ...StoryNode_NewSpec
           }
         }
+        generatedSpec {
+          content
+          spec {
+            id
+            name
+            relative
+          }
+        }
       }
     }
   }
@@ -78,35 +86,14 @@
 
 gql`
 mutation NewSpec_GenerateSpecFromStory($storyPath: String!) {
-<<<<<<< HEAD
   generateSpecFromStory (storyPath: $storyPath) 
-=======
-  generateSpecFromStory (storyPath: $storyPath) {
-    storybook {
-      generatedSpec {
-        content
-        spec {
-          id
-          name
-          relative
-        }
-      }
-    }
-  }
->>>>>>> 3f32b684
 } 
 `
 
 const query = useQuery({ query: NewSpecQueryDocument })
 const mutation = useMutation(NewSpec_GenerateSpecFromStoryDocument)
 
-<<<<<<< HEAD
-function storyClick (story) {
-  return mutation.executeMutation({ storyPath: story }).then((resp) => {
-    window.location.href = `${window.location.origin}/__/#/tests/component/${resp.data}`
-  })
-=======
-const generatedSpec = computed(() => mutation.data.value?.generateSpecFromStory.storybook?.generatedSpec)
+const generatedSpec = computed(() => query.data.value?.app.activeProject?.storybook?.generatedSpec)
 
 function storyClick (story: string) {
   mutation.executeMutation({ storyPath: story })
@@ -114,7 +101,6 @@
 
 function specClick () {
   window.location.href = `${window.location.origin}/__/#/tests/component/${generatedSpec.value?.spec.name}`
->>>>>>> 3f32b684
 }
 
 const stories = computed(() => {
