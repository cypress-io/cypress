<template>
  <DebugLoading v-if="query.fetching.value" />
  <DebugContainer
    v-else
    data-cy="debug-container"
    :gql="query.data.value"
  />
</template>

<script setup lang="ts">

import DebugContainer from '../debug/DebugContainer.vue'
<<<<<<< HEAD
import DebugLoading from '../debug/empty/DebugLoading.vue'
import { gql, useQuery } from '@urql/vue'
import { DebugDocument } from '../generated/graphql'
=======
import { gql, useQuery, useSubscription } from '@urql/vue'
import { DebugDocument, Debug_SpecsChangeDocument } from '../generated/graphql'

gql`
subscription Debug_specsChange {
  specsChange {
    id
    specs {
      id
      ...DebugLocalSpecs
    }
  }
}
`
>>>>>>> 216d4c5c

gql `
query Debug {
  ...DebugSpecs
}
`

const query = useQuery({ query: DebugDocument })

useSubscription({ query: Debug_SpecsChangeDocument })

</script><|MERGE_RESOLUTION|>--- conflicted
+++ resolved
@@ -10,11 +10,7 @@
 <script setup lang="ts">
 
 import DebugContainer from '../debug/DebugContainer.vue'
-<<<<<<< HEAD
 import DebugLoading from '../debug/empty/DebugLoading.vue'
-import { gql, useQuery } from '@urql/vue'
-import { DebugDocument } from '../generated/graphql'
-=======
 import { gql, useQuery, useSubscription } from '@urql/vue'
 import { DebugDocument, Debug_SpecsChangeDocument } from '../generated/graphql'
 
@@ -29,7 +25,6 @@
   }
 }
 `
->>>>>>> 216d4c5c
 
 gql `
 query Debug {
