<template>
  <DebugLoading v-if="query.fetching.value" />
  <DebugContainer
    v-else
    data-cy="debug-container"
    :gql="query.data.value"
  />
</template>

<script setup lang="ts">

import DebugContainer from '../debug/DebugContainer.vue'
<<<<<<< HEAD
import { gql, useQuery } from '@urql/vue'
import { DebugDocument, Debug_RelevantRunsDocument } from '../generated/graphql'
import { ref, watchEffect } from 'vue'

gql `
query Debug($runNumber: Int!) {
   ...DebugSpecs
=======
import DebugLoading from '../debug/empty/DebugLoading.vue'
import { gql, useQuery, useSubscription } from '@urql/vue'
import { DebugDocument, Debug_SpecsChangeDocument } from '../generated/graphql'

gql`
subscription Debug_specsChange {
  specsChange {
    id
    specs {
      id
      ...DebugLocalSpecs
    }
  }
}
`

gql `
query Debug {
  ...DebugSpecs
>>>>>>> 552fe875
}
`

gql`
  query Debug_RelevantRuns {
    currentProject {
      id
      relevantRuns
    }
  }
`

const runsQuery = useQuery({ query: Debug_RelevantRunsDocument })

const variables = ref({ runNumber: -1 })

const query = useQuery({ query: DebugDocument, variables, pause: true })

watchEffect(() => {
  const relevantRuns = runsQuery.data.value?.currentProject?.relevantRuns
  const relevantRun = relevantRuns ? relevantRuns[0] : undefined

  if (relevantRun) {
    variables.value.runNumber = relevantRun
    query.executeQuery()
  }
})

useSubscription({ query: Debug_SpecsChangeDocument })

</script><|MERGE_RESOLUTION|>--- conflicted
+++ resolved
@@ -10,18 +10,10 @@
 <script setup lang="ts">
 
 import DebugContainer from '../debug/DebugContainer.vue'
-<<<<<<< HEAD
-import { gql, useQuery } from '@urql/vue'
-import { DebugDocument, Debug_RelevantRunsDocument } from '../generated/graphql'
-import { ref, watchEffect } from 'vue'
-
-gql `
-query Debug($runNumber: Int!) {
-   ...DebugSpecs
-=======
 import DebugLoading from '../debug/empty/DebugLoading.vue'
 import { gql, useQuery, useSubscription } from '@urql/vue'
-import { DebugDocument, Debug_SpecsChangeDocument } from '../generated/graphql'
+import { DebugDocument, Debug_SpecsChangeDocument, Debug_RelevantRunsDocument } from '../generated/graphql'
+import { ref, watchEffect } from 'vue'
 
 gql`
 subscription Debug_specsChange {
@@ -36,9 +28,8 @@
 `
 
 gql `
-query Debug {
-  ...DebugSpecs
->>>>>>> 552fe875
+query Debug($runNumber: Int!) {
+   ...DebugSpecs
 }
 `
 
