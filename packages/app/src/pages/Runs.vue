<template>
  <div>
    <h2>Runs Page</h2>
    <main class="p-24px relative">
      <RunError
        v-if="!!query.error"
        :error="query.error"
      />
      <transition
        v-else-if="activeProject?.cloudProject"
        name="fade"
      >
<<<<<<< HEAD
        <RunsSkeletton v-if="query.fetching.value" />
        <template v-else-if="cloudRunNodes">
          <div v-if="cloudRunNodes.length > 0">
            <RunCard
              v-for="run of cloudRunNodes"
              :key="run.id"
              :gql="run"
            />
          </div>
          <div
            v-else
            data-e2e="no-runs"
          >
            No runs... record one to the cloud?
          </div>
        </template>
        <template v-else-if="query.data.value?.app?.activeProject">
          Connect the current project to the cloud
        </template>
=======
        <RunsSkeleton v-if="query.fetching.value" />
        <RunsEmpty
          v-else-if="!activeProject.cloudProject.runs?.nodes.length"
          :project-id="activeProject.projectId || ''"
        />
        <div v-else>
          <RunCard
            v-for="run of activeProject.cloudProject.runs.nodes"
            :key="run.id"
            :gql="run"
          />
        </div>
>>>>>>> 6799cdd9
      </transition>
      <RunsConnect
        v-else
        :has-project-id="!!activeProject?.projectId"
        :is-logged-in="!!query.data.value?.cloudViewer?.id"
      />
    </main>
  </div>
</template>

<script lang="ts" setup>
import { computed } from 'vue'
import { gql, useQuery } from '@urql/vue'
import { RunsDocument } from '../generated/graphql'
import RunCard from '../runs/RunCard.vue'
import RunsSkeleton from '../runs/RunsSkeleton.vue'
import RunsConnect from '../runs/RunsConnect.vue'
import RunsEmpty from '../runs/RunsEmpty.vue'
import RunError from '../runs/RunError.vue'

gql`
query Runs {
  app {
    activeProject {
      id
      projectId
      cloudProject {
        id
        runs(first: 10){
          nodes {
            id
            ...RunCard
          }
        }
      }
    }
  }
  cloudViewer {
    id
  }
}`

const query = useQuery({ query: RunsDocument })
<<<<<<< HEAD
const cloudRunNodes = computed(() => query.data.value?.app.activeProject?.cloudProject?.runs?.nodes)
=======

const activeProject = computed(() => query.data.value?.app?.activeProject)
>>>>>>> 6799cdd9
</script>

<route>
{
  name: "Runs"
}
</route>

<style scoped>
.fade-enter-active, .fade-leave-active {
  transition: opacity .3s
}

.fade-enter-from, .fade-leave-to {
  opacity: 0
}
</style><|MERGE_RESOLUTION|>--- conflicted
+++ resolved
@@ -10,27 +10,6 @@
         v-else-if="activeProject?.cloudProject"
         name="fade"
       >
-<<<<<<< HEAD
-        <RunsSkeletton v-if="query.fetching.value" />
-        <template v-else-if="cloudRunNodes">
-          <div v-if="cloudRunNodes.length > 0">
-            <RunCard
-              v-for="run of cloudRunNodes"
-              :key="run.id"
-              :gql="run"
-            />
-          </div>
-          <div
-            v-else
-            data-e2e="no-runs"
-          >
-            No runs... record one to the cloud?
-          </div>
-        </template>
-        <template v-else-if="query.data.value?.app?.activeProject">
-          Connect the current project to the cloud
-        </template>
-=======
         <RunsSkeleton v-if="query.fetching.value" />
         <RunsEmpty
           v-else-if="!activeProject.cloudProject.runs?.nodes.length"
@@ -43,7 +22,6 @@
             :gql="run"
           />
         </div>
->>>>>>> 6799cdd9
       </transition>
       <RunsConnect
         v-else
@@ -87,12 +65,8 @@
 }`
 
 const query = useQuery({ query: RunsDocument })
-<<<<<<< HEAD
-const cloudRunNodes = computed(() => query.data.value?.app.activeProject?.cloudProject?.runs?.nodes)
-=======
 
 const activeProject = computed(() => query.data.value?.app?.activeProject)
->>>>>>> 6799cdd9
 </script>
 
 <route>
