--- conflicted
+++ resolved
@@ -22,10 +22,11 @@
     it('show project connect if not connected', () => {
       cy.mount(() => <div class="h-screen"><CloudConnectButton utmMedium="testing" /></div>)
 
-      cy.contains('button', 'Connect your project').should('be.visible')
+      cy.contains('button', 'Connect your project').click()
+      cy.get('[role="dialog"]').should('be.visible')
+      cy.get('[role="dialog"] h2').should('contain', 'Connect project')
     })
 
-<<<<<<< HEAD
     it('uses the store to open the Login Connect modal', () => {
       loginConnectStore.openLoginConnectModal = cy.spy().as('openLoginConnectModal')
       cy.mount(() => <div class="h-screen"><CloudConnectButton utmMedium="testing" /></div>)
@@ -34,10 +35,5 @@
 
       cy.get('@openLoginConnectModal').should('have.been.calledWith', { utmMedium: 'testing' })
     })
-=======
-    cy.contains('button', 'Connect your project').click()
-    cy.get('[role="dialog"]').should('be.visible')
-    cy.get('[role="dialog"] h2').should('contain', 'Connect project')
->>>>>>> fa4a19c1
   })
 })