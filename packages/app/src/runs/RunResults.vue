<template>
  <div class="border rounded flex border-gray-200 h-6 text-gray-500 text-size-14px leading-20px">
    <div
      v-for="(result, i) in results"
      :key="i"
      class="flex px-2 items-center hover:bg-indigo-50"
    >
      <component
        :is="result.icon"
        class="h-12px mr-1 w-12px"
        :class="result.class"
      />
      <span class="sr-only">{{ result.name }}</span>
      {{ result.value }}
    </div>
  </div>
</template>

<script lang="ts" setup>
import type { RunResultsFragment } from '../generated/graphql'
import { gql } from '@urql/core'
<<<<<<< HEAD
// import FlakyIcon from '~icons/cy/status-flaky_x12.svg'
=======
>>>>>>> 633d8da2
import SkippedIcon from '~icons/cy/status-skipped_x12.svg'
import PassedIcon from '~icons/cy/status-passed_x12.svg'
import FailedIcon from '~icons/cy/status-failed_x12.svg'
import PendingIcon from '~icons/cy/status-pending_x12.svg'
import { useI18n } from '@cy/i18n'
const { t } = useI18n()

gql`
fragment RunResults on CloudRun {
  id
  totalPassed
  totalFailed
  totalPending
  totalSkipped
}
`

const props = defineProps<{
	gql: RunResultsFragment
}>()

const results = [
<<<<<<< HEAD
  // {
  //   // TODO: Is flake even exposed via the API?
  //   // value: props.gql.totalFlaky,
  //   value: 0,
  //   class: 'icon-dark-gray-400',
  //   icon: FlakyIcon,
  // },
=======
>>>>>>> 633d8da2
  {
    value: props.gql.totalSkipped,
    class: 'icon-dark-gray-400',
    icon: SkippedIcon,
    name: t('runs.results.skipped'),
  },
  {
    value: props.gql.totalPending,
    class: 'icon-dark-gray-400 icon-light-white',
    icon: PendingIcon,
    name: t('runs.results.pending'),
  },
  {
    value: props.gql.totalPassed,
    class: 'icon-dark-jade-400',
    icon: PassedIcon,
    name: t('runs.results.passed'),
  },
  {
    value: props.gql.totalFailed,
    class: 'icon-dark-red-400',
    icon: FailedIcon,
    name: t('runs.results.failed'),
  },
]
</script><|MERGE_RESOLUTION|>--- conflicted
+++ resolved
@@ -19,10 +19,6 @@
 <script lang="ts" setup>
 import type { RunResultsFragment } from '../generated/graphql'
 import { gql } from '@urql/core'
-<<<<<<< HEAD
-// import FlakyIcon from '~icons/cy/status-flaky_x12.svg'
-=======
->>>>>>> 633d8da2
 import SkippedIcon from '~icons/cy/status-skipped_x12.svg'
 import PassedIcon from '~icons/cy/status-passed_x12.svg'
 import FailedIcon from '~icons/cy/status-failed_x12.svg'
@@ -45,16 +41,6 @@
 }>()
 
 const results = [
-<<<<<<< HEAD
-  // {
-  //   // TODO: Is flake even exposed via the API?
-  //   // value: props.gql.totalFlaky,
-  //   value: 0,
-  //   class: 'icon-dark-gray-400',
-  //   icon: FlakyIcon,
-  // },
-=======
->>>>>>> 633d8da2
   {
     value: props.gql.totalSkipped,
     class: 'icon-dark-gray-400',
