<template>
  <div class="h-full">
<<<<<<< HEAD
    <NoInternetConnection
      v-if="!online && !isCloudProjectReturned"
    >
      {{ t('launchpadErrors.noInternet.connectProject') }}
=======
    <NoInternetConnection v-if="!online">
      Please check your internet connection to resolve this issue. When your internet connection is fixed, we will automatically attempt to fetch your latest runs for this project.
>>>>>>> 8d79472b
    </NoInternetConnection>
    <RunsConnectSuccessAlert
      v-if="currentProject && showConnectSuccessAlert"
      :gql="currentProject"
      :class="{ 'absolute left-24px right-24px top-24px': currentProject?.cloudProject?.__typename === 'CloudProject' && !currentProject.cloudProject.runs?.nodes.length }"
    />
    <RunsConnect
      v-if="!currentProject?.projectId || !cloudViewer?.id"
      :gql="props.gql"
      @success="showConnectSuccessAlert = true"
    />
    <RunsErrorRenderer
      v-else-if="currentProject?.cloudProject?.__typename !== 'CloudProject' || connectionFailed"
      :gql="props.gql"
      @re-execute-runs-query="emit('reExecuteRunsQuery')"
    />
    <RunsEmpty
      v-else-if="!currentProject?.cloudProject?.runs?.nodes.length"
      :gql="currentProject"
    />
    <div
      v-else
      data-cy="runs"
      class="flex flex-col pb-24px gap-16px"
    >
      <Warning
        v-if="!online"
        :title="t('launchpadErrors.noInternet.header')"
        :message="t('launchpadErrors.noInternet.message')"
        :dismissible="false"
        class="mx-auto mb-24px"
      />
      <RunCard
        v-for="run of currentProject?.cloudProject?.runs?.nodes"
        :key="run.id"
        :gql="run"
      />
    </div>
  </div>
</template>

<script lang="ts" setup>
import { computed, onMounted, onUnmounted, ref } from 'vue'
import { gql, useMutation } from '@urql/vue'
import { useI18n } from '@cy/i18n'
import NoInternetConnection from '@packages/frontend-shared/src/components/NoInternetConnection.vue'
import RunCard from './RunCard.vue'
import RunsConnect from './RunsConnect.vue'
import RunsConnectSuccessAlert from './RunsConnectSuccessAlert.vue'
import RunsEmpty from './RunsEmpty.vue'
import { RunsContainerFragment, RunsContainer_FetchNewerRunsDocument } from '../generated/graphql'
import Warning from '@packages/frontend-shared/src/warning/Warning.vue'
import RunsErrorRenderer from './RunsErrorRenderer.vue'

const { t } = useI18n()

const emit = defineEmits<{
  (e: 'reExecuteRunsQuery'): void
}>()

gql`
fragment RunsContainer_RunsConnection on CloudRunConnection {
  nodes {
    id
    ...RunCard
  }
  pageInfo {
    startCursor
  }
}
`

gql`
fragment RunsContainer on Query {
  ...RunsErrorRenderer
  currentProject {
    id
    projectId
    ...RunsEmpty
    ...RunsConnectSuccessAlert
    cloudProject {
      __typename
      ... on CloudProject {
        id
        runs(first: 10) {
          ...RunsContainer_RunsConnection
        }
      }
    }
  }
  cloudViewer {
    id
  }
  ...RunsConnect
}`

gql`
mutation RunsContainer_FetchNewerRuns(
  $cloudProjectNodeId: ID!, 
  $beforeCursor: String, 
  $hasBeforeCursor: Boolean!,
  $refreshPendingRuns: [ID!]!,
  $hasRefreshPendingRuns: Boolean!
) {
  refetchRemote {
    cloudNode(id: $cloudProjectNodeId) {
      id
      __typename
      ... on CloudProject {
        runs(first: 10) @skip(if: $hasBeforeCursor) {
          ...RunsContainer_RunsConnection
        }
        newerRuns: runs(last: 10, before: $beforeCursor) @include(if: $hasBeforeCursor) {
          ...RunsContainer_RunsConnection
        }
      }
    }
    cloudNodesByIds(ids: $refreshPendingRuns) @include(if: $hasRefreshPendingRuns) {
      id
      ... on CloudRun {
        ...RunCard
      }
    }
  }
}
`

const currentProject = computed(() => props.gql.currentProject)
const cloudViewer = computed(() => props.gql.cloudViewer)

const variables = computed(() => {
  if (currentProject.value?.cloudProject?.__typename === 'CloudProject') {
    const toRefresh = currentProject.value?.cloudProject.runs?.nodes?.map((r) => r.status === 'RUNNING' ? r.id : null).filter((f) => f) ?? []

    return {
      cloudProjectNodeId: currentProject.value?.cloudProject.id,
      beforeCursor: currentProject.value?.cloudProject.runs?.pageInfo.startCursor,
      hasBeforeCursor: Boolean(currentProject.value?.cloudProject.runs?.pageInfo.startCursor),
      refreshPendingRuns: toRefresh,
      hasRefreshPendingRuns: toRefresh.length > 0,
    }
  }

  return undefined as any
})

const refetcher = useMutation(RunsContainer_FetchNewerRunsDocument)

// 15 seconds polling
const POLL_FOR_LATEST = 1000 * 15
let timeout: null | number = null

function startPolling () {
  timeout = window.setTimeout(function fetchNewerRuns () {
    if (variables.value && props.online) {
      refetcher.executeMutation(variables.value)
      .then(() => {
        startPolling()
      })
    } else {
      startPolling()
    }
  }, POLL_FOR_LATEST)
}

onMounted(() => {
  // Always fetch when the component mounts, and we're not already fetching
  if (props.online && !refetcher.fetching) {
    refetcher.executeMutation(variables.value)
  }

  startPolling()
})

onUnmounted(() => {
  if (timeout) {
    clearTimeout(timeout)
  }

  timeout = null
})

const props = defineProps<{
  gql: RunsContainerFragment
  online: boolean
}>()

const showConnectSuccessAlert = ref(false)
const connectionFailed = computed(() => !props.gql.currentProject?.cloudProject && props.online)
</script>

<style scoped>
.fade-enter-active, .fade-leave-active {
  transition: opacity .3s
}

.fade-enter-from, .fade-leave-to {
  opacity: 0
}
</style><|MERGE_RESOLUTION|>--- conflicted
+++ resolved
@@ -1,14 +1,7 @@
 <template>
   <div class="h-full">
-<<<<<<< HEAD
-    <NoInternetConnection
-      v-if="!online && !isCloudProjectReturned"
-    >
+    <NoInternetConnection v-if="!online">
       {{ t('launchpadErrors.noInternet.connectProject') }}
-=======
-    <NoInternetConnection v-if="!online">
-      Please check your internet connection to resolve this issue. When your internet connection is fixed, we will automatically attempt to fetch your latest runs for this project.
->>>>>>> 8d79472b
     </NoInternetConnection>
     <RunsConnectSuccessAlert
       v-if="currentProject && showConnectSuccessAlert"
