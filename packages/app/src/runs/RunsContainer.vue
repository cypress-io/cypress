--- conflicted
+++ resolved
@@ -43,24 +43,12 @@
         />
       </TrackedBanner>
       <Warning
-        v-if="userProjectStatusStore.cloudStatusMatches('needsRecordedRun') && userProjectStatusStore.project.isUsingGit"
-        :title="t('runs.empty.noRunsFoundForBranch')"
-        :message="noRunsForBranchMessage"
-      />
-      <Warning
         v-if="!online"
         :title="t('launchpadErrors.noInternet.header')"
         :message="t('launchpadErrors.noInternet.message')"
         :dismissible="false"
         class="mx-auto mb-[24px]"
       />
-<<<<<<< HEAD
-      <Warning
-        v-if="!userProjectStatusStore.project.isUsingGit"
-        :title="t('runs.empty.gitRepositoryNotDetected')"
-        :message="t('runs.empty.ensureGitSetupCorrectly')"
-      />
-=======
       <TrackedBanner
         v-if="!userProjectStatusStore.project.isUsingGit"
         :title="t('runs.empty.gitRepositoryNotDetected')"
@@ -72,7 +60,6 @@
       >
         {{ t('runs.empty.ensureGitSetupCorrectly') }}
       </TrackedBanner>
->>>>>>> 398fe4d3
       <RunCard
         v-for="run of currentProject?.cloudProject?.runs?.nodes"
         :key="run.id"
@@ -98,12 +85,9 @@
 import { RUNS_PROMO_CAMPAIGNS, RUNS_TAB_MEDIUM } from './utils/constants'
 import { getUrlWithParams } from '@packages/frontend-shared/src/utils/getUrlWithParams'
 import { getUtmSource } from '@packages/frontend-shared/src/utils/getUtmSource'
-<<<<<<< HEAD
-=======
 import TrackedBanner from '../specs/banners/TrackedBanner.vue'
 import { BannerIds } from '@packages/types/src'
 import { useMarkdown } from '@packages/frontend-shared/src/composables/useMarkdown'
->>>>>>> 398fe4d3
 
 const { t } = useI18n()
 
@@ -259,11 +243,8 @@
   return `${message} ${link}`
 })
 
-<<<<<<< HEAD
-=======
 const { markdown } = useMarkdown(markdownTarget, noRunsForBranchMessage.value, { classes: { code: ['bg-warning-200'] } })
 
->>>>>>> 398fe4d3
 const userProjectStatusStore = useUserProjectStatusStore()
 
 watch(() => userProjectStatusStore.project.isProjectConnected, (newVal, oldVal) => {
