--- conflicted
+++ resolved
@@ -7,7 +7,6 @@
     <h2 class="mt-32px mb-8px text-gray-900 text-18px">
       {{ t("runs.empty.title") }}
     </h2>
-<<<<<<< HEAD
     <p class="h-48px mb-8px text-gray-600">
       {{ t("runs.empty.description") }}
     </p>
@@ -16,56 +15,11 @@
       :project-folder-name="projectName"
       class="max-w-700px"
     />
-=======
-    <ol class="list-decimal ml-16px w-full text-gray-600">
-      <li>
-        <p class="mb-8px">
-          <i18n-t
-            scope="global"
-            keypath="runs.empty.step1"
-          >
-            <span class="text-indigo-500">{{ configFilePath }}</span>
-          </i18n-t>
-        </p>
-        <ShikiHighlight
-          class="border rounded border-gray-100 -ml-16px"
-          :code="projectIdCode"
-          lang="js"
-          line-numbers
-        />
-      </li>
-      <li class="mt-24px">
-        <p class="mb-8px">
-          <i18n-t
-            scope="global"
-            keypath="runs.empty.step2"
-          >
-            <span class="text-indigo-400">{{ configFilePath }}</span>
-          </i18n-t>
-        </p>
-        <TerminalPrompt
-          class="-ml-16px"
-          command="git add cypress.config.js"
-          :project-folder-name="projectName"
-        />
-      </li>
-      <li class="mt-24px">
-        <p class="mb-8px">
-          {{ t("runs.empty.step3") }}
-        </p>
-        <TerminalPrompt
-          class="-ml-16px"
-          :command="recordCommand"
-          :project-folder-name="projectName"
-        />
-      </li>
-    </ol>
->>>>>>> 85417f3b
   </div>
 </template>
 
 <script lang="ts" setup>
-import { computed, ref } from 'vue'
+import { computed } from 'vue'
 import { gql } from '@urql/vue'
 import TerminalPrompt from '@cy/components/TerminalPrompt.vue'
 import type { RunsEmptyFragment } from '../generated/graphql'
