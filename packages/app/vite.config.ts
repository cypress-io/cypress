--- conflicted
+++ resolved
@@ -20,14 +20,11 @@
   plugins: [
     Layouts(),
     Pages({ extensions: ['vue'] }),
-<<<<<<< HEAD
-=======
     Copy({
       targets: [{
         src: resolve(__dirname, '../frontend-shared/src/assets/logos/favicon.png'),
         dest: 'dist',
       }],
     }),
->>>>>>> 695d8d66
   ],
 })