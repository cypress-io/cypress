--- conflicted
+++ resolved
@@ -19,13 +19,8 @@
  */
 declare global {
   interface Window {
-<<<<<<< HEAD
-    ws: Socket
+    ws?: Socket
     getEventManager: () => EventManager
-=======
-    ws?: Socket
-
->>>>>>> b6bba457
     UnifiedRunner: {
       /**
        * This is the config served from the back-end.
