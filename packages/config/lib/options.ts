--- conflicted
+++ resolved
@@ -526,16 +526,13 @@
     value: 'bundled',
     errorKey: 'NODE_VERSION_DEPRECATION_BUNDLED',
     isWarning: true,
-  },
-  {
-<<<<<<< HEAD
+  }, {
     name: 'pluginsFile',
     errorKey: 'PLUGINS_FILE_CONFIG_OPTION_REMOVED',
-=======
+  }, {
     name: 'testFiles',
     errorKey: 'TEST_FILES_DEPRECATION',
     isWarning: false,
->>>>>>> 2281eed4
   },
 ]
 
