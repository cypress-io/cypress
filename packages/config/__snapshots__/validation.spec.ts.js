exports['missing https protocol'] = {
  'key': 'clientCertificates[0].url',
  'value': 'http://url.com',
  'type': 'an https protocol',
}

exports['invalid url'] = {
  'key': 'clientCertificates[0].url',
  'value': 'not *',
  'type': 'a valid URL',
}

exports['undefined browsers'] = `
Missing browsers list
`

exports['empty list of browsers'] = `
Expected at least one browser
`

exports['browsers list with a string'] = {
  'key': 'name',
  'value': 'foo',
  'type': 'a non-empty string',
  'list': 'browsers',
}

exports['invalid retry value'] = {
  'key': 'mockConfigKey',
  'value': '1',
  'type': 'a positive number or null or an object with keys "openMode" and "runMode" with values of numbers or nulls',
}

exports['invalid retry object'] = {
  'key': 'mockConfigKey',
  'value': {
    'fakeMode': 1,
  },
  'type': 'a positive number or null or an object with keys "openMode" and "runMode" with values of numbers or nulls',
}

exports['not qualified url'] = {
  'key': 'mockConfigKey',
  'value': 'url.com',
  'type': 'a fully qualified URL (starting with `http://` or `https://`)',
}

exports['empty string'] = {
  'key': 'mockConfigKey',
  'value': '',
  'type': 'a fully qualified URL (starting with `http://` or `https://`)',
}

exports['not string or array'] = {
  'key': 'mockConfigKey',
  'value': null,
  'type': 'a string or an array of strings',
}

exports['array of non-strings'] = {
  'key': 'mockConfigKey',
  'value': [
    1,
    2,
    3,
  ],
  'type': 'a string or an array of strings',
}

exports['not one of the strings error message'] = {
  'key': 'test',
  'value': 'nope',
  'type': 'one of these values: "foo", "bar"',
}

exports['number instead of string'] = {
  'key': 'test',
  'value': 42,
  'type': 'one of these values: "foo", "bar"',
}

exports['null instead of string'] = {
  'key': 'test',
  'value': null,
  'type': 'one of these values: "foo", "bar"',
}

exports['not one of the numbers error message'] = {
  'key': 'test',
  'value': 4,
  'type': 'one of these values: 1, 2, 3',
}

exports['string instead of a number'] = {
  'key': 'test',
  'value': 'foo',
  'type': 'one of these values: 1, 2, 3',
}

exports['null instead of a number'] = {
  'key': 'test',
  'value': null,
  'type': 'one of these values: 1, 2, 3',
}

exports['config/src/validation .isValidClientCertificatesSet returns error message for certs not passed as an array array 1'] = {
  'key': 'mockConfigKey',
  'value': '1',
  'type': 'a positive number or null or an object with keys "openMode" and "runMode" with values of numbers or nulls',
}

exports['config/src/validation .isValidClientCertificatesSet returns error message for certs object without url 1'] = {
  'key': 'clientCertificates[0].url',
  'type': 'a URL matcher',
}

exports['config/src/validation .isValidBrowser passes valid browsers and forms error messages for invalid ones isValidBrowser 1'] = {
  'name': 'isValidBrowser',
  'behavior': [
    {
      'given': {
        'name': 'Chrome',
        'displayName': 'Chrome Browser',
        'family': 'chromium',
        'path': '/path/to/chrome',
        'version': '1.2.3',
        'majorVersion': 1,
      },
      'expect': true,
    },
    {
      'given': {
        'name': 'FF',
        'displayName': 'Firefox',
        'family': 'firefox',
        'path': '/path/to/firefox',
        'version': '1.2.3',
        'majorVersion': '1',
      },
      'expect': true,
    },
    {
      'given': {
        'name': 'Electron',
        'displayName': 'Electron',
        'family': 'chromium',
        'path': '',
        'version': '99.101.3',
        'majorVersion': 99,
      },
      'expect': true,
    },
    {
      'given': {
        'name': 'No display name',
        'family': 'chromium',
      },
      'expect': {
        'key': 'displayName',
        'value': {
          'name': 'No display name',
          'family': 'chromium',
        },
        'type': 'a non-empty string',
      },
    },
    {
      'given': {
        'name': 'bad family',
        'displayName': 'Bad family browser',
        'family': 'unknown family',
      },
      'expect': {
        'key': 'family',
        'value': {
          'name': 'bad family',
          'displayName': 'Bad family browser',
          'family': 'unknown family',
        },
        'type': 'either chromium, firefox or webkit',
      },
    },
  ],
}

exports['config/src/validation .isPlainObject returns error message when value is a not an object 1'] = {
  'key': 'mockConfigKey',
  'value': 1,
  'type': 'a plain object',
}

exports['config/src/validation .isNumber returns error message when value is a not a number 1'] = {
  'key': 'mockConfigKey',
  'value': 'string',
  'type': 'a number',
}

exports['config/src/validation .isNumberOrFalse returns error message when value is a not number or false 1'] = {
  'key': 'mockConfigKey',
  'value': null,
  'type': 'a number or false',
}

exports['config/src/validation .isBoolean returns error message when value is a not a string 1'] = {
  'key': 'mockConfigKey',
  'value': 1,
  'type': 'a string',
}

exports['config/src/validation .isString returns error message when value is a not a string 1'] = {
  'key': 'mockConfigKey',
  'value': 1,
  'type': 'a string',
}

exports['config/src/validation .isArray returns error message when value is a non-array 1'] = {
  'key': 'mockConfigKey',
  'value': 1,
  'type': 'an array',
}

exports['config/src/validation .isStringOrFalse returns error message when value is neither string nor false 1'] = {
  'key': 'mockConfigKey',
  'value': null,
  'type': 'a string or false',
}

<<<<<<< HEAD
exports['not an array error message'] = {
  'key': 'fakeKey',
  'value': 'fakeValue',
  'type': 'an array including any of these values: [true, false]',
}

exports['not a subset of error message'] = {
  'key': 'fakeKey',
  'value': [
    null,
  ],
  'type': 'an array including any of these values: ["fakeValue", "fakeValue1", "fakeValue2"]',
}

exports['not all in subset error message'] = {
  'key': 'fakeKey',
  'value': [
    'fakeValue',
    'fakeValue1',
    'fakeValue2',
    'fakeValue3',
  ],
  'type': 'an array including any of these values: ["fakeValue", "fakeValue1", "fakeValue2"]',
=======
exports['invalid lower bound'] = {
  'key': 'test',
  'value': -1,
  'type': 'a valid CRF number between 1 & 51, 0 or false to disable compression, or true to use the default compression of 32',
}

exports['invalid upper bound'] = {
  'key': 'test',
  'value': 52,
  'type': 'a valid CRF number between 1 & 51, 0 or false to disable compression, or true to use the default compression of 32',
>>>>>>> 6b7683e4
}<|MERGE_RESOLUTION|>--- conflicted
+++ resolved
@@ -225,7 +225,6 @@
   'type': 'a string or false',
 }
 
-<<<<<<< HEAD
 exports['not an array error message'] = {
   'key': 'fakeKey',
   'value': 'fakeValue',
@@ -249,7 +248,8 @@
     'fakeValue3',
   ],
   'type': 'an array including any of these values: ["fakeValue", "fakeValue1", "fakeValue2"]',
-=======
+}
+
 exports['invalid lower bound'] = {
   'key': 'test',
   'value': -1,
@@ -260,5 +260,4 @@
   'key': 'test',
   'value': 52,
   'type': 'a valid CRF number between 1 & 51, 0 or false to disable compression, or true to use the default compression of 32',
->>>>>>> 6b7683e4
 }