--- conflicted
+++ resolved
@@ -422,7 +422,6 @@
     })
   })
 
-<<<<<<< HEAD
   describe('.isArrayIncludingAny', () => {
     it('returns new validation function that accepts 2 arguments', () => {
       const validate = validation.isArrayIncludingAny(true, false)
@@ -468,7 +467,9 @@
 
       expect(msg).to.not.be.true
       snapshot('not all in subset error message', msg)
-=======
+    })
+  })
+
   describe('.isValidCrfOrBoolean', () => {
     it('validates booleans', () => {
       const validate = validation.isValidCrfOrBoolean
@@ -506,7 +507,6 @@
       expect(upperBoundMsg).to.not.be.true
 
       return snapshot('invalid upper bound', upperBoundMsg)
->>>>>>> 6b7683e4
     })
   })
 })