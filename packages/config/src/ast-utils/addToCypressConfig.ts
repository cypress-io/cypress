--- conflicted
+++ resolved
@@ -126,29 +126,17 @@
   const modulesToAdd: ModuleToAdd[] = []
 
   if (options.info.testingType === 'component') {
-<<<<<<< HEAD
-    if (options.info.bundler === 'webpack' && options.info.configPath) {
+    if (options.info.bundler === 'webpack' && options.info.bundlerConfigPath) {
       if (moduleType === 'es') {
-        modulesToAdd.push(addESModuleDefinition(options.info.configPath, 'webpackConfig'))
-=======
-    if (options.info.bundler === 'webpack' && options.info.bundlerConfigPath) {
-      if (options.isProjectUsingESModules) {
         modulesToAdd.push(addESModuleDefinition(options.info.bundlerConfigPath, 'webpackConfig'))
->>>>>>> e70fded2
       } else {
         modulesToAdd.push(addCommonJSModuleDefinition(options.info.bundlerConfigPath, 'webpackConfig'))
       }
     }
 
-<<<<<<< HEAD
-    if (options.info.bundler === 'vite' && options.info.configPath) {
+    if (options.info.bundler === 'vite' && options.info.bundlerConfigPath) {
       if (moduleType === 'es') {
-        modulesToAdd.push(addESModuleDefinition(options.info.configPath, 'viteConfig'))
-=======
-    if (options.info.bundler === 'vite' && options.info.bundlerConfigPath) {
-      if (options.isProjectUsingESModules) {
         modulesToAdd.push(addESModuleDefinition(options.info.bundlerConfigPath, 'viteConfig'))
->>>>>>> e70fded2
       } else {
         modulesToAdd.push(addCommonJSModuleDefinition(options.info.bundlerConfigPath, 'viteConfig'))
       }
