import path from 'path'
import * as _ from 'lodash'
import * as is from 'check-more-types'
import { commaListsOr } from 'common-tags'
import Debug from 'debug'
import { BROWSER_FAMILY } from '@packages/types'

const debug = Debug('cypress:server:validation')

// validation functions take a key and a value and should:
//  - return true if it passes validation
//  - return a error message if it fails validation

const str = JSON.stringify

export type ErrResult = {
  key: string
  value: any
  type: string
  list?: string
}

const errMsg = (key: string, value: any, type: string): ErrResult => {
  return {
    key,
    value,
    type,
  }
}

const _isFullyQualifiedUrl = (value: any): ErrResult | boolean => {
  return _.isString(value) && /^https?\:\/\//.test(value)
}

const isStringArray = (value: any): ErrResult | boolean => {
  return _.isArray(value) && _.every(value, _.isString)
}

const isFalse = (value: any): boolean => {
  return value === false
}

type ValidationResult = ErrResult | boolean | string;
type ValidationFn = (key: string, value: any) => ValidationResult

export const validateAny = (...validations: ValidationFn[]): ValidationFn => {
  return (key: string, value: any): ValidationResult => {
    return validations.reduce((result: ValidationResult, validation: ValidationFn) => {
      if (result === true) {
        return result
      }

      return validation(key, value)
    }, false)
  }
}

/**
 * Validates a single browser object.
 * @returns {string|true} Returns `true` if the object is matching browser object schema. Returns an error message if it does not.
 */
export const isValidBrowser = (browser: any): ErrResult | true => {
  if (!is.unemptyString(browser.name)) {
    return errMsg('name', browser, 'a non-empty string')
  }

  if (!is.oneOf(BROWSER_FAMILY)(browser.family)) {
    return errMsg('family', browser, commaListsOr`either ${BROWSER_FAMILY}`)
  }

  if (!is.unemptyString(browser.displayName)) {
    return errMsg('displayName', browser, 'a non-empty string')
  }

  if (!is.unemptyString(browser.version)) {
    return errMsg('version', browser, 'a non-empty string')
  }

  if (typeof browser.path !== 'string') {
    return errMsg('path', browser, 'a string')
  }

  if (typeof browser.majorVersion !== 'string' && !(is.number(browser.majorVersion) && browser.majorVersion > 0)) {
    return errMsg('majorVersion', browser, 'a string or a positive number')
  }

  return true
}

/**
 * Validates the list of browsers.
 */
export const isValidBrowserList = (_key: string, browsers: any): ErrResult | true | string => {
  debug('browsers %o', browsers)
  if (!browsers) {
    return 'Missing browsers list'
  }

  if (!Array.isArray(browsers)) {
    debug('browsers is not an array', typeof browsers)

    return 'Browsers should be an array'
  }

  if (!browsers.length) {
    return 'Expected at least one browser'
  }

  for (let k = 0; k < browsers.length; k += 1) {
    const validationResult: boolean | {key: string, value: string, type: string, list?: string} = isValidBrowser(browsers[k])

    if (validationResult !== true) {
      validationResult.list = 'browsers'

      return validationResult
    }
  }

  return true
}

const isValidExperimentalRetryOptionsConfig = (options: any, strategy: 'detect-flake-but-always-fail' | 'detect-flake-and-pass-on-threshold'): boolean => {
<<<<<<< HEAD
  if (options != null) {
    // retries must be an integer of 1 or greater
    const isValidMaxRetries = _.isInteger(options.maxRetries) && options.maxRetries > 0

    if (!isValidMaxRetries) {
      return false
    }

    // if the strategy is 'detect-flake-but-always-fail', stopIfAnyPassed must be provided and must be a boolean
    if (strategy === 'detect-flake-but-always-fail') {
      if (options.passesRequired !== undefined) {
        return false
      }

      const isValidStopIfAnyPasses = _.isBoolean(options.stopIfAnyPassed)

      if (!isValidStopIfAnyPasses) {
        return false
      }
    }

    // if the strategy is 'detect-flake-and-pass-on-threshold', passesRequired must be provided and must be an integer greater than 0
    if (strategy === 'detect-flake-and-pass-on-threshold') {
      if (options.stopIfAnyPassed !== undefined) {
        return false
      }

      const isValidPassesRequired = _.isInteger(options.passesRequired) && options.passesRequired > 0 && options.passesRequired <= options.maxRetries

      if (!isValidPassesRequired) {
        return false
      }
=======
  if (options == null) return true

  // retries must be an integer of 1 or greater
  const isValidMaxRetries = _.isInteger(options.maxRetries) && options.maxRetries > 0

  if (!isValidMaxRetries) {
    return false
  }

  // if the strategy is 'detect-flake-but-always-fail', stopIfAnyPassed must be provided and must be a boolean
  if (strategy === 'detect-flake-but-always-fail') {
    if (options.passesRequired !== undefined) {
      return false
    }

    const isValidStopIfAnyPasses = _.isBoolean(options.stopIfAnyPassed)

    if (!isValidStopIfAnyPasses) {
      return false
    }
  }

  // if the strategy is 'detect-flake-and-pass-on-threshold', passesRequired must be provided and must be an integer greater than 0
  if (strategy === 'detect-flake-and-pass-on-threshold') {
    if (options.stopIfAnyPassed !== undefined) {
      return false
    }

    const isValidPassesRequired = _.isInteger(options.passesRequired) && options.passesRequired > 0 && options.passesRequired <= options.maxRetries

    if (!isValidPassesRequired) {
      return false
>>>>>>> 08d73d4a
    }
  }

  return true
}

export const isValidRetriesConfig = (key: string, value: any): ErrResult | true => {
  const optionalKeys = ['runMode', 'openMode']
  const experimentalOptions = ['experimentalStrategy', 'experimentalOptions']
  const experimentalStrategyOptions = ['detect-flake-but-always-fail', 'detect-flake-and-pass-on-threshold']

  const isValidRetryValue = (val: any) => _.isNull(val) || (Number.isInteger(val) && val >= 0)
  const optionalKeysAreValid = (val: any, k: string) => optionalKeys.includes(k) && isValidRetryValue(val)

  if (isValidRetryValue(value)) {
    return true
  }

  if (_.isObject(value)) {
    const traditionalConfigOptions = _.omit(value, experimentalOptions)
    const experimentalConfigOptions = _.pick<any>(value, experimentalOptions)

    const isTraditionalConfigValid = _.every(traditionalConfigOptions, optionalKeysAreValid)

    // if optionalKeys are only present and are valid, return true.
    // The defaults for 'experimentalStrategy' and 'experimentalOptions' are undefined, but the keys exist, so we need to check for this
    if (isTraditionalConfigValid && !Object.keys(experimentalConfigOptions).filter((key) => experimentalConfigOptions[key] !== undefined).length) {
      return true
    }

    // check experimental configuration. experimentalStrategy MUST be present if experimental config is provided and set to one of the provided enumerations
    if (experimentalConfigOptions.experimentalStrategy) {
      // make sure the strategy provided is one of our valid enums
      const isValidStrategy = experimentalStrategyOptions.includes(experimentalConfigOptions.experimentalStrategy)

      // if a strategy is provided, and traditional options are also provided, such as runMode and openMode, then these values need to be booleans
      const openAndRunModeConfigOptions = _.pick(value, optionalKeys)
      const isValidRunAndOpenModeConfigWithStrategy = _.every(openAndRunModeConfigOptions, _.isBoolean)

      // if options aren't present (either undefined or null) or are configured correctly, return true
      if (isValidStrategy && isValidRunAndOpenModeConfigWithStrategy && (
        experimentalConfigOptions.experimentalOptions == null ||
        isValidExperimentalRetryOptionsConfig(experimentalConfigOptions.experimentalOptions, experimentalConfigOptions.experimentalStrategy))) {
        return true
      }
    }
  }

  return errMsg(key, value, 'a positive number or null or an object with keys "openMode" and "runMode" with values of numbers, booleans, or nulls, or experimental configuration with key "experimentalStrategy" with value "detect-flake-but-always-fail" or "detect-flake-and-pass-on-threshold" and key "experimentalOptions" to provide a valid configuration for your selected strategy')
}

/**
 * Checks if given value for a key is equal to one of the provided values.
 * @example
  ```
  validate = v.isOneOf("foo", "bar")
  validate("example", "foo") // true
  validate("example", "else") // error message string
  ```
  */
export const isOneOf = (...values: any[]): ((key: string, value: any) => ErrResult | true) => {
  return (key, value) => {
    if (values.some((v) => {
      if (typeof value === 'function') {
        return value(v)
      }

      return v === value
    })) {
      return true
    }

    const strings = values.map((a) => str(a)).join(', ')

    return errMsg(key, value, `one of these values: ${strings}`)
  }
}

/**
 * Checks if given array value for a key includes only members of the provided values.
 * @example
  ```
  validate = v.isArrayIncludingAny("foo", "bar", "baz")
  validate("example", ["foo"]) // true
  validate("example", ["bar", "baz"]) // true
  validate("example", ["foo", "else"]) // error message string
  validate("example", ["foo", "bar", "baz", "else"]) // error message string
  ```
  */
export const isArrayIncludingAny = (...values: any[]): ((key: string, value: any) => ErrResult | true) => {
  const validValues = values.map((a) => str(a)).join(', ')

  return (key, value) => {
    if (!Array.isArray(value) || !value.every((v) => values.includes(v))) {
      return errMsg(key, value, `an array including any of these values: [${validValues}]`)
    }

    return true
  }
}

/**
 * Validates whether the supplied set of cert information is valid
 * @returns {string|true} Returns `true` if the information set is valid. Returns an error message if it is not.
 */
// _key: string, certsForUrls: any[]): ErrResult | true {}
export const isValidClientCertificatesSet = (_key: string, certsForUrls: Array<{
  name?: string
  url?: string
  ca?: string[]
  certs?: Array<{
    key: string
    cert: string
    pfx: string
  }>}>): ErrResult | true | string => {
  debug('clientCerts: %o', certsForUrls)

  if (!Array.isArray(certsForUrls)) {
    return errMsg(`clientCertificates.certs`, certsForUrls, 'an array of certs for URLs')
  }

  let urls: string[] = []

  for (let i = 0; i < certsForUrls.length; i++) {
    debug(`Processing clientCertificates: ${i}`)
    let certsForUrl = certsForUrls[i]

    if (!certsForUrl) {
      continue
    }

    if (!certsForUrl.url) {
      return errMsg(`clientCertificates[${i}].url`, certsForUrl.url, 'a URL matcher')
    }

    if (certsForUrl.url !== '*') {
      try {
        let parsed = new URL(certsForUrl.url)

        if (parsed.protocol !== 'https:') {
          return errMsg(`clientCertificates[${i}].url`, certsForUrl.url, 'an https protocol')
        }
      } catch (e) {
        return errMsg(`clientCertificates[${i}].url`, certsForUrl.url, 'a valid URL')
      }
    }

    if (urls.includes(certsForUrl.url)) {
      return `clientCertificates has duplicate client certificate URL: ${certsForUrl.url}`
    }

    urls.push(certsForUrl.url)

    if (certsForUrl.ca && !Array.isArray(certsForUrl.ca)) {
      return errMsg(`clientCertificates[${i}].ca`, certsForUrl.ca, 'an array of CA filepaths')
    }

    if (!Array.isArray(certsForUrl.certs)) {
      return errMsg(`clientCertificates[${i}].certs`, certsForUrl.certs, 'an array of certs')
    }

    for (let j = 0; j < certsForUrl.certs.length; j++) {
      let certInfo = certsForUrl.certs[j]!

      // Only one of PEM or PFX cert allowed
      if (certInfo.cert && certInfo.pfx) {
        return `\`clientCertificates[${i}].certs[${j}]\` has both PEM and PFX defined`
      }

      if (!certInfo.cert && !certInfo.pfx) {
        return `\`clientCertificates[${i}].certs[${j}]\` must have either PEM or PFX defined`
      }

      if (certInfo.pfx) {
        if (path.isAbsolute(certInfo.pfx)) {
          return errMsg(`clientCertificates[${i}].certs[${j}].pfx`, certInfo.pfx, 'a relative filepath')
        }
      }

      if (certInfo.cert) {
        if (path.isAbsolute(certInfo.cert)) {
          return errMsg(`clientCertificates[${i}].certs[${j}].cert`, certInfo.cert, 'a relative filepath')
        }

        if (!certInfo.key) {
          return errMsg(`clientCertificates[${i}].certs[${j}].key`, certInfo.key, 'a key filepath')
        }

        if (path.isAbsolute(certInfo.key)) {
          return errMsg(`clientCertificates[${i}].certs[${j}].key`, certInfo.key, 'a relative filepath')
        }
      }
    }

    if (certsForUrl.ca) {
      for (let k = 0; k < certsForUrl.ca.length; k++) {
        if (path.isAbsolute(certsForUrl.ca[k] || '')) {
          return errMsg(`clientCertificates[${k}].ca[${k}]`, certsForUrl.ca[k], 'a relative filepath')
        }
      }
    }
  }

  return true
}

export const isPlainObject = (key: string, value: any) => {
  if (value == null || _.isPlainObject(value)) {
    return true
  }

  return errMsg(key, value, 'a plain object')
}

export function isBoolean (key: string, value: any): ErrResult | true {
  if (value == null || _.isBoolean(value)) {
    return true
  }

  return errMsg(key, value, 'a boolean')
}

export function isNumber (key: string, value: any): ErrResult | true {
  if (value == null || _.isNumber(value)) {
    return true
  }

  return errMsg(key, value, 'a number')
}

export function isString (key: string, value: any): ErrResult | true {
  if (value == null || _.isString(value)) {
    return true
  }

  return errMsg(key, value, 'a string')
}

export function isArray (key: string, value: any) {
  if (value == null || _.isArray(value)) {
    return true
  }

  return errMsg(key, value, 'an array')
}

export function isNumberOrFalse (key: string, value: any): ErrResult | true {
  if (_.isNumber(value) || isFalse(value)) {
    return true
  }

  return errMsg(key, value, 'a number or false')
}

export function isValidCrfOrBoolean (key: string, value: any): ErrResult | true {
  // a valid number that is between 1-51 including 1 or 51
  // or a boolean. false or 0 disables compression and true sets compression to 32 CRF by default.
  if (_.isBoolean(value) || (_.isNumber(value) && _.inRange(value, 0, 52))) {
    return true
  }

  return errMsg(key, value, 'a valid CRF number between 1 & 51, 0 or false to disable compression, or true to use the default compression of 32')
}

export function isStringOrFalse (key: string, value: any): ErrResult | true {
  if (_.isString(value) || isFalse(value)) {
    return true
  }

  return errMsg(key, value, 'a string or false')
}

export function isFullyQualifiedUrl (key: string, value: any): ErrResult | true {
  if (value == null || _isFullyQualifiedUrl(value)) {
    return true
  }

  return errMsg(
    key,
    value,
    'a fully qualified URL (starting with `http://` or `https://`)',
  )
}

export function isStringOrArrayOfStrings (key: string, value: any): ErrResult | true {
  if (_.isString(value) || isStringArray(value)) {
    return true
  }

  return errMsg(key, value, 'a string or an array of strings')
}

export function isNullOrArrayOfStrings (key: string, value: any): ErrResult | true {
  if (_.isNull(value) || isStringArray(value)) {
    return true
  }

  return errMsg(key, value, 'an array of strings or null')
}

export function isValidBurnInConfig (key: string, value: any): ErrResult | true {
  // false can be provided to turn off test burn in
  if (_.isBoolean(value)) {
    return true
  }

  if (_.isPlainObject(value)) {
    const { default: defaultKey, flaky: flakyKey, ...extraneousKeys } = value

    if (defaultKey !== undefined && defaultKey !== undefined && _.isEmpty(extraneousKeys)) {
      const isDefaultKeyValid = _.isInteger(defaultKey) && _.inRange(defaultKey, 1, Infinity)
      const isFlakyKeyValid = _.isInteger(flakyKey) && _.inRange(flakyKey, 1, Infinity)

      if (isDefaultKeyValid && isFlakyKeyValid) {
        return true
      }
    }
  }

  return errMsg(key, value, 'an object with keys `default` and `flaky`. Keys `default` and `flaky` must be integers greater than 0.')
}<|MERGE_RESOLUTION|>--- conflicted
+++ resolved
@@ -120,40 +120,6 @@
 }
 
 const isValidExperimentalRetryOptionsConfig = (options: any, strategy: 'detect-flake-but-always-fail' | 'detect-flake-and-pass-on-threshold'): boolean => {
-<<<<<<< HEAD
-  if (options != null) {
-    // retries must be an integer of 1 or greater
-    const isValidMaxRetries = _.isInteger(options.maxRetries) && options.maxRetries > 0
-
-    if (!isValidMaxRetries) {
-      return false
-    }
-
-    // if the strategy is 'detect-flake-but-always-fail', stopIfAnyPassed must be provided and must be a boolean
-    if (strategy === 'detect-flake-but-always-fail') {
-      if (options.passesRequired !== undefined) {
-        return false
-      }
-
-      const isValidStopIfAnyPasses = _.isBoolean(options.stopIfAnyPassed)
-
-      if (!isValidStopIfAnyPasses) {
-        return false
-      }
-    }
-
-    // if the strategy is 'detect-flake-and-pass-on-threshold', passesRequired must be provided and must be an integer greater than 0
-    if (strategy === 'detect-flake-and-pass-on-threshold') {
-      if (options.stopIfAnyPassed !== undefined) {
-        return false
-      }
-
-      const isValidPassesRequired = _.isInteger(options.passesRequired) && options.passesRequired > 0 && options.passesRequired <= options.maxRetries
-
-      if (!isValidPassesRequired) {
-        return false
-      }
-=======
   if (options == null) return true
 
   // retries must be an integer of 1 or greater
@@ -186,7 +152,6 @@
 
     if (!isValidPassesRequired) {
       return false
->>>>>>> 08d73d4a
     }
   }
 
