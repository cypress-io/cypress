import os from 'os'
import path from 'path'

// @ts-ignore
import pkg from '@packages/root'
<<<<<<< HEAD
import type { AllCypressErrorNames } from '@packages/errors'
=======
import type { TestingType } from '@packages/types'

import * as validate from './validation'
>>>>>>> e5e79cf3

const BREAKING_OPTION_ERROR_KEY: Readonly<AllCypressErrorNames[]> = [
  'COMPONENT_FOLDER_REMOVED',
  'INTEGRATION_FOLDER_REMOVED',
  'CONFIG_FILE_INVALID_ROOT_CONFIG',
  'CONFIG_FILE_INVALID_ROOT_CONFIG_E2E',
  'CONFIG_FILE_INVALID_ROOT_CONFIG_COMPONENT',
  'CONFIG_FILE_INVALID_TESTING_TYPE_CONFIG_COMPONENT',
  'CONFIG_FILE_INVALID_TESTING_TYPE_CONFIG_E2E',
  'EXPERIMENTAL_COMPONENT_TESTING_REMOVED',
  'EXPERIMENTAL_SAMESITE_REMOVED',
  'EXPERIMENTAL_NETWORK_STUBBING_REMOVED',
  'EXPERIMENTAL_RUN_EVENTS_REMOVED',
  'EXPERIMENTAL_SESSION_SUPPORT_REMOVED',
  'EXPERIMENTAL_SINGLE_TAB_RUN_MODE',
  'EXPERIMENTAL_SHADOW_DOM_REMOVED',
  'EXPERIMENTAL_STUDIO_REMOVED',
  'EXPERIMENTAL_STUDIO_REMOVED',
  'FIREFOX_GC_INTERVAL_REMOVED',
  'NODE_VERSION_DEPRECATION_SYSTEM',
  'NODE_VERSION_DEPRECATION_BUNDLED',
  'PLUGINS_FILE_CONFIG_OPTION_REMOVED',
  'RENAMED_CONFIG_OPTION',
  'TEST_FILES_RENAMED',
] as const

export type BreakingOptionErrorKey = typeof BREAKING_OPTION_ERROR_KEY[number]

export type OverrideLevel = 'any' | 'suite' | 'never'

interface ConfigOption {
  name: string
  defaultValue?: any
  validation: Function
  requireRestartOnChange?: 'server' | 'browser'
  /**
   * The list of test-time overrides levels supported by the configuration option. When undefined,
   * it indicates the configuration value cannot be overridden via suite-/test-specific
   * overrides or at run-time with Cypress.Config().
   */
  overrideLevel?: OverrideLevel
}

interface DriverConfigOption extends ConfigOption {
  isFolder?: boolean
  isExperimental?: boolean
}

// Cypress run-time options
interface RuntimeConfigOption extends ConfigOption {
  defaultValue: any
  isInternal?: boolean
}

export interface BreakingOption {
  /**
   * The non-passive configuration option.
   */
  name: string
  /**
   * String to summarize the error messaging that is logged.
   */
  errorKey: BreakingOptionErrorKey
  /**
   * Array of testing types this config option is valid for
   */
  testingTypes?: TestingType[]
  /**
   * Configuration value of the configuration option to check against.
   */
  value?: string
  /**
   * The new configuration key that is replacing the existing configuration key.
   */
  newName?: string
  /**
   * Whether to log the error message as a warning instead of throwing an error.
   */
  isWarning?: boolean
  /**
    * Whether to show the error message in the launchpad
    */
  showInLaunchpad?: boolean
}

const isValidConfig = (testingType: string, config: any) => {
  const status = validate.isPlainObject(testingType, config)

  if (status !== true) {
    return status
  }

  for (const rule of options) {
    if (rule.name in config && rule.validation) {
      const status = rule.validation(`${testingType}.${rule.name}`, config[rule.name])

      if (status !== true) {
        return status
      }
    }
  }

  return true
}

export const defaultSpecPattern = {
  e2e: 'cypress/e2e/**/*.cy.{js,jsx,ts,tsx}',
  component: '**/*.cy.{js,jsx,ts,tsx}',
}

// NOTE:
// If you add/remove/change a config value, make sure to update the following
// - cli/types/index.d.ts (including allowed config options on TestOptions)
//
// Add options in alphabetical order for better readability
const driverConfigOptions: Array<DriverConfigOption> = [
  {
    name: 'animationDistanceThreshold',
    defaultValue: 5,
    validation: validate.isNumber,
    overrideLevel: 'any',
  }, {
    name: 'arch',
    defaultValue: () => os.arch(),
    validation: validate.isString,
  }, {
    name: 'baseUrl',
    defaultValue: null,
    validation: validate.isFullyQualifiedUrl,
    overrideLevel: 'any',
    requireRestartOnChange: 'server',
  }, {
    name: 'blockHosts',
    defaultValue: null,
    validation: validate.isStringOrArrayOfStrings,
    overrideLevel: 'any',
  }, {
    name: 'chromeWebSecurity',
    defaultValue: true,
    validation: validate.isBoolean,
    requireRestartOnChange: 'browser',
  }, {
    name: 'clientCertificates',
    defaultValue: [],
    validation: validate.isValidClientCertificatesSet,
    requireRestartOnChange: 'server',
  }, {
    name: 'component',
    // runner-ct overrides
    defaultValue: {
      specPattern: defaultSpecPattern.component,
      indexHtmlFile: 'cypress/support/component-index.html',
    },
    validation: isValidConfig,
  }, {
    name: 'defaultCommandTimeout',
    defaultValue: 4000,
    validation: validate.isNumber,
    overrideLevel: 'any',
  }, {
    name: 'downloadsFolder',
    defaultValue: 'cypress/downloads',
    validation: validate.isString,
    isFolder: true,
    requireRestartOnChange: 'browser',
  }, {
    name: 'e2e',
    // e2e runner overrides
    defaultValue: {
      specPattern: defaultSpecPattern.e2e,
    },
    validation: isValidConfig,
  }, {
    name: 'env',
    defaultValue: {},
    validation: validate.isPlainObject,
    overrideLevel: 'any',
  }, {
    name: 'execTimeout',
    defaultValue: 60000,
    validation: validate.isNumber,
    overrideLevel: 'any',
  }, {
    name: 'experimentalFetchPolyfill',
    defaultValue: false,
    validation: validate.isBoolean,
    isExperimental: true,
  }, {
    name: 'experimentalInteractiveRunEvents',
    defaultValue: false,
    validation: validate.isBoolean,
    isExperimental: true,
    requireRestartOnChange: 'server',
  }, {
    name: 'experimentalSessionAndOrigin',
    defaultValue: false,
    validation: validate.isBoolean,
    isExperimental: true,
  }, {
    name: 'experimentalModifyObstructiveThirdPartyCode',
    defaultValue: false,
    validation: validate.isBoolean,
    isExperimental: true,
    requireRestartOnChange: 'server',
  }, {
    name: 'experimentalSourceRewriting',
    defaultValue: false,
    validation: validate.isBoolean,
    isExperimental: true,
    requireRestartOnChange: 'server',
  }, {
    name: 'experimentalSingleTabRunMode',
    defaultValue: false,
    validation: validate.isBoolean,
    isExperimental: true,
    canUpdateDuringTestTime: false,
    requireRestartOnChange: 'server',
  }, {
    name: 'fileServerFolder',
    defaultValue: '',
    validation: validate.isString,
    isFolder: true,
    requireRestartOnChange: 'server',
  }, {
    name: 'fixturesFolder',
    defaultValue: 'cypress/fixtures',
    validation: validate.isStringOrFalse,
    isFolder: true,
    requireRestartOnChange: 'server',
  }, {
    name: 'excludeSpecPattern',
    defaultValue: (options: Record<string, any> = {}) => options.testingType === 'component' ? ['**/__snapshots__/*', '**/__image_snapshots__/*'] : '*.hot-update.js',
    validation: validate.isStringOrArrayOfStrings,
    overrideLevel: 'any',
  }, {
    name: 'includeShadowDom',
    defaultValue: false,
    validation: validate.isBoolean,
    overrideLevel: 'any',
  }, {
    name: 'keystrokeDelay',
    defaultValue: 0,
    validation: validate.isNumberOrFalse,
    overrideLevel: 'any',
  }, {
    name: 'modifyObstructiveCode',
    defaultValue: true,
    validation: validate.isBoolean,
    requireRestartOnChange: 'server',
  }, {
    name: 'nodeVersion',
    validation: validate.isOneOf('bundled', 'system'),
  }, {
    name: 'numTestsKeptInMemory',
    defaultValue: 50,
    validation: validate.isNumber,
    overrideLevel: 'any',
  }, {
    name: 'platform',
    defaultValue: () => os.platform(),
    validation: validate.isString,
  }, {
    name: 'pageLoadTimeout',
    defaultValue: 60000,
    validation: validate.isNumber,
    overrideLevel: 'any',
  }, {
    name: 'port',
    defaultValue: null,
    validation: validate.isNumber,
  }, {
    name: 'projectId',
    defaultValue: null,
    validation: validate.isString,
  }, {
    name: 'redirectionLimit',
    defaultValue: 20,
    validation: validate.isNumber,
    overrideLevel: 'any',
  }, {
    name: 'reporter',
    defaultValue: 'spec',
    validation: validate.isString,
    overrideLevel: 'any',
  }, {
    name: 'reporterOptions',
    defaultValue: null,
    validation: validate.isPlainObject,
    overrideLevel: 'any',
  }, {
    name: 'requestTimeout',
    defaultValue: 5000,
    validation: validate.isNumber,
    overrideLevel: 'any',
  }, {
    name: 'resolvedNodePath',
    defaultValue: null,
    validation: validate.isString,
  }, {
    name: 'resolvedNodeVersion',
    defaultValue: null,
    validation: validate.isString,
  }, {
    name: 'responseTimeout',
    defaultValue: 30000,
    validation: validate.isNumber,
    overrideLevel: 'any',
  }, {
    name: 'retries',
    defaultValue: {
      runMode: 0,
      openMode: 0,
    },
    validation: validate.isValidRetriesConfig,
    overrideLevel: 'any',
  }, {
    name: 'screenshotOnRunFailure',
    defaultValue: true,
    validation: validate.isBoolean,
    overrideLevel: 'any',
  }, {
    name: 'screenshotsFolder',
    defaultValue: 'cypress/screenshots',
    validation: validate.isStringOrFalse,
    isFolder: true,
    requireRestartOnChange: 'server',
  }, {
    name: 'slowTestThreshold',
    defaultValue: (options: Record<string, any> = {}) => options.testingType === 'component' ? 250 : 10000,
    validation: validate.isNumber,
    overrideLevel: 'any',
  }, {
    name: 'scrollBehavior',
    defaultValue: 'top',
    validation: validate.isOneOf('center', 'top', 'bottom', 'nearest', false),
    overrideLevel: 'any',
  }, {
    name: 'supportFile',
    defaultValue: (options: Record<string, any> = {}) => options.testingType === 'component' ? 'cypress/support/component.{js,jsx,ts,tsx}' : 'cypress/support/e2e.{js,jsx,ts,tsx}',
    validation: validate.isStringOrFalse,
    requireRestartOnChange: 'server',
  }, {
    name: 'supportFolder',
    defaultValue: false,
    validation: validate.isStringOrFalse,
    isFolder: true,
    requireRestartOnChange: 'server',
  }, {
    name: 'taskTimeout',
    defaultValue: 60000,
    validation: validate.isNumber,
    overrideLevel: 'any',
  }, {
    name: 'testIsolation',
    // TODO: https://github.com/cypress-io/cypress/issues/23093
    // When experimentalSessionAndOrigin is removed and released as GA,
    // update the defaultValue from 'legacy' to 'strict' and
    // update this code to remove the check/override specific to enable
    // strict by default when experimentalSessionAndOrigin=true
    defaultValue: 'legacy',
    validation: validate.isOneOf('legacy', 'strict'),
    overrideLevel: 'suite',
  }, {
    name: 'trashAssetsBeforeRuns',
    defaultValue: true,
    validation: validate.isBoolean,
  }, {
    name: 'userAgent',
    defaultValue: null,
    validation: validate.isString,
    requireRestartOnChange: 'browser',
  }, {
    name: 'video',
    defaultValue: true,
    validation: validate.isBoolean,
  }, {
    name: 'videoCompression',
    defaultValue: 32,
    validation: validate.isNumberOrFalse,
  }, {
    name: 'videosFolder',
    defaultValue: 'cypress/videos',
    validation: validate.isString,
    isFolder: true,
  }, {
    name: 'videoUploadOnPasses',
    defaultValue: true,
    validation: validate.isBoolean,
  }, {
    name: 'viewportHeight',
    defaultValue: (options: Record<string, any> = {}) => options.testingType === 'component' ? 500 : 660,
    validation: validate.isNumber,
    overrideLevel: 'any',
  }, {
    name: 'viewportWidth',
    defaultValue: (options: Record<string, any> = {}) => options.testingType === 'component' ? 500 : 1000,
    validation: validate.isNumber,
    overrideLevel: 'any',
  }, {
    name: 'waitForAnimations',
    defaultValue: true,
    validation: validate.isBoolean,
    overrideLevel: 'any',
  }, {
    name: 'watchForFileChanges',
    defaultValue: true,
    validation: validate.isBoolean,
    requireRestartOnChange: 'server',
  },
  {
    name: 'specPattern',
    defaultValue: (options: Record<string, any> = {}) => options.testingType === 'component' ? defaultSpecPattern.component : defaultSpecPattern.e2e,
    validation: validate.isStringOrArrayOfStrings,
  },
]

const runtimeOptions: Array<RuntimeConfigOption> = [
  {
    // Internal config field, useful to ignore the e2e specPattern set by the user
    // or the default one when looking fot CT, it needs to be a config property because after
    // having the final config that has the e2e property flattened/compacted
    // we may not be able to get the value to ignore.
    name: 'additionalIgnorePattern',
    defaultValue: (options: Record<string, any> = {}) => options.testingType === 'component' ? defaultSpecPattern.e2e : [],
    validation: validate.isStringOrArrayOfStrings,
    isInternal: true,
  }, {
    name: 'autoOpen',
    defaultValue: false,
    validation: validate.isBoolean,
    isInternal: true,
  }, {
    name: 'browsers',
    defaultValue: [],
    validation: validate.isValidBrowserList,
  }, {
    name: 'clientRoute',
    defaultValue: '/__/',
    validation: validate.isString,
    isInternal: true,
  }, {
    name: 'configFile',
    defaultValue: 'cypress.config.js',
    validation: validate.isString,
    // not truly internal, but can only be set via cli,
    // so we don't consider it a "public" option
    isInternal: true,
  }, {
    name: 'cypressBinaryRoot',
    defaultValue: path.join(__dirname, '..', '..', '..'),
    validation: validate.isString,
    isInternal: true,
  }, {
    // ct-testing specific configuration
    name: 'devServerPublicPathRoute',
    defaultValue: '/__cypress/src',
    validation: validate.isString,
    isInternal: true,
  }, {
    name: 'hosts',
    defaultValue: null,
    validation: validate.isPlainObject,
  }, {
    name: 'isInteractive',
    defaultValue: true,
    validation: validate.isBoolean,
  }, {
    name: 'isTextTerminal',
    defaultValue: false,
    validation: validate.isBoolean,
    isInternal: true,
  }, {
    name: 'morgan',
    defaultValue: true,
    validation: validate.isBoolean,
    isInternal: true,
  }, {
    name: 'modifyObstructiveCode',
    defaultValue: true,
    validation: validate.isBoolean,
  }, {
    name: 'namespace',
    defaultValue: '__cypress',
    validation: validate.isString,
    isInternal: true,
  }, {
    name: 'reporterRoute',
    defaultValue: '/__cypress/reporter',
    validation: validate.isString,
    isInternal: true,
  }, {
    name: 'socketId',
    defaultValue: null,
    validation: validate.isString,
    isInternal: true,
  }, {
    name: 'socketIoCookie',
    defaultValue: '__socket',
    validation: validate.isString,
    isInternal: true,
  }, {
    name: 'socketIoRoute',
    defaultValue: '/__socket',
    validation: validate.isString,
    isInternal: true,
  }, {
    name: 'version',
    defaultValue: pkg.version,
    validation: validate.isString,
    isInternal: true,
  }, {
    name: 'xhrRoute',
    defaultValue: '/xhrs/',
    validation: validate.isString,
    isInternal: true,
  },
]

export const options: Array<DriverConfigOption | RuntimeConfigOption> = [
  ...driverConfigOptions,
  ...runtimeOptions,
]

/**
 * Values not allowed in 10.X+ in the root, e2e and component config
 */
export const breakingOptions: Readonly<BreakingOption[]> = [
  {
    name: 'blacklistHosts',
    errorKey: 'RENAMED_CONFIG_OPTION',
    newName: 'blockHosts',
    isWarning: false,
  }, {
    name: 'componentFolder',
    errorKey: 'COMPONENT_FOLDER_REMOVED',
    isWarning: false,
  }, {
    name: 'experimentalComponentTesting',
    errorKey: 'EXPERIMENTAL_COMPONENT_TESTING_REMOVED',
    isWarning: false,
  }, {
    name: 'experimentalGetCookiesSameSite',
    errorKey: 'EXPERIMENTAL_SAMESITE_REMOVED',
    isWarning: true,
  }, {
    name: 'experimentalNetworkStubbing',
    errorKey: 'EXPERIMENTAL_NETWORK_STUBBING_REMOVED',
    isWarning: true,
  }, {
    name: 'experimentalRunEvents',
    errorKey: 'EXPERIMENTAL_RUN_EVENTS_REMOVED',
    isWarning: true,
  }, {
    name: 'experimentalSessionSupport',
    errorKey: 'EXPERIMENTAL_SESSION_SUPPORT_REMOVED',
    isWarning: true,
  }, {
    name: 'experimentalShadowDomSupport',
    errorKey: 'EXPERIMENTAL_SHADOW_DOM_REMOVED',
    isWarning: true,
  }, {
    name: 'experimentalStudio',
    errorKey: 'EXPERIMENTAL_STUDIO_REMOVED',
    isWarning: true,
    showInLaunchpad: true,
  }, {
    name: 'firefoxGcInterval',
    errorKey: 'FIREFOX_GC_INTERVAL_REMOVED',
    isWarning: true,
  }, {
    name: 'ignoreTestFiles',
    errorKey: 'TEST_FILES_RENAMED',
    newName: 'excludeSpecPattern',
    isWarning: false,
  }, {
    name: 'integrationFolder',
    errorKey: 'INTEGRATION_FOLDER_REMOVED',
    isWarning: false,
  }, {
    name: 'nodeVersion',
    value: 'system',
    errorKey: 'NODE_VERSION_DEPRECATION_SYSTEM',
    isWarning: true,
  }, {
    name: 'nodeVersion',
    value: 'bundled',
    errorKey: 'NODE_VERSION_DEPRECATION_BUNDLED',
    isWarning: true,
  }, {
    name: 'pluginsFile',
    errorKey: 'PLUGINS_FILE_CONFIG_OPTION_REMOVED',
    isWarning: false,
  }, {
    name: 'testFiles',
    errorKey: 'TEST_FILES_RENAMED',
    newName: 'specPattern',
    isWarning: false,
  },
] as const

export const breakingRootOptions: Array<BreakingOption> = [
  {
    name: 'baseUrl',
    errorKey: 'CONFIG_FILE_INVALID_ROOT_CONFIG_E2E',
    isWarning: false,
    testingTypes: ['e2e'],
  }, {
    name: 'experimentalSessionAndOrigin',
    errorKey: 'CONFIG_FILE_INVALID_ROOT_CONFIG_E2E',
    isWarning: false,
    testingTypes: ['e2e'],
  }, {
    name: 'excludeSpecPattern',
    errorKey: 'CONFIG_FILE_INVALID_ROOT_CONFIG',
    isWarning: false,
    testingTypes: ['component', 'e2e'],
  }, {
    name: 'experimentalStudio',
    errorKey: 'EXPERIMENTAL_STUDIO_REMOVED',
    isWarning: true,
    testingTypes: ['component', 'e2e'],
  }, {
    name: 'indexHtmlFile',
    errorKey: 'CONFIG_FILE_INVALID_ROOT_CONFIG_COMPONENT',
    isWarning: false,
    testingTypes: ['component'],
  }, {
    name: 'slowTestThreshold',
    errorKey: 'CONFIG_FILE_INVALID_ROOT_CONFIG',
    isWarning: false,
    testingTypes: ['component', 'e2e'],
  }, {
    name: 'specPattern',
    errorKey: 'CONFIG_FILE_INVALID_ROOT_CONFIG',
    isWarning: false,
    testingTypes: ['component', 'e2e'],
  }, {
    name: 'supportFile',
    errorKey: 'CONFIG_FILE_INVALID_ROOT_CONFIG',
    isWarning: false,
    testingTypes: ['component', 'e2e'],
  }, {
    name: 'testIsolation',
    errorKey: 'CONFIG_FILE_INVALID_ROOT_CONFIG',
    isWarning: false,
    testingTypes: ['e2e'],
  },
]

export const testingTypeBreakingOptions: { e2e: Array<BreakingOption>, component: Array<BreakingOption> } = {
  e2e: [
    {
      name: 'experimentalSingleTabRunMode',
      errorKey: 'EXPERIMENTAL_SINGLE_TAB_RUN_MODE',
      isWarning: false,
      testingTypes: ['e2e'],
    },
    {
      name: 'indexHtmlFile',
      errorKey: 'CONFIG_FILE_INVALID_TESTING_TYPE_CONFIG_E2E',
      isWarning: false,
    },
  ],
  component: [
    {
      name: 'baseUrl',
      errorKey: 'CONFIG_FILE_INVALID_TESTING_TYPE_CONFIG_COMPONENT',
      isWarning: false,
    },
    {
      name: 'experimentalSessionAndOrigin',
      errorKey: 'CONFIG_FILE_INVALID_TESTING_TYPE_CONFIG_COMPONENT',
      isWarning: false,
    },
    {
      name: 'testIsolation',
      errorKey: 'CONFIG_FILE_INVALID_TESTING_TYPE_CONFIG_COMPONENT',
      isWarning: false,
    },
  ],
}<|MERGE_RESOLUTION|>--- conflicted
+++ resolved
@@ -3,13 +3,10 @@
 
 // @ts-ignore
 import pkg from '@packages/root'
-<<<<<<< HEAD
 import type { AllCypressErrorNames } from '@packages/errors'
-=======
 import type { TestingType } from '@packages/types'
 
 import * as validate from './validation'
->>>>>>> e5e79cf3
 
 const BREAKING_OPTION_ERROR_KEY: Readonly<AllCypressErrorNames[]> = [
   'COMPONENT_FOLDER_REMOVED',
@@ -225,7 +222,6 @@
     defaultValue: false,
     validation: validate.isBoolean,
     isExperimental: true,
-    canUpdateDuringTestTime: false,
     requireRestartOnChange: 'server',
   }, {
     name: 'fileServerFolder',
