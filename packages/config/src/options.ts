--- conflicted
+++ resolved
@@ -34,7 +34,6 @@
 
 type ValidationOptions = {
   testingType: TestingType | null
-  experimentalSessionAndOrigin: boolean
 }
 
 export type BreakingOptionErrorKey = typeof BREAKING_OPTION_ERROR_KEY[number]
@@ -206,15 +205,6 @@
     isExperimental: true,
     requireRestartOnChange: 'server',
   }, {
-<<<<<<< HEAD
-=======
-    // TODO: remove with experimentalSessionAndOrigin. Fixed with: https://github.com/cypress-io/cypress/issues/21471
-    name: 'experimentalSessionAndOrigin',
-    defaultValue: false,
-    validation: validate.isBoolean,
-    isExperimental: true,
-  }, {
->>>>>>> 355d2101
     name: 'experimentalModifyObstructiveThirdPartyCode',
     defaultValue: false,
     validation: validate.isBoolean,
@@ -381,30 +371,15 @@
     overrideLevel: 'any',
   }, {
     name: 'testIsolation',
-<<<<<<< HEAD
-    defaultValue: 'strict',
-    validation: validate.isOneOf('legacy', 'strict'),
-=======
-    // TODO: https://github.com/cypress-io/cypress/issues/23093
-    // When experimentalSessionAndOrigin is removed and released as GA,
-    // update the defaultValue from undefined to 'on' and
-    // update this code to remove the check/override specific to enable
-    // 'on' by default when experimentalSessionAndOrigin=true
-    defaultValue: (options: Record<string, any> = {}) => {
-      if (options.testingType === 'component') {
-        return null
-      }
-
-      return options?.experimentalSessionAndOrigin || options?.config?.e2e?.experimentalSessionAndOrigin ? 'on' : null
-    },
+    defaultValue: 'on',
     validation: (key: string, value: any, opts: ValidationOptions) => {
-      const { testingType, experimentalSessionAndOrigin } = opts
+      const { testingType } = opts
 
       if (testingType == null || testingType === 'component') {
         return true
       }
 
-      if (experimentalSessionAndOrigin && testingType === 'e2e') {
+      if (testingType === 'e2e') {
         return validate.isOneOf('on', 'off')(key, value)
       }
 
@@ -415,10 +390,8 @@
       return {
         key,
         value,
-        type: 'not set unless the experimentalSessionAndOrigin flag is turned on',
       }
     },
->>>>>>> 355d2101
     overrideLevel: 'suite',
   }, {
     name: 'trashAssetsBeforeRuns',
