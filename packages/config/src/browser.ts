import _ from 'lodash'
import Debug from 'debug'
import { defaultSpecPattern, options, breakingOptions, breakingRootOptions, testingTypeBreakingOptions, additionalOptionsToResolveConfig } from './options'
import type { BreakingOption, BreakingOptionErrorKey } from './options'
import type { TestingType } from '@packages/types'

// this export has to be done in 2 lines because of a bug in babel typescript
import * as validation from './validation'

export {
  defaultSpecPattern,
  validation,
  options,
  breakingOptions,
  BreakingOption,
  BreakingOptionErrorKey,
}

const debug = Debug('cypress:config:browser')

const dashesOrUnderscoresRe = /^(_-)+/

// takes an array and creates an index object of [keyKey]: [valueKey]
function createIndex<T extends Record<string, any>> (arr: Array<T>, keyKey: keyof T, valueKey: keyof T) {
  return _.reduce(arr, (memo: Record<string, any>, item) => {
    if (item[valueKey] !== undefined) {
      memo[item[keyKey] as string] = item[valueKey]
    }

    return memo
  }, {})
}

const breakingKeys = _.map(breakingOptions, 'name')
const defaultValues = createIndex(options, 'name', 'defaultValue')
const publicConfigKeys = _([...options, ...additionalOptionsToResolveConfig]).reject({ isInternal: true }).map('name').value()
const validationRules = createIndex(options, 'name', 'validation')
const testConfigOverrideOptions = createIndex(options, 'name', 'canUpdateDuringTestTime')
const restartOnChangeOptionsKeys = _.filter(options, 'requireRestartOnChange')

const issuedWarnings = new Set()

export type BreakingErrResult = {
  name: string
  newName?: string
  value?: any
  configFile: string
  testingType?: TestingType
}

type ErrorHandler = (
  key: BreakingOptionErrorKey,
  options: BreakingErrResult
) => void

export function resetIssuedWarnings () {
  issuedWarnings.clear()
}

const validateNoBreakingOptions = (breakingCfgOptions: BreakingOption[], cfg: any, onWarning: ErrorHandler, onErr: ErrorHandler, testingType?: TestingType) => {
  breakingCfgOptions.forEach(({ name, errorKey, newName, isWarning, value }) => {
    if (_.has(cfg, name)) {
      if (value && cfg[name] !== value) {
        // Bail if a value is specified but the config does not have that value.
        return
      }

      if (isWarning) {
        if (issuedWarnings.has(errorKey)) {
          return
        }

        // avoid re-issuing the same warning more than once
        issuedWarnings.add(errorKey)

        return onWarning(errorKey, {
          name,
          newName,
          value,
          configFile: cfg.configFile,
          testingType,
        })
      }

      return onErr(errorKey, {
        name,
        newName,
        value,
        configFile: cfg.configFile,
        testingType,
      })
    }
  })
}

export const allowed = (obj = {}) => {
  const propertyNames = publicConfigKeys.concat(breakingKeys)

  return _.pick(obj, propertyNames)
}

export const getBreakingKeys = () => {
  return breakingKeys
}

export const getBreakingRootKeys = () => {
  return breakingRootOptions
}

export const getDefaultValues = (runtimeOptions: { [k: string]: any } = {}) => {
  // Default values can be functions, in which case they are evaluated
  // at runtime - for example, slowTestThreshold where the default value
  // varies between e2e and component testing.
  const defaultsForRuntime = _.mapValues(defaultValues, (value) => (typeof value === 'function' ? value(runtimeOptions) : value))

  // As we normalize the config based on the selected testing type, we need
  // to do the same with the default values to resolve those correctly
  return { ...defaultsForRuntime, ...defaultsForRuntime[runtimeOptions.testingType] }
}

export const getPublicConfigKeys = () => {
  return publicConfigKeys
}

export const matchesConfigKey = (key: string) => {
  if (_.has(defaultValues, key)) {
    return key
  }

  key = key.toLowerCase().replace(dashesOrUnderscoresRe, '')
  key = _.camelCase(key)

  if (_.has(defaultValues, key)) {
    return key
  }

  return
}

<<<<<<< HEAD
interface ValidationResult {
  key: any
  type: any
  value: any
}

export const validate = (cfg: any, onErr: (property: string | ValidationResult) => void) => {
=======
export const validate = (cfg: any, onErr: (property: string | validation.ErrResult) => void) => {
>>>>>>> fb9d24f5
  debug('validating configuration')

  return _.each(cfg, (value, key) => {
    const validationFn = validationRules[key]

    // key has a validation rule & value different from the default
    if (validationFn && value !== defaultValues[key]) {
      const result = validationFn(key, value)

      if (result !== true) {
        return onErr(result)
      }
    }
  })
}

export const validateNoBreakingConfigRoot = (cfg: any, onWarning: ErrorHandler, onErr: ErrorHandler, testingType: TestingType) => {
  return validateNoBreakingOptions(breakingRootOptions, cfg, onWarning, onErr, testingType)
}

export const validateNoBreakingConfig = (cfg: any, onWarning: ErrorHandler, onErr: ErrorHandler, testingType: TestingType) => {
  return validateNoBreakingOptions(breakingOptions, cfg, onWarning, onErr, testingType)
}

export const validateNoBreakingConfigLaunchpad = (cfg: any, onWarning: ErrorHandler, onErr: ErrorHandler) => {
  return validateNoBreakingOptions(breakingOptions.filter((option) => option.showInLaunchpad), cfg, onWarning, onErr)
}

export const validateNoBreakingTestingTypeConfig = (cfg: any, testingType: keyof typeof testingTypeBreakingOptions, onWarning: ErrorHandler, onErr: ErrorHandler) => {
  const options = testingTypeBreakingOptions[testingType]

  return validateNoBreakingOptions(options, cfg, onWarning, onErr, testingType)
}

export const validateNoReadOnlyConfig = (config: any, onErr: (property: string) => void) => {
  let errProperty

  Object.keys(config).some((option) => {
    return errProperty = testConfigOverrideOptions[option] === false ? option : undefined
  })

  if (errProperty) {
    return onErr(errProperty)
  }
}

export const validateNeedToRestartOnChange = (cachedConfig: any, updatedConfig: any) => {
  const restartOnChange = {
    browser: false,
    server: false,
  }

  if (!cachedConfig || !updatedConfig) {
    return restartOnChange
  }

  const configDiff = _.reduce<any, string[]>(cachedConfig, (result, value, key) => _.isEqual(value, updatedConfig[key]) ? result : result.concat(key), [])

  restartOnChangeOptionsKeys.forEach((o) => {
    if (o.requireRestartOnChange && configDiff.includes(o.name)) {
      restartOnChange[o.requireRestartOnChange] = true
    }
  })

  // devServer property is not part of the options, but we should trigger a server
  // restart if we identify any change
  if (!_.isEqual(cachedConfig.devServer, updatedConfig.devServer)) {
    restartOnChange.server = true
  }

  return restartOnChange
}<|MERGE_RESOLUTION|>--- conflicted
+++ resolved
@@ -137,17 +137,7 @@
   return
 }
 
-<<<<<<< HEAD
-interface ValidationResult {
-  key: any
-  type: any
-  value: any
-}
-
-export const validate = (cfg: any, onErr: (property: string | ValidationResult) => void) => {
-=======
 export const validate = (cfg: any, onErr: (property: string | validation.ErrResult) => void) => {
->>>>>>> fb9d24f5
   debug('validating configuration')
 
   return _.each(cfg, (value, key) => {
