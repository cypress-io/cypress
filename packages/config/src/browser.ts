import _ from 'lodash'
import Debug from 'debug'
import {
  defaultSpecPattern,
  options,
  breakingOptions,
  breakingRootOptions,
  testingTypeBreakingOptions,
} from './options'

import type { TestingType } from '@packages/types'
import type { BreakingOption, BreakingOptionErrorKey, OverrideLevel } from './options'
import type { ErrResult } from './validation'

// this export has to be done in 2 lines because of a bug in babel typescript
import * as validation from './validation'

export {
  defaultSpecPattern,
  options,
  breakingOptions,
  BreakingOption,
  BreakingOptionErrorKey,
  ErrResult,
  validation,
}

const debug = Debug('cypress:config:browser')

const dashesOrUnderscoresRe = /^(_-)+/

// takes an array and creates an index object of [keyKey]: [valueKey]
function createIndex<T extends Record<string, any>> (arr: Array<T>, keyKey: keyof T, valueKey: keyof T, defaultValueFallback?: any) {
  return _.reduce(arr, (memo: Record<string, any>, item) => {
    if (item[valueKey] !== undefined) {
      memo[item[keyKey]] = item[valueKey]
    } else {
      memo[item[keyKey]] = defaultValueFallback
    }

    return memo
  }, {})
}

const breakingKeys = _.map(breakingOptions, 'name')
const defaultValues = createIndex(options, 'name', 'defaultValue')
const publicConfigKeys = _(options).reject({ isInternal: true }).map('name').value()
const validationRules = createIndex(options, 'name', 'validation')

export const testOverrideLevels = createIndex(options, 'name', 'overrideLevel', 'never')

const restartOnChangeOptionsKeys = _.filter(options, 'requireRestartOnChange')

const issuedWarnings = new Set()

export type InvalidTestOverrideResult = {
  invalidConfigKey: string
  supportedOverrideLevel: string
}

export type BreakingErrResult = {
  name: string
  newName?: string
  value?: any
  configFile: string
  testingType?: TestingType
}

type ErrorHandler = (
  key: BreakingOptionErrorKey,
  options: BreakingErrResult
) => void

export function resetIssuedWarnings () {
  issuedWarnings.clear()
}

const validateNoBreakingOptions = (breakingCfgOptions: BreakingOption[], cfg: any, onWarning: ErrorHandler, onErr: ErrorHandler, testingType?: TestingType) => {
  breakingCfgOptions.forEach(({ name, errorKey, newName, isWarning, value }) => {
    if (_.has(cfg, name)) {
      if (value && cfg[name] !== value) {
        // Bail if a value is specified but the config does not have that value.
        return
      }

      if (isWarning) {
        if (issuedWarnings.has(errorKey)) {
          return
        }

        // avoid re-issuing the same warning more than once
        issuedWarnings.add(errorKey)

        return onWarning(errorKey, {
          name,
          newName,
          value,
          configFile: cfg.configFile,
          testingType,
        })
      }

      return onErr(errorKey, {
        name,
        newName,
        value,
        configFile: cfg.configFile,
        testingType,
      })
    }
  })
}

export const allowed = (obj = {}) => {
  const propertyNames = publicConfigKeys.concat(breakingKeys)

  return _.pick(obj, propertyNames)
}

export const getBreakingKeys = () => {
  return breakingKeys
}

export const getBreakingRootKeys = () => {
  return breakingRootOptions
}

export const getDefaultValues = (runtimeOptions: { [k: string]: any } = {}) => {
  // Default values can be functions, in which case they are evaluated
  // at runtime - for example, slowTestThreshold where the default value
  // varies between e2e and component testing.
  const defaultsForRuntime = _.mapValues(defaultValues, (value) => (typeof value === 'function' ? value(runtimeOptions) : value))

  // As we normalize the config based on the selected testing type, we need
  // to do the same with the default values to resolve those correctly
  return { ...defaultsForRuntime, ...defaultsForRuntime[runtimeOptions.testingType] }
}

export const getPublicConfigKeys = () => {
  return publicConfigKeys
}

export const matchesConfigKey = (key: string) => {
  if (_.has(defaultValues, key)) {
    return key
  }

  key = key.toLowerCase().replace(dashesOrUnderscoresRe, '')
  key = _.camelCase(key)

  if (_.has(defaultValues, key)) {
    return key
  }

  return
}

<<<<<<< HEAD
export const validate = (cfg: any, onErr: (property: string | validation.ErrResult) => void) => {
=======
export const validate = (cfg: any, onErr: (property: ErrResult | string) => void) => {
>>>>>>> e80e4e83
  debug('validating configuration')

  return _.each(cfg, (value, key) => {
    const validationFn = validationRules[key]

    // key has a validation rule & value different from the default
    if (validationFn && value !== defaultValues[key]) {
      const result = validationFn(key, value)

      if (result !== true) {
        return onErr(result)
      }
    }
  })
}

export const validateNoBreakingConfigRoot = (cfg: any, onWarning: ErrorHandler, onErr: ErrorHandler, testingType: TestingType) => {
  return validateNoBreakingOptions(breakingRootOptions, cfg, onWarning, onErr, testingType)
}

export const validateNoBreakingConfig = (cfg: any, onWarning: ErrorHandler, onErr: ErrorHandler, testingType: TestingType) => {
  return validateNoBreakingOptions(breakingOptions, cfg, onWarning, onErr, testingType)
}

export const validateNoBreakingConfigLaunchpad = (cfg: any, onWarning: ErrorHandler, onErr: ErrorHandler) => {
  return validateNoBreakingOptions(breakingOptions.filter((option) => option.showInLaunchpad), cfg, onWarning, onErr)
}

export const validateNoBreakingTestingTypeConfig = (cfg: any, testingType: keyof typeof testingTypeBreakingOptions, onWarning: ErrorHandler, onErr: ErrorHandler) => {
  const options = testingTypeBreakingOptions[testingType]

  return validateNoBreakingOptions(options, cfg, onWarning, onErr, testingType)
}

export const validateOverridableAtRunTime = (config: any, isSuiteLevelOverride: boolean, onErr: (result: InvalidTestOverrideResult) => void) => {
  Object.keys(config).some((configKey) => {
    const overrideLevel: OverrideLevel = testOverrideLevels[configKey]

    if (!overrideLevel) {
      // non-cypress configuration option. skip validation
      return
    }

    if (overrideLevel === 'never' || (overrideLevel === 'suite' && !isSuiteLevelOverride)) {
      onErr({
        invalidConfigKey: configKey,
        supportedOverrideLevel: overrideLevel,
      })
    }
  })
}

export const validateNeedToRestartOnChange = (cachedConfig: any, updatedConfig: any) => {
  const restartOnChange = {
    browser: false,
    server: false,
  }

  if (!cachedConfig || !updatedConfig) {
    return restartOnChange
  }

  const configDiff = _.reduce<any, string[]>(cachedConfig, (result, value, key) => _.isEqual(value, updatedConfig[key]) ? result : result.concat(key), [])

  restartOnChangeOptionsKeys.forEach((o) => {
    if (o.requireRestartOnChange && configDiff.includes(o.name)) {
      restartOnChange[o.requireRestartOnChange] = true
    }
  })

  // devServer property is not part of the options, but we should trigger a server
  // restart if we identify any change
  if (!_.isEqual(cachedConfig.devServer, updatedConfig.devServer)) {
    restartOnChange.server = true
  }

  return restartOnChange
}<|MERGE_RESOLUTION|>--- conflicted
+++ resolved
@@ -155,11 +155,7 @@
   return
 }
 
-<<<<<<< HEAD
-export const validate = (cfg: any, onErr: (property: string | validation.ErrResult) => void) => {
-=======
 export const validate = (cfg: any, onErr: (property: ErrResult | string) => void) => {
->>>>>>> e80e4e83
   debug('validating configuration')
 
   return _.each(cfg, (value, key) => {
