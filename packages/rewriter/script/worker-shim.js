--- conflicted
+++ resolved
@@ -5,13 +5,6 @@
 
 const { hookRequire } = require('@packages/server/hook-require')
 
-<<<<<<< HEAD
-  const { hookRequire } = require(`@packages/server/${hook}-require`)
-
-  hookRequire({ forceTypeScript: true })
-}
-=======
 hookRequire({ forceTypeScript: true })
->>>>>>> 57b0eac6
 
 require('../lib/threads/worker.ts')