{
  "name": "@packages/resolve-dist",
  "version": "0.0.0-development",
  "private": true,
  "main": "index.js",
  "scripts": {
    "build-prod": "tsc --project .",
    "clean": "rimraf 'lib/**/*.js'",
    "clean-deps": "rimraf node_modules",
<<<<<<< HEAD
    "test-unit": "echo 'no unit tests'"
=======
    "lint": "eslint --ext .js,.jsx,.ts,.tsx,.json, ."
>>>>>>> 06187121
  },
  "dependencies": {
    "fs-extra": "9.1.0"
  },
  "devDependencies": {
    "@packages/ts": "0.0.0-development",
    "rimraf": "3.0.2"
  },
  "files": [
    "lib"
  ],
  "types": "./lib/index.ts"
}<|MERGE_RESOLUTION|>--- conflicted
+++ resolved
@@ -7,11 +7,8 @@
     "build-prod": "tsc --project .",
     "clean": "rimraf 'lib/**/*.js'",
     "clean-deps": "rimraf node_modules",
-<<<<<<< HEAD
+    "lint": "eslint --ext .js,.jsx,.ts,.tsx,.json, .",
     "test-unit": "echo 'no unit tests'"
-=======
-    "lint": "eslint --ext .js,.jsx,.ts,.tsx,.json, ."
->>>>>>> 06187121
   },
   "dependencies": {
     "fs-extra": "9.1.0"
