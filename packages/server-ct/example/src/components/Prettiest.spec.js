/* eslint-env mocha,chai,jest */
/* global cy */
// import '../main'
import HelloWorld from './HelloWorld'
import { mount } from '@cypress/vue'
import Vue from 'vue'

Vue.config.productionTip = false

describe('Prettiest', () => {
<<<<<<< HEAD
  it('spec works', () => {
    // window.Vue = Vue
    // new Vue(HelloWorld).$mount('#root')
    const wrapper = mount(HelloWorld, { attachTo: '#__cy_app' })

    cy.wait(5000)
    expect(wrapper.exists()).to.eq(true)
    // const ret = await cy.get('h1')
    // expect(ret.length).to.eq(1)
  })

  it('works again', () => {
    // window.Vue = Vue
    // new Vue(HelloWorld).$mount('#root')
    const wrapper = mount(HelloWorld, { attachTo: '#__cy_app' })

    cy.wait(5000)
    expect(wrapper.exists()).to.eq(true)
    // const ret = await cy.get('h1')
    // expect(ret.length).to.eq(1)
=======
  it('spec works!', () => {
    mount(HelloWorld, {
      propsData: {
        msg: 'Hello World!',
      },
    })

    cy.get('h1').contains('Hello World!')
  })

  it('spec works again', () => {
    mount(HelloWorld, {
      propsData: {
        msg: 'Hello World!',
      },
    })

    cy.get('h1').contains('Hello World!')
>>>>>>> 7d8fa054
  })
})<|MERGE_RESOLUTION|>--- conflicted
+++ resolved
@@ -8,28 +8,6 @@
 Vue.config.productionTip = false
 
 describe('Prettiest', () => {
-<<<<<<< HEAD
-  it('spec works', () => {
-    // window.Vue = Vue
-    // new Vue(HelloWorld).$mount('#root')
-    const wrapper = mount(HelloWorld, { attachTo: '#__cy_app' })
-
-    cy.wait(5000)
-    expect(wrapper.exists()).to.eq(true)
-    // const ret = await cy.get('h1')
-    // expect(ret.length).to.eq(1)
-  })
-
-  it('works again', () => {
-    // window.Vue = Vue
-    // new Vue(HelloWorld).$mount('#root')
-    const wrapper = mount(HelloWorld, { attachTo: '#__cy_app' })
-
-    cy.wait(5000)
-    expect(wrapper.exists()).to.eq(true)
-    // const ret = await cy.get('h1')
-    // expect(ret.length).to.eq(1)
-=======
   it('spec works!', () => {
     mount(HelloWorld, {
       propsData: {
@@ -48,6 +26,5 @@
     })
 
     cy.get('h1').contains('Hello World!')
->>>>>>> 7d8fa054
   })
 })