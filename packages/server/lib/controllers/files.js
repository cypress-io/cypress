const _ = require('lodash')
const path = require('path')
const Promise = require('bluebird')
const cwd = require('../cwd')
const glob = require('../util/glob')
const debug = require('debug')('cypress:server:controllers')
const { escapeFilenameInUrl } = require('../util/escape_filename')
const { getCtx } = require('@packages/data-context')

module.exports = {
<<<<<<< HEAD
  handleIframe (req, res, config, getRemoteState, extraOptions) {
=======
  handleFiles (req, res, config) {
    debug('handle files')

    return specsUtil.default.findSpecs(config)
    .then((files) => {
      return res.json({
        integration: files,
      })
    })
  },

  handleIframe (req, res, config, remoteStates, extraOptions) {
>>>>>>> 2d866f38
    const test = req.params[0]
    const iframePath = cwd('lib', 'html', 'iframe.html')
    const specFilter = _.get(extraOptions, 'specFilter')

    debug('handle iframe %o', { test, specFilter })

    return this.getSpecs(test, config, extraOptions)
    .then((specs) => {
      return this.getSupportFile(config)
      .then((js) => {
        const allFilesToSend = js.concat(specs)

        debug('all files to send %o', _.map(allFilesToSend, 'relative'))

        const iframeOptions = {
          title: this.getTitle(test),
          domain: remoteStates.getPrimary().domainName,
          scripts: JSON.stringify(allFilesToSend),
        }

        debug('iframe %s options %o', test, iframeOptions)

        return res.render(iframePath, iframeOptions)
      })
    })
  },

  handleCrossOriginIframe (req, res) {
    const iframePath = cwd('lib', 'html', 'multi-domain-iframe.html')
    const domain = req.hostname

    const iframeOptions = {
      domain,
      title: `Cypress for ${domain}`,
    }

    debug('cross origin iframe with options %o', iframeOptions)

    res.render(iframePath, iframeOptions)
  },

  getSpecs (spec, config, extraOptions = {}) {
    // when asking for all specs: spec = "__all"
    // otherwise it is a relative spec filename like "integration/spec.js"
    debug('get specs %o', { spec, extraOptions })

    const convertSpecPath = (spec) => {
      // get the absolute path to this spec and
      // get the browser url + cache buster
      const convertedSpec = path.join(config.projectRoot, spec)

      debug('converted %s to %s', spec, convertedSpec)

      return this.prepareForBrowser(convertedSpec, config.projectRoot, config.namespace)
    }

    const specFilter = _.get(extraOptions, 'specFilter')

    debug('specFilter %o', { specFilter })
    const specFilterContains = (spec) => {
      // only makes sense if there is specFilter string
      // the filter should match the logic in
      // desktop-gui/src/specs/specs-store.js
      return spec.relative.toLowerCase().includes(specFilter.toLowerCase())
    }
    const specFilterFn = specFilter ? specFilterContains : () => true

    const getSpecsHelper = async () => {
      // grab all of the specs if this is ci
      if (spec === '__all') {
        debug('returning all specs')

        const ctx = getCtx()

        const [e2ePatterns, componentPatterns] = await Promise.all([
          ctx.project.specPatternsForTestingType(ctx.project.projectRoot, 'e2e'),
          ctx.project.specPatternsForTestingType(ctx.project.projectRoot, 'component'),
        ])

        // It's possible that the E2E pattern matches some component tests, for example
        // e2e.specPattern: src/**/*.cy.ts
        // component.specPattern: src/components/**/*.cy.ts
        // in this case, we want to remove anything that matches
        // - the component.specPattern
        // - the e2e.excludeSpecPattern
        return ctx.project.findSpecs(config.projectRoot, 'e2e', e2ePatterns.specPattern, e2ePatterns.excludeSpecPattern, componentPatterns.specPattern)
        .then((specs) => {
          debug('found __all specs %o', specs)

          return specs
        })
        .filter(specFilterFn)
        .then((specs) => {
          debug('filtered __all specs %o', specs)

          return specs
        }).map(convertSpecPath)
      }

      debug('normalizing spec %o', { spec })

      // normalize by sending in an array of 1
      return [convertSpecPath(spec)]
    }

    return Promise
    .try(() => {
      return getSpecsHelper()
    })
  },

  prepareForBrowser (filePath, projectRoot, namespace) {
    const SPEC_URL_PREFIX = `/${namespace}/tests?p`

    filePath = filePath.replace(SPEC_URL_PREFIX, '__CYPRESS_SPEC_URL_PREFIX__')
    filePath = escapeFilenameInUrl(filePath).replace('__CYPRESS_SPEC_URL_PREFIX__', SPEC_URL_PREFIX)
    const relativeFilePath = path.relative(projectRoot, filePath)

    return {
      absolute: filePath,
      relative: relativeFilePath,
      relativeUrl: this.getTestUrl(relativeFilePath, namespace),
    }
  },

  getTestUrl (file, namespace) {
    const url = `/${namespace}/tests?p=${file}`

    debug('test url for file %o', { file, url })

    return url
  },

  getTitle (test) {
    if (test === '__all') {
      return 'All Tests'
    }

    return test
  },

  getSupportFile (config) {
    const { projectRoot, supportFile, namespace } = config

    let files = []

    if (supportFile !== false) {
      files = [supportFile]
    }

    // TODO: there shouldn't be any reason
    // why we need to re-map these. its due
    // to the javascripts array but that should
    // probably be mapped during the config
    const paths = _.map(files, (file) => {
      return path.resolve(projectRoot, file)
    })

    return Promise
    .map(paths, (p) => {
      // is the path a glob?
      if (!glob.hasMagic(p)) {
        return p
      }

      // handle both relative + absolute paths
      // by simply resolving the path from projectRoot
      p = path.resolve(projectRoot, p)

      return glob(p, { nodir: true })
    }).then(_.flatten)
    .map((filePath) => {
      return this.prepareForBrowser(filePath, projectRoot, namespace)
    })
  },

}<|MERGE_RESOLUTION|>--- conflicted
+++ resolved
@@ -8,22 +8,8 @@
 const { getCtx } = require('@packages/data-context')
 
 module.exports = {
-<<<<<<< HEAD
-  handleIframe (req, res, config, getRemoteState, extraOptions) {
-=======
-  handleFiles (req, res, config) {
-    debug('handle files')
-
-    return specsUtil.default.findSpecs(config)
-    .then((files) => {
-      return res.json({
-        integration: files,
-      })
-    })
-  },
 
   handleIframe (req, res, config, remoteStates, extraOptions) {
->>>>>>> 2d866f38
     const test = req.params[0]
     const iframePath = cwd('lib', 'html', 'iframe.html')
     const specFilter = _.get(extraOptions, 'specFilter')
