--- conflicted
+++ resolved
@@ -1,18 +1,12 @@
 _           = require("lodash")
 path        = require("path")
 Promise     = require("bluebird")
+debug       = require("debug")("cypress:server:files")
 cwd         = require("../cwd")
 glob        = require("../util/glob")
 specsUtil   = require("../util/specs")
 pathHelpers = require("../util/path_helpers")
 CacheBuster = require("../util/cache_buster")
-<<<<<<< HEAD
-errors      = require("../errors")
-debug       = require("debug")("cypress:server:files")
-
-glob = Promise.promisify(glob)
-=======
->>>>>>> 9efad08f
 
 MINIMATCH_OPTIONS = { dot: true, matchBase: true }
 
@@ -105,112 +99,4 @@
     .map (filePath) =>
       @prepareForBrowser(filePath, projectRoot)
 
-<<<<<<< HEAD
-  getTestFiles: (config, specPattern) ->
-    integrationFolderPath = config.integrationFolder
-
-    debug(
-      "looking for test files in the folder:",
-      integrationFolderPath
-    )
-
-    ## support files are not automatically
-    ## ignored because only _fixtures are hard
-    ## coded. the rest is simply whatever is in
-    ## the javascripts array
-
-    if config.fixturesFolder
-      fixturesFolderPath = path.join(
-        config.fixturesFolder,
-        "**",
-        "*"
-      )
-
-    supportFilePath = config.supportFile or []
-
-    ## map all of the javascripts to the project root
-    ## TODO: think about moving this into config
-    ## and mapping each of the javascripts into an
-    ## absolute path
-    javascriptsPaths = _.map config.javascripts, (js) ->
-      path.join(config.projectRoot, js)
-
-    ## ignore fixtures + javascripts
-    options = {
-      sort:     true
-      absolute: true
-      cwd:      integrationFolderPath
-      ignore:   _.compact(_.flatten([
-        javascriptsPaths
-        supportFilePath
-        fixturesFolderPath
-      ]))
-    }
-
-    ## filePath                          = /Users/bmann/Dev/my-project/cypress/integration/foo.coffee
-    ## integrationFolderPath             = /Users/bmann/Dev/my-project/cypress/integration
-    ## relativePathFromIntegrationFolder = foo.coffee
-    ## relativePathFromProjectRoot       = cypress/integration/foo.coffee
-
-    relativePathFromIntegrationFolder = (file) ->
-      path.relative(integrationFolderPath, file)
-
-    relativePathFromProjectRoot = (file) ->
-      path.relative(config.projectRoot, file)
-
-    setNameParts = (file) ->
-      debug("found spec file %s", file)
-
-      if not path.isAbsolute(file)
-        throw new Error("Cannot set parts of file from non-absolute path #{file}")
-
-      {
-        name: relativePathFromIntegrationFolder(file)
-        path: relativePathFromProjectRoot(file)
-        absolute: file
-      }
-
-    ignorePatterns = [].concat(config.ignoreTestFiles)
-
-    ## a function which returns true if the file does NOT match
-    ## all of our ignored patterns
-    doesNotMatchAllIgnoredPatterns = (file) ->
-      ## using {dot: true} here so that folders with a '.' in them are matched
-      ## as regular characters without needing an '.' in the
-      ## using {matchBase: true} here so that patterns without a globstar **
-      ## match against the basename of the file
-      _.every ignorePatterns, (pattern) ->
-        not minimatch(file, pattern, MINIMATCH_OPTIONS)
-
-    matchesSpecPattern = (file) ->
-      if not specPattern
-        return true
-
-      matchesPattern = (pattern) ->
-        minimatch(file, pattern, MINIMATCH_OPTIONS)
-
-      ## check to see if the file matches
-      ## any of the spec patterns array
-      return _
-      .chain([])
-      .concat(specPattern)
-      .some(matchesPattern)
-      .value()
-
-    ## grab all the files
-    glob(config.testFiles, options)
-
-    ## filter out anything that matches our
-    ## ignored test files glob
-    .filter(doesNotMatchAllIgnoredPatterns)
-    .filter(matchesSpecPattern)
-    .map(setNameParts)
-    .then (files) ->
-      debug("found %d spec files: %o", files.length, files)
-
-      {
-        integration: files
-      }
-=======
->>>>>>> 9efad08f
 }