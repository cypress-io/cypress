log = require('debug')('cypress:server:controllers:spec')
errors = require("../errors")
preprocessor = require("../preprocessor")

module.exports = {
  handle: (spec, req, res, config, next, project) ->
    log("request for", spec)

    res.set({
      "Cache-Control": "no-cache, no-store, must-revalidate"
      "Pragma": "no-cache"
      "Expires": "0"
    })

    res.type("js")

<<<<<<< HEAD
    preprocessor
    .getFile(spec, config)
    .then (filePath) ->
      log("send #{filePath}")
      res.sendFile(filePath)
    .catch (err) ->
      if config.isHeadless
=======
    streamBundle = ->
      bundledPath = bundle.outputPath(config.projectRoot, spec)
      fs.createReadStream(bundledPath)
      .pipe(res)

    if config.isTextTerminal
      bundle
      .build(spec, config)
      .getLatestBundle()
      .then(streamBundle)
      .catch (err) ->
>>>>>>> 6de2e63d
        ## bluebird made a change in 3.4.7 where they handle
        ## SyntaxErrors differently here
        ## https://github.com/petkaantonov/bluebird/pull/1295
        ##
        ## their new behavior messes up how we show these errors
        ## so we must backup the original stack and replace it here
        if os = err.originalStack
          err.stack = os

        filePath = err.filePath ? spec

        err = errors.get("BUNDLE_ERROR", filePath, preprocessor.errorMessage(err))

        errors.log(err)

        project.emit("exitEarlyWithErr", err.message)
      else
        res.send(preprocessor.clientSideError(err))
}<|MERGE_RESOLUTION|>--- conflicted
+++ resolved
@@ -14,27 +14,13 @@
 
     res.type("js")
 
-<<<<<<< HEAD
     preprocessor
     .getFile(spec, config)
     .then (filePath) ->
       log("send #{filePath}")
       res.sendFile(filePath)
     .catch (err) ->
-      if config.isHeadless
-=======
-    streamBundle = ->
-      bundledPath = bundle.outputPath(config.projectRoot, spec)
-      fs.createReadStream(bundledPath)
-      .pipe(res)
-
-    if config.isTextTerminal
-      bundle
-      .build(spec, config)
-      .getLatestBundle()
-      .then(streamBundle)
-      .catch (err) ->
->>>>>>> 6de2e63d
+      if config.isTextTerminal
         ## bluebird made a change in 3.4.7 where they handle
         ## SyntaxErrors differently here
         ## https://github.com/petkaantonov/bluebird/pull/1295
