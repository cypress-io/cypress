_             = require("lodash")
zlib          = require("zlib")
concat        = require("concat-stream")
Promise       = require("bluebird")
accept        = require("http-accept")
debug         = require("debug")("cypress:server:proxy")
cwd           = require("../cwd")
cors          = require("../util/cors")
buffers       = require("../util/buffers")
rewriter      = require("../util/rewriter")
hostlist      = require("../util/hostlist")
conditional   = require("../util/conditional_stream")
{ passthruStream } = require("../util/passthru_stream")

REDIRECT_STATUS_CODES = [301, 302, 303, 307, 308]
NO_BODY_STATUS_CODES = [204, 304]

zlib = Promise.promisifyAll(zlib)

zlibOptions = {
  flush: zlib.Z_SYNC_FLUSH
  finishFlush: zlib.Z_SYNC_FLUSH
}

isGzipError = (err) ->
  Object.prototype.hasOwnProperty.call(zlib.constants, err.code)

## https://github.com/cypress-io/cypress/issues/4298
## https://tools.ietf.org/html/rfc7230#section-3.3.3
## HEAD, 1xx, 204, and 304 responses should never contain anything after headers
responseMustHaveEmptyBody = (method, statusCode) ->
  _.some([
    _.includes(NO_BODY_STATUS_CODES, statusCode),
    _.inRange(statusCode, 100, 200),
    _.invoke(method, 'toLowerCase') == 'head',
  ])

setCookie = (res, key, val, domainName) ->
  ## cannot use res.clearCookie because domain
  ## is not sent correctly
  options = {
    domain: domainName
  }

  if not val
    val = ""

    ## force expires to be the epoch
    options.expires = new Date(0)

  res.cookie(key, val, options)

reqNeedsBasicAuthHeaders = (req, remoteState) ->
  { auth, origin } = remoteState

  auth &&
    not req.headers["authorization"] &&
      cors.urlMatchesOriginProtectionSpace(req.proxiedUrl, origin)

module.exports = {
  handle: (req, res, config, getRemoteState, request, nodeProxy) ->
    remoteState = getRemoteState()

    debug("handling proxied request %o", {
      url: req.url
      proxiedUrl: req.proxiedUrl
      headers: req.headers
      remoteState
    })

    ## if we have an unload header it means
    ## our parent app has been navigated away
    ## directly and we need to automatically redirect
    ## to the clientRoute
    if req.cookies["__cypress.unload"]
      return res.redirect config.clientRoute

    ## when you access cypress from a browser which has not
    ## had its proxy setup then req.url will match req.proxiedUrl
    ## and we'll know to instantly redirect them to the correct
    ## client route
    if req.url is req.proxiedUrl and not remoteState.visiting
      ## if we dont have a remoteState.origin that means we're initially
      ## requesting the cypress app and we need to redirect to the
      ## root path that serves the app
      return res.redirect(config.clientRoute)

    ## if we have black listed hosts
    if blh = config.blacklistHosts
      ## and url matches any of our blacklisted hosts
      if matched = hostlist.matches(req.proxiedUrl, blh)
        ## then bail and return with 503
        ## and set a custom header
        res.set("x-cypress-matched-blacklisted-host", matched)

        debug("blacklisting request %o", {
          url: req.proxiedUrl
          matched: matched
        })

        return res.status(503).end()

<<<<<<< HEAD
    ## if we have white listed hosts
    if wlh = config.whitelistHosts
      ## and url does not match any of our whitelisted hosts
      if not matched = hostlist.matches(req.proxiedUrl, wlh)
        ## then bail and return with 503
        ## and set a custom header
        res.set("x-cypress-not-matched-whitelisted-host", '1')

        debug("blacklisting request %o as not on whitelist", {
          url: req.proxiedUrl
        })

        return res.status(503).end()
        
    # if req.headers.accept is "text/event-stream"
    #   return nodeProxy.web(req, res, {
    #     secure: false
    #     ignorePath: true
    #     target: req.proxiedUrl
    #     timeout: 0
    #     proxyTimeout: 0
    #   })

    thr = through (d) -> @queue(d)
=======
    thr = passthruStream()
>>>>>>> c13e94a5

    @getHttpContent(thr, req, res, remoteState, config, request)
    .pipe(res)

  getHttpContent: (thr, req, res, remoteState, config, request) ->
    process.env.NODE_TLS_REJECT_UNAUTHORIZED = "0"

    isInitial = req.cookies["__cypress.initial"] is "true"

    wantsInjection = null
    wantsSecurityRemoved = null

    resContentTypeIs = (respHeaders, str) ->
      contentType = respHeaders["content-type"]

      ## make sure the response includes string type
      contentType and contentType.includes(str)

    reqAcceptsHtml = ->
      ## don't inject if this is an XHR from jquery
      return if req.headers["x-requested-with"]

      types = accept.parser(req.headers.accept) ? []

      find = (type) ->
        type in types

      ## bail if we didn't find both text/html and application/xhtml+xml
      ## https://github.com/cypress-io/cypress/issues/288
      find("text/html") and find("application/xhtml+xml")

    resMatchesOriginPolicy = (respHeaders) ->
      switch remoteState.strategy
        when "http"
          cors.urlMatchesOriginPolicyProps(req.proxiedUrl, remoteState.props)
        when "file"
          req.proxiedUrl.startsWith(remoteState.origin)

    setCookies = (value) ->
      ## dont modify any cookies if we're trying to clear
      ## the initial cookie and we're not injecting anything
      return if (not value) and (not wantsInjection)

      ## dont set the cookies if we're not on the initial request
      return if not isInitial

      setCookie(res, "__cypress.initial", value, remoteState.domainName)

    setBody = (str, statusCode, headers) ->
      ## set the status to whatever the incomingRes statusCode is
      res.status(statusCode)

      ## turn off __cypress.initial by setting false here
      setCookies(false, wantsInjection)

      encoding = headers["content-encoding"]

      isGzipped = encoding and encoding.includes("gzip")

      debug("received response for %o", {
        url: req.proxiedUrl
        headers,
        statusCode,
        isGzipped
        wantsInjection,
        wantsSecurityRemoved,
      })

      if responseMustHaveEmptyBody(req.method, statusCode)
        return res.end()

      ## if there is nothing to inject then just
      ## bypass the stream buffer and pipe this back
      if wantsInjection
        rewrite = (body) ->
          rewriter.html(body.toString("utf8"), remoteState.domainName, wantsInjection, wantsSecurityRemoved)

        ## TODO: we can probably move this to the new
        ## replacestream rewriter instead of using
        ## a buffer
        injection = concat (body) ->
          ## if we're gzipped that means we need to unzip
          ## this content first, inject, and the rezip
          if isGzipped
            zlib.gunzipAsync(body, zlibOptions)
            .then(rewrite)
            .then(zlib.gzipAsync)
            .then(thr.end)
            ## if we have an error here there's nothing
            ## to do but log it out and end the socket
            ## because we cannot inject into content
            ## that failed rewriting gzip
            ## which is the same thing we do below
            ## on regular proxied network requests
            .catch(endWithNetworkErr)
          else
            thr.end rewrite(body)

        str.pipe(injection)
      else
        ## only rewrite if we should
        if wantsSecurityRemoved
          gunzip = zlib.createGunzip(zlibOptions)
          gunzip.setEncoding("utf8")

          onError = (err) ->
            gzipError = isGzipError(err)

            debug("failed to proxy response %o", {
              url: req.proxiedUrl
              headers
              statusCode
              isGzipped
              gzipError
              wantsInjection
              wantsSecurityRemoved
              err
            })

            endWithNetworkErr(err)

          ## only unzip when it is already gzipped
          return str
          .pipe(conditional(isGzipped, gunzip))
          .on("error", onError)
          .pipe(rewriter.security())
          .on("error", onError)
          .pipe(conditional(isGzipped, zlib.createGzip()))
          .on("error", onError)
          .pipe(thr)
          .on("error", onError)

        return str.pipe(thr)

    endWithNetworkErr = (err) ->
      debug('request failed in proxy layer %o', {
        res: _.pick(res, 'headersSent', 'statusCode', 'headers')
        req: _.pick(req, 'url', 'proxiedUrl', 'headers', 'method')
        err
      })

      req.socket.destroy()

    onResponse = (str, incomingRes) =>
      {headers, statusCode} = incomingRes

      wantsInjection ?= do ->
        return false if not resContentTypeIs(headers, "text/html")

        return false if not resMatchesOriginPolicy(headers)

        return "full" if isInitial

        return false if not reqAcceptsHtml()

        return "partial"

      wantsSecurityRemoved = do ->
        ## we want to remove security IF we're doing a full injection
        ## on the response or its a request for any javascript script tag
        config.modifyObstructiveCode and (
          (wantsInjection is "full") or
            resContentTypeIs(headers, "application/javascript")
        )

      @setResHeaders(req, res, incomingRes, wantsInjection)

      ## always proxy the cookies coming from the incomingRes
      if cookies = headers["set-cookie"]
        ## normalize into array
        for c in [].concat(cookies)
          try
            res.append("Set-Cookie", c)
          catch err
            ## noop

      if REDIRECT_STATUS_CODES.includes(statusCode)
        newUrl = headers.location

        ## set cookies to initial=true
        setCookies(true)

        debug("redirecting to new url %o", { status: statusCode, url: newUrl })

        ## finally redirect our user agent back to our domain
        ## by making this an absolute-path-relative redirect
        return res.redirect(statusCode, newUrl)

      if headers["x-cypress-file-server-error"]
        wantsInjection or= "partial"

      setBody(str, statusCode, headers)

    if obj = buffers.take(req.proxiedUrl)
      wantsInjection = "full"

      onResponse(obj.stream, obj.response)
    else
      opts = {
        timeout: null
        strictSSL: false
        followRedirect: false
        retryIntervals: [0, 100, 200, 200]
      }

      ## strip unsupported accept-encoding headers
      encodings = accept.parser(req.headers["accept-encoding"]) ? []

      if "gzip" in encodings
        ## we only want to support gzip right now
        req.headers["accept-encoding"] = "gzip"
      else
        ## else just delete them since we cannot
        ## properly decode them
        delete req.headers["accept-encoding"]

      if remoteState.strategy is "file" and req.proxiedUrl.startsWith(remoteState.origin)
        opts.url = req.proxiedUrl.replace(remoteState.origin, remoteState.fileServer)
      else
        opts.url = req.proxiedUrl

      ## if we have auth headers and this request matches our origin
      ## protection space and the user has not supplied auth headers
      if reqNeedsBasicAuthHeaders(req, remoteState)
        { auth } = remoteState

        base64 = Buffer
        .from(auth.username + ":" + auth.password)
        .toString("base64")

        req.headers["authorization"] = "Basic #{base64}"

      rq = request.create(opts)

      rq.on("error", endWithNetworkErr)

      rq.on "response", (incomingRes) ->
        onResponse(rq, incomingRes)

      ## if our original request has been
      ## aborted, then ensure we forward
      ## this onto the proxied request
      ## https://github.com/cypress-io/cypress/issues/2612
      ## this can happen on permanent connections
      ## like SSE, but also on any regular ol'
      ## http request
      req.on "aborted", ->
        rq.abort()

      ## proxy the request body, content-type, headers
      ## to the new rq
      req.pipe(rq)

    return thr

  setResHeaders: (req, res, incomingRes, wantsInjection) ->
    return if res.headersSent

    ## omit problematic headers
    headers = _.omit incomingRes.headers, "set-cookie", "x-frame-options", "content-length", "content-security-policy", "connection"

    ## do not cache when we inject content into responses
    ## later on we should switch to an etag system so we dont
    ## have to download the remote http responses if the etag
    ## hasnt changed
    if wantsInjection
      headers["cache-control"] = "no-cache, no-store, must-revalidate"

    ## proxy the headers
    res.set(headers)
}<|MERGE_RESOLUTION|>--- conflicted
+++ resolved
@@ -100,7 +100,6 @@
 
         return res.status(503).end()
 
-<<<<<<< HEAD
     ## if we have white listed hosts
     if wlh = config.whitelistHosts
       ## and url does not match any of our whitelisted hosts
@@ -124,10 +123,7 @@
     #     proxyTimeout: 0
     #   })
 
-    thr = through (d) -> @queue(d)
-=======
     thr = passthruStream()
->>>>>>> c13e94a5
 
     @getHttpContent(thr, req, res, remoteState, config, request)
     .pipe(res)
