import _ from 'lodash'
import Bluebird from 'bluebird'
import contextMenu from 'electron-context-menu'
import { BrowserWindow } from 'electron'
import Debug from 'debug'
<<<<<<< HEAD
import cwd from '../cwd'
=======
>>>>>>> abfa31bc
import * as savedState from '../saved_state'
import { getPathToDesktopIndex } from '@packages/resolve-dist'

const debug = Debug('cypress:server:windows')

export type WindowOptions = Electron.BrowserWindowConstructorOptions & {
  type?: 'INDEX'
  url?: string
  devTools?: boolean
  graphqlPort?: number
}

let windows = {}
let recentlyCreatedWindow = false

const getUrl = function (type, port?: number) {
  switch (type) {
    case 'INDEX':
      return getPathToDesktopIndex(port)

    default:
      throw new Error(`No acceptable window type found for: '${type}'`)
  }
}
const getByType = (type) => {
  return windows[type]
}

const setWindowProxy = function (win) {
  if (!process.env.HTTP_PROXY) {
    return
  }

  return win.webContents.session.setProxy({
    proxyRules: process.env.HTTP_PROXY,
    proxyBypassRules: process.env.NO_PROXY,
  })
}

export function installExtension (win: BrowserWindow, path) {
  return win.webContents.session.loadExtension(path)
  .then((data) => {
    debug('electron extension installed %o', { data, path })
  })
  .catch((err) => {
    debug('error installing electron extension %o', { err, path })
    throw err
  })
}

export function removeAllExtensions (win: BrowserWindow) {
  let extensions

  try {
    extensions = win.webContents.session.getAllExtensions()

    extensions.forEach(({ id }) => {
      win.webContents.session.removeExtension(id)
    })
  } catch (err) {
    debug('error removing all extensions %o', { err, extensions })
  }
}

export function reset () {
  windows = {}
}

export function destroy (type) {
  let win

  if (type && (win = getByType(type))) {
    return win.destroy()
  }
}

export function get (type) {
  return getByType(type) || (() => {
    throw new Error(`No window exists for: '${type}'`)
  })()
}

export function showAll () {
  return _.invoke(windows, 'showInactive')
}

export function hideAllUnlessAnotherWindowIsFocused () {
  // bail if we have another focused window
  // or we are in the middle of creating a new one
  if (BrowserWindow.getFocusedWindow() || recentlyCreatedWindow) {
    return
  }

  // else hide all windows
  return _.invoke(windows, 'hide')
}

export function focusMainWindow () {
  return getByType('INDEX').show()
}

export function getByWebContents (webContents) {
  return BrowserWindow.fromWebContents(webContents)
}

export function _newBrowserWindow (options) {
  return new BrowserWindow(options)
}

export function defaults (options = {}) {
  return _.defaultsDeep(options, {
    x: null,
    y: null,
    show: true,
    frame: true,
    width: null,
    height: null,
    minWidth: null,
    minHeight: null,
    devTools: false,
    trackState: false,
    contextMenu: false,
    recordFrameRate: null,
    onFocus () {},
    onBlur () {},
    onClose () {},
    onCrashed () {},
    onNewWindow () {},
    webPreferences: {
      partition: null,
      webSecurity: true,
      nodeIntegration: false,
      backgroundThrottling: false,
    },
  })
}

export function create (projectRoot, _options: WindowOptions = {}, newBrowserWindow = _newBrowserWindow) {
  const options = defaults(_options)

  if (options.show === false) {
    options.frame = false
  }

  options.webPreferences.webSecurity = !!options.chromeWebSecurity

  if (options.partition) {
    options.webPreferences.partition = options.partition
  }

  const win = newBrowserWindow(options)

  win.on('blur', function (...args) {
    return options.onBlur.apply(win, args)
  })

  win.on('focus', function (...args) {
    return options.onFocus.apply(win, args)
  })

  win.once('closed', function (...args) {
    win.removeAllListeners()

    return options.onClose.apply(win, args)
  })

  // the webview loses focus on navigation, so we
  // have to refocus it everytime top navigates in headless mode
  // https://github.com/cypress-io/cypress/issues/2190
  if (options.show === false) {
    win.webContents.on('did-start-loading', () => {
      if (!win.isDestroyed()) {
        return win.focusOnWebView()
      }
    })
  }

  win.webContents.on('crashed', function (...args) {
    return options.onCrashed.apply(win, args)
  })

  win.webContents.on('new-window', function (...args) {
    return options.onNewWindow.apply(win, args)
  })

  if (options.trackState) {
    trackState(projectRoot, options.isTextTerminal, win, options.trackState)
  }

  // open dev tools if they're true
  if (options.devTools) {
    // and possibly detach dev tools if true
    win.webContents.openDevTools()
  }

  if (options.contextMenu) {
    // adds context menu with copy, paste, inspect element, etc
    contextMenu({
      showInspectElement: true,
      window: win,
    })
  }

  return win
}

// open launchpad BrowserWindow
export function open (projectRoot, graphqlPort: number | undefined, options: WindowOptions = {}, newBrowserWindow = _newBrowserWindow): Bluebird<BrowserWindow> {
  // if we already have a window open based
  // on that type then just show + focus it!
  let win = getByType(options.type)

  if (win) {
    win.show()

    return Bluebird.resolve(win)
  }

  recentlyCreatedWindow = true

  _.defaults(options, {
    width: 600,
    height: 500,
    show: true,
    webPreferences: {
      contextIsolation: true,
    },
  })

  if (!options.url) {
    options.url = getUrl(options.type, graphqlPort)
  }

  win = create(projectRoot, options, newBrowserWindow)

  debug('creating electron window with options %o', options)

  if (options.type) {
    windows[options.type] = win

    win.once('closed', () => {
      delete windows[options.type!]
    })
  }

  // enable our url to be a promise
  // and wait for this to be resolved
  return Bluebird.join(
    options.url,
    setWindowProxy(win),
  )
  .spread((url) => {
    // navigate the window here!
    win.loadURL(url)

    recentlyCreatedWindow = false
  }).thenReturn(win)
}

export function trackState (projectRoot, isTextTerminal, win, keys) {
  const isDestroyed = () => {
    return win.isDestroyed()
  }

  win.on('resize', _.debounce(() => {
    if (isDestroyed()) {
      return
    }

    const [width, height] = win.getSize()
    const [x, y] = win.getPosition()
    const newState = {}

    newState[keys.width] = width
    newState[keys.height] = height
    newState[keys.x] = x
    newState[keys.y] = y

    return savedState.create(projectRoot, isTextTerminal)
    .then((state) => {
      return state.set(newState)
    })
  }
  , 500))

  win.on('moved', _.debounce(() => {
    if (isDestroyed()) {
      return
    }

    const [x, y] = win.getPosition()
    const newState = {}

    newState[keys.x] = x
    newState[keys.y] = y

    return savedState.create(projectRoot, isTextTerminal)
    .then((state) => {
      return state.set(newState)
    })
  }
  , 500))

  win.webContents.on('devtools-opened', () => {
    const newState = {}

    newState[keys.devTools] = true

    return savedState.create(projectRoot, isTextTerminal)
    .then((state) => {
      return state.set(newState)
    })
  })

  win.webContents.on('devtools-closed', () => {
    const newState = {}

    newState[keys.devTools] = false

    return savedState.create(projectRoot, isTextTerminal)
    .then((state) => {
      return state.set(newState)
    })
  })
}<|MERGE_RESOLUTION|>--- conflicted
+++ resolved
@@ -3,10 +3,6 @@
 import contextMenu from 'electron-context-menu'
 import { BrowserWindow } from 'electron'
 import Debug from 'debug'
-<<<<<<< HEAD
-import cwd from '../cwd'
-=======
->>>>>>> abfa31bc
 import * as savedState from '../saved_state'
 import { getPathToDesktopIndex } from '@packages/resolve-dist'
 
