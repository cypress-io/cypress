--- conflicted
+++ resolved
@@ -3,12 +3,7 @@
 import contextMenu from 'electron-context-menu'
 import { BrowserWindow } from 'electron'
 import Debug from 'debug'
-<<<<<<< HEAD
-import cwd from '../cwd'
 import * as savedState from '../saved_state'
-=======
-import savedState from '../saved_state'
->>>>>>> d0cf250f
 import { getPathToDesktopIndex } from '@packages/resolve-dist'
 
 const debug = Debug('cypress:server:windows')
