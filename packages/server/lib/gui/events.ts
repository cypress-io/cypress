--- conflicted
+++ resolved
@@ -502,78 +502,5 @@
   async start (options: EventsStartArgs, bus: EventEmitter) {
     // curry left options
     ipc.on('request', _.partial(this.handleEvent, options, bus))
-<<<<<<< HEAD
-
-    // support not starting server for testing purposes.
-    if (!startGraphQL) {
-      return
-    }
-
-    // TODO: Figure out how we want to cleanup & juggle the config, so it's not jammed
-    // into the projects
-    startGraphQLServer()
-
-    const ctx = await makeDataContext({
-      launchArgs: options,
-      launchOptions: {},
-      appApi: {
-        getBrowsers () {
-          return getBrowsers()
-        },
-      },
-      authApi: {
-        logIn () {
-          return auth.start((message: {type: string, browserOpened: boolean, name: string, message: string}) => {
-            const { browserOpened } = message
-
-            ctx.appData.isAuthBrowserOpened = browserOpened
-          }, 'launchpad')
-        },
-        logOut () {
-          ctx.appData.isAuthBrowserOpened = false
-
-          return user.logOut()
-        },
-        checkAuth (context) {
-          return checkAuthQuery(context)
-        },
-      },
-      projectApi: {
-        getConfig (projectRoot: string) {
-          return config.get(projectRoot)
-        },
-        launchProject (browser: FoundBrowser, spec: Cypress.Spec, options?: LaunchOpts) {
-          return openProject.launch({ ...browser }, spec, options)
-        },
-        initializeProject (args: LaunchArgs, options: OpenProjectLaunchOptions, browsers: FoundBrowser[]) {
-          return openProject.create(args.projectRoot, args, options, browsers)
-        },
-        insertProjectToCache (projectRoot: string) {
-          insertProject(projectRoot)
-        },
-        removeProjectFromCache (projectRoot: string) {
-          removeProject(projectRoot)
-        },
-        getProjectRootsFromCache () {
-          return getProjectRoots()
-        },
-        findSpecs (payload: FindSpecs) {
-          return specsUtil.findSpecs(payload)
-        },
-        clearLatestProjectsCache () {
-          return removeLatestProjects()
-        },
-      },
-    })
-
-    // Fetch the browsers when the app starts, so we have some by
-    // the time we're continuing.
-    ctx.actions.app.refreshBrowsers()
-    // load projects from cache on start
-    ctx.actions.project.loadProjects()
-
-    setDataContext(ctx)
-=======
->>>>>>> d841e133
   },
 }