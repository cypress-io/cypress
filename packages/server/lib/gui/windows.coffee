_             = require("lodash")
uri           = require("url")
Promise       = require("bluebird")
cyDesktop     = require("@packages/desktop-gui")
extension     = require("@packages/extension")
contextMenu   = require("electron-context-menu")
BrowserWindow = require("electron").BrowserWindow
debug         = require("debug")("cypress:server:windows")
cwd           = require("../cwd")
user          = require("../user")
savedState    = require("../saved_state")

windows               = {}
recentlyCreatedWindow = false

getUrl = (type) ->
  switch type
    when "GITHUB_LOGIN"
      user.getLoginUrl()
    when "INDEX"
      cyDesktop.getPathToIndex()
    else
      throw new Error("No acceptable window type found for: '#{type}'")

getByType = (type) ->
  windows[type]

getCookieUrl = (props) ->
  extension.getCookieUrl(props)

firstOrNull = (cookies) ->
  ## normalize into null when empty array
  cookies[0] ? null

setWindowProxy = (win) ->
  if not process.env.HTTP_PROXY
    return Promise.resolve()

  return new Promise (resolve) ->
    win.webContents.session.setProxy({
      proxyRules: process.env.HTTP_PROXY
      proxyBypassRules: process.env.NO_PROXY
    }, resolve)

module.exports = {
  reset: ->
    windows = {}

  destroy: (type) ->
    if type and (win = getByType(type))
      win.destroy()

  get: (type) ->
    getByType(type) ? throw new Error("No window exists for: '#{type}'")

  showAll: ->
    _.invoke windows, "showInactive"

  hideAllUnlessAnotherWindowIsFocused: ->
    ## bail if we have another focused window
    ## or we are in the middle of creating a new one
    return if BrowserWindow.getFocusedWindow() or recentlyCreatedWindow

    ## else hide all windows
    _.invoke windows, "hide"

  getByWebContents: (webContents) ->
    BrowserWindow.fromWebContents(webContents)

  getBrowserAutomation: (webContents) ->
    win = @getByWebContents(webContents)

    @automation(win)

  _newBrowserWindow: (options) ->
    new BrowserWindow(options)

  automation: (win) ->
    cookies = Promise.promisifyAll(win.webContents.session.cookies)

    return {
      clear: (filter = {}) ->
        clear = (cookie) =>
          url = getCookieUrl(cookie)

          cookies.removeAsync(url, cookie.name)
          .return(cookie)

        @getAll(filter)
        .map(clear)

      getAll: (filter) ->
        cookies
        .getAsync(filter)

      getCookies: (filter) ->
        @getAll(filter)

      getCookie: (filter) ->
        @getAll(filter)
        .then(firstOrNull)

      setCookie: (props = {}) ->
        ## only set the url if its not already present
        props.url ?= getCookieUrl(props)

        ## resolve with the cookie props. the extension
        ## calls back with the cookie details but electron
        ## chrome API's do not. but it doesn't matter because
        ## we always send a fully complete cookie props object
        ## which can simply be returned.
        cookies
        .setAsync(props)
        .return(props)

      clearCookie: (filter) ->
        @clear(filter)
        .then(firstOrNull)

      clearCookies: (filter) ->
        @clear(filter)

      isAutomationConnected: ->
        true

      takeScreenshot: ->
        new Promise (resolve) ->
          win.capturePage (img) ->
            resolve(img.toDataURL())
    }

  defaults: (options = {}) ->
    _.defaultsDeep(options, {
      x:               null
      y:               null
      show:            true
      frame:           true
      width:           null
      height:          null
      minWidth:        null
      minHeight:       null
      devTools:        false
      trackState:      false
      contextMenu:     false
      recordFrameRate: null
      # extension:       null ## TODO add these once we update electron
      # devToolsExtension: null ## since these API's were added in 1.7.6
      onPaint:         null
      onFocus: ->
      onBlur: ->
      onClose: ->
      onCrashed: ->
      onNewWindow: ->
      webPreferences:  {
        partition:            null
        chromeWebSecurity:    true
        nodeIntegration:      false
        backgroundThrottling: false
      }
    })

  create: (projectRoot, options = {}) ->
    options = @defaults(options)

    if options.show is false
      options.frame = false
      options.webPreferences.offscreen = true

    if options.chromeWebSecurity is false
      options.webPreferences.webSecurity = false

    if options.partition
      options.webPreferences.partition = options.partition

    win = @_newBrowserWindow(options)

    win.on "blur", ->
      options.onBlur.apply(win, arguments)

    win.on "focus", ->
      options.onFocus.apply(win, arguments)

    win.once "closed", ->
      win.removeAllListeners()
      options.onClose.apply(win, arguments)

    ## the webview loses focus on navigation, so we
    ## have to refocus it everytime top navigates in headless mode
    ## https://github.com/cypress-io/cypress/issues/2190
    if options.show is false
      win.webContents.on "did-start-loading", ->
        if not win.isDestroyed()
          win.focusOnWebView()

    win.webContents.on "crashed", ->
      options.onCrashed.apply(win, arguments)

    win.webContents.on "new-window", ->
      options.onNewWindow.apply(win, arguments)

    if ts = options.trackState
      @trackState(projectRoot, options.isTextTerminal, win, ts)

    ## open dev tools if they're true
    if options.devTools
      ## and possibly detach dev tools if true
      win.webContents.openDevTools()

    if options.contextMenu
      ## adds context menu with copy, paste, inspect element, etc
      contextMenu({
        ## don't show inspect element until this fix is released
        ## and we upgrade electron: https://github.com/electron/electron/pull/8688
        showInspectElement: false
        window: win
      })

    if options.onPaint
      setFrameRate = (num) ->
        if win.webContents.getFrameRate() isnt num
          win.webContents.setFrameRate(num)

      win.webContents.on "paint", (event, dirty, image) ->
        ## https://github.com/cypress-io/cypress/issues/705
        ## if win is destroyed this will throw
        try
          if fr = options.recordFrameRate
            setFrameRate(fr)

          options.onPaint.apply(win, arguments)
        catch err
          ## do nothing

    win

  open: (projectRoot, options = {}) ->
    ## if we already have a window open based
    ## on that type then just show + focus it!
    if win = getByType(options.type)
      win.show()

      if options.type is "GITHUB_LOGIN"
        err = new Error
        err.alreadyOpen = true
        return Promise.reject(err)
      else
        return Promise.resolve(win)

    recentlyCreatedWindow = true

    _.defaults(options, {
      width:  600
      height: 500
      show:   true
      url:    getUrl(options.type)
      webPreferences: {
        preload: cwd("lib", "ipc", "ipc.js")
      }
    })

    urlChanged = (url, resolve) ->
      parsed = uri.parse(url, true)

      if code = parsed.query.code
        ## there is a bug with electron
        ## crashing when attemping to
        ## destroy this window synchronously
        _.defer -> win.destroy()

        resolve(code)

    # if args.transparent and args.show
    #   {width, height} = args

    #   args.show = false
    #   args.width = 0
    #   args.height = 0

    win = @create(projectRoot, options)

    debug("creating electron window with options %o", options)

    windows[options.type] = win

    win.webContents.id = _.uniqueId("webContents")

    win.once "closed", ->
      ## slice the window out of windows reference
      delete windows[options.type]

    ## enable our url to be a promise
    ## and wait for this to be resolved
<<<<<<< HEAD
    Promise.all([
      Promise.resolve(options.url),
      setWindowProxy(win)
    ])
    .spread (url) ->
      # if width and height
      #   ## width and height are truthy when
      #   ## transparent: true is sent
      #   win.webContents.once "dom-ready", ->
      #     win.setSize(width, height)
      #     win.show()
=======
    Promise
    .resolve(options.url)
    .then (url) ->
      if options.type is "GITHUB_LOGIN"
        ## remove the GitHub warning banner about an outdated browser
        ## TODO: remove this once we have upgraded Electron or added native browser auth
        newUserAgent = win.webContents.getUserAgent()
        .replace(/Chrome\/\d+\.\d+\.\d+\.\d+/, 'Chrome/72.0.3626.121')
        .replace(/Electron\/\d+\.\d+\.\d+/, 'Electron/4.0.5')
        debug('changing user agent to ', newUserAgent)
        win.webContents.setUserAgent(newUserAgent)
>>>>>>> 4be88055

      ## navigate the window here!
      win.loadURL(url)

      ## reset this back to false
      recentlyCreatedWindow = false

      if options.type is "GITHUB_LOGIN"
        new Promise (resolve, reject) ->
          win.once "closed", ->
            err = new Error("Window closed by user")
            err.windowClosed = true
            reject(err)

          win.webContents.on "will-navigate", (e, url) ->
            urlChanged(url, resolve)

          win.webContents.on "did-get-redirect-request", (e, oldUrl, newUrl) ->
            urlChanged(newUrl, resolve)
      else
        return win

  trackState: (projectRoot, isTextTerminal, win, keys) ->
    isDestroyed = ->
      win.isDestroyed()

    win.on "resize", _.debounce ->
      return if isDestroyed()

      [width, height] = win.getSize()
      [x, y] = win.getPosition()
      newState = {}
      newState[keys.width] = width
      newState[keys.height] = height
      newState[keys.x] = x
      newState[keys.y] = y
      savedState(projectRoot, isTextTerminal)
      .then (state) ->
        state.set(newState)
    , 500

    win.on "moved", _.debounce ->
      return if isDestroyed()

      [x, y] = win.getPosition()
      newState = {}
      newState[keys.x] = x
      newState[keys.y] = y
      savedState(projectRoot, isTextTerminal)
      .then (state) ->
        state.set(newState)
    , 500

    win.webContents.on "devtools-opened", ->
      newState = {}
      newState[keys.devTools] = true
      savedState(projectRoot, isTextTerminal)
      .then (state) ->
        state.set(newState)

    win.webContents.on "devtools-closed", ->
      newState = {}
      newState[keys.devTools] = false
      savedState(projectRoot, isTextTerminal)
      .then (state) ->
        state.set(newState)

}<|MERGE_RESOLUTION|>--- conflicted
+++ resolved
@@ -290,22 +290,11 @@
 
     ## enable our url to be a promise
     ## and wait for this to be resolved
-<<<<<<< HEAD
     Promise.all([
       Promise.resolve(options.url),
       setWindowProxy(win)
     ])
     .spread (url) ->
-      # if width and height
-      #   ## width and height are truthy when
-      #   ## transparent: true is sent
-      #   win.webContents.once "dom-ready", ->
-      #     win.setSize(width, height)
-      #     win.show()
-=======
-    Promise
-    .resolve(options.url)
-    .then (url) ->
       if options.type is "GITHUB_LOGIN"
         ## remove the GitHub warning banner about an outdated browser
         ## TODO: remove this once we have upgraded Electron or added native browser auth
@@ -314,7 +303,6 @@
         .replace(/Electron\/\d+\.\d+\.\d+/, 'Electron/4.0.5')
         debug('changing user agent to ', newUserAgent)
         win.webContents.setUserAgent(newUserAgent)
->>>>>>> 4be88055
 
       ## navigate the window here!
       win.loadURL(url)
