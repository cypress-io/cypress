_            = require("lodash")
exphbs       = require("express-handlebars")
url          = require("url")
http         = require("http")
cookie       = require("cookie")
stream       = require("stream")
express      = require("express")
Promise      = require("bluebird")
evilDns      = require("evil-dns")
httpProxy    = require("http-proxy")
la           = require("lazy-ass")
check        = require("check-more-types")
httpsProxy   = require("@packages/https-proxy")
compression  = require("compression")
debug        = require("debug")("cypress:server:server")
agent        = require("@packages/network").agent
cors         = require("./util/cors")
uri          = require("./util/uri")
origin       = require("./util/origin")
ensureUrl    = require("./util/ensure-url")
appData      = require("./util/app_data")
buffers      = require("./util/buffers")
blacklist    = require("./util/blacklist")
statusCode   = require("./util/status_code")
headersUtil  = require("./util/headers")
allowDestroy = require("./util/server_destroy")
cwd          = require("./cwd")
errors       = require("./errors")
logger       = require("./logger")
Socket       = require("./socket")
Request      = require("./request")
fileServer   = require("./file_server")

DEFAULT_DOMAIN_NAME    = "localhost"
fullyQualifiedRe       = /^https?:\/\//

setProxiedUrl = (req) ->
  ## bail if we've already proxied the url
  return if req.proxiedUrl

  ## backup the original proxied url
  ## and slice out the host/origin
  ## and only leave the path which is
  ## how browsers would normally send
  ## use their url
  req.proxiedUrl = uri.removeDefaultPort(req.url)

  req.url = uri.getPath(req.url)

notSSE = (req, res) ->
  req.headers.accept isnt "text/event-stream" and compression.filter(req, res)

## currently not making use of event emitter
## but may do so soon
class Server
  constructor:  ->
    if not (@ instanceof Server)
      return new Server()

    @_request    = null
    @_middleware = null
    @_server     = null
    @_socket     = null
    @_baseUrl    = null
    @_nodeProxy  = null
    @_fileServer = null
    @_httpsProxy = null

  createExpressApp: (morgan) ->
    app = express()

    ## set the cypress config from the cypress.json file
    app.set("view engine", "html")

    ## since we use absolute paths, configure express-handlebars to not automatically find layouts
    ## https://github.com/cypress-io/cypress/issues/2891
    app.engine("html", exphbs({
      defaultLayout: false
      layoutsDir: []
      partialsDir: []
    }))

    ## handle the proxied url in case
    ## we have not yet started our websocket server
    app.use (req, res, next) =>
      setProxiedUrl(req)

      ## if we've defined some middlware
      ## then call this. useful in tests
      if m = @_middleware
        m(req, res)

      ## always continue on

      next()

    app.use require("cookie-parser")()
    app.use compression({filter: notSSE})
    app.use require("morgan")("dev") if morgan

    ## errorhandler
    app.use require("errorhandler")()

    ## remove the express powered-by header
    app.disable("x-powered-by")

    return app

  createRoutes: ->
    require("./routes").apply(null, arguments)

  getHttpServer: -> @_server

  portInUseErr: (port) ->
    e = errors.get("PORT_IN_USE_SHORT", port)
    e.port = port
    e.portInUse = true
    e

  open: (config = {}, project, onWarning) ->
    la(_.isPlainObject(config), "expected plain config object", config)

    Promise.try =>
      ## always reset any buffers
      ## TODO: change buffers to be an instance
      ## here and pass this dependency around
      buffers.reset()

      app = @createExpressApp(config.morgan)

      logger.setSettings(config)

      ## generate our request instance
      ## and set the responseTimeout
      @_request = Request({timeout: config.responseTimeout})
      @_nodeProxy = httpProxy.createProxyServer()

      getRemoteState = => @_getRemoteState()

      @createHosts(config.hosts)

      @createRoutes(app, config, @_request, getRemoteState, project, @_nodeProxy)

      @createServer(app, config, project, @_request, onWarning)

  createHosts: (hosts = {}) ->
    _.each hosts, (ip, host) ->
      evilDns.add(host, ip)

  createServer: (app, config, project, request, onWarning) ->
    new Promise (resolve, reject) =>
      {port, fileServerFolder, socketIoRoute, baseUrl, blacklistHosts} = config

      @_server  = http.createServer(app)

      allowDestroy(@_server)

      onError = (err) =>
        ## if the server bombs before starting
        ## and the err no is EADDRINUSE
        ## then we know to display the custom err message
        if err.code is "EADDRINUSE"
          reject @portInUseErr(port)

      onUpgrade = (req, socket, head) =>
        debug("Got UPGRADE request from %s", req.url)

        @proxyWebsockets(@_nodeProxy, socketIoRoute, req, socket, head)

      callListeners = (req, res) =>
        listeners = @_server.listeners("request").slice(0)

        @_callRequestListeners(@_server, listeners, req, res)

      onSniUpgrade = (req, socket, head) =>
        upgrades = @_server.listeners("upgrade").slice(0)
        for upgrade in upgrades
          upgrade.call(@_server, req, socket, head)

      @_server.on "connect", (req, socket, head) =>
        debug("Got CONNECT request from %s", req.url)

        @_httpsProxy.connect(req, socket, head, {
          onDirectConnection: (req) =>
            urlToCheck = "https://" + req.url

            isMatching = cors.urlMatchesOriginPolicyProps(urlToCheck, @_remoteProps)

            word = if isMatching then "does" else "does not"

            debug("HTTPS request #{word} match URL: #{urlToCheck} with props: %o", @_remoteProps)

            ## if we are currently matching then we're
            ## not making a direct connection anyway
            ## so we only need to check this if we
            ## have blacklist hosts and are not matching.
            ##
            ## if we have blacklisted hosts lets
            ## see if this matches - if so then
            ## we cannot allow it to make a direct
            ## connection
            if blacklistHosts and not isMatching
              isMatching = blacklist.matches(urlToCheck, blacklistHosts)

              debug("HTTPS request #{urlToCheck} matches blacklist?", isMatching)

            ## make a direct connection only if
            ## our req url does not match the origin policy
            ## which is the superDomain + port
            return not isMatching
        })

      @_server.on "upgrade", onUpgrade

      @_server.once "error", onError

      @_listen(port, onError)
      .then (port) =>
        Promise.all([
          httpsProxy.create(appData.path("proxy"), port, {
            onRequest: callListeners
            onUpgrade: onSniUpgrade
          }),

          fileServer.create(fileServerFolder)
        ])
        .spread (httpsProxy, fileServer) =>
          @_httpsProxy = httpsProxy
          @_fileServer = fileServer

          ## if we have a baseUrl let's go ahead
          ## and make sure the server is connectable!
          if baseUrl
            @_baseUrl = baseUrl

            if config.isTextTerminal
              return @_retryBaseUrlCheck(baseUrl, onWarning)
              .return(null)
              .catch (e) ->
                debug(e)
                reject(errors.get("CANNOT_CONNECT_BASE_URL", baseUrl))

            ensureUrl.isListening(baseUrl)
            .return(null)
            .catch (err) ->
              errors.get("CANNOT_CONNECT_BASE_URL_WARNING", baseUrl)

        .then (warning) =>
          ## once we open set the domain
          ## to root by default
          ## which prevents a situation where navigating
          ## to http sites redirects to /__/ cypress
          @_onDomainSet(baseUrl ? "<root>")

          resolve([port, warning])

  _port: ->
    _.chain(@_server).invoke("address").get("port").value()

  _listen: (port, onError) ->
    new Promise (resolve) =>
      listener = =>
        address = @_server.address()

        @isListening = true

        debug("Server listening on ", address)

        @_server.removeListener "error", onError

        resolve(address.port)

      @_server.listen(port || 0, '127.0.0.1', listener)

  _getRemoteState: ->
    # {
    #   origin: "http://localhost:2020"
    #   fileServer:
    #   strategy: "file"
    #   domainName: "localhost"
    #   props: null
    # }

    # {
    #   origin: "https://foo.google.com"
    #   strategy: "http"
    #   domainName: "google.com"
    #   props: {
    #     port: 443
    #     tld: "com"
    #     domain: "google"
    #   }
    # }

    props = _.extend({},  {
      auth:       @_remoteAuth
      props:      @_remoteProps
      origin:     @_remoteOrigin
      strategy:   @_remoteStrategy
      visiting:   @_remoteVisitingUrl
      domainName: @_remoteDomainName
      fileServer: @_remoteFileServer
    })

    debug("Getting remote state: %o", props)

    return props

  _onRequest: (headers, automationRequest, options) ->
    @_request.sendPromise(headers, automationRequest, options)

  _onResolveUrl: (urlStr, headers, automationRequest, options = {}) ->
    debug("resolving visit %o", {
      url: urlStr
      headers
      options
    })

    request = @_request

    handlingLocalFile = false
    previousState = _.clone @_getRemoteState()

    ## nuke any hashes from our url since
    ## those those are client only and do
    ## not apply to http requests
    urlStr = url.parse(urlStr)
    urlStr.hash = null
    urlStr = urlStr.format()

    originalUrl = urlStr

    ## if we have a buffer for this url
    ## then just respond with its details
    ## so we are idempotant and do not make
    ## another request
    if obj = buffers.getByOriginalUrl(urlStr)
      debug("got previous request buffer for url:", urlStr)

      ## reset the cookies from the existing stream's jar
      request.setJarCookies(obj.jar, automationRequest)
      .then (c) ->
        return obj.details
    else
      p = new Promise (resolve, reject) =>
        redirects = []
        newUrl = null

        if not fullyQualifiedRe.test(urlStr)
          handlingLocalFile = true

          @_remoteVisitingUrl = true

          @_onDomainSet(urlStr, options)

          ## TODO: instead of joining remoteOrigin here
          ## we can simply join our fileServer origin
          ## and bypass all the remoteState.visiting shit
          urlFile = url.resolve(@_remoteFileServer, urlStr)
          urlStr  = url.resolve(@_remoteOrigin, urlStr)

        onReqError = (err) ->
          ## only restore the previous state
          ## if our promise is still pending
          if p.isPending()
            restorePreviousState()

          reject(err)

        onReqStreamReady = (str) =>
          str
          .on("error", onReqError)
          .on "response", (incomingRes) =>
            debug(
              "resolve:url headers received, buffering response %o",
              _.pick(incomingRes, "headers", "statusCode")
            )

            jar = str.getJar()

            request.setJarCookies(jar, automationRequest)
            .then (c) =>
              @_remoteVisitingUrl = false

              newUrl ?= urlStr

              statusIs2xxOrAllowedFailure = ->
                ## is our status code in the 2xx range, or have we disabled failing
                ## on status code?
                statusCode.isOk(incomingRes.statusCode) or (options.failOnStatusCode is false)

              isOk        = statusIs2xxOrAllowedFailure()
              contentType = headersUtil.getContentType(incomingRes)
              isHtml      = contentType is "text/html"

              details = {
                isOkStatusCode: isOk
                isHtml
                contentType
                url: newUrl
                status: incomingRes.statusCode
                cookies: c
                statusText: statusCode.getText(incomingRes.statusCode)
                redirects
                originalUrl
              }

              onEnd = ->
                debug("resolve:url response ended, setting buffer %o", { newUrl, details })

                buffers.set({
                  url: newUrl
                  jar: jar
                  stream: responseBuffer
                  details: details
                  originalUrl: originalUrl
                  response: incomingRes
                })

                resolve(details)

              ## does this response have this cypress header?
              if fp = incomingRes.headers["x-cypress-file-path"]
                ## if so we know this is a local file request
                details.filePath = fp

              debug("setting details resolving url %o", details)

              ## TODO: think about moving this logic back into the
              ## frontend so that the driver can be in control of
              ## when the server should cache the request buffer
              ## and set the domain vs not
              if isOk and isHtml
                ## reset the domain to the new url if we're not
                ## handling a local file
                @_onDomainSet(newUrl, options) if not handlingLocalFile

              else
                ## TODO: move this logic to the driver too for
                ## the same reasons listed above
                restorePreviousState()

              ## this will allow us to listen to `str`'s `end` event by putting it in flowing mode
<<<<<<< HEAD
              responseBuffer = stream.PassThrough()
=======
              responseBuffer = stream.PassThrough({
                ## buffer forever - node's default is only to buffer 16kB
                highWaterMark: Infinity
              })

              str.pipe(responseBuffer)
>>>>>>> 96c30edc

              ## buffer the entire response before resolving.
              ## this allows us to detect & reject ETIMEDOUT errors
              ## where the headers have been sent but the
              ## connection hangs before receiving a body.
              str
              .on("end", onEnd)
              .pipe(responseBuffer)

            .catch(onReqError)

        restorePreviousState = =>
          @_remoteAuth         = previousState.auth
          @_remoteProps        = previousState.props
          @_remoteOrigin       = previousState.origin
          @_remoteStrategy     = previousState.strategy
          @_remoteFileServer   = previousState.fileServer
          @_remoteDomainName   = previousState.domainName
          @_remoteVisitingUrl  = previousState.visiting

        # if they're POSTing an object, querystringify their POST body
        if options.method == 'POST' and _.isObject(options.body)
          options.form = options.body
          delete options.body

        _.assign(options, {
          ## turn off gzip since we need to eventually
          ## rewrite these contents
          gzip: false
          url: urlFile ? urlStr
          headers: _.assign({
            accept: "text/html,*/*"
          }, options.headers)
          followRedirect: (incomingRes) ->
            status = incomingRes.statusCode
            next = incomingRes.headers.location

            curr = newUrl ? urlStr

            newUrl = url.resolve(curr, next)

            redirects.push([status, newUrl].join(": "))

            return true
        })

        debug('sending request with options %o', options)

        request.sendStream(headers, automationRequest, options)
        .then (createReqStream) ->
          onReqStreamReady(createReqStream())
        .catch(onReqError)

  _onDomainSet: (fullyQualifiedUrl, options = {}) ->
    l = (type, val) ->
      debug("Setting", type, val)

    @_remoteAuth = options.auth

    l("remoteAuth", @_remoteAuth)

    ## if this isn't a fully qualified url
    ## or if this came to us as <root> in our tests
    ## then we know to go back to our default domain
    ## which is the localhost server
    if fullyQualifiedUrl is "<root>" or not fullyQualifiedRe.test(fullyQualifiedUrl)
      @_remoteOrigin = "http://#{DEFAULT_DOMAIN_NAME}:#{@_port()}"
      @_remoteStrategy = "file"
      @_remoteFileServer = "http://#{DEFAULT_DOMAIN_NAME}:#{@_fileServer?.port()}"
      @_remoteDomainName = DEFAULT_DOMAIN_NAME
      @_remoteProps = null

      l("remoteOrigin", @_remoteOrigin)
      l("remoteStrategy", @_remoteStrategy)
      l("remoteHostAndPort", @_remoteProps)
      l("remoteDocDomain", @_remoteDomainName)
      l("remoteFileServer", @_remoteFileServer)

    else
      @_remoteOrigin = origin(fullyQualifiedUrl)

      @_remoteStrategy = "http"

      @_remoteFileServer = null

      ## set an object with port, tld, and domain properties
      ## as the remoteHostAndPort
      @_remoteProps = cors.parseUrlIntoDomainTldPort(@_remoteOrigin)

      @_remoteDomainName = _.compact([@_remoteProps.domain, @_remoteProps.tld]).join(".")

      l("remoteOrigin", @_remoteOrigin)
      l("remoteHostAndPort", @_remoteProps)
      l("remoteDocDomain", @_remoteDomainName)

    return @_getRemoteState()

  _callRequestListeners: (server, listeners, req, res) ->
    for listener in listeners
      listener.call(server, req, res)

  _normalizeReqUrl: (server) ->
    ## because socket.io removes all of our request
    ## events, it forces the socket.io traffic to be
    ## handled first.
    ## however we need to basically do the same thing
    ## it does and after we call into socket.io go
    ## through and remove all request listeners
    ## and change the req.url by slicing out the host
    ## because the browser is in proxy mode
    listeners = server.listeners("request").slice(0)
    server.removeAllListeners("request")
    server.on "request", (req, res) =>
      setProxiedUrl(req)

      @_callRequestListeners(server, listeners, req, res)

  _retryBaseUrlCheck: (baseUrl, onWarning) ->
    ensureUrl.retryIsListening(baseUrl, {
      retryIntervals: [3000, 3000, 4000],
      onRetry: ({ attempt, delay, remaining }) ->
        warning = errors.get("CANNOT_CONNECT_BASE_URL_RETRYING", {
          remaining
          attempt
          delay
          baseUrl
        })

        onWarning(warning)
    })

  proxyWebsockets: (proxy, socketIoRoute, req, socket, head) ->
    ## bail if this is our own namespaced socket.io request
    return if req.url.startsWith(socketIoRoute)

    if (host = req.headers.host) and @_remoteProps and (remoteOrigin = @_remoteOrigin)
      ## get the port from @_remoteProps
      ## get the protocol from remoteOrigin
      ## get the hostname from host header
      {port}     = @_remoteProps
      {protocol} = url.parse(remoteOrigin)
      {hostname} = url.parse("http://#{host}")

      onProxyErr = (err, req, res) ->
        ## by default http-proxy will call socket.end
        ## with no data, so we need to override the end
        ## function and write our own response
        ## https://github.com/nodejitsu/node-http-proxy/blob/master/lib/http-proxy/passes/ws-incoming.js#L159
        end = socket.end
        socket.end = ->
          socket.end = end

          response = [
            "HTTP/#{req.httpVersion} 502 #{statusCode.getText(502)}"
            "X-Cypress-Proxy-Error-Message: #{err.message}"
            "X-Cypress-Proxy-Error-Code: #{err.code}"
          ].join("\r\n") + "\r\n\r\n"

          proxiedUrl = "#{protocol}//#{hostname}:#{port}"

          debug(
            "Got ERROR proxying websocket connection to url: '%s' received error: '%s' with code '%s'",
            proxiedUrl,
            err.toString()
            err.code
          )

          socket.end(response)

      proxy.ws(req, socket, head, {
        secure: false
        target: {
          host: hostname
          port: port
          protocol: protocol
        }
        agent: agent
      }, onProxyErr)
    else
      ## we can't do anything with this socket
      ## since we don't know how to proxy it!
      socket.end() if socket.writable

  reset: ->
    buffers.reset()

    @_onDomainSet(@_baseUrl ? "<root>")

  _close: ->
    @reset()

    logger.unsetSettings()

    evilDns.clear()

    ## bail early we dont have a server or we're not
    ## currently listening
    return Promise.resolve() if not @_server or not @isListening

    @_server.destroyAsync()
    .then =>
      @isListening = false

  close: ->
    Promise.join(
      @_close()
      @_socket?.close()
      @_fileServer?.close()
      @_httpsProxy?.close()
    )
    .then =>
      ## reset any middleware
      @_middleware = null

  end: ->
    @_socket and @_socket.end()

  changeToUrl: (url) ->
    @_socket and @_socket.changeToUrl(url)

  onTestFileChange: (filePath) ->
    @_socket and @_socket.onTestFileChange(filePath)

  onRequest: (fn) ->
    @_middleware = fn

  onNextRequest: (fn) ->
    @onRequest =>
      fn.apply(@, arguments)

      @_middleware = null

  startWebsockets: (automation, config, options = {}) ->
    options.onResolveUrl = @_onResolveUrl.bind(@)
    options.onRequest    = @_onRequest.bind(@)

    @_socket = Socket(config)
    @_socket.startListening(@_server, automation, config, options)
    @_normalizeReqUrl(@_server)
    # handleListeners(@_server)

module.exports = Server<|MERGE_RESOLUTION|>--- conflicted
+++ resolved
@@ -441,16 +441,10 @@
                 restorePreviousState()
 
               ## this will allow us to listen to `str`'s `end` event by putting it in flowing mode
-<<<<<<< HEAD
-              responseBuffer = stream.PassThrough()
-=======
               responseBuffer = stream.PassThrough({
                 ## buffer forever - node's default is only to buffer 16kB
                 highWaterMark: Infinity
               })
-
-              str.pipe(responseBuffer)
->>>>>>> 96c30edc
 
               ## buffer the entire response before resolving.
               ## this allows us to detect & reject ETIMEDOUT errors
