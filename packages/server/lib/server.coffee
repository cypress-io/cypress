_            = require("lodash")
url          = require("url")
http         = require("http")
stream       = require("stream")
express      = require("express")
Promise      = require("bluebird")
evilDns      = require("evil-dns")
isHtml       = require("is-html")
httpProxy    = require("http-proxy")
la           = require("lazy-ass")
check        = require("check-more-types")
httpsProxy   = require("@packages/https-proxy")
compression  = require("compression")
debug        = require("debug")("cypress:server:server")
{
  agent,
  blacklist,
  concatStream,
  cors,
  uri
} = require("@packages/network")
{ NetworkProxy } = require("@packages/proxy")
origin       = require("./util/origin")
ensureUrl    = require("./util/ensure-url")
appData      = require("./util/app_data")
statusCode   = require("./util/status_code")
headersUtil  = require("./util/headers")
allowDestroy = require("./util/server_destroy")
{ SocketWhitelist } = require("./util/socket_whitelist")
cwd          = require("./cwd")
errors       = require("./errors")
logger       = require("./logger")
Socket       = require("./socket")
Request      = require("./request")
fileServer   = require("./file_server")
XhrServer    = require("./xhr_ws_server")
templateEngine = require("./template_engine")

DEFAULT_DOMAIN_NAME    = "localhost"
fullyQualifiedRe       = /^https?:\/\//

ALLOWED_PROXY_BYPASS_URLS = [
  '/',
  '/__cypress/runner/cypress_runner.css',
  '/__cypress/static/favicon.ico'
]

_isNonProxiedRequest = (req) ->
  ## proxied HTTP requests have a URL like: "http://example.com/foo"
  ## non-proxied HTTP requests have a URL like: "/foo"
  req.proxiedUrl.startsWith('/')

_forceProxyMiddleware = (clientRoute) ->
  ## normalize clientRoute to help with comparison
  trimmedClientRoute = _.trimEnd(clientRoute, '/')

  (req, res, next) ->
    trimmedUrl = _.trimEnd(req.proxiedUrl, '/')

    if _isNonProxiedRequest(req) and !ALLOWED_PROXY_BYPASS_URLS.includes(trimmedUrl) and trimmedUrl isnt trimmedClientRoute
      ## this request is non-proxied and non-whitelisted, redirect to the runner error page
      return res.redirect(clientRoute)

    next()

isResponseHtml = (contentType, responseBuffer) ->
  if contentType
    return contentType is "text/html"

  if body = _.invoke(responseBuffer, 'toString')
    return isHtml(body)

  return false

setProxiedUrl = (req) ->
  ## proxiedUrl is the full URL with scheme, host, and port
  ## it will only be fully-qualified if the request was proxied.

  ## this function will set the URL of the request to be the path
  ## only, which can then be used to proxy the request.

  ## bail if we've already proxied the url
  return if req.proxiedUrl

  ## backup the original proxied url
  ## and slice out the host/origin
  ## and only leave the path which is
  ## how browsers would normally send
  ## use their url
  req.proxiedUrl = uri.removeDefaultPort(req.url).format()

  req.url = uri.getPath(req.url)

notSSE = (req, res) ->
  req.headers.accept isnt "text/event-stream" and compression.filter(req, res)

## currently not making use of event emitter
## but may do so soon
class Server
  constructor:  ->
    if not (@ instanceof Server)
      return new Server()

    @_socketWhitelist = new SocketWhitelist()
    @_request    = null
    @_middleware = null
    @_server     = null
    @_socket     = null
    @_baseUrl    = null
    @_nodeProxy  = null
    @_fileServer = null
    @_httpsProxy = null
    @_urlResolver = null

  createExpressApp: (config) ->
    { morgan, clientRoute } = config
    app = express()

    ## set the cypress config from the cypress.json file
    app.set("view engine", "html")

    ## since we use absolute paths, configure express-handlebars to not automatically find layouts
    ## https://github.com/cypress-io/cypress/issues/2891
    app.engine("html", templateEngine.render)

    ## handle the proxied url in case
    ## we have not yet started our websocket server
    app.use (req, res, next) =>
      setProxiedUrl(req)

      ## if we've defined some middlware
      ## then call this. useful in tests
      if m = @_middleware
        m(req, res)

      ## always continue on

      next()

    app.use _forceProxyMiddleware(clientRoute)

    app.use require("cookie-parser")()
    app.use compression({filter: notSSE})
    app.use require("morgan")("dev") if morgan

    ## errorhandler
    app.use require("errorhandler")()

    ## remove the express powered-by header
    app.disable("x-powered-by")

    return app

  createRoutes: ->
    require("./routes").apply(null, arguments)

  getHttpServer: -> @_server

  portInUseErr: (port) ->
    e = errors.get("PORT_IN_USE_SHORT", port)
    e.port = port
    e.portInUse = true
    e

  open: (config = {}, project, onError, onWarning) ->
    debug("server open")

    la(_.isPlainObject(config), "expected plain config object", config)

    Promise.try =>
      app = @createExpressApp(config)

      logger.setSettings(config)

      ## generate our request instance
      ## and set the responseTimeout
      ## TODO: might not be needed anymore
      @_request = Request({timeout: config.responseTimeout})
      @_nodeProxy = httpProxy.createProxyServer()
      @_xhrServer = XhrServer.create()

      getRemoteState = => @_getRemoteState()

      getFileServerToken = => @_fileServer.token

      @_networkProxy = new NetworkProxy({ config, getRemoteState, getFileServerToken, request: @_request })

      @createHosts(config.hosts)

<<<<<<< HEAD
      @createRoutes(app, config, {
        project
        onError,
        getRemoteState
        getDeferredResponse: @_xhrServer.getDeferredResponse
        request: @_request
        nodeProxy: @_nodeProxy
        networkProxy: @_networkProxy
=======
      @createRoutes({
        app
        config
        getDeferredResponse: @_xhrServer.getDeferredResponse
        getRemoteState
        networkProxy: @_networkProxy
        onError
        project
>>>>>>> 474b80a5
      })

      @createServer(app, config, project, @_request, onWarning)

  createHosts: (hosts = {}) ->
    _.each hosts, (ip, host) ->
      evilDns.add(host, ip)

  createServer: (app, config, project, request, onWarning) ->
    new Promise (resolve, reject) =>
      {port, fileServerFolder, socketIoRoute, baseUrl, blacklistHosts} = config

      @_server  = http.createServer(app)

      allowDestroy(@_server)

      onError = (err) =>
        ## if the server bombs before starting
        ## and the err no is EADDRINUSE
        ## then we know to display the custom err message
        if err.code is "EADDRINUSE"
          reject @portInUseErr(port)

      onUpgrade = (req, socket, head) =>
        debug("Got UPGRADE request from %s", req.url)

        @proxyWebsockets(@_nodeProxy, socketIoRoute, req, socket, head)

      callListeners = (req, res) =>
        listeners = @_server.listeners("request").slice(0)

        @_callRequestListeners(@_server, listeners, req, res)

      onSniUpgrade = (req, socket, head) =>
        upgrades = @_server.listeners("upgrade").slice(0)
        for upgrade in upgrades
          upgrade.call(@_server, req, socket, head)

      @_server.on "connect", (req, socket, head) =>
        debug("Got CONNECT request from %s", req.url)

        socket.once 'upstream-connected', @_socketWhitelist.add

        @_httpsProxy.connect(req, socket, head, {
          onDirectConnection: (req) =>
            urlToCheck = "https://" + req.url

            isMatching = cors.urlMatchesOriginPolicyProps(urlToCheck, @_remoteProps)

            word = if isMatching then "does" else "does not"

            debug("HTTPS request #{word} match URL: #{urlToCheck} with props: %o", @_remoteProps)

            ## if we are currently matching then we're
            ## not making a direct connection anyway
            ## so we only need to check this if we
            ## have blacklist hosts and are not matching.
            ##
            ## if we have blacklisted hosts lets
            ## see if this matches - if so then
            ## we cannot allow it to make a direct
            ## connection
            if blacklistHosts and not isMatching
              isMatching = blacklist.matches(urlToCheck, blacklistHosts)

              debug("HTTPS request #{urlToCheck} matches blacklist?", isMatching)

            ## make a direct connection only if
            ## our req url does not match the origin policy
            ## which is the superDomain + port
            return not isMatching
        })

      @_server.on "upgrade", onUpgrade

      @_server.once "error", onError

      @_listen(port, onError)
      .then (port) =>
        Promise.all([
          httpsProxy.create(appData.path("proxy"), port, {
            onRequest: callListeners
            onUpgrade: onSniUpgrade
          }),

          fileServer.create(fileServerFolder)
        ])
        .spread (httpsProxy, fileServer) =>
          @_httpsProxy = httpsProxy
          @_fileServer = fileServer

          ## if we have a baseUrl let's go ahead
          ## and make sure the server is connectable!
          if baseUrl
            @_baseUrl = baseUrl

            if config.isTextTerminal
              return @_retryBaseUrlCheck(baseUrl, onWarning)
              .return(null)
              .catch (e) ->
                debug(e)
                reject(errors.get("CANNOT_CONNECT_BASE_URL", baseUrl))

            ensureUrl.isListening(baseUrl)
            .return(null)
            .catch (err) ->
              errors.get("CANNOT_CONNECT_BASE_URL_WARNING", baseUrl)

        .then (warning) =>
          ## once we open set the domain
          ## to root by default
          ## which prevents a situation where navigating
          ## to http sites redirects to /__/ cypress
          @_onDomainSet(baseUrl ? "<root>")

          resolve([port, warning])

  _port: ->
    _.chain(@_server).invoke("address").get("port").value()

  _listen: (port, onError) ->
    new Promise (resolve) =>
      listener = =>
        address = @_server.address()

        @isListening = true

        debug("Server listening on ", address)

        @_server.removeListener "error", onError

        resolve(address.port)

      @_server.listen(port || 0, '127.0.0.1', listener)

  _getRemoteState: ->
    # {
    #   origin: "http://localhost:2020"
    #   fileServer:
    #   strategy: "file"
    #   domainName: "localhost"
    #   props: null
    # }

    # {
    #   origin: "https://foo.google.com"
    #   strategy: "http"
    #   domainName: "google.com"
    #   props: {
    #     port: 443
    #     tld: "com"
    #     domain: "google"
    #   }
    # }

    props = _.extend({},  {
      auth:       @_remoteAuth
      props:      @_remoteProps
      origin:     @_remoteOrigin
      strategy:   @_remoteStrategy
      visiting:   @_remoteVisitingUrl
      domainName: @_remoteDomainName
      fileServer: @_remoteFileServer
    })

    debug("Getting remote state: %o", props)

    return props

  _onRequest: (headers, automationRequest, options) ->
    @_request.sendPromise(headers, automationRequest, options)

  _onResolveUrl: (urlStr, headers, automationRequest, options = { headers: {} }) ->
    debug("resolving visit %o", {
      url: urlStr
      headers
      options
    })

    ## always clear buffers - reduces the possibility of a random HTTP request
    ## accidentally retrieving buffered content at the wrong time
    @_networkProxy.reset()

    startTime = new Date()

    ## if we have an existing url resolver
    ## in flight then cancel it
    if @_urlResolver
      @_urlResolver.cancel()

    request = @_request

    handlingLocalFile = false
    previousState = _.clone @_getRemoteState()

    ## nuke any hashes from our url since
    ## those those are client only and do
    ## not apply to http requests
    urlStr = url.parse(urlStr)
    urlStr.hash = null
    urlStr = urlStr.format()

    originalUrl = urlStr

    reqStream = null
    currentPromisePhase = null

    runPhase = (fn) ->
      return currentPromisePhase = fn()

    return @_urlResolver = p = new Promise (resolve, reject, onCancel) =>
      onCancel ->
        p.currentPromisePhase = currentPromisePhase
        p.reqStream = reqStream

        _.invoke(reqStream, "abort")
        _.invoke(currentPromisePhase, "cancel")

      redirects = []
      newUrl = null

      if not fullyQualifiedRe.test(urlStr)
        handlingLocalFile = true

        options.headers['x-cypress-authorization'] = @_fileServer.token

        @_remoteVisitingUrl = true

        @_onDomainSet(urlStr, options)

        ## TODO: instead of joining remoteOrigin here
        ## we can simply join our fileServer origin
        ## and bypass all the remoteState.visiting shit
        urlFile = url.resolve(@_remoteFileServer, urlStr)
        urlStr  = url.resolve(@_remoteOrigin, urlStr)

      onReqError = (err) =>
        ## only restore the previous state
        ## if our promise is still pending
        if p.isPending()
          restorePreviousState()

        reject(err)

      onReqStreamReady = (str) =>
        reqStream = str

        str
        .on("error", onReqError)
        .on "response", (incomingRes) =>
          debug(
            "resolve:url headers received, buffering response %o",
            _.pick(incomingRes, "headers", "statusCode")
          )

          newUrl ?= urlStr

          runPhase =>
            ## get the cookies that would be sent with this request so they can be rehydrated
            automationRequest("get:cookies", {
              domain: cors.getSuperDomain(newUrl)
            })
            .then (cookies) =>
              @_remoteVisitingUrl = false

              statusIs2xxOrAllowedFailure = ->
                ## is our status code in the 2xx range, or have we disabled failing
                ## on status code?
                statusCode.isOk(incomingRes.statusCode) or (options.failOnStatusCode is false)

              isOk        = statusIs2xxOrAllowedFailure()
              contentType = headersUtil.getContentType(incomingRes)

              details = {
                isOkStatusCode: isOk
                contentType
                url: newUrl
                status: incomingRes.statusCode
                cookies
                statusText: statusCode.getText(incomingRes.statusCode)
                redirects
                originalUrl
              }

              ## does this response have this cypress header?
              if fp = incomingRes.headers["x-cypress-file-path"]
                ## if so we know this is a local file request
                details.filePath = fp

              debug("setting details resolving url %o", details)

              concatStr = concatStream (responseBuffer) =>
                ## buffer the entire response before resolving.
                ## this allows us to detect & reject ETIMEDOUT errors
                ## where the headers have been sent but the
                ## connection hangs before receiving a body.

                ## if there is not a content-type, try to determine
                ## if the response content is HTML-like
                ## https://github.com/cypress-io/cypress/issues/1727
                details.isHtml = isResponseHtml(contentType, responseBuffer)

                debug("resolve:url response ended, setting buffer %o", { newUrl, details })

                details.totalTime = new Date() - startTime

                ## TODO: think about moving this logic back into the
                ## frontend so that the driver can be in control of
                ## when the server should cache the request buffer
                ## and set the domain vs not
                if isOk and details.isHtml
                  ## reset the domain to the new url if we're not
                  ## handling a local file
                  @_onDomainSet(newUrl, options) if not handlingLocalFile

                  responseBufferStream = new stream.PassThrough({
                    highWaterMark: Number.MAX_SAFE_INTEGER
                  })

                  responseBufferStream.end(responseBuffer)

                  @_networkProxy.setHttpBuffer({
                    url: newUrl
                    stream: responseBufferStream
                    details
                    originalUrl: originalUrl
                    response: incomingRes
                  })
                else
                  ## TODO: move this logic to the driver too for
                  ## the same reasons listed above
                  restorePreviousState()

                resolve(details)

              str.pipe(concatStr)
            .catch(onReqError)

      restorePreviousState = =>
        @_remoteAuth         = previousState.auth
        @_remoteProps        = previousState.props
        @_remoteOrigin       = previousState.origin
        @_remoteStrategy     = previousState.strategy
        @_remoteFileServer   = previousState.fileServer
        @_remoteDomainName   = previousState.domainName
        @_remoteVisitingUrl  = previousState.visiting

      # if they're POSTing an object, querystringify their POST body
      if options.method == 'POST' and _.isObject(options.body)
        options.form = options.body
        delete options.body

      _.assign(options, {
        ## turn off gzip since we need to eventually
        ## rewrite these contents
        gzip: false
        url: urlFile ? urlStr
        headers: _.assign({
          accept: "text/html,*/*"
        }, options.headers)
        onBeforeReqInit: runPhase
        followRedirect: (incomingRes) ->
          status = incomingRes.statusCode
          next = incomingRes.headers.location

          curr = newUrl ? urlStr

          newUrl = url.resolve(curr, next)

          redirects.push([status, newUrl].join(": "))

          return true
      })

      debug('sending request with options %o', options)

      runPhase ->
        request.sendStream(headers, automationRequest, options)
        .then (createReqStream) ->
          onReqStreamReady(createReqStream())
        .catch(onReqError)

  _onDomainSet: (fullyQualifiedUrl, options = {}) ->
    l = (type, val) ->
      debug("Setting", type, val)

    @_remoteAuth = options.auth

    l("remoteAuth", @_remoteAuth)

    ## if this isn't a fully qualified url
    ## or if this came to us as <root> in our tests
    ## then we know to go back to our default domain
    ## which is the localhost server
    if fullyQualifiedUrl is "<root>" or not fullyQualifiedRe.test(fullyQualifiedUrl)
      @_remoteOrigin = "http://#{DEFAULT_DOMAIN_NAME}:#{@_port()}"
      @_remoteStrategy = "file"
      @_remoteFileServer = "http://#{DEFAULT_DOMAIN_NAME}:#{@_fileServer?.port()}"
      @_remoteDomainName = DEFAULT_DOMAIN_NAME
      @_remoteProps = null

      l("remoteOrigin", @_remoteOrigin)
      l("remoteStrategy", @_remoteStrategy)
      l("remoteHostAndPort", @_remoteProps)
      l("remoteDocDomain", @_remoteDomainName)
      l("remoteFileServer", @_remoteFileServer)

    else
      @_remoteOrigin = origin(fullyQualifiedUrl)

      @_remoteStrategy = "http"

      @_remoteFileServer = null

      ## set an object with port, tld, and domain properties
      ## as the remoteHostAndPort
      @_remoteProps = cors.parseUrlIntoDomainTldPort(@_remoteOrigin)

      @_remoteDomainName = _.compact([@_remoteProps.domain, @_remoteProps.tld]).join(".")

      l("remoteOrigin", @_remoteOrigin)
      l("remoteHostAndPort", @_remoteProps)
      l("remoteDocDomain", @_remoteDomainName)

    return @_getRemoteState()

  _callRequestListeners: (server, listeners, req, res) ->
    for listener in listeners
      listener.call(server, req, res)

  _normalizeReqUrl: (server) ->
    ## because socket.io removes all of our request
    ## events, it forces the socket.io traffic to be
    ## handled first.
    ## however we need to basically do the same thing
    ## it does and after we call into socket.io go
    ## through and remove all request listeners
    ## and change the req.url by slicing out the host
    ## because the browser is in proxy mode
    listeners = server.listeners("request").slice(0)
    server.removeAllListeners("request")
    server.on "request", (req, res) =>
      setProxiedUrl(req)

      @_callRequestListeners(server, listeners, req, res)

  _retryBaseUrlCheck: (baseUrl, onWarning) ->
    ensureUrl.retryIsListening(baseUrl, {
      retryIntervals: [3000, 3000, 4000],
      onRetry: ({ attempt, delay, remaining }) ->
        warning = errors.get("CANNOT_CONNECT_BASE_URL_RETRYING", {
          remaining
          attempt
          delay
          baseUrl
        })

        onWarning(warning)
    })

  proxyWebsockets: (proxy, socketIoRoute, req, socket, head) ->
    ## bail if this is our own namespaced socket.io request
    if req.url.startsWith(socketIoRoute)
      if not @_socketWhitelist.isRequestWhitelisted(req)
        socket.write('HTTP/1.1 400 Bad Request\r\n\r\nRequest not made via a Cypress-launched browser.')
        socket.end()

      ## we can return here either way, if the socket is still valid socket.io will hook it up
      return

    if (host = req.headers.host) and @_remoteProps and (remoteOrigin = @_remoteOrigin)
      ## get the port from @_remoteProps
      ## get the protocol from remoteOrigin
      ## get the hostname from host header
      {port}     = @_remoteProps
      {protocol} = url.parse(remoteOrigin)
      {hostname} = url.parse("http://#{host}")

      onProxyErr = (err, req, res) ->
        debug("Got ERROR proxying websocket connection", { err, port, protocol, hostname, req })

      proxy.ws(req, socket, head, {
        secure: false
        target: {
          host: hostname
          port: port
          protocol: protocol
        }
        agent: agent
      }, onProxyErr)
    else
      ## we can't do anything with this socket
      ## since we don't know how to proxy it!
      socket.end() if socket.writable

  reset: ->
    @_networkProxy?.reset()

    @_onDomainSet(@_baseUrl ? "<root>")

  _close: ->
    @reset()

    logger.unsetSettings()

    evilDns.clear()

    ## bail early we dont have a server or we're not
    ## currently listening
    return Promise.resolve() if not @_server or not @isListening

    @_server.destroyAsync()
    .then =>
      @isListening = false

  close: ->
    Promise.join(
      @_close()
      @_socket?.close()
      @_fileServer?.close()
      @_httpsProxy?.close()
    )
    .then =>
      ## reset any middleware
      @_middleware = null

  end: ->
    @_socket and @_socket.end()

  changeToUrl: (url) ->
    @_socket and @_socket.changeToUrl(url)

  onTestFileChange: (filePath) ->
    @_socket and @_socket.onTestFileChange(filePath)

  onRequest: (fn) ->
    @_middleware = fn

  onNextRequest: (fn) ->
    @onRequest =>
      fn.apply(@, arguments)

      @_middleware = null

  startWebsockets: (automation, config, options = {}) ->
    options.onResolveUrl = @_onResolveUrl.bind(@)
    options.onRequest    = @_onRequest.bind(@)
    options.onIncomingXhr = @_xhrServer.onIncomingXhr

    options.onResetServerState = =>
      @_xhrServer.reset()
      @_networkProxy.reset()

    @_socket = new Socket(config)
    @_socket.startListening(@_server, automation, config, options)
    @_normalizeReqUrl(@_server)

module.exports = Server<|MERGE_RESOLUTION|>--- conflicted
+++ resolved
@@ -187,16 +187,6 @@
 
       @createHosts(config.hosts)
 
-<<<<<<< HEAD
-      @createRoutes(app, config, {
-        project
-        onError,
-        getRemoteState
-        getDeferredResponse: @_xhrServer.getDeferredResponse
-        request: @_request
-        nodeProxy: @_nodeProxy
-        networkProxy: @_networkProxy
-=======
       @createRoutes({
         app
         config
@@ -205,7 +195,6 @@
         networkProxy: @_networkProxy
         onError
         project
->>>>>>> 474b80a5
       })
 
       @createServer(app, config, project, @_request, onWarning)
