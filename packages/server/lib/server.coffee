--- conflicted
+++ resolved
@@ -127,12 +127,9 @@
     e.portInUse = true
     e
 
-<<<<<<< HEAD
-  open: (config = {}, { project, onError, onWarning }) ->
-=======
-  open: (config = {}, project, onWarning) ->
+  open: (config = {}, project, onError, onWarning) ->
     debug("server open")
->>>>>>> ab7cc5fc
+
     la(_.isPlainObject(config), "expected plain config object", config)
 
     Promise.try =>
@@ -153,17 +150,15 @@
 
       @createHosts(config.hosts)
 
-<<<<<<< HEAD
       @createRoutes(app, config, {
         project
         onError,
         getRemoteState
+        getDeferredResponse: @_xhrServer.getDeferredResponse
         request: @_request
         nodeProxy: @_nodeProxy
+        networkProxy: @_networkProxy
       })
-=======
-      @createRoutes(app, config, @_request, getRemoteState, @_xhrServer.getDeferredResponse, project, @_networkProxy)
->>>>>>> ab7cc5fc
 
       @createServer(app, config, project, @_request, onWarning)
 
