--- conflicted
+++ resolved
@@ -2,15 +2,13 @@
 Promise   = require("bluebird")
 path      = require("path")
 cypressEx = require("@packages/example")
-<<<<<<< HEAD
-glob      = require("glob")
+log       = require("debug")("cypress:server:scaffold")
+fs        = require("./util/fs")
+glob      = require("./util/glob")
 cwd       = require("./cwd")
 debug     = require("debug")("cypress:server:scaffold")
 { equals, head, isEmpty, always } = require("ramda")
 { isDefault } = require("./util/config")
-
-glob = Promise.promisify(glob)
-fs = Promise.promisifyAll(fs)
 
 getPathFromIntegrationFolder = (file) ->
   file.substring(file.indexOf("integration/") + "integration/".length)
@@ -46,37 +44,6 @@
   .spread (fileSizes, originalFileSizes) ->
     _.every fileSizes, (size, i) ->
       size is originalFileSizes[i]
-=======
-log       = require("debug")("cypress:server:scaffold")
-fs        = require("./util/fs")
-glob      = require("./util/glob")
-cwd       = require("./cwd")
-{ propEq, complement, equals, compose, head, isEmpty, always } = require("ramda")
-{ isDefault } = require("./util/config")
-
-INTEGRATION_EXAMPLE_SPEC = cypressEx.getPathToExample()
-INTEGRATION_EXAMPLE_NAME = path.basename(INTEGRATION_EXAMPLE_SPEC)
-
-## we are assuming example spec is a single file for now
-numberOfExampleSpecs = 1
-
-# a few utility functions for quickly comparing list of files
-# to number of expected example files
-isOneFile = propEq('length', numberOfExampleSpecs)
-isNotOneFile = complement(isOneFile)
-isFileNameDefault = compose(
-  equals(INTEGRATION_EXAMPLE_NAME),
-  path.basename
-)
-
-# TODO why isn't R.complement(isFileNameDefault) working?!
-isFileNameChanged = (filename) -> !isFileNameDefault(filename)
-
-integrationExampleSize = ->
-  fs
-  .statAsync(INTEGRATION_EXAMPLE_SPEC)
-  .get("size")
->>>>>>> 8ec87e9c
 
 isNewProject = (integrationFolder) ->
   ## logic to determine if new project
