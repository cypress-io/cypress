import path from 'path'
import Debug from 'debug'
import { Router } from 'express'

import AppData from './util/app_data'
import CacheBuster from './util/cache_buster'
import specController from './controllers/spec'
import reporter from './controllers/reporter'
import client from './controllers/client'
import files from './controllers/files'
import type { InitializeRoutes } from './routes'

const debug = Debug('cypress:server:routes-e2e')

export const createRoutesE2E = ({
  config,
  networkProxy,
  onError,
<<<<<<< HEAD
  testingType,
  exit,
=======
>>>>>>> d857e7fe
}: InitializeRoutes) => {
  const routesE2E = Router()

  // routing for the actual specs which are processed automatically
  // this could be just a regular .js file or a .coffee file
  routesE2E.get('/__cypress/tests', (req, res, next) => {
    // slice out the cache buster
    const test = CacheBuster.strip(req.query.p)

    specController.handle(test, req, res, config, next, onError)
  })

  routesE2E.get('/__cypress/socket.io.js', (req, res) => {
    client.handle(req, res)
  })

  routesE2E.get('/__cypress/reporter/*', (req, res) => {
    reporter.handle(req, res)
  })

  routesE2E.get('/__cypress/automation/getLocalStorage', (req, res) => {
    // gathers and sends localStorage and sessionStorage via postMessage to the Cypress frame
    // detect existence of local/session storage with JSON.stringify(...).length since localStorage.length may not be accurate
    res.send(`<html><body><script>(${(function () {
      const _localStorageStr = JSON.stringify(window.localStorage)
      const _localStorage = _localStorageStr.length > 2 && JSON.parse(_localStorageStr)
      const _sessionStorageStr = JSON.stringify(window.sessionStorage)
      const _sessionStorage = _sessionStorageStr.length > 2 && JSON.parse(JSON.stringify(window.sessionStorage))

      const value = {} as any

      if (_localStorage) {
        value.localStorage = _localStorage
      }

      if (_sessionStorage) {
        value.sessionStorage = _sessionStorage
      }

      window.parent.postMessage({
        value,
        type: 'localStorage',
      }, '*')
    }).toString()})()</script></body></html>`)
  })

  /* eslint-disable no-undef */
  routesE2E.get('/__cypress/automation/setLocalStorage', (req, res) => {
    const origin = req.originalUrl.slice(req.originalUrl.indexOf('?') + 1)

    networkProxy.http.getRenderedHTMLOrigins()[origin] = true
    res.send(`<html><body><script>(${(function () {
      window.onmessage = function (event) {
        const msg = event.data

        if (msg.type === 'set:storage:data') {
          const { data } = msg

          const setData = (storageData, type) => {
            if (!storageData) return

            const { clear, value } = storageData

            if (clear) {
              // @ts-ignore
              window[type].clear()
            }

            if (value) {
              Object.keys(value).forEach((key) => {
                // @ts-ignore
                window[type].setItem(key, value[key])
              })
            }
          }

          setData(data.localStorage, 'localStorage')
          setData(data.sessionStorage, 'sessionStorage')

          window.parent.postMessage({ type: 'set:storage:complete' }, '*')
        }
      }

      window.parent.postMessage({ type: 'set:storage:load' }, '*')
    }).toString()})()</script></body></html>`)
  })
  /* eslint-enable no-undef */

  // routing for /files JSON endpoint
  routesE2E.get('/__cypress/files', (req, res) => {
    files.handleFiles(req, res, config)
  })

  routesE2E.get('/__cypress/source-maps/:id.map', (req, res) => {
    networkProxy.handleSourceMapRequest(req, res)
  })

  // special fallback - serve local files from the project's root folder
  routesE2E.get('/__root/*', (req, res) => {
    const file = path.join(config.projectRoot, req.params[0])

    res.sendFile(file, { etag: false })
  })

  // special fallback - serve dist'd (bundled/static) files from the project path folder
  routesE2E.get('/__cypress/bundled/*', (req, res) => {
    const file = AppData.getBundledFilePath(config.projectRoot, path.join('src', req.params[0]))

    debug(`Serving dist'd bundle at file path: %o`, { path: file, url: req.url })

    res.sendFile(file, { etag: false })
  })

<<<<<<< HEAD
  la(check.unemptyString(config.clientRoute), 'missing client route in config', config)

  routesE2E.get(`${config.clientRoute}`, (req, res) => {
    debug('Serving Cypress front-end by requested URL:', req.url)

    runner.serve(req, res, 'runner', {
      config,
      testingType,
      getSpec,
      getCurrentBrowser,
      getRemoteState,
      specsStore,
      exit,
    })
  })

=======
>>>>>>> d857e7fe
  return routesE2E
}<|MERGE_RESOLUTION|>--- conflicted
+++ resolved
@@ -16,11 +16,6 @@
   config,
   networkProxy,
   onError,
-<<<<<<< HEAD
-  testingType,
-  exit,
-=======
->>>>>>> d857e7fe
 }: InitializeRoutes) => {
   const routesE2E = Router()
 
@@ -134,24 +129,5 @@
     res.sendFile(file, { etag: false })
   })
 
-<<<<<<< HEAD
-  la(check.unemptyString(config.clientRoute), 'missing client route in config', config)
-
-  routesE2E.get(`${config.clientRoute}`, (req, res) => {
-    debug('Serving Cypress front-end by requested URL:', req.url)
-
-    runner.serve(req, res, 'runner', {
-      config,
-      testingType,
-      getSpec,
-      getCurrentBrowser,
-      getRemoteState,
-      specsStore,
-      exit,
-    })
-  })
-
-=======
->>>>>>> d857e7fe
   return routesE2E
 }