--- conflicted
+++ resolved
@@ -3,18 +3,7 @@
 import EE from 'events'
 import _ from 'lodash'
 import path from 'path'
-<<<<<<< HEAD
-import { createHmac } from 'crypto'
-
-import browsers from './browsers'
 import pkg from '@packages/root'
-// import { allowed } from '@packages/config'
-import { ServerCt } from './server-ct'
-import { SocketCt } from './socket-ct'
-import { SocketE2E } from './socket-e2e'
-=======
-import pkg from '@packages/root'
->>>>>>> bd1c7cd0
 import { Automation } from './automation'
 import browsers from './browsers'
 import * as config from './config'
@@ -22,19 +11,6 @@
 import devServer from './plugins/dev-server'
 import preprocessor from './plugins/preprocessor'
 import runEvents from './plugins/run_events'
-<<<<<<< HEAD
-import * as savedState from './saved_state'
-import { ServerE2E } from './server-e2e'
-import system from './util/system'
-import { ensureProp } from './util/class-helpers'
-
-import { fs } from './util/fs'
-import preprocessor from './plugins/preprocessor'
-import { checkSupportFile } from './project_utils'
-import type { FoundBrowser, OpenProjectLaunchOptions, FoundSpec, TestingType, ReceivedCypressOptions } from '@packages/types'
-import devServer from './plugins/dev-server'
-import { DataContext, getCtx } from '@packages/data-context'
-=======
 import { checkSupportFile } from './project_utils'
 import Reporter from './reporter'
 import * as savedState from './saved_state'
@@ -49,7 +25,6 @@
 import type { FoundBrowser, FoundSpec, OpenProjectLaunchOptions, ReceivedCypressOptions, TestingType } from '@packages/types'
 import { DataContext, getCtx } from '@packages/data-context'
 import { createHmac } from 'crypto'
->>>>>>> bd1c7cd0
 
 export interface Cfg extends ReceivedCypressOptions {
   projectRoot: string
@@ -65,11 +40,7 @@
   component: Partial<Cfg>
 }
 
-<<<<<<< HEAD
-const localCwd = cwd()
-=======
 const localCwd = process.cwd()
->>>>>>> bd1c7cd0
 
 const debug = Debug('cypress:server:project')
 
@@ -496,8 +467,6 @@
     this.server.changeToUrl(url)
   }
 
-<<<<<<< HEAD
-=======
   async closeBrowserTabs () {
     return this.server.socket.closeBrowserTabs()
   }
@@ -510,7 +479,6 @@
     return this.server.socket.isRunnerSocketConnected()
   }
 
->>>>>>> bd1c7cd0
   async sendFocusBrowserMessage () {
     if (this.browser.family === 'firefox') {
       await browsers.setFocus()
