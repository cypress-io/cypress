import check from 'check-more-types'
import Debug from 'debug'
import EE from 'events'
import _ from 'lodash'
import path from 'path'

import browsers from './browsers'
import pkg from '@packages/root'
import { ServerCt } from './server-ct'
import { SocketCt } from './socket-ct'
import { SocketE2E } from './socket-e2e'
import api from './api'
import { Automation } from './automation'
import * as config from './config'
import cwd from './cwd'
import errors from './errors'
import Reporter from './reporter'
import runEvents from './plugins/run_events'
import savedState from './saved_state'
import scaffold from './scaffold'
import { ServerE2E } from './server-e2e'
import system from './util/system'
import user from './user'
import { ensureProp } from './util/class-helpers'
import { fs } from './util/fs'
import * as settings from './util/settings'
import plugins from './plugins'
import specsUtil from './util/specs'
import Watchers from './watchers'
import devServer from './plugins/dev-server'
import preprocessor from './plugins/preprocessor'
import { SpecsStore } from './specs-store'
import { checkSupportFile, getDefaultConfigFilePath } from './project_utils'
import type { LaunchArgs } from './open_project'

// Cannot just use RuntimeConfigOptions as is because some types are not complete.
// Instead, this is an interface of values that have been manually validated to exist
// and are required when creating a project.
type ReceivedCypressOptions =
  Pick<Cypress.RuntimeConfigOptions, 'hosts' | 'projectName' | 'clientRoute' | 'devServerPublicPathRoute' | 'namespace' | 'report' | 'socketIoCookie' | 'configFile' | 'isTextTerminal' | 'isNewProject' | 'proxyUrl' | 'browsers' | 'browserUrl' | 'socketIoRoute' | 'arch' | 'platform' | 'spec' | 'specs' | 'browser' | 'version' | 'remote'>
  & Pick<Cypress.ResolvedConfigOptions, 'chromeWebSecurity' | 'supportFolder' | 'experimentalSourceRewriting' | 'fixturesFolder' | 'reporter' | 'reporterOptions' | 'screenshotsFolder' | 'pluginsFile' | 'supportFile' | 'integrationFolder' | 'baseUrl' | 'viewportHeight' | 'viewportWidth' | 'port' | 'experimentalInteractiveRunEvents' | 'componentFolder' | 'userAgent' | 'downloadsFolder' | 'env' | 'testFiles' | 'ignoreTestFiles'> // TODO: Figure out how to type this better.

export interface Cfg extends ReceivedCypressOptions {
  projectRoot: string
  proxyServer?: Cypress.RuntimeConfigOptions['proxyUrl']
  state?: {
    firstOpened?: number
    lastOpened?: number
  }
}

type WebSocketOptionsCallback = (...args: any[]) => any

export interface OpenProjectLaunchOptions {
  args?: LaunchArgs

  configFile?: string | false
  browsers?: Cypress.Browser[]

  // Callback to reload the Desktop GUI when cypress.json is changed.
  onSettingsChanged?: false | (() => void)

  // Optional callbacks used for triggering events via the web socket
  onReloadBrowser?: WebSocketOptionsCallback
  onFocusTests?: WebSocketOptionsCallback
  onSpecChanged?: WebSocketOptionsCallback
  onSavedStateChanged?: WebSocketOptionsCallback
  onChange?: WebSocketOptionsCallback

  [key: string]: any
}

const localCwd = cwd()

const debug = Debug('cypress:server:project')
const debugScaffold = Debug('cypress:server:scaffold')

type StartWebsocketOptions = Pick<Cfg, 'socketIoCookie' | 'namespace' | 'screenshotsFolder' | 'report' | 'reporter' | 'reporterOptions' | 'projectRoot'>

export class ProjectBase<TServer extends ServerE2E | ServerCt> extends EE {
  protected watchers: Watchers
  protected _cfg?: Cfg
  protected _server?: TServer
  protected _automation?: Automation
  private _recordTests?: any = null
  private _isServerOpen: boolean = false

  public browser: any
  public options: OpenProjectLaunchOptions
  public testingType: Cypress.TestingType
  public spec: Cypress.Cypress['spec'] | null
  private generatedProjectIdTimestamp: any
  projectRoot: string
  isOpen: boolean = false

  constructor ({
    projectRoot,
    testingType,
    options,
  }: {
    projectRoot: string
    testingType: Cypress.TestingType
    options: OpenProjectLaunchOptions
  }) {
    super()

    if (!projectRoot) {
      throw new Error('Instantiating lib/project requires a projectRoot!')
    }

    if (!check.unemptyString(projectRoot)) {
      throw new Error(`Expected project root path, not ${projectRoot}`)
    }

    this.testingType = testingType
    this.projectRoot = path.resolve(projectRoot)
    this.watchers = new Watchers()
    this.spec = null
    this.browser = null

    debug('Project created %o', {
      testingType: this.testingType,
      projectRoot: this.projectRoot,
    })

    this.options = {
      report: false,
      onFocusTests () {},
      onError () {},
      onWarning () {},
      onSettingsChanged: false,
      ...options,
    }
  }

  protected ensureProp = ensureProp

  setOnTestsReceived (fn) {
    this._recordTests = fn
  }

  get server () {
    return this.ensureProp(this._server, 'open')
  }

  get automation () {
    return this.ensureProp(this._automation, 'open')
  }

  get cfg () {
    return this._cfg!
  }

  get state () {
    return this.cfg.state
  }

  injectCtSpecificConfig (cfg) {
    cfg.resolved.testingType = { value: 'component' }

    // This value is normally set up in the `packages/server/lib/plugins/index.js#110`
    // But if we don't return it in the plugins function, it never gets set
    // Since there is no chance that it will have any other value here, we set it to "component"
    // This allows users to not return config in the `cypress/plugins/index.js` file
    // https://github.com/cypress-io/cypress/issues/16860
    const rawJson = cfg.rawJson as Cfg

    return {
      ...cfg,
      componentTesting: true,
      viewportHeight: rawJson.viewportHeight ?? 500,
      viewportWidth: rawJson.viewportWidth ?? 500,
    }
  }

  createServer (testingType: Cypress.TestingType) {
    return testingType === 'e2e'
      ? new ServerE2E() as TServer
      : new ServerCt() as TServer
  }

  async open () {
    debug('opening project instance %s', this.projectRoot)
    debug('project open options %o', this.options)

    let cfg = this.getConfig()

    if (typeof cfg.configFile === 'string'
      && /\.json$/.test(cfg.configFile)
      // don't show the deprecation warning in e2e tests to avoid polluting snapshots
      && process.env.CYPRESS_INTERNAL_ENV !== 'test') {
      this.options.onWarning(errors.get('DEPRECATED_CYPRESS_JSON', cfg.configFile))
    }

    process.chdir(this.projectRoot)

    // TODO: we currently always scaffold the plugins file
    // even when headlessly or else it will cause an error when
    // we try to load it and it's not there. We must do this here
    // else initialing the plugins will instantly fail.
    if (cfg.pluginsFile && (!cfg.configFile || /\.json$/.test(cfg.configFile))) {
      debug('scaffolding with plugins file %s', cfg.pluginsFile)

      await scaffold.plugins(path.dirname(cfg.pluginsFile), cfg)
    }

    this._server = this.createServer(this.testingType)

    cfg = await this.initializePlugins(cfg, this.options)

    const {
      specsStore,
      startSpecWatcher,
      ctDevServerPort,
    } = await this.initializeSpecStore(cfg)

    if (this.testingType === 'component') {
      cfg.baseUrl = `http://localhost:${ctDevServerPort}`
    }

    const [port, warning] = await this._server.open(cfg, {
      getCurrentBrowser: () => this.browser,
      getSpec: () => this.spec,
      onError: this.options.onError,
      onWarning: this.options.onWarning,
      shouldCorrelatePreRequests: this.shouldCorrelatePreRequests,
      testingType: this.testingType,
      SocketCtor: this.testingType === 'e2e' ? SocketE2E : SocketCt,
      specsStore,
    })

    this._isServerOpen = true

    // if we didnt have a cfg.port
    // then get the port once we
    // open the server
    if (!cfg.port) {
      cfg.port = port

      // and set all the urls again
      _.extend(cfg, config.setUrls(cfg))
    }

    cfg.proxyServer = cfg.proxyUrl

    // store the cfg from
    // opening the server
    this._cfg = cfg

    debug('project config: %o', _.omit(cfg, 'resolved'))

    if (warning) {
      this.options.onWarning(warning)
    }

    // save the last time they opened the project
    // along with the first time they opened it
    const now = Date.now()
    const stateToSave = {
      lastOpened: now,
    } as any

    if (!cfg.state || !cfg.state.firstOpened) {
      stateToSave.firstOpened = now
    }

    this.watchSettings({
      onSettingsChanged: this.options.onSettingsChanged,
      projectRoot: this.projectRoot,
      configFile: this.options.configFile,
    })

    this.startWebsockets({
      onReloadBrowser: this.options.onReloadBrowser,
      onFocusTests: this.options.onFocusTests,
      onSpecChanged: this.options.onSpecChanged,
      onConnect: this.options.onChange,
    }, {
      socketIoCookie: cfg.socketIoCookie,
      namespace: cfg.namespace,
      screenshotsFolder: cfg.screenshotsFolder,
      report: cfg.report,
      reporter: cfg.reporter,
      reporterOptions: cfg.reporterOptions,
      projectRoot: this.projectRoot,
    })

    await Promise.all([
      this.scaffold(cfg),
      this.saveState(stateToSave),
    ])

    await Promise.all([
      checkSupportFile({ configFile: cfg.configFile, supportFile: cfg.supportFile }),
      this.watchPluginsFile(cfg, this.options),
    ])

    if (cfg.isTextTerminal) {
      return
    }

    // start watching specs
    // whenever a spec file is added or removed, we notify the
    // <SpecList>
    // This is only used for CT right now by general users.
    // It is is used with E2E if the CypressInternal_UseInlineSpecList flag is true.
    startSpecWatcher()

    if (!cfg.experimentalInteractiveRunEvents) {
      return
    }

    const sys = await system.info()
    const beforeRunDetails = {
      config: cfg,
      cypressVersion: pkg.version,
      system: _.pick(sys, 'osName', 'osVersion'),
    }

    this.isOpen = true

    return runEvents.execute('before:run', cfg, beforeRunDetails)
  }

  async getRuns () {
    const [projectId, authToken] = await Promise.all([
      this.getProjectId(),
      user.ensureAuthToken(),
    ])

    return api.getProjectRuns(projectId, authToken)
  }

  reset () {
    debug('resetting project instance %s', this.projectRoot)

    this.spec = null
    this.browser = null

    if (this._automation) {
      this._automation.reset()
    }

    if (this._server) {
      return this._server.reset()
    }

    return
  }

  async close () {
    if (!this.isOpen) {
      return Promise.resolve()
    }

    debug('closing project instance %s', this.projectRoot)

    this.spec = null
    this.browser = null

    if (!this._isServerOpen) {
      return
    }

    const closePreprocessor = (this.testingType === 'e2e' && preprocessor.close) ?? undefined

    await Promise.all([
      this.server?.close(),
      this.watchers?.close(),
      typeof closePreprocessor === 'function' ? closePreprocessor() : Promise.resolve(),
    ])

    this._isServerOpen = false

    process.chdir(localCwd)

    const config = this.getConfig()

    if (config.isTextTerminal || !config.experimentalInteractiveRunEvents) return

    this.isOpen = false

    return runEvents.execute('after:run', config)
  }

  _onError<Options extends Record<string, any>> (err: Error, options: Options) {
    debug('got plugins error', err.stack)

    browsers.close()

    options.onError(err)
  }

  async initializeSpecStore (updatedConfig: Cfg): Promise<{
    specsStore: SpecsStore
    ctDevServerPort: number | undefined
    startSpecWatcher: () => void
  }> {
    const allSpecs = await specsUtil.findSpecs({
      projectRoot: updatedConfig.projectRoot,
      fixturesFolder: updatedConfig.fixturesFolder,
      supportFile: updatedConfig.supportFile,
      testFiles: updatedConfig.testFiles,
      ignoreTestFiles: updatedConfig.ignoreTestFiles,
      componentFolder: updatedConfig.componentFolder,
      integrationFolder: updatedConfig.integrationFolder,
    })
    const specs = allSpecs.filter((spec: Cypress.Cypress['spec']) => {
      if (this.testingType === 'component') {
        return spec.specType === 'component'
      }

      if (this.testingType === 'e2e') {
        return spec.specType === 'integration'
      }

      throw Error(`Cannot return specType for testingType: ${this.testingType}`)
    })

    return this.initSpecStore({ specs, config: updatedConfig })
  }

  async initializePlugins (cfg, options) {
    // only init plugins with the
    // allowed config values to
    // prevent tampering with the
    // internals and breaking cypress
    const allowedCfg = config.allowed(cfg)

    const configFile = settings.pathToConfigFile(this.projectRoot, options)

    const modifiedCfg = await plugins.init(allowedCfg, {
      projectRoot: this.projectRoot,
      configFile,
      testingType: options.testingType,
      onError: (err: Error) => this._onError(err, options),
      onWarning: options.onWarning,
    })

    debug('plugin config yielded: %o', modifiedCfg)

    const finalConfig = config.updateWithPluginValues(cfg, modifiedCfg)

    // desktop-gui receives the proper config file, even if it is one of the defaults
    // we can't know in advance which one json, js or ts file will be present
    // but we need it to be forwarded to the gui for display and help
    if (configFile !== false) {
      finalConfig.configFile = path.relative(this.projectRoot, finalConfig.configFile ?? configFile)
    }

    return finalConfig
  }

  async startCtDevServer (specs: Cypress.Cypress['spec'][], config: any) {
    // CT uses a dev-server to build the bundle.
    // We start the dev server here.
    const devServerOptions = await devServer.start({ specs, config })

    if (!devServerOptions) {
      throw new Error([
        'It looks like nothing was returned from on(\'dev-server:start\', {here}).',
        'Make sure that the dev-server:start function returns an object.',
        'For example: on("dev-server:start", () => startWebpackDevServer({ webpackConfig }))',
      ].join('\n'))
    }

    return { port: devServerOptions.port }
  }

  async initSpecStore ({
    specs,
    config,
  }: {
    specs: Cypress.Cypress['spec'][]
    config: any
  }) {
    const specsStore = new SpecsStore(config, this.testingType)

    const startSpecWatcher = () => {
      return specsStore.watch({
        onSpecsChanged: (specs) => {
        // both e2e and CT watch the specs and send them to the
        // client to be shown in the SpecList.
          this.server.sendSpecList(specs, this.testingType)

          if (this.testingType === 'component') {
          // ct uses the dev-server to build and bundle the speces.
          // send new files to dev server
            devServer.updateSpecs(specs)
          }
        },
      })
    }

    let ctDevServerPort: number | undefined

    if (this.testingType === 'component') {
      const { port } = await this.startCtDevServer(specs, config)

      ctDevServerPort = port
    }

    return specsStore.storeSpecFiles()
    .return({
      specsStore,
      ctDevServerPort,
      startSpecWatcher,
    })
  }

  async watchPluginsFile (cfg, options) {
    debug(`attempt watch plugins file: ${cfg.pluginsFile}`)
    if (!cfg.pluginsFile || options.isTextTerminal) {
      return Promise.resolve()
    }

    const found = await fs.pathExists(cfg.pluginsFile)

    debug(`plugins file found? ${found}`)
    // ignore if not found. plugins#init will throw the right error
    if (!found) {
      return
    }

    debug('watch plugins file')

    return this.watchers.watchTree(cfg.pluginsFile, {
      onChange: () => {
        // TODO: completely re-open project instead?
        debug('plugins file changed')

        // re-init plugins after a change
        this.initializePlugins(cfg, options)
        .catch((err) => {
          options.onError(err)
        })
      },
    })
  }

  watchSettings ({
    onSettingsChanged,
    configFile,
    projectRoot,
  }: {
<<<<<<< HEAD
=======
    projectRoot: string
    configFile?: string | false
>>>>>>> d24d2724
    onSettingsChanged?: false | (() => void)
    configFile?: string | boolean
    projectRoot: string
  }) {
    // bail if we havent been told to
    // watch anything (like in run mode)
    if (!onSettingsChanged) {
      return
    }

    debug('watch settings files')

    const obj = {
      onChange: () => {
        debug('settings files have changed')

        // dont fire change events if we generated
        // a project id less than 1 second ago
        if (this.generatedProjectIdTimestamp &&
          ((Date.now() - this.generatedProjectIdTimestamp) < 1000)) {
          return
        }

        debug('run onSettingsChanged')

        // call our callback function
        // when settings change!
        onSettingsChanged()
      },
    }

    if (configFile !== false) {
      this.watchers.watchTree(settings.pathToConfigFile(projectRoot, { configFile }), obj)
    }

    return this.watchers.watch(settings.pathToCypressEnvJson(projectRoot), obj)
  }

  initializeReporter ({
    report,
    reporter,
    projectRoot,
    reporterOptions,
  }: Pick<Cfg, 'report' | 'reporter' | 'projectRoot' | 'reporterOptions'>) {
    if (!report) {
      return
    }

    try {
      Reporter.loadReporter(reporter, projectRoot)
    } catch (err: any) {
      const paths = Reporter.getSearchPathsForReporter(reporter, projectRoot)

      // only include the message if this is the standard MODULE_NOT_FOUND
      // else include the whole stack
      const errorMsg = err.code === 'MODULE_NOT_FOUND' ? err.message : err.stack

      errors.throw('INVALID_REPORTER_NAME', {
        paths,
        error: errorMsg,
        name: reporter,
      })
    }

    return Reporter.create(reporter, reporterOptions, projectRoot)
  }

  startWebsockets (options: Omit<OpenProjectLaunchOptions, 'args'>, { socketIoCookie, namespace, screenshotsFolder, report, reporter, reporterOptions, projectRoot }: StartWebsocketOptions) {
  // if we've passed down reporter
  // then record these via mocha reporter
    const reporterInstance = this.initializeReporter({
      report,
      reporter,
      reporterOptions,
      projectRoot,
    })

    const onBrowserPreRequest = (browserPreRequest) => {
      this.server.addBrowserPreRequest(browserPreRequest)
    }

    const onRequestEvent = (eventName, data) => {
      this.server.emitRequestEvent(eventName, data)
    }

    this._automation = new Automation(namespace, socketIoCookie, screenshotsFolder, onBrowserPreRequest, onRequestEvent)

    this.server.startWebsockets(this.automation, this.cfg, {
      onReloadBrowser: options.onReloadBrowser,
      onFocusTests: options.onFocusTests,
      onSpecChanged: options.onSpecChanged,
      onSavedStateChanged: (state: any) => this.saveState(state),

      onCaptureVideoFrames: (data: any) => {
        // TODO: move this to browser automation middleware
        this.emit('capture:video:frames', data)
      },

      onConnect: (id: string, socket, cySocket) => {
        options.onConnect?.(id, socket, cySocket)
        this.emit('socket:connected', id)
      },

      onTestsReceivedAndMaybeRecord: async (runnables: unknown[], cb: () => void) => {
        debug('received runnables %o', runnables)

        if (reporterInstance) {
          reporterInstance.setRunnables(runnables)
        }

        if (this._recordTests) {
          await this._recordTests?.(runnables, cb)

          this._recordTests = null

          return
        }

        cb()
      },

      onMocha: async (event, runnable) => {
        debug('onMocha', event)
        // bail if we dont have a
        // reporter instance
        if (!reporterInstance) {
          return
        }

        reporterInstance.emit(event, runnable)

        if (event === 'end') {
          const [stats = {}] = await Promise.all([
            (reporterInstance != null ? reporterInstance.end() : undefined),
            this.server.end(),
          ])

          this.emit('end', stats)
        }

        return
      },
    })
  }

  changeToUrl (url) {
    this.server.changeToUrl(url)
  }

  shouldCorrelatePreRequests = () => {
    if (!this.browser) {
      return false
    }

    const { family, majorVersion } = this.browser

    return family === 'chromium' || (family === 'firefox' && majorVersion >= 86)
  }

  setCurrentSpecAndBrowser (spec, browser: Cypress.Browser) {
    this.spec = spec
    this.browser = browser
  }

  async setBrowsers (browsers = []) {
    debug('getting config before setting browsers %o', browsers)

    const cfg = this.getConfig()

    debug('setting config browsers to %o', browsers)

    cfg.browsers = browsers
  }

  getAutomation () {
    return this.automation
  }

  async initializeConfig (): Promise<Cfg> {
    // set default for "configFile" if undefined
    if (this.options.configFile === undefined
  || this.options.configFile === null) {
      this.options.configFile = await getDefaultConfigFilePath(this.projectRoot, !this.options.args?.runProject)
    }

    let theCfg: Cfg = await config.get(this.projectRoot, this.options)

    if (theCfg.browsers) {
      theCfg.browsers = theCfg.browsers?.map((browser) => {
        if (browser.family === 'chromium' || theCfg.chromeWebSecurity) {
          return browser
        }

        return {
          ...browser,
          warning: browser.warning || errors.getMsgByType('CHROME_WEB_SECURITY_NOT_SUPPORTED', browser.name),
        }
      })
    }

    theCfg = this.testingType === 'e2e'
      ? theCfg
      : this.injectCtSpecificConfig(theCfg)

    if (theCfg.isTextTerminal) {
      this._cfg = theCfg

      return this._cfg
    }

    // decide if new project by asking scaffold
    // and looking at previously saved user state
    if (!theCfg.integrationFolder) {
      throw new Error('Missing integration folder')
    }

    const untouchedScaffold = await this.determineIsNewProject(theCfg)
    const userHasSeenBanner = _.get(theCfg, 'state.showedNewProjectBanner', false)

    debugScaffold(`untouched scaffold ${untouchedScaffold} banner closed ${userHasSeenBanner}`)
    theCfg.isNewProject = untouchedScaffold && !userHasSeenBanner

    const cfgWithSaved = await this._setSavedState(theCfg)

    this._cfg = cfgWithSaved

    return this._cfg
  }

  // returns project config (user settings + defaults + cypress.json)
  // with additional object "state" which are transient things like
  // window width and height, DevTools open or not, etc.
  getConfig (): Cfg {
    if (!this._cfg) {
      throw Error('Must call #initializeConfig before accessing config.')
    }

    debug('project has config %o', this._cfg)

    return this._cfg
  }

  // Saved state

  // forces saving of project's state by first merging with argument
  async saveState (stateChanges = {}) {
    if (!this.cfg) {
      throw new Error('Missing project config')
    }

    if (!this.projectRoot) {
      throw new Error('Missing project root')
    }

    let state = await savedState.create(this.projectRoot, this.cfg.isTextTerminal)

    state.set(stateChanges)
    state = await state.get()
    this.cfg.state = state

    return state
  }

  async _setSavedState (cfg: Cfg) {
    debug('get saved state')

    let state = await savedState.create(this.projectRoot, cfg.isTextTerminal)

    state = await state.get()
    cfg.state = state

    return cfg
  }

  // Scaffolding
  removeScaffoldedFiles () {
    if (!this.cfg) {
      throw new Error('Missing project config')
    }

    return scaffold.removeIntegration(this.cfg.integrationFolder, this.cfg)
  }

  // do not check files again and again - keep previous promise
  // to refresh it - just close and open the project again.
  determineIsNewProject (folder) {
    return scaffold.isNewProject(folder)
  }

  scaffold (cfg: Cfg) {
    debug('scaffolding project %s', this.projectRoot)

    const scaffolds = []

    const push = scaffolds.push.bind(scaffolds) as any

    // TODO: we are currently always scaffolding support
    // even when headlessly - this is due to a major breaking
    // change of 0.18.0
    // we can later force this not to always happen when most
    // of our users go beyond 0.18.0
    //
    // ensure support dir is created
    // and example support file if dir doesnt exist
    push(scaffold.support(cfg.supportFolder, cfg))

    // if we're in headed mode add these other scaffolding tasks
    debug('scaffold flags %o', {
      isTextTerminal: cfg.isTextTerminal,
      CYPRESS_INTERNAL_FORCE_SCAFFOLD: process.env.CYPRESS_INTERNAL_FORCE_SCAFFOLD,
    })

    const scaffoldExamples = !cfg.isTextTerminal || process.env.CYPRESS_INTERNAL_FORCE_SCAFFOLD

    if (scaffoldExamples) {
      debug('will scaffold integration and fixtures folder')
      push(scaffold.integration(cfg.integrationFolder, cfg))
      push(scaffold.fixture(cfg.fixturesFolder, cfg))
    } else {
      debug('will not scaffold integration or fixtures folder')
    }

    return Promise.all(scaffolds)
  }

  // These methods are not related to start server/sockets/runners

  async getProjectId (config?: Cfg): Promise<string> {
    await this.verifyExistence()
    const readSettings = config || await settings.read(this.projectRoot, this.options)

    if (readSettings && readSettings.projectId) {
      return readSettings.projectId
    }

    return errors.throw('NO_PROJECT_ID', settings.configFile(this.projectRoot, this.options), this.projectRoot)
  }

  async verifyExistence () {
    try {
      await fs.statAsync(this.projectRoot)
    } catch (err) {
      errors.throw('NO_PROJECT_FOUND_AT_PROJECT_ROOT', this.projectRoot)
    }
  }

  async getRecordKeys () {
    const [projectId, authToken] = await Promise.all([
      this.getProjectId(),
      user.ensureAuthToken(),
    ])

    return api.getProjectRecordKeys(projectId, authToken)
  }

  async requestAccess (projectId) {
    const authToken = await user.ensureAuthToken()

    return api.requestAccess(projectId, authToken)
  }

  // For testing
  // Do not use this method outside of testing
  // pass all your options when you create a new instance!
  __setOptions (options: OpenProjectLaunchOptions) {
    this.options = options
  }

  __setConfig (cfg: Cfg) {
    this._cfg = cfg
  }
}<|MERGE_RESOLUTION|>--- conflicted
+++ resolved
@@ -543,11 +543,6 @@
     configFile,
     projectRoot,
   }: {
-<<<<<<< HEAD
-=======
-    projectRoot: string
-    configFile?: string | false
->>>>>>> d24d2724
     onSettingsChanged?: false | (() => void)
     configFile?: string | boolean
     projectRoot: string
