import check from 'check-more-types'
import Debug from 'debug'
import EE from 'events'
import _ from 'lodash'
import path from 'path'
import { createHmac } from 'crypto'

import browsers from './browsers'
import pkg from '@packages/root'
// import { allowed } from '@packages/config'
import { ServerCt } from './server-ct'
import { SocketCt } from './socket-ct'
import { SocketE2E } from './socket-e2e'
import { Automation } from './automation'
import * as config from './config'
import cwd from './cwd'
import errors from './errors'
import Reporter from './reporter'
import runEvents from './plugins/run_events'
import * as savedState from './saved_state'
import { ServerE2E } from './server-e2e'
import system from './util/system'
import { ensureProp } from './util/class-helpers'

import { fs } from './util/fs'

import devServer from './plugins/dev-server'
import preprocessor from './plugins/preprocessor'
import { SpecsStore } from './specs-store'
import { checkSupportFile } from './project_utils'
<<<<<<< HEAD
import type { FoundBrowser, OpenProjectLaunchOptions, TestingType } from '@packages/types'
=======
import type { FoundBrowser, OpenProjectLaunchOptions, FoundSpec } from '@packages/types'
>>>>>>> 695d8d66
import { DataContext, getCtx } from '@packages/data-context'

// Cannot just use RuntimeConfigOptions as is because some types are not complete.
// Instead, this is an interface of values that have been manually validated to exist
// and are required when creating a project.
type ReceivedCypressOptions =
  Pick<Cypress.RuntimeConfigOptions, 'hosts' | 'projectName' | 'clientRoute' | 'devServerPublicPathRoute' | 'namespace' | 'report' | 'socketIoCookie' | 'configFile' | 'isTextTerminal' | 'isNewProject' | 'proxyUrl' | 'browsers' | 'browserUrl' | 'socketIoRoute' | 'arch' | 'platform' | 'spec' | 'specs' | 'browser' | 'version' | 'remote'>
  & Pick<Cypress.ResolvedConfigOptions, 'chromeWebSecurity' | 'supportFolder' | 'experimentalSourceRewriting' | 'fixturesFolder' | 'reporter' | 'reporterOptions' | 'screenshotsFolder' | 'pluginsFile' | 'supportFile' | 'baseUrl' | 'viewportHeight' | 'viewportWidth' | 'port' | 'experimentalInteractiveRunEvents' | 'userAgent' | 'downloadsFolder' | 'env' | 'testFiles' | 'ignoreSpecPattern'> // TODO: Figure out how to type this better.

export interface Cfg extends ReceivedCypressOptions {
  projectRoot: string
  proxyServer?: Cypress.RuntimeConfigOptions['proxyUrl']
  testingType: TestingType
  exit?: boolean
  state?: {
    firstOpened?: number | null
    lastOpened?: number | null
    promptsShown?: object | null
  }
}

const localCwd = cwd()

const debug = Debug('cypress:server:project')

type StartWebsocketOptions = Pick<Cfg, 'socketIoCookie' | 'namespace' | 'screenshotsFolder' | 'report' | 'reporter' | 'reporterOptions' | 'projectRoot'>

export type Server = ServerE2E | ServerCt

export class ProjectBase<TServer extends Server> extends EE {
  // id is sha256 of projectRoot
  public id: string

  protected ctx: DataContext
  protected _cfg?: Cfg
  protected _server?: TServer
  protected _automation?: Automation
  private _recordTests?: any = null
  private _isServerOpen: boolean = false

  public browser: any
  public options: OpenProjectLaunchOptions
  public testingType: Cypress.TestingType
  public spec: FoundSpec | null
  public isOpen: boolean = false
  projectRoot: string

  constructor ({
    projectRoot,
    testingType,
    options = {},
  }: {
    projectRoot: string
    testingType: Cypress.TestingType
    options: OpenProjectLaunchOptions
  }) {
    super()

    if (!projectRoot) {
      throw new Error('Instantiating lib/project requires a projectRoot!')
    }

    if (!check.unemptyString(projectRoot)) {
      throw new Error(`Expected project root path, not ${projectRoot}`)
    }

    this.testingType = testingType
    this.projectRoot = path.resolve(projectRoot)
    this.spec = null
    this.browser = null
    this.id = createHmac('sha256', 'secret-key').update(projectRoot).digest('hex')
    this.ctx = getCtx()

    debug('Project created %o', {
      testingType: this.testingType,
      projectRoot: this.projectRoot,
    })

    this.options = {
      report: false,
      onFocusTests () {},
      onError () {},
      onWarning () {},
      ...options,
    }

    this.ctx.lifecycleManager.setCurrentProject(this.projectRoot)
  }

  protected ensureProp = ensureProp

  setOnTestsReceived (fn) {
    this._recordTests = fn
  }

  get server () {
    return this.ensureProp(this._server, 'open')
  }

  get automation () {
    return this.ensureProp(this._automation, 'open')
  }

  get cfg () {
    return this._cfg!
  }

  get state () {
    return this.cfg.state
  }

  injectCtSpecificConfig (cfg) {
    cfg.resolved.testingType = { value: 'component' }

    // This value is normally set up in the `packages/server/lib/plugins/index.js#110`
    // But if we don't return it in the plugins function, it never gets set
    // Since there is no chance that it will have any other value here, we set it to "component"
    // This allows users to not return config in the `cypress/plugins/index.js` file
    // https://github.com/cypress-io/cypress/issues/16860
    const rawJson = cfg.rawJson as Cfg

    return {
      ...cfg,
      componentTesting: true,
      viewportHeight: rawJson.viewportHeight ?? 500,
      viewportWidth: rawJson.viewportWidth ?? 500,
    }
  }

  createServer (testingType: Cypress.TestingType) {
    return testingType === 'e2e'
      ? new ServerE2E(this.ctx) as TServer
      : new ServerCt(this.ctx) as TServer
  }

  async open () {
    debug('opening project instance %s', this.projectRoot)
    debug('project open options %o', this.options)

    let cfg = this.getConfig()

    process.chdir(this.projectRoot)

    this._server = this.createServer(this.testingType)

    const {
      specsStore,
      startSpecWatcher,
      ctDevServerPort,
    } = await this.initializeSpecStore(cfg)

    if (this.testingType === 'component') {
      cfg.baseUrl = `http://localhost:${ctDevServerPort}`
    }

    const [port, warning] = await this._server.open(cfg, {
      getCurrentBrowser: () => this.browser,
      getSpec: () => this.spec,
      exit: this.options.args?.exit,
      onError: this.options.onError,
      onWarning: this.options.onWarning,
      shouldCorrelatePreRequests: this.shouldCorrelatePreRequests,
      testingType: this.testingType,
      SocketCtor: this.testingType === 'e2e' ? SocketE2E : SocketCt,
      specsStore,
    })

    this.ctx.setAppServerPort(port)
    this._isServerOpen = true

    // if we didnt have a cfg.port
    // then get the port once we
    // open the server
    if (!cfg.port) {
      cfg.port = port

      // and set all the urls again
      _.extend(cfg, config.setUrls(cfg))
    }

    cfg.proxyServer = cfg.proxyUrl

    // store the cfg from
    // opening the server
    this._cfg = cfg

    debug('project config: %o', _.omit(cfg, 'resolved'))

    if (warning) {
      this.options.onWarning(warning)
    }

    // save the last time they opened the project
    // along with the first time they opened it
    const now = Date.now()
    const stateToSave = {
      lastOpened: now,
    } as any

    if (!cfg.state || !cfg.state.firstOpened) {
      stateToSave.firstOpened = now
    }

    this.startWebsockets({
      onReloadBrowser: this.options.onReloadBrowser,
      onFocusTests: this.options.onFocusTests,
      onSpecChanged: this.options.onSpecChanged,
    }, {
      socketIoCookie: cfg.socketIoCookie,
      namespace: cfg.namespace,
      screenshotsFolder: cfg.screenshotsFolder,
      report: cfg.report,
      reporter: cfg.reporter,
      reporterOptions: cfg.reporterOptions,
      projectRoot: this.projectRoot,
    })

    await this.saveState(stateToSave)

    await Promise.all([
      checkSupportFile({ configFile: cfg.configFile, supportFile: cfg.supportFile }),
    ])

    if (cfg.isTextTerminal) {
      return
    }

    // start watching specs
    // whenever a spec file is added or removed, we notify the
    // <SpecList>
    // This is only used for CT right now by general users.
    // It is is used with E2E if the CypressInternal_UseInlineSpecList flag is true.
    startSpecWatcher()

    if (!cfg.experimentalInteractiveRunEvents) {
      return
    }

    const sys = await system.info()
    const beforeRunDetails = {
      config: cfg,
      cypressVersion: pkg.version,
      system: _.pick(sys, 'osName', 'osVersion'),
    }

    this.isOpen = true

    return runEvents.execute('before:run', cfg, beforeRunDetails)
  }

  reset () {
    debug('resetting project instance %s', this.projectRoot)

    this.spec = null
    this.browser = null

    if (this._automation) {
      this._automation.reset()
    }

    if (this._server) {
      return this._server.reset()
    }

    return
  }

  async close () {
    debug('closing project instance %s', this.projectRoot)

    this.spec = null
    this.browser = null

    if (!this._isServerOpen) {
      return
    }

    const closePreprocessor = this.testingType === 'e2e' ? preprocessor.close : undefined

    this.ctx.setAppServerPort(undefined)
    this.ctx.setAppSocketServer(undefined)

    await Promise.all([
      this.server?.close(),
      closePreprocessor?.(),
    ])

    this._isServerOpen = false

    process.chdir(localCwd)
    this.isOpen = false

    const config = this.getConfig()

    if (config.isTextTerminal || !config.experimentalInteractiveRunEvents) return

    return runEvents.execute('after:run', config)
  }

  _onError<Options extends Record<string, any>> (err: Error, options: Options) {
    debug('got plugins error', err.stack)

    browsers.close()

    options.onError(err)
  }

  async initializeSpecStore (updatedConfig: Cfg): Promise<{
    specsStore: SpecsStore
    ctDevServerPort: number | undefined
    startSpecWatcher: () => void
  }> {
    return this.initSpecStore({ specs: this.ctx.project.specs, config: updatedConfig })
  }

  async startCtDevServer (specs: Cypress.Cypress['spec'][], config: any) {
    // CT uses a dev-server to build the bundle.
    // We start the dev server here.
    const devServerOptions = await devServer.start({ specs, config })

    if (!devServerOptions) {
      throw new Error([
        'It looks like nothing was returned from on(\'dev-server:start\', {here}).',
        'Make sure that the dev-server:start function returns an object.',
        'For example: on("dev-server:start", () => startWebpackDevServer({ webpackConfig }))',
      ].join('\n'))
    }

    return { port: devServerOptions.port }
  }

  async initSpecStore ({
    specs,
    config,
  }: {
    specs: FoundSpec[]
    config: Cfg
  }) {
    const specsStore = new SpecsStore()

    const startSpecWatcher = () => {
      if (this.testingType === 'component') {
      // ct uses the dev-server to build and bundle the speces.
      // send new files to dev server
        devServer.updateSpecs(specs)
      }
    }

    let ctDevServerPort: number | undefined

    if (this.testingType === 'component' && !this.options.skipPluginInitializeForTesting) {
      const { port } = await this.startCtDevServer(specs, config)

      ctDevServerPort = port
    }

    specsStore.storeSpecFiles(specs)

    return {
      specsStore,
      ctDevServerPort,
      startSpecWatcher,
    }
  }

  initializeReporter ({
    report,
    reporter,
    projectRoot,
    reporterOptions,
  }: Pick<Cfg, 'report' | 'reporter' | 'projectRoot' | 'reporterOptions'>) {
    if (!report) {
      return
    }

    try {
      Reporter.loadReporter(reporter, projectRoot)
    } catch (err: any) {
      const paths = Reporter.getSearchPathsForReporter(reporter, projectRoot)

      // only include the message if this is the standard MODULE_NOT_FOUND
      // else include the whole stack
      const errorMsg = err.code === 'MODULE_NOT_FOUND' ? err.message : err.stack

      errors.throw('INVALID_REPORTER_NAME', {
        paths,
        error: errorMsg,
        name: reporter,
      })
    }

    return Reporter.create(reporter, reporterOptions, projectRoot)
  }

  startWebsockets (options: Omit<OpenProjectLaunchOptions, 'args'>, { socketIoCookie, namespace, screenshotsFolder, report, reporter, reporterOptions, projectRoot }: StartWebsocketOptions) {
  // if we've passed down reporter
  // then record these via mocha reporter
    const reporterInstance = this.initializeReporter({
      report,
      reporter,
      reporterOptions,
      projectRoot,
    })

    const onBrowserPreRequest = (browserPreRequest) => {
      this.server.addBrowserPreRequest(browserPreRequest)
    }

    const onRequestEvent = (eventName, data) => {
      this.server.emitRequestEvent(eventName, data)
    }

    this._automation = new Automation(namespace, socketIoCookie, screenshotsFolder, onBrowserPreRequest, onRequestEvent)

    const io = this.server.startWebsockets(this.automation, this.cfg, {
      onReloadBrowser: options.onReloadBrowser,
      onFocusTests: options.onFocusTests,
      onSpecChanged: options.onSpecChanged,
      onSavedStateChanged: (state: any) => this.saveState(state),

      onCaptureVideoFrames: (data: any) => {
        // TODO: move this to browser automation middleware
        this.emit('capture:video:frames', data)
      },

      onConnect: (id: string) => {
        debug('socket:connected')
        this.emit('socket:connected', id)
      },

      onTestsReceivedAndMaybeRecord: async (runnables: unknown[], cb: () => void) => {
        debug('received runnables %o', runnables)

        if (reporterInstance) {
          reporterInstance.setRunnables(runnables)
        }

        if (this._recordTests) {
          await this._recordTests?.(runnables, cb)

          this._recordTests = null

          return
        }

        cb()
      },

      onMocha: async (event, runnable) => {
        debug('onMocha', event)
        // bail if we dont have a
        // reporter instance
        if (!reporterInstance) {
          return
        }

        reporterInstance.emit(event, runnable)

        if (event === 'end') {
          const [stats = {}] = await Promise.all([
            (reporterInstance != null ? reporterInstance.end() : undefined),
            this.server.end(),
          ])

          this.emit('end', stats)
        }

        return
      },
    })

    this.ctx.setAppSocketServer(io)
  }

  changeToUrl (url) {
    this.server.changeToUrl(url)
  }

  shouldCorrelatePreRequests = () => {
    if (!this.browser) {
      return false
    }

    const { family, majorVersion } = this.browser

    return family === 'chromium' || (family === 'firefox' && majorVersion >= 86)
  }

  setCurrentSpecAndBrowser (spec, browser: FoundBrowser) {
    this.spec = spec
    this.browser = browser
  }

  getAutomation () {
    return this.automation
  }

  async initializeConfig (): Promise<Cfg> {
<<<<<<< HEAD
    let theCfg: Cfg = {
      ...(await this.ctx.lifecycleManager.getFullInitialConfig()),
      testingType: this.testingType,
    } as Cfg // ?? types are definitely wrong here I think
=======
    this.ctx.lifecycleManager.setCurrentTestingType(this.testingType)
    let theCfg: Cfg = await this.ctx.lifecycleManager.getFullInitialConfig() as Cfg // ?? types are definitely wrong here I think
>>>>>>> 695d8d66

    theCfg = this.testingType === 'e2e'
      ? theCfg
      : this.injectCtSpecificConfig(theCfg)

    if (theCfg.isTextTerminal) {
      this._cfg = theCfg

      return this._cfg
    }

    const cfgWithSaved = await this._setSavedState(theCfg)

    this._cfg = cfgWithSaved

    return this._cfg
  }

  // returns project config (user settings + defaults + cypress.config.{ts|js})
  // with additional object "state" which are transient things like
  // window width and height, DevTools open or not, etc.
  getConfig (): Cfg {
    if (!this._cfg) {
      throw Error('Must call #initializeConfig before accessing config.')
    }

    debug('project has config %o', this._cfg)

    return {
      ...this._cfg,
      remote: this._server?._getRemoteState() ?? {} as Cypress.RemoteState,
      browser: this.browser,
      testingType: this.ctx.coreData.currentTestingType ?? 'e2e',
      specs: [],
    }
  }

  // Saved state

  // forces saving of project's state by first merging with argument
  async saveState (stateChanges = {}) {
    if (!this.cfg) {
      throw new Error('Missing project config')
    }

    if (!this.projectRoot) {
      throw new Error('Missing project root')
    }

    let state = await savedState.create(this.projectRoot, this.cfg.isTextTerminal)

    state.set(stateChanges)
    this.cfg.state = await state.get()

    return this.cfg.state
  }

  async _setSavedState (cfg: Cfg) {
    debug('get saved state')

    const state = await savedState.create(this.projectRoot, cfg.isTextTerminal)

    cfg.state = await state.get()

    return cfg
  }

  writeConfigFile ({ code, configFilename }: { code: string, configFilename: string }) {
    fs.writeFileSync(path.resolve(this.projectRoot, configFilename), code)
  }

  // These methods are not related to start server/sockets/runners

  async getProjectId () {
    return getCtx().lifecycleManager.getProjectId()
  }

  // For testing
  // Do not use this method outside of testing
  // pass all your options when you create a new instance!
  __setOptions (options: OpenProjectLaunchOptions) {
    this.options = options
  }

  __setConfig (cfg: Cfg) {
    this._cfg = cfg
  }
}<|MERGE_RESOLUTION|>--- conflicted
+++ resolved
@@ -28,11 +28,7 @@
 import preprocessor from './plugins/preprocessor'
 import { SpecsStore } from './specs-store'
 import { checkSupportFile } from './project_utils'
-<<<<<<< HEAD
-import type { FoundBrowser, OpenProjectLaunchOptions, TestingType } from '@packages/types'
-=======
-import type { FoundBrowser, OpenProjectLaunchOptions, FoundSpec } from '@packages/types'
->>>>>>> 695d8d66
+import type { FoundBrowser, OpenProjectLaunchOptions, FoundSpec, TestingType } from '@packages/types'
 import { DataContext, getCtx } from '@packages/data-context'
 
 // Cannot just use RuntimeConfigOptions as is because some types are not complete.
@@ -531,15 +527,11 @@
   }
 
   async initializeConfig (): Promise<Cfg> {
-<<<<<<< HEAD
+    this.ctx.lifecycleManager.setCurrentTestingType(this.testingType)
     let theCfg: Cfg = {
       ...(await this.ctx.lifecycleManager.getFullInitialConfig()),
       testingType: this.testingType,
     } as Cfg // ?? types are definitely wrong here I think
-=======
-    this.ctx.lifecycleManager.setCurrentTestingType(this.testingType)
-    let theCfg: Cfg = await this.ctx.lifecycleManager.getFullInitialConfig() as Cfg // ?? types are definitely wrong here I think
->>>>>>> 695d8d66
 
     theCfg = this.testingType === 'e2e'
       ? theCfg
