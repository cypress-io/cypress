// @ts-nocheck

import Bluebird from 'bluebird'
import check from 'check-more-types'
import Debug from 'debug'
import EE from 'events'
import _ from 'lodash'
import path from 'path'

import commitInfo from '@cypress/commit-info'
import pkg from '@packages/root'
import { RunnablesStore } from '@packages/reporter'
import { ServerCt } from '@packages/server-ct'
import api from './api'
import { Automation } from './automation'
import cache from './cache'
import config from './config'
import cwd from './cwd'
import errors from './errors'
import logger from './logger'
import Reporter from './reporter'
import runEvents from './plugins/run_events'
import savedState from './saved_state'
import scaffold from './scaffold'
import { ServerE2E } from './server-e2e'
import system from './util/system'
import user from './user'
import { ensureProp } from './util/class-helpers'
import { escapeFilenameInUrl } from './util/escape_filename'
import { fs } from './util/fs'
import keys from './util/keys'
import settings from './util/settings'
<<<<<<< HEAD
=======
import plugins from './plugins'
import specsUtil from './util/specs'
>>>>>>> 2bfe2648
import Watchers from './watchers'
import devServer from './plugins/dev-server'
import { SpecsStore } from './specs-store'

interface CloseOptions {
  onClose: () => any
}

interface OpenOptions {
  onOpen: (cfg: any) => Bluebird<any>
  onAfterOpen: (cfg: any) => Bluebird<any>
}

export type Cfg = Record<string, any>

const localCwd = cwd()
const multipleForwardSlashesRe = /[^:\/\/](\/{2,})/g
const backSlashesRe = /\\/g

const debug = Debug('cypress:server:project')
const debugScaffold = Debug('cypress:server:scaffold')

export class ProjectBase<TServer extends ServerE2E | ServerCt> extends EE {
  protected projectRoot: string
  protected watchers: Watchers
  protected options?: Record<string, any>
  protected _cfg?: Cfg
  protected _server?: TServer
  protected _automation?: Automation
  private _recordTests = null

  public browser: any
  public spec: Cypress.Cypress['spec'] | null

  constructor (projectRoot: string) {
    super()

    if (!projectRoot) {
      throw new Error('Instantiating lib/project requires a projectRoot!')
    }

    if (!check.unemptyString(projectRoot)) {
      throw new Error(`Expected project root path, not ${projectRoot}`)
    }

    this.projectRoot = path.resolve(projectRoot)
    this.watchers = new Watchers()
    this.spec = null
    this.browser = null

    debug('Project created %o', {
      projectType: this.projectType,
      projectRoot: this.projectRoot,
    })
  }

  protected ensureProp = ensureProp

  get projectType (): 'ct' | 'e2e' | 'base' {
    if (this.constructor === ProjectBase) {
      return 'base'
    }

    throw new Error('Project#projectType must be defined')
  }

  setOnTestsReceived (fn) {
    this._recordTests = fn
  }

  get server () {
    return this.ensureProp(this._server, 'open')
  }

  get automation () {
    return this.ensureProp(this._automation, 'open')
  }

  get cfg () {
    return this.ensureProp(this._cfg, 'open')
  }

  get state () {
    return this.cfg.state
  }

  open (options = {}, callbacks: OpenOptions) {
    debug('opening project instance %s', this.projectRoot)
    debug('project open options %o', options)

    _.defaults(options, {
      report: false,
      onFocusTests () {},
      onError () {},
      onWarning () {},
      onSettingsChanged: false,
    })

    debug('project options %o', options)
    this.options = options

    return this.getConfig(options)
    .tap((cfg) => {
      process.chdir(this.projectRoot)

      // attach warning message if user has "chromeWebSecurity: false" for unsupported browser
      if (cfg.chromeWebSecurity === false) {
        _.chain(cfg.browsers)
        .filter((browser) => browser.family !== 'chromium')
        .each((browser) => browser.warning = errors.getMsgByType('CHROME_WEB_SECURITY_NOT_SUPPORTED', browser.name))
        .value()
      }

      // TODO: we currently always scaffold the plugins file
      // even when headlessly or else it will cause an error when
      // we try to load it and it's not there. We must do this here
      // else initialing the plugins will instantly fail.
      if (cfg.pluginsFile) {
        debug('scaffolding with plugins file %s', cfg.pluginsFile)

        return scaffold.plugins(path.dirname(cfg.pluginsFile), cfg)
      }
    })
    .then(callbacks.onOpen)
    .tap(({ cfg, port }) => {
      // if we didnt have a cfg.port
      // then get the port once we
      // open the server
      if (!cfg.port) {
        cfg.port = port

        // and set all the urls again
        _.extend(cfg, config.setUrls(cfg))
      }
    })
    .tap(callbacks.onAfterOpen)
    .then(({ cfg, port, warning, startSpecWatcher, specsStore }) => {
      // store the cfg from
      // opening the server
      this._cfg = cfg

      debug('project config: %o', _.omit(cfg, 'resolved'))

      if (warning) {
        options.onWarning(warning)
      }

      options.onSavedStateChanged = (state) => this.saveState(state)

      // save the last time they opened the project
      // along with the first time they opened it
      const now = Date.now()
      const stateToSave = {
        lastOpened: now,
      }

      if (!cfg.state || !cfg.state.firstOpened) {
        stateToSave.firstOpened = now
      }

      return Bluebird.join(
        this.watchSettingsAndStartWebsockets(options, cfg),
        this.scaffold(cfg),
        this.saveState(stateToSave),
      )
      .then(() => {
        // start watching specs
        // whenever a spec file is added or removed, we notify the
        // <SpecList>
        // This is only used for CT right now, but it will be
        // used for E2E eventually. Until then, do not watch
        // the specs.
        if (this.projectType === 'ct') {
          startSpecWatcher()
        }

        return Bluebird.join(
          this.checkSupportFile(cfg),
          this.watchPluginsFile(cfg, options),
        )
      })
      .then(() => {
        if (cfg.isTextTerminal || !cfg.experimentalInteractiveRunEvents) return

        return system.info()
        .then((sys) => {
          const beforeRunDetails = {
            config: cfg,
            cypressVersion: pkg.version,
            system: _.pick(sys, 'osName', 'osVersion'),
          }

          return runEvents.execute('before:run', cfg, beforeRunDetails)
        })
      })
    })
    .return(this)
  }

  getRuns () {
    return Bluebird.all([
      this.getProjectId(),
      user.ensureAuthToken(),
    ])
    .spread((projectId, authToken) => {
      return api.getProjectRuns(projectId, authToken)
    })
  }

  reset () {
    debug('resetting project instance %s', this.projectRoot)

    this.spec = null
    this.browser = null

    return Bluebird.try(() => {
      if (this._automation) {
        this._automation.reset()
      }

      if (this._server) {
        return this._server.reset()
      }
    })
  }

  close (options?: CloseOptions) {
    debug('closing project instance %s', this.projectRoot)

    this.spec = null
    this.browser = null

    return Bluebird.join(
      this.server?.close(),
      this.watchers?.close(),
      options?.onClose(),
    )
    .then(() => {
      process.chdir(localCwd)

      return this.getConfig()
    })
    .then((config) => {
      if (config.isTextTerminal || !config.experimentalInteractiveRunEvents) return

      return runEvents.execute('after:run', config)
    })
  }

  checkSupportFile (cfg) {
    const supportFile = cfg.supportFile

    if (supportFile) {
      return fs.pathExists(supportFile)
      .then((found) => {
        if (!found) {
          errors.throw('SUPPORT_FILE_NOT_FOUND', supportFile, settings.configFile(cfg))
        }
      })
    }
  }

  _onError (err: Error, options: Record<string, any>): void {
    throw Error(`_onError must be implemented by the super class!`)
  }

  _initPlugins (cfg, options) {
    // only init plugins with the
    // allowed config values to
    // prevent tampering with the
    // internals and breaking cypress
    const allowedCfg = config.allowed(cfg)

    return plugins.init(allowedCfg, {
      projectRoot: this.projectRoot,
      configFile: settings.pathToConfigFile(this.projectRoot, options),
      testingType: options.testingType,
      onError: (err: Error) => this._onError(err, options),
      onWarning: options.onWarning,
    })
    .then((modifiedCfg) => {
      debug('plugin config yielded: %o', modifiedCfg)

      const updatedConfig = config.updateWithPluginValues(cfg, modifiedCfg)

      if (this.projectType === 'ct') {
        updatedConfig.componentTesting = true

        // This value is normally set up in the `packages/server/lib/plugins/index.js#110`
        // But if we don't return it in the plugins function, it never gets set
        // Since there is no chance that it will have any other value here, we set it to "component"
        // This allows users to not return config in the `cypress/plugins/index.js` file
        // https://github.com/cypress-io/cypress/issues/16860
        updatedConfig.resolved.testingType = { value: 'component' }
      }

      debug('updated config: %o', updatedConfig)

      return Bluebird.resolve(updatedConfig)
    })
    .then(async (modifiedConfig: any) => {
      const specs = (await specsUtil.find(modifiedConfig)).filter((spec: Cypress.Cypress['spec']) => {
        if (this.projectType === 'ct') {
          return spec.specType === 'component'
        }

        if (this.projectType === 'e2e') {
          return spec.specType === 'integration'
        }

        throw Error(`Cannot return specType for projectType: ${this.projectType}`)
      })

      return this.initSpecStore({ specs, config: modifiedConfig })
    })
  }

  async startCtDevServer (specs: Cypress.Cypress['spec'][], config: any) {
    // CT uses a dev-server to build the bundle.
    // We start the dev server here.
    const devServerOptions = await devServer.start({ specs, config })

    if (!devServerOptions) {
      throw new Error([
        'It looks like nothing was returned from on(\'dev-server:start\', {here}).',
        'Make sure that the dev-server:start function returns an object.',
        'For example: on("dev-server:start", () => startWebpackDevServer({ webpackConfig }))',
      ].join('\n'))
    }

    return { port: devServerOptions.port }
  }

  async initSpecStore ({
    specs,
    config,
  }: {
    specs: Cypress.Cypress['spec'][]
    config: any
  }) {
    const specsStore = new SpecsStore(config, this.projectType)

    if (this.projectType === 'ct') {
      const { port } = await this.startCtDevServer(specs, config)

      config.baseUrl = `http://localhost:${port}`
    }

    const startSpecWatcher = () => {
      return specsStore.watch({
        onSpecsChanged: (specs) => {
        // both e2e and CT watch the specs and send them to the
        // client to be shown in the SpecList.
          this.server.sendSpecList(specs)

          if (this.projectType === 'ct') {
          // ct uses the dev-server to build and bundle the speces.
          // send new files to dev server
            devServer.updateSpecs(specs)
          }
        },
      })
    }

    return specsStore.storeSpecFiles()
    .return({
      specsStore,
      cfg: config,
      startSpecWatcher,
    })
  }

  watchPluginsFile (cfg, options) {
    debug(`attempt watch plugins file: ${cfg.pluginsFile}`)
    if (!cfg.pluginsFile || options.isTextTerminal) {
      return Bluebird.resolve()
    }

    return fs.pathExists(cfg.pluginsFile)
    .then((found) => {
      debug(`plugins file found? ${found}`)
      // ignore if not found. plugins#init will throw the right error
      if (!found) {
        return
      }

      debug('watch plugins file')

      return this.watchers.watchTree(cfg.pluginsFile, {
        onChange: () => {
          // TODO: completely re-open project instead?
          debug('plugins file changed')

          // re-init plugins after a change
          this._initPlugins(cfg, options)
          .catch((err) => {
            options.onError(err)
          })
        },
      })
    })
  }

  watchSettings (onSettingsChanged, options) {
    // bail if we havent been told to
    // watch anything (like in run mode)
    if (!onSettingsChanged) {
      return
    }

    debug('watch settings files')

    const obj = {
      onChange: () => {
        // dont fire change events if we generated
        // a project id less than 1 second ago
        if (this.generatedProjectIdTimestamp &&
          ((Date.now() - this.generatedProjectIdTimestamp) < 1000)) {
          return
        }

        // call our callback function
        // when settings change!
        onSettingsChanged.call(this)
      },
    }

    if (options.configFile !== false) {
      this.watchers.watch(settings.pathToConfigFile(this.projectRoot, options), obj)
    }

    return this.watchers.watch(settings.pathToCypressEnvJson(this.projectRoot), obj)
  }

  watchSettingsAndStartWebsockets (options: Record<string, unknown> = {}, cfg: Record<string, unknown> = {}) {
    this.watchSettings(options.onSettingsChanged, options)

    const { projectRoot } = cfg
    let { reporter } = cfg as { reporter: RunnablesStore }

    // if we've passed down reporter
    // then record these via mocha reporter
    if (cfg.report) {
      try {
        Reporter.loadReporter(reporter, projectRoot)
      } catch (err) {
        const paths = Reporter.getSearchPathsForReporter(reporter, projectRoot)

        // only include the message if this is the standard MODULE_NOT_FOUND
        // else include the whole stack
        const errorMsg = err.code === 'MODULE_NOT_FOUND' ? err.message : err.stack

        errors.throw('INVALID_REPORTER_NAME', {
          paths,
          error: errorMsg,
          name: reporter,
        })
      }

      reporter = Reporter.create(reporter, cfg.reporterOptions, projectRoot)
    }

    const onBrowserPreRequest = (browserPreRequest) => {
      this.server.addBrowserPreRequest(browserPreRequest)
    }

    this._automation = new Automation(cfg.namespace, cfg.socketIoCookie, cfg.screenshotsFolder, onBrowserPreRequest)

    this.server.startWebsockets(this.automation, cfg, {
      onReloadBrowser: options.onReloadBrowser,

      onFocusTests: options.onFocusTests,

      onSpecChanged: options.onSpecChanged,

      onSavedStateChanged: options.onSavedStateChanged,

      onCaptureVideoFrames: (data) => {
        // TODO: move this to browser automation middleware
        this.emit('capture:video:frames', data)
      },

      onConnect: (id) => {
        debug('socket:connected')
        this.emit('socket:connected', id)
      },

      onTestsReceivedAndMaybeRecord: async (runnables, cb) => {
        debug('received runnables %o', runnables)

        if (reporter != null) {
          reporter.setRunnables(runnables)
        }

        if (this._recordTests) {
          await this._recordTests(runnables, cb)

          this._recordTests = null

          return
        }

        cb()
      },

      onMocha: (event, runnable) => {
        debug('onMocha', event)
        // bail if we dont have a
        // reporter instance
        if (!reporter) {
          return
        }

        reporter.emit(event, runnable)

        if (event === 'end') {
          return Bluebird.all([
            (reporter != null ? reporter.end() : undefined),
            this.server.end(),
          ])
          .spread((stats = {}) => {
            this.emit('end', stats)
          })
        }
      },
    })
  }

  changeToUrl (url) {
    this.server.changeToUrl(url)
  }

  shouldCorrelatePreRequests = () => {
    if (!this.browser) {
      return false
    }

    const { family, majorVersion } = this.browser

    return family === 'chromium' || (family === 'firefox' && majorVersion >= 86)
  }

  setCurrentSpecAndBrowser (spec, browser: Cypress.Browser) {
    this.spec = spec
    this.browser = browser
  }

  getCurrentSpecAndBrowser () {
    return {
      spec: this.spec,
      browser: this.browser,
    }
  }

  setBrowsers (browsers = []) {
    debug('getting config before setting browsers %o', browsers)

    return this.getConfig()
    .then((cfg) => {
      debug('setting config browsers to %o', browsers)

      cfg.browsers = browsers
    })
  }

  getAutomation () {
    return this.automation
  }

  removeScaffoldedFiles () {
    if (!this.cfg) {
      throw new Error('Missing project config')
    }

    return scaffold.removeIntegration(this.cfg.integrationFolder, this.cfg)
  }

  // do not check files again and again - keep previous promise
  // to refresh it - just close and open the project again.
  determineIsNewProject (folder) {
    return scaffold.isNewProject(folder)
  }

  // returns project config (user settings + defaults + cypress.json)
  // with additional object "state" which are transient things like
  // window width and height, DevTools open or not, etc.
  getConfig (options = {}): Bluebird<Cfg> {
    if (options == null) {
      options = this.options
    }

    if (this._cfg) {
      debug('project has config %o', this._cfg)

      return Bluebird.resolve(this._cfg)
    }

    const setNewProject = (cfg) => {
      if (cfg.isTextTerminal) {
        return
      }

      // decide if new project by asking scaffold
      // and looking at previously saved user state
      if (!cfg.integrationFolder) {
        throw new Error('Missing integration folder')
      }

      return this.determineIsNewProject(cfg)
      .then((untouchedScaffold) => {
        const userHasSeenBanner = _.get(cfg, 'state.showedNewProjectBanner', false)

        debugScaffold(`untouched scaffold ${untouchedScaffold} banner closed ${userHasSeenBanner}`)
        cfg.isNewProject = untouchedScaffold && !userHasSeenBanner
      })
    }

    return config.get(this.projectRoot, options)
    .then((cfg) => {
      return this._setSavedState(cfg)
    })
    .tap(setNewProject)
  }

  // forces saving of project's state by first merging with argument
  saveState (stateChanges = {}) {
    if (!this.cfg) {
      throw new Error('Missing project config')
    }

    if (!this.projectRoot) {
      throw new Error('Missing project root')
    }

    const newState = _.merge({}, this.cfg.state, stateChanges)

    return savedState.create(this.projectRoot, this.cfg.isTextTerminal)
    .then((state) => state.set(newState))
    .then(() => {
      this.cfg.state = newState

      return newState
    })
  }

  _setSavedState (cfg) {
    debug('get saved state')

    return savedState.create(this.projectRoot, cfg.isTextTerminal)
    .then((state) => state.get())
    .then((state) => {
      cfg.state = state

      return cfg
    })
  }

  getSpecUrl (absoluteSpecPath, specType) {
    debug('get spec url: %s for spec type %s', absoluteSpecPath, specType)

    return this.getConfig()
    .then((cfg) => {
      // if we don't have a absoluteSpecPath or its __all
      if (!absoluteSpecPath || (absoluteSpecPath === '__all')) {
        const url = this.normalizeSpecUrl(cfg.browserUrl, '/__all')

        debug('returning url to run all specs: %s', url)

        return url
      }

      // TODO:
      // to handle both unit + integration tests we need
      // to figure out (based on the config) where this absoluteSpecPath
      // lives. does it live in the integrationFolder or
      // the unit folder?
      // once we determine that we can then prefix it correctly
      // with either integration or unit
      const prefixedPath = this.getPrefixedPathToSpec(cfg, absoluteSpecPath, specType)
      const url = this.normalizeSpecUrl(cfg.browserUrl, prefixedPath)

      debug('return path to spec %o', { specType, absoluteSpecPath, prefixedPath, url })

      return url
    })
  }

  getPrefixedPathToSpec (cfg, pathToSpec, type = 'integration') {
    const { integrationFolder, componentFolder, projectRoot } = cfg

    // for now hard code the 'type' as integration
    // but in the future accept something different here

    // strip out the integration folder and prepend with "/"
    // example:
    //
    // /Users/bmann/Dev/cypress-app/.projects/cypress/integration
    // /Users/bmann/Dev/cypress-app/.projects/cypress/integration/foo.js
    //
    // becomes /integration/foo.js

    const folderToUse = type === 'integration' ? integrationFolder : componentFolder

    // To avoid having invalid urls from containing backslashes,
    // we normalize specUrls to posix by replacing backslash by slash
    // Indeed, path.realtive will return something different on windows
    // than on posix systems which can lead to problems
    const url = `/${path.join(type, path.relative(
      folderToUse,
      path.resolve(projectRoot, pathToSpec),
    )).replace(backSlashesRe, '/')}`

    debug('prefixed path for spec %o', { pathToSpec, type, url })

    return url
  }

  normalizeSpecUrl (browserUrl, specUrl) {
    const replacer = (match) => match.replace('//', '/')

    return [
      browserUrl,
      '#/tests',
      escapeFilenameInUrl(specUrl),
    ].join('/')
    .replace(multipleForwardSlashesRe, replacer)
  }

  scaffold (cfg: Cfg) {
    debug('scaffolding project %s', this.projectRoot)

    const scaffolds = []

    const push = scaffolds.push.bind(scaffolds)

    // TODO: we are currently always scaffolding support
    // even when headlessly - this is due to a major breaking
    // change of 0.18.0
    // we can later force this not to always happen when most
    // of our users go beyond 0.18.0
    //
    // ensure support dir is created
    // and example support file if dir doesnt exist
    push(scaffold.support(cfg.supportFolder, cfg))

    // if we're in headed mode add these other scaffolding tasks
    debug('scaffold flags %o', {
      isTextTerminal: cfg.isTextTerminal,
      CYPRESS_INTERNAL_FORCE_SCAFFOLD: process.env.CYPRESS_INTERNAL_FORCE_SCAFFOLD,
    })

    const scaffoldExamples = !cfg.isTextTerminal || process.env.CYPRESS_INTERNAL_FORCE_SCAFFOLD

    if (scaffoldExamples) {
      debug('will scaffold integration and fixtures folder')
      push(scaffold.integration(cfg.integrationFolder, cfg))
      push(scaffold.fixture(cfg.fixturesFolder, cfg))
    } else {
      debug('will not scaffold integration or fixtures folder')
    }

    return Bluebird.all(scaffolds)
  }

  writeProjectId (id) {
    const attrs = { projectId: id }

    logger.info('Writing Project ID', _.clone(attrs))

    this.generatedProjectIdTimestamp = new Date()

    return settings
    .write(this.projectRoot, attrs)
    .return(id)
  }

  getProjectId () {
    return this.verifyExistence()
    .then(() => {
      return settings.read(this.projectRoot, this.options)
    })
    .then((readSettings) => {
      if (readSettings && readSettings.projectId) {
        return readSettings.projectId
      }

      errors.throw('NO_PROJECT_ID', settings.configFile(this.options), this.projectRoot)
    })
  }

  verifyExistence () {
    return fs
    .statAsync(this.projectRoot)
    .return(this)
    .catch(() => {
      errors.throw('NO_PROJECT_FOUND_AT_PROJECT_ROOT', this.projectRoot)
    })
  }

  createCiProject (projectDetails) {
    debug('create CI project with projectDetails %o', projectDetails)

    return user.ensureAuthToken()
    .then((authToken) => {
      const remoteOrigin = commitInfo.getRemoteOrigin(this.projectRoot)

      debug('found remote origin at projectRoot %o', {
        remoteOrigin,
        projectRoot: this.projectRoot,
      })

      return remoteOrigin
      .then((remoteOrigin) => {
        return api.createProject(projectDetails, remoteOrigin, authToken)
      })
    }).then((newProject) => {
      return this.writeProjectId(newProject.id)
      .return(newProject)
    })
  }

  getRecordKeys () {
    return Bluebird.all([
      this.getProjectId(),
      user.ensureAuthToken(),
    ])
    .spread((projectId, authToken) => {
      return api.getProjectRecordKeys(projectId, authToken)
    })
  }

  requestAccess (projectId) {
    return user.ensureAuthToken()
    .then((authToken) => {
      return api.requestAccess(projectId, authToken)
    })
  }

  static getOrgs () {
    return user.ensureAuthToken()
    .then((authToken) => {
      return api.getOrgs(authToken)
    })
  }

  static paths () {
    return cache.getProjectRoots()
  }

  static getPathsAndIds () {
    return cache.getProjectRoots()
    // this assumes that the configFile for a cached project is 'cypress.json'
    // https://git.io/JeGyF
    .map((projectRoot) => {
      return Bluebird.props({
        path: projectRoot,
        id: settings.id(projectRoot),
      })
    })
  }

  static getDashboardProjects () {
    return user.ensureAuthToken()
    .then((authToken) => {
      debug('got auth token: %o', { authToken: keys.hide(authToken) })

      return api.getProjects(authToken)
    })
  }

  static _mergeDetails (clientProject, project) {
    return _.extend({}, clientProject, project, { state: 'VALID' })
  }

  static _mergeState (clientProject, state) {
    return _.extend({}, clientProject, { state })
  }

  static _getProject (clientProject, authToken) {
    debug('get project from api', clientProject.id, clientProject.path)

    return api.getProject(clientProject.id, authToken)
    .then((project) => {
      debug('got project from api')

      return ProjectBase._mergeDetails(clientProject, project)
    }).catch((err) => {
      debug('failed to get project from api', err.statusCode)
      switch (err.statusCode) {
        case 404:
          // project doesn't exist
          return ProjectBase._mergeState(clientProject, 'INVALID')
        case 403:
          // project exists, but user isn't authorized for it
          return ProjectBase._mergeState(clientProject, 'UNAUTHORIZED')
        default:
          throw err
      }
    })
  }

  static getProjectStatuses (clientProjects = []) {
    debug(`get project statuses for ${clientProjects.length} projects`)

    return user.ensureAuthToken()
    .then((authToken) => {
      debug('got auth token: %o', { authToken: keys.hide(authToken) })

      return api.getProjects(authToken).then((projects = []) => {
        debug(`got ${projects.length} projects`)
        const projectsIndex = _.keyBy(projects, 'id')

        return Bluebird.all(_.map(clientProjects, (clientProject) => {
          debug('looking at', clientProject.path)
          // not a CI project, just mark as valid and return
          if (!clientProject.id) {
            debug('no project id')

            return ProjectBase._mergeState(clientProject, 'VALID')
          }

          const project = projectsIndex[clientProject.id]

          if (project) {
            debug('found matching:', project)

            // merge in details for matching project
            return ProjectBase._mergeDetails(clientProject, project)
          }

          debug('did not find matching:', project)

          // project has id, but no matching project found
          // check if it doesn't exist or if user isn't authorized
          return ProjectBase._getProject(clientProject, authToken)
        }))
      })
    })
  }

  static getProjectStatus (clientProject) {
    debug('get project status for client id %s at path %s', clientProject.id, clientProject.path)

    if (!clientProject.id) {
      debug('no project id')

      return Bluebird.resolve(ProjectBase._mergeState(clientProject, 'VALID'))
    }

    return user.ensureAuthToken().then((authToken) => {
      debug('got auth token: %o', { authToken: keys.hide(authToken) })

      return ProjectBase._getProject(clientProject, authToken)
    })
  }

  static remove (path) {
    return cache.removeProject(path)
  }

  static add (path, options) {
    // don't cache a project if a non-default configFile is set
    // https://git.io/JeGyF
    if (settings.configFile(options) !== 'cypress.json') {
      return Bluebird.resolve({ path })
    }

    return cache.insertProject(path)
    .then(() => {
      return this.id(path)
    }).then((id) => {
      return { id, path }
    })
    .catch(() => {
      return { path }
    })
  }

  static id (path) {
    return new ProjectBase(path).getProjectId()
  }

  static ensureExists (path, options) {
    // is there a configFile? is the root writable?
    return settings.exists(path, options)
  }

  static config (path) {
    return new ProjectBase(path).getConfig()
  }

<<<<<<< HEAD
  static getSecretKeyByPath (path) {
    // get project id
    return ProjectBase.id(path)
    .then((id) => {
      return user.ensureAuthToken()
      .then((authToken) => {
        return api.getProjectToken(id, authToken)
        .catch(() => {
          errors.throw('CANNOT_FETCH_PROJECT_TOKEN')
        })
      })
    })
  }

  static generateSecretKeyByPath (path) {
    // get project id
    return ProjectBase.id(path)
    .then((id) => {
      return user.ensureAuthToken()
      .then((authToken) => {
        return api.updateProjectToken(id, authToken)
        .catch(() => {
          errors.throw('CANNOT_CREATE_PROJECT_TOKEN')
        })
      })
    })
=======
  // Given a path to the project, finds all specs
  // returns list of specs with respect to the project root
  static findSpecs (projectRoot, specPattern) {
    debug('finding specs for project %s', projectRoot)
    la(check.unemptyString(projectRoot), 'missing project path', projectRoot)
    la(check.maybe.unemptyString(specPattern), 'invalid spec pattern', specPattern)

    // if we have a spec pattern
    if (specPattern) {
      // then normalize to create an absolute
      // file path from projectRoot
      // ie: **/* turns into /Users/bmann/dev/project/**/*
      specPattern = path.resolve(projectRoot, specPattern)
      debug('full spec pattern "%s"', specPattern)
    }

    return new ProjectBase(projectRoot)
    .getConfig()
    // TODO: handle wild card pattern or spec filename
    .then((cfg) => {
      return specsUtil.find(cfg, specPattern)
    }).then(R.prop('integration'))
    .then(R.map(R.prop('name')))
>>>>>>> 2bfe2648
  }
}<|MERGE_RESOLUTION|>--- conflicted
+++ resolved
@@ -30,11 +30,7 @@
 import { fs } from './util/fs'
 import keys from './util/keys'
 import settings from './util/settings'
-<<<<<<< HEAD
-=======
-import plugins from './plugins'
 import specsUtil from './util/specs'
->>>>>>> 2bfe2648
 import Watchers from './watchers'
 import devServer from './plugins/dev-server'
 import { SpecsStore } from './specs-store'
@@ -1025,58 +1021,4 @@
   static config (path) {
     return new ProjectBase(path).getConfig()
   }
-
-<<<<<<< HEAD
-  static getSecretKeyByPath (path) {
-    // get project id
-    return ProjectBase.id(path)
-    .then((id) => {
-      return user.ensureAuthToken()
-      .then((authToken) => {
-        return api.getProjectToken(id, authToken)
-        .catch(() => {
-          errors.throw('CANNOT_FETCH_PROJECT_TOKEN')
-        })
-      })
-    })
-  }
-
-  static generateSecretKeyByPath (path) {
-    // get project id
-    return ProjectBase.id(path)
-    .then((id) => {
-      return user.ensureAuthToken()
-      .then((authToken) => {
-        return api.updateProjectToken(id, authToken)
-        .catch(() => {
-          errors.throw('CANNOT_CREATE_PROJECT_TOKEN')
-        })
-      })
-    })
-=======
-  // Given a path to the project, finds all specs
-  // returns list of specs with respect to the project root
-  static findSpecs (projectRoot, specPattern) {
-    debug('finding specs for project %s', projectRoot)
-    la(check.unemptyString(projectRoot), 'missing project path', projectRoot)
-    la(check.maybe.unemptyString(specPattern), 'invalid spec pattern', specPattern)
-
-    // if we have a spec pattern
-    if (specPattern) {
-      // then normalize to create an absolute
-      // file path from projectRoot
-      // ie: **/* turns into /Users/bmann/dev/project/**/*
-      specPattern = path.resolve(projectRoot, specPattern)
-      debug('full spec pattern "%s"', specPattern)
-    }
-
-    return new ProjectBase(projectRoot)
-    .getConfig()
-    // TODO: handle wild card pattern or spec filename
-    .then((cfg) => {
-      return specsUtil.find(cfg, specPattern)
-    }).then(R.prop('integration'))
-    .then(R.map(R.prop('name')))
->>>>>>> 2bfe2648
-  }
 }