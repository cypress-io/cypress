--- conflicted
+++ resolved
@@ -31,14 +31,9 @@
 import devServer from './plugins/dev-server'
 import preprocessor from './plugins/preprocessor'
 import { SpecsStore } from './specs-store'
-<<<<<<< HEAD
-import { checkSupportFile } from './project_utils'
-import type { FoundBrowser, OpenProjectLaunchOptions, ResolvedConfigurationOptions } from '@packages/types'
-import { DataContextShell } from '@packages/data-context/src/DataContextShell'
-=======
 import { checkSupportFile, getDefaultConfigFilePath } from './project_utils'
 import type { FoundBrowser, OpenProjectLaunchOptions } from '@packages/types'
->>>>>>> 98a9c06c
+import { DataContextShell } from '@packages/data-context/src/DataContextShell'
 
 // Cannot just use RuntimeConfigOptions as is because some types are not complete.
 // Instead, this is an interface of values that have been manually validated to exist
@@ -217,11 +212,8 @@
       specsStore,
     })
 
-<<<<<<< HEAD
     this.ctx.setAppServerPort(port)
-=======
     this._isServerOpen = true
->>>>>>> 98a9c06c
 
     // if we didnt have a cfg.port
     // then get the port once we
