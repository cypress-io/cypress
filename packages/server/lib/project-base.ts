--- conflicted
+++ resolved
@@ -24,21 +24,11 @@
 import { ensureProp } from './util/class-helpers'
 
 import { fs } from './util/fs'
-<<<<<<< HEAD
-import * as settings from './util/settings'
-import plugins from './plugins'
-import Watchers from './watchers'
+import preprocessor from './plugins/preprocessor'
+import { checkSupportFile } from './project_utils'
+
 import devServer from './plugins/dev-server'
-import preprocessor from './plugins/preprocessor'
 import { SpecsStore } from './specs-store'
-import { checkSupportFile, getDefaultConfigFilePath } from './project_utils'
-=======
-
-import devServer from './plugins/dev-server'
-import preprocessor from './plugins/preprocessor'
-import { SpecsStore } from './specs-store'
-import { checkSupportFile } from './project_utils'
->>>>>>> 792980ac
 import type { FoundBrowser, OpenProjectLaunchOptions, FoundSpec } from '@packages/types'
 import { DataContext, getCtx } from '@packages/data-context'
 
@@ -47,11 +37,7 @@
 // and are required when creating a project.
 type ReceivedCypressOptions =
   Pick<Cypress.RuntimeConfigOptions, 'hosts' | 'projectName' | 'clientRoute' | 'devServerPublicPathRoute' | 'namespace' | 'report' | 'socketIoCookie' | 'configFile' | 'isTextTerminal' | 'isNewProject' | 'proxyUrl' | 'browsers' | 'browserUrl' | 'socketIoRoute' | 'arch' | 'platform' | 'spec' | 'specs' | 'browser' | 'version' | 'remote'>
-<<<<<<< HEAD
   & Pick<Cypress.ResolvedConfigOptions, 'chromeWebSecurity' | 'supportFolder' | 'experimentalSourceRewriting' | 'fixturesFolder' | 'reporter' | 'reporterOptions' | 'screenshotsFolder' | 'pluginsFile' | 'supportFile' | 'baseUrl' | 'viewportHeight' | 'viewportWidth' | 'port' | 'experimentalInteractiveRunEvents' | 'userAgent' | 'downloadsFolder' | 'env' | 'testFiles' | 'ignoreSpecPattern' | 'specPattern'> // TODO: Figure out how to type this better.
-=======
-  & Pick<Cypress.ResolvedConfigOptions, 'chromeWebSecurity' | 'supportFolder' | 'experimentalSourceRewriting' | 'fixturesFolder' | 'reporter' | 'reporterOptions' | 'screenshotsFolder' | 'pluginsFile' | 'supportFile' | 'baseUrl' | 'viewportHeight' | 'viewportWidth' | 'port' | 'experimentalInteractiveRunEvents' | 'userAgent' | 'downloadsFolder' | 'env' | 'testFiles' | 'ignoreSpecPattern'> // TODO: Figure out how to type this better.
->>>>>>> 792980ac
 
 export interface Cfg extends ReceivedCypressOptions {
   projectRoot: string
@@ -360,34 +346,7 @@
     ctDevServerPort: number | undefined
     startSpecWatcher: () => void
   }> {
-<<<<<<< HEAD
-    const specs = this.ctx.currentProject?.specs || []
-
-    return this.initSpecStore({ specs, config: updatedConfig })
-  }
-
-  // TODO(tim): Improve this when we completely overhaul the rest of the code here,
-  async initializePlugins (cfg = this._cfg, options = this.options) {
-    // only init plugins with the
-    // allowed config values to
-    // prevent tampering with the
-    // internals and breaking cypress
-    const allowedCfg = allowed(cfg)
-
-    const modifiedCfg = await plugins.init(allowedCfg, {
-      projectRoot: this.projectRoot,
-      configFile: settings.pathToConfigFile(this.projectRoot, options),
-      testingType: options.testingType,
-      onError: (err: Error) => this._onError(err, options),
-      onWarning: options.onWarning,
-    }, this.ctx)
-
-    debug('plugin config yielded: %o', modifiedCfg)
-
-    return config.updateWithPluginValues(cfg, modifiedCfg)
-=======
     return this.initSpecStore({ specs: this.ctx.project.specs, config: updatedConfig })
->>>>>>> 792980ac
   }
 
   async startCtDevServer (specs: Cypress.Cypress['spec'][], config: any) {
@@ -437,21 +396,6 @@
       specsStore,
       ctDevServerPort,
       startSpecWatcher,
-<<<<<<< HEAD
-    }
-  }
-
-  async watchPluginsFile (cfg, options) {
-    debug(`attempt watch plugins file: ${cfg.pluginsFile}`)
-    if (!cfg.pluginsFile || options.isTextTerminal) {
-      return Promise.resolve()
-    }
-
-    // TODO(tim): remove this when we properly clean all of this up
-    if (options) {
-      this.options = options
-=======
->>>>>>> 792980ac
     }
   }
 
