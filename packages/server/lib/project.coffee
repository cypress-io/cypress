--- conflicted
+++ resolved
@@ -264,11 +264,7 @@
 
       onSetRunnables: (runnables) ->
         debug("received runnables %o", runnables)
-<<<<<<< HEAD
         reporterInstance?.setRunnables(runnables)
-=======
-        reporter?.setRunnables(runnables)
->>>>>>> 797673d7
 
       onMocha: (event, runnable) =>
         debug("onMocha", event)
