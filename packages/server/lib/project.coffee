--- conflicted
+++ resolved
@@ -22,13 +22,10 @@
 Reporter    = require("./reporter")
 savedState  = require("./saved_state")
 Automation  = require("./automation")
-<<<<<<< HEAD
+files       = require("./controllers/files")
 plugins     = require("./plugins")
 preprocessor = require("./plugins/preprocessor")
 git         = require("./util/git")
-=======
-files       = require("./controllers/files")
->>>>>>> b2f03ba2
 settings    = require("./util/settings")
 scaffoldLog = require("debug")("cypress:server:scaffold")
 log         = require("debug")("cypress:server:project")
