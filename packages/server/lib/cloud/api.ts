--- conflicted
+++ resolved
@@ -13,13 +13,10 @@
 const errors = require('../errors')
 const { apiUrl, apiRoutes, makeRoutes } = require('./routes')
 
-<<<<<<< HEAD
 import Bluebird from 'bluebird'
 import type { OptionsWithUrl } from 'request-promise'
 import * as enc from './encryption'
 
-=======
->>>>>>> 1d8d2f97
 const THIRTY_SECONDS = humanInterval('30 seconds')
 const SIXTY_SECONDS = humanInterval('60 seconds')
 const TWO_MINUTES = humanInterval('2 minutes')
@@ -241,21 +238,6 @@
     .catch(tagError)
   },
 
-<<<<<<< HEAD
-  getProject (projectId, authToken) {
-    return rp.get({
-      url: apiRoutes.project(projectId),
-      json: true,
-      auth: {
-        bearer: authToken,
-      },
-      headers: {
-        'x-route-version': '2',
-      },
-    })
-    .catch(tagError)
-  },
-
   preflight (preflightInfo) {
     return retryWithBackoff(async (attemptIndex) => {
       const result = await rp.post({
@@ -279,8 +261,6 @@
     })
   },
 
-=======
->>>>>>> 1d8d2f97
   createRun (options: CreateRunOptions) {
     return retryWithBackoff((attemptIndex) => {
       const body = {
@@ -447,37 +427,6 @@
     )
   },
 
-<<<<<<< HEAD
-  createProject (projectDetails, remoteOrigin, authToken) {
-    debug('create project with args %o', {
-      projectDetails,
-      remoteOrigin,
-      authToken,
-    })
-
-    return rp.post({
-      url: apiRoutes.projects(),
-      json: true,
-      encrypt: preflightResult.encrypt,
-      auth: {
-        bearer: authToken,
-      },
-      headers: {
-        'x-route-version': '2',
-      },
-      body: {
-        name: projectDetails.projectName,
-        orgId: projectDetails.orgId,
-        public: projectDetails.public,
-        remoteOrigin,
-      },
-    })
-    .catch(RequestErrors.StatusCodeError, formatResponseBody)
-    .catch(tagError)
-  },
-
-=======
->>>>>>> 1d8d2f97
   clearCache () {
     responseCache = {}
   },
