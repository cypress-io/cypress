--- conflicted
+++ resolved
@@ -18,12 +18,8 @@
 const CAPTURE_ERRORS = !process.env.CYPRESS_LOCAL_PROTOCOL_PATH
 const DELETE_DB = !process.env.CYPRESS_LOCAL_PROTOCOL_PATH
 
-<<<<<<< HEAD
-const TWO_MINUTES = humanInterval('2 minutes')
-=======
 // Timeout for upload
 const TWO_MINUTES = 120000
->>>>>>> 60aa6030
 
 /**
  * requireScript, does just that, requires the passed in script as if it was a module.
