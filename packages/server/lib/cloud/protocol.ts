import fs from 'fs-extra'
import Debug from 'debug'
import type { ProtocolManagerShape, AppCaptureProtocolInterface, CDPClient, ProtocolError } from '@packages/types'
import Database from 'better-sqlite3'
import path from 'path'
import os from 'os'
import { createGzip } from 'zlib'
import fetch from 'cross-fetch'
<<<<<<< HEAD
import Module from 'module'
=======
import { performance } from 'perf_hooks'
import crypto from 'crypto'
>>>>>>> bd5a4d02

const routes = require('./routes')
const pkg = require('@packages/root')
const { agent } = require('@packages/network')
const debug = Debug('cypress:server:protocol')
const debugVerbose = Debug('cypress-verbose:server:protocol')

const CAPTURE_ERRORS = !process.env.CYPRESS_LOCAL_PROTOCOL_PATH
const DELETE_DB = !process.env.CYPRESS_LOCAL_PROTOCOL_PATH

/**
 * requireScript, does just that, requires the passed in script as if it was a module.
 * @param script - string
 * @returns exports
 */
const requireScript = (script: string) => {
  const mod = new Module('id', module)

  mod.filename = ''
  // _compile is a private method
  // @ts-expect-error
  mod._compile(script, m.filename)

  module.children.splice(module.children.indexOf(mod), 1)

  return mod.exports
}

export class ProtocolManager implements ProtocolManagerShape {
  private _runId?: string
  private _instanceId?: string
  private _db?: Database.Database
  private _dbPath?: string
  private _errors: ProtocolError[] = []
  private _protocol: AppCaptureProtocolInterface | undefined

  get protocolEnabled (): boolean {
    return !!this._protocol
  }

  async setupProtocol (script: string, runId: string) {
    debug('setting up protocol via script')
    try {
      this._runId = runId
      if (script) {
        const cypressProtocolDirectory = path.join(os.tmpdir(), 'cypress', 'protocol')

        await fs.ensureDir(cypressProtocolDirectory)
<<<<<<< HEAD
=======
        const vm = new NodeVM({
          console: 'inherit',
          sandbox: {
            Debug,
            performance: {
              now: performance.now,
              timeOrigin: performance.timeOrigin,
            },
            createHash: (text) => {
              return crypto.createHash('md5').update(text).digest('hex')
            },
          },
        })
>>>>>>> bd5a4d02

        const { AppCaptureProtocol } = requireScript(script)

        this._protocol = new AppCaptureProtocol()
      }
    } catch (error) {
      if (CAPTURE_ERRORS) {
        this._errors.push({
          error,
          args: [script],
          captureMethod: 'setupProtocol',
        })
      } else {
        throw error
      }
    }
  }

  async connectToBrowser (cdpClient: CDPClient) {
    // Wrap the cdp client listeners so that we can be notified of any errors that may occur
    const newCdpClient: CDPClient = {
      ...cdpClient,
      on: (event, listener) => {
        cdpClient.on(event, async (message) => {
          try {
            await listener(message)
          } catch (error) {
            if (CAPTURE_ERRORS) {
              this._errors.push({ captureMethod: 'cdpClient.on', error, args: [event, message] })
            } else {
              debug('error in cdpClient.on %O', { error, event, message })
              throw error
            }
          }
        })
      },
    }

    await this.invokeAsync('connectToBrowser', newCdpClient)
  }

  addRunnables (runnables) {
    this.invokeSync('addRunnables', runnables)
  }

  beforeSpec (spec: { instanceId: string }) {
    if (!this._protocol) {
      return
    }

    try {
      this._beforeSpec(spec)
    } catch (error) {
      if (CAPTURE_ERRORS) {
        this._errors.push({ captureMethod: 'beforeSpec', error, args: [spec] })
      } else {
        throw error
      }
    }
  }

  private _beforeSpec (spec: { instanceId: string }) {
    this._instanceId = spec.instanceId

    const cypressProtocolDirectory = path.join(os.tmpdir(), 'cypress', 'protocol')
    const dbPath = path.join(cypressProtocolDirectory, `${spec.instanceId}.db`)

    debug('connecting to database at %s', dbPath)

    const db = Database(dbPath, {
      nativeBinding: path.join(require.resolve('better-sqlite3/build/Release/better_sqlite3.node')),
      verbose: debugVerbose,
    })

    this._db = db
    this._dbPath = dbPath
    this.invokeSync('beforeSpec', db)
  }

  async afterSpec () {
    await this.invokeAsync('afterSpec')
  }

  beforeTest (test: Record<string, any>) {
    this.invokeSync('beforeTest', test)
  }

  afterTest (test: Record<string, any>) {
    this.invokeSync('afterTest', test)
  }

  commandLogAdded (log: any) {
    this.invokeSync('commandLogAdded', log)
  }

  commandLogChanged (log: any): void {
    this.invokeSync('commandLogChanged', log)
  }

  viewportChanged (input: any): void {
    this.invokeSync('viewportChanged', input)
  }

  urlChanged (input: any): void {
    this.invokeSync('urlChanged', input)
  }

  pageLoading (input: any): void {
    this.invokeSync('pageLoading', input)
  }

  resetTest (testId: string): void {
    this.invokeSync('resetTest', testId)
  }

  async uploadCaptureArtifact (uploadUrl: string) {
    const dbPath = this._dbPath

    if (!this._protocol || !dbPath || !this._db) {
      if (this._errors.length) {
        await this.sendErrors()
      }

      return
    }

    debug(`uploading %s to %s`, dbPath, uploadUrl)

    let zippedFileSize = 0

    try {
      const body = await new Promise((resolve, reject) => {
        const gzip = createGzip()
        const buffers: Buffer[] = []

        gzip.on('data', (args) => {
          zippedFileSize += args.length
          buffers.push(args)
        })

        gzip.on('end', () => {
          resolve(Buffer.concat(buffers))
        })

        gzip.on('error', reject)

        fs.createReadStream(dbPath).pipe(gzip, { end: true })
      })
      const res = await fetch(uploadUrl, {
        agent,
        method: 'PUT',
        // @ts-expect-error - this is supported
        body,
        headers: {
          'Content-Encoding': 'gzip',
          'Content-Type': 'binary/octet-stream',
          'Content-Length': `${zippedFileSize}`,
        },
      })

      if (res.ok) {
        return {
          fileSize: zippedFileSize,
          success: true,
        }
      }

      const err = await res.text()

      debug(`error response text: %s`, err)

      return {
        fileSize: zippedFileSize,
        success: false,
        error: err,
      }
    } catch (e) {
      if (CAPTURE_ERRORS) {
        this._errors.push({
          error: e,
          captureMethod: 'uploadCaptureArtifact',
        })
      } else {
        throw e
      }

      return {
        fileSize: zippedFileSize,
        success: false,
        error: e,
      }
    } finally {
      await Promise.all([
        this.sendErrors(),
        DELETE_DB ? fs.unlink(dbPath).catch((e) => {
          debug(`Error unlinking db %o`, e)
        }) : Promise.resolve(),
      ])

      // Reset errors after they have been sent
      this._errors = []
    }
  }

  async sendErrors (protocolErrors: ProtocolError[] = this._errors) {
    if (protocolErrors.length === 0) {
      return
    }

    try {
      const body = JSON.stringify({
        runId: this._runId,
        instanceId: this._instanceId,
        errors: protocolErrors.map((e) => {
          return {
            name: e.error.name ?? `Unknown name`,
            stack: e.error.stack ?? `Unknown stack`,
            message: e.error.message ?? `Unknown message`,
            captureMethod: e.captureMethod,
            args: e.args ? this.stringify(e.args) : undefined,
          }
        }),
      })

      await fetch(routes.apiRoutes.captureProtocolErrors() as string, {
        // @ts-expect-error - this is supported
        agent,
        method: 'POST',
        body,
        headers: {
          'Content-Type': 'application/json',
          'x-cypress-version': pkg.version,
          'x-os-name': os.platform(),
          'x-arch': os.arch(),
        },
      })
    } catch (e) {
      debug(`Error calling ProtocolManager.sendErrors: %o, original errors %o`, e, protocolErrors)
    }
  }

  /**
   * Abstracts invoking a synchronous method on the AppCaptureProtocol instance, so we can handle
   * errors in a uniform way
   */
  private invokeSync<K extends ProtocolSyncMethods> (method: K, ...args: Parameters<AppCaptureProtocolInterface[K]>) {
    if (!this._protocol) {
      return
    }

    try {
      // @ts-expect-error - TS not associating the method & args properly, even though we know it's correct
      this._protocol[method].apply(this._protocol, args)
    } catch (error) {
      if (CAPTURE_ERRORS) {
        this._errors.push({ captureMethod: method, error, args })
      } else {
        throw error
      }
    }
  }

  /**
   * Abstracts invoking a synchronous method on the AppCaptureProtocol instance, so we can handle
   * errors in a uniform way
   */
  private async invokeAsync <K extends ProtocolAsyncMethods> (method: K, ...args: Parameters<AppCaptureProtocolInterface[K]>) {
    if (!this._protocol) {
      return
    }

    try {
      // @ts-expect-error - TS not associating the method & args properly, even though we know it's correct
      await this._protocol[method].apply(this._protocol, args)
    } catch (error) {
      if (CAPTURE_ERRORS) {
        this._errors.push({ captureMethod: method, error, args })
      } else {
        throw error
      }
    }
  }

  private stringify (val: any) {
    try {
      return JSON.stringify(val)
    } catch (e) {
      return `Unserializable ${typeof val}`
    }
  }
}

// Helper types for invokeSync / invokeAsync
type ProtocolSyncMethods = {
  [K in keyof AppCaptureProtocolInterface]: ReturnType<AppCaptureProtocolInterface[K]> extends void ? K : never
}[keyof AppCaptureProtocolInterface]

type ProtocolAsyncMethods = {
  [K in keyof AppCaptureProtocolInterface]: ReturnType<AppCaptureProtocolInterface[K]> extends Promise<any> ? K : never
}[keyof AppCaptureProtocolInterface]

export default ProtocolManager<|MERGE_RESOLUTION|>--- conflicted
+++ resolved
@@ -6,12 +6,7 @@
 import os from 'os'
 import { createGzip } from 'zlib'
 import fetch from 'cross-fetch'
-<<<<<<< HEAD
 import Module from 'module'
-=======
-import { performance } from 'perf_hooks'
-import crypto from 'crypto'
->>>>>>> bd5a4d02
 
 const routes = require('./routes')
 const pkg = require('@packages/root')
@@ -60,22 +55,6 @@
         const cypressProtocolDirectory = path.join(os.tmpdir(), 'cypress', 'protocol')
 
         await fs.ensureDir(cypressProtocolDirectory)
-<<<<<<< HEAD
-=======
-        const vm = new NodeVM({
-          console: 'inherit',
-          sandbox: {
-            Debug,
-            performance: {
-              now: performance.now,
-              timeOrigin: performance.timeOrigin,
-            },
-            createHash: (text) => {
-              return crypto.createHash('md5').update(text).digest('hex')
-            },
-          },
-        })
->>>>>>> bd5a4d02
 
         const { AppCaptureProtocol } = requireScript(script)
 
