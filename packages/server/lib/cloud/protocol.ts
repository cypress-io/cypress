--- conflicted
+++ resolved
@@ -1,20 +1,14 @@
 import fs from 'fs-extra'
 import Debug from 'debug'
-<<<<<<< HEAD
-=======
 import type { ProtocolManagerShape, AppCaptureProtocolInterface, CDPClient, ProtocolError, CaptureArtifact } from '@packages/types'
->>>>>>> fff74900
 import Database from 'better-sqlite3'
 import path from 'path'
 import os from 'os'
 import fetch from 'cross-fetch'
 import Module from 'module'
 import env from '../util/env'
-<<<<<<< HEAD
 import type { ProtocolManagerShape, AppCaptureProtocolInterface, CDPClient, ProtocolError, CaptureArtifact, ResponseStreamOptions } from '@packages/types'
 import type { Readable } from 'stream'
-=======
->>>>>>> fff74900
 
 const routes = require('./routes')
 const pkg = require('@packages/root')
@@ -204,7 +198,6 @@
     this.invokeSync('resetTest', testId)
   }
 
-<<<<<<< HEAD
   responseStreamReceived (options: ResponseStreamOptions): Readable | undefined {
     return this.invokeSync('responseStreamReceived', options)
   }
@@ -213,17 +206,10 @@
     return !!this._protocol && !!this._archivePath && !!this._db
   }
 
-=======
-  canUpload (): boolean {
-    return !!this._protocol && !!this._dbPath && !!this._db
-  }
-
->>>>>>> fff74900
   hasErrors (): boolean {
     return !!this._errors.length
   }
 
-<<<<<<< HEAD
   async getArchiveInfo (): Promise<{ stream: Readable, fileSize: number } | void> {
     const archivePath = this._archivePath
 
@@ -281,47 +267,6 @@
         }
 
         const errorMessage = await res.json().catch(() => res.statusText)
-=======
-  async getZippedDb (): Promise<Buffer | void> {
-    const dbPath = this._dbPath
-
-    debug('reading db from', dbPath)
-    if (!dbPath) {
-      return
-    }
-
-    return new Promise((resolve, reject) => {
-      const gzip = createGzip()
-      const buffers: Buffer[] = []
-
-      gzip.on('data', (args) => {
-        buffers.push(args)
-      })
-
-      gzip.on('end', () => {
-        resolve(Buffer.concat(buffers))
-      })
-
-      gzip.on('error', reject)
-
-      fs.createReadStream(dbPath).pipe(gzip, { end: true })
-    })
-  }
-
-  async uploadCaptureArtifact ({ uploadUrl, payload, fileSize }: CaptureArtifact, timeout) {
-    const dbPath = this._dbPath
-
-    if (!this._protocol || !dbPath || !this._db) {
-      return
-    }
-
-    debug(`uploading %s to %s`, dbPath, uploadUrl, fileSize)
-
-    try {
-      if (fileSize > dbSizeLimit()) {
-        throw new Error(`Spec recording too large: db is ${fileSize} bytes, limit is ${dbSizeLimit()} bytes`)
-      }
->>>>>>> fff74900
 
         debug(`error response: %O`, errorMessage)
 
@@ -329,7 +274,6 @@
           throw new CypressRetryableError(errorMessage)
         }
 
-<<<<<<< HEAD
         throw new Error(errorMessage)
       } catch (e) {
         // Only retry errors that are network related (e.g. connection reset or timeouts)
@@ -340,41 +284,14 @@
 
             return await retryRequest(retryCount + 1)
           }
-=======
-      const res = await fetch(uploadUrl, {
-        // @ts-expect-error - this is supported
-        agent,
-        method: 'PUT',
-        body: payload,
-        headers: {
-          'Content-Encoding': 'gzip',
-          'Content-Type': 'binary/octet-stream',
-          'Content-Length': `${fileSize}`,
-        },
-        signal: controller.signal,
-      })
-
-      if (res.ok) {
-        return {
-          fileSize,
-          success: true,
->>>>>>> fff74900
         }
 
-<<<<<<< HEAD
         throw e
       }
     }
 
     try {
       return await retryRequest(0)
-=======
-      const errorMessage = await res.text()
-
-      debug(`error response text: %s`, errorMessage)
-
-      throw new Error(errorMessage)
->>>>>>> fff74900
     } catch (e) {
       if (CAPTURE_ERRORS) {
         this._errors.push({
@@ -386,11 +303,7 @@
       throw e
     } finally {
       await (
-<<<<<<< HEAD
         DELETE_DB ? fs.unlink(archivePath).catch((e) => {
-=======
-        DELETE_DB ? fs.unlink(dbPath).catch((e) => {
->>>>>>> fff74900
           debug(`Error unlinking db %o`, e)
         }) : Promise.resolve()
       )
