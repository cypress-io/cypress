--- conflicted
+++ resolved
@@ -63,12 +63,8 @@
 
   async connectToBrowser (cdpClient) {
     debug('connecting to browser for new spec')
-<<<<<<< HEAD
-    await this.protocol?.connectToBrowser(cdpClient)
-=======
 
-    return this.protocol?.connectToBrowser(options)
->>>>>>> d013cd76
+    return this.protocol?.connectToBrowser(cdpClient)
   }
 
   async addRunnables (runnables) {
