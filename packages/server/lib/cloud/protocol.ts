<<<<<<< HEAD
import fs from 'fs-extra'
import Debug from 'debug'
import Database from 'better-sqlite3'
import path from 'path'
import os from 'os'
=======
import base64url from 'base64url'
import Database from 'better-sqlite3'
>>>>>>> 47b18d22
import fetch from 'cross-fetch'
import crypto from 'crypto'
import Debug from 'debug'
import fs from 'fs-extra'
import Module from 'module'
import os from 'os'
import path from 'path'
import { createGzip } from 'zlib'

import { agent } from '@packages/network'
import pkg from '@packages/root'

import env from '../util/env'
import type { ProtocolManagerShape, AppCaptureProtocolInterface, CDPClient, ProtocolError, CaptureArtifact, ProtocolManagerOptions, ResponseStreamOptions } from '@packages/types'
import type { Readable } from 'stream'

import type { ProtocolManagerShape, AppCaptureProtocolInterface, CDPClient, ProtocolError, CaptureArtifact, ProtocolErrorReport, ProtocolCaptureMethod, ProtocolManagerOptions } from '@packages/types'

const routes = require('./routes')

const debug = Debug('cypress:server:protocol')
const debugVerbose = Debug('cypress-verbose:server:protocol')

const CAPTURE_ERRORS = !process.env.CYPRESS_LOCAL_PROTOCOL_PATH
const DELETE_DB = !process.env.CYPRESS_LOCAL_PROTOCOL_PATH

// Timeout for upload
const TWO_MINUTES = 120000
const RETRY_DELAYS = [500, 100, 2000, 4000, 8000]
const DB_SIZE_LIMIT = 5000000000

const dbSizeLimit = () => {
  return env.get('CYPRESS_INTERNAL_SYSTEM_TESTS') === '1' ?
    200 : DB_SIZE_LIMIT
}

/**
 * requireScript, does just that, requires the passed in script as if it was a module.
 * @param script - string
 * @returns exports
 */
const requireScript = (script: string) => {
  const mod = new Module('id', module)

  mod.filename = ''
  // _compile is a private method
  // @ts-expect-error
  mod._compile(script, mod.filename)

  module.children.splice(module.children.indexOf(mod), 1)

  return mod.exports
}

class CypressRetryableError extends Error {
  constructor (message: string) {
    super(message)
    this.name = 'CypressRetryableError'
  }
}

export class ProtocolManager implements ProtocolManagerShape {
  private _runId?: string
  private _instanceId?: string
  private _db?: Database.Database
  private _archivePath?: string
  private _errors: ProtocolError[] = []
  private _protocol: AppCaptureProtocolInterface | undefined
  private _runnableId: string | undefined
  private _captureHash: string | undefined

  get protocolEnabled (): boolean {
    return !!this._protocol
  }

  async setupProtocol (script: string, options: ProtocolManagerOptions) {
    this._captureHash = base64url.fromBase64(crypto.createHash('SHA256').update(script).digest('base64'))

    debug('setting up protocol via script')

    try {
      this._runId = options.runId
      if (script) {
        const cypressProtocolDirectory = path.join(os.tmpdir(), 'cypress', 'protocol')

        await fs.ensureDir(cypressProtocolDirectory)

        const { AppCaptureProtocol } = requireScript(script)

        this._protocol = new AppCaptureProtocol(options)
      }
    } catch (error) {
      if (CAPTURE_ERRORS) {
        this._errors.push({
          error,
          args: [script],
          captureMethod: 'setupProtocol',
          fatal: true,
        })
      } else {
        throw error
      }
    }
  }

  async connectToBrowser (cdpClient: CDPClient) {
    // Wrap the cdp client listeners so that we can be notified of any errors that may occur
    const newCdpClient: CDPClient = {
      ...cdpClient,
      on: (event, listener) => {
        cdpClient.on(event, async (message) => {
          try {
            await listener(message)
          } catch (error) {
            if (CAPTURE_ERRORS) {
              this._errors.push({ captureMethod: 'cdpClient.on', fatal: true, error, args: [event, message] })
            } else {
              debug('error in cdpClient.on %O', { error, event, message })
              throw error
            }
          }
        })
      },
    }

    await this.invokeAsync('connectToBrowser', { isEssential: true }, newCdpClient)
  }

  addRunnables (runnables) {
    this.invokeSync('addRunnables', { isEssential: true }, runnables)
  }

  beforeSpec (spec: { instanceId: string }) {
    if (!this._protocol) {
      return
    }

    try {
      this._beforeSpec(spec)
    } catch (error) {
      if (CAPTURE_ERRORS) {
        this._errors.push({ captureMethod: 'beforeSpec', error, args: [spec], runnableId: this._runnableId })
      } else {
        throw error
      }
    }
  }

  private _beforeSpec (spec: { instanceId: string }) {
    this._instanceId = spec.instanceId
    const cypressProtocolDirectory = path.join(os.tmpdir(), 'cypress', 'protocol')
    const archivePath = path.join(cypressProtocolDirectory, `${spec.instanceId}.tar`)
    const dbPath = path.join(cypressProtocolDirectory, `${spec.instanceId}.db`)

    debug('connecting to database at %s', dbPath)

    const db = Database(dbPath, {
      nativeBinding: path.join(require.resolve('better-sqlite3/build/Release/better_sqlite3.node')),
      verbose: debugVerbose,
    })

    this._db = db
<<<<<<< HEAD
    this._archivePath = archivePath
    this.invokeSync('beforeSpec', { workingDirectory: cypressProtocolDirectory, archivePath, dbPath, db })
=======
    this._dbPath = dbPath
    this.invokeSync('beforeSpec', { isEssential: true }, db)
>>>>>>> 47b18d22
  }

  async afterSpec () {
    await this.invokeAsync('afterSpec', { isEssential: true })
  }

  async beforeTest (test: { id: string } & Record<string, any>) {
    this._runnableId = test.id
    await this.invokeAsync('beforeTest', { isEssential: true }, test)
  }

  async preAfterTest (test: Record<string, any>, options: Record<string, any>): Promise<void> {
    await this.invokeAsync('preAfterTest', { isEssential: false }, test, options)
  }

  async afterTest (test: Record<string, any>) {
    await this.invokeAsync('afterTest', { isEssential: true }, test)
    this._runnableId = undefined
  }

  commandLogAdded (log: any) {
    this.invokeSync('commandLogAdded', { isEssential: false }, log)
  }

  commandLogChanged (log: any): void {
    this.invokeSync('commandLogChanged', { isEssential: false }, log)
  }

  viewportChanged (input: any): void {
    this.invokeSync('viewportChanged', { isEssential: false }, input)
  }

  urlChanged (input: any): void {
    this.invokeSync('urlChanged', { isEssential: false }, input)
  }

  pageLoading (input: any): void {
    this.invokeSync('pageLoading', { isEssential: false }, input)
  }

  resetTest (testId: string): void {
    this.invokeSync('resetTest', { isEssential: false }, testId)
  }

  responseStreamReceived (options: ResponseStreamOptions): Readable | undefined {
    return this.invokeSync('responseStreamReceived', options)
  }

  canUpload (): boolean {
    return !!this._protocol && !!this._archivePath && !!this._db
  }

  hasErrors (): boolean {
    return !!this._errors.length
  }

<<<<<<< HEAD
  async getArchiveInfo (): Promise<{ stream: Readable, fileSize: number } | void> {
    const archivePath = this._archivePath
=======
  addFatalError (captureMethod: ProtocolCaptureMethod, error: Error, args: any) {
    this._errors.push({
      fatal: true,
      error,
      captureMethod,
      runnableId: this._runnableId || undefined,
      args,
    })
  }

  hasFatalError (): boolean {
    debug(this._errors)

    return !!this._errors.filter((e) => e.fatal).length
  }

  getFatalError (): ProtocolError | undefined {
    return this._errors.find((e) => e.fatal)
  }

  getNonFatalErrors (): ProtocolError[] {
    return this._errors.filter((e) => !e.fatal)
  }

  async getZippedDb (): Promise<Buffer | void> {
    const dbPath = this._dbPath
>>>>>>> 47b18d22

    debug('reading archive from', archivePath)
    if (!archivePath) {
      return
    }

<<<<<<< HEAD
    return {
      stream: fs.createReadStream(archivePath),
      fileSize: (await fs.stat(archivePath)).size,
    }
=======
    return new Promise((resolve, reject) => {
      const gzip = createGzip()
      const buffers: Buffer[] = []

      gzip.on('data', (args) => {
        buffers.push(args)
      })

      gzip.on('end', () => {
        resolve(Buffer.concat(buffers))
      })

      gzip.on('error', (error) => {
        this._errors.push({
          fatal: true,
          error,
          captureMethod: 'getZippedDb',
          args: [dbPath],
        })

        reject(error)
      })

      fs.createReadStream(dbPath).pipe(gzip, { end: true })
    })
>>>>>>> 47b18d22
  }

  async uploadCaptureArtifact ({ uploadUrl, payload, fileSize }: CaptureArtifact, timeout) {
    const archivePath = this._archivePath

    if (!this._protocol || !archivePath || !this._db) {
      return
    }

    debug(`uploading %s to %s with a file size of %s`, archivePath, uploadUrl, fileSize)

    const retryRequest = async (retryCount: number) => {
      try {
        if (fileSize > dbSizeLimit()) {
          throw new Error(`Spec recording too large: db is ${fileSize} bytes, limit is ${dbSizeLimit()} bytes`)
        }

        const controller = new AbortController()

        setTimeout(() => {
          controller.abort()
        }, timeout ?? TWO_MINUTES)

        const res = await fetch(uploadUrl, {
          agent,
          method: 'PUT',
          // @ts-expect-error - this is supported
          body: payload,
          headers: {
            'Accept': 'application/json',
            'Content-Type': 'application/x-tar',
            'Content-Length': `${fileSize}`,
          },
          signal: controller.signal,
        })

        if (res.ok) {
          return {
            fileSize,
            success: true,
            specAccess: this._protocol?.getDbMetadata(),
          }
        }

        const errorMessage = await res.json().catch(() => res.statusText)

        debug(`error response: %O`, errorMessage)

        if (res.status >= 500 && res.status < 600) {
          throw new CypressRetryableError(errorMessage)
        }

        throw new Error(errorMessage)
      } catch (e) {
        // Only retry errors that are network related (e.g. connection reset or timeouts)
        if (['FetchError', 'AbortError', 'CypressRetryableError'].includes(e.name)) {
          if (retryCount < RETRY_DELAYS.length) {
            debug(`retrying upload %o`, { retryCount })
            await new Promise((resolve) => setTimeout(resolve, RETRY_DELAYS[retryCount]))

            return await retryRequest(retryCount + 1)
          }
        }

        throw e
      }
    }

    try {
      return await retryRequest(0)
    } catch (e) {
      if (CAPTURE_ERRORS) {
        this._errors.push({
          error: e,
          captureMethod: 'uploadCaptureArtifact',
          fatal: true,
        })
      }

      throw e
    } finally {
      await (
        DELETE_DB ? fs.unlink(archivePath).catch((e) => {
          debug(`Error unlinking db %o`, e)
        }) : Promise.resolve()
      )
    }
  }

  async reportNonFatalErrors (context?: {
    osName: string
    projectSlug: string
    specName: string
  }) {
    const errors = this._errors.filter(({ fatal }) => !fatal)

    if (errors.length === 0) {
      return
    }

    try {
      const payload: ProtocolErrorReport = {
        runId: this._runId,
        instanceId: this._instanceId,
        captureHash: this._captureHash,
        errors: errors.map((e) => {
          return {
            name: e.error.name ?? `Unknown name`,
            stack: e.error.stack ?? `Unknown stack`,
            message: e.error.message ?? `Unknown message`,
            captureMethod: e.captureMethod,
            args: e.args ? this.stringify(e.args) : undefined,
            runnableId: e.runnableId,
          }
        }),
        context,
      }

      const body = JSON.stringify(payload)

      await fetch(routes.apiRoutes.captureProtocolErrors() as string, {
        // @ts-expect-error - this is supported
        agent,
        method: 'POST',
        body,
        headers: {
          'Content-Type': 'application/json',
          'x-cypress-version': pkg.version,
          'x-os-name': os.platform(),
          'x-arch': os.arch(),
        },
      })
    } catch (e) {
      debug(`Error calling ProtocolManager.sendErrors: %o, original errors %o`, e, errors)
    }

    this._errors = []
  }

  /**
   * Abstracts invoking a synchronous method on the AppCaptureProtocol instance, so we can handle
   * errors in a uniform way
   */
<<<<<<< HEAD
  private invokeSync<K extends ProtocolSyncMethods> (method: K, ...args: Parameters<AppCaptureProtocolInterface[K]>): any | void {
=======
  private invokeSync<K extends ProtocolSyncMethods> (method: K, { isEssential }: { isEssential: boolean }, ...args: Parameters<AppCaptureProtocolInterface[K]>) {
>>>>>>> 47b18d22
    if (!this._protocol) {
      return
    }

    try {
      // @ts-expect-error - TS not associating the method & args properly, even though we know it's correct
      return this._protocol[method].apply(this._protocol, args)
    } catch (error) {
      if (CAPTURE_ERRORS) {
        this._errors.push({ captureMethod: method, fatal: isEssential, error, args, runnableId: this._runnableId })
      } else {
        throw error
      }
    }
  }

  /**
   * Abstracts invoking a synchronous method on the AppCaptureProtocol instance, so we can handle
   * errors in a uniform way
   */
  private async invokeAsync <K extends ProtocolAsyncMethods> (method: K, { isEssential }: { isEssential: boolean }, ...args: Parameters<AppCaptureProtocolInterface[K]>) {
    if (!this._protocol) {
      return
    }

    try {
      // @ts-expect-error - TS not associating the method & args properly, even though we know it's correct
      return await this._protocol[method].apply(this._protocol, args)
    } catch (error) {
      if (CAPTURE_ERRORS) {
        this._errors.push({ captureMethod: method, fatal: isEssential, error, args, runnableId: this._runnableId })
      } else {
        throw error
      }
    }
  }

  private stringify (val: any) {
    try {
      return JSON.stringify(val)
    } catch (e) {
      return `Unserializable ${typeof val}`
    }
  }
}

// Helper types for invokeSync / invokeAsync
type ProtocolSyncMethods = {
  [K in keyof AppCaptureProtocolInterface]: ReturnType<AppCaptureProtocolInterface[K]> extends Promise<any> ? never : K
}[keyof AppCaptureProtocolInterface]

type ProtocolAsyncMethods = {
  [K in keyof AppCaptureProtocolInterface]: ReturnType<AppCaptureProtocolInterface[K]> extends Promise<any> ? K : never
}[keyof AppCaptureProtocolInterface]

export default ProtocolManager<|MERGE_RESOLUTION|>--- conflicted
+++ resolved
@@ -1,13 +1,5 @@
-<<<<<<< HEAD
-import fs from 'fs-extra'
-import Debug from 'debug'
-import Database from 'better-sqlite3'
-import path from 'path'
-import os from 'os'
-=======
 import base64url from 'base64url'
 import Database from 'better-sqlite3'
->>>>>>> 47b18d22
 import fetch from 'cross-fetch'
 import crypto from 'crypto'
 import Debug from 'debug'
@@ -15,16 +7,13 @@
 import Module from 'module'
 import os from 'os'
 import path from 'path'
-import { createGzip } from 'zlib'
 
 import { agent } from '@packages/network'
 import pkg from '@packages/root'
 
 import env from '../util/env'
-import type { ProtocolManagerShape, AppCaptureProtocolInterface, CDPClient, ProtocolError, CaptureArtifact, ProtocolManagerOptions, ResponseStreamOptions } from '@packages/types'
 import type { Readable } from 'stream'
-
-import type { ProtocolManagerShape, AppCaptureProtocolInterface, CDPClient, ProtocolError, CaptureArtifact, ProtocolErrorReport, ProtocolCaptureMethod, ProtocolManagerOptions } from '@packages/types'
+import type { ProtocolManagerShape, AppCaptureProtocolInterface, CDPClient, ProtocolError, CaptureArtifact, ProtocolErrorReport, ProtocolCaptureMethod, ProtocolManagerOptions, ResponseStreamOptions } from '@packages/types'
 
 const routes = require('./routes')
 
@@ -170,13 +159,8 @@
     })
 
     this._db = db
-<<<<<<< HEAD
     this._archivePath = archivePath
-    this.invokeSync('beforeSpec', { workingDirectory: cypressProtocolDirectory, archivePath, dbPath, db })
-=======
-    this._dbPath = dbPath
-    this.invokeSync('beforeSpec', { isEssential: true }, db)
->>>>>>> 47b18d22
+    this.invokeSync('beforeSpec', { isEssential: true }, { workingDirectory: cypressProtocolDirectory, archivePath, dbPath, db })
   }
 
   async afterSpec () {
@@ -222,7 +206,7 @@
   }
 
   responseStreamReceived (options: ResponseStreamOptions): Readable | undefined {
-    return this.invokeSync('responseStreamReceived', options)
+    return this.invokeSync('responseStreamReceived', { isEssential: false }, options)
   }
 
   canUpload (): boolean {
@@ -233,10 +217,6 @@
     return !!this._errors.length
   }
 
-<<<<<<< HEAD
-  async getArchiveInfo (): Promise<{ stream: Readable, fileSize: number } | void> {
-    const archivePath = this._archivePath
-=======
   addFatalError (captureMethod: ProtocolCaptureMethod, error: Error, args: any) {
     this._errors.push({
       fatal: true,
@@ -261,47 +241,18 @@
     return this._errors.filter((e) => !e.fatal)
   }
 
-  async getZippedDb (): Promise<Buffer | void> {
-    const dbPath = this._dbPath
->>>>>>> 47b18d22
+  async getArchiveInfo (): Promise<{ stream: Readable, fileSize: number } | void> {
+    const archivePath = this._archivePath
 
     debug('reading archive from', archivePath)
     if (!archivePath) {
       return
     }
 
-<<<<<<< HEAD
     return {
       stream: fs.createReadStream(archivePath),
       fileSize: (await fs.stat(archivePath)).size,
     }
-=======
-    return new Promise((resolve, reject) => {
-      const gzip = createGzip()
-      const buffers: Buffer[] = []
-
-      gzip.on('data', (args) => {
-        buffers.push(args)
-      })
-
-      gzip.on('end', () => {
-        resolve(Buffer.concat(buffers))
-      })
-
-      gzip.on('error', (error) => {
-        this._errors.push({
-          fatal: true,
-          error,
-          captureMethod: 'getZippedDb',
-          args: [dbPath],
-        })
-
-        reject(error)
-      })
-
-      fs.createReadStream(dbPath).pipe(gzip, { end: true })
-    })
->>>>>>> 47b18d22
   }
 
   async uploadCaptureArtifact ({ uploadUrl, payload, fileSize }: CaptureArtifact, timeout) {
@@ -445,11 +396,7 @@
    * Abstracts invoking a synchronous method on the AppCaptureProtocol instance, so we can handle
    * errors in a uniform way
    */
-<<<<<<< HEAD
-  private invokeSync<K extends ProtocolSyncMethods> (method: K, ...args: Parameters<AppCaptureProtocolInterface[K]>): any | void {
-=======
-  private invokeSync<K extends ProtocolSyncMethods> (method: K, { isEssential }: { isEssential: boolean }, ...args: Parameters<AppCaptureProtocolInterface[K]>) {
->>>>>>> 47b18d22
+  private invokeSync<K extends ProtocolSyncMethods> (method: K, { isEssential }: { isEssential: boolean }, ...args: Parameters<AppCaptureProtocolInterface[K]>): any | void {
     if (!this._protocol) {
       return
     }
