--- conflicted
+++ resolved
@@ -1,20 +1,13 @@
 import fs from 'fs-extra'
 import Debug from 'debug'
-<<<<<<< HEAD
-import type { ProtocolManagerShape, AppCaptureProtocolInterface, CDPClient, ProtocolError, ResponseStreamOptions } from '@packages/types'
-=======
-import type { ProtocolManagerShape, AppCaptureProtocolInterface, CDPClient, ProtocolError, CaptureArtifact } from '@packages/types'
->>>>>>> a361913a
 import Database from 'better-sqlite3'
 import path from 'path'
 import os from 'os'
 import fetch from 'cross-fetch'
 import Module from 'module'
-<<<<<<< HEAD
+import env from '../util/env'
+import type { ProtocolManagerShape, AppCaptureProtocolInterface, CDPClient, ProtocolError, CaptureArtifact, ResponseStreamOptions } from '@packages/types'
 import type { Readable } from 'stream'
-=======
-import env from '../util/env'
->>>>>>> a361913a
 
 const routes = require('./routes')
 const pkg = require('@packages/root')
@@ -27,17 +20,13 @@
 
 // Timeout for upload
 const TWO_MINUTES = 120000
-
-<<<<<<< HEAD
 const RETRY_DELAYS = [8000, 4000, 2000, 1000, 500]
-=======
 const DB_SIZE_LIMIT = 5000000000
 
 const dbSizeLimit = () => {
   return env.get('CYPRESS_INTERNAL_SYSTEM_TESTS') === '1' ?
     200 : DB_SIZE_LIMIT
 }
->>>>>>> a361913a
 
 /**
  * requireScript, does just that, requires the passed in script as if it was a module.
@@ -67,10 +56,6 @@
 
   get protocolEnabled (): boolean {
     return !!this._protocol
-  }
-
-  getDbMetadata () {
-    return this._protocol?.getDbMetadata()
   }
 
   async setupProtocol (script: string, runId: string) {
@@ -159,7 +144,6 @@
 
     this._db = db
     this._archivePath = archivePath
-
     this.invokeSync('beforeSpec', { workingDirectory: cypressProtocolDirectory, archivePath, dbPath, db })
   }
 
@@ -199,159 +183,105 @@
     this.invokeSync('resetTest', testId)
   }
 
-<<<<<<< HEAD
   responseStreamReceived (options: ResponseStreamOptions): Readable | undefined {
     return this.invokeSync('responseStreamReceived', options)
   }
 
-  async uploadCaptureArtifact ({ uploadUrl, timeout }) {
-    const archivePath = this._archivePath
-
-    if (!this._protocol || !archivePath || !this._db) {
-      if (this._errors.length) {
-        await this.sendErrors()
-      }
-=======
   canUpload (): boolean {
-    return !!this._protocol && !!this._dbPath && !!this._db
+    return !!this._protocol && !!this._archivePath && !!this._db
   }
 
   hasErrors (): boolean {
     return !!this._errors.length
   }
->>>>>>> a361913a
-
-  async getZippedDb (): Promise<Buffer | void> {
-    const dbPath = this._dbPath
-
-    debug('reading db from', dbPath)
-    if (!dbPath) {
-      return
-    }
-
-<<<<<<< HEAD
-    debug(`uploading %s to %s`, archivePath, uploadUrl)
-
-    try {
-      const stats = await fs.stat(archivePath)
-
-      const retryRequest = async (retryCount: number) => {
-        try {
-          const controller = new AbortController()
-
-          setTimeout(() => {
-            controller.abort()
-          }, timeout ?? TWO_MINUTES)
-
-          const res = await fetch(uploadUrl, {
-            agent,
-            method: 'PUT',
-            // @ts-expect-error - this is supported
-            body: fs.createReadStream(archivePath),
-            headers: {
-              'Accept': 'application/json',
-              'Content-Type': 'application/x-tar',
-              'Content-Length': `${stats.size}`,
-            },
-            signal: controller.signal,
-          })
-
-          if (res.ok) {
-            return {
-              fileSize: stats.size,
-              success: true,
-            }
-          }
-
-          if (res.status >= 500 && res.status < 600) {
-            if (retryCount < RETRY_DELAYS.length) {
-              debug(`retrying upload %o`, { retryCount })
-              await new Promise((resolve) => setTimeout(resolve, RETRY_DELAYS[retryCount]))
-
-              return await retryRequest(retryCount + 1)
-            }
-          }
-=======
-    return new Promise((resolve, reject) => {
-      const gzip = createGzip()
-      const buffers: Buffer[] = []
-
-      gzip.on('data', (args) => {
-        buffers.push(args)
-      })
-
-      gzip.on('end', () => {
-        resolve(Buffer.concat(buffers))
-      })
-
-      gzip.on('error', reject)
-
-      fs.createReadStream(dbPath).pipe(gzip, { end: true })
-    })
+
+  async getArchiveInfo (): Promise<{ stream: Readable, fileSize: number } | void> {
+    const archivePath = this._archivePath
+
+    debug('reading archive from', archivePath)
+    if (!archivePath) {
+      return
+    }
+
+    return {
+      stream: fs.createReadStream(archivePath),
+      fileSize: (await fs.stat(archivePath)).size,
+    }
   }
 
   async uploadCaptureArtifact ({ uploadUrl, payload, fileSize }: CaptureArtifact, timeout) {
-    const dbPath = this._dbPath
-
-    if (!this._protocol || !dbPath || !this._db) {
-      return
-    }
-
-    debug(`uploading %s to %s`, dbPath, uploadUrl, fileSize)
-
-    try {
-      if (fileSize > dbSizeLimit()) {
-        throw new Error(`Spec recording too large: db is ${fileSize} bytes, limit is ${dbSizeLimit()} bytes`)
-      }
->>>>>>> a361913a
-
-          const error = await res.json()
-
-          debug(`error response text: %s`, error)
-
-<<<<<<< HEAD
-          throw new Error(error)
-        } catch (e) {
-          // Only retry errors that are network related (e.g. connection reset or timeouts)
-          if (['FetchError', 'AbortError'].includes(e.name)) {
-            if (retryCount < RETRY_DELAYS.length) {
-              debug(`retrying upload %o`, { retryCount })
-              await new Promise((resolve) => setTimeout(resolve, RETRY_DELAYS[retryCount]))
-
-              return await retryRequest(retryCount + 1)
-            }
+    const archivePath = this._archivePath
+
+    if (!this._protocol || !archivePath || !this._db) {
+      return
+    }
+
+    debug(`uploading %s to %s with a file size of %s`, archivePath, uploadUrl, fileSize)
+
+    const retryRequest = async (retryCount: number) => {
+      try {
+        if (fileSize > dbSizeLimit()) {
+          throw new Error(`Spec recording too large: db is ${fileSize} bytes, limit is ${dbSizeLimit()} bytes`)
+        }
+
+        const controller = new AbortController()
+
+        setTimeout(() => {
+          controller.abort()
+        }, timeout ?? TWO_MINUTES)
+
+        const res = await fetch(uploadUrl, {
+          agent,
+          method: 'PUT',
+          // @ts-expect-error - this is supported
+          body: payload,
+          headers: {
+            'Accept': 'application/json',
+            'Content-Type': 'application/x-tar',
+            'Content-Length': `${fileSize}`,
+          },
+          signal: controller.signal,
+        })
+
+        if (res.ok) {
+          return {
+            fileSize,
+            success: true,
+            specAccess: this._protocol?.getDbMetadata(),
           }
         }
-      }
-
+
+        if (res.status >= 500 && res.status < 600) {
+          if (retryCount < RETRY_DELAYS.length) {
+            debug(`retrying upload %o`, { retryCount })
+            await new Promise((resolve) => setTimeout(resolve, RETRY_DELAYS[retryCount]))
+
+            return await retryRequest(retryCount + 1)
+          }
+        }
+
+        const errorMessage = await res.json()
+
+        debug(`error response: %O`, errorMessage)
+
+        throw new Error(errorMessage)
+      } catch (e) {
+        // Only retry errors that are network related (e.g. connection reset or timeouts)
+        if (['FetchError', 'AbortError'].includes(e.name)) {
+          if (retryCount < RETRY_DELAYS.length) {
+            debug(`retrying upload %o`, { retryCount })
+            await new Promise((resolve) => setTimeout(resolve, RETRY_DELAYS[retryCount]))
+
+            return await retryRequest(retryCount + 1)
+          }
+        }
+
+        throw e
+      }
+    }
+
+    try {
       return await retryRequest(0)
-=======
-      const res = await fetch(uploadUrl, {
-        // @ts-expect-error - this is supported
-        agent,
-        method: 'PUT',
-        body: payload,
-        headers: {
-          'Content-Encoding': 'gzip',
-          'Content-Type': 'binary/octet-stream',
-          'Content-Length': `${fileSize}`,
-        },
-        signal: controller.signal,
-      })
-
-      if (res.ok) {
-        return {
-          fileSize,
-          success: true,
-        }
-      }
-
-      const errorMessage = await res.text()
-
-      debug(`error response text: %s`, errorMessage)
-
-      throw new Error(errorMessage)
->>>>>>> a361913a
     } catch (e) {
       if (CAPTURE_ERRORS) {
         this._errors.push({
@@ -362,14 +292,8 @@
 
       throw e
     } finally {
-<<<<<<< HEAD
-      await Promise.all([
-        this.sendErrors(),
+      await (
         DELETE_DB ? fs.unlink(archivePath).catch((e) => {
-=======
-      await (
-        DELETE_DB ? fs.unlink(dbPath).catch((e) => {
->>>>>>> a361913a
           debug(`Error unlinking db %o`, e)
         }) : Promise.resolve()
       )
