--- conflicted
+++ resolved
@@ -5,7 +5,6 @@
 import Database from 'better-sqlite3'
 import path from 'path'
 import os from 'os'
-import { SqliteDialect, Kysely } from 'kysely'
 
 const debug = Debug('cypress:server:protocol')
 const debugVerbose = Debug('cypress-verbose:server:protocol')
@@ -29,11 +28,6 @@
       console: 'inherit',
       sandbox: {
         Debug,
-<<<<<<< HEAD
-        Kysely,
-        SqliteDialect,
-=======
->>>>>>> e76ab0ca
       },
     })
 
@@ -59,18 +53,6 @@
   }
 
   async connectToBrowser (cdpClient) {
-<<<<<<< HEAD
-    debug('connecting to browser for new spec')
-
-    return this.protocol?.connectToBrowser(cdpClient)
-  }
-
-  async addRunnables (runnables) {
-    return this.protocol?.addRunnables(runnables)
-  }
-
-  beforeSpec (spec: { instanceId: string }) {
-=======
     if (!this.protocolEnabled()) {
       return
     }
@@ -93,7 +75,6 @@
       return
     }
 
->>>>>>> e76ab0ca
     const cypressProtocolDirectory = path.join(os.tmpdir(), 'cypress', 'protocol')
     const dbPath = path.join(cypressProtocolDirectory, `${spec.instanceId}.db`)
 
@@ -107,32 +88,6 @@
     this.protocol?.beforeSpec(db)
   }
 
-<<<<<<< HEAD
-  async afterSpec () {
-    debug('after spec')
-
-    return this.protocol?.afterSpec()
-  }
-
-  async beforeTest (test) {
-    debug('before test %O', test)
-
-    return this.protocol?.beforeTest(test)
-  }
-
-  async afterTest (test) {
-    debug('after test %O', test)
-
-    return this.protocol?.afterTest(test)
-  }
-
-  commandLogAdded (log: any) {
-    return this.protocol?.commandLogAdded(log)
-  }
-
-  commandLogChanged (log: any): void {
-    return this.protocol?.commandLogChanged(log)
-=======
   afterSpec () {
     if (!this.protocolEnabled()) {
       return
@@ -161,7 +116,22 @@
     debug('after test %O', test)
 
     this.protocol?.afterTest(test)
->>>>>>> e76ab0ca
+  }
+
+  commandLogAdded (log: any) {
+    if (!this.protocolEnabled()) {
+      return
+    }
+
+    this.protocol?.commandLogAdded(log)
+  }
+
+  commandLogChanged (log: any): void {
+    if (!this.protocolEnabled()) {
+      return
+    }
+
+    this.protocol?.commandLogChanged(log)
   }
 }
 
