import fs from 'fs-extra'
import { NodeVM } from 'vm2'
import Debug from 'debug'
import type { ProtocolManagerShape, AppCaptureProtocolInterface, CDPClient, ProtocolError } from '@packages/types'
import Database from 'better-sqlite3'
import path from 'path'
import os from 'os'
<<<<<<< HEAD
import { createGzip } from 'zlib'
import fetch from 'cross-fetch'
=======
import { performance } from 'perf_hooks'
>>>>>>> 435556da

const routes = require('./routes')
const pkg = require('@packages/root')
const { agent } = require('@packages/network')
const debug = Debug('cypress:server:protocol')
const debugVerbose = Debug('cypress-verbose:server:protocol')

export class ProtocolManager implements ProtocolManagerShape {
  private _runId?: string
  private _instanceId?: string
  private _db?: Database.Database
  private _dbPath?: string
  private _errors: ProtocolError[] = []
  private _protocol: AppCaptureProtocolInterface | undefined

  get protocolEnabled (): boolean {
    return !!this._protocol
  }

<<<<<<< HEAD
  async setupProtocol (script: string, runId: string) {
    debug('setting up protocol via script')
    try {
      this._runId = runId
      if (script) {
        const cypressProtocolDirectory = path.join(os.tmpdir(), 'cypress', 'protocol')
=======
  if (script) {
    const cypressProtocolDirectory = path.join(os.tmpdir(), 'cypress', 'protocol')

    // TODO(protocol): Handle any errors here appropriately. Likely, we will want to handle all errors in the initialization process similarly (e.g. downloading, file permissions, etc.)
    await fs.ensureDir(cypressProtocolDirectory)
    const vm = new NodeVM({
      console: 'inherit',
      sandbox: {
        Debug,
        performance: {
          now: performance.now,
          timeOrigin: performance.timeOrigin,
        },
      },
    })

    const { AppCaptureProtocol } = vm.run(script)

    return new AppCaptureProtocol()
  }

  return
}
>>>>>>> 435556da

        await fs.ensureDir(cypressProtocolDirectory)
        const vm = new NodeVM({
          console: 'inherit',
          sandbox: {
            Debug,
          },
        })

        const { AppCaptureProtocol } = vm.run(script)

        this._protocol = new AppCaptureProtocol()
      }
    } catch (error) {
      this._errors.push({
        error,
        args: [script],
        captureMethod: 'setupProtocol',
      })
    }
  }

  async connectToBrowser (cdpClient: CDPClient) {
    await this.invokeAsync('connectToBrowser', cdpClient)
  }

  addRunnables (runnables) {
    this.invokeSync('addRunnables', runnables)
  }

  beforeSpec (spec: { instanceId: string }) {
    if (!this._protocol) {
      return
    }

    this._instanceId = spec.instanceId

    const cypressProtocolDirectory = path.join(os.tmpdir(), 'cypress', 'protocol')
    const dbPath = path.join(cypressProtocolDirectory, `${spec.instanceId}.db`)

    debug('connecting to database at %s', dbPath)

    const db = Database(dbPath, {
      nativeBinding: path.join(require.resolve('better-sqlite3/build/Release/better_sqlite3.node')),
      verbose: debugVerbose,
    })

    this._db = db
    this._dbPath = dbPath
    this.invokeSync('beforeSpec', db)
  }

  async afterSpec () {
    await this.invokeAsync('afterSpec')
  }

  beforeTest (test: Record<string, any>) {
    this.invokeSync('beforeTest', test)
  }

  afterTest (test: Record<string, any>) {
    this.invokeSync('afterTest', test)
  }

  commandLogAdded (log: any) {
    this.invokeSync('commandLogAdded', log)
  }

  commandLogChanged (log: any): void {
    this.invokeSync('commandLogChanged', log)
  }

  viewportChanged (input: any): void {
    this.invokeSync('viewportChanged', input)
  }

  urlChanged (input: any): void {
    this.invokeSync('urlChanged', input)
  }

  async uploadCaptureArtifact (uploadUrl: string) {
    const dbPath = this._dbPath

    if (!this._protocol || !dbPath || !this._db) {
      return
    }

    debug(`uploading %s to %s`, dbPath, uploadUrl)

    let zippedFileSize = 0

    try {
      const body = await new Promise((resolve, reject) => {
        const gzip = createGzip()
        const buffers: Buffer[] = []

        gzip.on('data', (args) => {
          zippedFileSize += args.length
          buffers.push(args)
        })

        gzip.on('end', () => {
          resolve(Buffer.concat(buffers))
        })

        gzip.on('error', reject)

        fs.createReadStream(dbPath).pipe(gzip, { end: true })
      })
      const res = await fetch(uploadUrl, {
        agent,
        method: 'PUT',
        // @ts-ignore - this is supported
        body,
        headers: {
          'Content-Encoding': 'gzip',
          'Content-Type': 'binary/octet-stream',
          'Content-Length': `${zippedFileSize}`,
        },
      })

      if (res.ok) {
        return {
          fileSize: zippedFileSize,
          success: true,
        }
      }

      const err = await res.text()

      debug(`error response text: %s`, err)

      return {
        fileSize: zippedFileSize,
        success: false,
        error: err,
      }
    } catch (e) {
      await this.sendErrors([{
        error: e,
        captureMethod: 'uploadCaptureArtifact',
      }])

      return {
        fileSize: zippedFileSize,
        success: false,
        error: e,
      }
    } finally {
      fs.unlink(dbPath).catch((e) => {
        debug(`Error unlinking db %o`, e)
      })
    }
  }

  async sendErrors (protocolErrors: ProtocolError[] = this._errors) {
    if (protocolErrors.length === 0) {
      return
    }

    try {
      const body = JSON.stringify({
        runId: this._runId,
        instanceId: this._instanceId,
        errors: protocolErrors.map((e) => {
          return {
            name: e.error.name ?? `Unknown name`,
            stack: e.error.stack ?? `Unknown stack`,
            message: e.error.message ?? `Unknown message`,
            captureMethod: e.captureMethod,
            args: e.args ? this.stringify(e.args) : undefined,
          }
        }),
      })

      await fetch(routes.apiRoutes.captureProtocolErrors() as string, {
        // @ts-ignore - this is supported
        agent,
        method: 'POST',
        body,
        headers: {
          'Content-Type': 'application/json',
          'x-cypress-version': pkg.version,
          'x-os-name': os.platform(),
          'x-arch': os.arch(),
        },
      })
    } catch (e) {
      debug(`Error calling ProtocolManager.sendErrors: %o`, e)
    }
  }

  /**
   * Abstracts invoking a synchronous method on the AppCaptureProtocol instance, so we can handle
   * errors in a uniform way
   */
  private invokeSync<K extends ProtocolSyncMethods> (method: K, ...args: Parameters<AppCaptureProtocolInterface[K]>) {
    if (!this._protocol) {
      return
    }

    try {
      // @ts-ignore - TS not associating the method & args properly, even though we know it's correct
      this._protocol[method].apply(this._protocol, args)
    } catch (error) {
      this._errors.push({ captureMethod: method, error, args })
    }
  }

  /**
   * Abstracts invoking a synchronous method on the AppCaptureProtocol instance, so we can handle
   * errors in a uniform way
   */
  private async invokeAsync <K extends ProtocolAsyncMethods> (method: K, ...args: Parameters<AppCaptureProtocolInterface[K]>) {
    if (!this._protocol) {
      return
    }

    try {
      // @ts-ignore - TS not associating the method & args properly, even though we know it's correct
      await this._protocol[method].apply(this._protocol, args)
    } catch (error) {
      this._errors.push({ captureMethod: method, error, args })
    }
  }

  private stringify (val: any) {
    try {
      return JSON.stringify(val)
    } catch (e) {
      return `Unserializable ${typeof val}`
    }
  }
}

// Helper types for invokeSync / invokeAsync
type ProtocolSyncMethods = {
  [K in keyof AppCaptureProtocolInterface]: ReturnType<AppCaptureProtocolInterface[K]> extends void ? K : never
}[keyof AppCaptureProtocolInterface]

type ProtocolAsyncMethods = {
  [K in keyof AppCaptureProtocolInterface]: ReturnType<AppCaptureProtocolInterface[K]> extends Promise<any> ? K : never
}[keyof AppCaptureProtocolInterface]

export default ProtocolManager<|MERGE_RESOLUTION|>--- conflicted
+++ resolved
@@ -5,12 +5,9 @@
 import Database from 'better-sqlite3'
 import path from 'path'
 import os from 'os'
-<<<<<<< HEAD
 import { createGzip } from 'zlib'
 import fetch from 'cross-fetch'
-=======
 import { performance } from 'perf_hooks'
->>>>>>> 435556da
 
 const routes = require('./routes')
 const pkg = require('@packages/root')
@@ -30,44 +27,22 @@
     return !!this._protocol
   }
 
-<<<<<<< HEAD
   async setupProtocol (script: string, runId: string) {
     debug('setting up protocol via script')
     try {
       this._runId = runId
       if (script) {
         const cypressProtocolDirectory = path.join(os.tmpdir(), 'cypress', 'protocol')
-=======
-  if (script) {
-    const cypressProtocolDirectory = path.join(os.tmpdir(), 'cypress', 'protocol')
-
-    // TODO(protocol): Handle any errors here appropriately. Likely, we will want to handle all errors in the initialization process similarly (e.g. downloading, file permissions, etc.)
-    await fs.ensureDir(cypressProtocolDirectory)
-    const vm = new NodeVM({
-      console: 'inherit',
-      sandbox: {
-        Debug,
-        performance: {
-          now: performance.now,
-          timeOrigin: performance.timeOrigin,
-        },
-      },
-    })
-
-    const { AppCaptureProtocol } = vm.run(script)
-
-    return new AppCaptureProtocol()
-  }
-
-  return
-}
->>>>>>> 435556da
 
         await fs.ensureDir(cypressProtocolDirectory)
         const vm = new NodeVM({
           console: 'inherit',
           sandbox: {
             Debug,
+            performance: {
+              now: performance.now,
+              timeOrigin: performance.timeOrigin,
+            },
           },
         })
 
