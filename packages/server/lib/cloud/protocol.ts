import fs from 'fs-extra'
import { NodeVM } from 'vm2'
import Debug from 'debug'
import CDP from 'chrome-remote-interface'
import type { ProtocolManager, AppCaptureProtocolInterface } from '@packages/types'
import Database from 'better-sqlite3'
import path from 'path'
import os from 'os'

const debug = Debug('cypress:server:protocol')

const setupProtocol = async (url?: string): Promise<AppCaptureProtocolInterface | undefined> => {
  let script: string | undefined

  // TODO(protocol): We will need to remove this option in production
  if (process.env.CYPRESS_LOCAL_PROTOCOL_PATH) {
    script = await fs.readFile(process.env.CYPRESS_LOCAL_PROTOCOL_PATH, 'utf8')
  } else if (url) {
    // TODO(protocol): Download the protocol script from the cloud
  }

  if (script) {
    const cypressProtocolDirectory = path.join(os.tmpdir(), 'cypress', 'protocol')

<<<<<<< HEAD
    await fs.ensureDir(cypressProtocolDirectory)
    const vm = new NodeVM({
      console: 'inherit',
      sandbox: {
        nodePath: path,
        Debug,
        CDP,
        Database,
        CY_PROTOCOL_DIR: cypressProtocolDirectory,
        betterSqlite3Binding: path.join(require.resolve('better-sqlite3/build/Release/better_sqlite3.node')),
      },
=======
    // TODO(protocol): Handle any errors here appropriately. Likely, we will want to handle all errors in the initialization process similarly (e.g. downloading, file permissions, etc.)
    await fs.ensureDir(cypressProtocolDirectory)
    const vm = new NodeVM({
      console: 'inherit',
      sandbox: { nodePath: path, Debug, CDP, Database, CY_PROTOCOL_DIR: cypressProtocolDirectory, betterSqlite3Binding: path.join(require.resolve('better-sqlite3/build/Release/better_sqlite3.node')) },
>>>>>>> bbe90abe
    })

    const { AppCaptureProtocol } = vm.run(script)

    return new AppCaptureProtocol()
  }

  return
}

class ProtocolManagerImpl implements ProtocolManager {
  private protocol: AppCaptureProtocolInterface | undefined
  private db: Database

  protocolEnabled (): boolean {
    return !!this.protocol
  }

  async setupProtocol (url?: string) {
    debug('setting up protocol via url %s', url)

    this.protocol = await setupProtocol(url)
  }

  async connectToBrowser (options) {
    debug('connecting to browser for new spec')
<<<<<<< HEAD
    await this.protocol?.connectToBrowser(options)
  }

  addRunnables (runnables) {
    this.protocol?.addRunnables(runnables)
=======

    return this.protocol?.connectToBrowser(options)
>>>>>>> bbe90abe
  }

  beforeSpec (spec) {
    debug('initializing new spec %O', spec)
    this.protocol?.beforeSpec(spec)
  }

  afterSpec () {
    debug('after spec')
    this.protocol?.afterSpec()
  }

  beforeTest (test) {
    debug('initialize new test %O', test)
    this.protocol?.beforeTest(test)
  }

  close () {
    debug('closing')
    this.protocol?.close()
  }
}

export default ProtocolManagerImpl<|MERGE_RESOLUTION|>--- conflicted
+++ resolved
@@ -22,7 +22,7 @@
   if (script) {
     const cypressProtocolDirectory = path.join(os.tmpdir(), 'cypress', 'protocol')
 
-<<<<<<< HEAD
+    // TODO(protocol): Handle any errors here appropriately. Likely, we will want to handle all errors in the initialization process similarly (e.g. downloading, file permissions, etc.)
     await fs.ensureDir(cypressProtocolDirectory)
     const vm = new NodeVM({
       console: 'inherit',
@@ -34,13 +34,6 @@
         CY_PROTOCOL_DIR: cypressProtocolDirectory,
         betterSqlite3Binding: path.join(require.resolve('better-sqlite3/build/Release/better_sqlite3.node')),
       },
-=======
-    // TODO(protocol): Handle any errors here appropriately. Likely, we will want to handle all errors in the initialization process similarly (e.g. downloading, file permissions, etc.)
-    await fs.ensureDir(cypressProtocolDirectory)
-    const vm = new NodeVM({
-      console: 'inherit',
-      sandbox: { nodePath: path, Debug, CDP, Database, CY_PROTOCOL_DIR: cypressProtocolDirectory, betterSqlite3Binding: path.join(require.resolve('better-sqlite3/build/Release/better_sqlite3.node')) },
->>>>>>> bbe90abe
     })
 
     const { AppCaptureProtocol } = vm.run(script)
@@ -67,16 +60,12 @@
 
   async connectToBrowser (options) {
     debug('connecting to browser for new spec')
-<<<<<<< HEAD
-    await this.protocol?.connectToBrowser(options)
+
+    return this.protocol?.connectToBrowser(options)
   }
 
   addRunnables (runnables) {
     this.protocol?.addRunnables(runnables)
-=======
-
-    return this.protocol?.connectToBrowser(options)
->>>>>>> bbe90abe
   }
 
   beforeSpec (spec) {
