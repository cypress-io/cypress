import httpProxy from 'http-proxy'
import Debug from 'debug'
import { ErrorRequestHandler, Router } from 'express'
import send from 'send'
import { getPathToDist } from '@packages/resolve-dist'

import type { Browser } from './browsers/types'
import type { NetworkProxy } from '@packages/proxy'
import type { Cfg } from './project-base'
import xhrs from './controllers/xhrs'
import { runner } from './controllers/runner'
import { iframesController } from './controllers/iframes'
import type { FoundSpec } from '@packages/types'
import { getCtx } from '@packages/data-context'

const debug = Debug('cypress:server:routes')

export interface InitializeRoutes {
  config: Cfg
  getSpec: () => FoundSpec | null
  getCurrentBrowser: () => Browser
  nodeProxy: httpProxy
  networkProxy: NetworkProxy
  getRemoteState: () => Cypress.RemoteState
  onError: (...args: unknown[]) => any
  testingType: Cypress.TestingType
  exit?: boolean
}

export const createCommonRoutes = ({
  config,
  networkProxy,
  testingType,
  getSpec,
  getCurrentBrowser,
  getRemoteState,
  nodeProxy,
  exit,
}: InitializeRoutes) => {
  const router = Router()
  const { clientRoute, namespace } = config

  if (process.env.CYPRESS_INTERNAL_VITE_DEV) {
    const proxy = httpProxy.createProxyServer({
      target: `http://localhost:${process.env.CYPRESS_INTERNAL_VITE_APP_PORT}/`,
    })

    router.get('/__cypress/assets/*', (req, res) => {
      proxy.web(req, res, {}, (e) => {})
    })
  } else {
    router.get('/__cypress/assets/*', (req, res) => {
      const pathToFile = getPathToDist('app', req.params[0])

      return send(req, pathToFile).pipe(res)
    })
  }

  router.get(`/${namespace}/runner/*`, (req, res) => {
    runner.handle(testingType, req, res)
  })

  router.all(`/${namespace}/xhrs/*`, (req, res, next) => {
    xhrs.handle(req, res, config, next)
  })

  router.get(`/${namespace}/iframes/*`, (req, res) => {
    if (testingType === 'e2e') {
      iframesController.e2e({ config, getSpec, getRemoteState }, req, res)
    }

    if (testingType === 'component') {
      iframesController.component({ config, nodeProxy }, req, res)
    }
  })

  if (!clientRoute) {
    throw Error(`clientRoute is required. Received ${clientRoute}`)
  }

  router.get(clientRoute, (req, res) => {
    debug('Serving Cypress front-end by requested URL:', req.url)

<<<<<<< HEAD
    if (process.env.LAUNCHPAD || process.env.CYPRESS_INTERNAL_E2E_TESTING_SELF) {
      ctx.html.appHtml()
=======
    if (process.env.LAUNCHPAD) {
      getCtx().html.appHtml()
>>>>>>> 2755f139
      .then((html) => res.send(html))
      .catch((e) => res.status(500).send({ stack: e.stack }))
    } else {
      runner.serve(req, res, testingType === 'e2e' ? 'runner' : 'runner-ct', {
        config,
        testingType,
        getSpec,
        getCurrentBrowser,
        getRemoteState,
        exit,
      })
    }
  })

  // serve static assets from the dist'd Vite app
  router.get([
    `${clientRoute}assets/*`,
    `${clientRoute}shiki/*`,
  ], (req, res) => {
    debug('proxying static assets %s, params[0] %s', req.url, req.params[0])
    const pathToFile = getPathToDist('app', 'assets', req.params[0])

    return send(req, pathToFile).pipe(res)
  })

  router.all('*', (req, res) => {
    networkProxy.handleHttpRequest(req, res)
  })

  // when we experience uncaught errors
  // during routing just log them out to
  // the console and send 500 status
  // and report to raygun (in production)
  const errorHandlingMiddleware: ErrorRequestHandler = (err, req, res) => {
    console.log(err.stack) // eslint-disable-line no-console

    res.set('x-cypress-error', err.message)
    res.set('x-cypress-stack', JSON.stringify(err.stack))

    res.sendStatus(500)
  }

  router.use(errorHandlingMiddleware)

  return router
}<|MERGE_RESOLUTION|>--- conflicted
+++ resolved
@@ -81,13 +81,8 @@
   router.get(clientRoute, (req, res) => {
     debug('Serving Cypress front-end by requested URL:', req.url)
 
-<<<<<<< HEAD
     if (process.env.LAUNCHPAD || process.env.CYPRESS_INTERNAL_E2E_TESTING_SELF) {
-      ctx.html.appHtml()
-=======
-    if (process.env.LAUNCHPAD) {
       getCtx().html.appHtml()
->>>>>>> 2755f139
       .then((html) => res.send(html))
       .catch((e) => res.status(500).send({ stack: e.stack }))
     } else {
