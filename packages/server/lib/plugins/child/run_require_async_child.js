require('graceful-fs').gracefulify(require('fs'))
const stripAnsi = require('strip-ansi')
const debug = require('debug')(`cypress:lifecycle:child:run_require_async_child:${process.pid}`)
const tsNodeUtil = require('./ts_node')
const util = require('../util')
const { RunPlugins } = require('./run_plugins')

let tsRegistered = false

/**
 * Executes and returns the passed `file` (usually `configFile`) file in the ipc `loadConfig` event
 * @param {*} ipc Inter Process Communication protocol
 * @param {*} file the file we are trying to load
 * @param {*} projectRoot the root of the typescript project (useful mainly for tsnode)
 * @returns
 */
function run (ipc, file, projectRoot) {
  debug('configFile:', file)
  debug('projectRoot:', projectRoot)
  if (!projectRoot) {
    throw new Error('Unexpected: projectRoot should be a string')
  }

  if (!tsRegistered) {
    debug('register typescript for required file')
    tsNodeUtil.register(projectRoot, file)

    // ensure typescript is only registered once
    tsRegistered = true
  }

  process.on('uncaughtException', (err) => {
    debug('uncaught exception:', util.serializeError(err))
    ipc.send('childProcess:unhandledError', util.serializeError(err))

    return false
  })

  process.on('unhandledRejection', (event) => {
    let err = event

    debug('unhandled rejection:', event)

    // Rejected Bluebird promises will return a reason object.
    // OpenSSL error returns a reason as user-friendly string.
    if (event && event.reason && typeof event.reason === 'object') {
      err = event.reason
    }

    ipc.send('childProcess:unhandledError', util.serializeError(err))

    return false
  })

  const isValidSetupNodeEvents = (config, testingType) => {
    if (config[testingType] && config[testingType].setupNodeEvents && typeof config[testingType].setupNodeEvents !== 'function') {
      ipc.send('setupTestingType:error', util.serializeError(
        require('@packages/errors').getError('SETUP_NODE_EVENTS_IS_NOT_FUNCTION', file, testingType, config[testingType].setupNodeEvents),
      ))

      return false
    }

    return true
  }

  const isValidDevServer = (config) => {
    const { devServer } = config

    if (devServer && typeof devServer === 'function') {
      return true
    }

    ipc.send('setupTestingType:error', util.serializeError(
      require('@packages/errors').getError('CONFIG_FILE_DEV_SERVER_IS_NOT_A_FUNCTION', file, config),
    ))

    return false
  }

<<<<<<< HEAD
  // Config file loading of modules is tested within
  // system-tests/projects/config-cjs-and-esm/*
  const loadConfig = async (configFile) => {
    // 1. Try loading the configFile
    // 2. Catch the "ERR_REQUIRE_ESM" error
    // 3. Check if esbuild is installed
    //   3a. Yes: Use bundleRequire
    //   3b. No: Continue through to `await import(configFile)`
    // 4. Use node's dynamic import to import the configFile

    try {
      return require(configFile)
    } catch (err) {
      if (!err.stack.includes('[ERR_REQUIRE_ESM]') && !err.stack.includes('SyntaxError: Cannot use import statement outside a module')) {
        throw err
      }
    }

    debug('User is loading an ESM config file')

    try {
      debug('Trying to use esbuild to run their config file.')
      // We prefer doing this because it supports TypeScript files
      require.resolve('esbuild')

      debug(`They have esbuild, so we'll load the configFile via bundleRequire`)
      const { bundleRequire } = require('bundle-require')

      return (await bundleRequire({ filepath: configFile })).mod
    } catch (err) {
      if (err.stack.includes(`Cannot find package 'esbuild'`)) {
        debug(`User doesn't have esbuild. Going to use native node imports.`)

        // We cannot replace the initial `require` with `await import` because
        // Certain modules cannot be dynamically imported
        return await import(configFile)
      }

      throw err
    }
  }

  ipc.on('loadConfig', async () => {
    try {
      debug('try loading', configFile)
      const configFileExport = await loadConfig(configFile)
=======
  ipc.on('loadLegacyPlugins', async (legacyConfig) => {
    try {
      let legacyPlugins = require(file)

      if (legacyPlugins && typeof legacyPlugins.default === 'function') {
        legacyPlugins = legacyPlugins.default
      }

      // invalid or empty plugins file
      if (typeof legacyPlugins !== 'function') {
        ipc.send('loadLegacyPlugins:reply', legacyConfig)

        return
      }

      // we do not want to execute any tasks - the purpose
      // of this is to get any modified config returned
      // by plugins.
      const noop = () => {}
      const legacyPluginsConfig = await legacyPlugins(noop, legacyConfig)

      // pluginsFile did not return the config - this is allowed, although
      // we recommend returning it in our docs.
      if (!legacyPluginsConfig) {
        ipc.send('loadLegacyPlugins:reply', legacyConfig)

        return
      }

      // match merging strategy from 9.x
      const mergedLegacyConfig = {
        ...legacyConfig,
        ...legacyPluginsConfig,
      }

      if (legacyConfig.e2e || legacyPluginsConfig.e2e) {
        mergedLegacyConfig.e2e = {
          ...(legacyConfig.e2e || {}),
          ...(legacyPluginsConfig.e2e || {}),
        }
      }

      if (legacyConfig.component || legacyPluginsConfig.component) {
        mergedLegacyConfig.component = {
          ...(legacyConfig.component || {}),
          ...(legacyPluginsConfig.component || {}),
        }
      }

      ipc.send('loadLegacyPlugins:reply', mergedLegacyConfig)
    } catch (e) {
      ipc.send('loadLegacyPlugins:error', util.serializeError(
        require('@packages/errors').getError('LEGACY_CONFIG_ERROR_DURING_MIGRATION', file, e),
      ))
    }
  })

  ipc.on('loadConfig', () => {
    try {
      debug('try loading', file)
      const exp = require(file)
>>>>>>> 2281eed4

      debug('loaded config file', configFile)
      const result = configFileExport.default || configFileExport

      const replacer = (_key, val) => {
        return typeof val === 'function' ? `[Function ${val.name}]` : val
      }

      ipc.send('loadConfig:reply', { initialConfig: JSON.stringify(result, replacer), requires: util.nonNodeRequires() })

      let hasSetup = false

      ipc.on('setupTestingType', (testingType, options) => {
        if (hasSetup) {
          throw new Error('Already Setup')
        }

        hasSetup = true

        debug(`setupTestingType %s %o`, testingType, options)

        const runPlugins = new RunPlugins(ipc, projectRoot, file)

        if (!isValidSetupNodeEvents(result, testingType)) {
          return
        }

        if (testingType === 'component') {
          if (!isValidDevServer((result.component || {}))) {
            return
          }

          runPlugins.runSetupNodeEvents(options, (on, config) => {
            const setupNodeEvents = result.component && result.component.setupNodeEvents || ((on, config) => {})

            const { devServer } = result.component

            on('dev-server:start', (options) => devServer(options, result.component && result.component.devServerConfig))

            return setupNodeEvents(on, config)
          })
        } else if (testingType === 'e2e') {
          const setupNodeEvents = result.e2e && result.e2e.setupNodeEvents || ((on, config) => {})

          runPlugins.runSetupNodeEvents(options, setupNodeEvents)
        } else {
          // Notify the plugins init that there's no plugins to resolve
          ipc.send('setupTestingType:reply', {
            requires: util.nonNodeRequires(),
          })
        }
      })

      debug('loaded config from %s %o', file, result)
    } catch (err) {
      if (err.name === 'TSError') {
        // because of this https://github.com/TypeStrong/ts-node/issues/1418
        // we have to do this https://stackoverflow.com/questions/25245716/remove-all-ansi-colors-styles-from-strings/29497680
        const cleanMessage = stripAnsi(err.message)
        // replace the first line with better text (remove potentially misleading word TypeScript for example)
        .replace(/^.*\n/g, 'Error compiling file\n')

        // Regex to pull out the error from the message body of a TSError. It displays the relative path to a file
        const tsErrorRegex = /\n(.*?)\((\d+),(\d+)\):/g
        const failurePath = tsErrorRegex.exec(cleanMessage)

        err.tsErrorLocation = failurePath ? { filePath: failurePath[1], line: Number(failurePath[2]), column: Number(failurePath[3]) } : null
        err.originalMessage = err.message
        err.message = cleanMessage
      }

      ipc.send('loadConfig:error', util.serializeError(
        require('@packages/errors').getError('CONFIG_FILE_REQUIRE_ERROR', file, err),
      ))
    }
  })

  ipc.send('ready')
}

module.exports = run<|MERGE_RESOLUTION|>--- conflicted
+++ resolved
@@ -78,7 +78,6 @@
     return false
   }
 
-<<<<<<< HEAD
   // Config file loading of modules is tested within
   // system-tests/projects/config-cjs-and-esm/*
   const loadConfig = async (configFile) => {
@@ -123,71 +122,8 @@
 
   ipc.on('loadConfig', async () => {
     try {
-      debug('try loading', configFile)
+      debug('try loading', file)
       const configFileExport = await loadConfig(configFile)
-=======
-  ipc.on('loadLegacyPlugins', async (legacyConfig) => {
-    try {
-      let legacyPlugins = require(file)
-
-      if (legacyPlugins && typeof legacyPlugins.default === 'function') {
-        legacyPlugins = legacyPlugins.default
-      }
-
-      // invalid or empty plugins file
-      if (typeof legacyPlugins !== 'function') {
-        ipc.send('loadLegacyPlugins:reply', legacyConfig)
-
-        return
-      }
-
-      // we do not want to execute any tasks - the purpose
-      // of this is to get any modified config returned
-      // by plugins.
-      const noop = () => {}
-      const legacyPluginsConfig = await legacyPlugins(noop, legacyConfig)
-
-      // pluginsFile did not return the config - this is allowed, although
-      // we recommend returning it in our docs.
-      if (!legacyPluginsConfig) {
-        ipc.send('loadLegacyPlugins:reply', legacyConfig)
-
-        return
-      }
-
-      // match merging strategy from 9.x
-      const mergedLegacyConfig = {
-        ...legacyConfig,
-        ...legacyPluginsConfig,
-      }
-
-      if (legacyConfig.e2e || legacyPluginsConfig.e2e) {
-        mergedLegacyConfig.e2e = {
-          ...(legacyConfig.e2e || {}),
-          ...(legacyPluginsConfig.e2e || {}),
-        }
-      }
-
-      if (legacyConfig.component || legacyPluginsConfig.component) {
-        mergedLegacyConfig.component = {
-          ...(legacyConfig.component || {}),
-          ...(legacyPluginsConfig.component || {}),
-        }
-      }
-
-      ipc.send('loadLegacyPlugins:reply', mergedLegacyConfig)
-    } catch (e) {
-      ipc.send('loadLegacyPlugins:error', util.serializeError(
-        require('@packages/errors').getError('LEGACY_CONFIG_ERROR_DURING_MIGRATION', file, e),
-      ))
-    }
-  })
-
-  ipc.on('loadConfig', () => {
-    try {
-      debug('try loading', file)
-      const exp = require(file)
->>>>>>> 2281eed4
 
       debug('loaded config file', configFile)
       const result = configFileExport.default || configFileExport
@@ -265,6 +201,63 @@
     }
   })
 
+  ipc.on('loadLegacyPlugins', async (legacyConfig) => {
+    try {
+      let legacyPlugins = require(file)
+
+      if (legacyPlugins && typeof legacyPlugins.default === 'function') {
+        legacyPlugins = legacyPlugins.default
+      }
+
+      // invalid or empty plugins file
+      if (typeof legacyPlugins !== 'function') {
+        ipc.send('loadLegacyPlugins:reply', legacyConfig)
+
+        return
+      }
+
+      // we do not want to execute any tasks - the purpose
+      // of this is to get any modified config returned
+      // by plugins.
+      const noop = () => {}
+      const legacyPluginsConfig = await legacyPlugins(noop, legacyConfig)
+
+      // pluginsFile did not return the config - this is allowed, although
+      // we recommend returning it in our docs.
+      if (!legacyPluginsConfig) {
+        ipc.send('loadLegacyPlugins:reply', legacyConfig)
+
+        return
+      }
+
+      // match merging strategy from 9.x
+      const mergedLegacyConfig = {
+        ...legacyConfig,
+        ...legacyPluginsConfig,
+      }
+
+      if (legacyConfig.e2e || legacyPluginsConfig.e2e) {
+        mergedLegacyConfig.e2e = {
+          ...(legacyConfig.e2e || {}),
+          ...(legacyPluginsConfig.e2e || {}),
+        }
+      }
+
+      if (legacyConfig.component || legacyPluginsConfig.component) {
+        mergedLegacyConfig.component = {
+          ...(legacyConfig.component || {}),
+          ...(legacyPluginsConfig.component || {}),
+        }
+      }
+
+      ipc.send('loadLegacyPlugins:reply', mergedLegacyConfig)
+    } catch (e) {
+      ipc.send('loadLegacyPlugins:error', util.serializeError(
+        require('@packages/errors').getError('LEGACY_CONFIG_ERROR_DURING_MIGRATION', file, e),
+      ))
+    }
+  })
+
   ipc.send('ready')
 }
 
