--- conflicted
+++ resolved
@@ -14,7 +14,6 @@
 const browserLaunch = require('./browser_launch')
 const util = require('../util')
 const validateEvent = require('./validate_event')
-const errors = require('../../errors-child')
 
 const UNDEFINED_SERIALIZED = '__cypress_undefined__'
 
@@ -60,11 +59,7 @@
       const { isValid, error } = validateEvent(event, handler, initialConfig)
 
       if (!isValid) {
-<<<<<<< HEAD
-        this.ipc.send('setupTestingType:error', 'PLUGINS_VALIDATION_ERROR', util.serializeError(error))
-=======
         this.ipc.send('setupTestingType:error', 'PLUGINS_VALIDATION_ERROR', this.requiredFile, util.serializeError(error))
->>>>>>> 05429320
 
         return
       }
@@ -199,7 +194,7 @@
     const duplicates = _.intersection(_.keys(target), _.keys(events))
 
     if (duplicates.length) {
-      errors.warning('DUPLICATE_TASK_KEY', duplicates.join(', '))
+      require('@packages/errors').warning('DUPLICATE_TASK_KEY', duplicates.join(', '))
     }
 
     return _.extend(target, events)
