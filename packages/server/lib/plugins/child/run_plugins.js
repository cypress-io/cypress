const debug = require('debug')('cypress:server:plugins:child')
const Promise = require('bluebird')
const preprocessor = require('./preprocessor')
const task = require('./task')
const util = require('../util')

const registeredEvents = {}

const invoke = (eventId, args = []) => {
  const event = registeredEvents[eventId]
  if (!event) {
    sendError(new Error(`No handler registered for event id ${eventId}`))
    return
  }

  return event.handler(...args)
}

const sendError = (ipc, err) => {
  ipc.send('error', util.serializeError(err))
}

let plugins

const load = (ipc, config, pluginsFile) => {
  debug('run plugins function')

  let eventIdCount = 0
  const registrations = []

  // we track the register calls and then send them all at once
  // to the parent process
  const register = (event, handler) => {
    const eventId = eventIdCount++
    registeredEvents[eventId] = { event, handler }

<<<<<<< HEAD
    debug('register event', event, 'with id', callbackId)
=======
    log('register event', event, 'with id', eventId)
>>>>>>> 1d0b35bd

    registrations.push({
      event,
      eventId,
    })
  }

  // events used for parent/child communication
  register('_get:task:body', () => {})
  register('_get:task:keys', () => {})

  Promise
  .try(() => {
    return plugins(register, config)
  })
  .then((modifiedCfg) => {
    ipc.send('loaded', modifiedCfg, registrations)
  })
  .catch((err) => {
    ipc.send('load:error', 'PLUGINS_FUNCTION_ERROR', pluginsFile, err.stack)
  })
}

const execute = (ipc, event, ids, args = []) => {
<<<<<<< HEAD
  debug('execute plugin with id', ids.invocationId)
=======
  log(`execute plugin event ${event} (%o)`, ids)
>>>>>>> 1d0b35bd

  switch (event) {
    case 'file:preprocessor':
      preprocessor.wrap(ipc, invoke, ids, args)
      return
    case 'before:browser:launch':
      util.wrapChildPromise(ipc, invoke, ids, args)
      return
    case 'task':
      task.wrap(ipc, registeredEvents, ids, args)
      return
    case '_get:task:keys':
      task.getKeys(ipc, registeredEvents, ids)
      return
    case '_get:task:body':
      task.getBody(ipc, registeredEvents, ids, args)
      return
    default:
      debug('unexpected execute message:', event, args)
      return
  }
}

module.exports = (ipc, pluginsFile) => {
  debug('pluginsFile:', pluginsFile)

  process.on('uncaughtException', (err) => {
    debug('uncaught exception:', util.serializeError(err))
    ipc.send('error', util.serializeError(err))
    return false
  })

  process.on('unhandledRejection', (event) => {
    const err = (event && event.reason) || event
    debug('unhandled rejection:', util.serializeError(err))
    ipc.send('error', util.serializeError(err))
    return false
  })

  try {
    debug('require pluginsFile')
    plugins = require(pluginsFile)
  } catch (err) {
    debug('failed to require pluginsFile:\n%s', err.stack)
    ipc.send('load:error', 'PLUGINS_FILE_ERROR', pluginsFile, err.stack)
    return
  }

  if (typeof plugins !== 'function') {
    debug('not a function')
    ipc.send('load:error', 'PLUGINS_DIDNT_EXPORT_FUNCTION', pluginsFile, plugins)
    return
  }

  ipc.on('load', (config) => {
    load(ipc, config, pluginsFile)
  })

  ipc.on('execute', (event, ids, args) => {
    execute(ipc, event, ids, args)
  })
}<|MERGE_RESOLUTION|>--- conflicted
+++ resolved
@@ -34,11 +34,7 @@
     const eventId = eventIdCount++
     registeredEvents[eventId] = { event, handler }
 
-<<<<<<< HEAD
-    debug('register event', event, 'with id', callbackId)
-=======
-    log('register event', event, 'with id', eventId)
->>>>>>> 1d0b35bd
+    debug('register event', event, 'with id', eventId)
 
     registrations.push({
       event,
@@ -63,11 +59,7 @@
 }
 
 const execute = (ipc, event, ids, args = []) => {
-<<<<<<< HEAD
-  debug('execute plugin with id', ids.invocationId)
-=======
-  log(`execute plugin event ${event} (%o)`, ids)
->>>>>>> 1d0b35bd
+  debug(`execute plugin event: ${event} (%o)`, ids)
 
   switch (event) {
     case 'file:preprocessor':
