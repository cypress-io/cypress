--- conflicted
+++ resolved
@@ -69,9 +69,6 @@
       util.wrapChildPromise(ipc, invoke, ids, args)
       return
     case 'task':
-<<<<<<< HEAD
-      task.wrap(ipc, callbacks, ids, args)
-=======
       task.wrap(ipc, registeredEvents, ids, args)
       return
     case '_get:task:keys':
@@ -79,7 +76,6 @@
       return
     case '_get:task:body':
       task.getBody(ipc, registeredEvents, ids, args)
->>>>>>> 9bed00a3
       return
     default:
       log('unexpected execute message:', event, args)
