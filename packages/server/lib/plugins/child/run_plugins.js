--- conflicted
+++ resolved
@@ -14,14 +14,19 @@
 const browserLaunch = require('./browser_launch')
 const util = require('../util')
 const validateEvent = require('./validate_event')
-const errors = require('../../errors')
 
 const UNDEFINED_SERIALIZED = '__cypress_undefined__'
 
 class RunPlugins {
   constructor (ipc, projectRoot, requiredFile) {
     this.ipc = ipc
+    /**
+     * @type {string}
+     */
     this.projectRoot = projectRoot
+    /**
+     * @type {string}
+     */
     this.requiredFile = requiredFile
     this.eventIdCount = 0
     this.registrations = []
@@ -35,7 +40,6 @@
   invoke = (eventId, args = []) => {
     const event = this.registeredEventsById[eventId]
 
-<<<<<<< HEAD
     return event.handler(...args)
   }
 
@@ -58,16 +62,22 @@
     // we track the register calls and then send them all at once
     // to the parent process
     const registerChildEvent = (event, handler) => {
-      const { isValid, error } = validateEvent(event, handler, initialConfig)
+      const { isValid, userEvents, error } = validateEvent(event, handler, initialConfig)
 
       if (!isValid) {
-        this.ipc.send('setupTestingType:error', 'PLUGINS_VALIDATION_ERROR', this.requiredFile, error.stack)
+        const err = userEvents
+          ? require('@packages/errors').getError('PLUGINS_INVALID_EVENT_NAME_ERROR', this.requiredFile, event, userEvents, error)
+          : require('@packages/errors').getError('CONFIG_FILE_SETUP_NODE_EVENTS_ERROR', this.requiredFile, initialConfig.testingType, error)
+
+        this.ipc.send('setupTestingType:error', util.serializeError(err))
 
         return
       }
 
       if (event === 'dev-server:start' && this.registeredEventsByName[event]) {
-        this.ipc.send('setupTestingType:error', 'SETUP_NODE_EVENTS_DO_NOT_SUPPORT_DEV_SERVER', this.requiredFile)
+        const err = require('@packages/errors').getError('SETUP_NODE_EVENTS_DO_NOT_SUPPORT_DEV_SERVER', this.requiredFile)
+
+        this.ipc.send('setupTestingType:error', util.serializeError(err))
 
         return
       }
@@ -123,7 +133,12 @@
     })
     .catch((err) => {
       debug('plugins file errored:', err && err.stack)
-      this.ipc.send('setupTestingType:error', 'PLUGINS_FUNCTION_ERROR', err.stack)
+      this.ipc.send('setupTestingType:error', util.serializeError(require('@packages/errors').getError(
+        'CONFIG_FILE_SETUP_NODE_EVENTS_ERROR',
+        this.requiredFile,
+        initialConfig.testingType,
+        err,
+      )))
     })
   }
 
@@ -169,7 +184,7 @@
 
       return this.ipc.send(`promise:fulfilled:${ids.invocationId}`, null, value)
     }).catch((err) => {
-      return this.ipc.send(`promise:fulfilled:${ids.invocationId}`, serializeError(err))
+      return this.ipc.send(`promise:fulfilled:${ids.invocationId}`, util.serializeError(err))
     })
   }
 
@@ -196,7 +211,7 @@
     const duplicates = _.intersection(_.keys(target), _.keys(events))
 
     if (duplicates.length) {
-      errors.warning('DUPLICATE_TASK_KEY', duplicates.join(', '))
+      require('@packages/errors').warning('DUPLICATE_TASK_KEY', duplicates)
     }
 
     return _.extend(target, events)
@@ -244,252 +259,4 @@
   }
 }
 
-const serializeError = (err) => {
-  return _.pick(err, 'name', 'message', 'stack', 'code', 'annotated', 'type')
-=======
-const UNDEFINED_SERIALIZED = '__cypress_undefined__'
-
-class RunPlugins {
-  constructor (ipc, projectRoot, requiredFile) {
-    this.ipc = ipc
-    /**
-     * @type {string}
-     */
-    this.projectRoot = projectRoot
-    /**
-     * @type {string}
-     */
-    this.requiredFile = requiredFile
-    this.eventIdCount = 0
-    this.registrations = []
-    /**
-     * @type {Record<string, {event: string, handler: Function}>}
-     */
-    this.registeredEventsById = {}
-    this.registeredEventsByName = {}
-  }
-
-  invoke = (eventId, args = []) => {
-    const event = this.registeredEventsById[eventId]
-
-    return event.handler(...args)
-  }
-
-  getDefaultPreprocessor (config) {
-    const tsPath = resolve.typescript(config.projectRoot)
-    const options = {
-      ...tsPath && { typescript: tsPath },
-    }
-
-    debug('creating webpack preprocessor with options %o', options)
-
-    const webpackPreprocessor = require('@cypress/webpack-batteries-included-preprocessor')
-
-    return webpackPreprocessor(options)
-  }
-
-  load (initialConfig, setupNodeEvents) {
-    debug('Loading the RunPlugins')
-
-    // we track the register calls and then send them all at once
-    // to the parent process
-    const registerChildEvent = (event, handler) => {
-      const { isValid, userEvents, error } = validateEvent(event, handler, initialConfig)
-
-      if (!isValid) {
-        const err = userEvents
-          ? require('@packages/errors').getError('PLUGINS_INVALID_EVENT_NAME_ERROR', this.requiredFile, event, userEvents, error)
-          : require('@packages/errors').getError('CONFIG_FILE_SETUP_NODE_EVENTS_ERROR', this.requiredFile, initialConfig.testingType, error)
-
-        this.ipc.send('setupTestingType:error', util.serializeError(err))
-
-        return
-      }
-
-      if (event === 'dev-server:start' && this.registeredEventsByName[event]) {
-        const err = require('@packages/errors').getError('SETUP_NODE_EVENTS_DO_NOT_SUPPORT_DEV_SERVER', this.requiredFile)
-
-        this.ipc.send('setupTestingType:error', util.serializeError(err))
-
-        return
-      }
-
-      if (event === 'task') {
-        const existingEventId = this.registeredEventsByName[event]
-
-        if (existingEventId) {
-          handler = this.taskMerge(this.registeredEventsById[existingEventId].handler, handler)
-          this.registeredEventsById[existingEventId] = { event, handler }
-          debug('extend task events with id', existingEventId)
-
-          return
-        }
-      }
-
-      const eventId = this.eventIdCount++
-
-      this.registeredEventsById[eventId] = { event, handler }
-      this.registeredEventsByName[event] = eventId
-
-      debug('register event', event, 'with id', eventId)
-
-      this.registrations.push({
-        event,
-        eventId,
-      })
-    }
-
-    // events used for parent/child communication
-    registerChildEvent('_get:task:body', () => {})
-    registerChildEvent('_get:task:keys', () => {})
-
-    Promise
-    .try(() => {
-      debug('Calling setupNodeEvents')
-
-      return setupNodeEvents(registerChildEvent, initialConfig)
-    })
-    .tap(() => {
-      if (!this.registeredEventsByName['file:preprocessor']) {
-        debug('register default preprocessor')
-        registerChildEvent('file:preprocessor', this.getDefaultPreprocessor(initialConfig))
-      }
-    })
-    .then((modifiedCfg) => {
-      debug('plugins file successfully loaded')
-      this.ipc.send('setupTestingType:reply', {
-        setupConfig: modifiedCfg,
-        registrations: this.registrations,
-        requires: util.nonNodeRequires(),
-      })
-    })
-    .catch((err) => {
-      debug('plugins file errored:', err && err.stack)
-      this.ipc.send('setupTestingType:error', util.serializeError(require('@packages/errors').getError(
-        'CONFIG_FILE_SETUP_NODE_EVENTS_ERROR',
-        this.requiredFile,
-        initialConfig.testingType,
-        err,
-      )))
-    })
-  }
-
-  execute (event, ids, args = []) {
-    debug(`execute plugin event: ${event} (%o)`, ids)
-
-    switch (event) {
-      case 'dev-server:start':
-        return devServer.wrap(this.ipc, this.invoke, ids, args)
-      case 'file:preprocessor':
-        return preprocessor.wrap(this.ipc, this.invoke, ids, args)
-      case 'before:run':
-      case 'before:spec':
-      case 'after:run':
-      case 'after:spec':
-      case 'after:screenshot':
-        return util.wrapChildPromise(this.ipc, this.invoke, ids, args)
-      case 'task':
-        return this.taskExecute(ids, args)
-      case '_get:task:keys':
-        return this.taskGetKeys(ids)
-      case '_get:task:body':
-        return this.taskGetBody(ids, args)
-      case 'before:browser:launch':
-        return browserLaunch.wrap(this.ipc, this.invoke, ids, args)
-      default:
-        debug('unexpected execute message:', event, args)
-
-        return
-    }
-  }
-
-  wrapChildPromise (invoke, ids, args = []) {
-    return Promise.try(() => {
-      return invoke(ids.eventId, args)
-    })
-    .then((value) => {
-      // undefined is coerced into null when sent over ipc, but we need
-      // to differentiate between them for 'task' event
-      if (value === undefined) {
-        value = UNDEFINED_SERIALIZED
-      }
-
-      return this.ipc.send(`promise:fulfilled:${ids.invocationId}`, null, value)
-    }).catch((err) => {
-      return this.ipc.send(`promise:fulfilled:${ids.invocationId}`, util.serializeError(err))
-    })
-  }
-
-  taskGetBody (ids, args) {
-    const [event] = args
-    const taskEvent = _.find(this.registeredEventsById, { event: 'task' }).handler
-    const invoke = () => {
-      const fn = taskEvent[event]
-
-      return _.isFunction(fn) ? fn.toString() : ''
-    }
-
-    util.wrapChildPromise(this.ipc, invoke, ids)
-  }
-
-  taskGetKeys (ids) {
-    const taskEvent = _.find(this.registeredEventsById, { event: 'task' }).handler
-    const invoke = () => _.keys(taskEvent)
-
-    util.wrapChildPromise(this.ipc, invoke, ids)
-  }
-
-  taskMerge (target, events) {
-    const duplicates = _.intersection(_.keys(target), _.keys(events))
-
-    if (duplicates.length) {
-      require('@packages/errors').warning('DUPLICATE_TASK_KEY', duplicates)
-    }
-
-    return _.extend(target, events)
-  }
-
-  taskExecute (ids, args) {
-    const task = args[0]
-    let arg = args[1]
-
-    // ipc converts undefined to null.
-    // we're restoring it.
-    if (arg && arg.__cypress_task_no_argument__) {
-      arg = undefined
-    }
-
-    const invoke = (eventId, args = []) => {
-      const handler = _.get(this.registeredEventsById, `${eventId}.handler.${task}`)
-
-      if (_.isFunction(handler)) {
-        return handler(...args)
-      }
-
-      return '__cypress_unhandled__'
-    }
-
-    util.wrapChildPromise(this.ipc, invoke, ids, [arg])
-  }
-
-  /**
-   *
-   * @param {Function} setupNodeEventsFn
-   */
-  runSetupNodeEvents (config, setupNodeEventsFn) {
-    debug('project root:', this.projectRoot)
-    if (!this.projectRoot) {
-      throw new Error('Unexpected: projectRoot should be a string')
-    }
-
-    debug('passing config %o', config)
-    this.load(config, setupNodeEventsFn)
-
-    this.ipc.on('execute:plugins', (event, ids, args) => {
-      this.execute(event, ids, args)
-    })
-  }
->>>>>>> e0941990
-}
-
 exports.RunPlugins = RunPlugins