_ = require("lodash")
EE = require("events")
debug = require("debug")("cypress:server:plugins")
Promise = require("bluebird")

UNDEFINED_SERIALIZED = "__cypress_undefined__"

serializeError = (err) ->
  _.pick(err, "name", "message", "stack", "code", "annotated")

module.exports = {
  serializeError: serializeError

  wrapIpc: (aProcess) ->
    emitter = new EE()

    aProcess.on "message", (message) ->
      emitter.emit(message.event, message.args...)

    return {
      send: (event, args...) ->
        return if aProcess.killed

        aProcess.send({
          event: event
          args
        })

      on: emitter.on.bind(emitter)
      removeListener: emitter.removeListener.bind(emitter)
    }

  wrapChildPromise: (ipc, invoke, ids, args = []) ->
    Promise.try ->
      return invoke(ids.eventId, args)
    .then (value) ->
      ## undefined is coerced into null when sent over ipc, but we need
      ## to differentiate between them for 'task' event
      if value is undefined
        value = UNDEFINED_SERIALIZED
      ipc.send("promise:fulfilled:#{ids.invocationId}", null, value)
    .catch (err) ->
      ipc.send("promise:fulfilled:#{ids.invocationId}", serializeError(err))

  wrapParentPromise: (ipc, eventId, callback) ->
    invocationId = _.uniqueId("inv")

    new Promise (resolve, reject) ->
      handler = (err, value) ->
        ipc.removeListener("promise:fulfilled:#{invocationId}", handler)
        
        if err
          debug("promise rejected for id %s %o", invocationId, ":", err.stack)
          reject(_.extend(new Error(err.message), err))
          return

<<<<<<< HEAD
        debug("promise resolved for id '#{invocationId}' with value %o", value)
=======
        if value is UNDEFINED_SERIALIZED
          value = undefined

        log("promise resolved for id '#{invocationId}' with value", value)
>>>>>>> 1d0b35bd
        resolve(value)

      ipc.on("promise:fulfilled:#{invocationId}", handler)

      callback(invocationId)
}<|MERGE_RESOLUTION|>--- conflicted
+++ resolved
@@ -48,20 +48,17 @@
     new Promise (resolve, reject) ->
       handler = (err, value) ->
         ipc.removeListener("promise:fulfilled:#{invocationId}", handler)
-        
+
         if err
           debug("promise rejected for id %s %o", invocationId, ":", err.stack)
           reject(_.extend(new Error(err.message), err))
           return
 
-<<<<<<< HEAD
-        debug("promise resolved for id '#{invocationId}' with value %o", value)
-=======
         if value is UNDEFINED_SERIALIZED
           value = undefined
 
-        log("promise resolved for id '#{invocationId}' with value", value)
->>>>>>> 1d0b35bd
+        debug("promise resolved for id '#{invocationId}' with value", value)
+        
         resolve(value)
 
       ipc.on("promise:fulfilled:#{invocationId}", handler)
