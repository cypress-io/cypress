--- conflicted
+++ resolved
@@ -70,29 +70,20 @@
     debug("getFile #{filePath}")
 
     if not fileObject = fileObjects[filePath]
-<<<<<<< HEAD
       ## we should be watching the file if we are NOT
       ## in a text terminal aka cypress run
       ## TODO: rename this to config.isRunMode
       ## vs config.isInterativeMode
       shouldWatch = not config.isTextTerminal
+      
+      baseFilePath = filePath
+      .replace(config.projectRoot, "")
+      .replace(config.integrationFolder, "")
 
       fileObject = fileObjects[filePath] = _.extend(new EE(), {
         filePath,
         shouldWatch,
-        outputPath: getOutputPath(
-          config,
-          filePath.replace(config.projectRoot, "")
-        )
-=======
-      baseFilePath = filePath
-        .replace(config.projectRoot, "")
-        .replace(config.integrationFolder, "")
-      fileObject = fileObjects[filePath] = _.extend(new EE(), {
-        filePath: filePath
         outputPath: getOutputPath(config, baseFilePath)
-        shouldWatch: not config.isTextTerminal
->>>>>>> 40c3a6b1
       })
 
       fileObject.on "rerun", ->
