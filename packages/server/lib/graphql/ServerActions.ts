--- conflicted
+++ resolved
@@ -110,14 +110,6 @@
 
   async initializeOpenProject (args: LaunchArgs, options: OpenProjectLaunchOptions, browsers: FoundBrowser[]) {
     await openProject.create(args.projectRoot, args, options, browsers)
-<<<<<<< HEAD
-    if (args.testingType === 'e2e') {
-      this.ctx.activeProject!.setE2EPluginsInitialized(true)
-    }
-
-    if (args.testingType === 'component') {
-      this.ctx.activeProject!.setCtPluginsInitialized(true)
-=======
     if (!this.ctx.activeProject) {
       throw Error('Cannot initialize project without an active project')
     }
@@ -128,7 +120,6 @@
 
     if (args.testingType === 'component') {
       this.ctx.activeProject.setCtPluginsInitialized(true)
->>>>>>> 7261dec8
     }
 
     return
@@ -145,13 +136,6 @@
   }
 
   isFirstTime (projectRoot: string, testingType: Cypress.TestingType): boolean {
-<<<<<<< HEAD
-    const config = JSON.parse(fs.readFileSync(path.join(projectRoot, 'cypress.json'), 'utf-8'))
-    const type = testingType === 'e2e' ? 'e2e' : 'component'
-    const overrides = config[type] || {}
-
-    return Object.keys(overrides).length === 0
-=======
     try {
       const config = JSON.parse(fs.readFileSync(path.join(projectRoot, 'cypress.json'), 'utf-8'))
       const type = testingType === 'e2e' ? 'e2e' : 'component'
@@ -169,6 +153,5 @@
       // unexpected error
       throw Error(e)
     }
->>>>>>> 7261dec8
   }
 }