--- conflicted
+++ resolved
@@ -1,21 +1,12 @@
 import { delegateToSchema } from '@graphql-tools/delegate'
 import { remoteSchemaWrapped, BaseContext, AuthenticatedUser, Project } from '@packages/graphql'
 
+import type { GraphQLResolveInfo } from 'graphql'
 import { ServerActions } from './ServerActions'
-<<<<<<< HEAD
-
-// @ts-ignore
-import user from '@packages/server/lib/user'
-import type { LaunchArgs } from '../open_project'
-import type { OpenProjectLaunchOptions } from '../project-base'
-import { GraphQLResolveInfo } from 'graphql'
-=======
-import { LocalProject, BaseContext, AuthenticatedUser, DashboardProject, Viewer } from '@packages/graphql'
 import type { OpenProjectLaunchOptions, LaunchArgs } from '@packages/types'
 
 // @ts-ignore
 import user from '@packages/server/lib/user'
->>>>>>> 98b80be5
 
 export class ServerContext extends BaseContext {
   readonly actions = new ServerActions(this)
