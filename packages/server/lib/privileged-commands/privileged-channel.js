--- conflicted
+++ resolved
@@ -160,13 +160,7 @@
     return slice.call(array, 0, index + 1)
   }
 
-<<<<<<< HEAD
   function onCommandInvocation (command) {
-    if (!arrayIncludes.call(privilegedCommands, command.name)) return
-
-=======
-  async function onCommandInvocation (command) {
->>>>>>> 8fc59f44
     // message doesn't really matter since we're only interested in the stack
     const err = new Err('command stack error')
 
