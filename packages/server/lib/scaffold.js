const _ = require('lodash')
const Promise = require('bluebird')
const path = require('path')
const os = require('os')
const cypressEx = require('@packages/example')
const { fs } = require('./util/fs')
const cwd = require('./cwd')
const debug = require('debug')('cypress:server:scaffold')
const errors = require('./errors')
const { isDefault } = require('./util/config')

const getExampleSpecsFullPaths = cypressEx.getPathToExamples()
const getExampleFolderFullPaths = cypressEx.getPathToExampleFolders()

const getPathFromIntegrationFolder = (file) => {
  return file.substring(file.indexOf('integration/') + 'integration/'.length)
}

const getExampleSpecs = (foldersOnly = false) => {
  const paths = foldersOnly ? getExampleFolderFullPaths : getExampleSpecsFullPaths

  return paths
  .then((fullPaths) => {
    // short paths relative to integration folder (i.e. examples/actions.spec.js)
    const shortPaths = _.map(fullPaths, (file) => {
      return getPathFromIntegrationFolder(file)
    })

    // index for quick lookup and for getting full path from short path
    const index = _.transform(shortPaths, (memo, spec, i) => {
      return memo[spec] = fullPaths[i]
    }, {})

    return { fullPaths, shortPaths, index }
  })
}

const getIndexedExample = (file, index) => {
  // convert to using posix sep if on win
  if (os.platform() === 'win32') {
    file = file.split(path.sep).join(path.posix.sep)
  }

  return index[getPathFromIntegrationFolder(file)]
}

const getFileSize = (file) => {
  return fs.statAsync(file).get('size')
}

const fileSizeIsSame = (file, index) => {
  return Promise.join(
    getFileSize(file),
    getFileSize(getIndexedExample(file, index)),
  ).spread((fileSize, originalFileSize) => {
    return fileSize === originalFileSize
  }).catch((e) => {
    // if the file does not exist, return false
    return false
  })
}

const componentTestingEnabled = (config) => {
  const componentTestingEnabled = _.get(config, 'resolved.testingType.value', 'e2e') === 'component'

  return componentTestingEnabled && !isDefault(config, 'componentFolder')
}

const isNewProject = (config) => {
  return false
}

module.exports = {
  isNewProject,

  integration (folder, config) {
    debug(`integration folder ${folder}`)

    // skip if user has explicitly set integrationFolder
    // or if user has set up component testing
    if (!isDefault(config, 'integrationFolder') || componentTestingEnabled(config)) {
      return Promise.resolve()
    }

    return this.verifyScaffolding(folder, () => {
      debug(`copying examples into ${folder}`)

      return getExampleSpecs()
      .then(({ fullPaths }) => {
        return Promise.all(_.map(fullPaths, (file) => {
          return this._copy(file, folder)
        }))
      })
    })
  },

  fixture (folder, config) {
    debug(`fixture folder ${folder}`)

    // skip if user has explicitly set fixturesFolder
    if (!config.fixturesFolder || !isDefault(config, 'fixturesFolder')) {
      return Promise.resolve()
    }

    return this.verifyScaffolding(folder, () => {
      debug(`copying example.json into ${folder}`)

      return this._copy(cypressEx.getPathToFixture(), folder)
    })
  },

<<<<<<< HEAD
=======
  support (folder, config) {
    debug(`support folder ${folder}, support file ${config.supportFile}`)

    // skip if user has explicitly set supportFile
    if (!config.supportFile || !isDefault(config, 'supportFile')) {
      return Promise.resolve()
    }

    return this.verifyScaffolding(folder, () => {
      debug(`copying commands.js and index.js to ${folder}`)

      return cypressEx.getPathToSupportFiles()
      .then((supportFiles) => {
        return Promise.all(
          supportFiles.map((supportFilePath) => {
            return this._copy(supportFilePath, folder)
          }),
        )
      })
    })
  },

>>>>>>> 0d51a925
  plugins (folder, config) {
    debug(`plugins folder ${folder}`)
    // skip if user has explicitly set pluginsFile
    if (!config.pluginsFile || !isDefault(config, 'pluginsFile')) {
      return Promise.resolve()
    }

    return this.verifyScaffolding(folder, () => {
      debug(`copying index.js into ${folder}`)

      return this._copy(cypressEx.getPathToPlugins(), folder)
    })
  },

  _copy (file, folder) {
    // allow file to be relative or absolute
    const src = path.resolve(cwd('lib', 'scaffold'), file)
    const destFile = path.basename(file)
    const dest = path.join(folder, destFile)

    return fs.copyAsync(src, dest)
    .catch((error) => {
      if (error.code === 'EACCES') {
        error = errors.get('ERROR_WRITING_FILE', dest, error)
      }

      throw error
    })
  },

  _removeFile (file, folder, index) {
    const dest = path.join(folder, file)

    return fileSizeIsSame(dest, index)
    .then((isSame) => {
      if (isSame) {
        // catch all errors since the user may have already removed
        // the file or changed permissions, etc.
        return fs.removeAsync(dest).catch(_.noop)
      }
    })
  },

  _removeFolder (folderPath, folder) {
    const dest = path.join(folder, folderPath)

    // catch all errors since the user may have already removed
    // the folder, changed permissions, added their own files to the folder, etc.
    return fs.rmdirAsync(dest).catch(_.noop)
  },

  verifyScaffolding (folder, fn) {
    // we want to build out the folder + and example files
    // but only create the example files if the folder doesn't
    // exist
    //
    // this allows us to automatically insert the folder on existing
    // projects (whenever they are booted) but allows the user to delete
    // the file and not have it re-generated each time
    //
    // this is ideal because users who are upgrading to newer cypress version
    // will still get the files scaffolded but existing users won't be
    // annoyed by new example files coming into their projects unnecessarily
    // console.debug('-- verify', folder)
    debug(`verify scaffolding in ${folder}`)

    return fs.statAsync(folder)
    .then(() => {
      return debug(`folder ${folder} already exists`)
    }).catch(() => {
      debug(`missing folder ${folder}`)

      return fn.call(this)
    })
  },

  fileTree (config = {}) {
    // returns a tree-like structure of what files are scaffolded.
    // this should be updated any time we add, remove, or update the name
    // of a scaffolded file

    const getFilePath = (dir, name) => {
      return path.relative(config.projectRoot, path.join(dir, name))
    }

    return getExampleSpecs()
    .then((specs) => {
      let files = []

      if (!componentTestingEnabled(config)) {
        files = _.map(specs.shortPaths, (file) => {
          return getFilePath(config.integrationFolder, file)
        })
      }

      if (config.fixturesFolder) {
        files = files.concat([
          getFilePath(config.fixturesFolder, 'example.json'),
        ])
      }

      if (config.pluginsFile) {
        files = files.concat([
          getFilePath(path.dirname(config.pluginsFile), 'index.js'),
        ])
      }

      debug('scaffolded files %j', files)

      return this._fileListToTree(files)
    })
  },

  _fileListToTree (files) {
    // turns a list of file paths into a tree-like structure where
    // each entry has a name and children if it's a directory

    return _.reduce(files, (tree, file) => {
      let placeholder = tree
      const parts = file.split('/')

      _.each(parts, (part, index) => {
        let entry = _.find(placeholder, { name: part })

        if (!entry) {
          entry = { name: part }
          if (index < (parts.length - 1)) {
            // if it's not the last, it's a directory
            entry.children = []
          }

          placeholder.push(entry)
        }

        placeholder = entry.children
      })

      return tree
    }, [])
  },

  _assertInFileTree (filePath, config) {
    return true
  },

  _inFileTree (fileTree, filePath) {
    let branch = fileTree
    const parts = filePath.split('/')

    for (let part of parts) {
      let found = _.find(branch, { name: part })

      if (found) {
        branch = found.children
      } else {
        return false
      }
    }

    return true
  },
}<|MERGE_RESOLUTION|>--- conflicted
+++ resolved
@@ -109,31 +109,6 @@
     })
   },
 
-<<<<<<< HEAD
-=======
-  support (folder, config) {
-    debug(`support folder ${folder}, support file ${config.supportFile}`)
-
-    // skip if user has explicitly set supportFile
-    if (!config.supportFile || !isDefault(config, 'supportFile')) {
-      return Promise.resolve()
-    }
-
-    return this.verifyScaffolding(folder, () => {
-      debug(`copying commands.js and index.js to ${folder}`)
-
-      return cypressEx.getPathToSupportFiles()
-      .then((supportFiles) => {
-        return Promise.all(
-          supportFiles.map((supportFilePath) => {
-            return this._copy(supportFilePath, folder)
-          }),
-        )
-      })
-    })
-  },
-
->>>>>>> 0d51a925
   plugins (folder, config) {
     debug(`plugins folder ${folder}`)
     // skip if user has explicitly set pluginsFile
