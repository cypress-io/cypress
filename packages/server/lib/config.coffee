--- conflicted
+++ resolved
@@ -16,7 +16,6 @@
 cypressEnvRe = /^(cypress_)/i
 dashesOrUnderscoresRe = /^(_-)+/
 
-<<<<<<< HEAD
 folders = """
   fileServerFolder   fixturesFolder   integrationFolder   screenshotsFolder
   supportFile        supportFolder    unitFolder          videosFolder
@@ -39,13 +38,10 @@
   viewportHeight                  responseTimeout
   videoRecording
   videoCompression
+  videoUploadOnPasses
   watchForFileChanges
   waitForAnimations
 """.trim().split(/\s+/)
-=======
-folders = "fileServerFolder videosFolder supportFolder fixturesFolder integrationFolder screenshotsFolder unitFolder supportFile".split(" ")
-configKeys = "port reporter reporterOptions baseUrl execTimeout defaultCommandTimeout pageLoadTimeout requestTimeout responseTimeout numTestsKeptInMemory screenshotOnHeadlessFailure waitForAnimations animationDistanceThreshold watchForFileChanges trashAssetsBeforeHeadlessRuns chromeWebSecurity videoRecording videoCompression videoUploadOnPasses viewportWidth viewportHeight supportFile fileServerFolder supportFolder fixturesFolder integrationFolder videosFolder screenshotsFolder environmentVariables hosts".split(" ")
->>>>>>> 66861fd7
 
 isCypressEnvLike = (key) ->
   cypressEnvRe.test(key) and key isnt "CYPRESS_ENV"
