--- conflicted
+++ resolved
@@ -62,19 +62,12 @@
   ignoreTestFiles
   testFiles                       defaultCommandTimeout
   trashAssetsBeforeRuns           execTimeout
-<<<<<<< HEAD
   blacklistHosts                  pageLoadTimeout
   whitelistHosts                  responseTimeout
   userAgent                       requestTimeout
-  viewportWidth                   responseTimeout
-  viewportHeight                  taskTimeout
+  viewportWidth                   taskTimeout
+  viewportHeight                  
   video
-=======
-  userAgent                       pageLoadTimeout
-  viewportWidth                   requestTimeout
-  viewportHeight                  responseTimeout
-  video                           taskTimeout
->>>>>>> c13e94a5
   videoCompression
   videoUploadOnPasses
   watchForFileChanges
