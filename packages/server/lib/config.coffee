_        = require("lodash")
R        = require("ramda")
la       = require("lazy-ass")
path     = require("path")
check    = require("check-more-types")
Promise  = require("bluebird")
deepDiff = require("return-deep-diff")
errors   = require("./errors")
scaffold = require("./scaffold")
fs       = require("./util/fs")
keys     = require("./util/keys")
origin   = require("./util/origin")
coerce   = require("./util/coerce")
settings = require("./util/settings")
v        = require("./util/validation")
debug    = require("debug")("cypress:server:config")
pathHelpers = require("./util/path_helpers")
findSystemNode = require("./util/find_system_node")

CYPRESS_ENV_PREFIX = "CYPRESS_"
CYPRESS_ENV_PREFIX_LENGTH = "CYPRESS_".length
CYPRESS_RESERVED_ENV_VARS = [
  "CYPRESS_ENV"
]
CYPRESS_SPECIAL_ENV_VARS = [
  "CI_KEY"
  "RECORD_KEY"
]

dashesOrUnderscoresRe = /^(_-)+/
oneOrMoreSpacesRe = /\s+/
everythingAfterFirstEqualRe = /=(.+)/

toWords = (str) ->
  str.trim().split(oneOrMoreSpacesRe)

isCypressEnvLike = (key) ->
  _.chain(key)
  .invoke('toUpperCase')
  .startsWith(CYPRESS_ENV_PREFIX)
  .value() and
    not _.includes(CYPRESS_RESERVED_ENV_VARS, key)

removeEnvPrefix = (key) ->
  key.slice(CYPRESS_ENV_PREFIX_LENGTH)

folders = toWords """
  fileServerFolder   fixturesFolder   integrationFolder   pluginsFile
  screenshotsFolder  supportFile      supportFolder       unitFolder
  videosFolder
"""

# Public configuration properties, like "cypress.json" fields
configKeys = toWords """
  animationDistanceThreshold      fileServerFolder
  baseUrl                         fixturesFolder
  blacklistHosts
  chromeWebSecurity
  modifyObstructiveCode           integrationFolder
  env                             pluginsFile
  hosts                           screenshotsFolder
  numTestsKeptInMemory            supportFile
  port                            supportFolder
  projectId                       videosFolder
  reporter
  reporterOptions
  ignoreTestFiles
  testFiles                       defaultCommandTimeout
  trashAssetsBeforeRuns           execTimeout
<<<<<<< HEAD
  blacklistHosts                  pageLoadTimeout
  userAgent                       requestTimeout
  viewportWidth                   responseTimeout
  viewportHeight                  taskTimeout
  video                           slowTestThreshold
=======
  userAgent                       pageLoadTimeout
  viewportWidth                   requestTimeout
  viewportHeight                  responseTimeout
  video                           taskTimeout
>>>>>>> d204d321
  videoCompression
  videoUploadOnPasses
  watchForFileChanges
  waitForAnimations               resolvedNodeVersion
  nodeVersion                     resolvedNodePath
"""

# Deprecated and retired public configuration properties
breakingConfigKeys = toWords """
  videoRecording
  screenshotOnHeadlessFailure
  trashAssetsBeforeHeadlessRuns
"""

# Internal configuration properties the user should be able to overwrite
systemConfigKeys = toWords """
  browsers
"""

CONFIG_DEFAULTS = {
  port:                          null
  hosts:                         null
  morgan:                        true
  baseUrl:                       null
  # will be replaced by detected list of browsers
  browsers:                      []
  socketId:                      null
  projectId:                     null
  userAgent:                     null
  isTextTerminal:                false
  reporter:                      "spec"
  reporterOptions:               null
  blacklistHosts:                null
  clientRoute:                   "/__/"
  xhrRoute:                      "/xhrs/"
  socketIoRoute:                 "/__socket.io"
  socketIoCookie:                "__socket.io"
  reporterRoute:                 "/__cypress/reporter"
  ignoreTestFiles:               "*.hot-update.js"
  testFiles:                     "**/*.*"
  defaultCommandTimeout:         4000
  requestTimeout:                5000
  responseTimeout:               30000
  pageLoadTimeout:               60000
  execTimeout:                   60000
  taskTimeout:                   60000
  slowTestThreshold:             5000
  video:                         true
  videoCompression:              32
  videoUploadOnPasses:           true
  modifyObstructiveCode:         true
  chromeWebSecurity:             true
  waitForAnimations:             true
  animationDistanceThreshold:    5
  numTestsKeptInMemory:          50
  watchForFileChanges:           true
  trashAssetsBeforeRuns:         true
  autoOpen:                      false
  viewportWidth:                 1000
  viewportHeight:                660
  fileServerFolder:              ""
  videosFolder:                  "cypress/videos"
  supportFile:                   "cypress/support"
  fixturesFolder:                "cypress/fixtures"
  integrationFolder:             "cypress/integration"
  screenshotsFolder:             "cypress/screenshots"
  namespace:                     "__cypress"
  pluginsFile:                   "cypress/plugins"
  nodeVersion:                   "default"
  configFile:                    "cypress.json"

  ## deprecated
  javascripts:                   []
}

validationRules = {
  animationDistanceThreshold: v.isNumber
  baseUrl: v.isFullyQualifiedUrl
  blacklistHosts: v.isStringOrArrayOfStrings
  browsers: v.isValidBrowserList
  chromeWebSecurity: v.isBoolean
  configFile: v.isStringOrFalse
  defaultCommandTimeout: v.isNumber
  env: v.isPlainObject
  execTimeout: v.isNumber
  fileServerFolder: v.isString
  fixturesFolder: v.isStringOrFalse
  ignoreTestFiles: v.isStringOrArrayOfStrings
  integrationFolder: v.isString
  modifyObstructiveCode: v.isBoolean
  nodeVersion: v.isOneOf("default", "bundled", "system")
  numTestsKeptInMemory: v.isNumber
  pageLoadTimeout: v.isNumber
  pluginsFile: v.isStringOrFalse
  port: v.isNumber
  reporter: v.isString
  requestTimeout: v.isNumber
  responseTimeout: v.isNumber
  supportFile: v.isStringOrFalse
  slowTestThreshold: v.isNumber
  taskTimeout: v.isNumber
  testFiles: v.isStringOrArrayOfStrings
  trashAssetsBeforeRuns: v.isBoolean
  userAgent: v.isString
  video: v.isBoolean
  videoCompression: v.isNumberOrFalse
  videosFolder: v.isString
  videoUploadOnPasses: v.isBoolean
  viewportHeight: v.isNumber
  viewportWidth: v.isNumber
  waitForAnimations: v.isBoolean
  watchForFileChanges: v.isBoolean
}

convertRelativeToAbsolutePaths = (projectRoot, obj, defaults = {}) ->
  _.reduce folders, (memo, folder) ->
    val = obj[folder]
    if val? and val isnt false
      memo[folder] = path.resolve(projectRoot, val)
    return memo
  , {}

validateNoBreakingConfig = (cfg) ->
  _.each breakingConfigKeys, (key) ->
    if _.has(cfg, key)
      switch key
        when "screenshotOnHeadlessFailure"
          errors.throw("SCREENSHOT_ON_HEADLESS_FAILURE_REMOVED")
        when "trashAssetsBeforeHeadlessRuns"
          errors.throw("RENAMED_CONFIG_OPTION", key, "trashAssetsBeforeRuns")
        when "videoRecording"
          errors.throw("RENAMED_CONFIG_OPTION", key, "video")

validate = (cfg, onErr) ->
  _.each cfg, (value, key) ->
    ## does this key have a validation rule?
    if validationFn = validationRules[key]
      ## and is the value different from the default?
      if value isnt CONFIG_DEFAULTS[key]
        result = validationFn(key, value)
        if result isnt true
          onErr(result)

validateFile = (file) ->
  return (settings) ->
    validate settings, (errMsg) ->
      errors.throw("SETTINGS_VALIDATION_ERROR", file, errMsg)

hideSpecialVals = (val, key) ->
  if _.includes(CYPRESS_SPECIAL_ENV_VARS, key)
    return keys.hide(val)

  return val

module.exports = {
  getConfigKeys: -> configKeys

  isValidCypressEnvValue: (value) ->
    # names of config environments, see "config/app.yml"
    names = ["development", "test", "staging", "production"]
    _.includes(names, value)

  whitelist: (obj = {}) ->
    propertyNames = configKeys.concat(breakingConfigKeys).concat(systemConfigKeys)
    _.pick(obj, propertyNames)

  get: (projectRoot, options = {}) ->
    Promise.all([
      settings.read(projectRoot, options).then(validateFile("cypress.json"))
      settings.readEnv(projectRoot).then(validateFile("cypress.env.json"))
    ])
    .spread (settings, envFile) =>
      @set({
        projectName: @getNameFromRoot(projectRoot)
        projectRoot: projectRoot
        config:      settings
        envFile:     envFile
        options:     options
      })

  set: (obj = {}) ->
    debug("setting config object")
    {projectRoot, projectName, config, envFile, options} = obj

    ## just force config to be an object
    ## so we dont have to do as much
    ## work in our tests
    config ?= {}
    debug("config is %o", config)

    ## flatten the object's properties
    ## into the master config object
    config.envFile     = envFile
    config.projectRoot = projectRoot
    config.projectName = projectName

    @mergeDefaults(config, options)

  mergeDefaults: (config = {}, options = {}) ->
    resolved = {}

    _.extend config, _.pick(options, "configFile", "morgan", "isTextTerminal", "socketId", "report", "browsers")
    debug("merged config with options, got %o", config)

    _
    .chain(@whitelist(options))
    .omit("env")
    .omit("browsers")
    .each (val, key) ->
      resolved[key] = "cli"
      config[key] = val
      return
    .value()

    if url = config.baseUrl
      ## replace multiple slashes at the end of string to single slash
      ## so http://localhost/// will be http://localhost/
      ## https://regexr.com/48rvt
      config.baseUrl = url.replace(/\/\/+$/, "/")

    _.defaults(config, CONFIG_DEFAULTS)

    ## split out our own app wide env from user env variables
    ## and delete envFile
    config.env = @parseEnv(config, options.env, resolved)

    config.cypressEnv = process.env["CYPRESS_ENV"]
    debug("using CYPRESS_ENV %s", config.cypressEnv)
    if not @isValidCypressEnvValue(config.cypressEnv)
      errors.throw("INVALID_CYPRESS_ENV", config.cypressEnv)

    delete config.envFile

    ## when headless
    if config.isTextTerminal
      ## dont ever watch for file changes
      config.watchForFileChanges = false

      ## and forcibly reset numTestsKeptInMemory
      ## to zero
      config.numTestsKeptInMemory = 0

    config = @setResolvedConfigValues(config, CONFIG_DEFAULTS, resolved)

    if config.port
      config = @setUrls(config)

    config = @setAbsolutePaths(config, CONFIG_DEFAULTS)

    config = @setParentTestsPaths(config)

    ## validate config again here so that we catch
    ## configuration errors coming from the CLI overrides
    ## or env var overrides
    validate config, (errMsg) ->
      errors.throw("CONFIG_VALIDATION_ERROR", errMsg)

    validateNoBreakingConfig(config)

    @setSupportFileAndFolder(config)
    .then(@setPluginsFile)
    .then(@setScaffoldPaths)
    .then(_.partialRight(@setNodeBinary, options.onWarning))

  setResolvedConfigValues: (config, defaults, resolved) ->
    obj = _.clone(config)

    obj.resolved = @resolveConfigValues(config, defaults, resolved)
    debug("resolved config is %o", obj.resolved.browsers)

    return obj

  # Given an object "resolvedObj" and a list of overrides in "obj"
  # marks all properties from "obj" inside "resolvedObj" using
  # {value: obj.val, from: "plugin"}
  setPluginResolvedOn: (resolvedObj, obj) ->
    _.each obj, (val, key) =>
      if _.isObject(val) && !_.isArray(val)
        ## recurse setting overrides
        ## inside of this nested objected
        @setPluginResolvedOn(resolvedObj[key], val)
      else
        ## override the resolved value
        resolvedObj[key] = {
          value: val
          from: "plugin"
        }

  updateWithPluginValues: (cfg, overrides = {}) ->
    ## diff the overrides with cfg
    ## including nested objects (env)
    debug("starting config %o", cfg)
    debug("overrides %o", overrides)

    # make sure every option returned from the plugins file
    # passes our validation functions
    validate overrides, (errMsg) ->
      if cfg.pluginsFile and cfg.projectRoot
        relativePluginsPath = path.relative(cfg.projectRoot, cfg.pluginsFile)
        errors.throw("PLUGINS_CONFIG_VALIDATION_ERROR", relativePluginsPath, errMsg)
      else
        errors.throw("CONFIG_VALIDATION_ERROR", errMsg)

    originalResolvedBrowsers = cfg && cfg.resolved && cfg.resolved.browsers && R.clone(cfg.resolved.browsers)
    if not originalResolvedBrowsers
      # have something to resolve with if plugins return nothing
      originalResolvedBrowsers = {
        value: cfg.browsers
        from: "default"
      }

    diffs = deepDiff(cfg, overrides, true)
    debug("config diffs %o", diffs)

    userBrowserList = diffs && diffs.browsers && R.clone(diffs.browsers)
    if userBrowserList
      debug("user browser list %o", userBrowserList)

    ## for each override go through
    ## and change the resolved values of cfg
    ## to point to the plugin
    if diffs
      @setPluginResolvedOn(cfg.resolved, diffs)
      debug("resolved config object %o", cfg.resolved)

    ## merge cfg into overrides
    merged = _.defaultsDeep(diffs, cfg)
    debug("merged config object %o", merged)

    # the above _.defaultsDeep combines arrays,
    # if diffs.browsers = [1] and cfg.browsers = [1, 2]
    # then the merged result merged.browsers = [1, 2]
    # which is NOT what we want
    if Array.isArray(userBrowserList) and userBrowserList.length
      merged.browsers = userBrowserList
      merged.resolved.browsers.value = userBrowserList

    if overrides.browsers == null
      # null breaks everything when merging lists
      debug("replacing null browsers with original list %o", originalResolvedBrowsers)
      merged.browsers = cfg.browsers
      if originalResolvedBrowsers
        merged.resolved.browsers = originalResolvedBrowsers

    debug("merged plugins config %o", merged)
    return merged

  # combines the default configuration object with values specified in the
  # configuration file like "cypress.json". Values in configuration file
  # overwrite the defaults.
  resolveConfigValues: (config, defaults, resolved = {}) ->
    ## pick out only known configuration keys
    _
    .chain(config)
    .pick(configKeys.concat(systemConfigKeys))
    .mapValues (val, key) ->
      source = (s) ->
        {
          value: val
          from:  s
        }

      switch
        when r = resolved[key]
          if _.isObject(r)
            r
          else
            source(r)
        # "browsers" list is special, since it is dynamic by default
        # and can only be ovewritten via plugins file
        when _.isEqual(config[key], defaults[key]) or key == "browsers"
          source("default")
        else
          source("config")
    .value()

  # instead of the built-in Node process, specify a path to 3rd party Node
  setNodeBinary: Promise.method (obj, onWarning) ->
    if obj.nodeVersion != 'system'
      obj.resolvedNodeVersion = process.versions.node
      return obj

    findSystemNode.findNodePathAndVersion()
    .then ({ path, version }) ->
      obj.resolvedNodePath = path
      obj.resolvedNodeVersion = version
    .catch (err) ->
      onWarning(errors.get('COULD_NOT_FIND_SYSTEM_NODE', process.versions.node))
      obj.resolvedNodeVersion = process.versions.node
    .return(obj)

  setScaffoldPaths: (obj) ->
    obj = _.clone(obj)

    obj.integrationExampleName = scaffold.integrationExampleName()
    obj.integrationExamplePath = path.join(obj.integrationFolder, obj.integrationExampleName)

    debug("set scaffold paths")
    scaffold.fileTree(obj)
    .then (fileTree) ->
      debug("got file tree")
      obj.scaffoldedFiles = fileTree

      return obj

  # async function
  setSupportFileAndFolder: (obj) ->
    return Promise.resolve(obj) if not obj.supportFile

    obj = _.clone(obj)

    ## TODO move this logic to find support file into util/path_helpers
    sf = obj.supportFile
    debug("setting support file #{sf}")
    debug("for project root #{obj.projectRoot}")

    Promise
    .try ->
      ## resolve full path with extension
      obj.supportFile = require.resolve(sf)
    .then ->
      if pathHelpers.checkIfResolveChangedRootFolder(obj.supportFile, sf)
        debug("require.resolve switched support folder from %s to %s", sf, obj.supportFile)
        # this means the path was probably symlinked, like
        # /tmp/foo -> /private/tmp/foo
        # which can confuse the rest of the code
        # switch it back to "normal" file
        obj.supportFile = path.join(sf, path.basename(obj.supportFile))
        return fs.pathExists(obj.supportFile)
        .then (found) ->
          if not found
            errors.throw("SUPPORT_FILE_NOT_FOUND", obj.supportFile, obj.configFile || CONFIG_DEFAULTS.configFile)
          debug("switching to found file %s", obj.supportFile)
    .catch({code: "MODULE_NOT_FOUND"}, ->
      debug("support file %s does not exist", sf)
      ## supportFile doesn't exist on disk
      if sf is path.resolve(obj.projectRoot, CONFIG_DEFAULTS.supportFile)
        debug("support file is default, check if #{path.dirname(sf)} exists")
        return fs.pathExists(sf)
        .then (found) ->
          if found
            debug("support folder exists, set supportFile to false")
            ## if the directory exists, set it to false so it's ignored
            obj.supportFile = false
          else
            debug("support folder does not exist, set to default index.js")
            ## otherwise, set it up to be scaffolded later
            obj.supportFile = path.join(sf, "index.js")
          return obj
      else
        debug("support file is not default")
        ## they have it explicitly set, so it should be there
        errors.throw("SUPPORT_FILE_NOT_FOUND", path.resolve(obj.projectRoot, sf), obj.configFile || CONFIG_DEFAULTS.configFile)
    )
    .then ->
      if obj.supportFile
        ## set config.supportFolder to its directory
        obj.supportFolder = path.dirname(obj.supportFile)
        debug("set support folder #{obj.supportFolder}")
      obj

  ## set pluginsFile to an absolute path with the following rules:
  ## - do nothing if pluginsFile is falsey
  ## - look up the absolute path via node, so 'cypress/plugins' can resolve
  ##   to 'cypress/plugins/index.js' or 'cypress/plugins/index.coffee'
  ## - if not found
  ##   * and the pluginsFile is set to the default
  ##     - and the path to the pluginsFile directory exists
  ##       * assume the user doesn't need a pluginsFile, set it to false
  ##         so it's ignored down the pipeline
  ##     - and the path to the pluginsFile directory does not exist
  ##       * set it to cypress/plugins/index.js, it will get scaffolded
  ##   * and the pluginsFile is NOT set to the default
  ##     - throw an error, because it should be there if the user
  ##       explicitly set it
  setPluginsFile: Promise.method (obj) ->
    if not obj.pluginsFile
      return obj

    obj = _.clone(obj)

    pluginsFile = obj.pluginsFile

    debug("setting plugins file #{pluginsFile}")
    debug("for project root #{obj.projectRoot}")

    Promise
    .try ->
      ## resolve full path with extension
      obj.pluginsFile = require.resolve(pluginsFile)
      debug("set pluginsFile to #{obj.pluginsFile}")
    .catch {code: "MODULE_NOT_FOUND"}, ->
      debug("plugins file does not exist")
      if pluginsFile is path.resolve(obj.projectRoot, CONFIG_DEFAULTS.pluginsFile)
        debug("plugins file is default, check if #{path.dirname(pluginsFile)} exists")
        fs.pathExists(pluginsFile)
        .then (found) ->
          if found
            debug("plugins folder exists, set pluginsFile to false")
            ## if the directory exists, set it to false so it's ignored
            obj.pluginsFile = false
          else
            debug("plugins folder does not exist, set to default index.js")
            ## otherwise, set it up to be scaffolded later
            obj.pluginsFile = path.join(pluginsFile, "index.js")
          return obj
      else
        debug("plugins file is not default")
        ## they have it explicitly set, so it should be there
        errors.throw("PLUGINS_FILE_ERROR", path.resolve(obj.projectRoot, pluginsFile))
    .return(obj)

  setParentTestsPaths: (obj) ->
    ## projectRoot:              "/path/to/project"
    ## integrationFolder:        "/path/to/project/cypress/integration"
    ## parentTestsFolder:        "/path/to/project/cypress"
    ## parentTestsFolderDisplay: "project/cypress"

    obj = _.clone(obj)

    ptfd = obj.parentTestsFolder = path.dirname(obj.integrationFolder)

    prd = path.dirname(obj.projectRoot ? "")

    obj.parentTestsFolderDisplay = path.relative(prd, ptfd)

    return obj

  setAbsolutePaths: (obj, defaults) ->
    obj = _.clone(obj)

    ## if we have a projectRoot
    if pr = obj.projectRoot
      ## reset fileServerFolder to be absolute
      # obj.fileServerFolder = path.resolve(pr, obj.fileServerFolder)

      ## and do the same for all the rest
      _.extend obj, convertRelativeToAbsolutePaths(pr, obj, defaults)

    return obj

  setUrls: (obj) ->
    obj = _.clone(obj)

    proxyUrl = "http://localhost:" + obj.port

    rootUrl = if obj.baseUrl
      origin(obj.baseUrl)
    else
      proxyUrl

    _.extend(obj, {
      proxyUrl:    proxyUrl
      browserUrl:  rootUrl + obj.clientRoute
      reporterUrl: rootUrl + obj.reporterRoute
      xhrUrl:      obj.namespace + obj.xhrRoute
    })

    return obj

  parseEnv: (cfg, envCLI, resolved = {}) ->
    envVars = resolved.env = {}

    resolveFrom = (from, obj = {}) ->
      _.each obj, (val, key) ->
        envVars[key] = {
          value: val
          from: from
        }

    envCfg  = cfg.env ? {}
    envFile = cfg.envFile ? {}
    envProc = @getProcessEnvVars(process.env) ? {}
    envCLI  = envCLI ? {}

    matchesConfigKey = (key) ->
      if _.has(CONFIG_DEFAULTS, key)
        return key

      key = key.toLowerCase().replace(dashesOrUnderscoresRe, "")
      key = _.camelCase(key)

      if _.has(CONFIG_DEFAULTS, key)
        return key

    configFromEnv = _.reduce envProc, (memo, val, key) ->
      if cfgKey = matchesConfigKey(key)
        ## only change the value if it hasnt been
        ## set by the CLI. override default + config
        if resolved[cfgKey] isnt "cli"
          cfg[cfgKey] = val
          resolved[cfgKey] = {
            value: val
            from: "env"
          }

        memo.push(key)
      memo
    , []

    envProc = _.chain(envProc)
    .omit(configFromEnv)
    .mapValues(hideSpecialVals)
    .value()

    resolveFrom("config",  envCfg)
    resolveFrom("envFile", envFile)
    resolveFrom("env",     envProc)
    resolveFrom("cli",     envCLI)

    ## envCfg is from cypress.json
    ## envFile is from cypress.env.json
    ## envProc is from process env vars
    ## envCLI is from CLI arguments
    _.extend envCfg, envFile, envProc, envCLI

  getProcessEnvVars: (obj = {}) ->
    _.reduce obj, (memo, value, key) ->
      if isCypressEnvLike(key)
        memo[removeEnvPrefix(key)] = coerce(value)
      memo
    , {}

  getNameFromRoot: (root = "") ->
    path.basename(root)

}<|MERGE_RESOLUTION|>--- conflicted
+++ resolved
@@ -67,19 +67,11 @@
   ignoreTestFiles
   testFiles                       defaultCommandTimeout
   trashAssetsBeforeRuns           execTimeout
-<<<<<<< HEAD
-  blacklistHosts                  pageLoadTimeout
-  userAgent                       requestTimeout
-  viewportWidth                   responseTimeout
-  viewportHeight                  taskTimeout
-  video                           slowTestThreshold
-=======
   userAgent                       pageLoadTimeout
   viewportWidth                   requestTimeout
   viewportHeight                  responseTimeout
   video                           taskTimeout
->>>>>>> d204d321
-  videoCompression
+  videoCompression                slowTestThreshold
   videoUploadOnPasses
   watchForFileChanges
   waitForAnimations               resolvedNodeVersion
