--- conflicted
+++ resolved
@@ -171,11 +171,7 @@
 
         const archiveInfo = await protocolManager.getArchiveInfo()
 
-<<<<<<< HEAD
         if (archiveInfo === undefined) {
-=======
-        if (!zippedDb) {
->>>>>>> 47b18d22
           return {
             ...artifact,
             skip: true,
