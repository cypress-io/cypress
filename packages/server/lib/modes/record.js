const _ = require('lodash')
const path = require('path')
const la = require('lazy-ass')
const chalk = require('chalk')
const check = require('check-more-types')
const debug = require('debug')('cypress:server:record')
const debugCiInfo = require('debug')('cypress:server:record:ci-info')
const Promise = require('bluebird')
const isForkPr = require('is-fork-pr')
const commitInfo = require('@cypress/commit-info')

const { hideKeys } = require('@packages/config')

const api = require('../cloud/api')
const exception = require('../cloud/exception')
const upload = require('../cloud/upload')

const errors = require('../errors')
const capture = require('../capture')
const Config = require('../config')
const env = require('../util/env')
const terminal = require('../util/terminal')
const ciProvider = require('../util/ci_provider')
const testsUtils = require('../util/tests_utils')
const specWriter = require('../util/spec_writer')
const { fs } = require('../util/fs')

// dont yell about any errors either
const runningInternalTests = () => {
  return env.get('CYPRESS_INTERNAL_SYSTEM_TESTS') === '1'
}

const haveProjectIdAndKeyButNoRecordOption = (projectId, options) => {
  // if we have a project id and we have a key
  // and record hasn't been set to true or false
  return (projectId && options.key) && (
    _.isUndefined(options.record)
  )
}

const warnIfProjectIdButNoRecordOption = (projectId, options) => {
  if (haveProjectIdAndKeyButNoRecordOption(projectId, options)) {
    // log a warning telling the user
    // that they either need to provide us
    // with a RECORD_KEY or turn off
    // record mode
    return errors.warning('PROJECT_ID_AND_KEY_BUT_MISSING_RECORD_OPTION', projectId)
  }
}

const throwCloudCannotProceed = ({ parallel, ciBuildId, group, err }) => {
  const errMsg = parallel ? 'CLOUD_CANNOT_PROCEED_IN_PARALLEL' : 'CLOUD_CANNOT_PROCEED_IN_SERIAL'

  const errToThrow = errors.get(errMsg, {
    response: err,
    flags: {
      group,
      ciBuildId,
    },
  })

  // tells error handler to exit immediately without running anymore specs
  errToThrow.isFatalApiErr = true

  throw errToThrow
}

const throwIfIndeterminateCiBuildId = (ciBuildId, parallel, group) => {
  if ((!ciBuildId && !ciProvider.provider()) && (parallel || group)) {
    errors.throwErr(
      'INDETERMINATE_CI_BUILD_ID',
      {
        group,
        parallel,
      },
      ciProvider.detectableCiBuildIdProviders(),
    )
  }
}

const throwIfRecordParamsWithoutRecording = (record, ciBuildId, parallel, group, tag, autoCancelAfterFailures) => {
  if (!record && _.some([ciBuildId, parallel, group, tag, autoCancelAfterFailures !== undefined])) {
    errors.throwErr('RECORD_PARAMS_WITHOUT_RECORDING', {
      ciBuildId,
      tag,
      group,
      parallel,
      autoCancelAfterFailures,
    })
  }
}

const throwIfIncorrectCiBuildIdUsage = (ciBuildId, parallel, group) => {
  // we've been given an explicit ciBuildId
  // but no parallel or group flag
  if (ciBuildId && (!parallel && !group)) {
    errors.throwErr('INCORRECT_CI_BUILD_ID_USAGE', { ciBuildId })
  }
}

const throwIfNoProjectId = (projectId, configFile) => {
  if (!projectId) {
    errors.throwErr('CANNOT_RECORD_NO_PROJECT_ID', configFile)
  }
}

const getSpecRelativePath = (spec) => {
  return _.get(spec, 'relative', null)
}

const uploadArtifacts = (options = {}) => {
  const { protocolManager, video, screenshots, videoUploadUrl, captureUploadUrl, shouldUploadVideo, screenshotUploadUrls, quiet } = options

  const uploads = []
  const uploadReport = {
    protocol: undefined,
    screenshots: [],
    video: undefined,
  }

  const attachMetadataToUploadReport = async (key, pathToFile, statFile, initialUploadMetadata) => {
    const uploadMetadata = {
      ...initialUploadMetadata,
    }

    if (statFile) {
      try {
        const { size } = await fs.statAsync(pathToFile)

        uploadMetadata.fileSize = size
      } catch (err) {
        debug('failed to get stats for upload artifact %o', {
          file: pathToFile,
          stack: err.stack,
        })
      }
    }

    uploadReport[key] = Array.isArray(uploadReport[key]) ?
      [...uploadReport[key], uploadMetadata] : uploadMetadata
  }

  let count = 0

  const nums = () => {
    count += 1

    return chalk.gray(`(${count}/${uploads.length})`)
  }

  const success = (pathToFile, url, uploadReportOptions) => {
    const { statFile, key } = uploadReportOptions

    return async (res) => {
      await attachMetadataToUploadReport(key, pathToFile, statFile, {
        success: true,
        url,
        ...res,
      })

      if (!quiet) {
        // eslint-disable-next-line no-console
        return console.log(`  - Done Uploading ${nums()}`, chalk.blue(pathToFile))
      }
    }
  }

  const fail = (pathToFile, url, uploadReportOptions) => {
    const { statFile, key } = uploadReportOptions

    return async (err) => {
      await attachMetadataToUploadReport(key, pathToFile, statFile, {
        success: false,
        url,
        error: err.message,
      })

      debug('failed to upload artifact %o', {
        file: pathToFile,
        url,
        stack: err.stack,
      })

      if (!quiet) {
        // eslint-disable-next-line no-console
        return console.log(`  - Failed Uploading ${nums()}`, chalk.red(pathToFile))
      }
    }
  }

  const send = (pathToFile, url, reportKey) => {
    return uploads.push(
      upload.send(pathToFile, url)
      .then(success(pathToFile, url, { key: reportKey, statFile: true }))
      .catch(fail(pathToFile, url, { key: reportKey, statFile: true })),
    )
  }

  if (videoUploadUrl && shouldUploadVideo) {
    send(video, videoUploadUrl, 'video')
  }

  if (screenshotUploadUrls) {
    screenshotUploadUrls.forEach((obj) => {
      const screenshot = _.find(screenshots, { screenshotId: obj.screenshotId })

      return send(screenshot.path, obj.uploadUrl, 'screenshots')
    })
  }

  if (captureUploadUrl && protocolManager) {
    const successCallback = success('Test Replay', captureUploadUrl, { key: 'protocol', statFile: false })
    const failCallback = fail('Test Replay', captureUploadUrl, { key: 'protocol', statFile: false })

    uploads.push(
      protocolManager.uploadCaptureArtifact({ uploadUrl: captureUploadUrl })
<<<<<<< HEAD
      .then((res) => {
        if (res.error) {
          return failCallback(res.error)
        }

        return successCallback(res)
      })
      .catch(failCallback),
=======
      .then(success('Test Replay', captureUploadUrl, { key: 'protocol', statFile: false }))
      .catch(fail('Test Replay', captureUploadUrl, { key: 'protocol', statFile: false })),
>>>>>>> c91358e6
    )
  }

  if (!uploads.length && !quiet) {
    // eslint-disable-next-line no-console
    console.log('  - Nothing to Upload')
  }

  return Promise
  .all(uploads)
  .catch((err) => {
    errors.warning('CLOUD_CANNOT_UPLOAD_ARTIFACTS', err)

    return exception.create(err)
  })
  .finally(() => {
    api.updateInstanceArtifacts({
      runId: options.runId,
      instanceId: options.instanceId,
      ...uploadReport,
    })
    .catch((err) => {
      debug('failed updating artifact status %o', {
        stack: err.stack,
      })

      errors.warning('CLOUD_CANNOT_UPLOAD_ARTIFACTS_PROTOCOL', err)

      // don't log exceptions if we have a 503 status code
      if (err.statusCode !== 503) {
        return exception.create(err)
      }
    })
  })
}

const updateInstanceStdout = (options = {}) => {
  const { runId, instanceId, captured } = options

  const stdout = captured.toString()

  return api.updateInstanceStdout({
    runId,
    stdout,
    instanceId,
  }).catch((err) => {
    debug('failed updating instance stdout %o', {
      stack: err.stack,
    })

    errors.warning('CLOUD_CANNOT_CREATE_RUN_OR_INSTANCE', err)

    // dont log exceptions if we have a 503 status code
    if (err.statusCode !== 503) {
      return exception.create(err)
    }
  }).finally(capture.restore)
}

const postInstanceResults = (options = {}) => {
  const { runId, instanceId, results, group, parallel, ciBuildId, metadata } = options
  let { stats, tests, video, screenshots, reporterStats, error } = results

  video = Boolean(video)

  // get rid of the path property
  screenshots = _.map(screenshots, (screenshot) => {
    return _.omit(screenshot, 'path')
  })

  tests = tests && _.map(tests, (test) => {
    return _.omit({
      clientId: test.testId,
      ...test,
    }, 'title', 'body', 'testId')
  })

  return api.postInstanceResults({
    runId,
    instanceId,
    stats,
    tests,
    exception: error,
    video,
    reporterStats,
    screenshots,
    metadata,
  })
  .catch((err) => {
    debug('failed updating instance %o', {
      stack: err.stack,
    })

    throwCloudCannotProceed({ parallel, ciBuildId, group, err })
  })
}

const getCommitFromGitOrCi = (git) => {
  la(check.object(git), 'expected git information object', git)

  return ciProvider.commitDefaults({
    sha: git.sha,
    branch: git.branch,
    authorName: git.author,
    authorEmail: git.email,
    message: git.message,
    remoteOrigin: git.remote,
    defaultBranch: null,
  })
}

const billingLink = (orgId) => {
  if (orgId) {
    return `https://on.cypress.io/dashboard/organizations/${orgId}/billing`
  }

  return 'https://on.cypress.io/set-up-billing'
}

const gracePeriodMessage = (gracePeriodEnds) => {
  return gracePeriodEnds || 'the grace period ends'
}

const createRun = Promise.method((options = {}) => {
  _.defaults(options, {
    group: null,
    tags: null,
    parallel: null,
    ciBuildId: null,
  })

  let { projectRoot, projectId, recordKey, platform, git, specPattern, specs, parallel, ciBuildId, group, tags, testingType, autoCancelAfterFailures, protocolManager } = options

  if (recordKey == null) {
    recordKey = env.get('CYPRESS_RECORD_KEY')
  }

  if (!recordKey) {
    // are we a forked pull request (forked PR) and are we NOT running our own internal
    // e2e tests? currently some e2e tests fail when a user submits
    // a PR because this logic triggers unintended here
    if (isForkPr.isForkPr() && !runningInternalTests()) {
      // bail with a warning
      return errors.warning('RECORDING_FROM_FORK_PR')
    }

    // else throw
    errors.throwErr('RECORD_KEY_MISSING')
  }

  // go back to being a string
  if (Array.isArray(specPattern)) {
    specPattern = specPattern.join(',')
  }

  if (ciBuildId) {
    // stringify
    ciBuildId = String(ciBuildId)
  }

  specs = _.map(specs, getSpecRelativePath)

  const commit = getCommitFromGitOrCi(git)
  const ci = {
    params: ciProvider.ciParams(),
    provider: ciProvider.provider(),
  }

  // write git commit and CI provider information
  // in its own log source to expose separately
  debugCiInfo('commit information %o', commit)
  debugCiInfo('CI provider information %o', ci)

  return api.createRun({
    projectRoot,
    specs,
    group,
    tags,
    parallel,
    platform,
    ciBuildId,
    projectId,
    recordKey,
    specPattern,
    testingType,
    ci,
    commit,
    autoCancelAfterFailures,
    protocolManager,
  })
  .tap((response) => {
    if (!(response && response.warnings && response.warnings.length)) {
      return
    }

    return _.each(response.warnings, (warning) => {
      switch (warning.code) {
        case 'FREE_PLAN_IN_GRACE_PERIOD_EXCEEDS_MONTHLY_PRIVATE_TESTS':
          return errors.warning('FREE_PLAN_IN_GRACE_PERIOD_EXCEEDS_MONTHLY_PRIVATE_TESTS', {
            limit: warning.limit,
            usedTestsMessage: 'private test',
            gracePeriodMessage: gracePeriodMessage(warning.gracePeriodEnds),
            link: billingLink(warning.orgId),
          })
        case 'FREE_PLAN_IN_GRACE_PERIOD_EXCEEDS_MONTHLY_TESTS':
          return errors.warning('FREE_PLAN_IN_GRACE_PERIOD_EXCEEDS_MONTHLY_TESTS', {
            limit: warning.limit,
            usedTestsMessage: 'test',
            gracePeriodMessage: gracePeriodMessage(warning.gracePeriodEnds),
            link: billingLink(warning.orgId),
          })
        case 'FREE_PLAN_IN_GRACE_PERIOD_PARALLEL_FEATURE':
          return errors.warning('FREE_PLAN_IN_GRACE_PERIOD_PARALLEL_FEATURE', {
            gracePeriodMessage: gracePeriodMessage(warning.gracePeriodEnds),
            link: billingLink(warning.orgId),
          })
        case 'FREE_PLAN_EXCEEDS_MONTHLY_TESTS_V2':
          return errors.warning('PLAN_EXCEEDS_MONTHLY_TESTS', {
            planType: 'free',
            limit: warning.limit,
            usedTestsMessage: 'test',
            link: billingLink(warning.orgId),
          })
        case 'PAID_PLAN_EXCEEDS_MONTHLY_PRIVATE_TESTS':
          return errors.warning('PLAN_EXCEEDS_MONTHLY_TESTS', {
            planType: 'current',
            limit: warning.limit,
            usedTestsMessage: 'private test',
            link: billingLink(warning.orgId),
          })
        case 'PAID_PLAN_EXCEEDS_MONTHLY_TESTS':
          return errors.warning('PLAN_EXCEEDS_MONTHLY_TESTS', {
            planType: 'current',
            limit: warning.limit,
            usedTestsMessage: 'test',
            link: billingLink(warning.orgId),
          })
        case 'PLAN_IN_GRACE_PERIOD_RUN_GROUPING_FEATURE_USED':
          return errors.warning('PLAN_IN_GRACE_PERIOD_RUN_GROUPING_FEATURE_USED', {
            gracePeriodMessage: gracePeriodMessage(warning.gracePeriodEnds),
            link: billingLink(warning.orgId),
          })
        default:
          return errors.warning('CLOUD_UNKNOWN_CREATE_RUN_WARNING', {
            message: warning.message,
            props: _.omit(warning, 'message'),
          })
      }
    })
  }).catch((err) => {
    debug('failed creating run with status %o',
      _.pick(err, ['name', 'message', 'statusCode', 'stack']))

    switch (err.statusCode) {
      case 401:
        recordKey = hideKeys(recordKey)
        if (!recordKey) {
          // make sure the key is defined, otherwise the error
          // printing logic substitutes the default value {}
          // leading to "[object Object]" :)
          recordKey = 'undefined'
        }

        return errors.throwErr('CLOUD_RECORD_KEY_NOT_VALID', recordKey, projectId)
      case 402: {
        const { code, payload } = err.error

        const limit = _.get(payload, 'limit')
        const orgId = _.get(payload, 'orgId')

        switch (code) {
          case 'FREE_PLAN_EXCEEDS_MONTHLY_PRIVATE_TESTS':
            return errors.throwErr('FREE_PLAN_EXCEEDS_MONTHLY_PRIVATE_TESTS', {
              limit,
              usedTestsMessage: 'private test',
              link: billingLink(orgId),
            })
          case 'FREE_PLAN_EXCEEDS_MONTHLY_TESTS':
            return errors.throwErr('FREE_PLAN_EXCEEDS_MONTHLY_TESTS', {
              limit,
              usedTestsMessage: 'test',
              link: billingLink(orgId),
            })
          case 'PARALLEL_FEATURE_NOT_AVAILABLE_IN_PLAN':
            return errors.throwErr('PARALLEL_FEATURE_NOT_AVAILABLE_IN_PLAN', {
              link: billingLink(orgId),
            })
          case 'RUN_GROUPING_FEATURE_NOT_AVAILABLE_IN_PLAN':
            return errors.throwErr('RUN_GROUPING_FEATURE_NOT_AVAILABLE_IN_PLAN', {
              link: billingLink(orgId),
            })
          case 'AUTO_CANCEL_NOT_AVAILABLE_IN_PLAN':
            return errors.throwErr('CLOUD_AUTO_CANCEL_NOT_AVAILABLE_IN_PLAN', {
              link: billingLink(orgId),
            })
          default:
            return errors.throwErr('CLOUD_UNKNOWN_INVALID_REQUEST', {
              response: err,
              flags: {
                group,
                tags,
                parallel,
                ciBuildId,
              },
            })
        }
      }
      case 404:
        return errors.throwErr('CLOUD_PROJECT_NOT_FOUND', projectId, path.basename(options.configFile))
      case 412:
        return errors.throwErr('CLOUD_INVALID_RUN_REQUEST', err.error)
      case 422: {
        const { code, payload } = err.error

        const runUrl = _.get(payload, 'runUrl')

        switch (code) {
          case 'RUN_GROUP_NAME_NOT_UNIQUE':
            return errors.throwErr('CLOUD_RUN_GROUP_NAME_NOT_UNIQUE', {
              group,
              runUrl,
              ciBuildId,
            })
          case 'PARALLEL_GROUP_PARAMS_MISMATCH': {
            const { browserName, browserVersion, osName, osVersion } = platform

            return errors.throwErr('CLOUD_PARALLEL_GROUP_PARAMS_MISMATCH', {
              group,
              runUrl,
              ciBuildId,
              parameters: {
                osName,
                osVersion,
                browserName,
                browserVersion,
                specs,
              },
              payload,
            })
          }
          case 'PARALLEL_DISALLOWED':
            return errors.throwErr('CLOUD_PARALLEL_DISALLOWED', {
              tags,
              group,
              runUrl,
              ciBuildId,
            })
          case 'PARALLEL_REQUIRED':
            return errors.throwErr('CLOUD_PARALLEL_REQUIRED', {
              tags,
              group,
              runUrl,
              ciBuildId,
            })
          case 'ALREADY_COMPLETE':
            return errors.throwErr('CLOUD_ALREADY_COMPLETE', {
              runUrl,
              tags,
              group,
              parallel,
              ciBuildId,
            })
          case 'STALE_RUN':
            return errors.throwErr('CLOUD_STALE_RUN', {
              runUrl,
              tags,
              group,
              parallel,
              ciBuildId,
            })
          case 'AUTO_CANCEL_MISMATCH':
            return errors.throwErr('CLOUD_AUTO_CANCEL_MISMATCH', {
              runUrl,
              tags,
              group,
              parallel,
              ciBuildId,
              autoCancelAfterFailures,
            })
          default:
            return errors.throwErr('CLOUD_UNKNOWN_INVALID_REQUEST', {
              response: err,
              flags: {
                tags,
                group,
                parallel,
                ciBuildId,
              },
            })
        }
      }
      default:
        throwCloudCannotProceed({ parallel, ciBuildId, group, err })
    }
  })
})

const createInstance = (options = {}) => {
  let { runId, group, groupId, parallel, machineId, ciBuildId, platform, spec } = options

  spec = getSpecRelativePath(spec)

  return api.createInstance({
    spec,
    runId,
    groupId,
    platform,
    machineId,
  })
  .catch((err) => {
    debug('failed creating instance %o', {
      stack: err.stack,
    })

    throwCloudCannotProceed({
      err,
      group,
      ciBuildId,
      parallel,
    })
  })
}

const _postInstanceTests = ({
  runId,
  instanceId,
  config,
  tests,
  hooks,
  parallel,
  ciBuildId,
  group,
}) => {
  return api.postInstanceTests({
    runId,
    instanceId,
    config,
    tests,
    hooks,
  })
  .catch((err) => {
    throwCloudCannotProceed({ parallel, ciBuildId, group, err })
  })
}

const createRunAndRecordSpecs = (options = {}) => {
  const { specPattern,
    specs,
    sys,
    browser,
    projectId,
    config,
    projectRoot,
    runAllSpecs,
    parallel,
    ciBuildId,
    group,
    project,
    onError,
    testingType,
    quiet,
    autoCancelAfterFailures,
    protocolManager,
  } = options
  const recordKey = options.key

  // we want to normalize this to an array to send to API
  const tags = _.split(options.tag, ',')

  return commitInfo.commitInfo(projectRoot)
  .then((git) => {
    debugCiInfo('found the following git information')
    debugCiInfo(git)

    const platform = {
      osCpus: sys.osCpus,
      osName: sys.osName,
      osMemory: sys.osMemory,
      osVersion: sys.osVersion,
      browserName: browser.displayName,
      browserVersion: browser.version,
    }

    return createRun({
      projectRoot,
      git,
      specs,
      group,
      tags,
      parallel,
      platform,
      recordKey,
      ciBuildId,
      projectId,
      specPattern,
      testingType,
      configFile: config ? config.configFile : null,
      autoCancelAfterFailures,
      protocolManager,
    })
    .then((resp) => {
      if (!resp) {
        // if a forked run, can't record and can't be parallel
        // because the necessary env variables aren't present
        return runAllSpecs({
          parallel: false,
        })
      }

      const { runUrl, runId, machineId, groupId } = resp

      let captured = null
      let instanceId = null

      const beforeSpecRun = (spec) => {
        project.setOnTestsReceived(onTestsReceived)
        capture.restore()

        captured = capture.stdout()

        return createInstance({
          spec,
          runId,
          group,
          groupId,
          platform,
          parallel,
          ciBuildId,
          machineId,
        })
        .then((resp = {}) => {
          instanceId = resp.instanceId

          // pull off only what we need
          return _
          .chain(resp)
          .pick('spec', 'claimedInstances', 'totalInstances')
          .extend({
            estimated: resp.estimatedWallClockDuration,
            instanceId,
          })
          .value()
        })
      }

      const afterSpecRun = (spec, results, config) => {
        // don't do anything if we failed to
        // create the instance
        if (!instanceId || results.skippedSpec) {
          return
        }

        debug('after spec run %o', { spec })

        if (!quiet) {
          // eslint-disable-next-line no-console
          console.log('')

          terminal.header('Uploading Screenshots & Videos', {
            color: ['blue'],
          })

          // eslint-disable-next-line no-console
          console.log('')
        }

        return specWriter.countStudioUsage(spec.absolute)
        .then((metadata) => {
          return postInstanceResults({
            group,
            config,
            results,
            parallel,
            ciBuildId,
            instanceId,
            metadata,
          })
        })
        .then((resp) => {
          if (!resp) {
            return
          }

          const { video, shouldUploadVideo, screenshots } = results
          const { videoUploadUrl, captureUploadUrl, screenshotUploadUrls } = resp

          return uploadArtifacts({
            runId,
            instanceId,
            video,
            screenshots,
            videoUploadUrl,
            captureUploadUrl,
            protocolManager,
            shouldUploadVideo,
            screenshotUploadUrls,
            quiet,
          })
          .finally(() => {
            // always attempt to upload stdout
            // even if uploading failed
            return updateInstanceStdout({
              captured,
              instanceId,
            })
          })
        })
      }

      const onTestsReceived = (async (runnables, cb) => {
        // we failed createInstance earlier, nothing to do
        if (!instanceId) {
          return cb()
        }

        // runnables will be null when there' no tests
        // this also means runtimeConfig will be missing
        runnables = runnables || {}

        const r = testsUtils.flattenSuiteIntoRunnables(runnables)
        const runtimeConfig = runnables.runtimeConfig
        const resolvedRuntimeConfig = Config.getResolvedRuntimeConfig(config, runtimeConfig)

        const tests = _.chain(r[0])
        .uniqBy('id')
        .map((v) => {
          return _.pick({
            ...v,
            clientId: v.id,
            config: v._testConfig?.unverifiedTestConfig || null,
            title: v._titlePath.map((title) => {
              // sanitize the title which may have been altered by a suite-/test-level
              // browser skip to ensure the original title is used so the test recorded
              // to the cloud is correct registered as a pending test
              const BROWSER_SKIP_TITLE = ' (skipped due to browser)'

              return title.replace(BROWSER_SKIP_TITLE, '')
            }),
            hookIds: v.hooks.map((hook) => hook.hookId),
          },
          'clientId', 'body', 'title', 'config', 'hookIds')
        })
        .value()

        const hooks = _.chain(r[1])
        .uniqBy('hookId')
        .map((v) => {
          return _.pick({
            ...v,
            clientId: v.hookId,
            title: [v.title],
            type: v.hookName,
          },
          'clientId',
          'type',
          'title',
          'body')
        })
        .value()

        const responseDidFail = {}
        const response = await _postInstanceTests({
          runId,
          instanceId,
          config: resolvedRuntimeConfig,
          tests,
          hooks,
          parallel,
          ciBuildId,
          group,
        })
        .catch((err) => {
          onError(err)

          return responseDidFail
        })

        if (response === responseDidFail) {
          debug('`responseDidFail` equals `response`, allowing browser to hang until it is killed: Response %o', { responseDidFail })

          // dont call the cb, let the browser hang until it's killed
          return
        }

        if (_.some(response.actions, { type: 'SPEC', action: 'SKIP' })) {
          errors.warning('CLOUD_CANCEL_SKIPPED_SPEC')

          // set a property on the response so the browser runner
          // knows not to start executing tests
          project.emit('end', { skippedSpec: true, stats: {} })

          // dont call the cb, let the browser hang until it's killed
          return
        }

        return cb(response)
      })

      return runAllSpecs({
        runUrl,
        parallel,
        onTestsReceived,
        beforeSpecRun,
        afterSpecRun,
      })
    })
  })
}

module.exports = {
  createRun,

  createInstance,

  postInstanceResults,

  _postInstanceTests,

  updateInstanceStdout,

  uploadArtifacts,

  throwIfNoProjectId,

  throwIfIndeterminateCiBuildId,

  throwIfIncorrectCiBuildIdUsage,

  warnIfProjectIdButNoRecordOption,

  throwIfRecordParamsWithoutRecording,

  createRunAndRecordSpecs,

  getCommitFromGitOrCi,
}<|MERGE_RESOLUTION|>--- conflicted
+++ resolved
@@ -214,19 +214,8 @@
 
     uploads.push(
       protocolManager.uploadCaptureArtifact({ uploadUrl: captureUploadUrl })
-<<<<<<< HEAD
-      .then((res) => {
-        if (res.error) {
-          return failCallback(res.error)
-        }
-
-        return successCallback(res)
-      })
-      .catch(failCallback),
-=======
       .then(success('Test Replay', captureUploadUrl, { key: 'protocol', statFile: false }))
       .catch(fail('Test Replay', captureUploadUrl, { key: 'protocol', statFile: false })),
->>>>>>> c91358e6
     )
   }
 
