--- conflicted
+++ resolved
@@ -4,13 +4,9 @@
 // eslint-disable-next-line no-duplicate-imports
 import type { WebContents } from 'electron'
 import cyIcons from '@cypress/icons'
-<<<<<<< HEAD
 import { makeGraphQLServer } from '@packages/graphql/src/makeGraphQLServer'
 
-import savedState from '../saved_state'
-=======
 import * as savedState from '../saved_state'
->>>>>>> cc3be10f
 import menu from '../gui/menu'
 import Events from '../gui/events'
 import * as Windows from '../gui/windows'
