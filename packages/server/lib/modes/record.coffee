--- conflicted
+++ resolved
@@ -1,8 +1,11 @@
 _          = require("lodash")
 os         = require("os")
+la         = require("lazy-ass")
 chalk      = require("chalk")
+check      = require("check-more-types")
+debug      = require("debug")("cypress:server:record")
 Promise    = require("bluebird")
-debug      = require("debug")("cypress:server:record")
+isForkPr   = require("is-fork-pr")
 api        = require("../api")
 logger     = require("../logger")
 errors     = require("../errors")
@@ -15,9 +18,6 @@
 terminal   = require("../util/terminal")
 ciProvider = require("../util/ci_provider")
 commitInfo = require("@cypress/commit-info")
-la         = require("lazy-ass")
-check      = require("check-more-types")
-isForkPr   = require("is-fork-pr")
 
 logException = (err) ->
   ## give us up to 1 second to
@@ -175,6 +175,11 @@
   recordKey ?= env.get("CYPRESS_RECORD_KEY") or env.get("CYPRESS_CI_KEY")
 
   if not recordKey
+    if isForkPr.isForkPr()
+      ## bail with a warning
+      return errors.warning("RECORDING_FROM_FORK_PR")
+
+    ## else throw
     errors.throw("RECORD_KEY_MISSING")
 
   ## go back to being a string
@@ -241,91 +246,6 @@
     debug("failed creating instance %o", {
       stack: err.stack
     })
-<<<<<<< HEAD
-    .catch (err) ->
-      errors.warning("DASHBOARD_CANNOT_CREATE_RUN_OR_INSTANCE", err)
-
-      ## dont log exceptions if we have a 503 status code
-      logException(err) unless err.statusCode is 503
-
-  run: (options) ->
-    { projectPath, browser } = options
-
-    ## default browser
-    browser ?= "electron"
-
-    captured = stdout.capture()
-
-    ## if we are using the ci flag that means
-    ## we have an old version of the CLI tools installed
-    ## and that we need to warn the user what to update
-    if options.ci
-      type = switch
-        when process.env.CYPRESS_CI_KEY
-          "CYPRESS_CI_DEPRECATED_ENV_VAR"
-        else
-          "CYPRESS_CI_DEPRECATED"
-
-      errors.warning(type)
-
-    Project.add(projectPath)
-    .then ->
-      Project.id(projectPath)
-      .catch ->
-        errors.throw("CANNOT_RECORD_NO_PROJECT_ID")
-    .then (projectId) =>
-      ## store the projectId for later use
-      options.projectId = projectId
-
-      Project.config(projectPath)
-      .then (cfg) =>
-        { projectName } = cfg
-
-        key = options.key ? process.env.CYPRESS_RECORD_KEY or process.env.CYPRESS_CI_KEY
-
-        if not key and isForkPr.isForkPr()
-          errors.warning("RECORDING_FROM_FORK_PR")
-          maybeGetRunId = Promise.resolve()
-        else
-          maybeGetRunId = @generateProjectRunId(projectId, projectPath, projectName, key,
-            options.group, options.groupId, options.spec)
-
-        maybeGetRunId
-        .then (runId) =>
-          ## bail if we dont have a runId
-          return if not runId
-
-          @createInstance(runId, options.spec, browser)
-        .then (instanceId) =>
-          ## dont check that the user is logged in
-          options.ensureAuthToken = false
-
-          ## dont let headless say its all done
-          options.allDone       = false
-
-          didUploadAssets       = false
-
-          headless.run(options)
-          .then (results = {}) =>
-            ## if we got a instanceId then attempt to
-            ## upload these assets
-            if instanceId
-              @uploadAssets(instanceId, results, captured.toString())
-              .then (ret) ->
-                didUploadAssets = ret isnt null
-              .return(results)
-              .finally =>
-                headless.allDone()
-
-                if didUploadAssets
-                  stdout.restore()
-                  @uploadStdout(instanceId, captured.toString())
-
-            else
-              stdout.restore()
-              headless.allDone()
-              return results
-=======
 
     errors.warning("DASHBOARD_CANNOT_CREATE_RUN_OR_INSTANCE", err)
 
@@ -450,5 +370,4 @@
 
   createRunAndRecordSpecs
 
->>>>>>> 77de3c21
 }