--- conflicted
+++ resolved
@@ -1569,19 +1569,11 @@
           trashAssets(config),
         ])
         .spread(async (sys = {}, browser = {}) => {
-<<<<<<< HEAD
-          if (!project.ctx.currentProject.specs?.length) {
-            errors.throw('NO_SPECS_FOUND', projectRoot, specPattern)
-          }
-
-          const specs = project.ctx.currentProject.specs
-=======
           if (!project.ctx.project.specs.length) {
             errors.throw('NO_SPECS_FOUND', projectRoot, specPattern)
           }
 
           const specs = project.ctx.project.specs
->>>>>>> 792980ac
 
           if (browser.unsupportedVersion && browser.warning) {
             errors.throw('UNSUPPORTED_BROWSER_VERSION', browser.warning)
