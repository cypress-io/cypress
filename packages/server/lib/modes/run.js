--- conflicted
+++ resolved
@@ -450,13 +450,8 @@
   })
 })
 
-<<<<<<< HEAD
-const getDefaultBrowserOptsByFamily = (browser, writeVideoFrame, onError) => {
-  la(browsers.isBrowserFamily(browser.family), 'invalid browser family in', browser)
-=======
-const getDefaultBrowserOptsByFamily = (browser, project, writeVideoFrame) => {
+const getDefaultBrowserOptsByFamily = (browser, project, writeVideoFrame, onError) => {
   la(browserUtils.isBrowserFamily(browser.family), 'invalid browser family in', browser)
->>>>>>> ab7cc5fc
 
   if (browser.family === 'electron') {
     return getElectronProps(browser.isHeaded, writeVideoFrame, onError)
@@ -1296,17 +1291,13 @@
 
     const socketId = random.id()
 
-<<<<<<< HEAD
-    const { projectRoot, record, key, ciBuildId, parallel, group, browser: browserName } = options
+    const { projectRoot, record, key, ciBuildId, parallel, group, browser: browserName, tag } = options
 
     // this needs to be a closure over `this.exitEarly` and not a reference
     // because `this.exitEarly` gets overwritten in `this.listenForProjectEnd`
     const onError = (err) => {
       this.exitEarly(err)
     }
-=======
-    const { projectRoot, record, key, ciBuildId, parallel, group, tag } = options
->>>>>>> ab7cc5fc
 
     options.onError = onError
 
@@ -1337,34 +1328,6 @@
           recordMode.throwIfIndeterminateCiBuildId(ciBuildId, parallel, group)
         }
 
-<<<<<<< HEAD
-        const runAllSpecs = ({ beforeSpecRun, afterSpecRun, runUrl, parallel }) => {
-          return this.runSpecs({
-            beforeSpecRun,
-            afterSpecRun,
-            projectRoot,
-            specPattern,
-            socketId,
-            parallel,
-            browser,
-            project,
-            runUrl,
-            group,
-            config,
-            specs,
-            sys,
-            onError,
-            videosFolder: config.videosFolder,
-            video: config.video,
-            videoCompression: config.videoCompression,
-            videoUploadOnPasses: config.videoUploadOnPasses,
-            exit: options.exit,
-            headed: options.headed,
-            outputPath: options.outputPath,
-          })
-          .tap(renderSummaryTable(runUrl))
-        }
-=======
         // user code might have modified list of allowed browsers
         // but be defensive about it
         const userBrowsers = _.get(config, 'resolved.browsers.value', browsers)
@@ -1383,7 +1346,6 @@
           if (specPattern) {
             specPattern = specsUtil.getPatternRelativeToProjectRoot(specPattern, projectRoot)
           }
->>>>>>> ab7cc5fc
 
           if (!specs.length) {
             errors.throw('NO_SPECS_FOUND', config.integrationFolder, specPattern)
