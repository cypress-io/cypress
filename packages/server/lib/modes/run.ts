/* eslint-disable no-console, @cypress/dev/arrow-body-multiline-braces */
import _ from 'lodash'
import pkg from '@packages/root'
import path from 'path'
import chalk from 'chalk'
import Debug from 'debug'
import Bluebird from 'bluebird'
import assert from 'assert'

import recordMode from './record'
import * as errors from '../errors'
import Reporter from '../reporter'
import browserUtils from '../browsers'
import { openProject } from '../open_project'
import * as videoCapture from '../video_capture'
import { fs } from '../util/fs'
import runEvents from '../plugins/run_events'
import env from '../util/env'
import trash from '../util/trash'
import random from '../util/random'
import system from '../util/system'
import chromePolicyCheck from '../util/chrome_policy_check'
import * as objUtils from '../util/obj_utils'
import type { SpecWithRelativeRoot, SpecFile, TestingType, OpenProjectLaunchOpts, FoundBrowser, WriteVideoFrame } from '@packages/types'
import type { Cfg } from '../project-base'
import type { Browser } from '../browsers/types'
<<<<<<< HEAD
import { debugElapsedTime } from '../util/performance_benchmark'
=======
import * as printResults from '../util/print-run'
>>>>>>> 4569b0c1

type SetScreenshotMetadata = (data: TakeScreenshotProps) => void
type ScreenshotMetadata = ReturnType<typeof screenshotMetadata>
type TakeScreenshotProps = any
type RunEachSpec = any
type BeforeSpecRun = any
type AfterSpecRun = any
type Project = NonNullable<ReturnType<typeof openProject['getProject']>>

let exitEarly = (err) => {
  debug('set early exit error: %s', err.stack)

  earlyExitErr = err
}
let earlyExitErr: Error
let currentWriteVideoFrameCallback: WriteVideoFrame
let currentSetScreenshotMetadata: SetScreenshotMetadata

const debug = Debug('cypress:server:run')

const DELAY_TO_LET_VIDEO_FINISH_MS = 1000

const relativeSpecPattern = (projectRoot, pattern) => {
  if (typeof pattern === 'string') {
    return pattern.replace(`${projectRoot}/`, '')
  }

  return pattern.map((x) => x.replace(`${projectRoot}/`, ''))
}

const iterateThroughSpecs = function (options: { specs: SpecFile[], runEachSpec: RunEachSpec, beforeSpecRun?: BeforeSpecRun, afterSpecRun?: AfterSpecRun, config: Cfg }) {
  const { specs, runEachSpec, beforeSpecRun, afterSpecRun, config } = options

  const serial = () => {
    return Bluebird.mapSeries(specs, runEachSpec)
  }

  const ranSpecs: SpecFile[] = []

  async function parallelAndSerialWithRecord (runs) {
    const { spec, claimedInstances, totalInstances, estimated } = await beforeSpecRun()

    // no more specs to run? then we're done!
    if (!spec) return runs

    // find the actual spec object amongst
    // our specs array since the API sends us
    // the relative name
    const specObject = _.find(specs, { relative: spec })

    if (!specObject) throw new Error(`Unable to find specObject for spec '${spec}'`)

    ranSpecs.push(specObject)

    const results = await runEachSpec(
      specObject,
      claimedInstances - 1,
      totalInstances,
      estimated,
    )

    runs.push(results)

    await afterSpecRun(specObject, results, config)

    // recurse
    return parallelAndSerialWithRecord(runs)
  }

  if (beforeSpecRun) {
    // if we are running in parallel
    // then ask the server for the next spec
    return parallelAndSerialWithRecord([])
  }

  // else iterate in serial
  return serial()
}

async function getProjectId (project, id) {
  if (id == null) {
    id = env.get('CYPRESS_PROJECT_ID')
  }

  // if we have an ID just use it
  if (id) return id

  try {
    return project.getProjectId()
  } catch (err) {
    // no id no problem
    return null
  }
}

const sumByProp = (runs, prop) => {
  return _.sumBy(runs, prop) || 0
}

const getRun = (run, prop) => {
  return _.get(run, prop)
}

async function writeOutput (outputPath, results) {
  if (!outputPath) {
    return
  }

  debug('saving output results %o', { outputPath })

  return fs.outputJson(outputPath, results)
}

const onWarning = (err) => {
  console.log(chalk.yellow(err.message))
}

const openProjectCreate = (projectRoot, socketId, args) => {
  // now open the project to boot the server
  // putting our web client app in headless mode
  // - NO  display server logs (via morgan)
  // - YES display reporter results (via mocha reporter)
  const options = {
    socketId,
    morgan: false,
    report: true,
    isTextTerminal: args.isTextTerminal,
    // pass the list of browsers we have detected when opening a project
    // to give user's plugins file a chance to change it
    browsers: args.browsers,
    onWarning,
    spec: args.spec,
    onError: args.onError,
  }

  return openProject.create(projectRoot, args, options)
}

async function checkAccess (folderPath) {
  return fs.access(folderPath, fs.constants.W_OK).catch((err) => {
    if (['EACCES', 'EPERM'].includes(err.code)) {
      // we cannot write due to folder permissions
      return errors.warning('FOLDER_NOT_WRITABLE', folderPath)
    }

    throw err
  })
}

const createAndOpenProject = async (options) => {
  const { projectRoot, projectId, socketId } = options

  await checkAccess(projectRoot)

  const open_project = await openProjectCreate(projectRoot, socketId, options)
  const project = open_project.getProject()

  if (!project) throw new Error('Missing project after openProjectCreate!')

  const [config, _projectId] = await Promise.all([
    project.getConfig(),
    getProjectId(project, projectId),
  ])

  return {
    project,
    config,
    projectId: _projectId,
    // Lazy require'd here, so as to not execute until we're in the electron process
    configFile: require('@packages/data-context').getCtx().lifecycleManager.configFile,
  }
}

const removeOldProfiles = (browser) => {
  return browserUtils.removeOldProfiles(browser)
  .catch((err) => {
    // dont make removing old browsers profiles break the build
    return errors.warning('CANNOT_REMOVE_OLD_BROWSER_PROFILES', err)
  })
}

async function trashAssets (config: Cfg) {
  if (config.trashAssetsBeforeRuns !== true) {
    return
  }

  try {
    await Promise.all([
      trash.folder(config.videosFolder),
      trash.folder(config.screenshotsFolder),
      trash.folder(config.downloadsFolder),
    ])
  } catch (err) {
    // dont make trashing assets fail the build
    errors.warning('CANNOT_TRASH_ASSETS', err)
  }
}

async function createVideoRecording (videoName, options = {}) {
  const outputDir = path.dirname(videoName)

  const onError = _.once((err) => {
    // catch video recording failures and log them out
    // but don't let this affect the run at all
    return errors.warning('VIDEO_RECORDING_FAILED', err)
  })

  try {
    await fs.ensureDir(outputDir)
  } catch (err) {
    onError(err)
  }

  return videoCapture.start(videoName, _.extend({}, options, { onError }))
}

const getVideoRecordingDelay = function (startedVideoCapture) {
  if (startedVideoCapture) {
    return DELAY_TO_LET_VIDEO_FINISH_MS
  }

  return 0
}

async function maybeStartVideoRecording (options: { spec: SpecWithRelativeRoot, browser: Browser, video: boolean, videosFolder: string }) {
  const { spec, browser, video, videosFolder } = options

  debug(`video recording has been ${video ? 'enabled' : 'disabled'}. video: %s`, video)

  if (!video) {
    return
  }

  if (!videosFolder) {
    throw new Error('Missing videoFolder for recording')
  }

  const videoPath = (suffix) => {
    return path.join(videosFolder, spec.relativeToCommonRoot + suffix)
  }

  const videoName = videoPath('.mp4')
  const compressedVideoName = videoPath('-compressed.mp4')
  const props = await createVideoRecording(videoName, { webmInput: browser.family === 'firefox' })

  return {
    videoName,
    compressedVideoName,
    endVideoCapture: props.endVideoCapture,
    writeVideoFrame: props.writeVideoFrame,
    startedVideoCapture: props.startedVideoCapture,
  }
}

const warnVideoRecordingFailed = (err) => {
  // log that post processing was attempted
  // but failed and dont let this change the run exit code
  errors.warning('VIDEO_POST_PROCESSING_FAILED', err)
}

function navigateToNextSpec (spec) {
  debug('navigating to next spec %s', spec)

  return openProject.changeUrlToSpec(spec)
}

async function postProcessRecording (name, cname, videoCompression, shouldUploadVideo, quiet, ffmpegChaptersConfig) {
  debug('ending the video recording %o', { name, videoCompression, shouldUploadVideo })

  // once this ended promises resolves
  // then begin processing the file
  // dont process anything if videoCompress is off
  // or we've been told not to upload the video
  if (videoCompression === false || shouldUploadVideo === false) {
    return
  }

  function continueProcessing (onProgress?: (progress: number) => void) {
    return videoCapture.process(name, cname, videoCompression, ffmpegChaptersConfig, onProgress)
  }

  if (quiet) {
    return continueProcessing()
  }

  const { onProgress } = printResults.displayVideoProcessingProgress({ name, videoCompression })

  return continueProcessing(onProgress)
}

function launchBrowser (options: { browser: Browser, spec: SpecWithRelativeRoot, writeVideoFrame?: WriteVideoFrame, setScreenshotMetadata: SetScreenshotMetadata, project: Project, screenshots: ScreenshotMetadata[], projectRoot: string, shouldLaunchNewTab: boolean, onError: (err: Error) => void }) {
  const { browser, spec, setScreenshotMetadata, project, screenshots, projectRoot, shouldLaunchNewTab, onError } = options

  const warnings = {}

  if (options.writeVideoFrame && browser.family === 'firefox') {
    project.on('capture:video:frames', options.writeVideoFrame)
  }

  const browserOpts: OpenProjectLaunchOpts = {
    projectRoot,
    shouldLaunchNewTab,
    onError,
    writeVideoFrame: options.writeVideoFrame,
    automationMiddleware: {
      onBeforeRequest (message, data) {
        if (message === 'take:screenshot') {
          return setScreenshotMetadata(data)
        }
      },
      onAfterResponse: (message, data, resp) => {
        if (message === 'take:screenshot' && resp) {
          const existingScreenshot = _.findIndex(screenshots, { path: resp.path })

          if (existingScreenshot !== -1) {
            // NOTE: saving screenshots to the same path will overwrite the previous one
            // so we shouldn't report more screenshots than exist on disk.
            // this happens when cy.screenshot is used in a retried test
            screenshots.splice(existingScreenshot, 1, screenshotMetadata(data, resp))
          } else {
            screenshots.push(screenshotMetadata(data, resp))
          }
        }

        return resp
      },
    },
    onWarning: (err) => {
      const { message } = err

      // if this warning has already been
      // seen for this browser launch then
      // suppress it
      if (warnings[message]) return

      warnings[message] = err
    },
  }

  return openProject.launch(browser, spec, browserOpts)
}

function listenForProjectEnd (project, exit): Bluebird<any> {
  if (globalThis.CY_TEST_MOCK?.listenForProjectEnd) return Bluebird.resolve(globalThis.CY_TEST_MOCK.listenForProjectEnd)

  return new Bluebird((resolve, reject) => {
    if (exit === false) {
      resolve = () => {
        console.log('not exiting due to options.exit being false')
      }
    }

    const onEarlyExit = function (err) {
      if (err.isFatalApiErr) {
        return reject(err)
      }

      console.log('')
      errors.log(err)

      const obj = {
        error: errors.stripAnsi(err.message),
        stats: {
          failures: 1,
          tests: 0,
          passes: 0,
          pending: 0,
          suites: 0,
          skipped: 0,
          wallClockDuration: 0,
          wallClockStartedAt: new Date().toJSON(),
          wallClockEndedAt: new Date().toJSON(),
        },
      }

      return resolve(obj)
    }

    project.once('end', (results) => resolve(results))

    // if we already received a reason to exit early, go ahead and do it
    if (earlyExitErr) {
      return onEarlyExit(earlyExitErr)
    }

    // otherwise override exitEarly so we exit as soon as there is a reason
    exitEarly = (err) => {
      onEarlyExit(err)
    }
  })
}

/**
 * In CT mode, browser do not relaunch.
 * In browser laucnh is where we wire the new video
 * recording callback.
 * This has the effect of always hitting the first specs
 * video callback.
 *
 * This allows us, if we need to, to call a different callback
 * in the same browser
 */
function writeVideoFrameCallback (data: Buffer) {
  return currentWriteVideoFrameCallback(data)
}

function waitForBrowserToConnect (options: { project: Project, socketId: string, onError: (err: Error) => void, writeVideoFrame?: WriteVideoFrame, spec: SpecWithRelativeRoot, isFirstSpec: boolean, testingType: string, experimentalSingleTabRunMode: boolean, browser: Browser, screenshots: ScreenshotMetadata[], projectRoot: string, shouldLaunchNewTab: boolean, webSecurity: boolean }) {
  if (globalThis.CY_TEST_MOCK?.waitForBrowserToConnect) return Promise.resolve()

  const { project, socketId, onError, writeVideoFrame, spec } = options
  const browserTimeout = Number(process.env.CYPRESS_INTERNAL_BROWSER_CONNECT_TIMEOUT || 60000)
  let attempts = 0

  // short circuit current browser callback so that we
  // can rewire it without relaunching the browser
  if (writeVideoFrame) {
    currentWriteVideoFrameCallback = writeVideoFrame
    options.writeVideoFrame = writeVideoFrameCallback
  }

  // without this the run mode is only setting new spec
  // path for next spec in launch browser.
  // we need it to run on every spec even in single browser mode
  currentSetScreenshotMetadata = (data) => {
    data.specName = spec.relativeToCommonRoot

    return data
  }

  // TODO: remove the need to extend options and avoid the type error
  // @ts-expect-error
  options.setScreenshotMetadata = (data) => {
    return currentSetScreenshotMetadata(data)
  }

  if (options.experimentalSingleTabRunMode && options.testingType === 'component' && !options.isFirstSpec) {
    // reset browser state to match default behavior when opening/closing a new tab
    return openProject.resetBrowserState().then(() => {
      // If we do not launch the browser,
      // we tell it that we are ready
      // to receive the next spec
      return navigateToNextSpec(options.spec)
    })
  }

  const wait = () => {
    debug('waiting for socket to connect and browser to launch...')

    return Bluebird.all([
      waitForSocketConnection(project, socketId),
      // TODO: remove the need to extend options and coerce this type
      launchBrowser(options as typeof options & { setScreenshotMetadata: SetScreenshotMetadata }),
    ])
    .timeout(browserTimeout)
    .catch(Bluebird.TimeoutError, async (err) => {
      attempts += 1

      console.log('')

      // always first close the open browsers
      // before retrying or dieing
      await openProject.closeBrowser()

      if (attempts === 1 || attempts === 2) {
        // try again up to 3 attempts
        const word = attempts === 1 ? 'Retrying...' : 'Retrying again...'

        errors.warning('TESTS_DID_NOT_START_RETRYING', word)

        return await wait()
      }

      err = errors.get('TESTS_DID_NOT_START_FAILED')
      errors.log(err)

      onError(err)
    })
  }

  return wait()
}

function waitForSocketConnection (project, id) {
  if (globalThis.CY_TEST_MOCK?.waitForSocketConnection) return

  debug('waiting for socket connection... %o', { id })

  return new Promise<void>((resolve, reject) => {
    const fn = function (socketId) {
      debug('got socket connection %o', { id: socketId })

      if (socketId === id) {
        // remove the event listener if we've connected
        project.removeListener('socket:connected', fn)

        debug('socket connected', { socketId })

        // resolve the promise
        return resolve()
      }
    }

    // when a socket connects verify this
    // is the one that matches our id!
    return project.on('socket:connected', fn)
  })
}

function waitForTestsToFinishRunning (options: { project: Project, screenshots: ScreenshotMetadata[], startedVideoCapture?: any, endVideoCapture?: () => Promise<void>, videoName?: string, compressedVideoName?: string, videoCompression: number | false, videoUploadOnPasses: boolean, exit: boolean, spec: SpecWithRelativeRoot, estimated: number, quiet: boolean, config: Cfg, shouldKeepTabOpen: boolean, testingType: TestingType}) {
  if (globalThis.CY_TEST_MOCK?.waitForTestsToFinishRunning) return Promise.resolve(globalThis.CY_TEST_MOCK.waitForTestsToFinishRunning)

  const { project, screenshots, startedVideoCapture, endVideoCapture, videoName, compressedVideoName, videoCompression, videoUploadOnPasses, exit, spec, estimated, quiet, config, shouldKeepTabOpen, testingType } = options

  // https://github.com/cypress-io/cypress/issues/2370
  // delay 1 second if we're recording a video to give
  // the browser padding to render the final frames
  // to avoid chopping off the end of the video
  const delay = getVideoRecordingDelay(startedVideoCapture)

  return listenForProjectEnd(project, exit)
  .delay(delay)
  .then(async (results) => {
    _.defaults(results, {
      error: null,
      hooks: null,
      tests: null,
      video: null,
      screenshots: null,
      reporterStats: null,
    })

    // dashboard told us to skip this spec
    const skippedSpec = results.skippedSpec

    if (startedVideoCapture) {
      results.video = videoName
    }

    if (screenshots) {
      results.screenshots = screenshots
    }

    results.spec = spec

    const { tests, stats } = results
    const attempts = _.flatMap(tests, (test) => test.attempts)

    // if we have a video recording
    if (startedVideoCapture && tests && tests.length) {
      // always set the video timestamp on tests
      Reporter.setVideoTimestamp(startedVideoCapture, attempts)
    }

    let videoCaptureFailed = false

    if (endVideoCapture) {
      try {
        await endVideoCapture()
      } catch (err) {
        videoCaptureFailed = true
        warnVideoRecordingFailed(err)
      }
    }

    await runEvents.execute('after:spec', config, spec, results)

    const videoExists = videoName ? await fs.pathExists(videoName) : false

    if (startedVideoCapture && !videoExists) {
      // the video file no longer exists at the path where we expect it,
      // likely because the user deleted it in the after:spec event
      debug(`No video found after spec ran - skipping processing. Video path: ${videoName}`)

      results.video = null
    }

    const hasFailingTests = _.get(stats, 'failures') > 0
    // we should upload the video if we upload on passes (by default)
    // or if we have any failures and have started the video
    const shouldUploadVideo = !skippedSpec && videoUploadOnPasses === true || Boolean((startedVideoCapture && hasFailingTests))

    results.shouldUploadVideo = shouldUploadVideo

    if (!quiet && !skippedSpec) {
      printResults.displayResults(results, estimated)
    }

    const project = openProject.getProject()

    if (!project) throw new Error('Missing project!')

    // @ts-expect-error experimentalSingleTabRunMode only exists on the CT-specific config type
    const usingExperimentalSingleTabMode = testingType === 'component' && config.experimentalSingleTabRunMode

    if (usingExperimentalSingleTabMode) {
      await project.server.destroyAut()
    }

    // we do not support experimentalSingleTabRunMode for e2e
    if (!usingExperimentalSingleTabMode) {
      debug('attempting to close the browser tab')

      await openProject.resetBrowserTabsForNextTest(shouldKeepTabOpen)

      debug('resetting server state')

      project.server.reset()
    }

    if (videoExists && !skippedSpec && endVideoCapture && !videoCaptureFailed) {
      const ffmpegChaptersConfig = videoCapture.generateFfmpegChaptersConfig(results.tests)

      await postProcessRecording(
        videoName,
        compressedVideoName,
        videoCompression,
        shouldUploadVideo,
        quiet,
        ffmpegChaptersConfig,
      )
      .catch(warnVideoRecordingFailed)
    }

    return results
  })
}

function screenshotMetadata (data, resp) {
  return {
    screenshotId: random.id(),
    name: data.name || null,
    testId: data.testId,
    testAttemptIndex: data.testAttemptIndex,
    takenAt: resp.takenAt,
    path: resp.path,
    height: resp.dimensions.height,
    width: resp.dimensions.width,
    pathname: undefined as string | undefined,
  }
}

async function runSpecs (options: { config: Cfg, browser: Browser, sys: any, headed: boolean, outputPath: string, specs: SpecWithRelativeRoot[], specPattern: string | RegExp | string[], beforeSpecRun?: BeforeSpecRun, afterSpecRun?: AfterSpecRun, runUrl?: string, parallel?: boolean, group?: string, tag?: string, testingType: TestingType, quiet: boolean, project: Project, onError: (err: Error) => void, exit: boolean, socketId: string, webSecurity: boolean, projectRoot: string } & Pick<Cfg, 'video' | 'videoCompression' | 'videosFolder' | 'videoUploadOnPasses'>) {
  if (globalThis.CY_TEST_MOCK?.runSpecs) return globalThis.CY_TEST_MOCK.runSpecs

  const { config, browser, sys, headed, outputPath, specs, specPattern, beforeSpecRun, afterSpecRun, runUrl, parallel, group, tag, testingType } = options

  const isHeadless = !headed

  browser.isHeadless = isHeadless
  browser.isHeaded = !isHeadless

  if (!options.quiet) {
    printResults.displayRunStarting({
      config,
      specs,
      group,
      tag,
      runUrl,
      browser,
      parallel,
      specPattern,
    })
  }

  let isFirstSpec = true

  async function runEachSpec (spec: SpecWithRelativeRoot, index: number, length: number, estimated: number) {
    if (!options.quiet) {
      printResults.displaySpecHeader(spec.baseName, index + 1, length, estimated)
    }

    const { results } = await runSpec(config, spec, options, estimated, isFirstSpec, index === length - 1)

    isFirstSpec = false

    debug('spec results %o', results)

    return results
  }

  const beforeRunDetails = {
    browser,
    config,
    cypressVersion: pkg.version,
    group,
    parallel,
    runUrl,
    specs,
    specPattern,
    system: _.pick(sys, 'osName', 'osVersion'),
    tag,
  }

  await runEvents.execute('before:run', config, beforeRunDetails)

  const runs = await iterateThroughSpecs({
    specs,
    config,
    runEachSpec,
    afterSpecRun,
    beforeSpecRun,
  })

  const results: CypressCommandLine.CypressRunResult = {
    status: 'finished',
    startedTestsAt: getRun(_.first(runs), 'stats.wallClockStartedAt'),
    endedTestsAt: getRun(_.last(runs), 'stats.wallClockEndedAt'),
    totalDuration: sumByProp(runs, 'stats.wallClockDuration'),
    totalSuites: sumByProp(runs, 'stats.suites'),
    totalTests: sumByProp(runs, 'stats.tests'),
    totalPassed: sumByProp(runs, 'stats.passes'),
    totalPending: sumByProp(runs, 'stats.pending'),
    totalFailed: sumByProp(runs, 'stats.failures'),
    totalSkipped: sumByProp(runs, 'stats.skipped'),
    runs,
    browserPath: browser.path,
    browserName: browser.name,
    browserVersion: browser.version,
    osName: sys.osName,
    osVersion: sys.osVersion,
    cypressVersion: pkg.version,
    runUrl,
    // @ts-expect-error slight type mismatch in public types vs internal types
    config,
  }

  debug('final results of all runs: %o', results)

  const { each, remapKeys, remove, renameKey, setValue } = objUtils

  // Remap results for module API/after:run to remove private props and
  // rename props to make more user-friendly
  const moduleAPIResults = remapKeys(results, {
    runs: each((run) => ({
      tests: each((test) => ({
        attempts: each((attempt, i) => ({
          timings: remove,
          failedFromHookId: remove,
          wallClockDuration: renameKey('duration'),
          wallClockStartedAt: renameKey('startedAt'),
          wallClockEndedAt: renameKey('endedAt'),
          screenshots: setValue(
            _(run.screenshots)
            .filter({ testId: test.testId, testAttemptIndex: i })
            .map((screenshot) => _.omit(screenshot,
              ['screenshotId', 'testId', 'testAttemptIndex']))
            .value(),
          ),
        })),
        testId: remove,
      })),
      hooks: each({
        hookId: remove,
      }),
      stats: {
        wallClockDuration: renameKey('duration'),
        wallClockStartedAt: renameKey('startedAt'),
        wallClockEndedAt: renameKey('endedAt'),
      },
      screenshots: remove,
    })),
  })

  if (testingType === 'component') {
    await openProject.closeBrowser()
  }

  await runEvents.execute('after:run', config, moduleAPIResults)
  await writeOutput(outputPath, moduleAPIResults)

  return results
}

async function runSpec (config, spec: SpecWithRelativeRoot, options: { project: Project, browser: Browser, onError: (err: Error) => void, config: Cfg, quiet: boolean, exit: boolean, testingType: TestingType, socketId: string, webSecurity: boolean, projectRoot: string } & Pick<Cfg, 'video' | 'videosFolder' | 'videoCompression' | 'videoUploadOnPasses'>, estimated, isFirstSpec, isLastSpec) {
  const { project, browser, onError } = options

  const { isHeadless } = browser

  debug('about to run spec %o', {
    spec,
    isHeadless,
    browser,
  })

  if (browser.family !== 'chromium' && !options.config.chromeWebSecurity) {
    console.log('')
    errors.warning('CHROME_WEB_SECURITY_NOT_SUPPORTED', browser.family)
  }

  const screenshots = []

  const videoRecordProps = await maybeStartVideoRecording({
    spec,
    browser,
    video: options.video,
    videosFolder: options.videosFolder,
  })

  // we know we're done running headlessly
  // when the renderer has connected and
  // finishes running all of the tests.

  const [results] = await Promise.all([
    waitForTestsToFinishRunning({
      spec,
      config,
      project,
      estimated,
      screenshots,
      videoName: videoRecordProps?.videoName,
      compressedVideoName: videoRecordProps?.compressedVideoName,
      endVideoCapture: videoRecordProps?.endVideoCapture,
      startedVideoCapture: videoRecordProps?.startedVideoCapture,
      exit: options.exit,
      testingType: options.testingType,
      videoCompression: options.videoCompression,
      videoUploadOnPasses: options.videoUploadOnPasses,
      quiet: options.quiet,
      shouldKeepTabOpen: !isLastSpec,
    }),

    waitForBrowserToConnect({
      spec,
      project,
      browser,
      screenshots,
      onError,
      writeVideoFrame: videoRecordProps?.writeVideoFrame,
      socketId: options.socketId,
      webSecurity: options.webSecurity,
      projectRoot: options.projectRoot,
      testingType: options.testingType,
      isFirstSpec,
      experimentalSingleTabRunMode: config.experimentalSingleTabRunMode,
      shouldLaunchNewTab: !isFirstSpec,
    }),
  ])

  return { results }
}

async function ready (options: { projectRoot: string, record: boolean, key: string, ciBuildId: string, parallel: boolean, group: string, browser: string, tag: string, testingType: TestingType, socketId: string, spec: string | RegExp | string[], headed: boolean, outputPath: string, exit: boolean, quiet: boolean, onError?: (err: Error) => void, browsers?: FoundBrowser[], webSecurity: boolean }) {
  debug('run mode ready with options %o', options)

  if (process.env.ELECTRON_RUN_AS_NODE && !process.env.DISPLAY) {
    debug('running electron as a node process without xvfb')
  }

  _.defaults(options, {
    isTextTerminal: true,
    browser: 'electron',
    quiet: false,
  })

  const { projectRoot, record, key, ciBuildId, parallel, group, browser: browserName, tag, testingType, socketId } = options

  assert(socketId)

  // this needs to be a closure over `exitEarly` and not a reference
  // because `exitEarly` gets overwritten in `listenForProjectEnd`
  // TODO: refactor this so we don't need to extend options
  const onError = options.onError = (err) => exitEarly(err)

  // alias and coerce to null
  let specPatternFromCli = options.spec || null

  // ensure the project exists
  // and open up the project
  const browsers = await browserUtils.getAllBrowsersWith()

  debug('found all system browsers %o', browsers)
  // TODO: refactor this so we don't need to extend options
  options.browsers = browsers

  const { project, projectId, config, configFile } = await createAndOpenProject(options)

  debug('project created and opened with config %o', config)

  // if we have a project id and a key but record hasnt been given
  recordMode.warnIfProjectIdButNoRecordOption(projectId, options)
  recordMode.throwIfRecordParamsWithoutRecording(record, ciBuildId, parallel, group, tag)

  if (record) {
    recordMode.throwIfNoProjectId(projectId, configFile)
    recordMode.throwIfIncorrectCiBuildIdUsage(ciBuildId, parallel, group)
    recordMode.throwIfIndeterminateCiBuildId(ciBuildId, parallel, group)
  }

  // user code might have modified list of allowed browsers
  // but be defensive about it
  const userBrowsers = _.get(config, 'resolved.browsers.value', browsers)

  let specPattern = specPatternFromCli || config.specPattern

  specPattern = relativeSpecPattern(projectRoot, specPattern)

  const [sys, browser] = await Promise.all([
    system.info(),
    (async () => {
      const browser = await browserUtils.ensureAndGetByNameOrPath(browserName, false, userBrowsers)

      await removeOldProfiles(browser)

      return browser
    })(),
    trashAssets(config),
  ])

  // @ts-expect-error ctx is protected
  const specs = project.ctx.project.specs

  if (!specs.length) {
    errors.throwErr('NO_SPECS_FOUND', projectRoot, String(specPattern))
  }

  if (browser.unsupportedVersion && browser.warning) {
    errors.throwErr('UNSUPPORTED_BROWSER_VERSION', browser.warning)
  }

  if (browser.family === 'chromium') {
    chromePolicyCheck.run(onWarning)
  }

  async function runAllSpecs ({ beforeSpecRun, afterSpecRun, runUrl, parallel }: { beforeSpecRun?: BeforeSpecRun, afterSpecRun?: AfterSpecRun, runUrl?: string, parallel?: boolean}) {
    const results = await runSpecs({
      beforeSpecRun,
      afterSpecRun,
      projectRoot,
      socketId,
      parallel,
      onError,
      // TODO: refactor this so that augmenting the browser object here is not needed and there is no type conflict
      // @ts-expect-error runSpecs augments browser with isHeadless and isHeaded, which is "missing" from the type here
      browser,
      project,
      runUrl,
      group,
      config,
      specs,
      sys,
      tag,
      specPattern,
      videosFolder: config.videosFolder,
      video: config.video,
      videoCompression: config.videoCompression,
      videoUploadOnPasses: config.videoUploadOnPasses,
      headed: options.headed,
      quiet: options.quiet,
      outputPath: options.outputPath,
      testingType: options.testingType,
      exit: options.exit,
      webSecurity: options.webSecurity,
    })

    if (!options.quiet) {
      printResults.renderSummaryTable(runUrl, results)
    }

    return results
  }

  if (record) {
    const { projectName } = config

    return recordMode.createRunAndRecordSpecs({
      tag,
      key,
      sys,
      specs,
      group,
      config,
      browser,
      parallel,
      ciBuildId,
      testingType,
      project,
      projectId,
      projectRoot,
      projectName,
      specPattern,
      runAllSpecs,
      onError,
      quiet: options.quiet,
    })
  }

  // not recording, can't be parallel
  return runAllSpecs({
    parallel: false,
  })
}

export async function run (options, loading: Promise<void>) {
  if (require('../util/electron-app').isRunningAsElectronProcess({ debug })) {
    const app = require('electron').app

    // electron >= 5.0.0 will exit the app if all browserwindows are closed,
    // this is obviously undesirable in run mode
    // https://github.com/cypress-io/cypress/pull/4720#issuecomment-514316695
    app.on('window-all-closed', () => {
      debug('all BrowserWindows closed, not exiting')
    })

    await app.whenReady()
  }

  await loading

  debugElapsedTime('run mode ready')

  try {
    return ready(options)
  } catch (e) {
    return exitEarly(e)
  }
}<|MERGE_RESOLUTION|>--- conflicted
+++ resolved
@@ -24,11 +24,8 @@
 import type { SpecWithRelativeRoot, SpecFile, TestingType, OpenProjectLaunchOpts, FoundBrowser, WriteVideoFrame } from '@packages/types'
 import type { Cfg } from '../project-base'
 import type { Browser } from '../browsers/types'
-<<<<<<< HEAD
 import { debugElapsedTime } from '../util/performance_benchmark'
-=======
 import * as printResults from '../util/print-run'
->>>>>>> 4569b0c1
 
 type SetScreenshotMetadata = (data: TakeScreenshotProps) => void
 type ScreenshotMetadata = ReturnType<typeof screenshotMetadata>
