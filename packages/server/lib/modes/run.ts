--- conflicted
+++ resolved
@@ -323,7 +323,6 @@
 
 const warnVideoCaptureFailed = (err) => {
   // log that capturing video was attempted
-<<<<<<< HEAD
   // but failed and don't let this change the run exit code
   errors.warning('VIDEO_CAPTURE_FAILED', err)
 }
@@ -334,18 +333,6 @@
   errors.warning('VIDEO_COMPRESSION_FAILED', err)
 }
 
-=======
-  // but failed and don't let this change the run exit code
-  errors.warning('VIDEO_CAPTURE_FAILED', err)
-}
-
-const warnVideoCompressionFailed = (err) => {
-  // log that compression was attempted
-  // but failed and don't let this change the run exit code
-  errors.warning('VIDEO_COMPRESSION_FAILED', err)
-}
-
->>>>>>> 398fe4d3
 async function compressRecording (options: { quiet: boolean, videoCompression: number | boolean, shouldUploadVideo: boolean, processOptions: Omit<ProcessOptions, 'videoCompression'> }) {
   debug('ending the video recording %o', options)
 
@@ -736,11 +723,7 @@
         },
       })
     } catch (err) {
-<<<<<<< HEAD
-      videoCaptureFailed = true
-=======
       videoCompressionFailed = true
->>>>>>> 398fe4d3
       warnVideoCompressionFailed(err)
     }
     span?.end()
