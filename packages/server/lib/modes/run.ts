--- conflicted
+++ resolved
@@ -695,11 +695,7 @@
 async function runSpecs (options: { config: Cfg, browser: Browser, sys: any, headed: boolean, outputPath: string, specs: SpecWithRelativeRoot[], specPattern: string | RegExp | string[], beforeSpecRun?: BeforeSpecRun, afterSpecRun?: AfterSpecRun, runUrl?: string, parallel?: boolean, group?: string, tag?: string, autoCancelAfterFailures?: number | false, testingType: TestingType, quiet: boolean, project: Project, onError: (err: Error) => void, exit: boolean, socketId: string, webSecurity: boolean, projectRoot: string } & Pick<Cfg, 'video' | 'videoCompression' | 'videosFolder' | 'videoUploadOnPasses'>) {
   if (globalThis.CY_TEST_MOCK?.runSpecs) return globalThis.CY_TEST_MOCK.runSpecs
 
-<<<<<<< HEAD
-  const { config, browser, sys, headed, outputPath, specs, specPattern, beforeSpecRun, afterSpecRun, runUrl, parallel, group, tag, testingType, autoCancelAfterFailures } = options
-=======
-  const { config, browser, sys, headed, outputPath, specs, specPattern, beforeSpecRun, afterSpecRun, runUrl, parallel, group, tag } = options
->>>>>>> 86f92da3
+  const { config, browser, sys, headed, outputPath, specs, specPattern, beforeSpecRun, afterSpecRun, runUrl, parallel, group, tag, autoCancelAfterFailures } = options
 
   const isHeadless = !headed
 
