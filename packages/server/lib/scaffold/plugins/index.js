--- conflicted
+++ resolved
@@ -12,14 +12,10 @@
 // This function is called when a project is opened or re-opened (e.g. due to
 // the project's config changing)
 
-<<<<<<< HEAD
-module.exports = (on, config, env) => {
-=======
 /**
  * @type {Cypress.PluginConfig}
  */
-module.exports = (on, config) => {
->>>>>>> e0736b13
+module.exports = (on, config, env) => {
   // `on` is used to hook into various events Cypress emits
   // `config` is the resolved Cypress config
   // `env` are properties of the environment, including `projectRoot` and `configFile`
