/* eslint-disable no-redeclare */
import Bluebird from 'bluebird'
import _ from 'lodash'
<<<<<<< HEAD
import type { FoundBrowser } from '@packages/types'
// @ts-ignore
=======
import type { FoundBrowser } from '@packages/launcher'

>>>>>>> 8322e070
import errors from '../errors'
// @ts-ignore
import plugins from '../plugins'

const errorsChild = require('../errors-child')

const path = require('path')
const debug = require('debug')('cypress:server:browsers:utils')
const getPort = require('get-port')
const launcher = require('@packages/launcher')
const { fs } = require('../util/fs')
const extension = require('@packages/extension')
const appData = require('../util/app_data')
const profileCleaner = require('../util/profile_cleaner')

const pathToBrowsers = appData.path('browsers')
const legacyProfilesWildcard = path.join(pathToBrowsers, '*')

const getAppDataPath = (browser) => {
  if (!browser || !browser.profilePath) {
    return pathToBrowsers
  }

  return path.join(browser.profilePath, 'Cypress')
}

const getProfileWildcard = (browser) => {
  return path.join(getAppDataPath(browser), '*')
}

const getBrowserPath = (browser) => {
  // TODO need to check if browser.name is an unempty string
  return path.join(
    getAppDataPath(browser),
    `${browser.name}-${browser.channel}`,
  )
}

const getMajorVersion = (version) => {
  return parseFloat(version.split('.')[0]) || version
}

const defaultLaunchOptions: {
  preferences: {[key: string]: any}
  extensions: string[]
  args: string[]
} = {
  preferences: {},
  extensions: [],
  args: [],
}

const KNOWN_LAUNCH_OPTION_PROPERTIES = _.keys(defaultLaunchOptions)

const getDefaultLaunchOptions = (options) => {
  return _.defaultsDeep(options, defaultLaunchOptions)
}

const copyExtension = (src, dest) => {
  return fs.copyAsync(src, dest)
}

const getPartition = function (isTextTerminal) {
  if (isTextTerminal) {
    return `run-${process.pid}`
  }

  return 'interactive'
}

const getProfileDir = (browser, isTextTerminal) => {
  return path.join(
    getBrowserPath(browser),
    getPartition(isTextTerminal),
  )
}

const getExtensionDir = (browser, isTextTerminal) => {
  return path.join(
    getProfileDir(browser, isTextTerminal),
    'CypressExtension',
  )
}

const ensureCleanCache = async function (browser, isTextTerminal) {
  const p = path.join(
    getProfileDir(browser, isTextTerminal),
    'CypressCache',
  )

  await fs.removeAsync(p)
  await fs.ensureDirAsync(p)

  return p
}

// we now store profiles inside the Cypress binary folder
// so we need to remove the legacy root profiles that existed before
function removeLegacyProfiles () {
  return profileCleaner.removeRootProfile(legacyProfilesWildcard, [
    path.join(legacyProfilesWildcard, 'run-*'),
    path.join(legacyProfilesWildcard, 'interactive'),
  ])
}

const removeOldProfiles = function (browser) {
  // a profile is considered old if it was used
  // in a previous run for a PID that is either
  // no longer active, or isnt a cypress related process
  const pathToPartitions = appData.electronPartitionsPath()

  return Bluebird.all([
    removeLegacyProfiles(),
    profileCleaner.removeInactiveByPid(getProfileWildcard(browser), 'run-'),
    profileCleaner.removeInactiveByPid(pathToPartitions, 'run-'),
  ])
}

const pathToExtension = extension.getPathToExtension()

async function executeBeforeBrowserLaunch (browser, launchOptions: typeof defaultLaunchOptions, options) {
  if (plugins.has('before:browser:launch')) {
    const pluginConfigResult = await plugins.execute('before:browser:launch', browser, launchOptions)

    if (pluginConfigResult) {
      extendLaunchOptionsFromPlugins(launchOptions, pluginConfigResult, options)
    }
  }

  return launchOptions
}

function extendLaunchOptionsFromPlugins (launchOptions, pluginConfigResult, options) {
  // if we returned an array from the plugin
  // then we know the user is using the deprecated
  // interface and we need to warn them
  // TODO: remove this logic in >= v5.0.0
  if (pluginConfigResult[0]) {
    options.onWarning(errorsChild.get(
      'DEPRECATED_BEFORE_BROWSER_LAUNCH_ARGS',
    ))

    _.extend(pluginConfigResult, {
      args: _.filter(pluginConfigResult, (_val, key) => {
        return _.isNumber(key)
      }),
      extensions: [],
    })
  } else {
    // either warn about the array or potentially error on invalid props, but not both

    // strip out all the known launch option properties from the resulting object
    const unexpectedProperties: string[] = _
    .chain(pluginConfigResult)
    .omit(KNOWN_LAUNCH_OPTION_PROPERTIES)
    .keys()
    .value()

    if (unexpectedProperties.length) {
      errors.throw('UNEXPECTED_BEFORE_BROWSER_LAUNCH_PROPERTIES', unexpectedProperties, KNOWN_LAUNCH_OPTION_PROPERTIES)
    }
  }

  _.forEach(launchOptions, (val, key) => {
    const pluginResultValue = pluginConfigResult[key]

    if (pluginResultValue) {
      if (_.isPlainObject(val)) {
        launchOptions[key] = _.extend({}, launchOptions[key], pluginResultValue)

        return
      }

      launchOptions[key] = pluginResultValue

      return
    }
  })

  return launchOptions
}

const getBrowsers = () => {
  debug('getBrowsers')

  return launcher.detect()
  .then((browsers: FoundBrowser[] = []) => {
    let majorVersion

    debug('found browsers %o', { browsers })

    if (!process.versions.electron) {
      debug('not in electron, skipping adding electron browser')

      return browsers
    }

    // @ts-ignore
    const version = process.versions.chrome || ''

    if (version) {
      majorVersion = getMajorVersion(version)
    }

    const electronBrowser: FoundBrowser = {
      name: 'electron',
      channel: 'stable',
      family: 'chromium',
      displayName: 'Electron',
      version,
      path: '',
      majorVersion,
      info: 'Electron is the default browser that comes with Cypress. This is the default browser that runs in headless mode. Selecting this browser is useful when debugging. The version number indicates the underlying Chromium version that Electron uses.',
    }

    // the internal version of Electron, which won't be detected by `launcher`
    debug('adding Electron browser %o', electronBrowser)

    return browsers.concat(electronBrowser)
  })
}

const isValidPathToBrowser = (str) => {
  return path.basename(str) !== str
}

const parseBrowserOption = (opt) => {
  // it's a name or a path
  if (!_.isString(opt) || !opt.includes(':')) {
    return {
      name: opt,
      channel: 'stable',
    }
  }

  // it's in name:channel format
  const split = opt.indexOf(':')

  return {
    name: opt.slice(0, split),
    channel: opt.slice(split + 1),
  }
}

function ensureAndGetByNameOrPath(nameOrPath: string, returnAll: false, browsers: FoundBrowser[]): Bluebird<FoundBrowser | undefined>
function ensureAndGetByNameOrPath(nameOrPath: string, returnAll: true, browsers: FoundBrowser[]): Bluebird<FoundBrowser[] | undefined>

function ensureAndGetByNameOrPath (nameOrPath: string, returnAll = false, browsers: FoundBrowser[] = []) {
  const findBrowsers = browsers.length ? Bluebird.resolve(browsers) : getBrowsers()

  return findBrowsers
  .then((browsers: FoundBrowser[] = []) => {
    const filter = parseBrowserOption(nameOrPath)

    debug('searching for browser %o', { nameOrPath, filter, knownBrowsers: browsers })

    // try to find the browser by name with the highest version property
    const sortedBrowsers = _.sortBy(browsers, ['version'])

    const browser = _.findLast(sortedBrowsers, filter)

    if (browser) {
      // short circuit if found
      if (returnAll) {
        return browsers
      }

      return browser
    }

    // did the user give a bad name, or is this actually a path?
    if (isValidPathToBrowser(nameOrPath)) {
      // looks like a path - try to resolve it to a FoundBrowser
      return launcher.detectByPath(nameOrPath)
      .then((browser) => {
        if (returnAll) {
          return [browser].concat(browsers)
        }

        return browser
      }).catch((err) => {
        errors.throw('BROWSER_NOT_FOUND_BY_PATH', nameOrPath, err.message)
      })
    }

    // not a path, not found by name
    throwBrowserNotFound(nameOrPath, browsers)
  })
}

const formatBrowsersToOptions = (browsers) => {
  return browsers.map((browser) => {
    if (browser.channel !== 'stable') {
      return [browser.name, browser.channel].join(':')
    }

    return browser.name
  })
}

const throwBrowserNotFound = (browserName, browsers: FoundBrowser[] = []) => {
  const names = `- ${formatBrowsersToOptions(browsers).join('\n- ')}`

  return errors.throw('BROWSER_NOT_FOUND_BY_NAME', browserName, names)
}

export = {
  extendLaunchOptionsFromPlugins,

  executeBeforeBrowserLaunch,

  defaultLaunchOptions,

  getDefaultLaunchOptions,

  getPort,

  copyExtension,

  getBrowserPath,

  getMajorVersion,

  getProfileDir,

  getExtensionDir,

  ensureCleanCache,

  removeOldProfiles,

  ensureAndGetByNameOrPath,

  getBrowsers,

  throwBrowserNotFound,

  writeExtension (browser, isTextTerminal, proxyUrl, socketIoRoute) {
    debug('writing extension')

    // debug('writing extension to chrome browser')
    // get the string bytes for the final extension file
    return extension.setHostAndPath(proxyUrl, socketIoRoute)
    .then((str) => {
      const extensionDest = getExtensionDir(browser, isTextTerminal)
      const extensionBg = path.join(extensionDest, 'background.js')

      // copy the extension src to the extension dist
      return copyExtension(pathToExtension, extensionDest)
      .then(() => {
        debug('copied extension')

        // ensure write access before overwriting
        return fs.chmod(extensionBg, 0o0644)
      })
      .then(() => {
        // and overwrite background.js with the final string bytes
        return fs.writeFileAsync(extensionBg, str)
      })
      .return(extensionDest)
    })
  },
}<|MERGE_RESOLUTION|>--- conflicted
+++ resolved
@@ -1,13 +1,8 @@
 /* eslint-disable no-redeclare */
 import Bluebird from 'bluebird'
 import _ from 'lodash'
-<<<<<<< HEAD
 import type { FoundBrowser } from '@packages/types'
 // @ts-ignore
-=======
-import type { FoundBrowser } from '@packages/launcher'
-
->>>>>>> 8322e070
 import errors from '../errors'
 // @ts-ignore
 import plugins from '../plugins'
