--- conflicted
+++ resolved
@@ -8,8 +8,6 @@
 import plugins from '../plugins'
 import { getError } from '@packages/errors'
 
-const errorsChild = require('../errors-child')
-
 const path = require('path')
 const debug = require('debug')('cypress:server:browsers:utils')
 const getPort = require('get-port')
@@ -142,11 +140,7 @@
   // interface and we need to warn them
   // TODO: remove this logic in >= v5.0.0
   if (pluginConfigResult[0]) {
-<<<<<<< HEAD
-    options.onWarning(errorsChild.get(
-=======
     options.onWarning(getError(
->>>>>>> 05429320
       'DEPRECATED_BEFORE_BROWSER_LAUNCH_ARGS',
     ))
 
