--- conflicted
+++ resolved
@@ -1,10 +1,6 @@
 /* eslint-disable no-redeclare */
 import Bluebird from 'bluebird'
 import _ from 'lodash'
-<<<<<<< HEAD
-import { browsers as supportedBrowsers, DEFAULT_ELECTRON_BROWSER } from '@packages/types'
-import type { FoundBrowser } from '@packages/types'
-=======
 import type { BrowserLaunchOpts, FoundBrowser } from '@packages/types'
 import * as errors from '../errors'
 import * as plugins from '../plugins'
@@ -22,21 +18,13 @@
     cypressDownloadLinkClicked: (url: string) => void
   }
 }
->>>>>>> a22fd5cb
-
-import { getError } from '@packages/errors'
+
 const path = require('path')
 const debug = require('debug')('cypress:server:browsers:utils')
 const getPort = require('get-port')
-<<<<<<< HEAD
-const launcher = require('@packages/launcher') //her
-=======
 const { fs } = require('../util/fs')
->>>>>>> a22fd5cb
 const extension = require('@packages/extension')
 
-import * as errors from '../errors'
-import * as plugins from '../plugins'
 const { fs } = require('../util/fs')
 const appData = require('../util/app_data')
 const profileCleaner = require('../util/profile_cleaner')
@@ -261,14 +249,9 @@
   } catch (err) {
     debug('Error detecting WebKit browser version %o', err)
 
-<<<<<<< HEAD
-    // @ts-ignore
-    const version = process.versions.electron || ''
-=======
     return '0'
   }
 }
->>>>>>> a22fd5cb
 
 async function getWebKitBrowser () {
   try {
@@ -276,14 +259,6 @@
     const mod = await import(modulePath) as typeof import('playwright-webkit')
     const version = await getWebKitBrowserVersion()
 
-<<<<<<< HEAD
-    const electronBrowser = {
-      ...DEFAULT_ELECTRON_BROWSER,
-      version,
-      path: '',
-      majorVersion,
-    } as FoundBrowser
-=======
     const browser: FoundBrowser = {
       name: 'webkit',
       channel: 'stable',
@@ -294,7 +269,6 @@
       majorVersion: version.split('.')[0],
       warning: 'WebKit support is currently experimental. Some functions may not work as expected.',
     }
->>>>>>> a22fd5cb
 
     return browser
   } catch (err) {
