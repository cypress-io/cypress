--- conflicted
+++ resolved
@@ -162,10 +162,7 @@
 }
 
 type SendDebuggerCommand = (message: string, data?: any) => Promise<any>
-<<<<<<< HEAD
 type SendCloseCommand = () => Promise<any>
-=======
->>>>>>> 8286f61c
 type OnFn = (eventName: string, cb: Function) => void
 
 // the intersection of what's valid in CDP and what's valid in FFCDP
@@ -296,28 +293,18 @@
 
       case 'clear:cookie':
         return this.getCookie(data)
-<<<<<<< HEAD
-        // resolve with the value of the removed cookie
-        // also, getting the cookie via CDP first will ensure that we send a cookie `domain` to CDP
-        // that matches the cookie domain that is really stored
-=======
         // always resolve with the value of the removed cookie. also, getting
         // the cookie via CDP first will ensure that we send a cookie `domain`
         // to CDP that matches the cookie domain that is really stored
->>>>>>> 8286f61c
         .then((cookieToBeCleared) => {
           if (!cookieToBeCleared) {
             return cookieToBeCleared
           }
 
-<<<<<<< HEAD
-          return this.sendDebuggerCommandFn('Network.deleteCookies', _.pick(cookieToBeCleared, 'name', 'domain')).then(() => cookieToBeCleared)
-=======
           return this.sendDebuggerCommandFn('Network.deleteCookies', _.pick(cookieToBeCleared, 'name', 'domain'))
           .then(() => {
             return cookieToBeCleared
           })
->>>>>>> 8286f61c
         })
 
       case 'clear:cookies':
