--- conflicted
+++ resolved
@@ -48,106 +48,6 @@
 const pathToExtension = extension.getPathToV3Extension()
 const pathToTheme = extension.getPathToTheme()
 
-<<<<<<< HEAD
-const disabledFeatures = [
-  // Disable manual option and popup prompt of Chrome translation
-  // https://github.com/cypress-io/cypress/issues/28225
-  'Translate',
-  // Disables "Enhanced ad privacy in Chrome" dialog
-  // https://github.com/cypress-io/cypress/issues/29199
-  'PrivacySandboxSettings4',
-  // Force the deprecation of upload events
-  'DeprecateUnloadByUserAndOrigin',
-]
-
-// Common Chrome Flags for Automation
-// https://github.com/GoogleChrome/chrome-launcher/blob/master/docs/chrome-flags-for-tools.md
-const DEFAULT_ARGS = [
-  '--test-type',
-  '--ignore-certificate-errors',
-  '--start-maximized',
-  '--silent-debugger-extension-api',
-  '--no-default-browser-check',
-  '--no-first-run',
-  '--noerrdialogs',
-  '--enable-fixed-layout',
-  '--disable-popup-blocking',
-  '--disable-password-generation',
-  '--disable-single-click-autofill',
-  '--disable-prompt-on-repos',
-  '--disable-background-timer-throttling',
-  '--disable-renderer-backgrounding',
-  '--disable-renderer-throttling',
-  '--disable-backgrounding-occluded-windows',
-  '--disable-restore-session-state',
-  '--disable-new-profile-management',
-  '--disable-new-avatar-menu',
-  '--allow-insecure-localhost',
-  '--reduce-security-for-testing',
-  '--enable-automation',
-  '--disable-print-preview',
-  '--disable-component-extensions-with-background-pages',
-
-  '--disable-device-discovery-notifications',
-
-  // https://github.com/cypress-io/cypress/issues/2376
-  '--autoplay-policy=no-user-gesture-required',
-
-  // http://www.chromium.org/Home/chromium-security/site-isolation
-  // https://github.com/cypress-io/cypress/issues/1951
-  '--disable-site-isolation-trials',
-
-  // the following come from chromedriver
-  // https://code.google.com/p/chromium/codesearch#chromium/src/chrome/test/chromedriver/chrome_launcher.cc&sq=package:chromium&l=70
-  '--metrics-recording-only',
-  '--disable-prompt-on-repost',
-  '--disable-hang-monitor',
-  '--disable-sync',
-  // this flag is causing throttling of XHR callbacks for
-  // as much as 30 seconds. If you VNC in and open dev tools or
-  // click on a button, it'll "instantly" work. with this
-  // option enabled, it will time out some of our tests in circle
-  // "--disable-background-networking"
-  '--disable-web-resources',
-  '--safebrowsing-disable-download-protection',
-  '--disable-client-side-phishing-detection',
-  '--disable-component-update',
-  // Simulate when chrome needs an update.
-  // This prevents an 'update' from displaying til the given date
-  `--simulate-outdated-no-au='Tue, 31 Dec 2099 23:59:59 GMT'`,
-  '--disable-default-apps',
-
-  `--disable-features=${disabledFeatures.join(',')}`,
-
-  // These flags are for webcam/WebRTC testing
-  // https://github.com/cypress-io/cypress/issues/2704
-  '--use-fake-ui-for-media-stream',
-  '--use-fake-device-for-media-stream',
-
-  // so Cypress commands don't get throttled
-  // https://github.com/cypress-io/cypress/issues/5132
-  '--disable-ipc-flooding-protection',
-
-  // misc. options puppeteer passes
-  // https://github.com/cypress-io/cypress/issues/3633
-  '--disable-backgrounding-occluded-window',
-  '--disable-breakpad',
-  '--password-store=basic',
-  '--use-mock-keychain',
-
-  // write shared memory files into '/tmp' instead of '/dev/shm'
-  // https://github.com/cypress-io/cypress/issues/5336
-  '--disable-dev-shm-usage',
-
-  // enable precise memory info so performance.memory returns more accurate values
-  '--enable-precise-memory-info',
-
-  // Force the deprecation of upload events
-  `--enable-features=PermissionsPolicyUnload,DeprecateUnload`,
-]
-
-=======
->>>>>>> 4768d4e6
 let browserCriClient: BrowserCriClient | undefined
 
 /**
