--- conflicted
+++ resolved
@@ -17,15 +17,11 @@
   automation.use(wkAutomation)
   wkAutomation.automation = automation
   await options.onInitializeNewBrowserTab()
-<<<<<<< HEAD
-  await wkAutomation.reset(options.url, options.videoApi)
-=======
   await wkAutomation.reset({
     newUrl: options.url,
     downloadsFolder: options.downloadsFolder,
     videoApi: options.videoApi,
   })
->>>>>>> 9cdb33b4
 }
 
 export function connectToExisting () {
@@ -71,18 +67,15 @@
 
   const pwBrowser = await pw.webkit.connect(pwServer.wsEndpoint())
 
-<<<<<<< HEAD
   wkAutomation = await WebKitAutomation.create({
     automation,
     browser: pwBrowser,
     initialUrl: url,
+    downloadsFolder: options.downloadsFolder,
     shouldMarkAutIframeRequests: !!options.experimentalSessionAndOrigin,
     videoApi: options.videoApi,
   })
 
-=======
-  wkAutomation = await WebKitAutomation.create(automation, pwBrowser, url, options.downloadsFolder, options.videoApi)
->>>>>>> 9cdb33b4
   automation.use(wkAutomation)
 
   class WkInstance extends EventEmitter implements BrowserInstance {
