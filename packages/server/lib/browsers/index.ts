import _ from 'lodash'
import Bluebird from 'bluebird'
import Debug from 'debug'
import utils from './utils'
import * as errors from '../errors'
import check from 'check-more-types'
import { exec } from 'child_process'
import util from 'util'
import os from 'os'
import { BROWSER_FAMILY, BrowserLaunchOpts, BrowserNewTabOpts, FoundBrowser, ProtocolManagerShape } from '@packages/types'
import type { Browser, BrowserInstance, BrowserLauncher } from './types'
import type { Automation } from '../automation'
import type { DataContext } from '@packages/data-context'
import type { CDPSocketServer } from '@packages/socket/lib/cdp-socket'

const debug = Debug('cypress:server:browsers')
const isBrowserFamily = check.oneOf(BROWSER_FAMILY)

let instance: BrowserInstance | null = null
let launchAttempt = 0

interface KillOptions {
  instance?: BrowserInstance
  isProcessExit?: boolean
  nullOut?: boolean
  unbind?: boolean
}

const kill = (options: KillOptions = {}) => {
  options = _.defaults({}, options, {
    instance,
    isProcessExit: false,
    unbind: true,
    nullOut: true,
  })

  const instanceToKill = options.instance

  if (!instanceToKill) {
    debug('browsers.kill called with no active instance')

    return Promise.resolve()
  }

  if (options.nullOut) {
    instance = null
  }

  return new Promise<void>((resolve) => {
    instanceToKill.once('exit', () => {
      if (options.unbind) {
        instanceToKill.removeAllListeners()
      }

      debug('browser process killed')

      resolve()
    })

    debug('killing browser process')

    instanceToKill.isProcessExit = options.isProcessExit

    instanceToKill.kill()
  })
}

async function setFocus () {
  const platform = os.platform()
  const execAsync = util.promisify(exec)

  try {
    if (!instance) throw new Error('No instance in setFocus!')

    switch (platform) {
      case 'darwin':
        await execAsync(`open -a "$(ps -p ${instance.pid} -o comm=)"`)

        return
      case 'win32': {
        await execAsync(`(New-Object -ComObject WScript.Shell).AppActivate(((Get-WmiObject -Class win32_process -Filter "ParentProcessID = '${instance.pid}'") | Select -ExpandProperty ProcessId))`, { shell: 'powershell.exe' })

        return
      }
      default:
        debug(`Unexpected os platform ${platform}. Set focus is only functional on Windows and MacOS`)
    }
  } catch (error) {
    debug(`Failure to set focus. ${error}`)
  }
}

async function getBrowserLauncher (browser: Browser, browsers: FoundBrowser[]): Promise<BrowserLauncher> {
  debug('getBrowserLauncher %o', { browser })

  if (browser.name === 'electron') return await import('./electron')

  if (browser.family === 'chromium') return await import('./chrome')

  if (browser.family === 'firefox') return await import('./firefox')

  if (browser.family === 'webkit') return await import('./webkit')

  return utils.throwBrowserNotFound(browser.name, browsers)
}

process.once('exit', () => kill({ isProcessExit: true }))

export = {
  ensureAndGetByNameOrPath: utils.ensureAndGetByNameOrPath,

  isBrowserFamily,

  removeOldProfiles: utils.removeOldProfiles,

  get: utils.getBrowsers,

  close: kill,

  formatBrowsersToOptions: utils.formatBrowsersToOptions,

  setFocus,

  _setInstance (_instance: BrowserInstance) {
    // for testing
    instance = _instance
  },

  // note: does not guarantee that `browser` is still running
  getBrowserInstance () {
    return instance
  },

  async connectToExisting (browser: Browser, options: BrowserLaunchOpts, automation: Automation, cdpSocketServer?: CDPSocketServer): Promise<BrowserInstance | null> {
    const browserLauncher = await getBrowserLauncher(browser, options.browsers)

    await browserLauncher.connectToExisting(browser, options, automation, cdpSocketServer)

    return this.getBrowserInstance()
  },

<<<<<<< HEAD
  async connectToNewSpec (browser: Browser, options: BrowserNewTabOpts, automation: Automation, cdpSocketServer?: CDPSocketServer): Promise<BrowserInstance | null> {
=======
  async connectProtocolToBrowser (options: { browser: Browser, foundBrowsers?: FoundBrowser[], protocolManager?: ProtocolManagerShape }) {
    const browserLauncher = await getBrowserLauncher(options.browser, options.foundBrowsers || [])

    await browserLauncher.connectProtocolToBrowser(options)
  },

  async connectToNewSpec (browser: Browser, options: BrowserNewTabOpts, automation: Automation): Promise<BrowserInstance | null> {
>>>>>>> 5fe94731
    const browserLauncher = await getBrowserLauncher(browser, options.browsers)

    await browserLauncher.connectToNewSpec(browser, options, automation, cdpSocketServer)

    return this.getBrowserInstance()
  },

  async open (browser: Browser, options: BrowserLaunchOpts, automation: Automation, ctx: DataContext): Promise<BrowserInstance | null> {
    // this global helps keep track of which launch attempt is the latest one
    launchAttempt++

    // capture the launch attempt number for this attempt, so that if the global
    // one changes in the course of launching, we know another attempt has been
    // made that should supercede it. see the long comment below for more details
    const thisLaunchAttempt = launchAttempt

    // kill any currently open browser instance before launching a new one
    await kill()

    _.defaults(options, {
      onBrowserOpen () {},
      onBrowserClose () {},
    })

    ctx.actions.app.setBrowserStatus('opening')

    const browserLauncher = await getBrowserLauncher(browser, options.browsers)

    if (!options.url) throw new Error('Missing url in browsers.open')

    debug('opening browser %o', browser)

    const _instance = await browserLauncher.open(browser, options.url, options, automation, ctx.coreData.servers.cdpSocketServer)

    debug('browser opened')

    // in most cases, we'll kill any running browser instance before launching
    // a new one when we call `await kill()` early in this function.
    // however, the code that calls this sets a timeout and, if that timeout
    // hits, it catches the timeout error and retries launching the browser by
    // calling this function again. that means any attempt to launch the browser
    // isn't necessarily canceled; we just ignore its success. it's possible an
    // original attempt to launch the browser eventually does succeed after
    // we've already called this function again on retry. if the 1st
    // (now timed-out) browser launch succeeds after this attempt to kill it,
    // the 1st instance gets created but then orphaned when we override the
    // `instance` singleton after the 2nd attempt succeeds. subsequent code
    // expects only 1 browser to be connected at a time, so this causes wonky
    // things to occur because we end up connected to and receiving messages
    // from 2 browser instances.
    //
    // to counteract this potential race condition, we use the `launchAttempt`
    // global to essentially track which browser launch attempt is the latest
    // one. the latest one should always be the correct one we want to connect
    // to, so if the `launchAttempt` global has changed in the course of launching
    // this browser, it means it has been orphaned and should be terminated.
    //
    // https://github.com/cypress-io/cypress/issues/24377
    if (thisLaunchAttempt !== launchAttempt) {
      await kill({ instance: _instance, nullOut: false })

      return null
    }

    instance = _instance
    instance.browser = browser

    // TODO: normalizing opening and closing / exiting
    // so that there is a default for each browser but
    // enable the browser to configure the interface
    instance.once('exit', async (code, signal) => {
      debug('browser instance exit event received %o', { code, signal })

      ctx.actions.app.setBrowserStatus('closed')
      // TODO: make this a required property
      if (!options.onBrowserClose) throw new Error('onBrowserClose did not exist in interactive mode')

      const browserDisplayName = instance?.browser?.displayName || 'unknown'

      options.onBrowserClose()
      browserLauncher.clearInstanceState()
      instance = null

      // We are being very narrow on when to restart the browser here. The only case we can reliably test the 'SIGTRAP' signal.
      // We want to avoid adding signals in here that may intentionally be caused by a user.
      // For example exiting firefox through either force quitting or quitting via cypress will fire a 'SIGTERM' event which
      // would result in constantly relaunching the browser when the user actively wants to quit.
      // On windows the crash produces 2147483651 as an exit code. We should add to the list of crashes we handle as we see them.
      // In the future we may consider delegating to the browsers to determine if an exit is a crash since it might be different
      // depending on what browser has crashed.
      if (code === null && ['SIGTRAP', 'SIGABRT'].includes(signal) || code === 2147483651 && signal === null) {
        const err = errors.get('BROWSER_CRASHED', browserDisplayName, code, signal)

        if (!options.onError) {
          errors.log(err)
          throw new Error('Missing onError in attachListeners')
        }

        await options.onError(err)
      }
    })

    // TODO: instead of waiting an arbitrary
    // amount of time here we could instead
    // wait for the socket.io connect event
    // which would mean that our browser is
    // completely rendered and open. that would
    // mean moving this code out of here and
    // into the project itself
    // (just like headless code)
    // ----------------------------
    // give a little padding around
    // the browser opening
    await Bluebird.delay(1000)

    if (instance === null) {
      return null
    }

    // TODO: make this a required property
    if (!options.onBrowserOpen) throw new Error('onBrowserOpen did not exist in interactive mode')

    options.onBrowserOpen()
    ctx.actions.app.setBrowserStatus('open')

    return instance
  },
} as const<|MERGE_RESOLUTION|>--- conflicted
+++ resolved
@@ -139,17 +139,13 @@
     return this.getBrowserInstance()
   },
 
-<<<<<<< HEAD
-  async connectToNewSpec (browser: Browser, options: BrowserNewTabOpts, automation: Automation, cdpSocketServer?: CDPSocketServer): Promise<BrowserInstance | null> {
-=======
   async connectProtocolToBrowser (options: { browser: Browser, foundBrowsers?: FoundBrowser[], protocolManager?: ProtocolManagerShape }) {
     const browserLauncher = await getBrowserLauncher(options.browser, options.foundBrowsers || [])
 
     await browserLauncher.connectProtocolToBrowser(options)
   },
 
-  async connectToNewSpec (browser: Browser, options: BrowserNewTabOpts, automation: Automation): Promise<BrowserInstance | null> {
->>>>>>> 5fe94731
+  async connectToNewSpec (browser: Browser, options: BrowserNewTabOpts, automation: Automation, cdpSocketServer?: CDPSocketServer): Promise<BrowserInstance | null> {
     const browserLauncher = await getBrowserLauncher(browser, options.browsers)
 
     await browserLauncher.connectToNewSpec(browser, options, automation, cdpSocketServer)
