--- conflicted
+++ resolved
@@ -491,16 +491,12 @@
 
   debug('launch in firefox', { url, args: launchOptions.args })
 
-<<<<<<< HEAD
-  const browserInstance = await launch(browser, 'about:blank', launchOptions.args)
-=======
-  const browserInstance = await utils.launch(browser, 'about:blank', launchOptions.args, {
+  const browserInstance = await launch(browser, 'about:blank', launchOptions.args, {
     // sets headless resolution to 1920x1080 by default
     // user can overwrite this default with these env vars or --height, --width arguments
     MOZ_HEADLESS_WIDTH: '1920',
     MOZ_HEADLESS_HEIGHT: '1081',
   })
->>>>>>> 358628f3
 
   await firefoxUtil.setup({ extensions: launchOptions.extensions, url, foxdriverPort, marionettePort })
   .catch((err) => {
