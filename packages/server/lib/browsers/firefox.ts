--- conflicted
+++ resolved
@@ -380,11 +380,7 @@
 }
 
 async function recordVideo (videoApi: RunModeVideoApi) {
-<<<<<<< HEAD
-  const { writeVideoFrame } = await videoApi.newFfmpegVideoController({ webmInput: true })
-=======
   const { writeVideoFrame } = await videoApi.useFfmpegVideoController({ webmInput: true })
->>>>>>> dc9e9dc6
 
   videoApi.onProjectCaptureVideoFrames(writeVideoFrame)
 }
