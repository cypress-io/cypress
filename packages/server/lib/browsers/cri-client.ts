--- conflicted
+++ resolved
@@ -1,14 +1,11 @@
 import debugModule from 'debug'
 import _ from 'lodash'
-<<<<<<< HEAD
-import { ChildProcess } from 'child_process'
-
-const chromeRemoteInterface = require('chrome-remote-interface')
-const errors = require('../errors')
-=======
+import type { ChildProcess } from 'child_process'
 import CRI from 'chrome-remote-interface'
 import * as errors from '../errors'
->>>>>>> 964ac37e
+import mime from 'mime'
+import check from 'check-more-types'
+import la from 'lazy-ass'
 
 const debug = debugModule('cypress:server:browsers:cri-client')
 // debug using cypress-verbose:server:browsers:cri-client:send:*
@@ -19,7 +16,6 @@
 const WEBSOCKET_NOT_OPEN_RE = /^WebSocket is (?:not open|already in CLOSING or CLOSED state)/
 
 /**
-<<<<<<< HEAD
  * Url returned by the Chrome Remote Interface
 */
 type websocketUrl = string
@@ -28,23 +24,18 @@
  * Wrapper for Chrome Remote Interface client. Only allows "send" method.
  * @see https://github.com/cyrus-and/chrome-remote-interface#clientsendmethod-params-callback
 */
-interface CRIWrapper {
+export interface Client {
   navigate(url): Promise<void>
   handleDownloads(dir, automation): Promise<void>
   /**
-   * Get the `protocolVersion` supported by the browser.
+   * The target id attached to by this client
    */
-  getProtocolVersion (): Bluebird<Version>
-  /**
-   * Rejects if `protocolVersion` is less than the current version.
-   * @param protocolVersion CDP version string (ex: 1.3)
-   */
-  ensureMinimumProtocolVersion(protocolVersion: string): Bluebird<void>
+  targetId: string
   /**
    * Sends a command to the Chrome remote interface.
    * @example client.send('Page.navigate', { url })
-  */
-  send (command: string, params?: object): Bluebird<any>
+   */
+  send (command: string, params?: object): Promise<any>
   /**
    * Registers callback for particular event.
    * @see https://github.com/cyrus-and/chrome-remote-interface#class-cdp
@@ -52,72 +43,8 @@
   on (eventName: string, cb: Function): void
   /**
    * Calls underlying remote interface client close
-  */
-  close (): Bluebird<void>
-}
-
-interface Version {
-  major: number
-  minor: number
-}
-
-const isVersionGte = (a: Version, b: Version) => {
-  return a.major > b.major || (a.major === b.major && a.minor >= b.minor)
-}
-
-const getMajorMinorVersion = (version: string): Version => {
-  const [major, minor] = version.split('.', 2).map(Number)
-
-  return { major, minor }
-=======
- * Enumerations to make programming CDP slightly simpler - provides
- * IntelliSense whenever you use named types.
- */
-export namespace CRIWrapper {
-  export type Command =
-    'Page.enable' |
-    'Network.enable' |
-    'Console.enable' |
-    'Browser.getVersion' |
-    'Page.bringToFront' |
-    'Page.captureScreenshot' |
-    'Page.navigate' |
-    'Page.startScreencast' |
-    'Page.screencastFrameAck' |
-    'Page.setDownloadBehavior' |
-    string
-
-  export type EventName =
-    'Page.screencastFrame' |
-    'Page.downloadWillBegin' |
-    'Page.downloadProgress' |
-    string
-
-  /**
-   * Wrapper for Chrome Remote Interface client. Only allows "send" method.
-   * @see https://github.com/cyrus-and/chrome-remote-interface#clientsendmethod-params-callback
    */
-  export interface Client {
-    /**
-     * The target id attached to by this client
-     */
-    targetId: string
-    /**
-     * Sends a command to the Chrome remote interface.
-     * @example client.send('Page.navigate', { url })
-     */
-    send (command: Command, params?: object): Promise<any>
-    /**
-     * Registers callback for particular event.
-     * @see https://github.com/cyrus-and/chrome-remote-interface#class-cdp
-     */
-    on (eventName: EventName, cb: Function): void
-    /**
-     * Calls underlying remote interface client close
-     */
-    close (): Promise<void>
-  }
->>>>>>> 964ac37e
+  close (): Promise<void>
 }
 
 const maybeDebugCdpMessages = (cri) => {
@@ -162,10 +89,13 @@
 
 type DeferredPromise = { resolve: Function, reject: Function }
 
-<<<<<<< HEAD
 type CreateOpts = {
-  target?: websocketUrl
+  target: websocketUrl
   process?: ChildProcess
+  host?: string
+  port?: number
+  onReconnect?: (client: Client) => void
+  onAsynchronousError: Function
 }
 
 type Message = {
@@ -174,37 +104,26 @@
   sessionId?: string
 }
 
-export const create = Bluebird.method((opts: CreateOpts, onAsynchronousError: Function): Bluebird<CRIWrapper> => {
+export const create = async (opts: CreateOpts): Promise<Client> => {
   const subscriptions: {eventName: string, cb: Function}[] = []
+  const enableCommands: string[] = []
   let enqueuedCommands: {message: Message, params: any, p: DeferredPromise }[] = []
-=======
-export const create = async (target: string, onAsynchronousError: Function, host?: string, port?: number, onReconnect?: (client: CRIWrapper.Client) => void): Promise<CRIWrapper.Client> => {
-  const subscriptions: {eventName: CRIWrapper.EventName, cb: Function}[] = []
-  const enableCommands: CRIWrapper.Command[] = []
-  let enqueuedCommands: {command: CRIWrapper.Command, params: any, p: DeferredPromise }[] = []
->>>>>>> 964ac37e
 
   let closed = false // has the user called .close on this?
   let connected = false // is this currently connected to CDP?
 
   let cri
-<<<<<<< HEAD
-  let client: CRIWrapper
+  let client: Client
   let sessionId: string | undefined
 
-  const reconnect = () => {
+  const reconnect = async () => {
     if (opts.process) {
       // reconnecting doesn't make sense for stdio
-      onAsynchronousError(errors.get('CDP_STDIO_ERROR'))
+      opts.onAsynchronousError(errors.get('CDP_STDIO_ERROR'))
 
       return
     }
 
-=======
-  let client: CRIWrapper.Client
-
-  const reconnect = async () => {
->>>>>>> 964ac37e
     debug('disconnected, attempting to reconnect... %o', { closed })
 
     connected = false
@@ -237,15 +156,15 @@
 
       enqueuedCommands = []
 
-      if (onReconnect) {
-        onReconnect(client)
+      if (opts.onReconnect) {
+        opts.onReconnect(client)
       }
     } catch (err) {
       const cdpError = errors.get('CDP_COULD_NOT_RECONNECT', err)
 
       // If we cannot reconnect to CDP, we will be unable to move to the next set of specs since we use CDP to clean up and close tabs. Marking this as fatal
       cdpError.isFatalApiErr = true
-      onAsynchronousError(cdpError)
+      opts.onAsynchronousError(cdpError)
     }
   }
 
@@ -254,15 +173,8 @@
 
     debug('connecting %o', opts)
 
-<<<<<<< HEAD
-    return chromeRemoteInterface({
+    cri = await CRI({
       ...opts,
-=======
-    cri = await CRI({
-      host,
-      port,
-      target,
->>>>>>> 964ac37e
       local: true,
     })
 
@@ -270,17 +182,15 @@
 
     maybeDebugCdpMessages(cri)
 
-<<<<<<< HEAD
-      // @see https://github.com/cyrus-and/chrome-remote-interface/issues/72
-      cri._notifier.on('disconnect', reconnect)
-
-      if (opts.process) {
-        // if using stdio, we need to find the target before declaring the connection complete
-        return findTarget()
-      }
-
-      return
-    })
+    // @see https://github.com/cyrus-and/chrome-remote-interface/issues/72
+    cri._notifier.on('disconnect', reconnect)
+
+    if (opts.process) {
+      // if using stdio, we need to find the target before declaring the connection complete
+      return findTarget()
+    }
+
+    return
   }
 
   const findTarget = async () => {
@@ -288,59 +198,44 @@
 
     return
 
-    return new Bluebird<void>((resolve, reject) => {
-      const isAboutBlank = (target) => target.type === 'page' && target.url === 'about:blank'
-
-      const attachToTarget = _.once(({ targetId }) => {
-        debug('attaching to target %o', { targetId })
-        cri.send('Target.attachToTarget', {
-          targetId,
-          flatten: true, // enable selecting via sessionId
-        }).then((result) => {
-          debug('attached to target %o', result)
-          sessionId = result.sessionId
-          resolve()
-        }).catch(reject)
-      })
-
-      cri.send('Target.setDiscoverTargets', { discover: true })
-      .then(() => {
-        cri.on('Target.targetCreated', (target) => {
-          if (isAboutBlank(target)) {
-            attachToTarget(target)
-          }
-        })
-
-        return cri.send('Target.getTargets')
-        .then(({ targetInfos }) => targetInfos.filter(isAboutBlank).map(attachToTarget))
-      })
-      .catch(reject)
-    })
-=======
-    // @see https://github.com/cyrus-and/chrome-remote-interface/issues/72
-    cri._notifier.on('disconnect', reconnect)
->>>>>>> 964ac37e
+    // return new Promise<void>((resolve, reject) => {
+    //   const isAboutBlank = (target) => target.type === 'page' && target.url === 'about:blank'
+
+    //   const attachToTarget = _.once(({ targetId }) => {
+    //     debug('attaching to target %o', { targetId })
+    //     cri.send('Target.attachToTarget', {
+    //       targetId,
+    //       flatten: true, // enable selecting via sessionId
+    //     }).then((result) => {
+    //       debug('attached to target %o', result)
+    //       sessionId = result.sessionId
+    //       resolve()
+    //     }).catch(reject)
+    //   })
+
+    //   cri.send('Target.setDiscoverTargets', { discover: true })
+    //   .then(() => {
+    //     cri.on('Target.targetCreated', (target) => {
+    //       if (isAboutBlank(target)) {
+    //         attachToTarget(target)
+    //       }
+    //     })
+
+    //     return cri.send('Target.getTargets')
+    //     .then(({ targetInfos }) => targetInfos.filter(isAboutBlank).map(attachToTarget))
+    //   })
+    //   .catch(reject)
+    // })
   }
 
   await connect()
 
-<<<<<<< HEAD
-        if (!isVersionGte(actual, minimum)) {
-          errors.throw('CDP_VERSION_TOO_OLD', protocolVersion, actual)
-        }
-      })
-    }
-
-    const getProtocolVersion = _.memoize(() => {
-      return client.send('Browser.getVersion')
-      // could be any version <= 1.2
-      .catchReturn({ protocolVersion: '0.0' })
-      .then(({ protocolVersion }) => {
-        return getMajorMinorVersion(protocolVersion)
-      })
-    })
-
-    const navigate = async (url) => {
+  client = {
+    targetId: opts.target,
+    async navigate (url) {
+      // @ts-ignore
+      la(check.url(url), 'missing url to navigate to', url)
+      la(client, 'could not get CRI client')
       debug('received CRI client')
       debug('navigating to page %s', url)
 
@@ -348,11 +243,8 @@
       // the focus gets lost. Restore it and then navigate.
       await client.send('Page.bringToFront')
       await client.send('Page.navigate', { url })
-    }
-
-    const handleDownloads = async (dir, automation) => {
-      await client.send('Page.enable')
-
+    },
+    async handleDownloads (dir, automation) {
       client.on('Page.downloadWillBegin', (data) => {
         const downloadItem = {
           id: data.guid,
@@ -383,42 +275,20 @@
         behavior: 'allow',
         downloadPath: dir,
       })
-    }
-
-    client = {
-      navigate,
-      handleDownloads,
-      ensureMinimumProtocolVersion,
-      getProtocolVersion,
-      send: Bluebird.method((command: string, params?: object) => {
-        const message: Message = {
-          method: command,
-          params,
-        }
-
-        if (sessionId) {
-          message.sessionId = sessionId
-        }
-
-        const enqueue = () => {
-          return new Bluebird((resolve, reject) => {
-            enqueuedCommands.push({ message, params, p: { resolve, reject } })
-          })
-        }
-
-        if (connected) {
-          return cri.sendRaw(message)
-          .catch((err) => {
-            if (!WEBSOCKET_NOT_OPEN_RE.test(err.message)) {
-              throw err
-            }
-=======
-  client = {
-    targetId: target,
-    async send (command: CRIWrapper.Command, params?: object) {
+    },
+    async send (command: string, params?: object) {
+      const message: Message = {
+        method: command,
+        params,
+      }
+
+      if (sessionId) {
+        message.sessionId = sessionId
+      }
+
       const enqueue = () => {
         return new Promise((resolve, reject) => {
-          enqueuedCommands.push({ command, params, p: { resolve, reject } })
+          enqueuedCommands.push({ message, params, p: { resolve, reject } })
         })
       }
 
@@ -430,7 +300,7 @@
 
       if (connected) {
         try {
-          return await cri.send(command, params)
+          return await cri.sendRaw(message)
         } catch (err) {
           // This error occurs when the browser has been left open for a long
           // time and/or the user's computer has been put to sleep. The
@@ -439,7 +309,6 @@
           if (!WEBSOCKET_NOT_OPEN_RE.test(err.message)) {
             throw err
           }
->>>>>>> 964ac37e
 
           debug('encountered closed websocket on send %o', { command, params, err })
 
@@ -451,19 +320,11 @@
         }
       }
 
-<<<<<<< HEAD
-        return enqueue()
-      }),
-      on (eventName: string, cb: Function) {
-        subscriptions.push({ eventName, cb })
-        debug('registering CDP on event %o', { eventName })
-=======
       return enqueue()
     },
     on (eventName, cb) {
       subscriptions.push({ eventName, cb })
       debug('registering CDP on event %o', { eventName })
->>>>>>> 964ac37e
 
       return cri.on(eventName, cb)
     },
