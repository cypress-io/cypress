--- conflicted
+++ resolved
@@ -270,33 +270,6 @@
       cri.on('disconnect', retryReconnect)
     }
 
-<<<<<<< HEAD
-    // We only want to try and add service worker traffic if we have a host set. This indicates that this is the child cri client.
-    if (host) {
-      cri.on('Inspector.targetCrashed', async () => {
-        debug('crash detected for target: %s', target)
-        crashed = true
-      })
-
-      cri.on('Target.targetCreated', async (event) => {
-        if (event.targetInfo.type === 'service_worker') {
-          const networkEnabledOptions = protocolManager?.protocolEnabled ? {
-            maxTotalBufferSize: 0,
-            maxResourceBufferSize: 0,
-            maxPostDataSize: 64 * 1024,
-          } : {
-            maxTotalBufferSize: 0,
-            maxResourceBufferSize: 0,
-            maxPostDataSize: 0,
-          }
-
-          const { sessionId } = await cri.send('Target.attachToTarget', {
-            targetId: event.targetInfo.targetId,
-            flatten: true,
-          })
-
-          await cri.send('Network.enable', networkEnabledOptions, sessionId)
-=======
     // We only want to try and add child target traffic if we have a host set. This indicates that this is the child cri client.
     // Browser cri traffic is handled in browser-cri-client.ts. The basic approach here is we attach to targets and enable network traffic
     // We must attach in a paused state so that we can enable network traffic before the target starts running.
@@ -304,7 +277,6 @@
       cri.on('Target.targetCrashed', async (event) => {
         if (event.targetId !== target) {
           return
->>>>>>> f30a16a4
         }
 
         debug('crash detected')
