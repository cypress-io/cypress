--- conflicted
+++ resolved
@@ -111,15 +111,11 @@
   }
 
   const client: CRIWrapper = {
-<<<<<<< HEAD
     ensureMinimumProtocolVersion,
     getProtocolVersion,
     send: (command: CRI.Command, params?: object):Promise<any> => {
-=======
-    send: (command: CRI.Command, params: object):Promise<any> => {
       debugVerbose('sending %s %o', command, params)
 
->>>>>>> 9c64847e
       return cri.send(command, params)
       .then((result) => {
         debugVerbose('received response for %s: %o', command, { result })
