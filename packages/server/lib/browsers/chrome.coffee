## Unit tests in ../../test/unit/browsers/chrome_spec

_         = require("lodash")
os        = require("os")
path      = require("path")
Promise   = require("bluebird")
la        = require('lazy-ass')
check     = require('check-more-types')
extension = require("@packages/extension")
debug     = require("debug")("cypress:server:browsers:chrome")
plugins   = require("../plugins")
fs        = require("../util/fs")
appData   = require("../util/app_data")
utils     = require("./utils")
protocol  = require("./protocol")
{ CdpAutomation } = require("./cdp_automation")
{ initCriClient } = require("./cri-client")

LOAD_EXTENSION = "--load-extension="
CHROME_VERSIONS_WITH_BUGGY_ROOT_LAYER_SCROLLING = "66 67".split(" ")
CHROME_VERSION_INTRODUCING_PROXY_BYPASS_ON_LOOPBACK = 72

pathToExtension = extension.getPathToExtension()
pathToTheme     = extension.getPathToTheme()

defaultArgs = [
  "--test-type"
  "--ignore-certificate-errors"
  "--start-maximized"
  "--silent-debugger-extension-api"
  "--no-default-browser-check"
  "--no-first-run"
  "--noerrdialogs"
  "--enable-fixed-layout"
  "--disable-popup-blocking"
  "--disable-password-generation"
  "--disable-save-password-bubble"
  "--disable-single-click-autofill"
  "--disable-prompt-on-repos"
  "--disable-background-timer-throttling"
  "--disable-renderer-backgrounding"
  "--disable-renderer-throttling"
  "--disable-restore-session-state"
  "--disable-translate"
  "--disable-new-profile-management"
  "--disable-new-avatar-menu"
  "--allow-insecure-localhost"
  "--reduce-security-for-testing"
  "--enable-automation"
  "--disable-infobars"
  "--disable-device-discovery-notifications"

  ## https://github.com/cypress-io/cypress/issues/2376
  "--autoplay-policy=no-user-gesture-required"

  ## http://www.chromium.org/Home/chromium-security/site-isolation
  ## https://github.com/cypress-io/cypress/issues/1951
  "--disable-site-isolation-trials"

  ## the following come frome chromedriver
  ## https://code.google.com/p/chromium/codesearch#chromium/src/chrome/test/chromedriver/chrome_launcher.cc&sq=package:chromium&l=70
  "--metrics-recording-only"
  "--disable-prompt-on-repost"
  "--disable-hang-monitor"
  "--disable-sync"
  ## this flag is causing throttling of XHR callbacks for
  ## as much as 30 seconds. If you VNC in and open dev tools or
  ## click on a button, it'll "instantly" work. with this
  ## option enabled, it will time out some of our tests in circle
  # "--disable-background-networking"
  "--disable-web-resources"
  "--safebrowsing-disable-auto-update"
  "--safebrowsing-disable-download-protection"
  "--disable-client-side-phishing-detection"
  "--disable-component-update"
  "--disable-default-apps"

  ## These flags are for webcam/WebRTC testing
  ## https://github.com/cypress-io/cypress/issues/2704
  "--use-fake-ui-for-media-stream"
  "--use-fake-device-for-media-stream"
]

pluginsBeforeBrowserLaunch = (browser, args) ->
  ## bail if we're not registered to this event
  return args if not plugins.has("before:browser:launch")

  plugins.execute("before:browser:launch", browser, args)
  .then (newArgs) ->
    debug("got user args for 'before:browser:launch'", newArgs)

    ## reset args if we got 'em
    return newArgs ? args

_normalizeArgExtensions = (dest, args) ->
  loadExtension = _.find args, (arg) ->
    arg.includes(LOAD_EXTENSION)

  if loadExtension
    args = _.without(args, loadExtension)

    ## form into array, enabling users to pass multiple extensions
    userExtensions = loadExtension.replace(LOAD_EXTENSION, "").split(",")

  extensions = [].concat(userExtensions, dest, pathToTheme)

  args.push(LOAD_EXTENSION + _.compact(extensions).join(","))

  args

## we now store the extension in each browser profile
_removeRootExtension = ->
  fs
  .removeAsync(appData.path("extensions"))
  .catchReturn(null) ## noop if doesn't exist fails for any reason

## https://github.com/cypress-io/cypress/issues/2048
_disableRestorePagesPrompt = (userDir) ->
  prefsPath = path.join(userDir, "Default", "Preferences")

  fs.readJson(prefsPath)
  .then (preferences) ->
    if profile = preferences.profile
      if profile["exit_type"] != "Normal" or profile["exited_cleanly"] isnt true
        debug("cleaning up unclean exit status")

        profile["exit_type"] = "Normal"
        profile["exited_cleanly"] = true

        fs.writeJson(prefsPath, preferences)
  .catch ->

# After the browser has been opened, we can connect to
# its remote interface via a websocket.
_connectToChromeRemoteInterface = (port) ->
  la(check.userPort(port), "expected port number to connect CRI to", port)

  debug("connecting to Chrome remote interface at random port %d", port)

  protocol.getWsTargetFor(port)
  .then (wsUrl) ->
    debug("received wsUrl %s for port %d", wsUrl, port)
    initCriClient(wsUrl)

<<<<<<< HEAD
_maybeRecordVideo = (client, options) ->
  if options.screencastFrame
    debug('starting screencast')
    client.Page.screencastFrame(options.screencastFrame)
    client.send('Page.startScreencast', {
      format: 'jpeg'
    })
=======
_maybeRecordVideo = (options) ->
  (client) ->
    if not options.screencastFrame
      debug("screencastFrame is false")
      return client

    debug('starting screencast')
    client.Page.screencastFrame(options.screencastFrame)

    client.send('Page.startScreencast', {
      format: 'jpeg'
    })
    .then ->
      return client
>>>>>>> 9c64847e

# a utility function that navigates to the given URL
# once Chrome remote interface client is passed to it.
_navigateUsingCRI = (client, url) ->
  la(check.url(url), "missing url to navigate to", url)
  la(client, "could not get CRI client")
  debug("received CRI client")
  debug('navigating to page %s', url)
  # when opening the blank page and trying to navigate
  # the focus gets lost. Restore it and then navigate.
  client.send("Page.bringToFront")
  .then ->
    client.send("Page.navigate", { url })

_setAutomation = (client, automation) ->
  automation.use(
    CdpAutomation({
      invokeViaDebugger: client.send
      takeScreenshot: client.takeScreenshot
    })
  )

module.exports = {
  #
  # tip:
  #   by adding utility functions that start with "_"
  #   as methods here we can easily stub them from our unit tests
  #

  _normalizeArgExtensions

  _removeRootExtension

  _connectToChromeRemoteInterface

  _maybeRecordVideo

  _navigateUsingCRI

  _setAutomation

  _writeExtension: (browser, isTextTerminal, proxyUrl, socketIoRoute) ->
    ## get the string bytes for the final extension file
    extension.setHostAndPath(proxyUrl, socketIoRoute)
    .then (str) ->
      extensionDest = utils.getExtensionDir(browser, isTextTerminal)
      extensionBg   = path.join(extensionDest, "background.js")

      ## copy the extension src to the extension dist
      utils.copyExtension(pathToExtension, extensionDest)
      .then ->
        ## and overwrite background.js with the final string bytes
        fs.writeFileAsync(extensionBg, str)
      .return(extensionDest)

  _getArgs: (options = {}) ->
    _.defaults(options, {
      browser: {}
    })

    args = [].concat(defaultArgs)

    if os.platform() is "linux"
      args.push("--disable-gpu")
      args.push("--no-sandbox")

    if ua = options.userAgent
      args.push("--user-agent=#{ua}")

    if ps = options.proxyServer
      args.push("--proxy-server=#{ps}")

    if options.chromeWebSecurity is false
      args.push("--disable-web-security")
      args.push("--allow-running-insecure-content")

    ## prevent AUT shaking in 66 & 67, but flag breaks chrome in 68+
    ## https://github.com/cypress-io/cypress/issues/2037
    ## https://github.com/cypress-io/cypress/issues/2215
    ## https://github.com/cypress-io/cypress/issues/2223
    { majorVersion } = options.browser
    if majorVersion in CHROME_VERSIONS_WITH_BUGGY_ROOT_LAYER_SCROLLING
      args.push("--disable-blink-features=RootLayerScrolling")

    ## https://chromium.googlesource.com/chromium/src/+/da790f920bbc169a6805a4fb83b4c2ab09532d91
    ## https://github.com/cypress-io/cypress/issues/1872
    if majorVersion >= CHROME_VERSION_INTRODUCING_PROXY_BYPASS_ON_LOOPBACK
      args.push("--proxy-bypass-list=<-loopback>")

    args

  open: (browser, url, options = {}, automation) ->
    { isTextTerminal } = options

    userDir = utils.getProfileDir(browser, isTextTerminal)

    Promise
    .try =>
      args = @_getArgs(options)

      Promise.all([
        ## ensure that we have a clean cache dir
        ## before launching the browser every time
        utils.ensureCleanCache(browser, isTextTerminal),

        pluginsBeforeBrowserLaunch(options.browser, args),

        utils.getPort()
      ])
    .spread (cacheDir, args, port) =>
      Promise.all([
        @_writeExtension(
          browser,
          isTextTerminal,
          options.proxyUrl,
          options.socketIoRoute
        ),
        _removeRootExtension(),
        _disableRestorePagesPrompt(userDir),
      ])
      .spread (extDest) ->
        ## normalize the --load-extensions argument by
        ## massaging what the user passed into our own
        args = _normalizeArgExtensions(extDest, args)

        ## this overrides any previous user-data-dir args
        ## by being the last one
        args.push("--user-data-dir=#{userDir}")
        args.push("--disk-cache-dir=#{cacheDir}")
        debug("get random port %d for remote debugging", port)
        args.push("--remote-debugging-port=#{port}")

        debug("launch in chrome: %s, %s", url, args)

        # FIRST load the blank page
        # first allows us to connect the remote interface,
        # start video recording and then
        # we will load the actual page
        utils.launch(browser, "about:blank", args)

      .then (launchedBrowser) =>
        la(launchedBrowser, "did not get launched browser instance")

        # SECOND connect to the Chrome remote interface
        # and when the connection is ready
        # navigate to the actual url
        @_connectToChromeRemoteInterface(port)
<<<<<<< HEAD
        .then (client) =>
          @_setAutomation(client, automation)
          @_maybeRecordVideo(client, options)
          @_navigateUsingCRI(client, url)
=======
        .then (criClient) =>
          la(criClient, "expected Chrome remote interface reference", criClient)

          debug("adding method to close the remote interface client")
          launchedBrowser.close = () ->
            debug("closing remote interface client")
            criClient.close()

          return criClient
        .then @_maybeRecordVideo(options)
        .then @_navigateUsingCRI(url)
        .then ->
          # return the launched browser process
          # with additional method to close the remote connection
          return launchedBrowser
>>>>>>> 9c64847e
}<|MERGE_RESOLUTION|>--- conflicted
+++ resolved
@@ -142,15 +142,6 @@
     debug("received wsUrl %s for port %d", wsUrl, port)
     initCriClient(wsUrl)
 
-<<<<<<< HEAD
-_maybeRecordVideo = (client, options) ->
-  if options.screencastFrame
-    debug('starting screencast')
-    client.Page.screencastFrame(options.screencastFrame)
-    client.send('Page.startScreencast', {
-      format: 'jpeg'
-    })
-=======
 _maybeRecordVideo = (options) ->
   (client) ->
     if not options.screencastFrame
@@ -165,7 +156,6 @@
     })
     .then ->
       return client
->>>>>>> 9c64847e
 
 # a utility function that navigates to the given URL
 # once Chrome remote interface client is passed to it.
@@ -313,14 +303,10 @@
         # and when the connection is ready
         # navigate to the actual url
         @_connectToChromeRemoteInterface(port)
-<<<<<<< HEAD
-        .then (client) =>
-          @_setAutomation(client, automation)
-          @_maybeRecordVideo(client, options)
-          @_navigateUsingCRI(client, url)
-=======
         .then (criClient) =>
           la(criClient, "expected Chrome remote interface reference", criClient)
+
+          @_setAutomation(client, automation)
 
           debug("adding method to close the remote interface client")
           launchedBrowser.close = () ->
@@ -334,5 +320,4 @@
           # return the launched browser process
           # with additional method to close the remote connection
           return launchedBrowser
->>>>>>> 9c64847e
 }