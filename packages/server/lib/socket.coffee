--- conflicted
+++ resolved
@@ -306,11 +306,7 @@
             when "exec"
               exec.run(config.projectRoot, args[0])
             when "task"
-<<<<<<< HEAD
-              task.run(args[0])
-=======
               task.run(config.pluginsFile, args[0])
->>>>>>> 9bed00a3
             else
               throw new Error(
                 "You requested a backend event we cannot handle: #{eventName}"
