--- conflicted
+++ resolved
@@ -132,13 +132,9 @@
       cookie: cookie
     })
 
-<<<<<<< HEAD
   startListening: (server, automation, config, options) ->
-=======
-  startListening: (server, watchers, automation, config, options) ->
     existingState = null
 
->>>>>>> 6de2e63d
     _.defaults options,
       socketId: null
       onSetRunnables: ->
