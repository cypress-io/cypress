_         = require("lodash")
Promise   = require("bluebird")
files     = require("./controllers/files")
config    = require("./config")
Project   = require("./project")
browsers  = require("./browsers")
<<<<<<< HEAD
log       = require('debug')("cypress:server:project")
preprocessor = require("./plugins/preprocessor")
=======
log       = require('./log')
specsUtil = require('./util/specs')
>>>>>>> 746f62eb

create = ->
  openProject     = null
  specIntervalId  = null
  relaunchBrowser = null

  reset = ->
    openProject     = null
    relaunchBrowser = null

  tryToCall = (method) ->
    return (args...) ->
      if openProject
        openProject[method].apply(openProject, args)
      else
        Promise.resolve(null)

  return {
    reset: tryToCall("reset")

    getConfig: tryToCall("getConfig")

    createCiProject: tryToCall("createCiProject")

    getRecordKeys: tryToCall("getRecordKeys")

    getRuns: tryToCall("getRuns")

    requestAccess: tryToCall("requestAccess")

    emit: tryToCall("emit")

    getProject: -> openProject

    launch: (browserName, spec, options = {}) ->
      log("launching browser %s spec %s", browserName, spec)
      ## reset to reset server and socket state because
      ## of potential domain changes, request buffers, etc
      @reset()
      .then ->
        openProject.getSpecUrl(spec)
      .then (url) ->
        openProject.getConfig()
        .then (cfg) ->
          options.browsers          = cfg.browsers
          options.proxyUrl          = cfg.proxyUrl
          options.userAgent         = cfg.userAgent
          options.proxyServer       = cfg.proxyUrl
          options.socketIoRoute     = cfg.socketIoRoute
          options.chromeWebSecurity = cfg.chromeWebSecurity

          options.url = url

          automation = openProject.getAutomation()

          ## use automation middleware if its
          ## been defined here
          if am = options.automationMiddleware
            automation.use(am)

          onBrowserClose = options.onBrowserClose
          options.onBrowserClose = ->
            if spec
              preprocessor.removeFile(spec, cfg)
            if onBrowserClose
              onBrowserClose()

          do relaunchBrowser = ->
            log "launching project in browser #{browserName}"
            browsers.open(browserName, options, automation)

    getSpecChanges: (options = {}) ->
      currentSpecs = null

      _.defaults(options, {
        onChange: ->
        onError: ->
      })

      sendIfChanged = (specs = []) ->
        ## dont do anything if the specs haven't changed
        return if _.isEqual(specs, currentSpecs)

        currentSpecs = specs
        options.onChange(specs)

      checkForSpecUpdates = =>
        if not openProject
          return @clearSpecInterval()

        get()
        .then(sendIfChanged)
        .catch(options.onError)

      get = ->
        openProject.getConfig()
        .then (cfg) ->
          specsUtil.find(cfg)
        .then (specs = []) ->
          ## TODO: put back 'integration' property
          ## on the specs
          return {
            integration: specs
          }

      specIntervalId = setInterval(checkForSpecUpdates, 2500)

      ## immediately check the first time around
      checkForSpecUpdates()

    clearSpecInterval: ->
      if specIntervalId
        clearInterval(specIntervalId)
        specIntervalId = null

    closeBrowser: ->
      browsers.close()

    closeOpenProjectAndBrowsers: ->
      Promise.all([
        @closeBrowser()
        openProject.close() if openProject
      ])
      .then ->
        reset()

        return null

    close:  ->
      log "closing opened project"
      @clearSpecInterval()
      @closeOpenProjectAndBrowsers()

    create: (path, args = {}, options = {}) ->
      ## store the currently open project
      openProject = Project(path)

      _.defaults(options, {
        onReloadBrowser: (url, browser) =>
          if relaunchBrowser
            relaunchBrowser()
      })

      options = _.extend {}, args.config, options

      browsers.get()
      .then (b = []) ->
        options.browsers = b

        ## open the project and return
        ## the config for the project instance
        log("opening project %s", path)
        openProject.open(options)
      .return(@)
  }

module.exports = create()
module.exports.Factory = create<|MERGE_RESOLUTION|>--- conflicted
+++ resolved
@@ -4,13 +4,9 @@
 config    = require("./config")
 Project   = require("./project")
 browsers  = require("./browsers")
-<<<<<<< HEAD
+specsUtil = require('./util/specs')
 log       = require('debug')("cypress:server:project")
 preprocessor = require("./plugins/preprocessor")
-=======
-log       = require('./log')
-specsUtil = require('./util/specs')
->>>>>>> 746f62eb
 
 create = ->
   openProject     = null
