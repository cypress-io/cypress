_               = require("lodash")
mime            = require("mime")
path            = require("path")
bytes           = require("bytes")
Promise         = require("bluebird")
dataUriToBuffer = require("data-uri-to-buffer")
Jimp            = require("jimp")
sizeOf          = require("image-size")
debug           = require("debug")("cypress:server:screenshot")
fs              = require("./util/fs")
glob            = require("./util/glob")

RUNNABLE_SEPARATOR = " -- "
invalidCharsRe     = /[^0-9a-zA-Z-_\s]/g

## TODO: when we parallelize these builds we'll need
## a semaphore to access the file system when we write
## screenshots since its possible two screenshots with
## the same name will be written to the file system

Jimp.prototype.getBuffer = Promise.promisify(Jimp.prototype.getBuffer)

isBlack = (rgba) ->
  "#{rgba.r}#{rgba.g}#{rgba.b}" is "000"

isWhite = (rgba) ->
  "#{rgba.r}#{rgba.g}#{rgba.b}" is "255255255"

## when we hide the runner UI for an app or fullpage capture
## the browser doesn't paint synchronously, it can take 100+ ms
## to ensure that the runner UI has been hidden, we put
## pixels in the corners of the runner UI like so:
##
##  -------------
## |g w         w|  w = white
## |w            |  g = grey
## |             |  b = black
## |w           b|
##  -------------
##
## when taking an 'app' or 'fullpage' capture, we ensure that the pixels
## are NOT there before accepting the screenshot
## when taking a 'runner' capture, we ensure the pixels ARE there

hasHelperPixels = (image) ->
  topLeft = Jimp.intToRGBA(image.getPixelColor(0, 0))
  topLeftRight = Jimp.intToRGBA(image.getPixelColor(1, 0))
  topLeftDown = Jimp.intToRGBA(image.getPixelColor(0, 1))
  topRight = Jimp.intToRGBA(image.getPixelColor(image.bitmap.width, 0))
  bottomLeft = Jimp.intToRGBA(image.getPixelColor(0, image.bitmap.height))
  bottomRight = Jimp.intToRGBA(image.getPixelColor(image.bitmap.width, image.bitmap.height))

  return (
    (not isWhite(topLeft)) and
    isWhite(topLeftRight) and
    isWhite(topLeftDown) and
    isWhite(topRight) and
    isBlack(bottomRight) and
    isWhite(bottomLeft)
  )

## if somehow after 10 tries, the condition isn't met, just
## accept the current screenshot
MAX_TRIES = 10

captureAndCheck = (data, automate, condition) ->
  tries = 0
  do attempt = ->
    tries++
    debug("capture and check attempt ##{tries}")

    automate(data)
    .then (dataUrl) ->
      debug("received screenshot data from automation layer")

      Jimp.read(dataUriToBuffer(dataUrl))
    .then (image) ->
      debug("read buffer to image #{image.bitmap.width} x #{image.bitmap.height}")

      if tries >= MAX_TRIES or condition(data, image)
        return image
      else
        attempt()

isAppOnly = (data) ->
  data.capture is "app" or data.capture is "fullpage"

isMultipart = (data) ->
  _.isNumber(data.current) and _.isNumber(data.total)

crop = (image, dimensions, pixelRatio = 1) ->
  dimensions = _.transform dimensions, (result, value, dimension) ->
    result[dimension] = value * pixelRatio

  x = Math.min(dimensions.x, image.bitmap.width - 1)
  y = Math.min(dimensions.y, image.bitmap.height - 1)
  width = Math.min(dimensions.width, image.bitmap.width - x)
  height = Math.min(dimensions.height, image.bitmap.height - y)
  debug("crop: from #{image.bitmap.width} x #{image.bitmap.height}")
  debug("        to #{width} x #{height} at (#{x}, #{y})")

  image.crop(x, y, width, height)

pixelCondition = (data, image) ->
  hasPixels = hasHelperPixels(image)
  return (
    (isAppOnly(data) and not hasPixels) or
    (not isAppOnly(data) and hasPixels)
  )

multipartImages = []

clearMultipartState = ->
  multipartImages = []

compareLast = (data, image) ->
  ## ensure the previous image isn't the same, which might indicate the
  ## page has not scrolled yet
  previous = _.last(multipartImages)
  if not previous
    return true
  debug("compare", previous.image.hash(), "vs", image.hash())
  return previous.image.hash() isnt image.hash()

multipartCondition = (data, image) ->
  if data.current is 1
    pixelCondition(data, image) and compareLast(data, image)
  else
    compareLast(data, image)

stitchScreenshots = (pixelRatio) ->
  width = Math.min(_.map(multipartImages, "data.clip.width")...)
  height = _.sumBy(multipartImages, "data.clip.height")

  debug("stitch #{multipartImages.length} images together")

  fullImage = new Jimp(width, height)
  heightMarker = 0
  _.each multipartImages, ({ data, image }) ->
    croppedImage = image.clone()
    crop(croppedImage, data.clip, pixelRatio)

    debug("stitch: add image at (0, #{heightMarker})")

    fullImage.composite(croppedImage, 0, heightMarker)
    heightMarker += croppedImage.bitmap.height

  return { image: fullImage, pixelRatio }

isBuffer = (imageOrBuffer) ->
  Buffer.isBuffer(imageOrBuffer)

getType = (imageOrBuffer) ->
  if isBuffer(imageOrBuffer)
    imageOrBuffer.type
  else
    imageOrBuffer.getMIME()

getBuffer = (imageOrBuffer) ->
  if isBuffer(imageOrBuffer)
    Promise.resolve(imageOrBuffer)
  else
    imageOrBuffer.getBuffer(Jimp.AUTO)

getDimensions = (imageOrBuffer) ->
  if isBuffer(imageOrBuffer)
    sizeOf(imageOrBuffer)
  else
    imageOrBuffer.bitmap

module.exports = {
  crop

  clearMultipartState

  copy: (src, dest) ->
    fs
    .copyAsync(src, dest, {overwrite: true})
    .catch {code: "ENOENT"}, ->
      ## dont yell about ENOENT errors

  get: (screenshotsFolder) ->
    ## find all files in all nested dirs
    screenshotsFolder = path.join(screenshotsFolder, "**", "*")

    glob(screenshotsFolder, {nodir: true})

  capture: (data, automate) ->
    ## for failure screenshots, we keep it simple to avoid latency
    ## caused by jimp reading the image buffer
    if data.simple
      return automate(data).then (dataUrl) ->
        dataUriToBuffer(dataUrl)

    condition = if isMultipart(data) then multipartCondition else pixelCondition

    captureAndCheck(data, automate, condition)
    .then (image) ->
      pixelRatio = image.bitmap.width / data.viewport.width
      debug("pixel ratio is", pixelRatio)

      if isMultipart(data)
        debug("multi-part #{data.current}/#{data.total}")

      if isMultipart(data) and data.total > 1
        ## keep previous screenshot partials around b/c if two screenshots are
        ## taken in a row, the UI might not be caught up so we need something
        ## to compare the new one to
        ## only clear out once we're ready to save the first partial for the
        ## screenshot currently being taken
        if data.current is 1
          clearMultipartState()

        multipartImages.push({ data, image })

        if data.current is data.total
          return stitchScreenshots(pixelRatio)
        else
          return {}

      if isAppOnly(data) or isMultipart(data)
        crop(image, data.clip, pixelRatio)

      return { image, pixelRatio }
    .then ({ image, pixelRatio }) ->
      if image and data.userClip
        crop(image, data.userClip, pixelRatio)

      return image

  save: (data, imageOrBuffer, screenshotsFolder) ->
    type = getType(imageOrBuffer)

    name = data.name ? data.titles.join(RUNNABLE_SEPARATOR)
    name = name.replace(invalidCharsRe, "")
    name = [name, mime.extension(type)].join(".")

    pathToScreenshot = path.join(screenshotsFolder, name)

<<<<<<< HEAD
    debug("save", pathToScreenshot)

    getBuffer(imageOrBuffer)
    .then (buffer) ->
      fs.outputFileAsync(pathToScreenshot, buffer)
=======
    ## TODO: this should be done at the time the
    ## screenshot is taken, not asynchronously after
    ## ---
    ## capture screenshot takenAt timestamp
    takenAt = (new Date()).toJSON()

    fs.outputFileAsync(pathToScreenshot, buffer)
>>>>>>> 4b368830
    .then ->
      fs.statAsync(pathToScreenshot).get("size")
    .then (size) ->
      dimensions = getDimensions(imageOrBuffer)
      {
        takenAt
        size:   bytes(size, {unitSeparator: " "})
        path:   pathToScreenshot
        width:  dimensions.width
        height: dimensions.height
      }

}<|MERGE_RESOLUTION|>--- conflicted
+++ resolved
@@ -237,21 +237,15 @@
 
     pathToScreenshot = path.join(screenshotsFolder, name)
 
-<<<<<<< HEAD
     debug("save", pathToScreenshot)
+
+    ## TODO: this should be done at the time the
+    ## screenshot is taken, not asynchronously after
+    takenAt = (new Date()).toJSON()
 
     getBuffer(imageOrBuffer)
     .then (buffer) ->
       fs.outputFileAsync(pathToScreenshot, buffer)
-=======
-    ## TODO: this should be done at the time the
-    ## screenshot is taken, not asynchronously after
-    ## ---
-    ## capture screenshot takenAt timestamp
-    takenAt = (new Date()).toJSON()
-
-    fs.outputFileAsync(pathToScreenshot, buffer)
->>>>>>> 4b368830
     .then ->
       fs.statAsync(pathToScreenshot).get("size")
     .then (size) ->
