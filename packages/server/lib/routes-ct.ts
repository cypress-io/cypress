import Debug from 'debug'
import { Request, Response, Router } from 'express'
import type { InitializeRoutes } from './routes'
import send from 'send'
import { getPathToDist } from '@packages/resolve-dist'
<<<<<<< HEAD
=======
import type { InitializeRoutes } from './routes'
import { fs } from './util/fs'
import type { DataContextShell } from '@packages/data-context/src/DataContextShell'
>>>>>>> 11d07d72

const debug = Debug('cypress:server:routes-ct')

const serveChunk = (req: Request, res: Response, clientRoute: string) => {
  let pathToFile = getPathToDist('runner-ct', req.originalUrl.replace(clientRoute, ''))

  return send(req, pathToFile).pipe(res)
}

export const createRoutesCT = ({
  ctx,
  config,
  nodeProxy,
}: InitializeRoutes) => {
  const routesCt = Router()

<<<<<<< HEAD
=======
  if (process.env.CYPRESS_INTERNAL_VITE_APP_PORT) {
    const proxy = httpProxy.createProxyServer({
      target: `http://localhost:${process.env.CYPRESS_INTERNAL_VITE_APP_PORT}/`,
    })
    const proxyIndex = httpProxy.createProxyServer({
      target: `http://localhost:${process.env.CYPRESS_INTERNAL_VITE_APP_PORT}/`,
      selfHandleResponse: true,
    })

    proxyIndex.on('proxyRes', function (proxyRes, _req, _res) {
      const body: any[] = []

      proxyRes.on('data', function (chunk) {
        let chunkData = String(chunk)

        if (chunkData.includes('<head>')) {
          chunkData = chunkData.replace('<body>', replaceBody(ctx))
        }

        body.push(chunkData)
      })

      proxyRes.on('end', function () {
        (_res as Response).send(body.join(''))
      })
    })

    // TODO: can namespace this onto a "unified" route like __app-unified__
    // make sure to update the generated routes inside of vite.config.ts
    routesCt.get('/__vite__/*', (req, res) => {
      if (req.params[0] === '') {
        proxyIndex.web(req, res, {}, (e) => {})
      } else {
        proxy.web(req, res, {}, (e) => {})
      }
    })
  } else {
    routesCt.get('/__vite__/*', (req, res) => {
      const pathToFile = getPathToDist('app', req.params[0])

      if (req.params[0] === '') {
        return fs.readFile(pathToFile, 'utf8')
        .then((file) => {
          res.send(file.replace('<body>', replaceBody(ctx)))
        })
      }

      return send(req, pathToFile).pipe(res)
    })
  }

  // TODO If prod, serve the build app files from app/dist

  routesCt.get('/api', (req, res) => {
    const options = makeServeConfig({
      config,
      getCurrentBrowser,
      specsStore,
    })

    res.json(options)
  })

  routesCt.get('/__/api', (req, res) => {
    const options = makeServeConfig({
      config,
      getCurrentBrowser,
      specsStore,
    })

    res.json(options)
  })

>>>>>>> 11d07d72
  routesCt.get('/__cypress/static/*', (req, res) => {
    const pathToFile = getPathToDist('static', req.params[0])

    return send(req, pathToFile)
    .pipe(res)
  })

  routesCt.get('/__cypress/iframes/*', (req, res) => {
    // always proxy to the index.html file
    // attach header data for webservers
    // to properly intercept and serve assets from the correct src root
    // TODO: define a contract for dev-server plugins to configure this behavior
    req.headers.__cypress_spec_path = req.params[0]
    req.url = `${config.devServerPublicPathRoute}/index.html`

    // user the node proxy here instead of the network proxy
    // to avoid the user accidentally intercepting and modifying
    // our internal index.html handler

    nodeProxy.web(req, res, {}, (e) => {
      if (e) {
        // eslint-disable-next-line
        debug('Proxy request error. This is likely the socket hangup issue, we can basically ignore this because the stream will automatically continue once the asset will be available', e)
      }
    })
  })

  // user app code + spec code
  // default mounted to /__cypress/src/*
  routesCt.get(`${config.devServerPublicPathRoute}*`, (req, res) => {
    // user the node proxy here instead of the network proxy
    // to avoid the user accidentally intercepting and modifying
    // their own app.js files + spec.js files
    nodeProxy.web(req, res, {}, (e) => {
      if (e) {
        // eslint-disable-next-line
        debug('Proxy request error. This is likely the socket hangup issue, we can basically ignore this because the stream will automatically continue once the asset will be available', e)
      }
    })
  })

  const clientRoute = config.clientRoute

  if (!clientRoute) {
    throw Error(`clientRoute is required. Received ${clientRoute}`)
  }

  // enables runner-ct to make a dynamic import
  routesCt.get([
    `${clientRoute}ctChunk-*`,
    `${clientRoute}vendors~ctChunk-*`,
  ], (req, res) => {
    debug('Serving Cypress front-end chunk by requested URL:', req.url)

    serveChunk(req, res, clientRoute)
  })

  return routesCt
}

function replaceBody (ctx: DataContextShell) {
  return `<body><script>window.__CYPRESS_GRAPHQL_PORT__ = ${JSON.stringify(ctx.gqlServerPort)};</script>\n`
}<|MERGE_RESOLUTION|>--- conflicted
+++ resolved
@@ -3,12 +3,6 @@
 import type { InitializeRoutes } from './routes'
 import send from 'send'
 import { getPathToDist } from '@packages/resolve-dist'
-<<<<<<< HEAD
-=======
-import type { InitializeRoutes } from './routes'
-import { fs } from './util/fs'
-import type { DataContextShell } from '@packages/data-context/src/DataContextShell'
->>>>>>> 11d07d72
 
 const debug = Debug('cypress:server:routes-ct')
 
@@ -25,82 +19,6 @@
 }: InitializeRoutes) => {
   const routesCt = Router()
 
-<<<<<<< HEAD
-=======
-  if (process.env.CYPRESS_INTERNAL_VITE_APP_PORT) {
-    const proxy = httpProxy.createProxyServer({
-      target: `http://localhost:${process.env.CYPRESS_INTERNAL_VITE_APP_PORT}/`,
-    })
-    const proxyIndex = httpProxy.createProxyServer({
-      target: `http://localhost:${process.env.CYPRESS_INTERNAL_VITE_APP_PORT}/`,
-      selfHandleResponse: true,
-    })
-
-    proxyIndex.on('proxyRes', function (proxyRes, _req, _res) {
-      const body: any[] = []
-
-      proxyRes.on('data', function (chunk) {
-        let chunkData = String(chunk)
-
-        if (chunkData.includes('<head>')) {
-          chunkData = chunkData.replace('<body>', replaceBody(ctx))
-        }
-
-        body.push(chunkData)
-      })
-
-      proxyRes.on('end', function () {
-        (_res as Response).send(body.join(''))
-      })
-    })
-
-    // TODO: can namespace this onto a "unified" route like __app-unified__
-    // make sure to update the generated routes inside of vite.config.ts
-    routesCt.get('/__vite__/*', (req, res) => {
-      if (req.params[0] === '') {
-        proxyIndex.web(req, res, {}, (e) => {})
-      } else {
-        proxy.web(req, res, {}, (e) => {})
-      }
-    })
-  } else {
-    routesCt.get('/__vite__/*', (req, res) => {
-      const pathToFile = getPathToDist('app', req.params[0])
-
-      if (req.params[0] === '') {
-        return fs.readFile(pathToFile, 'utf8')
-        .then((file) => {
-          res.send(file.replace('<body>', replaceBody(ctx)))
-        })
-      }
-
-      return send(req, pathToFile).pipe(res)
-    })
-  }
-
-  // TODO If prod, serve the build app files from app/dist
-
-  routesCt.get('/api', (req, res) => {
-    const options = makeServeConfig({
-      config,
-      getCurrentBrowser,
-      specsStore,
-    })
-
-    res.json(options)
-  })
-
-  routesCt.get('/__/api', (req, res) => {
-    const options = makeServeConfig({
-      config,
-      getCurrentBrowser,
-      specsStore,
-    })
-
-    res.json(options)
-  })
-
->>>>>>> 11d07d72
   routesCt.get('/__cypress/static/*', (req, res) => {
     const pathToFile = getPathToDist('static', req.params[0])
 
@@ -159,8 +77,4 @@
   })
 
   return routesCt
-}
-
-function replaceBody (ctx: DataContextShell) {
-  return `<body><script>window.__CYPRESS_GRAPHQL_PORT__ = ${JSON.stringify(ctx.gqlServerPort)};</script>\n`
 }