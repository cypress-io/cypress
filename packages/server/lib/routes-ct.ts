--- conflicted
+++ resolved
@@ -15,14 +15,6 @@
 export const createRoutesCT = ({
   config,
   nodeProxy,
-<<<<<<< HEAD
-  getCurrentBrowser,
-  testingType,
-  getSpec,
-  getRemoteState,
-  exit,
-=======
->>>>>>> d857e7fe
 }: InitializeRoutes) => {
   const routesCt = Router()
 
@@ -46,23 +38,6 @@
     throw Error(`clientRoute is required. Received ${clientRoute}`)
   }
 
-<<<<<<< HEAD
-  routesCt.get(clientRoute, (req, res) => {
-    debug('Serving Cypress front-end by requested URL:', req.url)
-
-    runner.serve(req, res, 'runner-ct', {
-      config,
-      testingType,
-      getSpec,
-      getCurrentBrowser,
-      getRemoteState,
-      specsStore,
-      exit,
-    })
-  })
-
-=======
->>>>>>> d857e7fe
   // enables runner-ct to make a dynamic import
   routesCt.get([
     `${clientRoute}ctChunk-*`,
