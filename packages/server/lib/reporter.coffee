--- conflicted
+++ resolved
@@ -2,25 +2,16 @@
 path  = require("path")
 ## mocha-* is used to allow us to have later versions of mocha specified in devDependencies
 ## and prevents accidently upgrading this one
-<<<<<<< HEAD
-Mocha = require("mocha-2.4.5")
-=======
 ## TODO: look into upgrading this to version in driver
 Mocha = require("mocha-7.0.1")
 mochaReporters = require("mocha-7.0.1/lib/reporters")
 mochaCreateStatsCollector = require("mocha-7.0.1/lib/stats-collector")
 
->>>>>>> bd478ed2
 debug = require("debug")("cypress:server:reporter")
 Promise = require("bluebird")
 { overrideRequire } = require('./override_require')
 
-<<<<<<< HEAD
-mochaReporters = require("mocha/lib/reporters")
 mochaColor = mochaReporters.Base.color
-=======
-
->>>>>>> bd478ed2
 mochaErrMsgExtractionRe = /^([^:]+): expected/
 
 STATS = "suites tests passes pending failures start end duration".split(" ")
@@ -43,13 +34,8 @@
 #   if @parent
 #     result = result.concat(@parent.titlePath())
 
-<<<<<<< HEAD
-  if !@root
-    result.push(@title)
-=======
 #   if !@root
 #     result.push(@title)
->>>>>>> bd478ed2
 
 #   return result
 
@@ -273,7 +259,8 @@
     @mocha = new Mocha({reporter: reporter})
     @mocha.suite = rootRunnable
     @runner = new Mocha.Runner(rootRunnable)
-<<<<<<< HEAD
+    mochaCreateStatsCollector(@runner)
+
     if @reporterName is 'spec'
       @runner.on('retry', (test) =>
         runnable = @runnables[test.id]
@@ -281,10 +268,7 @@
         retryMessage = mochaColor('medium', "(Attempt #{test.currentRetry() + 1} of #{test.retries() + 1})")
         console.log("#{padding}#{retryMessage} #{test.title}")
       )
-=======
-    mochaCreateStatsCollector(@runner)
     
->>>>>>> bd478ed2
     @reporter = new @mocha._reporter(@runner, {
       reporterOptions: @reporterOptions
     })
