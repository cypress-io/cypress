--- conflicted
+++ resolved
@@ -149,11 +149,7 @@
         when options.runProject
           ## go into headless mode when running
           ## until completion + exit
-<<<<<<< HEAD
           options.mode = "run"
-=======
-          options.mode = "headless"
->>>>>>> 9efad08f
 
         else
           ## set the default mode as interactive
