_       = require("lodash")
strip   = require("strip-ansi")
chalk   = require("chalk")
ansi_up = require("ansi_up")
Promise = require("bluebird")
pluralize = require("pluralize")

twoOrMoreNewLinesRe = /\n{2,}/

listItems = (paths) ->
  _
  .chain(paths)
  .map (p) ->
    "- " + chalk.blue(p)
  .join("\n")
  .value()

displayFlags = (obj, mapper) ->
  _
  .chain(mapper)
  .map (flag, key) ->
    if v = obj[key]
      "The #{flag} flag you passed was: #{chalk.blue(v)}"
  .compact()
  .join("\n")
  .value()

warnIfExplicitCiBuildId = (ciBuildId) ->
  if not ciBuildId
    return ""

  """
  It also looks like you also passed in an explicit --ci-build-id flag.

  This is only necessary if you are NOT running in one of our supported CI providers.

  This flag must be unique for each new run, but must also be identical for each machine you are trying to --group or run in --parallel.
  """

trimMultipleNewLines = (str) ->
  _
  .chain(str)
  .split(twoOrMoreNewLinesRe)
  .compact()
  .join("\n\n")
  .value()

isCypressErr = (err) ->
  Boolean(err.isCypressErr)

getMsgByType = (type, arg1 = {}, arg2) ->
  switch type
    when "CANNOT_TRASH_ASSETS"
      """
      Warning: We failed to trash the existing run results.

      This error will not alter the exit code.

      #{arg1}
      """
    when "CANNOT_REMOVE_OLD_BROWSER_PROFILES"
      """
      Warning: We failed to remove old browser profiles from previous runs.

      This error will not alter the exit code.

      #{arg1}
      """
    when "VIDEO_RECORDING_FAILED"
      """
      Warning: We failed to record the video.

      This error will not alter the exit code.

      #{arg1}
      """
    when "VIDEO_POST_PROCESSING_FAILED"
      """
      Warning: We failed processing this video.

      This error will not alter the exit code.

      #{arg1}
      """
    when "BROWSER_NOT_FOUND"
      """
      Can't run because you've entered an invalid browser.

      Browser: '#{arg1}' was not found on your system.

      Available browsers found are: #{arg2}
      """
    when "CANNOT_RECORD_VIDEO_HEADED"
      """
      Warning: Cypress can only record videos when running headlessly.

      You have set the 'electron' browser to run headed.

      A video will not be recorded when using this mode.
      """
    when "CANNOT_RECORD_VIDEO_FOR_THIS_BROWSER"
      """
      Warning: Cypress can only record videos when using the built in 'electron' browser.

      You have set the browser to: '#{arg1}'

      A video will not be recorded when using this browser.
      """
    when "NOT_LOGGED_IN"
      """
      You're not logged in.

      Run `cypress open` to open the Desktop App and log in.
      """
    when "TESTS_DID_NOT_START_RETRYING"
      "Timed out waiting for the browser to connect. #{arg1}"
    when "TESTS_DID_NOT_START_FAILED"
      "The browser never connected. Something is wrong. The tests cannot run. Aborting..."
    when "DASHBOARD_API_RESPONSE_FAILED_RETRYING"
      """
      We encountered an unexpected error talking to our servers.

      We will retry #{arg1.tries} more #{pluralize('time', arg1.tries)} in #{arg1.delay}...

      The server's response was:

      #{arg1.response}
      """
    when "DASHBOARD_CANNOT_PROCEED_IN_PARALLEL"
      """
      We encountered an unexpected error talking to our servers.

      Because you passed the --parallel flag, this run cannot proceed because it requires a valid response from our servers.

      #{displayFlags(arg1.flags, {
        group: "--group",
        ciBuildId: "--ciBuildId",
      })}

      The server's response was:

      #{arg1.response}
      """
    when "DASHBOARD_UNKNOWN_INVALID_REQUEST"
      """
      We encountered an unexpected error talking to our servers.

      There is likely something wrong with the request.

      #{displayFlags(arg1.flags, {
        group: "--group",
        parallel: "--parallel",
        ciBuildId: "--ciBuildId",
      })}

      The server's response was:

      #{arg1.response}
      """
    when "DASHBOARD_STALE_RUN"
      """
      You are attempting to pass the --parallel flag to a run that was completed over 24 hours ago.

      The existing run is: #{arg1.runUrl}

      You cannot parallelize a run that has been complete for that long.

      #{displayFlags(arg1, {
        group: "--group",
        parallel: "--parallel",
        ciBuildId: "--ciBuildId",
      })}

      https://on.cypress.io/stale-run
      """
    when "DASHBOARD_ALREADY_COMPLETE"
      """
      The run you are attempting to access is already complete and will not accept new groups.

      The existing run is: #{arg1.runUrl}

      When a run finishes all of its groups, it waits for a configurable set of time before finally completing. You must add more groups during that time period.

      #{displayFlags(arg1, {
        group: "--group",
        parallel: "--parallel",
        ciBuildId: "--ciBuildId",
      })}

      https://on.cypress.io/already-complete
      """
    when "DASHBOARD_PARALLEL_REQUIRED"
      """
      You did not pass the --parallel flag, but this run's group was originally created with the --parallel flag.

      The existing run is: #{arg1.runUrl}

      #{displayFlags(arg1, {
        group: "--group",
        parallel: "--parallel",
        ciBuildId: "--ciBuildId",
      })}

      You must use the --parallel flag with this group.

      https://on.cypress.io/parallel-required
      """
    when "DASHBOARD_PARALLEL_DISALLOWED"
      """
      You passed the --parallel flag, but this run group was originally created without the --parallel flag.

      The existing run is: #{arg1.runUrl}

      #{displayFlags(arg1, {
        group: "--group",
        parallel: "--parallel",
        ciBuildId: "--ciBuildId",
      })}

      You can not use the --parallel flag with this group.

      https://on.cypress.io/parallel-disallowed
      """
    when "DASHBOARD_PARALLEL_GROUP_PARAMS_MISMATCH"
      """
      You passed the --parallel flag, but we do not parallelize tests across different environments.

      This machine is sending different environment parameters than the first machine that started this parallel run.

      The existing run is: #{arg1.runUrl}

      In order to run in parallel mode each machine must send identical environment parameters such as:

      #{listItems([
        "specs",
        "osName",
        "osVersion",
        "browserName",
        "browserVersion (major)",
      ])}

      This machine sent the following parameters:

      #{JSON.stringify(arg1.parameters, null, 2)}

      https://on.cypress.io/parallel-group-params-mismatch
      """
    when "DASHBOARD_RUN_GROUP_NAME_NOT_UNIQUE"
      """
      You passed the --group flag, but this group name has already been used for this run.

      The existing run is: #{arg1.runUrl}

      #{displayFlags(arg1, {
        group: "--group",
        parallel: "--parallel",
        ciBuildId: "--ciBuildId",
      })}

      If you are trying to parallelize this run, then also pass the --parallel flag, else pass a different group name.

      #{warnIfExplicitCiBuildId(arg1.ciBuildId)}

      https://on.cypress.io/run-group-name-not-unique
      """
    when "INDETERMINATE_CI_BUILD_ID"
      """
      You passed the --group or --parallel flag but we could not automatically determine or generate a ciBuildId.

      #{displayFlags(arg1, {
        group: "--group",
        parallel: "--parallel"
      })}

      In order to use either of these features a ciBuildId must be determined.

      The ciBuildId is automatically detected if you are running Cypress in any of the these CI providers:

      #{listItems(arg2)}

      Because the ciBuildId could not be auto-detected you must pass the --ci-build-id flag manually.

      https://on.cypress.io/indeterminate-ci-build-id
      """
    when "RECORD_PARAMS_WITHOUT_RECORDING"
      """
      You passed the --ci-build-id, --group, or --parallel flag without also passing the --record flag.

      #{displayFlags(arg1, {
        ciBuildId: "--ci-build-id",
        group: "--group",
        parallel: "--parallel"
      })}

      These flags can only be used when recording to the Cypress Dashboard service.

      https://on.cypress.io/record-params-without-recording
      """
    when "INCORRECT_CI_BUILD_ID_USAGE"
      """
      You passed the --ci-build-id flag but did not provide either a --group or --parallel flag.

      #{displayFlags(arg1, {
        ciBuildId: "--ci-build-id",
      })}

      The --ci-build-id flag is used to either group or parallelize multiple runs together.

      https://on.cypress.io/incorrect-ci-build-id-usage
      """
    when "RECORD_KEY_MISSING"
      """
      You passed the --record flag but did not provide us your Record Key.

      You can pass us your Record Key like this:

        #{chalk.blue("cypress run --record --key <record_key>")}

      You can also set the key as an environment variable with the name CYPRESS_RECORD_KEY.

      https://on.cypress.io/how-do-i-record-runs
      """
    when "CANNOT_RECORD_NO_PROJECT_ID"
      """
      You passed the --record flag but this project has not been setup to record.

      This project is missing the 'projectId' inside of 'cypress.json'.

      We cannot uniquely identify this project without this id.

      You need to setup this project to record. This will generate a unique 'projectId'.

      Alternatively if you omit the --record flag this project will run without recording.

      https://on.cypress.io/recording-project-runs
      """
    when "PROJECT_ID_AND_KEY_BUT_MISSING_RECORD_OPTION"
      """
      This project has been configured to record runs on our Dashboard.

      It currently has the projectId: #{chalk.green(arg1)}

      You also provided your Record Key, but you did not pass the --record flag.

      This run will not be recorded.

      If you meant to have this run recorded please additionally pass this flag.

        #{chalk.blue("cypress run --record")}

      If you don't want to record these runs, you can silence this warning:

        #{chalk.yellow("cypress run --record false")}

      https://on.cypress.io/recording-project-runs
      """
    when "CYPRESS_CI_DEPRECATED"
      """
      You are using the deprecated command: #{chalk.yellow("cypress ci <key>")}

      Please switch and use: #{chalk.blue("cypress run --record --key <record_key>")}

      https://on.cypress.io/cypress-ci-deprecated
      """
    when "CYPRESS_CI_DEPRECATED_ENV_VAR"
      """
      1. You are using the deprecated command: #{chalk.yellow("cypress ci")}

          Please switch and use: #{chalk.blue("cypress run --record")}

      2. You are also using the environment variable: #{chalk.yellow("CYPRESS_CI_KEY")}

          Please rename this environment variable to: #{chalk.blue("CYPRESS_RECORD_KEY")}

      https://on.cypress.io/cypress-ci-deprecated
      """
    when "DASHBOARD_INVALID_RUN_REQUEST"
      """
      Recording this run failed because the request was invalid.

      #{arg1.message}

      Errors:

      #{JSON.stringify(arg1.errors, null, 2)}

      Request Sent:

      #{JSON.stringify(arg1.object, null, 2)}
      """
    when "RECORDING_FROM_FORK_PR"
      """
      Warning: It looks like you are trying to record this run from a forked PR.

      The 'Record Key' is missing. Your CI provider is likely not passing private environment variables to builds from forks.

      These results will not be recorded.

      This error will not alter the exit code.
      """
    when "DASHBOARD_CANNOT_UPLOAD_RESULTS"
      """
      Warning: We encountered an error while uploading results from your run.

      These results will not be recorded.

      This error will not alter the exit code.

      #{arg1}
      """
    when "DASHBOARD_CANNOT_CREATE_RUN_OR_INSTANCE"
      """
      Warning: We encountered an error talking to our servers.

      This run will not be recorded.

      This error will not alter the exit code.

      #{arg1}
      """
    when "DASHBOARD_RECORD_KEY_NOT_VALID"
      """
      We failed trying to authenticate this project: #{chalk.blue(arg2)}

      Your Record Key is invalid: #{chalk.yellow(arg1)}

      It may have been recently revoked by you or another user.

      Please log into the Dashboard to see the updated token.

      https://on.cypress.io/dashboard/projects/#{arg2}
      """
    when "DASHBOARD_PROJECT_NOT_FOUND"
      """
      We could not find a project with the ID: #{chalk.yellow(arg1)}

      This projectId came from your cypress.json file or an environment variable.

      Please log into the Dashboard and find your project.

      We will list the correct projectId in the 'Settings' tab.

      Alternatively, you can create a new project using the Desktop Application.

      https://on.cypress.io/dashboard
      """
    when "NO_PROJECT_ID"
      "Can't find 'projectId' in the 'cypress.json' file for this project: " + chalk.blue(arg1)
    when "NO_PROJECT_FOUND_AT_PROJECT_ROOT"
      "Can't find project at the path: " + chalk.blue(arg1)
    when "CANNOT_FETCH_PROJECT_TOKEN"
      "Can't find project's secret key."
    when "CANNOT_CREATE_PROJECT_TOKEN"
      "Can't create project's secret key."
    when "PORT_IN_USE_SHORT"
      "Port '#{arg1}' is already in use."
    when "PORT_IN_USE_LONG"
      """
      Can't run project because port is currently in use: #{chalk.blue(arg1)}

      #{chalk.yellow("Assign a different port with the '--port <port>' argument or shut down the other running process.")}
      """
    when "ERROR_READING_FILE"
      """
      Error reading from: #{chalk.blue(arg1)}

      #{chalk.yellow(arg2)}
      """
    when "ERROR_WRITING_FILE"
      """
      Error writing to: #{chalk.blue(arg1)}

      #{chalk.yellow(arg2)}
      """
    when "NO_SPECS_FOUND"
      ## no glob provided, searched all specs
      if not arg2
        """
        Can't run because no spec files were found.

        We searched for any files inside of this folder:

        #{chalk.blue(arg1)}
        """
      else
        """
        Can't run because no spec files were found.

        We searched for any files matching this glob pattern:

        #{chalk.blue(arg2)}
        """

    when "RENDERER_CRASHED"
      """
      We detected that the Chromium Renderer process just crashed.

      This is the equivalent to seeing the 'sad face' when Chrome dies.

      This can happen for a number of different reasons:

      - You wrote an endless loop and you must fix your own code
      - There is a memory leak in Cypress (unlikely but possible)
      - You are running Docker (there is an easy fix for this: see link below)
      - You are running lots of tests on a memory intense application
      - You are running in a memory starved VM environment
      - There are problems with your GPU / GPU drivers
      - There are browser bugs in Chromium

      You can learn more including how to fix Docker here:

      https://on.cypress.io/renderer-process-crashed
      """
    when "NO_CURRENTLY_OPEN_PROJECT"
      "Can't find open project."
    when "AUTOMATION_SERVER_DISCONNECTED"
      "The automation client disconnected. Cannot continue running tests."
    when "SUPPORT_FILE_NOT_FOUND"
      """
      The support file is missing or invalid.

      Your supportFile is set to '#{arg1}', but either the file is missing or it's invalid. The supportFile must be a .js or .coffee file or, if you're using a preprocessor plugin, it must be supported by that plugin.

      Correct your cypress.json, create the appropriate file, or set supportFile to false if a support file is not necessary for your project.

      Learn more at https://on.cypress.io/support-file-missing-or-invalid
      """
    when "PLUGINS_FILE_ERROR"
      """
      The plugins file is missing or invalid.

      Your pluginsFile is set to '#{arg1}', but either the file is missing, it contains a syntax error, or threw an error when required. The pluginsFile must be a .js or .coffee file.

      Please fix this, or set 'pluginsFile' to 'false' if a plugins file is not necessary for your project.

      #{if arg2 then "The following error was thrown:" else ""}

      #{if arg2 then chalk.yellow(arg2) else ""}
      """.trim()
    when "PLUGINS_DIDNT_EXPORT_FUNCTION"
      """
      The pluginsFile must export a function.

      We loaded the pluginsFile from: #{arg1}

      It exported:

      #{JSON.stringify(arg2)}
      """
    when "PLUGINS_FUNCTION_ERROR"
      """
      The function exported by the plugins file threw an error.

      We invoked the function exported by '#{arg1}', but it threw an error.

      The following error was thrown:

      #{chalk.yellow(arg2)}
      """.trim()
    when "PLUGINS_ERROR"
      """
      The following error was thrown by a plugin. We've stopped running your tests because a plugin crashed.

      #{chalk.yellow(arg1)}
      """.trim()
    when "BUNDLE_ERROR"
      ## IF YOU MODIFY THIS MAKE SURE TO UPDATE
      ## THE ERROR MESSAGE IN THE RUNNER TOO
      """
      Oops...we found an error preparing this test file:

        #{chalk.blue(arg1)}

      The error was:

      #{chalk.yellow(arg2)}

      This occurred while Cypress was compiling and bundling your test code. This is usually caused by:

      - A missing file or dependency
      - A syntax error in the file or one of its dependencies

      Fix the error in your code and re-run your tests.
      """
    when "SETTINGS_VALIDATION_ERROR"
      """
      We found an invalid value in the file: '#{chalk.blue(arg1)}'

      #{chalk.yellow(arg2)}
      """
    when "CONFIG_VALIDATION_ERROR"
      """
      We found an invalid configuration value:

      #{chalk.yellow(arg1)}
      """
    when "SCREENSHOT_ON_HEADLESS_FAILURE_REMOVED"
      """
      In Cypress v3.0.0 we removed the configuration option: #{chalk.yellow('screenshotOnHeadlessFailure')}

      You now configure this behavior in your test code.

      Example:

        // cypress/support/index.js
        Cypress.Screenshot.defaults({
          screenshotOnRunFailure: false
        })

      https://on.cypress.io/screenshot-api
      """
    when "RENAMED_CONFIG_OPTION"
      """
      A configuration option you have supplied has been renamed.

      Please rename #{chalk.yellow(arg1)} to #{chalk.blue(arg2)}
      """
    when "CANNOT_CONNECT_BASE_URL"
      """
      Cypress could not verify that the server set as your 'baseUrl' is running:

        > #{chalk.blue(arg1)}

      Your tests likely make requests to this 'baseUrl' and these tests will fail if you don't boot your server.

      Please start this server and then run Cypress again.
      """
    when "CANNOT_CONNECT_BASE_URL_WARNING"
      """
      Cypress could not verify that the server set as your 'baseUrl' is running: #{arg1}

      Your tests likely make requests to this 'baseUrl' and these tests will fail if you don't boot your server.
      """
    when "INVALID_REPORTER_NAME"
      """
      Could not load reporter by name: #{chalk.yellow(arg1.name)}

      We searched for the reporter in these paths:

      #{listItems(arg1.paths)}

      The error we received was:

      #{chalk.yellow(arg1.error)}

      Learn more at https://on.cypress.io/reporters
      """
    when "PROJECT_DOES_NOT_EXIST"
      """
      Could not find any tests to run.

      We looked but did not find a #{chalk.blue('cypress.json')} file in this folder: #{chalk.blue(arg1)}
      """
<<<<<<< HEAD
    when "FREE_PLAN_EXCEEDS_MONTHLY_PRIVATE_TESTS"
      """
      You've exceeded the limit of private test recordings under your free plan this month. #{arg1}

      To continue recording tests this month you must upgrade your account. Please visit your billing to upgrade to another billing plan.

      https://on.cypress.io/set-up-billing
      """
    when "FREE_PLAN_IN_GRACE_PERIOD_EXCEEDS_MONTHLY_PRIVATE_TESTS"
      """
      You've exceeded the limit of private test recordings under your free plan this month. #{arg1}

      Your plan is now in a grace period, which means your tests will still be recorded until #{arg2}. Please upgrade your plan to continue recording tests on the Cypress Dashboard in the future.

      https://on.cypress.io/set-up-billing
      """
    when "PAID_PLAN_EXCEEDS_MONTHLY_PRIVATE_TESTS"
      """
      You've exceeded the limit of private test recordings under your current billing plan this month. #{arg1}

      To upgrade your account, please visit your billing to upgrade to another billing plan.

      https://on.cypress.io/set-up-billing
      """
    when "PARALLEL_FEATURE_NOT_AVAILABLE_IN_PLAN"
      """
      TODO: add message for user trying to start build with `--parallel` when plan does not allow it
=======
    when "DUPLICATE_TASK_KEY"
      """
      Warning: Multiple attempts to register the following task(s): #{chalk.blue(arg1)}. Only the last attempt will be registered.
>>>>>>> 052cb78e
      """

get = (type, arg1, arg2) ->
  msg = getMsgByType(type, arg1, arg2)
  msg = trimMultipleNewLines(msg)
  err = new Error(msg)
  err.isCypressErr = true
  err.type = type
  err

warning = (type, arg1, arg2) ->
  err = get(type, arg1, arg2)
  log(err, "magenta")

throwErr = (type, arg1, arg2) ->
  throw get(type, arg1, arg2)

clone = (err, options = {}) ->
  _.defaults options, {
    html: false
  }

  ## pull off these properties
  obj = _.pick(err, "type", "name", "stack", "fileName", "lineNumber", "columnNumber")

  if options.html
    obj.message = ansi_up.ansi_to_html(err.message, {
      use_classes: true
    })
  else
    obj.message = err.message

  ## and any own (custom) properties
  ## of the err object
  for own prop, val of err
    obj[prop] = val

  obj

log = (err, color = "red") ->
  Promise.try ->
    console.log chalk[color](err.message)

    ## bail if this error came from known
    ## list of Cypress errors
    return if isCypressErr(err)

    console.log chalk[color](err.stack)

    if process.env["CYPRESS_ENV"] is "production"
      ## log this error to raygun since its not
      ## a known error
      require("./logger").createException(err).catch(->)

module.exports = {
  get,

  log,

  clone,

  warning,

  # forms well-formatted user-friendly error for most common
  # errors Cypress can encounter
  getMsgByType,

  isCypressErr,

  throw: throwErr

  stripAnsi: strip
}<|MERGE_RESOLUTION|>--- conflicted
+++ resolved
@@ -651,7 +651,10 @@
 
       We looked but did not find a #{chalk.blue('cypress.json')} file in this folder: #{chalk.blue(arg1)}
       """
-<<<<<<< HEAD
+    when "DUPLICATE_TASK_KEY"
+      """
+      Warning: Multiple attempts to register the following task(s): #{chalk.blue(arg1)}. Only the last attempt will be registered.
+      """
     when "FREE_PLAN_EXCEEDS_MONTHLY_PRIVATE_TESTS"
       """
       You've exceeded the limit of private test recordings under your free plan this month. #{arg1}
@@ -679,11 +682,6 @@
     when "PARALLEL_FEATURE_NOT_AVAILABLE_IN_PLAN"
       """
       TODO: add message for user trying to start build with `--parallel` when plan does not allow it
-=======
-    when "DUPLICATE_TASK_KEY"
-      """
-      Warning: Multiple attempts to register the following task(s): #{chalk.blue(arg1)}. Only the last attempt will be registered.
->>>>>>> 052cb78e
       """
 
 get = (type, arg1, arg2) ->
