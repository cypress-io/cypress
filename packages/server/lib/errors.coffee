--- conflicted
+++ resolved
@@ -135,7 +135,20 @@
 
         https://on.cypress.io/cypress-ci-deprecated
         """
-<<<<<<< HEAD
+      when "DASHBOARD_INVALID_RUN_REQUEST"
+        """
+        Recording this run failed because the request was invalid.
+
+        #{arg1.message}
+
+        Errors:
+
+        #{JSON.stringify(arg1.errors, null, 2)}
+
+        Request Sent:
+
+        #{JSON.stringify(arg1.object, null, 2)}
+        """
       when "RECORDING_FROM_FORK_PR"
         """
         Warning: Trying to record from fork PR without Record Key
@@ -144,21 +157,6 @@
         These results will not be recorded.
 
         This error will not alter or the exit code.
-=======
-      when "DASHBOARD_INVALID_RUN_REQUEST"
-        """
-        Recording this run failed because the request was invalid.
-
-        #{arg1.message}
-
-        Errors:
-
-        #{JSON.stringify(arg1.errors, null, 2)}
-
-        Request Sent:
-
-        #{JSON.stringify(arg1.object, null, 2)}
->>>>>>> 77de3c21
         """
       when "DASHBOARD_CANNOT_UPLOAD_RESULTS"
         """
