--- conflicted
+++ resolved
@@ -661,15 +661,14 @@
 
       We looked but did not find a #{chalk.blue('cypress.json')} file in this folder: #{chalk.blue(arg1)}
       """
-<<<<<<< HEAD
-    when "PLUGIN_SERVER_EVENT_ERROR"
-      """
-      An error was thrown in your plugins file while executing the handler for the '#{chalk.blue(arg1)}' event.
+    when "BACKGROUND_SERVER_EVENT_ERROR"
+      """
+      An error was thrown in your background file while executing the handler for the '#{chalk.blue(arg1)}' event.
 
       The error we received was:
 
       #{chalk.yellow(arg2)}
-=======
+      """
     when "REPATHED_BACKGROUND_FILE"
       """
       The "plugins file" has been renamed to the "background file" and has a new default path.
@@ -748,7 +747,6 @@
       To run your tests with groups, please visit your billing and upgrade to another plan with grouping.
 
       #{arg1.link}
->>>>>>> 6017fb17
       """
 
 get = (type, arg1, arg2) ->
