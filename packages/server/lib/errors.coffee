_ = require("lodash")
strip = require("strip-ansi")
chalk = require("chalk")
AU = require('ansi_up')
Promise = require("bluebird")

ansi_up = new AU.default
ansi_up.use_classes = true

twoOrMoreNewLinesRe = /\n{2,}/

isProduction = ->
  process.env["CYPRESS_ENV"] is "production"

listItems = (paths) ->
  _
  .chain(paths)
  .map (p) ->
    "- " + chalk.blue(p)
  .join("\n")
  .value()

displayFlags = (obj, mapper) ->
  _
  .chain(mapper)
  .map (flag, key) ->
    if v = obj[key]
      "The #{flag} flag you passed was: #{chalk.blue(v)}"
  .compact()
  .join("\n")
  .value()

displayRetriesRemaining = (tries) ->
  times = if tries is 1 then 'time' else 'times'

  lastTryNewLine = if tries is 1 then "\n" else ""

  chalk.gray(
    "We will try connecting to it #{tries} more #{times}...#{lastTryNewLine}"
  )

warnIfExplicitCiBuildId = (ciBuildId) ->
  if not ciBuildId
    return ""

  """
  It also looks like you also passed in an explicit --ci-build-id flag.

  This is only necessary if you are NOT running in one of our supported CI providers.

  This flag must be unique for each new run, but must also be identical for each machine you are trying to --group or run in --parallel.
  """

trimMultipleNewLines = (str) ->
  _
  .chain(str)
  .split(twoOrMoreNewLinesRe)
  .compact()
  .join("\n\n")
  .value()

isCypressErr = (err) ->
  Boolean(err.isCypressErr)

getMsgByType = (type, arg1 = {}, arg2, arg3) ->
  switch type
    when "CANNOT_TRASH_ASSETS"
      """
      Warning: We failed to trash the existing run results.

      This error will not alter the exit code.

      #{arg1}
      """
    when "CANNOT_REMOVE_OLD_BROWSER_PROFILES"
      """
      Warning: We failed to remove old browser profiles from previous runs.

      This error will not alter the exit code.

      #{arg1}
      """
    when "VIDEO_RECORDING_FAILED"
      """
      Warning: We failed to record the video.

      This error will not alter the exit code.

      #{arg1}
      """
    when "VIDEO_POST_PROCESSING_FAILED"
      """
      Warning: We failed processing this video.

      This error will not alter the exit code.

      #{arg1}
      """
    when "CHROME_WEB_SECURITY_NOT_SUPPORTED"
      """
      Your project has set the configuration option: `chromeWebSecurity: false`

      This option will not have an effect in #{_.capitalize(arg1)}. Tests that rely on web security being disabled will not run as expected.
      """
    when "BROWSER_NOT_FOUND_BY_NAME"
      str = """
      Can't run because you've entered an invalid browser name.

      Browser: '#{arg1}' was not found on your system.

      Available browsers found are: #{arg2}
      """

      if arg1 is 'canary'
        str += """
        \n\nNote: In Cypress 4.0, Canary must be launched as `chrome:canary`, not `canary`.

        See https://on.cypress.io/migration-guide for more information on breaking changes in 4.0.
        """

      return str
    when "BROWSER_NOT_FOUND_BY_PATH"
      msg = """
      We could not identify a known browser at the path you provided: `#{arg1}`

      The output from the command we ran was:
      """
      return {msg: msg, details: arg2}
    when "NOT_LOGGED_IN"
      """
      You're not logged in.

      Run `cypress open` to open the Desktop App and log in.
      """
    when "TESTS_DID_NOT_START_RETRYING"
      "Timed out waiting for the browser to connect. #{arg1}"
    when "TESTS_DID_NOT_START_FAILED"
      "The browser never connected. Something is wrong. The tests cannot run. Aborting..."
    when "DASHBOARD_API_RESPONSE_FAILED_RETRYING"
      """
      We encountered an unexpected error talking to our servers.

      We will retry #{arg1.tries} more #{if arg1.tries is 1 then 'time' else 'times'} in #{arg1.delay}...

      The server's response was:

      #{arg1.response}
      """
    when "DASHBOARD_CANNOT_PROCEED_IN_PARALLEL"
      """
      We encountered an unexpected error talking to our servers.

      Because you passed the --parallel flag, this run cannot proceed because it requires a valid response from our servers.

      #{displayFlags(arg1.flags, {
        group: "--group",
        ciBuildId: "--ciBuildId",
      })}

      The server's response was:

      #{arg1.response}
      """
    when "DASHBOARD_UNKNOWN_INVALID_REQUEST"
      """
      We encountered an unexpected error talking to our servers.

      There is likely something wrong with the request.

      #{displayFlags(arg1.flags, {
        tags: "--tag",
        group: "--group",
        parallel: "--parallel",
        ciBuildId: "--ciBuildId",
      })}

      The server's response was:

      #{arg1.response}
      """
    when "DASHBOARD_UNKNOWN_CREATE_RUN_WARNING"
      """
      Warning from Cypress Dashboard: #{arg1.message}

      Details:
      #{JSON.stringify(arg1.props, null, 2)}
      """
    when "DASHBOARD_STALE_RUN"
      """
      You are attempting to pass the --parallel flag to a run that was completed over 24 hours ago.

      The existing run is: #{arg1.runUrl}

      You cannot parallelize a run that has been complete for that long.

      #{displayFlags(arg1, {
        tags: "--tag"
        group: "--group",
        parallel: "--parallel",
        ciBuildId: "--ciBuildId",
      })}

      https://on.cypress.io/stale-run
      """
    when "DASHBOARD_ALREADY_COMPLETE"
      """
      The run you are attempting to access is already complete and will not accept new groups.

      The existing run is: #{arg1.runUrl}

      When a run finishes all of its groups, it waits for a configurable set of time before finally completing. You must add more groups during that time period.

      #{displayFlags(arg1, {
        tags: "--tag"
        group: "--group",
        parallel: "--parallel",
        ciBuildId: "--ciBuildId",
      })}

      https://on.cypress.io/already-complete
      """
    when "DASHBOARD_PARALLEL_REQUIRED"
      """
      You did not pass the --parallel flag, but this run's group was originally created with the --parallel flag.

      The existing run is: #{arg1.runUrl}

      #{displayFlags(arg1, {
        tags: "--tag"
        group: "--group",
        parallel: "--parallel",
        ciBuildId: "--ciBuildId",
      })}

      You must use the --parallel flag with this group.

      https://on.cypress.io/parallel-required
      """
    when "DASHBOARD_PARALLEL_DISALLOWED"
      """
      You passed the --parallel flag, but this run group was originally created without the --parallel flag.

      The existing run is: #{arg1.runUrl}

      #{displayFlags(arg1, {
        group: "--group",
        parallel: "--parallel",
        ciBuildId: "--ciBuildId",
      })}

      You can not use the --parallel flag with this group.

      https://on.cypress.io/parallel-disallowed
      """
    when "DASHBOARD_PARALLEL_GROUP_PARAMS_MISMATCH"
      """
      You passed the --parallel flag, but we do not parallelize tests across different environments.

      This machine is sending different environment parameters than the first machine that started this parallel run.

      The existing run is: #{arg1.runUrl}

      In order to run in parallel mode each machine must send identical environment parameters such as:

      #{listItems([
        "specs",
        "osName",
        "osVersion",
        "browserName",
        "browserVersion (major)",
      ])}

      This machine sent the following parameters:

      #{JSON.stringify(arg1.parameters, null, 2)}

      https://on.cypress.io/parallel-group-params-mismatch
      """
    when "DASHBOARD_RUN_GROUP_NAME_NOT_UNIQUE"
      """
      You passed the --group flag, but this group name has already been used for this run.

      The existing run is: #{arg1.runUrl}

      #{displayFlags(arg1, {
        group: "--group",
        parallel: "--parallel",
        ciBuildId: "--ciBuildId",
      })}

      If you are trying to parallelize this run, then also pass the --parallel flag, else pass a different group name.

      #{warnIfExplicitCiBuildId(arg1.ciBuildId)}

      https://on.cypress.io/run-group-name-not-unique
      """
    when "INDETERMINATE_CI_BUILD_ID"
      """
      You passed the --group or --parallel flag but we could not automatically determine or generate a ciBuildId.

      #{displayFlags(arg1, {
        group: "--group",
        parallel: "--parallel"
      })}

      In order to use either of these features a ciBuildId must be determined.

      The ciBuildId is automatically detected if you are running Cypress in any of the these CI providers:

      #{listItems(arg2)}

      Because the ciBuildId could not be auto-detected you must pass the --ci-build-id flag manually.

      https://on.cypress.io/indeterminate-ci-build-id
      """
    when "RECORD_PARAMS_WITHOUT_RECORDING"
      """
      You passed the --ci-build-id, --group, --tag, or --parallel flag without also passing the --record flag.

      #{displayFlags(arg1, {
        ciBuildId: "--ci-build-id",
        tags: "--tag",
        group: "--group",
        parallel: "--parallel"
      })}

      These flags can only be used when recording to the Cypress Dashboard service.

      https://on.cypress.io/record-params-without-recording
      """
    when "INCORRECT_CI_BUILD_ID_USAGE"
      """
      You passed the --ci-build-id flag but did not provide either a --group or --parallel flag.

      #{displayFlags(arg1, {
        ciBuildId: "--ci-build-id",
      })}

      The --ci-build-id flag is used to either group or parallelize multiple runs together.

      https://on.cypress.io/incorrect-ci-build-id-usage
      """
    when "RECORD_KEY_MISSING"
      """
      You passed the --record flag but did not provide us your Record Key.

      You can pass us your Record Key like this:

        #{chalk.blue("cypress run --record --key <record_key>")}

      You can also set the key as an environment variable with the name CYPRESS_RECORD_KEY.

      https://on.cypress.io/how-do-i-record-runs
      """
    when "CANNOT_RECORD_NO_PROJECT_ID"
      """
      You passed the --record flag but this project has not been setup to record.

      This project is missing the 'projectId' inside of '#{arg1}'.

      We cannot uniquely identify this project without this id.

      You need to setup this project to record. This will generate a unique 'projectId'.

      Alternatively if you omit the --record flag this project will run without recording.

      https://on.cypress.io/recording-project-runs
      """
    when "PROJECT_ID_AND_KEY_BUT_MISSING_RECORD_OPTION"
      """
      This project has been configured to record runs on our Dashboard.

      It currently has the projectId: #{chalk.green(arg1)}

      You also provided your Record Key, but you did not pass the --record flag.

      This run will not be recorded.

      If you meant to have this run recorded please additionally pass this flag.

        #{chalk.blue("cypress run --record")}

      If you don't want to record these runs, you can silence this warning:

        #{chalk.yellow("cypress run --record false")}

      https://on.cypress.io/recording-project-runs
      """
    when "CYPRESS_CI_DEPRECATED"
      """
      You are using the deprecated command: #{chalk.yellow("cypress ci <key>")}

      Please switch and use: #{chalk.blue("cypress run --record --key <record_key>")}

      https://on.cypress.io/cypress-ci-deprecated
      """
    when "CYPRESS_CI_DEPRECATED_ENV_VAR"
      """
      1. You are using the deprecated command: #{chalk.yellow("cypress ci")}

          Please switch and use: #{chalk.blue("cypress run --record")}

      2. You are also using the environment variable: #{chalk.yellow("CYPRESS_CI_KEY")}

          Please rename this environment variable to: #{chalk.blue("CYPRESS_RECORD_KEY")}

      https://on.cypress.io/cypress-ci-deprecated
      """
    when "DASHBOARD_INVALID_RUN_REQUEST"
      """
      Recording this run failed because the request was invalid.

      #{arg1.message}

      Errors:

      #{JSON.stringify(arg1.errors, null, 2)}

      Request Sent:

      #{JSON.stringify(arg1.object, null, 2)}
      """
    when "RECORDING_FROM_FORK_PR"
      """
      Warning: It looks like you are trying to record this run from a forked PR.

      The 'Record Key' is missing. Your CI provider is likely not passing private environment variables to builds from forks.

      These results will not be recorded.

      This error will not alter the exit code.
      """
    when "DASHBOARD_CANNOT_UPLOAD_RESULTS"
      """
      Warning: We encountered an error while uploading results from your run.

      These results will not be recorded.

      This error will not alter the exit code.

      #{arg1}
      """
    when "DASHBOARD_CANNOT_CREATE_RUN_OR_INSTANCE"
      """
      Warning: We encountered an error talking to our servers.

      This run will not be recorded.

      This error will not alter the exit code.

      #{arg1}
      """
    when "DASHBOARD_RECORD_KEY_NOT_VALID"
      """
      Your Record Key #{chalk.yellow(arg1)} is not valid with this project: #{chalk.blue(arg2)}

      It may have been recently revoked by you or another user.

      Please log into the Dashboard to see the valid record keys.

      https://on.cypress.io/dashboard/projects/#{arg2}
      """
    when "DASHBOARD_PROJECT_NOT_FOUND"
      """
      We could not find a project with the ID: #{chalk.yellow(arg1)}

      This projectId came from your '#{arg2}' file or an environment variable.

      Please log into the Dashboard and find your project.

      We will list the correct projectId in the 'Settings' tab.

      Alternatively, you can create a new project using the Desktop Application.

      https://on.cypress.io/dashboard
      """
    when "NO_PROJECT_ID"
      "Can't find 'projectId' in the '#{arg1}' file for this project: " + chalk.blue(arg2)
    when "NO_PROJECT_FOUND_AT_PROJECT_ROOT"
      "Can't find project at the path: " + chalk.blue(arg1)
    when "CANNOT_FETCH_PROJECT_TOKEN"
      "Can't find project's secret key."
    when "CANNOT_CREATE_PROJECT_TOKEN"
      "Can't create project's secret key."
    when "PORT_IN_USE_SHORT"
      "Port #{arg1} is already in use."
    when "PORT_IN_USE_LONG"
      """
      Can't run project because port is currently in use: #{chalk.blue(arg1)}

      #{chalk.yellow("Assign a different port with the '--port <port>' argument or shut down the other running process.")}
      """
    when "ERROR_READING_FILE"
      filePath = "`#{arg1}`"
      err = "`#{arg2}`"
      """
      Error reading from: #{chalk.blue(filePath)}

      #{chalk.yellow(err)}
      """
    when "ERROR_WRITING_FILE"
      filePath = "`#{arg1}`"
      err = "`#{arg2}`"
      """
      Error writing to: #{chalk.blue(filePath)}

      #{chalk.yellow(err)}
      """
    when "NO_SPECS_FOUND"
      ## no glob provided, searched all specs
      if not arg2
        """
        Can't run because no spec files were found.

        We searched for any files inside of this folder:

        #{chalk.blue(arg1)}
        """
      else
        """
        Can't run because no spec files were found.

        We searched for any files matching this glob pattern:

        #{chalk.blue(arg2)}
        """
    when "RENDERER_CRASHED"
      """
      We detected that the Chromium Renderer process just crashed.

      This is the equivalent to seeing the 'sad face' when Chrome dies.

      This can happen for a number of different reasons:

      - You wrote an endless loop and you must fix your own code
      - There is a memory leak in Cypress (unlikely but possible)
      - You are running Docker (there is an easy fix for this: see link below)
      - You are running lots of tests on a memory intense application
      - You are running in a memory starved VM environment
      - There are problems with your GPU / GPU drivers
      - There are browser bugs in Chromium

      You can learn more including how to fix Docker here:

      https://on.cypress.io/renderer-process-crashed
      """
    when "AUTOMATION_SERVER_DISCONNECTED"
      "The automation client disconnected. Cannot continue running tests."
    when "SUPPORT_FILE_NOT_FOUND"
      """
      The support file is missing or invalid.

      Your `supportFile` is set to `#{arg1}`, but either the file is missing or it's invalid. The `supportFile` must be a `.js` or `.coffee` file or, if you're using a preprocessor plugin, it must be supported by that plugin.

      Correct your `#{arg2}`, create the appropriate file, or set `supportFile` to `false` if a support file is not necessary for your project.

      Learn more at https://on.cypress.io/support-file-missing-or-invalid
      """
    when "PLUGINS_FILE_ERROR"
      msg = """
      The plugins file is missing or invalid.

      Your `pluginsFile` is set to `#{arg1}`, but either the file is missing, it contains a syntax error, or threw an error when required. The `pluginsFile` must be a `.js` or `.coffee` file.

      Please fix this, or set `pluginsFile` to `false` if a plugins file is not necessary for your project.
      """.trim()

      if arg2
        return {msg: msg, details: arg2}

      return msg
    when "PLUGINS_DIDNT_EXPORT_FUNCTION"
      msg = """
      The `pluginsFile` must export a function.

      We loaded the `pluginsFile` from: `#{arg1}`

      It exported:
      """

      return {msg: msg, details: JSON.stringify(arg2)}
    when "PLUGINS_FUNCTION_ERROR"
      msg = """
      The function exported by the plugins file threw an error.

      We invoked the function exported by `#{arg1}`, but it threw an error.
      """.trim()

      return {msg: msg, details: arg2}
    when "PLUGINS_UNEXPECTED_ERROR"
      msg = """
      The following error was thrown by a plugin. We stopped running your tests because a plugin crashed. Please check your plugins file (`#{arg1}`)
      """.trim()
      return {msg: msg, details: arg2}
<<<<<<< HEAD
    when "PLUGINS_VALIDATION_ERROR"
      msg = """
      The following validation error was thrown by your plugins file (`#{arg1}`).
      """.trim()
      return {msg: msg, details: arg2}
=======
>>>>>>> 474b80a5
    when "BUNDLE_ERROR"
      ## IF YOU MODIFY THIS MAKE SURE TO UPDATE
      ## THE ERROR MESSAGE IN THE RUNNER TOO
      """
      Oops...we found an error preparing this test file:

        #{chalk.blue(arg1)}

      The error was:

      #{chalk.yellow(arg2)}

      This occurred while Cypress was compiling and bundling your test code. This is usually caused by:

      - A missing file or dependency
      - A syntax error in the file or one of its dependencies

      Fix the error in your code and re-run your tests.
      """
    # happens when there is an error in configuration file like "cypress.json"
    when "SETTINGS_VALIDATION_ERROR"
      filePath = "`#{arg1}`"
      """
      We found an invalid value in the file: #{chalk.blue(filePath)}

      #{chalk.yellow(arg2)}
      """
    # happens when there is an invalid config value returnes from the
    # project's plugins file like "cypress/plugins.index.js"
    when "PLUGINS_CONFIG_VALIDATION_ERROR"
      filePath = "`#{arg1}`"
      """
      An invalid configuration value returned from the plugins file: #{chalk.blue(filePath)}

      #{chalk.yellow(arg2)}
      """
    # general configuration error not-specific to configuration or plugins files
    when "CONFIG_VALIDATION_ERROR"
      """
      We found an invalid configuration value:

      #{chalk.yellow(arg1)}
      """
    when "SCREENSHOT_ON_HEADLESS_FAILURE_REMOVED"
      """
      In Cypress v3.0.0 we removed the configuration option #{chalk.yellow('\`screenshotOnHeadlessFailure\`')}

      You now configure this behavior in your test code.

      Example:

      ```
      // cypress/support/index.js
      Cypress.Screenshot.defaults({
        screenshotOnRunFailure: false
      })
      ```

      Learn more at https://on.cypress.io/screenshot-api
      """
    when "RENAMED_CONFIG_OPTION"
      """
      A configuration option you have supplied has been renamed.

      Please rename #{chalk.yellow(arg1)} to #{chalk.blue(arg2)}
      """
    when "CANNOT_CONNECT_BASE_URL"
      """
      Cypress failed to verify that your server is running.

      Please start this server and then run Cypress again.
      """
    when "CANNOT_CONNECT_BASE_URL_WARNING"
      """
      Cypress could not verify that this server is running:

        > #{chalk.blue(arg1)}

      This server has been configured as your `baseUrl`, and tests will likely fail if it is not running.
      """
    when "CANNOT_CONNECT_BASE_URL_RETRYING"
      switch arg1.attempt
        when 1
          """
          Cypress could not verify that this server is running:

            > #{chalk.blue(arg1.baseUrl)}

          We are verifying this server because it has been configured as your `baseUrl`.

          Cypress automatically waits until your server is accessible before running tests.

          #{displayRetriesRemaining(arg1.remaining)}
          """
        else
          """
          #{displayRetriesRemaining(arg1.remaining)}
          """
    when "INVALID_REPORTER_NAME"
      """
      Could not load reporter by name: #{chalk.yellow(arg1.name)}

      We searched for the reporter in these paths:

      #{listItems(arg1.paths)}

      The error we received was:

      #{chalk.yellow(arg1.error)}

      Learn more at https://on.cypress.io/reporters
      """
    when "CONFIG_FILE_NOT_FOUND"
      """
      Could not find a Cypress configuration file, exiting.

      We looked but did not find a #{chalk.blue(arg1)} file in this folder: #{chalk.blue(arg2)}
      """
    when "INVOKED_BINARY_OUTSIDE_NPM_MODULE"
      """
      It looks like you are running the Cypress binary directly.

      This is not the recommended approach, and Cypress may not work correctly.

      Please install the 'cypress' NPM package and follow the instructions here:

      https://on.cypress.io/installing-cypress
      """
    when "DUPLICATE_TASK_KEY"
      """
      Warning: Multiple attempts to register the following task(s): #{chalk.blue(arg1)}. Only the last attempt will be registered.
      """
    when "FREE_PLAN_EXCEEDS_MONTHLY_PRIVATE_TESTS"
      """
      You've exceeded the limit of private test recordings under your free plan this month. #{arg1.usedTestsMessage}

      To continue recording tests this month you must upgrade your account. Please visit your billing to upgrade to another billing plan.

      #{arg1.link}
      """
    when "FREE_PLAN_IN_GRACE_PERIOD_EXCEEDS_MONTHLY_PRIVATE_TESTS"
      """
      You've exceeded the limit of private test recordings under your free plan this month. #{arg1.usedTestsMessage}

      Your plan is now in a grace period, which means your tests will still be recorded until #{arg1.gracePeriodMessage}. Please upgrade your plan to continue recording tests on the Cypress Dashboard in the future.

      #{arg1.link}
      """
    when "PAID_PLAN_EXCEEDS_MONTHLY_PRIVATE_TESTS"
      """
      You've exceeded the limit of private test recordings under your current billing plan this month. #{arg1.usedTestsMessage}

      To upgrade your account, please visit your billing to upgrade to another billing plan.

      #{arg1.link}
      """
    when "FREE_PLAN_EXCEEDS_MONTHLY_TESTS"
      """
      You've exceeded the limit of test recordings under your free plan this month. #{arg1.usedTestsMessage}

      To continue recording tests this month you must upgrade your account. Please visit your billing to upgrade to another billing plan.

      #{arg1.link}
      """
    when "FREE_PLAN_IN_GRACE_PERIOD_EXCEEDS_MONTHLY_TESTS"
      """
      You've exceeded the limit of test recordings under your free plan this month. #{arg1.usedTestsMessage}

      Your plan is now in a grace period, which means your tests will still be recorded until #{arg1.gracePeriodMessage}. Please upgrade your plan to continue recording tests on the Cypress Dashboard in the future.

      #{arg1.link}
      """
    when "PAID_PLAN_EXCEEDS_MONTHLY_TESTS"
      """
      You've exceeded the limit of test recordings under your current billing plan this month. #{arg1.usedTestsMessage}

      To upgrade your account, please visit your billing to upgrade to another billing plan.

      #{arg1.link}
      """
    when "FREE_PLAN_IN_GRACE_PERIOD_PARALLEL_FEATURE"
      """
      Parallelization is not included under your free plan.

      Your plan is now in a grace period, which means your tests will still run in parallel until #{arg1.gracePeriodMessage}. Please upgrade your plan to continue running your tests in parallel in the future.

      #{arg1.link}
      """
    when "PARALLEL_FEATURE_NOT_AVAILABLE_IN_PLAN"
      """
      Parallelization is not included under your current billing plan.

      To run your tests in parallel, please visit your billing and upgrade to another plan with parallelization.

      #{arg1.link}
      """
    when "PLAN_IN_GRACE_PERIOD_RUN_GROUPING_FEATURE_USED"
      """
      Grouping is not included under your free plan.

      Your plan is now in a grace period, which means your tests will still run with groups until #{arg1.gracePeriodMessage}. Please upgrade your plan to continue running your tests with groups in the future.

      #{arg1.link}
      """
    when "RUN_GROUPING_FEATURE_NOT_AVAILABLE_IN_PLAN"
      """
      Grouping is not included under your current billing plan.

      To run your tests with groups, please visit your billing and upgrade to another plan with grouping.

      #{arg1.link}
      """
    when "FIXTURE_NOT_FOUND"
      """
      A fixture file could not be found at any of the following paths:

       > #{arg1}
       > #{arg1}{{extension}}

      Cypress looked for these file extensions at the provided path:

       > #{arg2.join(', ')}

      Provide a path to an existing fixture file.
      """
    when "AUTH_COULD_NOT_LAUNCH_BROWSER"
      """
      Cypress was unable to open your installed browser. To continue logging in, please open this URL in your web browser:

      ```
      #{arg1}
      ```
      """
    when "AUTH_BROWSER_LAUNCHED"
      """
      Check your browser to continue logging in.
      """
    when "BAD_POLICY_WARNING"
      """
      Cypress detected policy settings on your computer that may cause issues.

      The following policies were detected that may prevent Cypress from automating Chrome:

       > #{arg1.join('\n > ')}

      For more information, see https://on.cypress.io/bad-browser-policy
      """
    when "BAD_POLICY_WARNING_TOOLTIP"
      """
      Cypress detected policy settings on your computer that may cause issues with using this browser. For more information, see https://on.cypress.io/bad-browser-policy
      """
    when "EXTENSION_NOT_LOADED"
      """
      #{arg1} could not install the extension at path:

       > #{arg2}

      Please verify that this is the path to a valid, unpacked WebExtension.
      """
    when "COULD_NOT_FIND_SYSTEM_NODE"
      """
      `nodeVersion` is set to `system`, but Cypress could not find a usable Node executable on your PATH.

      Make sure that your Node executable exists and can be run by the current user.

      Cypress will use the built-in Node version (v#{arg1}) instead.
      """
    when "INVALID_CYPRESS_ENV"
      """
      We have detected unknown or unsupported CYPRESS_ENV value

        #{chalk.yellow(arg1)}

      Please do not modify CYPRESS_ENV value.
      """
    when "CDP_VERSION_TOO_OLD"
      """
      A minimum CDP version of v#{arg1} is required, but the current browser has #{if arg2.major != 0 then "v#{arg2.major}.#{arg2.minor}" else 'an older version'}.
      """
    when "CDP_COULD_NOT_CONNECT"
      """
      Cypress failed to make a connection to the Chrome DevTools Protocol after retrying for 20 seconds.

      This usually indicates there was a problem opening the Chrome browser.

      The CDP port requested was #{chalk.yellow(arg1)}.

      Error details:

      #{arg2.stack}
      """
    when "CDP_COULD_NOT_RECONNECT"
      """
      There was an error reconnecting to the Chrome DevTools protocol. Please restart the browser.

      #{arg1.stack}
      """
    when "CDP_RETRYING_CONNECTION"
      """
      Failed to connect to Chrome, retrying in 1 second (attempt #{chalk.yellow(arg1)}/32)
      """
    when "DEPRECATED_BEFORE_BROWSER_LAUNCH_ARGS"
      """
      Deprecation Warning: The `before:browser:launch` plugin event changed its signature in version `4.0.0`

      The `before:browser:launch` plugin event switched from yielding the second argument as an `array` of browser arguments to an options `object` with an `args` property.

      We've detected that your code is still using the previous, deprecated interface signature.

      This code will not work in a future version of Cypress. Please see the upgrade guide: #{chalk.yellow('https://on.cypress.io/deprecated-before-browser-launch-args')}
      """
    when "UNEXPECTED_BEFORE_BROWSER_LAUNCH_PROPERTIES"
      """
      The `launchOptions` object returned by your plugin's `before:browser:launch` handler contained unexpected properties:

      #{listItems(arg1)}

      `launchOptions` may only contain the properties:

      #{listItems(arg2)}

      https://on.cypress.io/browser-launch-api
      """
    when "COULD_NOT_PARSE_ARGUMENTS"
      """
      Cypress encountered an error while parsing the argument #{chalk.gray(arg1)}

      You passed: #{arg2}

      The error was: #{arg3}
      """
    when "FIREFOX_MARIONETTE_FAILURE"
      """
      Cypress could not connect to Firefox.

      An unexpected error was received from Marionette #{arg1}:

      #{arg2}

      To avoid this error, ensure that there are no other instances of Firefox launched by Cypress running.
      """

get = (type, arg1, arg2, arg3) ->
  msg = getMsgByType(type, arg1, arg2, arg3)

  if _.isObject(msg)
    details = msg.details
    msg = msg.msg

  msg = trimMultipleNewLines(msg)

  err = new Error(msg)
  err.isCypressErr = true
  err.type = type
  err.details = details

  err

warning = (type, arg1, arg2) ->
  err = get(type, arg1, arg2)
  log(err, "magenta")

  return null

throwErr = (type, arg1, arg2, arg3) ->
  throw get(type, arg1, arg2, arg3)

clone = (err, options = {}) ->
  _.defaults options, {
    html: false
  }

  ## pull off these properties
  obj = _.pick(err, "type", "name", "stack", "fileName", "lineNumber", "columnNumber")

  if options.html
    obj.message = ansi_up.ansi_to_html(err.message)
  else
    obj.message = err.message

  ## and any own (custom) properties
  ## of the err object
  for own prop, val of err
    obj[prop] = val

  obj

log = (err, color = "red") ->
  console.log chalk[color](err.message)

  if err.details
    console.log("\n", chalk["yellow"](err.details))

  ## bail if this error came from known
  ## list of Cypress errors
  return if isCypressErr(err)

  console.log chalk[color](err.stack)

  return err

logException = Promise.method (err) ->
  ## TODO: remove context here
  if @log(err) and isProduction()
    ## log this exception since
    ## its not a known error
    return require("./logger")
    .createException(err)
    .catch(->)

module.exports = {
  get,

  log,

  logException,

  clone,

  warning,

  # forms well-formatted user-friendly error for most common
  # errors Cypress can encounter
  getMsgByType,

  isCypressErr,

  throw: throwErr

  stripAnsi: strip

  displayFlags
}<|MERGE_RESOLUTION|>--- conflicted
+++ resolved
@@ -592,14 +592,11 @@
       The following error was thrown by a plugin. We stopped running your tests because a plugin crashed. Please check your plugins file (`#{arg1}`)
       """.trim()
       return {msg: msg, details: arg2}
-<<<<<<< HEAD
     when "PLUGINS_VALIDATION_ERROR"
       msg = """
       The following validation error was thrown by your plugins file (`#{arg1}`).
       """.trim()
       return {msg: msg, details: arg2}
-=======
->>>>>>> 474b80a5
     when "BUNDLE_ERROR"
       ## IF YOU MODIFY THIS MAKE SURE TO UPDATE
       ## THE ERROR MESSAGE IN THE RUNNER TOO
