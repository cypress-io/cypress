/* eslint-disable no-console */
const _ = require('lodash')
const strip = require('strip-ansi')
const chalk = require('chalk')
const AU = require('ansi_up')
const Promise = require('bluebird')
const { stripIndent } = require('./util/strip_indent')

const ansi_up = new AU.default

ansi_up.use_classes = true

const twoOrMoreNewLinesRe = /\n{2,}/

const isProduction = () => {
  return process.env['CYPRESS_INTERNAL_ENV'] === 'production'
}

const listItems = (paths) => {
  return _
  .chain(paths)
  .map((p) => {
    return `- ${chalk.blue(p)}`
  }).join('\n')
  .value()
}

const displayFlags = (obj, mapper) => {
  return _
  .chain(mapper)
  .map((flag, key) => {
    let v

    v = obj[key]

    if (v) {
      return `The ${flag} flag you passed was: ${chalk.blue(v)}`
    }
  }).compact()
  .join('\n')
  .value()
}

const displayRetriesRemaining = function (tries) {
  const times = tries === 1 ? 'time' : 'times'

  const lastTryNewLine = tries === 1 ? '\n' : ''

  return chalk.gray(
    `We will try connecting to it ${tries} more ${times}...${lastTryNewLine}`,
  )
}

const warnIfExplicitCiBuildId = function (ciBuildId) {
  if (!ciBuildId) {
    return ''
  }

  return `\
It also looks like you also passed in an explicit --ci-build-id flag.

This is only necessary if you are NOT running in one of our supported CI providers.

This flag must be unique for each new run, but must also be identical for each machine you are trying to --group or run in --parallel.\
`
}

const trimMultipleNewLines = (str) => {
  return _
  .chain(str)
  .split(twoOrMoreNewLinesRe)
  .compact()
  .join('\n\n')
  .value()
}

const isCypressErr = (err) => {
  return Boolean(err.isCypressErr)
}

const getMsgByType = function (type, arg1 = {}, arg2, arg3) {
  // NOTE: declarations in case blocks are forbidden so we declare them up front
  let filePath; let err; let msg; let str

  switch (type) {
    case 'CANNOT_TRASH_ASSETS':
      return stripIndent`\
        Warning: We failed to trash the existing run results.

        This error will not alter the exit code.

        ${arg1}`
    case 'CANNOT_REMOVE_OLD_BROWSER_PROFILES':
      return stripIndent`\
        Warning: We failed to remove old browser profiles from previous runs.

        This error will not alter the exit code.

        ${arg1}`
    case 'VIDEO_RECORDING_FAILED':
      return stripIndent`\
        Warning: We failed to record the video.

        This error will not alter the exit code.

        ${arg1}`
    case 'VIDEO_POST_PROCESSING_FAILED':
      return stripIndent`\
        Warning: We failed processing this video.

        This error will not alter the exit code.

        ${arg1}`
    case 'CHROME_WEB_SECURITY_NOT_SUPPORTED':
      return stripIndent`\
        Your project has set the configuration option: \`chromeWebSecurity: false\`

        This option will not have an effect in ${_.capitalize(arg1)}. Tests that rely on web security being disabled will not run as expected.`
    case 'BROWSER_NOT_FOUND_BY_NAME':
      str = stripIndent`\
        Can't run because you've entered an invalid browser name.

        Browser: '${arg1}' was not found on your system or is not supported by Cypress.

        Cypress supports the following browsers:
        - chrome
        - chromium
        - edge
        - electron
        - firefox

        You can also use a custom browser: https://on.cypress.io/customize-browsers

        Available browsers found on your system are:
        ${arg2}`

      if (arg1 === 'canary') {
        str += '\n\n'
        str += stripIndent`\
          Note: In Cypress version 4.0.0, Canary must be launched as \`chrome:canary\`, not \`canary\`.

          See https://on.cypress.io/migration-guide for more information on breaking changes in 4.0.0.`
      }

      return str
    case 'BROWSER_NOT_FOUND_BY_PATH':
      msg = stripIndent`\
        We could not identify a known browser at the path you provided: \`${arg1}\`

        The output from the command we ran was:`

      return { msg, details: arg2 }
    case 'NOT_LOGGED_IN':
      return stripIndent`\
        You're not logged in.

        Run \`cypress open\` to open the Desktop App and log in.`
    case 'TESTS_DID_NOT_START_RETRYING':
      return `Timed out waiting for the browser to connect. ${arg1}`
    case 'TESTS_DID_NOT_START_FAILED':
      return 'The browser never connected. Something is wrong. The tests cannot run. Aborting...'
    case 'DASHBOARD_CANCEL_SKIPPED_SPEC':
      return '\n  This spec and its tests were skipped because the run has been canceled.'
    case 'DASHBOARD_API_RESPONSE_FAILED_RETRYING':
      return stripIndent`\
        We encountered an unexpected error talking to our servers.

        We will retry ${arg1.tries} more ${arg1.tries === 1 ? 'time' : 'times'} in ${arg1.delay}...

        The server's response was:

        ${arg1.response}`
    /* Because of displayFlags() and listItems() */
    /* eslint-disable indent */
    case 'DASHBOARD_CANNOT_PROCEED_IN_PARALLEL':
      return stripIndent`\
        We encountered an unexpected error talking to our servers.

        Because you passed the --parallel flag, this run cannot proceed because it requires a valid response from our servers.

        ${displayFlags(arg1.flags, {
          group: '--group',
          ciBuildId: '--ciBuildId',
        })}

        The server's response was:

        ${arg1.response}`

    case 'DASHBOARD_CANNOT_PROCEED_IN_SERIAL':
      return stripIndent`\
        We encountered an unexpected error talking to our servers.

        ${displayFlags(arg1.flags, {
          group: '--group',
          ciBuildId: '--ciBuildId',
        })}

        The server's response was:

        ${arg1.response}`
    case 'DASHBOARD_UNKNOWN_INVALID_REQUEST':
      return stripIndent`\
        We encountered an unexpected error talking to our servers.

        There is likely something wrong with the request.

        ${displayFlags(arg1.flags, {
            tags: '--tag',
            group: '--group',
            parallel: '--parallel',
            ciBuildId: '--ciBuildId',
          })}

        The server's response was:

        ${arg1.response}`
    case 'DASHBOARD_UNKNOWN_CREATE_RUN_WARNING':
      return stripIndent`\
        Warning from Cypress Dashboard: ${arg1.message}

        Details:
        ${JSON.stringify(arg1.props, null, 2)}`
    case 'DASHBOARD_STALE_RUN':
      return stripIndent`\
        You are attempting to pass the --parallel flag to a run that was completed over 24 hours ago.

        The existing run is: ${arg1.runUrl}

        You cannot parallelize a run that has been complete for that long.

        ${displayFlags(arg1, {
            tags: '--tag',
            group: '--group',
            parallel: '--parallel',
            ciBuildId: '--ciBuildId',
          })}

        https://on.cypress.io/stale-run`
    case 'DASHBOARD_ALREADY_COMPLETE':
      return stripIndent`\
        The run you are attempting to access is already complete and will not accept new groups.

        The existing run is: ${arg1.runUrl}

        When a run finishes all of its groups, it waits for a configurable set of time before finally completing. You must add more groups during that time period.

        ${displayFlags(arg1, {
            tags: '--tag',
            group: '--group',
            parallel: '--parallel',
            ciBuildId: '--ciBuildId',
          })}

        https://on.cypress.io/already-complete`
    case 'DASHBOARD_PARALLEL_REQUIRED':
      return stripIndent`\
        You did not pass the --parallel flag, but this run's group was originally created with the --parallel flag.

        The existing run is: ${arg1.runUrl}

        ${displayFlags(arg1, {
            tags: '--tag',
            group: '--group',
            parallel: '--parallel',
            ciBuildId: '--ciBuildId',
          })}

        You must use the --parallel flag with this group.

        https://on.cypress.io/parallel-required`
    case 'DASHBOARD_PARALLEL_DISALLOWED':
      return stripIndent`\
        You passed the --parallel flag, but this run group was originally created without the --parallel flag.

        The existing run is: ${arg1.runUrl}

        ${displayFlags(arg1, {
            group: '--group',
            parallel: '--parallel',
            ciBuildId: '--ciBuildId',
          })}

        You can not use the --parallel flag with this group.

        https://on.cypress.io/parallel-disallowed`
    case 'DASHBOARD_PARALLEL_GROUP_PARAMS_MISMATCH':
      return stripIndent`\
        You passed the --parallel flag, but we do not parallelize tests across different environments.

        This machine is sending different environment parameters than the first machine that started this parallel run.

        The existing run is: ${arg1.runUrl}

        In order to run in parallel mode each machine must send identical environment parameters such as:

        ${listItems([
            'specs',
            'osName',
            'osVersion',
            'browserName',
            'browserVersion (major)',
          ])}

        This machine sent the following parameters:

        ${JSON.stringify(arg1.parameters, null, 2)}

        https://on.cypress.io/parallel-group-params-mismatch`
    case 'DASHBOARD_RUN_GROUP_NAME_NOT_UNIQUE':
      return stripIndent`\
        You passed the --group flag, but this group name has already been used for this run.

        The existing run is: ${arg1.runUrl}

        ${displayFlags(arg1, {
            group: '--group',
            parallel: '--parallel',
            ciBuildId: '--ciBuildId',
          })}

        If you are trying to parallelize this run, then also pass the --parallel flag, else pass a different group name.

        ${warnIfExplicitCiBuildId(arg1.ciBuildId)}

        https://on.cypress.io/run-group-name-not-unique`
    case 'INDETERMINATE_CI_BUILD_ID':
      return stripIndent`\
        You passed the --group or --parallel flag but we could not automatically determine or generate a ciBuildId.

        ${displayFlags(arg1, {
            group: '--group',
            parallel: '--parallel',
          })}

        In order to use either of these features a ciBuildId must be determined.

        The ciBuildId is automatically detected if you are running Cypress in any of the these CI providers:

        ${listItems(arg2)}

        Because the ciBuildId could not be auto-detected you must pass the --ci-build-id flag manually.

        https://on.cypress.io/indeterminate-ci-build-id`
    case 'RECORD_PARAMS_WITHOUT_RECORDING':
      return stripIndent`\
        You passed the --ci-build-id, --group, --tag, or --parallel flag without also passing the --record flag.

        ${displayFlags(arg1, {
            ciBuildId: '--ci-build-id',
            tags: '--tag',
            group: '--group',
            parallel: '--parallel',
          })}

        These flags can only be used when recording to the Cypress Dashboard service.

        https://on.cypress.io/record-params-without-recording`
    case 'INCORRECT_CI_BUILD_ID_USAGE':
      return stripIndent`\
        You passed the --ci-build-id flag but did not provide either a --group or --parallel flag.

        ${displayFlags(arg1, {
            ciBuildId: '--ci-build-id',
          })}

        The --ci-build-id flag is used to either group or parallelize multiple runs together.

        https://on.cypress.io/incorrect-ci-build-id-usage`
    /* eslint-enable indent */
    case 'RECORD_KEY_MISSING':
      return stripIndent`\
        You passed the --record flag but did not provide us your Record Key.

        You can pass us your Record Key like this:

          ${chalk.blue('cypress run --record --key <record_key>')}

        You can also set the key as an environment variable with the name CYPRESS_RECORD_KEY.

        https://on.cypress.io/how-do-i-record-runs`
    case 'CANNOT_RECORD_NO_PROJECT_ID':
      return stripIndent`\
        You passed the --record flag but this project has not been setup to record.

        This project is missing the 'projectId' inside of '${arg1}'.

        We cannot uniquely identify this project without this id.

        You need to setup this project to record. This will generate a unique 'projectId'.

        Alternatively if you omit the --record flag this project will run without recording.

        https://on.cypress.io/recording-project-runs`
    case 'PROJECT_ID_AND_KEY_BUT_MISSING_RECORD_OPTION':
      return stripIndent`\
        This project has been configured to record runs on our Dashboard.

        It currently has the projectId: ${chalk.green(arg1)}

        You also provided your Record Key, but you did not pass the --record flag.

        This run will not be recorded.

        If you meant to have this run recorded please additionally pass this flag.

          ${chalk.blue('cypress run --record')}

        If you don't want to record these runs, you can silence this warning:

          ${chalk.yellow('cypress run --record false')}

        https://on.cypress.io/recording-project-runs`
    case 'DASHBOARD_INVALID_RUN_REQUEST':
      return stripIndent`\
        Recording this run failed because the request was invalid.

        ${arg1.message}

        Errors:

        ${JSON.stringify(arg1.errors, null, 2)}

        Request Sent:

        ${JSON.stringify(arg1.object, null, 2)}`
    case 'RECORDING_FROM_FORK_PR':
      return stripIndent`\
        Warning: It looks like you are trying to record this run from a forked PR.

        The 'Record Key' is missing. Your CI provider is likely not passing private environment variables to builds from forks.

        These results will not be recorded.

        This error will not alter the exit code.`
    case 'DASHBOARD_CANNOT_UPLOAD_RESULTS':
      return stripIndent`\
        Warning: We encountered an error while uploading results from your run.

        These results will not be recorded.

        This error will not alter the exit code.

        ${arg1}`
    case 'DASHBOARD_CANNOT_CREATE_RUN_OR_INSTANCE':
      return stripIndent`\
        Warning: We encountered an error talking to our servers.

        This run will not be recorded.

        This error will not alter the exit code.

        ${arg1}`
    case 'DASHBOARD_RECORD_KEY_NOT_VALID':
      return stripIndent`\
        Your Record Key ${chalk.yellow(arg1)} is not valid with this project: ${chalk.blue(arg2)}

        It may have been recently revoked by you or another user.

        Please log into the Dashboard to see the valid record keys.

        https://on.cypress.io/dashboard/projects/${arg2}`
    case 'DASHBOARD_PROJECT_NOT_FOUND':
      return stripIndent`\
        We could not find a project with the ID: ${chalk.yellow(arg1)}

        This projectId came from your '${arg2}' file or an environment variable.

        Please log into the Dashboard and find your project.

        We will list the correct projectId in the 'Settings' tab.

        Alternatively, you can create a new project using the Desktop Application.

        https://on.cypress.io/dashboard`
    case 'NO_PROJECT_ID':
      return `Can't find 'projectId' in the '${arg1}' file for this project: ${chalk.blue(arg2)}`
    case 'NO_PROJECT_FOUND_AT_PROJECT_ROOT':
      return `Can't find project at the path: ${chalk.blue(arg1)}`
    case 'CANNOT_FETCH_PROJECT_TOKEN':
      return 'Can\'t find project\'s secret key.'
    case 'CANNOT_CREATE_PROJECT_TOKEN':
      return 'Can\'t create project\'s secret key.'
    case 'PORT_IN_USE_SHORT':
      return `Port ${arg1} is already in use.`
    case 'PORT_IN_USE_LONG':
      return stripIndent`\
        Can't run project because port is currently in use: ${chalk.blue(arg1)}

        ${chalk.yellow('Assign a different port with the \'--port <port>\' argument or shut down the other running process.')}`
    case 'ERROR_READING_FILE':
      filePath = `\`${arg1}\``
      err = `\`${arg2.type || arg2.code || arg2.name}: ${arg2.message}\``

      return stripIndent`\
        Error reading from: ${chalk.blue(filePath)}

        ${chalk.yellow(err)}`
    case 'ERROR_WRITING_FILE':
      filePath = `\`${arg1}\``
      err = `\`${arg2}\``

      return stripIndent`\
        Error writing to: ${chalk.blue(filePath)}

        ${chalk.yellow(err)}`

    case 'NO_SPECS_FOUND':
      // no glob provided, searched all specs
      if (!arg2) {
        return stripIndent`\
          Can't run because no spec files were found.

          We searched for any files inside of this folder:

          ${chalk.blue(arg1)}`
      }

      return stripIndent`\
        Can't run because no spec files were found.

        We searched for any files matching this glob pattern:

        ${chalk.blue(arg2)}

        Relative to the project root folder:

        ${chalk.blue(arg1)}`

    case 'RENDERER_CRASHED':
      return stripIndent`\
        We detected that the Chromium Renderer process just crashed.

        This is the equivalent to seeing the 'sad face' when Chrome dies.

        This can happen for a number of different reasons:

        - You wrote an endless loop and you must fix your own code
        - There is a memory leak in Cypress (unlikely but possible)
        - You are running Docker (there is an easy fix for this: see link below)
        - You are running lots of tests on a memory intense application
        - You are running in a memory starved VM environment
        - There are problems with your GPU / GPU drivers
        - There are browser bugs in Chromium

        You can learn more including how to fix Docker here:

        https://on.cypress.io/renderer-process-crashed`
    case 'AUTOMATION_SERVER_DISCONNECTED':
      return 'The automation client disconnected. Cannot continue running tests.'
    case 'SUPPORT_FILE_NOT_FOUND':
      return stripIndent`\
        The support file is missing or invalid.

        Your \`supportFile\` is set to \`${arg1}\`, but either the file is missing or it's invalid. The \`supportFile\` must be a \`.js\`, \`.ts\`, \`.coffee\` file or be supported by your preprocessor plugin (if configured).

        Correct your \`${arg2}\`, create the appropriate file, or set \`supportFile\` to \`false\` if a support file is not necessary for your project.

        Or you might have renamed the extension of your \`supportFile\` to \`.ts\`. If that's the case, restart the test runner.

        Learn more at https://on.cypress.io/support-file-missing-or-invalid`
    case 'PLUGINS_FILE_ERROR':
      msg = stripIndent`\
        The plugins file is missing or invalid.

        Your \`pluginsFile\` is set to \`${arg1}\`, but either the file is missing, it contains a syntax error, or threw an error when required. The \`pluginsFile\` must be a \`.js\`, \`.ts\`, or \`.coffee\` file.

        Or you might have renamed the extension of your \`pluginsFile\`. If that's the case, restart the test runner.

        Please fix this, or set \`pluginsFile\` to \`false\` if a plugins file is not necessary for your project.`.trim()

      if (arg2) {
        return { msg, details: arg2 }
      }

      return msg
    case 'PLUGINS_DIDNT_EXPORT_FUNCTION':
      msg = stripIndent`\
        The \`pluginsFile\` must export a function with the following signature:

        \`\`\`
        module.exports = function (on, config) {
          // configure plugins here
        }
        \`\`\`

        Learn more: https://on.cypress.io/plugins-api

        We loaded the \`pluginsFile\` from: \`${arg1}\`

        It exported:`

      return { msg, details: JSON.stringify(arg2) }
    case 'PLUGINS_FUNCTION_ERROR':
      msg = stripIndent`\
        The function exported by the plugins file threw an error.

        We invoked the function exported by \`${arg1}\`, but it threw an error.`

      return { msg, details: arg2 }
    case 'PLUGINS_UNEXPECTED_ERROR':
      msg = `The following error was thrown by a plugin. We stopped running your tests because a plugin crashed. Please check your plugins file (\`${arg1}\`)`

      return { msg, details: arg2 }
    case 'PLUGINS_VALIDATION_ERROR':
      msg = `The following validation error was thrown by your plugins file (\`${arg1}\`).`

      return { msg, details: arg2 }
    case 'BUNDLE_ERROR':
      // IF YOU MODIFY THIS MAKE SURE TO UPDATE
      // THE ERROR MESSAGE IN THE RUNNER TOO
      return stripIndent`\
        Oops...we found an error preparing this test file:

          ${chalk.blue(arg1)}

        The error was:

        ${chalk.yellow(arg2)}

        This occurred while Cypress was compiling and bundling your test code. This is usually caused by:

        - A missing file or dependency
        - A syntax error in the file or one of its dependencies

        Fix the error in your code and re-run your tests.`

    // happens when there is an error in configuration file like "cypress.json"
    case 'SETTINGS_VALIDATION_ERROR':
      filePath = `\`${arg1}\``

      return stripIndent`\
        We found an invalid value in the file: ${chalk.blue(filePath)}

        ${chalk.yellow(arg2)}`
<<<<<<< HEAD
    // happens when there is an invalid config value returns from the
=======
    // happens when there is an invalid config value returned from the
>>>>>>> fc83e646
    // project's plugins file like "cypress/plugins.index.js"
    case 'PLUGINS_CONFIG_VALIDATION_ERROR':
      filePath = `\`${arg1}\``

      return stripIndent`\
        An invalid configuration value returned from the plugins file: ${chalk.blue(filePath)}

        ${chalk.yellow(arg2)}`
    // general configuration error not-specific to configuration or plugins files
    case 'CONFIG_VALIDATION_ERROR':
      return stripIndent`\
        We found an invalid configuration value:

        ${chalk.yellow(arg1)}`
    case 'RENAMED_CONFIG_OPTION':
      return stripIndent`\
        The ${chalk.yellow(arg1.name)} configuration option you have supplied has been renamed.

        Please rename ${chalk.yellow(arg1.name)} to ${chalk.blue(arg1.newName)}`
    case 'CANNOT_CONNECT_BASE_URL':
      return stripIndent`\
        Cypress failed to verify that your server is running.

        Please start this server and then run Cypress again.`
    case 'CANNOT_CONNECT_BASE_URL_WARNING':
      return stripIndent`\
        Cypress could not verify that this server is running:

          > ${chalk.blue(arg1)}

        This server has been configured as your \`baseUrl\`, and tests will likely fail if it is not running.`
    case 'CANNOT_CONNECT_BASE_URL_RETRYING':
      switch (arg1.attempt) {
        case 1:
          return stripIndent`\
            Cypress could not verify that this server is running:

              > ${chalk.blue(arg1.baseUrl)}

            We are verifying this server because it has been configured as your \`baseUrl\`.

            Cypress automatically waits until your server is accessible before running tests.

            ${displayRetriesRemaining(arg1.remaining)}`
        default:
          return `${displayRetriesRemaining(arg1.remaining)}`
      }
    case 'INVALID_REPORTER_NAME':
      return stripIndent`\
        Could not load reporter by name: ${chalk.yellow(arg1.name)}

        We searched for the reporter in these paths:

        ${listItems(arg1.paths)}

        The error we received was:

        ${chalk.yellow(arg1.error)}

        Learn more at https://on.cypress.io/reporters`
      // TODO: update with vetted cypress language
    case 'NO_DEFAULT_CONFIG_FILE_FOUND':
      return stripIndent`\
        Could not find a Cypress configuration file, exiting.

        We looked but did not find a default config file in this folder: ${chalk.blue(arg1)}`
      // TODO: update with vetted cypress language
    case 'CONFIG_FILES_LANGUAGE_CONFLICT':
      return stripIndent`
          There is both a \`${arg2}\` and a \`${arg3}\` at the location below:
          ${arg1}

          Cypress does not know which one to read for config. Please remove one of the two and try again.
          `
    case 'CONFIG_FILE_NOT_FOUND':
      return stripIndent`\
        Could not find a Cypress configuration file, exiting.

        We looked but did not find a ${chalk.blue(arg1)} file in this folder: ${chalk.blue(arg2)}`
    case 'INVOKED_BINARY_OUTSIDE_NPM_MODULE':
      return stripIndent`\
        It looks like you are running the Cypress binary directly.

        This is not the recommended approach, and Cypress may not work correctly.

        Please install the 'cypress' NPM package and follow the instructions here:

        https://on.cypress.io/installing-cypress`
    case 'DUPLICATE_TASK_KEY':
      return `Warning: Multiple attempts to register the following task(s): ${chalk.blue(arg1)}. Only the last attempt will be registered.`
    case 'FREE_PLAN_EXCEEDS_MONTHLY_PRIVATE_TESTS':
      return stripIndent`\
        You've exceeded the limit of private test results under your free plan this month. ${arg1.usedTestsMessage}

        To continue recording tests this month you must upgrade your account. Please visit your billing to upgrade to another billing plan.

        ${arg1.link}`
    case 'FREE_PLAN_IN_GRACE_PERIOD_EXCEEDS_MONTHLY_PRIVATE_TESTS':
      return stripIndent`\
        You've exceeded the limit of private test results under your free plan this month. ${arg1.usedTestsMessage}

        Your plan is now in a grace period, which means your tests will still be recorded until ${arg1.gracePeriodMessage}. Please upgrade your plan to continue recording tests on the Cypress Dashboard in the future.

        ${arg1.link}`
    case 'PAID_PLAN_EXCEEDS_MONTHLY_PRIVATE_TESTS':
      return stripIndent`\
        You've exceeded the limit of private test results under your current billing plan this month. ${arg1.usedTestsMessage}

        To upgrade your account, please visit your billing to upgrade to another billing plan.

        ${arg1.link}`
    case 'FREE_PLAN_EXCEEDS_MONTHLY_TESTS':
      return stripIndent`\
        You've exceeded the limit of test results under your free plan this month. ${arg1.usedTestsMessage}

        To continue recording tests this month you must upgrade your account. Please visit your billing to upgrade to another billing plan.

        ${arg1.link}`
    case 'FREE_PLAN_IN_GRACE_PERIOD_EXCEEDS_MONTHLY_TESTS':
      return stripIndent`\
        You've exceeded the limit of test results under your free plan this month. ${arg1.usedTestsMessage}

        Your plan is now in a grace period, which means you will have the full benefits of your current plan until ${arg1.gracePeriodMessage}.

        Please visit your billing to upgrade your plan.

        ${arg1.link}`
    case 'PLAN_EXCEEDS_MONTHLY_TESTS':
      return stripIndent`\
        You've exceeded the limit of test results under your ${arg1.planType} billing plan this month. ${arg1.usedTestsMessage}

        To continue getting the full benefits of your current plan, please visit your billing to upgrade.

        ${arg1.link}`
    case 'FREE_PLAN_IN_GRACE_PERIOD_PARALLEL_FEATURE':
      return stripIndent`\
        Parallelization is not included under your free plan.

        Your plan is now in a grace period, which means your tests will still run in parallel until ${arg1.gracePeriodMessage}. Please upgrade your plan to continue running your tests in parallel in the future.

        ${arg1.link}`
    case 'PARALLEL_FEATURE_NOT_AVAILABLE_IN_PLAN':
      return stripIndent`\
        Parallelization is not included under your current billing plan.

        To run your tests in parallel, please visit your billing and upgrade to another plan with parallelization.

        ${arg1.link}`
    case 'PLAN_IN_GRACE_PERIOD_RUN_GROUPING_FEATURE_USED':
      return stripIndent`\
        Grouping is not included under your free plan.

        Your plan is now in a grace period, which means your tests will still run with groups until ${arg1.gracePeriodMessage}. Please upgrade your plan to continue running your tests with groups in the future.

        ${arg1.link}`
    case 'RUN_GROUPING_FEATURE_NOT_AVAILABLE_IN_PLAN':
      return stripIndent`\
        Grouping is not included under your current billing plan.

        To run your tests with groups, please visit your billing and upgrade to another plan with grouping.

        ${arg1.link}`
    case 'FIXTURE_NOT_FOUND':
      return stripIndent`\
        A fixture file could not be found at any of the following paths:

        > ${arg1}
        > ${arg1}{{extension}}

        Cypress looked for these file extensions at the provided path:

        > ${arg2.join(', ')}

        Provide a path to an existing fixture file.`
    case 'AUTH_COULD_NOT_LAUNCH_BROWSER':
      return stripIndent`\
        Cypress was unable to open your installed browser. To continue logging in, please open this URL in your web browser:

        \`\`\`
        ${arg1}
        \`\`\``
    case 'AUTH_BROWSER_LAUNCHED':
      return `Check your browser to continue logging in.`
    case 'BAD_POLICY_WARNING':
      return stripIndent`\
        Cypress detected policy settings on your computer that may cause issues.

        The following policies were detected that may prevent Cypress from automating Chrome:

        ${arg1.map((line) => ` > ${line}`).join('\n')}

        For more information, see https://on.cypress.io/bad-browser-policy`
    case 'BAD_POLICY_WARNING_TOOLTIP':
      return `Cypress detected policy settings on your computer that may cause issues with using this browser. For more information, see https://on.cypress.io/bad-browser-policy`
    case 'EXTENSION_NOT_LOADED':
      return stripIndent`\
        ${arg1} could not install the extension at path:

        > ${arg2}

        Please verify that this is the path to a valid, unpacked WebExtension.`
    case 'COULD_NOT_FIND_SYSTEM_NODE':
      return stripIndent`\
        \`nodeVersion\` is set to \`system\`, but Cypress could not find a usable Node executable on your PATH.

        Make sure that your Node executable exists and can be run by the current user.

        Cypress will use the built-in Node version (v${arg1}) instead.`
    case 'INVALID_CYPRESS_INTERNAL_ENV':
      return stripIndent`\
        We have detected an unknown or unsupported "CYPRESS_INTERNAL_ENV" value

          ${chalk.yellow(arg1)}

        "CYPRESS_INTERNAL_ENV" is reserved and should only be used internally.

        Do not modify the "CYPRESS_INTERNAL_ENV" value.`
    case 'CDP_VERSION_TOO_OLD':
      return `A minimum CDP version of v${arg1} is required, but the current browser has ${arg2.major !== 0 ? `v${arg2.major}.${arg2.minor}` : 'an older version'}.`
    case 'CDP_COULD_NOT_CONNECT':
      return stripIndent`\
        Cypress failed to make a connection to the Chrome DevTools Protocol after retrying for 50 seconds.

        This usually indicates there was a problem opening the ${arg3} browser.

        The CDP port requested was ${chalk.yellow(arg1)}.

        Error details:

        ${arg2.stack}`
    case 'FIREFOX_COULD_NOT_CONNECT':
      return stripIndent`\
        Cypress failed to make a connection to Firefox.

        This usually indicates there was a problem opening the Firefox browser.

        Error details:

        ${arg1.stack}`
    case 'CDP_COULD_NOT_RECONNECT':
      return stripIndent`\
        There was an error reconnecting to the Chrome DevTools protocol. Please restart the browser.

        ${arg1.stack}`
    case 'CDP_RETRYING_CONNECTION':
      return `Failed to connect to ${arg2}, retrying in 1 second (attempt ${chalk.yellow(arg1)}/62)`
    case 'DEPRECATED_BEFORE_BROWSER_LAUNCH_ARGS':
      return stripIndent`\
        Deprecation Warning: The \`before:browser:launch\` plugin event changed its signature in version \`4.0.0\`

        The \`before:browser:launch\` plugin event switched from yielding the second argument as an \`array\` of browser arguments to an options \`object\` with an \`args\` property.

        We've detected that your code is still using the previous, deprecated interface signature.

        This code will not work in a future version of Cypress. Please see the upgrade guide: ${chalk.yellow('https://on.cypress.io/deprecated-before-browser-launch-args')}`
    case 'UNEXPECTED_BEFORE_BROWSER_LAUNCH_PROPERTIES':
      return stripIndent`\
        The \`launchOptions\` object returned by your plugin's \`before:browser:launch\` handler contained unexpected properties:

        ${listItems(arg1)}

        \`launchOptions\` may only contain the properties:

        ${listItems(arg2)}

        https://on.cypress.io/browser-launch-api`
    case 'COULD_NOT_PARSE_ARGUMENTS':
      return stripIndent`\
        Cypress encountered an error while parsing the argument ${chalk.gray(arg1)}

        You passed: ${arg2}

        The error was: ${arg3}`
    case 'FIREFOX_MARIONETTE_FAILURE':
      return stripIndent`\
        Cypress could not connect to Firefox.

        An unexpected error was received from Marionette ${arg1}:

        ${arg2}

        To avoid this error, ensure that there are no other instances of Firefox launched by Cypress running.`
    case 'FOLDER_NOT_WRITABLE':
      return stripIndent`\
        Folder ${arg1} is not writable.

        Writing to this directory is required by Cypress in order to store screenshots and videos.

        Enable write permissions to this directory to ensure screenshots and videos are stored.

        If you don't require screenshots or videos to be stored you can safely ignore this warning.`
    case 'EXPERIMENTAL_SAMESITE_REMOVED':
      return stripIndent`\
        The \`experimentalGetCookiesSameSite\` configuration option was removed in Cypress version \`5.0.0\`. Yielding the \`sameSite\` property is now the default behavior of the \`cy.cookie\` commands.

        You can safely remove this option from your config.`
    case 'EXPERIMENTAL_COMPONENT_TESTING_REMOVED':
      return stripIndent`\
        The ${chalk.yellow(`\`experimentalComponentTesting\``)} configuration option was removed in Cypress version \`7.0.0\`. Please remove this flag from ${chalk.yellow(`\`${arg1.configFile}\``)}.

        Cypress Component Testing is now a standalone command. You can now run your component tests with:

        ${chalk.yellow(`\`cypress open-ct\``)}

        https://on.cypress.io/migration-guide`
    case 'EXPERIMENTAL_SHADOW_DOM_REMOVED':
      return stripIndent`\
        The \`experimentalShadowDomSupport\` configuration option was removed in Cypress version \`5.2.0\`. It is no longer necessary when utilizing the \`includeShadowDom\` option.

        You can safely remove this option from your config.`
    case 'EXPERIMENTAL_NETWORK_STUBBING_REMOVED':
      return stripIndent`\
        The \`experimentalNetworkStubbing\` configuration option was removed in Cypress version \`6.0.0\`.
        It is no longer necessary for using \`cy.intercept()\` (formerly \`cy.route2()\`).

        You can safely remove this option from your config.`
    case 'EXPERIMENTAL_RUN_EVENTS_REMOVED':
      return stripIndent`\
        The \`experimentalRunEvents\` configuration option was removed in Cypress version \`6.7.0\`. It is no longer necessary when listening to run events in the plugins file.

        You can safely remove this option from your config.`
    case 'FIREFOX_GC_INTERVAL_REMOVED':
      return stripIndent`\
        The \`firefoxGcInterval\` configuration option was removed in Cypress version \`8.0.0\`. It was introduced to work around a bug in Firefox 79 and below.

        Since Cypress no longer supports Firefox 85 and below in Cypress 8, this option was removed.

        You can safely remove this option from your config.`
    case 'INCOMPATIBLE_PLUGIN_RETRIES':
      return stripIndent`\
      We've detected that the incompatible plugin \`cypress-plugin-retries\` is installed at \`${arg1}\`.

      Test retries is now supported in Cypress version \`5.0.0\`.

      Remove the plugin from your dependencies to silence this warning.

      https://on.cypress.io/test-retries
      `
    case 'INVALID_CONFIG_OPTION':
      return stripIndent`\
        ${arg1.map((arg) => `\`${arg}\` is not a valid configuration option`)}

        https://on.cypress.io/configuration
        `
    case 'PLUGINS_RUN_EVENT_ERROR':
      return stripIndent`\
        An error was thrown in your plugins file while executing the handler for the '${chalk.blue(arg1)}' event.

        The error we received was:

        ${chalk.yellow(arg2)}
      `
    case 'CT_NO_DEV_START_EVENT':
      return stripIndent`\
        To run component-testing, cypress needs the \`dev-server:start\` event.

        Implement it by adding a \`on('dev-server:start', () => startDevServer())\` call in your pluginsFile.
        ${arg1 ?
        stripIndent`\
        You can find the \'pluginsFile\' at the following path:

        ${arg1}
        ` : ''}
        Learn how to set up component testing:

        https://on.cypress.io/component-testing
        `
    case 'UNSUPPORTED_BROWSER_VERSION':
      return arg1
    case 'WIN32_UNSUPPORTED':
      return stripIndent`\
        You are attempting to run Cypress on Windows 32-bit. Cypress has removed Windows 32-bit support.

        ${arg1 ? 'Try installing Node.js 64-bit and reinstalling Cypress to use the 64-bit build.'
        : 'Consider upgrading to a 64-bit OS to continue using Cypress.'}
        `
    case 'NODE_VERSION_DEPRECATION_SYSTEM':
      return stripIndent`\
      Deprecation Warning: ${chalk.yellow(`\`${arg1.name}\``)} is currently set to ${chalk.yellow(`\`${arg1.value}\``)} in the ${chalk.yellow(`\`${arg1.configFile}\``)} configuration file. As of Cypress version \`9.0.0\` the default behavior of ${chalk.yellow(`\`${arg1.name}\``)} has changed to always use the version of Node used to start cypress via the cli.
      Please remove the ${chalk.yellow(`\`${arg1.name}\``)} configuration option from ${chalk.yellow(`\`${arg1.configFile}\``)}.
      `
    case 'NODE_VERSION_DEPRECATION_BUNDLED':
      return stripIndent`\
      Deprecation Warning: ${chalk.yellow(`\`${arg1.name}\``)} is currently set to ${chalk.yellow(`\`${arg1.value}\``)} in the ${chalk.yellow(`\`${arg1.configFile}\``)} configuration file. As of Cypress version \`9.0.0\` the default behavior of ${chalk.yellow(`\`${arg1.name}\``)} has changed to always use the version of Node used to start cypress via the cli. When ${chalk.yellow(`\`${arg1.name}\``)} is set to ${chalk.yellow(`\`${arg1.value}\``)}, Cypress will use the version of Node bundled with electron. This can cause problems running certain plugins or integrations. 
      As the ${chalk.yellow(`\`${arg1.name}\``)} configuration option will be removed in a future release, it is recommended to remove the ${chalk.yellow(`\`${arg1.name}\``)} configuration option from ${chalk.yellow(`\`${arg1.configFile}\``)}.
      `
    default:
  }
}

const get = function (type, arg1, arg2, arg3) {
  let details
  let msg = getMsgByType(type, arg1, arg2, arg3)

  if (_.isObject(msg)) {
    ({
      details,
    } = msg);

    ({
      msg,
    } = msg)
  }

  msg = trimMultipleNewLines(msg)

  const err = new Error(msg)

  err.isCypressErr = true
  err.type = type
  err.details = details

  return err
}

const warning = function (type, arg1, arg2) {
  const err = get(type, arg1, arg2)

  log(err, 'magenta')

  return null
}

const throwErr = function (type, arg1, arg2, arg3) {
  throw get(type, arg1, arg2, arg3)
}

const clone = function (err, options = {}) {
  _.defaults(options, {
    html: false,
  })

  // pull off these properties
  const obj = _.pick(err, 'type', 'name', 'stack', 'fileName', 'lineNumber', 'columnNumber')

  if (options.html) {
    obj.message = ansi_up.ansi_to_html(err.message)
    // revert back the distorted characters
    // in case there is an error in a child_process
    // that contains quotes
    .replace(/\&\#x27;/g, '\'')
    .replace(/\&quot\;/g, '"')
  } else {
    obj.message = err.message
  }

  // and any own (custom) properties
  // of the err object
  for (let prop of Object.keys(err || {})) {
    const val = err[prop]

    obj[prop] = val
  }

  return obj
}

const log = function (err, color = 'red') {
  console.log(chalk[color](err.message))

  if (err.details) {
    console.log('\n', chalk['yellow'](err.details))
  }

  // bail if this error came from known
  // list of Cypress errors
  if (isCypressErr(err)) {
    return
  }

  console.log(chalk[color](err.stack))

  return err
}

const logException = Promise.method(function (err) {
  // TODO: remove context here
  if (this.log(err) && isProduction()) {
    // log this exception since
    // its not a known error
    return require('./logger')
    .createException(err)
    .catch(() => {})
  }
})

module.exports = {
  get,

  log,

  logException,

  clone,

  warning,

  // forms well-formatted user-friendly error for most common
  // errors Cypress can encounter
  getMsgByType,

  isCypressErr,

  throw: throwErr,

  stripAnsi: strip,

  displayFlags,
}<|MERGE_RESOLUTION|>--- conflicted
+++ resolved
@@ -633,11 +633,7 @@
         We found an invalid value in the file: ${chalk.blue(filePath)}
 
         ${chalk.yellow(arg2)}`
-<<<<<<< HEAD
-    // happens when there is an invalid config value returns from the
-=======
-    // happens when there is an invalid config value returned from the
->>>>>>> fc83e646
+    // happens when there is an invalid config value is returned from the
     // project's plugins file like "cypress/plugins.index.js"
     case 'PLUGINS_CONFIG_VALIDATION_ERROR':
       filePath = `\`${arg1}\``
