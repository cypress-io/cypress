--- conflicted
+++ resolved
@@ -214,13 +214,7 @@
 
   config = setAbsolutePaths(config)
 
-<<<<<<< HEAD
-  config = setNodeBinary(config, options.args?.userNodePath, options.args?.userNodeVersion)
-=======
-  config = setParentTestsPaths(config)
-
   config = setNodeBinary(config, options.userNodePath, options.userNodeVersion)
->>>>>>> 6d10a7fa
 
   configUtils.validateNoBreakingConfig(config, errors.warning, (err, ...args) => {
     throw errors.get(err, ...args)
