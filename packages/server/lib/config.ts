import _ from 'lodash'
import path from 'path'
import Promise from 'bluebird'
import deepDiff from 'return-deep-diff'
import configUtils from '@packages/config'

import errors from './errors'
import scaffold from './scaffold'
import { fs } from './util/fs'
import keys from './util/keys'
import origin from './util/origin'
import * as settings from './util/settings'
import Debug from 'debug'
import pathHelpers from './util/path_helpers'

const debug = Debug('cypress:server:config')

import { getProcessEnvVars, CYPRESS_SPECIAL_ENV_VARS } from './util/config'

export const RESOLVED_FROM = ['plugin', 'env', 'default', 'runtime', 'config'] as const

export type ResolvedConfigurationOptionSource = typeof RESOLVED_FROM[number]

export type ResolvedFromConfig = {
  from: ResolvedConfigurationOptionSource
  value: ResolvedConfigurationOptionSource
}

export type ResolvedConfigurationOptions = Partial<{
  [x in keyof Cypress.ResolvedConfigOptions]: ResolvedFromConfig
}>

const folders = _(configUtils.options).filter({ isFolder: true }).map('name').value()

const convertRelativeToAbsolutePaths = (projectRoot, obj) => {
  return _.reduce(folders, (memo, folder) => {
    const val = obj[folder]

    if ((val != null) && (val !== false)) {
      memo[folder] = path.resolve(projectRoot, val)
    }

    return memo
  }
  , {})
}

<<<<<<< HEAD
=======
const validateNoBreakingConfig = (config) => {
  breakingOptions.forEach(({ name, errorKey, newName, isWarning, value }) => {
    if (config.hasOwnProperty(name)) {
      if (value && config[name] !== value) {
        // Bail if a value is specified but the config does not have that value.
        return
      }

      if (isWarning) {
        return errors.warning(errorKey, {
          name,
          newName,
          value,
          configFile: config.configFile,
        })
      }

      return errors.throw(errorKey, {
        name,
        newName,
        value,
        configFile: config.configFile,
      })
    }
  })
}

const validate = (cfg, onErr) => {
  return _.each(cfg, (value, key) => {
    const validationFn = validationRules[key]

    // does this key have a validation rule?
    if (validationFn) {
      // and is the value different from the default?
      if (value !== defaultValues[key]) {
        const result = validationFn(key, value)

        if (result !== true) {
          return onErr(result)
        }
      }
    }
  })
}

>>>>>>> fc83e646
const validateFile = (file) => {
  return (settings) => {
    return configUtils.validate(settings, (errMsg) => {
      return errors.throw('SETTINGS_VALIDATION_ERROR', file, errMsg)
    })
  }
}

const hideSpecialVals = function (val, key) {
  if (_.includes(CYPRESS_SPECIAL_ENV_VARS, key)) {
    return keys.hide(val)
  }

  return val
}

// an object with a few utility methods for easy stubbing from unit tests
export const utils = {
  resolveModule (name) {
    return require.resolve(name)
  },

  // tries to find support or plugins file
  // returns:
  //   false - if the file should not be set
  //   string - found filename
  //   null - if there is an error finding the file
  discoverModuleFile (options) {
    debug('discover module file %o', options)
    const { filename, isDefault } = options

    if (!isDefault) {
      // they have it explicitly set, so it should be there
      return fs.pathExists(filename)
      .then((found) => {
        if (found) {
          debug('file exists, assuming it will load')

          return filename
        }

        debug('could not find %o', { filename })

        return null
      })
    }

    // support or plugins file doesn't exist on disk?
    debug(`support file is default, check if ${path.dirname(filename)} exists`)

    return fs.pathExists(filename)
    .then((found) => {
      if (found) {
        debug('is there index.ts in the support or plugins folder %s?', filename)
        const tsFilename = path.join(filename, 'index.ts')

        return fs.pathExists(tsFilename)
        .then((foundTsFile) => {
          if (foundTsFile) {
            debug('found index TS file %s', tsFilename)

            return tsFilename
          }

          // if the directory exists, set it to false so it's ignored
          debug('setting support or plugins file to false')

          return false
        })
      }

      debug('folder does not exist, set to default index.js')

      // otherwise, set it up to be scaffolded later
      return path.join(filename, 'index.js')
    })
  },
}

export function isValidCypressInternalEnvValue (value) {
  // names of config environments, see "config/app.yml"
  const names = ['development', 'test', 'staging', 'production']

  return _.includes(names, value)
}

export function get (projectRoot, options = {}) {
  return Promise.all([
    settings.read(projectRoot, options).then(validateFile('cypress.json')),
    settings.readEnv(projectRoot).then(validateFile('cypress.env.json')),
  ])
  .spread((settings, envFile) => {
    return set({
      projectName: getNameFromRoot(projectRoot),
      projectRoot,
      config: _.cloneDeep(settings),
      envFile: _.cloneDeep(envFile),
      options,
    })
  })
}

export function set (obj: Record<string, any> = {}) {
  debug('setting config object')
  let { projectRoot, projectName, config, envFile, options } = obj

  // just force config to be an object so we dont have to do as much
  // work in our tests
  if (config == null) {
    config = {}
  }

  debug('config is %o', config)

  // flatten the object's properties into the master config object
  config.envFile = envFile
  config.projectRoot = projectRoot
  config.projectName = projectName

  return mergeDefaults(config, options)
}

export function mergeDefaults (config: Record<string, any> = {}, options: Record<string, any> = {}) {
  const resolved = {}

  config.rawJson = _.cloneDeep(config)

  _.extend(config, _.pick(options, 'configFile', 'morgan', 'isTextTerminal', 'socketId', 'report', 'browsers'))
  debug('merged config with options, got %o', config)

  _
  .chain(configUtils.allowed(options))
  .omit('env')
  .omit('browsers')
  .each((val, key) => {
    resolved[key] = 'cli'
    config[key] = val
  }).value()

  let url = config.baseUrl

  if (url) {
    // replace multiple slashes at the end of string to single slash
    // so http://localhost/// will be http://localhost/
    // https://regexr.com/48rvt
    config.baseUrl = url.replace(/\/\/+$/, '/')
  }

  const defaultsForRuntime = configUtils.getDefaultValues(options)

  _.defaultsDeep(config, defaultsForRuntime)

  // split out our own app wide env from user env variables
  // and delete envFile
  config.env = parseEnv(config, options.env, resolved)

  config.cypressEnv = process.env.CYPRESS_INTERNAL_ENV
  debug('using CYPRESS_INTERNAL_ENV %s', config.cypressEnv)
  if (!isValidCypressInternalEnvValue(config.cypressEnv)) {
    errors.throw('INVALID_CYPRESS_INTERNAL_ENV', config.cypressEnv)
  }

  delete config.envFile

  // when headless
  if (config.isTextTerminal && !process.env.CYPRESS_INTERNAL_FORCE_FILEWATCH) {
    // dont ever watch for file changes
    config.watchForFileChanges = false

    // and forcibly reset numTestsKeptInMemory
    // to zero
    config.numTestsKeptInMemory = 0
  }

  config = setResolvedConfigValues(config, defaultsForRuntime, resolved)

  if (config.port) {
    config = setUrls(config)
  }

  config = setAbsolutePaths(config)

  config = setParentTestsPaths(config)

<<<<<<< HEAD
  // validate config again here so that we catch configuration errors coming
  // from the CLI overrides or env var overrides
  configUtils.validate(_.omit(config, 'browsers'), (errMsg) => {
=======
  config = setNodeBinary(config, options.args?.userNodePath, options.args?.userNodeVersion)

  // validate config again here so that we catch
  // configuration errors coming from the CLI overrides
  // or env var overrides
  validate(config, (errMsg) => {
>>>>>>> fc83e646
    return errors.throw('CONFIG_VALIDATION_ERROR', errMsg)
  })

  configUtils.validateNoBreakingConfig(config, errors.warning, errors.throw)

  return setSupportFileAndFolder(config, defaultsForRuntime)
  .then((obj) => setPluginsFile(obj, defaultsForRuntime))
  .then(setScaffoldPaths)
}

export function setResolvedConfigValues (config, defaults, resolved) {
  const obj = _.clone(config)

  obj.resolved = resolveConfigValues(config, defaults, resolved)
  debug('resolved config is %o', obj.resolved.browsers)

  return obj
}

// Given an object "resolvedObj" and a list of overrides in "obj"
// marks all properties from "obj" inside "resolvedObj" using
// {value: obj.val, from: "plugin"}
export function setPluginResolvedOn (resolvedObj: Record<string, any>, obj: Record<string, any>) {
  return _.each(obj, (val, key) => {
    if (_.isObject(val) && !_.isArray(val) && resolvedObj[key]) {
      // recurse setting overrides
      // inside of objected
      return setPluginResolvedOn(resolvedObj[key], val)
    }

    const valueFrom: ResolvedFromConfig = {
      value: val,
      from: 'plugin',
    }

    resolvedObj[key] = valueFrom
  })
}

export function updateWithPluginValues (cfg, overrides) {
  if (!overrides) {
    overrides = {}
  }

  debug('updateWithPluginValues %o', { cfg, overrides })

  // make sure every option returned from the plugins file
  // passes our validation functions
  configUtils.validate(overrides, (errMsg) => {
    if (cfg.pluginsFile && cfg.projectRoot) {
      const relativePluginsPath = path.relative(cfg.projectRoot, cfg.pluginsFile)

      return errors.throw('PLUGINS_CONFIG_VALIDATION_ERROR', relativePluginsPath, errMsg)
    }

    return errors.throw('CONFIG_VALIDATION_ERROR', errMsg)
  })

  let originalResolvedBrowsers = cfg && cfg.resolved && cfg.resolved.browsers && _.cloneDeep(cfg.resolved.browsers)

  if (!originalResolvedBrowsers) {
    // have something to resolve with if plugins return nothing
    originalResolvedBrowsers = {
      value: cfg.browsers,
      from: 'default',
    } as ResolvedFromConfig
  }

  const diffs = deepDiff(cfg, overrides, true)

  debug('config diffs %o', diffs)

  const userBrowserList = diffs && diffs.browsers && _.cloneDeep(diffs.browsers)

  if (userBrowserList) {
    debug('user browser list %o', userBrowserList)
  }

  // for each override go through
  // and change the resolved values of cfg
  // to point to the plugin
  if (diffs) {
    debug('resolved config before diffs %o', cfg.resolved)
    setPluginResolvedOn(cfg.resolved, diffs)
    debug('resolved config object %o', cfg.resolved)
  }

  // merge cfg into overrides
  const merged = _.defaultsDeep(diffs, cfg)

  debug('merged config object %o', merged)

  // the above _.defaultsDeep combines arrays,
  // if diffs.browsers = [1] and cfg.browsers = [1, 2]
  // then the merged result merged.browsers = [1, 2]
  // which is NOT what we want
  if (Array.isArray(userBrowserList) && userBrowserList.length) {
    merged.browsers = userBrowserList
    merged.resolved.browsers.value = userBrowserList
  }

  if (overrides.browsers === null) {
    // null breaks everything when merging lists
    debug('replacing null browsers with original list %o', originalResolvedBrowsers)
    merged.browsers = cfg.browsers
    if (originalResolvedBrowsers) {
      merged.resolved.browsers = originalResolvedBrowsers
    }
  }

  debug('merged plugins config %o', merged)

  return merged
}

// combines the default configuration object with values specified in the
// configuration file like "cypress.json". Values in configuration file
// overwrite the defaults.
export function resolveConfigValues (config, defaults, resolved = {}) {
  // pick out only known configuration keys
  return _
  .chain(config)
  .pick(configUtils.getPublicConfigKeys())
  .mapValues((val, key) => {
    let r
    const source = (s: ResolvedConfigurationOptionSource): ResolvedFromConfig => {
      return {
        value: val,
        from: s,
      }
    }

    r = resolved[key]

    if (r) {
      if (_.isObject(r)) {
        return r
      }

      return source(r)
    }

    if (!(!_.isEqual(config[key], defaults[key]) && key !== 'browsers')) {
      // "browsers" list is special, since it is dynamic by default
      // and can only be overwritten via plugins file
      return source('default')
    }

    return source('config')
  }).value()
}

// instead of the built-in Node process, specify a path to 3rd party Node
export const setNodeBinary = (obj, userNodePath, userNodeVersion) => {
  // if execPath isn't found we weren't executed from the CLI and should used the bundled node version.
  if (userNodePath && userNodeVersion && obj.nodeVersion !== 'bundled') {
    obj.resolvedNodePath = userNodePath
    obj.resolvedNodeVersion = userNodeVersion

    return obj
  }

  obj.resolvedNodeVersion = process.versions.node

  return obj
}

export function setScaffoldPaths (obj) {
  obj = _.clone(obj)

  debug('set scaffold paths')

  return scaffold.fileTree(obj)
  .then((fileTree) => {
    debug('got file tree')
    obj.scaffoldedFiles = fileTree

    return obj
  })
}

// async function
export function setSupportFileAndFolder (obj, defaults) {
  if (!obj.supportFile) {
    return Promise.resolve(obj)
  }

  obj = _.clone(obj)

  // TODO move this logic to find support file into util/path_helpers
  const sf = obj.supportFile

  debug(`setting support file ${sf}`)
  debug(`for project root ${obj.projectRoot}`)

  return Promise
  .try(() => {
    // resolve full path with extension
    obj.supportFile = utils.resolveModule(sf)

    return debug('resolved support file %s', obj.supportFile)
  }).then(() => {
    if (!pathHelpers.checkIfResolveChangedRootFolder(obj.supportFile, sf)) {
      return
    }

    debug('require.resolve switched support folder from %s to %s', sf, obj.supportFile)
    // this means the path was probably symlinked, like
    // /tmp/foo -> /private/tmp/foo
    // which can confuse the rest of the code
    // switch it back to "normal" file
    obj.supportFile = path.join(sf, path.basename(obj.supportFile))

    return fs.pathExists(obj.supportFile)
    .then((found) => {
      if (!found) {
        errors.throw('SUPPORT_FILE_NOT_FOUND', obj.supportFile, obj.configFile || defaults.configFile)
      }

      return debug('switching to found file %s', obj.supportFile)
    })
  }).catch({ code: 'MODULE_NOT_FOUND' }, () => {
    debug('support JS module %s does not load', sf)

    const loadingDefaultSupportFile = sf === path.resolve(obj.projectRoot, defaults.supportFile)

    return utils.discoverModuleFile({
      filename: sf,
      isDefault: loadingDefaultSupportFile,
      projectRoot: obj.projectRoot,
    })
    .then((result) => {
      if (result === null) {
        const configFile = obj.configFile || defaults.configFile

        return errors.throw('SUPPORT_FILE_NOT_FOUND', path.resolve(obj.projectRoot, sf), configFile)
      }

      debug('setting support file to %o', { result })
      obj.supportFile = result

      return obj
    })
  })
  .then(() => {
    if (obj.supportFile) {
      // set config.supportFolder to its directory
      obj.supportFolder = path.dirname(obj.supportFile)
      debug(`set support folder ${obj.supportFolder}`)
    }

    return obj
  })
}

// set pluginsFile to an absolute path with the following rules:
// - do nothing if pluginsFile is falsey
// - look up the absolute path via node, so 'cypress/plugins' can resolve
//   to 'cypress/plugins/index.js' or 'cypress/plugins/index.coffee'
// - if not found
//   * and the pluginsFile is set to the default
//     - and the path to the pluginsFile directory exists
//       * assume the user doesn't need a pluginsFile, set it to false
//         so it's ignored down the pipeline
//     - and the path to the pluginsFile directory does not exist
//       * set it to cypress/plugins/index.js, it will get scaffolded
//   * and the pluginsFile is NOT set to the default
//     - throw an error, because it should be there if the user
//       explicitly set it
export const setPluginsFile = Promise.method((obj, defaults) => {
  if (!obj.pluginsFile) {
    return obj
  }

  obj = _.clone(obj)

  const {
    pluginsFile,
  } = obj

  debug(`setting plugins file ${pluginsFile}`)
  debug(`for project root ${obj.projectRoot}`)

  return Promise
  .try(() => {
    // resolve full path with extension
    obj.pluginsFile = utils.resolveModule(pluginsFile)

    return debug(`set pluginsFile to ${obj.pluginsFile}`)
  }).catch({ code: 'MODULE_NOT_FOUND' }, () => {
    debug('plugins module does not exist %o', { pluginsFile })

    const isLoadingDefaultPluginsFile = pluginsFile === path.resolve(obj.projectRoot, defaults.pluginsFile)

    return utils.discoverModuleFile({
      filename: pluginsFile,
      isDefault: isLoadingDefaultPluginsFile,
      projectRoot: obj.projectRoot,
    })
    .then((result) => {
      if (result === null) {
        return errors.throw('PLUGINS_FILE_ERROR', path.resolve(obj.projectRoot, pluginsFile))
      }

      debug('setting plugins file to %o', { result })
      obj.pluginsFile = result

      return obj
    })
  }).return(obj)
})

export function setParentTestsPaths (obj) {
  // projectRoot:              "/path/to/project"
  // integrationFolder:        "/path/to/project/cypress/integration"
  // componentFolder:          "/path/to/project/cypress/components"
  // parentTestsFolder:        "/path/to/project/cypress"
  // parentTestsFolderDisplay: "project/cypress"

  obj = _.clone(obj)

  const ptfd = (obj.parentTestsFolder = path.dirname(obj.integrationFolder))

  const prd = path.dirname(obj.projectRoot != null ? obj.projectRoot : '')

  obj.parentTestsFolderDisplay = path.relative(prd, ptfd)

  return obj
}

export function setAbsolutePaths (obj) {
  let pr

  obj = _.clone(obj)

  // if we have a projectRoot
  pr = obj.projectRoot

  if (pr) {
    // reset fileServerFolder to be absolute
    // obj.fileServerFolder = path.resolve(pr, obj.fileServerFolder)

    // and do the same for all the rest
    _.extend(obj, convertRelativeToAbsolutePaths(pr, obj))
  }

  return obj
}

export function setUrls (obj) {
  obj = _.clone(obj)

  // TODO: rename this to be proxyServer
  const proxyUrl = `http://localhost:${obj.port}`

  const rootUrl = obj.baseUrl ?
    origin(obj.baseUrl)
    :
    proxyUrl

  _.extend(obj, {
    proxyUrl,
    browserUrl: rootUrl + obj.clientRoute,
    reporterUrl: rootUrl + obj.reporterRoute,
    xhrUrl: obj.namespace + obj.xhrRoute,
  })

  return obj
}

export function parseEnv (cfg: Record<string, any>, envCLI: Record<string, any>, resolved: Record<string, any> = {}) {
  const envVars = (resolved.env = {})

  const resolveFrom = (from, obj = {}) => {
    return _.each(obj, (val, key) => {
      return envVars[key] = {
        value: val,
        from,
      }
    })
  }

  const envCfg = cfg.env != null ? cfg.env : {}
  const envFile = cfg.envFile != null ? cfg.envFile : {}
  let envProc = getProcessEnvVars(process.env) || {}

  envCLI = envCLI != null ? envCLI : {}

  const configFromEnv = _.reduce(envProc, (memo: string[], val, key) => {
    let cfgKey: string

    cfgKey = configUtils.matchesConfigKey(key)

    if (cfgKey) {
      // only change the value if it hasn't been
      // set by the CLI. override default + config
      if (resolved[cfgKey] !== 'cli') {
        cfg[cfgKey] = val
        resolved[cfgKey] = {
          value: val,
          from: 'env',
        } as ResolvedFromConfig
      }

      memo.push(key)
    }

    return memo
  }
  , [])

  envProc = _.chain(envProc)
  .omit(configFromEnv)
  .mapValues(hideSpecialVals)
  .value()

  resolveFrom('config', envCfg)
  resolveFrom('envFile', envFile)
  resolveFrom('env', envProc)
  resolveFrom('cli', envCLI)

  // envCfg is from cypress.json
  // envFile is from cypress.env.json
  // envProc is from process env vars
  // envCLI is from CLI arguments
  return _.extend(envCfg, envFile, envProc, envCLI)
}

export function getResolvedRuntimeConfig (config, runtimeConfig) {
  const resolvedRuntimeFields = _.mapValues(runtimeConfig, (v): ResolvedFromConfig => ({ value: v, from: 'runtime' }))

  return {
    ...config,
    ...runtimeConfig,
    resolved: { ...config.resolved, ...resolvedRuntimeFields },
  }
}

export function getNameFromRoot (root = '') {
  return path.basename(root)
}<|MERGE_RESOLUTION|>--- conflicted
+++ resolved
@@ -45,54 +45,6 @@
   , {})
 }
 
-<<<<<<< HEAD
-=======
-const validateNoBreakingConfig = (config) => {
-  breakingOptions.forEach(({ name, errorKey, newName, isWarning, value }) => {
-    if (config.hasOwnProperty(name)) {
-      if (value && config[name] !== value) {
-        // Bail if a value is specified but the config does not have that value.
-        return
-      }
-
-      if (isWarning) {
-        return errors.warning(errorKey, {
-          name,
-          newName,
-          value,
-          configFile: config.configFile,
-        })
-      }
-
-      return errors.throw(errorKey, {
-        name,
-        newName,
-        value,
-        configFile: config.configFile,
-      })
-    }
-  })
-}
-
-const validate = (cfg, onErr) => {
-  return _.each(cfg, (value, key) => {
-    const validationFn = validationRules[key]
-
-    // does this key have a validation rule?
-    if (validationFn) {
-      // and is the value different from the default?
-      if (value !== defaultValues[key]) {
-        const result = validationFn(key, value)
-
-        if (result !== true) {
-          return onErr(result)
-        }
-      }
-    }
-  })
-}
-
->>>>>>> fc83e646
 const validateFile = (file) => {
   return (settings) => {
     return configUtils.validate(settings, (errMsg) => {
@@ -277,18 +229,11 @@
 
   config = setParentTestsPaths(config)
 
-<<<<<<< HEAD
+  config = setNodeBinary(config, options.args?.userNodePath, options.args?.userNodeVersion)
+
   // validate config again here so that we catch configuration errors coming
   // from the CLI overrides or env var overrides
   configUtils.validate(_.omit(config, 'browsers'), (errMsg) => {
-=======
-  config = setNodeBinary(config, options.args?.userNodePath, options.args?.userNodeVersion)
-
-  // validate config again here so that we catch
-  // configuration errors coming from the CLI overrides
-  // or env var overrides
-  validate(config, (errMsg) => {
->>>>>>> fc83e646
     return errors.throw('CONFIG_VALIDATION_ERROR', errMsg)
   })
 
