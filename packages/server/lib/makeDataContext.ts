--- conflicted
+++ resolved
@@ -3,21 +3,17 @@
 import pkg from '@packages/root'
 import configUtils from '@packages/config'
 
-<<<<<<< HEAD
-import specsUtil from './util/specs'
-import type { AllModeOptions, AllowedState, FindSpecs, FoundBrowser, FullConfig, InitializeProjectOptions, LaunchOpts, OpenProjectLaunchOptions, Preferences } from '@packages/types'
-=======
 import type {
   AllModeOptions,
   AllowedState,
   FoundBrowser,
+  FullConfig
   InitializeProjectOptions,
   LaunchOpts,
   OpenProjectLaunchOptions,
   Preferences,
 } from '@packages/types'
 
->>>>>>> 695d8d66
 import browserUtils from './browsers/utils'
 import auth from './gui/auth'
 import user from './user'
