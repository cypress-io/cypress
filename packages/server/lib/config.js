--- conflicted
+++ resolved
@@ -250,13 +250,10 @@
           return errors.throw('RENAMED_CONFIG_OPTION', key, 'trashAssetsBeforeRuns')
         case 'videoRecording':
           return errors.throw('RENAMED_CONFIG_OPTION', key, 'video')
-<<<<<<< HEAD
         case 'blacklistHosts':
           return errors.throw('RENAMED_CONFIG_OPTION', key, 'blockHosts')
-=======
         case 'experimentalGetCookiesSameSite':
           return errors.warning('EXPERIMENTAL_SAMESITE_REMOVED')
->>>>>>> 2e350943
         default:
           throw new Error(`unknown breaking config key ${key}`)
       }
