const _ = require('lodash')
const R = require('ramda')
const path = require('path')
const Promise = require('bluebird')
const deepDiff = require('return-deep-diff')
const errors = require('./errors')
const scaffold = require('./scaffold')
const fs = require('./util/fs')
const keys = require('./util/keys')
const origin = require('./util/origin')
const coerce = require('./util/coerce')
const settings = require('./util/settings')
const v = require('./util/validation')
const debug = require('debug')('cypress:server:config')
const pathHelpers = require('./util/path_helpers')
const findSystemNode = require('./util/find_system_node')

const CYPRESS_ENV_PREFIX = 'CYPRESS_'
const CYPRESS_ENV_PREFIX_LENGTH = 'CYPRESS_'.length
const CYPRESS_RESERVED_ENV_VARS = [
  'CYPRESS_INTERNAL_ENV',
]
const CYPRESS_SPECIAL_ENV_VARS = [
  'CI_KEY',
  'RECORD_KEY',
]

const dashesOrUnderscoresRe = /^(_-)+/
const oneOrMoreSpacesRe = /\s+/

const toWords = (str) => {
  return str.trim().split(oneOrMoreSpacesRe)
}

const isCypressEnvLike = (key) => {
  return _.chain(key)
  .invoke('toUpperCase')
  .startsWith(CYPRESS_ENV_PREFIX)
  .value() &&
  !_.includes(CYPRESS_RESERVED_ENV_VARS, key)
}

const removeEnvPrefix = (key) => {
  return key.slice(CYPRESS_ENV_PREFIX_LENGTH)
}

const folders = toWords(`\
fileServerFolder   fixturesFolder   integrationFolder   pluginsFile
screenshotsFolder  supportFile      supportFolder       unitFolder
videosFolder\
`)

// for experimentalComponentTesting
folders.push('componentFolder')

// Public configuration properties, like "cypress.json" fields
const configKeys = toWords(`\
animationDistanceThreshold      fileServerFolder
baseUrl                         fixturesFolder
blockHosts
chromeWebSecurity
modifyObstructiveCode           integrationFolder
env                             pluginsFile
hosts                           screenshotsFolder
numTestsKeptInMemory            supportFile
port                            supportFolder
projectId                       videosFolder
reporter
reporterOptions
ignoreTestFiles
testFiles                       defaultCommandTimeout
trashAssetsBeforeRuns           execTimeout
userAgent                       pageLoadTimeout
viewportWidth                   requestTimeout
viewportHeight                  responseTimeout
video                           taskTimeout
videoCompression
videoUploadOnPasses
watchForFileChanges
waitForAnimations               resolvedNodeVersion
nodeVersion                     resolvedNodePath
firefoxGcInterval
retries
`)

// NOTE: If you add a config value, make sure to update the following
// - cli/types/index.d.ts (including allowed config options on TestOptions)
// - cypress.schema.json

// experimentalComponentTesting
configKeys.push('componentFolder')

// Breaking public configuration properties, will error
const breakingConfigKeys = toWords(`\
blacklistHosts
videoRecording
screenshotOnHeadlessFailure
trashAssetsBeforeHeadlessRuns
experimentalGetCookiesSameSite\
`)

// Internal configuration properties the user should be able to overwrite
const systemConfigKeys = toWords(`\
browsers\
`)

// Know experimental flags / values
// each should start with "experimental" and be camel cased
// example: experimentalComponentTesting
const experimentalConfigKeys = toWords(`\
experimentalSourceRewriting
experimentalComponentTesting
experimentalShadowDomSupport
experimentalFetchPolyfill\
`)

const CONFIG_DEFAULTS = {
  port: null,
  hosts: null,
  morgan: true,
  baseUrl: null,
  // will be replaced by detected list of browsers
  browsers: [],
  socketId: null,
  projectId: null,
  userAgent: null,
  isTextTerminal: false,
  reporter: 'spec',
  reporterOptions: null,
  blockHosts: null,
  clientRoute: '/__/',
  xhrRoute: '/xhrs/',
  socketIoRoute: '/__socket.io',
  socketIoCookie: '__socket.io',
  reporterRoute: '/__cypress/reporter',
  ignoreTestFiles: '*.hot-update.js',
  testFiles: '**/*.*',
  defaultCommandTimeout: 4000,
  requestTimeout: 5000,
  responseTimeout: 30000,
  pageLoadTimeout: 60000,
  execTimeout: 60000,
  taskTimeout: 60000,
  video: true,
  videoCompression: 32,
  videoUploadOnPasses: true,
  modifyObstructiveCode: true,
  chromeWebSecurity: true,
  waitForAnimations: true,
  animationDistanceThreshold: 5,
  numTestsKeptInMemory: 50,
  watchForFileChanges: true,
  trashAssetsBeforeRuns: true,
  autoOpen: false,
  viewportWidth: 1000,
  viewportHeight: 660,
  fileServerFolder: '',
  videosFolder: 'cypress/videos',
  supportFile: 'cypress/support',
  fixturesFolder: 'cypress/fixtures',
  integrationFolder: 'cypress/integration',
  screenshotsFolder: 'cypress/screenshots',
  namespace: '__cypress',
  pluginsFile: 'cypress/plugins',
  nodeVersion: 'default',
  configFile: 'cypress.json',
  firefoxGcInterval: { runMode: 1, openMode: null },

  // deprecated
  javascripts: [],

  // experimental keys (should all start with "experimental" prefix)
  experimentalComponentTesting: false,

  // setting related to component testing experiments
  componentFolder: 'cypress/component',
  // TODO: example for component testing with subkeys
  // experimentalComponentTesting: { componentFolder: 'cypress/component' }
  experimentalSourceRewriting: false,
  experimentalShadowDomSupport: false,
  experimentalFetchPolyfill: false,
  retries: { runMode: 2, openMode: 0 },
}

const validationRules = {
  animationDistanceThreshold: v.isNumber,
  baseUrl: v.isFullyQualifiedUrl,
  blockHosts: v.isStringOrArrayOfStrings,
  browsers: v.isValidBrowserList,
  chromeWebSecurity: v.isBoolean,
  configFile: v.isStringOrFalse,
  defaultCommandTimeout: v.isNumber,
  env: v.isPlainObject,
  execTimeout: v.isNumber,
  fileServerFolder: v.isString,
  fixturesFolder: v.isStringOrFalse,
  ignoreTestFiles: v.isStringOrArrayOfStrings,
  integrationFolder: v.isString,
  modifyObstructiveCode: v.isBoolean,
  nodeVersion: v.isOneOf('default', 'bundled', 'system'),
  numTestsKeptInMemory: v.isNumber,
  pageLoadTimeout: v.isNumber,
  pluginsFile: v.isStringOrFalse,
  port: v.isNumber,
  reporter: v.isString,
  requestTimeout: v.isNumber,
  responseTimeout: v.isNumber,
  supportFile: v.isStringOrFalse,
  taskTimeout: v.isNumber,
  testFiles: v.isStringOrArrayOfStrings,
  trashAssetsBeforeRuns: v.isBoolean,
  userAgent: v.isString,
  video: v.isBoolean,
  videoCompression: v.isNumberOrFalse,
  videosFolder: v.isString,
  videoUploadOnPasses: v.isBoolean,
  viewportHeight: v.isNumber,
  viewportWidth: v.isNumber,
  waitForAnimations: v.isBoolean,
  watchForFileChanges: v.isBoolean,
  firefoxGcInterval: v.isValidFirefoxGcInterval,
  // experimental flag validation here
  experimentalComponentTesting: v.isBoolean,
  // validation for component testing experiment
  componentFolder: v.isStringOrFalse,
  // experimental flag validation below
  experimentalSourceRewriting: v.isBoolean,
  experimentalShadowDomSupport: v.isBoolean,
  experimentalFetchPolyfill: v.isBoolean,
  retries: v.isValidRetriesConfig,
}

const convertRelativeToAbsolutePaths = (projectRoot, obj, defaults = {}) => {
  return _.reduce(folders, (memo, folder) => {
    const val = obj[folder]

    if ((val != null) && (val !== false)) {
      memo[folder] = path.resolve(projectRoot, val)
    }

    return memo
  }
  , {})
}

const validateNoBreakingConfig = (cfg) => {
  return _.each(breakingConfigKeys, (key) => {
    if (_.has(cfg, key)) {
      switch (key) {
        case 'screenshotOnHeadlessFailure':
          return errors.throw('SCREENSHOT_ON_HEADLESS_FAILURE_REMOVED')
        case 'trashAssetsBeforeHeadlessRuns':
          return errors.throw('RENAMED_CONFIG_OPTION', key, 'trashAssetsBeforeRuns')
        case 'videoRecording':
          return errors.throw('RENAMED_CONFIG_OPTION', key, 'video')
<<<<<<< HEAD
=======
        case 'blacklistHosts':
          return errors.throw('RENAMED_CONFIG_OPTION', key, 'blockHosts')
>>>>>>> c5012c0c
        case 'experimentalGetCookiesSameSite':
          return errors.warning('EXPERIMENTAL_SAMESITE_REMOVED')
        default:
          throw new Error(`unknown breaking config key ${key}`)
      }
    }
  })
}

const validate = (cfg, onErr) => {
  return _.each(cfg, (value, key) => {
  // does this key have a validation rule?
    let validationFn

    validationFn = validationRules[key]

    if (validationFn) {
    // and is the value different from the default?
      if (value !== CONFIG_DEFAULTS[key]) {
        const result = validationFn(key, value)

        if (result !== true) {
          return onErr(result)
        }
      }
    }
  })
}

const validateFile = (file) => {
  return (settings) => {
    return validate(settings, (errMsg) => {
      return errors.throw('SETTINGS_VALIDATION_ERROR', file, errMsg)
    })
  }
}

const hideSpecialVals = function (val, key) {
  if (_.includes(CYPRESS_SPECIAL_ENV_VARS, key)) {
    return keys.hide(val)
  }

  return val
}

// an object with a few utility methods
// for easy stubbing from unit tests
const utils = {
  resolveModule (name) {
    return require.resolve(name)
  },

  // tries to find support or plugins file
  // returns:
  //   false - if the file should not be set
  //   string - found filename
  //   null - if there is an error finding the file
  discoverModuleFile (options) {
    debug('discover module file %o', options)
    const { filename, isDefault } = options

    if (!isDefault) {
      // they have it explicitly set, so it should be there
      return fs.pathExists(filename)
      .then((found) => {
        if (found) {
          debug('file exists, assuming it will load')

          return filename
        }

        debug('could not find %o', { filename })

        return null
      })
    }

    // support or plugins file doesn't exist on disk?
    debug(`support file is default, check if ${path.dirname(filename)} exists`)

    return fs.pathExists(filename)
    .then((found) => {
      if (found) {
        debug('is there index.ts in the support or plugins folder %s?', filename)
        const tsFilename = path.join(filename, 'index.ts')

        return fs.pathExists(tsFilename)
        .then((foundTsFile) => {
          if (foundTsFile) {
            debug('found index TS file %s', tsFilename)

            return tsFilename
          }

          // if the directory exists, set it to false so it's ignored
          debug('setting support or plugins file to false')

          return false
        })
      }

      debug('folder does not exist, set to default index.js')

      // otherwise, set it up to be scaffolded later
      return path.join(filename, 'index.js')
    })
  },
}

module.exports = {
  utils,

  getConfigKeys () {
    return configKeys.concat(experimentalConfigKeys)
  },

  isValidCypressInternalEnvValue (value) {
    // names of config environments, see "config/app.yml"
    const names = ['development', 'test', 'staging', 'production']

    return _.includes(names, value)
  },

  allowed (obj = {}) {
    const propertyNames = configKeys
    .concat(breakingConfigKeys)
    .concat(systemConfigKeys)
    .concat(experimentalConfigKeys)

    return _.pick(obj, propertyNames)
  },

  get (projectRoot, options = {}) {
    return Promise.all([
      settings.read(projectRoot, options).then(validateFile('cypress.json')),
      settings.readEnv(projectRoot).then(validateFile('cypress.env.json')),
    ])
    .spread((settings, envFile) => {
      return this.set({
        projectName: this.getNameFromRoot(projectRoot),
        projectRoot,
        config: settings,
        envFile,
        options,
      })
    })
  },

  set (obj = {}) {
    debug('setting config object')
    let { projectRoot, projectName, config, envFile, options } = obj

    // just force config to be an object
    // so we dont have to do as much
    // work in our tests
    if (config == null) {
      config = {}
    }

    debug('config is %o', config)

    // flatten the object's properties
    // into the master config object
    config.envFile = envFile
    config.projectRoot = projectRoot
    config.projectName = projectName

    return this.mergeDefaults(config, options)
  },

  mergeDefaults (config = {}, options = {}) {
    let url
    const resolved = {}

    _.extend(config, _.pick(options, 'configFile', 'morgan', 'isTextTerminal', 'socketId', 'report', 'browsers'))
    debug('merged config with options, got %o', config)

    _
    .chain(this.allowed(options))
    .omit('env')
    .omit('browsers')
    .each((val, key) => {
      resolved[key] = 'cli'
      config[key] = val
    }).value()

    url = config.baseUrl

    if (url) {
      // replace multiple slashes at the end of string to single slash
      // so http://localhost/// will be http://localhost/
      // https://regexr.com/48rvt
      config.baseUrl = url.replace(/\/\/+$/, '/')
    }

    _.defaults(config, CONFIG_DEFAULTS)

    // split out our own app wide env from user env variables
    // and delete envFile
    config.env = this.parseEnv(config, options.env, resolved)

    config.cypressEnv = process.env['CYPRESS_INTERNAL_ENV']
    debug('using CYPRESS_INTERNAL_ENV %s', config.cypressEnv)
    if (!this.isValidCypressInternalEnvValue(config.cypressEnv)) {
      errors.throw('INVALID_CYPRESS_INTERNAL_ENV', config.cypressEnv)
    }

    delete config.envFile

    // when headless
    if (config.isTextTerminal && !process.env.CYPRESS_INTERNAL_FORCE_FILEWATCH) {
      // dont ever watch for file changes
      config.watchForFileChanges = false

      // and forcibly reset numTestsKeptInMemory
      // to zero
      config.numTestsKeptInMemory = 0
    }

    config = this.setResolvedConfigValues(config, CONFIG_DEFAULTS, resolved)

    if (config.port) {
      config = this.setUrls(config)
    }

    config = this.setAbsolutePaths(config, CONFIG_DEFAULTS)

    config = this.setParentTestsPaths(config)

    // validate config again here so that we catch
    // configuration errors coming from the CLI overrides
    // or env var overrides
    validate(config, (errMsg) => {
      return errors.throw('CONFIG_VALIDATION_ERROR', errMsg)
    })

    validateNoBreakingConfig(config)

    return this.setSupportFileAndFolder(config)
    .then(this.setPluginsFile)
    .then(this.setScaffoldPaths)
    .then(_.partialRight(this.setNodeBinary, options.onWarning))
  },

  setResolvedConfigValues (config, defaults, resolved) {
    const obj = _.clone(config)

    obj.resolved = this.resolveConfigValues(config, defaults, resolved)
    debug('resolved config is %o', obj.resolved.browsers)

    return obj
  },

  // Given an object "resolvedObj" and a list of overrides in "obj"
  // marks all properties from "obj" inside "resolvedObj" using
  // {value: obj.val, from: "plugin"}
  setPluginResolvedOn (resolvedObj, obj) {
    return _.each(obj, (val, key) => {
      if (_.isObject(val) && !_.isArray(val)) {
        // recurse setting overrides
        // inside of this nested objected
        return this.setPluginResolvedOn(resolvedObj[key], val)
      }

      resolvedObj[key] = {
        value: val,
        from: 'plugin',
      }
    })
  },

  updateWithPluginValues (cfg, overrides) {
    if (!overrides) {
      overrides = {}
    }

    debug('updateWithPluginValues %o', { cfg, overrides })

    // make sure every option returned from the plugins file
    // passes our validation functions
    validate(overrides, (errMsg) => {
      if (cfg.pluginsFile && cfg.projectRoot) {
        const relativePluginsPath = path.relative(cfg.projectRoot, cfg.pluginsFile)

        return errors.throw('PLUGINS_CONFIG_VALIDATION_ERROR', relativePluginsPath, errMsg)
      }

      return errors.throw('CONFIG_VALIDATION_ERROR', errMsg)
    })

    let originalResolvedBrowsers = cfg && cfg.resolved && cfg.resolved.browsers && R.clone(cfg.resolved.browsers)

    if (!originalResolvedBrowsers) {
      // have something to resolve with if plugins return nothing
      originalResolvedBrowsers = {
        value: cfg.browsers,
        from: 'default',
      }
    }

    const diffs = deepDiff(cfg, overrides, true)

    debug('config diffs %o', diffs)

    const userBrowserList = diffs && diffs.browsers && R.clone(diffs.browsers)

    if (userBrowserList) {
      debug('user browser list %o', userBrowserList)
    }

    // for each override go through
    // and change the resolved values of cfg
    // to point to the plugin
    if (diffs) {
      debug('resolved config before diffs %o', cfg.resolved)
      this.setPluginResolvedOn(cfg.resolved, diffs)
      debug('resolved config object %o', cfg.resolved)
    }

    // merge cfg into overrides
    const merged = _.defaultsDeep(diffs, cfg)

    debug('merged config object %o', merged)

    // the above _.defaultsDeep combines arrays,
    // if diffs.browsers = [1] and cfg.browsers = [1, 2]
    // then the merged result merged.browsers = [1, 2]
    // which is NOT what we want
    if (Array.isArray(userBrowserList) && userBrowserList.length) {
      merged.browsers = userBrowserList
      merged.resolved.browsers.value = userBrowserList
    }

    if (overrides.browsers === null) {
      // null breaks everything when merging lists
      debug('replacing null browsers with original list %o', originalResolvedBrowsers)
      merged.browsers = cfg.browsers
      if (originalResolvedBrowsers) {
        merged.resolved.browsers = originalResolvedBrowsers
      }
    }

    debug('merged plugins config %o', merged)

    return merged
  },

  // combines the default configuration object with values specified in the
  // configuration file like "cypress.json". Values in configuration file
  // overwrite the defaults.
  resolveConfigValues (config, defaults, resolved = {}) {
    // pick out only known configuration keys
    return _
    .chain(config)
    .pick(configKeys.concat(systemConfigKeys).concat(experimentalConfigKeys))
    .mapValues((val, key) => {
      let r
      const source = (s) => {
        return {
          value: val,
          from: s,
        }
      }

      r = resolved[key]

      if (r) {
        if (_.isObject(r)) {
          return r
        }

        return source(r)
      }

      if (!(!_.isEqual(config[key], defaults[key]) && key !== 'browsers')) {
        // "browsers" list is special, since it is dynamic by default
        // and can only be ovewritten via plugins file
        return source('default')
      }

      return source('config')
    }).value()
  },

  // instead of the built-in Node process, specify a path to 3rd party Node
  setNodeBinary: Promise.method((obj, onWarning) => {
    if (obj.nodeVersion !== 'system') {
      obj.resolvedNodeVersion = process.versions.node

      return obj
    }

    return findSystemNode.findNodePathAndVersion()
    .then(({ path, version }) => {
      obj.resolvedNodePath = path
      obj.resolvedNodeVersion = version
    }).catch((err) => {
      onWarning(errors.get('COULD_NOT_FIND_SYSTEM_NODE', process.versions.node))
      obj.resolvedNodeVersion = process.versions.node
    }).return(obj)
  }),

  setScaffoldPaths (obj) {
    obj = _.clone(obj)

    obj.integrationExampleName = scaffold.integrationExampleName()
    obj.integrationExamplePath = path.join(obj.integrationFolder, obj.integrationExampleName)

    debug('set scaffold paths')

    return scaffold.fileTree(obj)
    .then((fileTree) => {
      debug('got file tree')
      obj.scaffoldedFiles = fileTree

      return obj
    })
  },

  // async function
  setSupportFileAndFolder (obj) {
    if (!obj.supportFile) {
      return Promise.resolve(obj)
    }

    obj = _.clone(obj)

    // TODO move this logic to find support file into util/path_helpers
    const sf = obj.supportFile

    debug(`setting support file ${sf}`)
    debug(`for project root ${obj.projectRoot}`)

    return Promise
    .try(() => {
      // resolve full path with extension
      obj.supportFile = utils.resolveModule(sf)

      return debug('resolved support file %s', obj.supportFile)
    }).then(() => {
      if (pathHelpers.checkIfResolveChangedRootFolder(obj.supportFile, sf)) {
        debug('require.resolve switched support folder from %s to %s', sf, obj.supportFile)
        // this means the path was probably symlinked, like
        // /tmp/foo -> /private/tmp/foo
        // which can confuse the rest of the code
        // switch it back to "normal" file
        obj.supportFile = path.join(sf, path.basename(obj.supportFile))

        return fs.pathExists(obj.supportFile)
        .then((found) => {
          if (!found) {
            errors.throw('SUPPORT_FILE_NOT_FOUND', obj.supportFile, obj.configFile || CONFIG_DEFAULTS.configFile)
          }

          return debug('switching to found file %s', obj.supportFile)
        })
      }
    }).catch({ code: 'MODULE_NOT_FOUND' }, () => {
      debug('support JS module %s does not load', sf)

      const loadingDefaultSupportFile = sf === path.resolve(obj.projectRoot, CONFIG_DEFAULTS.supportFile)

      return utils.discoverModuleFile({
        filename: sf,
        isDefault: loadingDefaultSupportFile,
        projectRoot: obj.projectRoot,
      })
      .then((result) => {
        if (result === null) {
          const configFile = obj.configFile || CONFIG_DEFAULTS.configFile

          return errors.throw('SUPPORT_FILE_NOT_FOUND', path.resolve(obj.projectRoot, sf), configFile)
        }

        debug('setting support file to %o', { result })
        obj.supportFile = result

        return obj
      })
    })
    .then(() => {
      if (obj.supportFile) {
        // set config.supportFolder to its directory
        obj.supportFolder = path.dirname(obj.supportFile)
        debug(`set support folder ${obj.supportFolder}`)
      }

      return obj
    })
  },

  // set pluginsFile to an absolute path with the following rules:
  // - do nothing if pluginsFile is falsey
  // - look up the absolute path via node, so 'cypress/plugins' can resolve
  //   to 'cypress/plugins/index.js' or 'cypress/plugins/index.coffee'
  // - if not found
  //   * and the pluginsFile is set to the default
  //     - and the path to the pluginsFile directory exists
  //       * assume the user doesn't need a pluginsFile, set it to false
  //         so it's ignored down the pipeline
  //     - and the path to the pluginsFile directory does not exist
  //       * set it to cypress/plugins/index.js, it will get scaffolded
  //   * and the pluginsFile is NOT set to the default
  //     - throw an error, because it should be there if the user
  //       explicitly set it
  setPluginsFile: Promise.method((obj) => {
    if (!obj.pluginsFile) {
      return obj
    }

    obj = _.clone(obj)

    const {
      pluginsFile,
    } = obj

    debug(`setting plugins file ${pluginsFile}`)
    debug(`for project root ${obj.projectRoot}`)

    return Promise
    .try(() => {
      // resolve full path with extension
      obj.pluginsFile = utils.resolveModule(pluginsFile)

      return debug(`set pluginsFile to ${obj.pluginsFile}`)
    }).catch({ code: 'MODULE_NOT_FOUND' }, () => {
      debug('plugins module does not exist %o', { pluginsFile })

      const isLoadingDefaultPluginsFile = pluginsFile === path.resolve(obj.projectRoot, CONFIG_DEFAULTS.pluginsFile)

      return utils.discoverModuleFile({
        filename: pluginsFile,
        isDefault: isLoadingDefaultPluginsFile,
        projectRoot: obj.projectRoot,
      })
      .then((result) => {
        if (result === null) {
          return errors.throw('PLUGINS_FILE_ERROR', path.resolve(obj.projectRoot, pluginsFile))
        }

        debug('setting plugins file to %o', { result })
        obj.pluginsFile = result

        return obj
      })
    }).return(obj)
  }),

  setParentTestsPaths (obj) {
    // projectRoot:              "/path/to/project"
    // integrationFolder:        "/path/to/project/cypress/integration"
    // componentFolder:          "/path/to/project/cypress/components"
    // parentTestsFolder:        "/path/to/project/cypress"
    // parentTestsFolderDisplay: "project/cypress"

    obj = _.clone(obj)

    const ptfd = (obj.parentTestsFolder = path.dirname(obj.integrationFolder))

    const prd = path.dirname(obj.projectRoot != null ? obj.projectRoot : '')

    obj.parentTestsFolderDisplay = path.relative(prd, ptfd)

    return obj
  },

  setAbsolutePaths (obj, defaults) {
    let pr

    obj = _.clone(obj)

    // if we have a projectRoot
    pr = obj.projectRoot

    if (pr) {
      // reset fileServerFolder to be absolute
      // obj.fileServerFolder = path.resolve(pr, obj.fileServerFolder)

      // and do the same for all the rest
      _.extend(obj, convertRelativeToAbsolutePaths(pr, obj, defaults))
    }

    return obj
  },

  setUrls (obj) {
    obj = _.clone(obj)

    const proxyUrl = `http://localhost:${obj.port}`

    const rootUrl = obj.baseUrl ?
      origin(obj.baseUrl)
      :
      proxyUrl

    _.extend(obj, {
      proxyUrl,
      browserUrl: rootUrl + obj.clientRoute,
      reporterUrl: rootUrl + obj.reporterRoute,
      xhrUrl: obj.namespace + obj.xhrRoute,
    })

    return obj
  },

  parseEnv (cfg, envCLI, resolved = {}) {
    const envVars = (resolved.env = {})

    const resolveFrom = (from, obj = {}) => {
      return _.each(obj, (val, key) => {
        return envVars[key] = {
          value: val,
          from,
        }
      })
    }

    const envCfg = cfg.env != null ? cfg.env : {}
    const envFile = cfg.envFile != null ? cfg.envFile : {}
    let envProc = this.getProcessEnvVars(process.env) || {}

    envCLI = envCLI != null ? envCLI : {}

    const matchesConfigKey = function (key) {
      if (_.has(CONFIG_DEFAULTS, key)) {
        return key
      }

      key = key.toLowerCase().replace(dashesOrUnderscoresRe, '')
      key = _.camelCase(key)

      if (_.has(CONFIG_DEFAULTS, key)) {
        return key
      }
    }

    const configFromEnv = _.reduce(envProc, (memo, val, key) => {
      let cfgKey

      cfgKey = matchesConfigKey(key)

      if (cfgKey) {
        // only change the value if it hasnt been
        // set by the CLI. override default + config
        if (resolved[cfgKey] !== 'cli') {
          cfg[cfgKey] = val
          resolved[cfgKey] = {
            value: val,
            from: 'env',
          }
        }

        memo.push(key)
      }

      return memo
    }
    , [])

    envProc = _.chain(envProc)
    .omit(configFromEnv)
    .mapValues(hideSpecialVals)
    .value()

    resolveFrom('config', envCfg)
    resolveFrom('envFile', envFile)
    resolveFrom('env', envProc)
    resolveFrom('cli', envCLI)

    // envCfg is from cypress.json
    // envFile is from cypress.env.json
    // envProc is from process env vars
    // envCLI is from CLI arguments
    return _.extend(envCfg, envFile, envProc, envCLI)
  },

  getProcessEnvVars (obj = {}) {
    return _.reduce(obj, (memo, value, key) => {
      if (isCypressEnvLike(key)) {
        memo[removeEnvPrefix(key)] = coerce(value)
      }

      return memo
    }
    , {})
  },

  getNameFromRoot (root = '') {
    return path.basename(root)
  },

}<|MERGE_RESOLUTION|>--- conflicted
+++ resolved
@@ -253,11 +253,8 @@
           return errors.throw('RENAMED_CONFIG_OPTION', key, 'trashAssetsBeforeRuns')
         case 'videoRecording':
           return errors.throw('RENAMED_CONFIG_OPTION', key, 'video')
-<<<<<<< HEAD
-=======
         case 'blacklistHosts':
           return errors.throw('RENAMED_CONFIG_OPTION', key, 'blockHosts')
->>>>>>> c5012c0c
         case 'experimentalGetCookiesSameSite':
           return errors.warning('EXPERIMENTAL_SAMESITE_REMOVED')
         default:
