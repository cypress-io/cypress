const _ = require('lodash')
const R = require('ramda')
const path = require('path')
const Promise = require('bluebird')
const deepDiff = require('return-deep-diff')
const errors = require('./errors')
const scaffold = require('./scaffold')
const fs = require('./util/fs')
const keys = require('./util/keys')
const origin = require('./util/origin')
const coerce = require('./util/coerce')
const settings = require('./util/settings')
const v = require('./util/validation')
const debug = require('debug')('cypress:server:config')
const pathHelpers = require('./util/path_helpers')
const findSystemNode = require('./util/find_system_node')

const CYPRESS_ENV_PREFIX = 'CYPRESS_'
const CYPRESS_ENV_PREFIX_LENGTH = 'CYPRESS_'.length
const CYPRESS_RESERVED_ENV_VARS = [
  'CYPRESS_INTERNAL_ENV',
]
const CYPRESS_SPECIAL_ENV_VARS = [
  'CI_KEY',
  'RECORD_KEY',
]

const dashesOrUnderscoresRe = /^(_-)+/
const oneOrMoreSpacesRe = /\s+/

const toWords = (str) => {
  return str.trim().split(oneOrMoreSpacesRe)
}

const isCypressEnvLike = (key) => {
  return _.chain(key)
  .invoke('toUpperCase')
  .startsWith(CYPRESS_ENV_PREFIX)
  .value() &&
  !_.includes(CYPRESS_RESERVED_ENV_VARS, key)
}

const removeEnvPrefix = (key) => {
  return key.slice(CYPRESS_ENV_PREFIX_LENGTH)
}

const folders = toWords(`\
fileServerFolder   fixturesFolder   integrationFolder   pluginsFile
screenshotsFolder  supportFile      supportFolder       unitFolder
videosFolder\
`)

// for experimentalComponentTesting
folders.push('componentFolder')

// Public configuration properties, like "cypress.json" fields
const configKeys = toWords(`\
animationDistanceThreshold      fileServerFolder
baseUrl                         fixturesFolder
blockHosts
chromeWebSecurity
modifyObstructiveCode           integrationFolder
env                             pluginsFile
hosts                           screenshotsFolder
numTestsKeptInMemory            supportFile
port                            supportFolder
projectId                       videosFolder
reporter
reporterOptions
ignoreTestFiles
testFiles                       defaultCommandTimeout
trashAssetsBeforeRuns           execTimeout
userAgent                       pageLoadTimeout
viewportWidth                   requestTimeout
viewportHeight                  responseTimeout
video                           taskTimeout
videoCompression
videoUploadOnPasses
screenshotOnRunFailure
watchForFileChanges
waitForAnimations               resolvedNodeVersion
nodeVersion                     resolvedNodePath
firefoxGcInterval
retries
`)

// NOTE: If you add a config value, make sure to update the following
// - cli/types/index.d.ts (including allowed config options on TestOptions)
// - cypress.schema.json

// experimentalComponentTesting
configKeys.push('componentFolder')

// Breaking public configuration properties, will error
const breakingConfigKeys = toWords(`\
blacklistHosts
videoRecording
screenshotOnHeadlessFailure
trashAssetsBeforeHeadlessRuns
experimentalGetCookiesSameSite\
`)

// Internal configuration properties the user should be able to overwrite
const systemConfigKeys = toWords(`\
browsers\
`)

// Know experimental flags / values
// each should start with "experimental" and be camel cased
// example: experimentalComponentTesting
<<<<<<< HEAD
const experimentalConfigKeys = [
  'experimentalGetCookiesSameSite',
  'experimentalSourceRewriting',
  'experimentalComponentTesting',
  'experimentalShadowDomSupport',
  'experimentalFetchPolyfill',
  'experimentalNetworkMocking',
]
=======
const experimentalConfigKeys = toWords(`\
experimentalSourceRewriting
experimentalComponentTesting
experimentalShadowDomSupport
experimentalFetchPolyfill\
`)
>>>>>>> de175d91

const CONFIG_DEFAULTS = {
  port: null,
  hosts: null,
  morgan: true,
  baseUrl: null,
  // will be replaced by detected list of browsers
  browsers: [],
  socketId: null,
  projectId: null,
  userAgent: null,
  isTextTerminal: false,
  reporter: 'spec',
  reporterOptions: null,
  blockHosts: null,
  clientRoute: '/__/',
  xhrRoute: '/xhrs/',
  socketIoRoute: '/__socket.io',
  socketIoCookie: '__socket.io',
  reporterRoute: '/__cypress/reporter',
  ignoreTestFiles: '*.hot-update.js',
  testFiles: '**/*.*',
  defaultCommandTimeout: 4000,
  requestTimeout: 5000,
  responseTimeout: 30000,
  pageLoadTimeout: 60000,
  execTimeout: 60000,
  taskTimeout: 60000,
  video: true,
  videoCompression: 32,
  videoUploadOnPasses: true,
  screenshotOnRunFailure: true,
  modifyObstructiveCode: true,
  chromeWebSecurity: true,
  waitForAnimations: true,
  animationDistanceThreshold: 5,
  numTestsKeptInMemory: 50,
  watchForFileChanges: true,
  trashAssetsBeforeRuns: true,
  autoOpen: false,
  viewportWidth: 1000,
  viewportHeight: 660,
  fileServerFolder: '',
  videosFolder: 'cypress/videos',
  supportFile: 'cypress/support',
  fixturesFolder: 'cypress/fixtures',
  integrationFolder: 'cypress/integration',
  screenshotsFolder: 'cypress/screenshots',
  namespace: '__cypress',
  pluginsFile: 'cypress/plugins',
  nodeVersion: 'default',
  configFile: 'cypress.json',
  firefoxGcInterval: { runMode: 1, openMode: null },

  // deprecated
  javascripts: [],

  // setting related to component testing experiments
  componentFolder: 'cypress/component',
<<<<<<< HEAD

  // experimental keys (should all start with "experimental" prefix)
  experimentalComponentTesting: false,
  experimentalGetCookiesSameSite: false,
=======
  // TODO: example for component testing with subkeys
  // experimentalComponentTesting: { componentFolder: 'cypress/component' }
>>>>>>> de175d91
  experimentalSourceRewriting: false,
  experimentalNetworkMocking: false,
  experimentalShadowDomSupport: false,
  experimentalFetchPolyfill: false,
  retries: { runMode: 0, openMode: 0 },
}

const validationRules = {
  animationDistanceThreshold: v.isNumber,
  baseUrl: v.isFullyQualifiedUrl,
  blockHosts: v.isStringOrArrayOfStrings,
  browsers: v.isValidBrowserList,
  chromeWebSecurity: v.isBoolean,
  configFile: v.isStringOrFalse,
  defaultCommandTimeout: v.isNumber,
  env: v.isPlainObject,
  execTimeout: v.isNumber,
  fileServerFolder: v.isString,
  fixturesFolder: v.isStringOrFalse,
  ignoreTestFiles: v.isStringOrArrayOfStrings,
  integrationFolder: v.isString,
  modifyObstructiveCode: v.isBoolean,
  nodeVersion: v.isOneOf('default', 'bundled', 'system'),
  numTestsKeptInMemory: v.isNumber,
  pageLoadTimeout: v.isNumber,
  pluginsFile: v.isStringOrFalse,
  port: v.isNumber,
  reporter: v.isString,
  requestTimeout: v.isNumber,
  responseTimeout: v.isNumber,
  supportFile: v.isStringOrFalse,
  taskTimeout: v.isNumber,
  testFiles: v.isStringOrArrayOfStrings,
  trashAssetsBeforeRuns: v.isBoolean,
  userAgent: v.isString,
  video: v.isBoolean,
  videoCompression: v.isNumberOrFalse,
  videosFolder: v.isString,
  videoUploadOnPasses: v.isBoolean,
  screenshotOnRunFailure: v.isBoolean,
  viewportHeight: v.isNumber,
  viewportWidth: v.isNumber,
  waitForAnimations: v.isBoolean,
  watchForFileChanges: v.isBoolean,
  firefoxGcInterval: v.isValidFirefoxGcInterval,
  componentFolder: v.isStringOrFalse,
  // experimental flag validation below
<<<<<<< HEAD
  experimentalComponentTesting: v.isBoolean,
  experimentalGetCookiesSameSite: v.isBoolean,
=======
>>>>>>> de175d91
  experimentalSourceRewriting: v.isBoolean,
  experimentalNetworkMocking: v.isBoolean,
  experimentalShadowDomSupport: v.isBoolean,
  experimentalFetchPolyfill: v.isBoolean,
  retries: v.isValidRetriesConfig,
}

const convertRelativeToAbsolutePaths = (projectRoot, obj, defaults = {}) => {
  return _.reduce(folders, (memo, folder) => {
    const val = obj[folder]

    if ((val != null) && (val !== false)) {
      memo[folder] = path.resolve(projectRoot, val)
    }

    return memo
  }
  , {})
}

const validateNoBreakingConfig = (cfg) => {
  return _.each(breakingConfigKeys, (key) => {
    if (_.has(cfg, key)) {
      switch (key) {
        case 'screenshotOnHeadlessFailure':
          return errors.throw('SCREENSHOT_ON_HEADLESS_FAILURE_REMOVED')
        case 'trashAssetsBeforeHeadlessRuns':
          return errors.throw('RENAMED_CONFIG_OPTION', key, 'trashAssetsBeforeRuns')
        case 'videoRecording':
          return errors.throw('RENAMED_CONFIG_OPTION', key, 'video')
        case 'blacklistHosts':
          return errors.throw('RENAMED_CONFIG_OPTION', key, 'blockHosts')
        case 'experimentalGetCookiesSameSite':
          return errors.warning('EXPERIMENTAL_SAMESITE_REMOVED')
        default:
          throw new Error(`unknown breaking config key ${key}`)
      }
    }
  })
}

const validate = (cfg, onErr) => {
  return _.each(cfg, (value, key) => {
  // does this key have a validation rule?
    let validationFn

    validationFn = validationRules[key]

    if (validationFn) {
    // and is the value different from the default?
      if (value !== CONFIG_DEFAULTS[key]) {
        const result = validationFn(key, value)

        if (result !== true) {
          return onErr(result)
        }
      }
    }
  })
}

const validateFile = (file) => {
  return (settings) => {
    return validate(settings, (errMsg) => {
      return errors.throw('SETTINGS_VALIDATION_ERROR', file, errMsg)
    })
  }
}

const hideSpecialVals = function (val, key) {
  if (_.includes(CYPRESS_SPECIAL_ENV_VARS, key)) {
    return keys.hide(val)
  }

  return val
}

// an object with a few utility methods
// for easy stubbing from unit tests
const utils = {
  resolveModule (name) {
    return require.resolve(name)
  },

  // tries to find support or plugins file
  // returns:
  //   false - if the file should not be set
  //   string - found filename
  //   null - if there is an error finding the file
  discoverModuleFile (options) {
    debug('discover module file %o', options)
    const { filename, isDefault } = options

    if (!isDefault) {
      // they have it explicitly set, so it should be there
      return fs.pathExists(filename)
      .then((found) => {
        if (found) {
          debug('file exists, assuming it will load')

          return filename
        }

        debug('could not find %o', { filename })

        return null
      })
    }

    // support or plugins file doesn't exist on disk?
    debug(`support file is default, check if ${path.dirname(filename)} exists`)

    return fs.pathExists(filename)
    .then((found) => {
      if (found) {
        debug('is there index.ts in the support or plugins folder %s?', filename)
        const tsFilename = path.join(filename, 'index.ts')

        return fs.pathExists(tsFilename)
        .then((foundTsFile) => {
          if (foundTsFile) {
            debug('found index TS file %s', tsFilename)

            return tsFilename
          }

          // if the directory exists, set it to false so it's ignored
          debug('setting support or plugins file to false')

          return false
        })
      }

      debug('folder does not exist, set to default index.js')

      // otherwise, set it up to be scaffolded later
      return path.join(filename, 'index.js')
    })
  },
}

module.exports = {
  utils,

  getConfigKeys () {
    return configKeys.concat(experimentalConfigKeys)
  },

  isValidCypressInternalEnvValue (value) {
    // names of config environments, see "config/app.yml"
    const names = ['development', 'test', 'staging', 'production']

    return _.includes(names, value)
  },

  allowed (obj = {}) {
    const propertyNames = configKeys
    .concat(breakingConfigKeys)
    .concat(systemConfigKeys)
    .concat(experimentalConfigKeys)

    return _.pick(obj, propertyNames)
  },

  get (projectRoot, options = {}) {
    return Promise.all([
      settings.read(projectRoot, options).then(validateFile('cypress.json')),
      settings.readEnv(projectRoot).then(validateFile('cypress.env.json')),
    ])
    .spread((settings, envFile) => {
      return this.set({
        projectName: this.getNameFromRoot(projectRoot),
        projectRoot,
        config: settings,
        envFile,
        options,
      })
    })
  },

  set (obj = {}) {
    debug('setting config object')
    let { projectRoot, projectName, config, envFile, options } = obj

    // just force config to be an object
    // so we dont have to do as much
    // work in our tests
    if (config == null) {
      config = {}
    }

    debug('config is %o', config)

    // flatten the object's properties
    // into the master config object
    config.envFile = envFile
    config.projectRoot = projectRoot
    config.projectName = projectName

    return this.mergeDefaults(config, options)
  },

  mergeDefaults (config = {}, options = {}) {
    let url
    const resolved = {}

    _.extend(config, _.pick(options, 'configFile', 'morgan', 'isTextTerminal', 'socketId', 'report', 'browsers'))
    debug('merged config with options, got %o', config)

    _
    .chain(this.allowed(options))
    .omit('env')
    .omit('browsers')
    .each((val, key) => {
      resolved[key] = 'cli'
      config[key] = val
    }).value()

    url = config.baseUrl

    if (url) {
      // replace multiple slashes at the end of string to single slash
      // so http://localhost/// will be http://localhost/
      // https://regexr.com/48rvt
      config.baseUrl = url.replace(/\/\/+$/, '/')
    }

    _.defaults(config, CONFIG_DEFAULTS)

    // split out our own app wide env from user env variables
    // and delete envFile
    config.env = this.parseEnv(config, options.env, resolved)

    config.cypressEnv = process.env['CYPRESS_INTERNAL_ENV']
    debug('using CYPRESS_INTERNAL_ENV %s', config.cypressEnv)
    if (!this.isValidCypressInternalEnvValue(config.cypressEnv)) {
      errors.throw('INVALID_CYPRESS_INTERNAL_ENV', config.cypressEnv)
    }

    delete config.envFile

    // when headless
    if (config.isTextTerminal && !process.env.CYPRESS_INTERNAL_FORCE_FILEWATCH) {
      // dont ever watch for file changes
      config.watchForFileChanges = false

      // and forcibly reset numTestsKeptInMemory
      // to zero
      config.numTestsKeptInMemory = 0
    }

    config = this.setResolvedConfigValues(config, CONFIG_DEFAULTS, resolved)

    if (config.port) {
      config = this.setUrls(config)
    }

    config = this.setAbsolutePaths(config, CONFIG_DEFAULTS)

    config = this.setParentTestsPaths(config)

    // validate config again here so that we catch
    // configuration errors coming from the CLI overrides
    // or env var overrides
    validate(config, (errMsg) => {
      return errors.throw('CONFIG_VALIDATION_ERROR', errMsg)
    })

    validateNoBreakingConfig(config)

    return this.setSupportFileAndFolder(config)
    .then(this.setPluginsFile)
    .then(this.setScaffoldPaths)
    .then(_.partialRight(this.setNodeBinary, options.onWarning))
  },

  setResolvedConfigValues (config, defaults, resolved) {
    const obj = _.clone(config)

    obj.resolved = this.resolveConfigValues(config, defaults, resolved)
    debug('resolved config is %o', obj.resolved.browsers)

    return obj
  },

  // Given an object "resolvedObj" and a list of overrides in "obj"
  // marks all properties from "obj" inside "resolvedObj" using
  // {value: obj.val, from: "plugin"}
  setPluginResolvedOn (resolvedObj, obj) {
    return _.each(obj, (val, key) => {
      if (_.isObject(val) && !_.isArray(val) && resolvedObj[key]) {
        // recurse setting overrides
        // inside of this nested objected
        return this.setPluginResolvedOn(resolvedObj[key], val)
      }

      resolvedObj[key] = {
        value: val,
        from: 'plugin',
      }
    })
  },

  updateWithPluginValues (cfg, overrides) {
    if (!overrides) {
      overrides = {}
    }

    debug('updateWithPluginValues %o', { cfg, overrides })

    // make sure every option returned from the plugins file
    // passes our validation functions
    validate(overrides, (errMsg) => {
      if (cfg.pluginsFile && cfg.projectRoot) {
        const relativePluginsPath = path.relative(cfg.projectRoot, cfg.pluginsFile)

        return errors.throw('PLUGINS_CONFIG_VALIDATION_ERROR', relativePluginsPath, errMsg)
      }

      return errors.throw('CONFIG_VALIDATION_ERROR', errMsg)
    })

    let originalResolvedBrowsers = cfg && cfg.resolved && cfg.resolved.browsers && R.clone(cfg.resolved.browsers)

    if (!originalResolvedBrowsers) {
      // have something to resolve with if plugins return nothing
      originalResolvedBrowsers = {
        value: cfg.browsers,
        from: 'default',
      }
    }

    const diffs = deepDiff(cfg, overrides, true)

    debug('config diffs %o', diffs)

    const userBrowserList = diffs && diffs.browsers && R.clone(diffs.browsers)

    if (userBrowserList) {
      debug('user browser list %o', userBrowserList)
    }

    // for each override go through
    // and change the resolved values of cfg
    // to point to the plugin
    if (diffs) {
      debug('resolved config before diffs %o', cfg.resolved)
      this.setPluginResolvedOn(cfg.resolved, diffs)
      debug('resolved config object %o', cfg.resolved)
    }

    // merge cfg into overrides
    const merged = _.defaultsDeep(diffs, cfg)

    debug('merged config object %o', merged)

    // the above _.defaultsDeep combines arrays,
    // if diffs.browsers = [1] and cfg.browsers = [1, 2]
    // then the merged result merged.browsers = [1, 2]
    // which is NOT what we want
    if (Array.isArray(userBrowserList) && userBrowserList.length) {
      merged.browsers = userBrowserList
      merged.resolved.browsers.value = userBrowserList
    }

    if (overrides.browsers === null) {
      // null breaks everything when merging lists
      debug('replacing null browsers with original list %o', originalResolvedBrowsers)
      merged.browsers = cfg.browsers
      if (originalResolvedBrowsers) {
        merged.resolved.browsers = originalResolvedBrowsers
      }
    }

    debug('merged plugins config %o', merged)

    return merged
  },

  // combines the default configuration object with values specified in the
  // configuration file like "cypress.json". Values in configuration file
  // overwrite the defaults.
  resolveConfigValues (config, defaults, resolved = {}) {
    // pick out only known configuration keys
    return _
    .chain(config)
    .pick(configKeys.concat(systemConfigKeys).concat(experimentalConfigKeys))
    .mapValues((val, key) => {
      let r
      const source = (s) => {
        return {
          value: val,
          from: s,
        }
      }

      r = resolved[key]

      if (r) {
        if (_.isObject(r)) {
          return r
        }

        return source(r)
      }

      if (!(!_.isEqual(config[key], defaults[key]) && key !== 'browsers')) {
        // "browsers" list is special, since it is dynamic by default
        // and can only be ovewritten via plugins file
        return source('default')
      }

      return source('config')
    }).value()
  },

  // instead of the built-in Node process, specify a path to 3rd party Node
  setNodeBinary: Promise.method((obj, onWarning) => {
    if (obj.nodeVersion !== 'system') {
      obj.resolvedNodeVersion = process.versions.node

      return obj
    }

    return findSystemNode.findNodePathAndVersion()
    .then(({ path, version }) => {
      obj.resolvedNodePath = path
      obj.resolvedNodeVersion = version
    }).catch((err) => {
      onWarning(errors.get('COULD_NOT_FIND_SYSTEM_NODE', process.versions.node))
      obj.resolvedNodeVersion = process.versions.node
    }).return(obj)
  }),

  setScaffoldPaths (obj) {
    obj = _.clone(obj)

    obj.integrationExampleName = scaffold.integrationExampleName()
    obj.integrationExamplePath = path.join(obj.integrationFolder, obj.integrationExampleName)

    debug('set scaffold paths')

    return scaffold.fileTree(obj)
    .then((fileTree) => {
      debug('got file tree')
      obj.scaffoldedFiles = fileTree

      return obj
    })
  },

  // async function
  setSupportFileAndFolder (obj) {
    if (!obj.supportFile) {
      return Promise.resolve(obj)
    }

    obj = _.clone(obj)

    // TODO move this logic to find support file into util/path_helpers
    const sf = obj.supportFile

    debug(`setting support file ${sf}`)
    debug(`for project root ${obj.projectRoot}`)

    return Promise
    .try(() => {
      // resolve full path with extension
      obj.supportFile = utils.resolveModule(sf)

      return debug('resolved support file %s', obj.supportFile)
    }).then(() => {
      if (pathHelpers.checkIfResolveChangedRootFolder(obj.supportFile, sf)) {
        debug('require.resolve switched support folder from %s to %s', sf, obj.supportFile)
        // this means the path was probably symlinked, like
        // /tmp/foo -> /private/tmp/foo
        // which can confuse the rest of the code
        // switch it back to "normal" file
        obj.supportFile = path.join(sf, path.basename(obj.supportFile))

        return fs.pathExists(obj.supportFile)
        .then((found) => {
          if (!found) {
            errors.throw('SUPPORT_FILE_NOT_FOUND', obj.supportFile, obj.configFile || CONFIG_DEFAULTS.configFile)
          }

          return debug('switching to found file %s', obj.supportFile)
        })
      }
    }).catch({ code: 'MODULE_NOT_FOUND' }, () => {
      debug('support JS module %s does not load', sf)

      const loadingDefaultSupportFile = sf === path.resolve(obj.projectRoot, CONFIG_DEFAULTS.supportFile)

      return utils.discoverModuleFile({
        filename: sf,
        isDefault: loadingDefaultSupportFile,
        projectRoot: obj.projectRoot,
      })
      .then((result) => {
        if (result === null) {
          const configFile = obj.configFile || CONFIG_DEFAULTS.configFile

          return errors.throw('SUPPORT_FILE_NOT_FOUND', path.resolve(obj.projectRoot, sf), configFile)
        }

        debug('setting support file to %o', { result })
        obj.supportFile = result

        return obj
      })
    })
    .then(() => {
      if (obj.supportFile) {
        // set config.supportFolder to its directory
        obj.supportFolder = path.dirname(obj.supportFile)
        debug(`set support folder ${obj.supportFolder}`)
      }

      return obj
    })
  },

  // set pluginsFile to an absolute path with the following rules:
  // - do nothing if pluginsFile is falsey
  // - look up the absolute path via node, so 'cypress/plugins' can resolve
  //   to 'cypress/plugins/index.js' or 'cypress/plugins/index.coffee'
  // - if not found
  //   * and the pluginsFile is set to the default
  //     - and the path to the pluginsFile directory exists
  //       * assume the user doesn't need a pluginsFile, set it to false
  //         so it's ignored down the pipeline
  //     - and the path to the pluginsFile directory does not exist
  //       * set it to cypress/plugins/index.js, it will get scaffolded
  //   * and the pluginsFile is NOT set to the default
  //     - throw an error, because it should be there if the user
  //       explicitly set it
  setPluginsFile: Promise.method((obj) => {
    if (!obj.pluginsFile) {
      return obj
    }

    obj = _.clone(obj)

    const {
      pluginsFile,
    } = obj

    debug(`setting plugins file ${pluginsFile}`)
    debug(`for project root ${obj.projectRoot}`)

    return Promise
    .try(() => {
      // resolve full path with extension
      obj.pluginsFile = utils.resolveModule(pluginsFile)

      return debug(`set pluginsFile to ${obj.pluginsFile}`)
    }).catch({ code: 'MODULE_NOT_FOUND' }, () => {
      debug('plugins module does not exist %o', { pluginsFile })

      const isLoadingDefaultPluginsFile = pluginsFile === path.resolve(obj.projectRoot, CONFIG_DEFAULTS.pluginsFile)

      return utils.discoverModuleFile({
        filename: pluginsFile,
        isDefault: isLoadingDefaultPluginsFile,
        projectRoot: obj.projectRoot,
      })
      .then((result) => {
        if (result === null) {
          return errors.throw('PLUGINS_FILE_ERROR', path.resolve(obj.projectRoot, pluginsFile))
        }

        debug('setting plugins file to %o', { result })
        obj.pluginsFile = result

        return obj
      })
    }).return(obj)
  }),

  setParentTestsPaths (obj) {
    // projectRoot:              "/path/to/project"
    // integrationFolder:        "/path/to/project/cypress/integration"
    // componentFolder:          "/path/to/project/cypress/components"
    // parentTestsFolder:        "/path/to/project/cypress"
    // parentTestsFolderDisplay: "project/cypress"

    obj = _.clone(obj)

    const ptfd = (obj.parentTestsFolder = path.dirname(obj.integrationFolder))

    const prd = path.dirname(obj.projectRoot != null ? obj.projectRoot : '')

    obj.parentTestsFolderDisplay = path.relative(prd, ptfd)

    return obj
  },

  setAbsolutePaths (obj, defaults) {
    let pr

    obj = _.clone(obj)

    // if we have a projectRoot
    pr = obj.projectRoot

    if (pr) {
      // reset fileServerFolder to be absolute
      // obj.fileServerFolder = path.resolve(pr, obj.fileServerFolder)

      // and do the same for all the rest
      _.extend(obj, convertRelativeToAbsolutePaths(pr, obj, defaults))
    }

    return obj
  },

  setUrls (obj) {
    obj = _.clone(obj)

    const proxyUrl = `http://localhost:${obj.port}`

    const rootUrl = obj.baseUrl ?
      origin(obj.baseUrl)
      :
      proxyUrl

    _.extend(obj, {
      proxyUrl,
      browserUrl: rootUrl + obj.clientRoute,
      reporterUrl: rootUrl + obj.reporterRoute,
      xhrUrl: obj.namespace + obj.xhrRoute,
    })

    return obj
  },

  parseEnv (cfg, envCLI, resolved = {}) {
    const envVars = (resolved.env = {})

    const resolveFrom = (from, obj = {}) => {
      return _.each(obj, (val, key) => {
        return envVars[key] = {
          value: val,
          from,
        }
      })
    }

    const envCfg = cfg.env != null ? cfg.env : {}
    const envFile = cfg.envFile != null ? cfg.envFile : {}
    let envProc = this.getProcessEnvVars(process.env) || {}

    envCLI = envCLI != null ? envCLI : {}

    const matchesConfigKey = function (key) {
      if (_.has(CONFIG_DEFAULTS, key)) {
        return key
      }

      key = key.toLowerCase().replace(dashesOrUnderscoresRe, '')
      key = _.camelCase(key)

      if (_.has(CONFIG_DEFAULTS, key)) {
        return key
      }
    }

    const configFromEnv = _.reduce(envProc, (memo, val, key) => {
      let cfgKey

      cfgKey = matchesConfigKey(key)

      if (cfgKey) {
        // only change the value if it hasnt been
        // set by the CLI. override default + config
        if (resolved[cfgKey] !== 'cli') {
          cfg[cfgKey] = val
          resolved[cfgKey] = {
            value: val,
            from: 'env',
          }
        }

        memo.push(key)
      }

      return memo
    }
    , [])

    envProc = _.chain(envProc)
    .omit(configFromEnv)
    .mapValues(hideSpecialVals)
    .value()

    resolveFrom('config', envCfg)
    resolveFrom('envFile', envFile)
    resolveFrom('env', envProc)
    resolveFrom('cli', envCLI)

    // envCfg is from cypress.json
    // envFile is from cypress.env.json
    // envProc is from process env vars
    // envCLI is from CLI arguments
    return _.extend(envCfg, envFile, envProc, envCLI)
  },

  getProcessEnvVars (obj = {}) {
    return _.reduce(obj, (memo, value, key) => {
      if (isCypressEnvLike(key)) {
        memo[removeEnvPrefix(key)] = coerce(value)
      }

      return memo
    }
    , {})
  },

  getNameFromRoot (root = '') {
    return path.basename(root)
  },

}<|MERGE_RESOLUTION|>--- conflicted
+++ resolved
@@ -108,23 +108,13 @@
 // Know experimental flags / values
 // each should start with "experimental" and be camel cased
 // example: experimentalComponentTesting
-<<<<<<< HEAD
 const experimentalConfigKeys = [
-  'experimentalGetCookiesSameSite',
   'experimentalSourceRewriting',
   'experimentalComponentTesting',
   'experimentalShadowDomSupport',
   'experimentalFetchPolyfill',
   'experimentalNetworkMocking',
 ]
-=======
-const experimentalConfigKeys = toWords(`\
-experimentalSourceRewriting
-experimentalComponentTesting
-experimentalShadowDomSupport
-experimentalFetchPolyfill\
-`)
->>>>>>> de175d91
 
 const CONFIG_DEFAULTS = {
   port: null,
@@ -184,15 +174,9 @@
 
   // setting related to component testing experiments
   componentFolder: 'cypress/component',
-<<<<<<< HEAD
 
   // experimental keys (should all start with "experimental" prefix)
   experimentalComponentTesting: false,
-  experimentalGetCookiesSameSite: false,
-=======
-  // TODO: example for component testing with subkeys
-  // experimentalComponentTesting: { componentFolder: 'cypress/component' }
->>>>>>> de175d91
   experimentalSourceRewriting: false,
   experimentalNetworkMocking: false,
   experimentalShadowDomSupport: false,
@@ -240,11 +224,7 @@
   firefoxGcInterval: v.isValidFirefoxGcInterval,
   componentFolder: v.isStringOrFalse,
   // experimental flag validation below
-<<<<<<< HEAD
   experimentalComponentTesting: v.isBoolean,
-  experimentalGetCookiesSameSite: v.isBoolean,
-=======
->>>>>>> de175d91
   experimentalSourceRewriting: v.isBoolean,
   experimentalNetworkMocking: v.isBoolean,
   experimentalShadowDomSupport: v.isBoolean,
