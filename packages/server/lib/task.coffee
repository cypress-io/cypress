_ = require("lodash")
Promise = require("bluebird")
debug = require("debug")("cypress:server:task")
background = require("./background")

docsUrl = "https://on.cypress.io/api/task"

throwKnownError = (message, props = {}) ->
  err = new Error(message)
  _.extend(err, props, { isKnownError: true })
  throw err

module.exports = {
  run: (backgroundFilePath, options) ->
    debug("run task", options.task, "with arg", options.arg)

    fileAndDocsUrl = "\n\nFix this in your background file here:\n#{backgroundFilePath}\n\n#{docsUrl}"

    Promise
    .try ->
      if not background.isRegistered("task")
        debug("'task' event is not registered")
        throwKnownError("The 'task' event has not been registered in the background file. You must register it before using cy.task()#{fileAndDocsUrl}")

      background.execute("task", options.task, options.arg)
    .then (result) ->
      if result is "__cypress_unhandled__"
        debug("task is unhandled")
        return background.execute("_get:task:keys").then (keys) ->
          throwKnownError("The task '#{options.task}' was not handled in the background file. The following tasks are registered: #{keys.join(", ")}#{fileAndDocsUrl}")

      if result is undefined
        debug("result is undefined")
<<<<<<< HEAD
        return background.execute("_get:task:body", options.task).then (body) ->
          throwKnownError("The task '#{options.task}' returned undefined. You must return a promise, a value, or null to indicate that the task was handled.\n\nThe task handler was:\n\n#{body}#{fileAndDocsUrl}")
=======
        return plugins.execute("_get:task:body", options.task).then (body) ->
          handler = if body then "\n\nThe task handler was:\n\n#{body}" else ""
          throwKnownError("The task '#{options.task}' returned undefined. You must return a promise, a value, or null to indicate that the task was handled.#{handler}#{fileAndDocsUrl}")
>>>>>>> cd4a1642

      debug("result is:", result)
      return result
    .timeout(options.timeout)
    .catch Promise.TimeoutError, ->
      debug("timed out after #{options.timeout}ms")
      background.execute("_get:task:body", options.task).then (body) ->
        err = new Error("The task handler was:\n\n#{body}#{fileAndDocsUrl}")
        err.timedOut = true
        throw err
}<|MERGE_RESOLUTION|>--- conflicted
+++ resolved
@@ -31,14 +31,9 @@
 
       if result is undefined
         debug("result is undefined")
-<<<<<<< HEAD
         return background.execute("_get:task:body", options.task).then (body) ->
-          throwKnownError("The task '#{options.task}' returned undefined. You must return a promise, a value, or null to indicate that the task was handled.\n\nThe task handler was:\n\n#{body}#{fileAndDocsUrl}")
-=======
-        return plugins.execute("_get:task:body", options.task).then (body) ->
           handler = if body then "\n\nThe task handler was:\n\n#{body}" else ""
           throwKnownError("The task '#{options.task}' returned undefined. You must return a promise, a value, or null to indicate that the task was handled.#{handler}#{fileAndDocsUrl}")
->>>>>>> cd4a1642
 
       debug("result is:", result)
       return result
