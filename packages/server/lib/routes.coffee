--- conflicted
+++ resolved
@@ -14,11 +14,7 @@
 files       = require("./controllers/files")
 staticCtrl  = require("./controllers/static")
 
-<<<<<<< HEAD
-module.exports = (app, config, { request, getRemoteState, project, nodeProxy, onError }) ->
-=======
 module.exports = (app, config, request, getRemoteState, getDeferredResponse, project, networkProxy) ->
->>>>>>> ab7cc5fc
   ## routing for the actual specs which are processed automatically
   ## this could be just a regular .js file or a .coffee file
   app.get "/__cypress/tests", (req, res, next) ->
