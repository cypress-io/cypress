import './cwd'
import Bluebird from 'bluebird'
import compression from 'compression'
import Debug from 'debug'
import EventEmitter from 'events'
import evilDns from 'evil-dns'
import express, { Express } from 'express'
import http from 'http'
import httpProxy from 'http-proxy'
import _ from 'lodash'
import type { AddressInfo } from 'net'
import url from 'url'
import la from 'lazy-ass'
import type httpsProxy from '@packages/https-proxy'
import { netStubbingState, NetStubbingState } from '@packages/net-stubbing'
import { agent, clientCertificates, cors, httpUtils, uri } from '@packages/network'
import { NetworkProxy, BrowserPreRequest } from '@packages/proxy'
import type { SocketCt } from './socket-ct'
import * as errors from './errors'
import Request from './request'
import type { SocketE2E } from './socket-e2e'
import templateEngine from './template_engine'
import { ensureProp } from './util/class-helpers'
import { allowDestroy, DestroyableHttpServer } from './util/server_destroy'
import { SocketAllowed } from './util/socket_allowed'
import { createInitialWorkers } from '@packages/rewriter'
import type { Cfg } from './project-base'
import type { Browser } from '@packages/server/lib/browsers/types'
import { InitializeRoutes, createCommonRoutes } from './routes'
import { createRoutesE2E } from './routes-e2e'
import { createRoutesCT } from './routes-ct'
import type { FoundSpec } from '@packages/types'
import type { Server as WebSocketServer } from 'ws'
import { RemoteStates } from './remote_states'
import { cookieJar } from './util/cookies'
import type { Automation } from './automation/automation'
import type { AutomationCookie } from './automation/cookies'

const debug = Debug('cypress:server:server-base')

const _isNonProxiedRequest = (req) => {
  // proxied HTTP requests have a URL like: "http://example.com/foo"
  // non-proxied HTTP requests have a URL like: "/foo"
  return req.proxiedUrl.startsWith('/')
}

const _forceProxyMiddleware = function (clientRoute, namespace = '__cypress') {
  const ALLOWED_PROXY_BYPASS_URLS = [
    '/',
    `/${namespace}/runner/cypress_runner.css`,
    `/${namespace}/runner/cypress_runner.js`, // TODO: fix this
    `/${namespace}/runner/favicon.ico`,
  ]

  // normalize clientRoute to help with comparison
  const trimmedClientRoute = _.trimEnd(clientRoute, '/')

  return function (req, res, next) {
    const trimmedUrl = _.trimEnd(req.proxiedUrl, '/')

    if (_isNonProxiedRequest(req) && !ALLOWED_PROXY_BYPASS_URLS.includes(trimmedUrl) && (trimmedUrl !== trimmedClientRoute)) {
      // this request is non-proxied and non-allowed, redirect to the runner error page
      return res.redirect(clientRoute)
    }

    return next()
  }
}

const setProxiedUrl = function (req) {
  // proxiedUrl is the full URL with scheme, host, and port
  // it will only be fully-qualified if the request was proxied.

  // this function will set the URL of the request to be the path
  // only, which can then be used to proxy the request.

  // bail if we've already proxied the url
  if (req.proxiedUrl) {
    return
  }

  // backup the original proxied url
  // and slice out the host/origin
  // and only leave the path which is
  // how browsers would normally send
  // use their url
  req.proxiedUrl = uri.removeDefaultPort(req.url).format()

  req.url = uri.getPath(req.url)
}

const notSSE = (req, res) => {
  return (req.headers.accept !== 'text/event-stream') && compression.filter(req, res)
}

export type WarningErr = Record<string, any>

export interface OpenServerOptions {
  SocketCtor: typeof SocketE2E | typeof SocketCt
  testingType: Cypress.TestingType
  onError: any
  onWarning: any
  exit?: boolean
  getCurrentBrowser: () => Browser
  getAutomation: () => Automation
  getSpec: () => FoundSpec | null
  shouldCorrelatePreRequests: () => boolean
}

export abstract class ServerBase<TSocket extends SocketE2E | SocketCt> {
  private _middleware
  protected request: Request
  protected isListening: boolean
  protected socketAllowed: SocketAllowed
  protected _fileServer
  protected _baseUrl: string | null
  protected _server?: DestroyableHttpServer
  protected _socket?: TSocket
  protected _nodeProxy?: httpProxy
  protected _networkProxy?: NetworkProxy
  protected _netStubbingState?: NetStubbingState
  protected _httpsProxy?: httpsProxy
  protected _graphqlWS?: WebSocketServer
  protected _eventBus: EventEmitter
  protected _remoteStates: RemoteStates
  private getCurrentBrowser: undefined | (() => Browser)

  constructor () {
    this.isListening = false
    // @ts-ignore
    this.request = Request()
    this.socketAllowed = new SocketAllowed()
    this._eventBus = new EventEmitter()
    this._middleware = null
    this._baseUrl = null
    this._fileServer = null

    this._remoteStates = new RemoteStates(() => {
      return {
        serverPort: this._port(),
        fileServerPort: this._fileServer?.port(),
      }
    })
  }

  ensureProp = ensureProp

  get server () {
    return this.ensureProp(this._server, 'open')
  }

  get socket () {
    return this.ensureProp(this._socket, 'open')
  }

  get nodeProxy () {
    return this.ensureProp(this._nodeProxy, 'open')
  }

  get networkProxy () {
    return this.ensureProp(this._networkProxy, 'open')
  }

  get netStubbingState () {
    return this.ensureProp(this._netStubbingState, 'open')
  }

  get httpsProxy () {
    return this.ensureProp(this._httpsProxy, 'open')
  }

  get remoteStates () {
    return this._remoteStates
  }

  setupCrossOriginRequestHandling () {
    this._eventBus.on('cross:origin:delaying:html', (request) => {
      this.socket.localBus.once('cross:origin:release:html', () => {
        this._eventBus.emit('cross:origin:release:html')
      })

      this.socket.toDriver('cross:origin:delaying:html', request)
    })

    this._eventBus.on('cross:origin:automation:cookies', (cookies: AutomationCookie[]) => {
      this.socket.localBus.once('cross:origin:automation:cookies:received', () => {
        this._eventBus.emit('cross:origin:automation:cookies:received')
      })

      this.socket.toDriver('cross:origin:automation:cookies', cookies)
    })
  }

  abstract createServer (
    app: Express,
    config: Cfg,
    onWarning: unknown,
  ): Bluebird<[number, WarningErr?]>

  open (config: Cfg, {
    getSpec,
    getAutomation,
    getCurrentBrowser,
    onError,
    onWarning,
    shouldCorrelatePreRequests,
    testingType,
    SocketCtor,
    exit,
  }: OpenServerOptions) {
    debug('server open')

    la(_.isPlainObject(config), 'expected plain config object', config)

    if (!config.baseUrl && testingType === 'component') {
      throw new Error('ServerCt#open called without config.baseUrl.')
    }

    const app = this.createExpressApp(config)

    this._nodeProxy = httpProxy.createProxyServer({
      target: config.baseUrl && testingType === 'component' ? config.baseUrl : undefined,
    })

    this._socket = new SocketCtor(config) as TSocket

    clientCertificates.loadClientCertificateConfig(config)

    this.createNetworkProxy({ config, getAutomation, remoteStates: this._remoteStates, shouldCorrelatePreRequests })

    if (config.experimentalSourceRewriting) {
      createInitialWorkers()
    }

    this.createHosts(config.hosts)

    const routeOptions: InitializeRoutes = {
      config,
      remoteStates: this._remoteStates,
      nodeProxy: this.nodeProxy,
      networkProxy: this._networkProxy!,
      onError,
      getSpec,
      testingType,
    }

    this.getCurrentBrowser = getCurrentBrowser

    this.setupCrossOriginRequestHandling()
    this._remoteStates.addEventListeners(this.socket.localBus)

    const runnerSpecificRouter = testingType === 'e2e'
      ? createRoutesE2E(routeOptions)
      : createRoutesCT(routeOptions)

    app.use(runnerSpecificRouter)
    app.use(createCommonRoutes(routeOptions))

    return this.createServer(app, config, onWarning)
  }

  createExpressApp (config) {
    const { morgan, clientRoute, namespace } = config
    const app = express()

    // set the cypress config from the cypress.config.{js,ts,mjs,cjs} file
    app.set('view engine', 'html')

    // since we use absolute paths, configure express-handlebars to not automatically find layouts
    // https://github.com/cypress-io/cypress/issues/2891
    app.engine('html', templateEngine.render)

    // handle the proxied url in case
    // we have not yet started our websocket server
    app.use((req, res, next) => {
      setProxiedUrl(req)

      // useful for tests
      if (this._middleware) {
        this._middleware(req, res)
      }

      // always continue on

      return next()
    })

    app.use(_forceProxyMiddleware(clientRoute, namespace))

    app.use(require('cookie-parser')())
    app.use(compression({ filter: notSSE }))
    if (morgan) {
      app.use(this.useMorgan())
    }

    // errorhandler
    app.use(require('errorhandler')())

    // remove the express powered-by header
    app.disable('x-powered-by')

    return app
  }

  useMorgan () {
    return require('morgan')('dev')
  }

  getHttpServer () {
    return this._server
  }

  portInUseErr (port: any) {
    const e = errors.get('PORT_IN_USE_SHORT', port) as any

    e.port = port
    e.portInUse = true

    return e
  }

  createNetworkProxy ({ config, getAutomation, remoteStates, shouldCorrelatePreRequests }) {
    const getFileServerToken = () => {
      return this._fileServer.token
    }

    this._netStubbingState = netStubbingState()
    // @ts-ignore
    this._networkProxy = new NetworkProxy({
      config,
      shouldCorrelatePreRequests,
      getAutomation,
      remoteStates,
      getFileServerToken,
      getCookieJar: () => cookieJar,
      socket: this.socket,
      netStubbingState: this.netStubbingState,
      request: this.request,
      serverBus: this._eventBus,
    })
  }

  startWebsockets (automation, config, options: Record<string, unknown> = {}) {
    options.onRequest = this._onRequest.bind(this)
    options.netStubbingState = this.netStubbingState
    options.getRenderedHTMLOrigins = this._networkProxy?.http.getRenderedHTMLOrigins
<<<<<<< HEAD
    options.remoteStates = this._remoteStates
=======
    options.getCurrentBrowser = () => this.getCurrentBrowser?.()

>>>>>>> 12406c4e
    options.onResetServerState = () => {
      this.networkProxy.reset()
      this.netStubbingState.reset()
      this._remoteStates.reset()
    }

    const io = this.socket.startListening(this.server, automation, config, options)

    this._normalizeReqUrl(this.server)

    return io
  }

  createHosts (hosts: {[key: string]: string} | null = {}) {
    return _.each(hosts, (ip, host) => {
      return evilDns.add(host, ip)
    })
  }

  addBrowserPreRequest (browserPreRequest: BrowserPreRequest) {
    this.networkProxy.addPendingBrowserPreRequest(browserPreRequest)
  }

  emitRequestEvent (eventName, data) {
    this.socket.toDriver('request:event', eventName, data)
  }

  _createHttpServer (app): DestroyableHttpServer {
    const svr = http.createServer(httpUtils.lenientOptions, app)

    allowDestroy(svr)

    // @ts-ignore
    return svr
  }

  _port = () => {
    return (this.server.address() as AddressInfo).port
  }

  _listen (port, onError) {
    return new Bluebird<number>((resolve) => {
      const listener = () => {
        const address = this.server.address() as AddressInfo

        this.isListening = true

        debug('Server listening on ', address)

        this.server.removeListener('error', onError)

        return resolve(address.port)
      }

      return this.server.listen(port || 0, '127.0.0.1', listener)
    })
  }

  _onRequest (headers, automationRequest, options) {
    // @ts-ignore
    return this.request.sendPromise(headers, automationRequest, options)
  }

  _callRequestListeners (server, listeners, req, res) {
    return listeners.map((listener) => {
      return listener.call(server, req, res)
    })
  }

  _normalizeReqUrl (server) {
    // because socket.io removes all of our request
    // events, it forces the socket.io traffic to be
    // handled first.
    // however we need to basically do the same thing
    // it does and after we call into socket.io go
    // through and remove all request listeners
    // and change the req.url by slicing out the host
    // because the browser is in proxy mode
    const listeners = server.listeners('request').slice(0)

    server.removeAllListeners('request')

    server.on('request', (req, res) => {
      setProxiedUrl(req)

      this._callRequestListeners(server, listeners, req, res)
    })
  }

  proxyWebsockets (proxy, socketIoRoute, req, socket, head) {
    // bail if this is our own namespaced socket.io / graphql-ws request

    if (req.url.startsWith(socketIoRoute)) {
      if (!this.socketAllowed.isRequestAllowed(req)) {
        socket.write('HTTP/1.1 400 Bad Request\r\n\r\nRequest not made via a Cypress-launched browser.')
        socket.end()
      }

      // we can return here either way, if the socket is still valid socket.io or graphql-ws will hook it up
      return
    }

    const host = req.headers.host

    if (host) {
      // get the protocol using req.connection.encrypted
      // get the port & hostname from host header
      const fullUrl = `${req.connection.encrypted ? 'https' : 'http'}://${host}`
      const { hostname, protocol } = url.parse(fullUrl)
      const { port } = cors.parseUrlIntoDomainTldPort(fullUrl)

      const onProxyErr = (err, req, res) => {
        return debug('Got ERROR proxying websocket connection', { err, port, protocol, hostname, req })
      }

      return proxy.ws(req, socket, head, {
        secure: false,
        target: {
          host: hostname,
          port,
          protocol,
        },
        headers: {
          'x-cypress-forwarded-from-cypress': true,
        },
        agent,
      }, onProxyErr)
    }

    // we can't do anything with this socket
    // since we don't know how to proxy it!
    if (socket.writable) {
      return socket.end()
    }
  }

  reset () {
    this._networkProxy?.reset()

    const baseUrl = this._baseUrl ?? '<root>'

    return this._remoteStates.set(baseUrl)
  }

  _close () {
    // bail early we dont have a server or we're not
    // currently listening
    if (!this._server || !this.isListening) {
      return Bluebird.resolve(true)
    }

    this.reset()

    evilDns.clear()

    return this._server.destroyAsync()
    .then(() => {
      this.isListening = false
    })
  }

  close () {
    return Bluebird.all([
      this._close(),
      this._socket?.close(),
      this._fileServer?.close(),
      this._httpsProxy?.close(),
      this._graphqlWS?.close(),
    ])
    .then((res) => {
      this._middleware = null

      return res
    })
  }

  end () {
    return this._socket && this._socket.end()
  }

  async sendFocusBrowserMessage () {
    this._socket && await this._socket.sendFocusBrowserMessage()
  }

  onRequest (fn) {
    this._middleware = fn
  }

  onNextRequest (fn) {
    return this.onRequest((...args) => {
      fn.apply(this, args)

      this._middleware = null
    })
  }

  onUpgrade (req, socket, head, socketIoRoute) {
    debug('Got UPGRADE request from %s', req.url)

    return this.proxyWebsockets(this.nodeProxy, socketIoRoute, req, socket, head)
  }

  callListeners (req, res) {
    const listeners = this.server.listeners('request').slice(0)

    return this._callRequestListeners(this.server, listeners, req, res)
  }

  onSniUpgrade (req, socket, head) {
    const upgrades = this.server.listeners('upgrade').slice(0)

    return upgrades.map((upgrade) => {
      return upgrade.call(this.server, req, socket, head)
    })
  }

  onConnect (req, socket, head) {
    debug('Got CONNECT request from %s', req.url)

    socket.once('upstream-connected', this.socketAllowed.add)

    return this.httpsProxy.connect(req, socket, head)
  }
}<|MERGE_RESOLUTION|>--- conflicted
+++ resolved
@@ -344,12 +344,9 @@
     options.onRequest = this._onRequest.bind(this)
     options.netStubbingState = this.netStubbingState
     options.getRenderedHTMLOrigins = this._networkProxy?.http.getRenderedHTMLOrigins
-<<<<<<< HEAD
     options.remoteStates = this._remoteStates
-=======
     options.getCurrentBrowser = () => this.getCurrentBrowser?.()
 
->>>>>>> 12406c4e
     options.onResetServerState = () => {
       this.networkProxy.reset()
       this.netStubbingState.reset()
