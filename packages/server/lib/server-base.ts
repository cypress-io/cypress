import './cwd'
import Bluebird from 'bluebird'
import compression from 'compression'
import Debug from 'debug'
import EventEmitter from 'events'
import evilDns from 'evil-dns'
import express, { Express } from 'express'
import http from 'http'
import httpProxy from 'http-proxy'
import _ from 'lodash'
import type { AddressInfo } from 'net'
import url from 'url'
import la from 'lazy-ass'
import type httpsProxy from '@packages/https-proxy'
import { netStubbingState, NetStubbingState } from '@packages/net-stubbing'
import { agent, clientCertificates, cors, httpUtils, uri } from '@packages/network'
import { NetworkProxy, BrowserPreRequest } from '@packages/proxy'
import type { SocketCt } from './socket-ct'
import * as errors from './errors'
import Request from './request'
import type { SocketE2E } from './socket-e2e'
import templateEngine from './template_engine'
import { ensureProp } from './util/class-helpers'
import { allowDestroy, DestroyableHttpServer } from './util/server_destroy'
import { SocketAllowed } from './util/socket_allowed'
import { createInitialWorkers } from '@packages/rewriter'
import type { Cfg } from './project-base'
import type { Browser } from '@packages/server/lib/browsers/types'
import { InitializeRoutes, createCommonRoutes } from './routes'
import { createRoutesE2E } from './routes-e2e'
import { createRoutesCT } from './routes-ct'
import type { FoundSpec } from '@packages/types'
import type { Server as WebSocketServer } from 'ws'
import { RemoteStates } from './remote_states'
import { cookieJar } from './util/cookies'
import type { Automation } from './automation/automation'
import type { AutomationCookie } from './automation/cookies'

const debug = Debug('cypress:server:server-base')

const _isNonProxiedRequest = (req) => {
  // proxied HTTP requests have a URL like: "http://example.com/foo"
  // non-proxied HTTP requests have a URL like: "/foo"
  return req.proxiedUrl.startsWith('/')
}

const _forceProxyMiddleware = function (clientRoute, namespace = '__cypress') {
  const ALLOWED_PROXY_BYPASS_URLS = [
    '/',
    `/${namespace}/runner/cypress_runner.css`,
    `/${namespace}/runner/cypress_runner.js`, // TODO: fix this
    `/${namespace}/runner/favicon.ico`,
  ]

  // normalize clientRoute to help with comparison
  const trimmedClientRoute = _.trimEnd(clientRoute, '/')

  return function (req, res, next) {
    const trimmedUrl = _.trimEnd(req.proxiedUrl, '/')

    if (_isNonProxiedRequest(req) && !ALLOWED_PROXY_BYPASS_URLS.includes(trimmedUrl) && (trimmedUrl !== trimmedClientRoute)) {
      // this request is non-proxied and non-allowed, redirect to the runner error page
      return res.redirect(clientRoute)
    }

    return next()
  }
}

const setProxiedUrl = function (req) {
  // proxiedUrl is the full URL with scheme, host, and port
  // it will only be fully-qualified if the request was proxied.

  // this function will set the URL of the request to be the path
  // only, which can then be used to proxy the request.

  // bail if we've already proxied the url
  if (req.proxiedUrl) {
    return
  }

  // backup the original proxied url
  // and slice out the host/origin
  // and only leave the path which is
  // how browsers would normally send
  // use their url
  req.proxiedUrl = uri.removeDefaultPort(req.url).format()

  req.url = uri.getPath(req.url)
}

const notSSE = (req, res) => {
  return (req.headers.accept !== 'text/event-stream') && compression.filter(req, res)
}

export type WarningErr = Record<string, any>

export interface OpenServerOptions {
  SocketCtor: typeof SocketE2E | typeof SocketCt
  testingType: Cypress.TestingType
  onError: any
  onWarning: any
  exit?: boolean
  getCurrentBrowser: () => Browser
  getAutomation: () => Automation
  getSpec: () => FoundSpec | null
  shouldCorrelatePreRequests: () => boolean
}

export abstract class ServerBase<TSocket extends SocketE2E | SocketCt> {
  private _middleware
  protected request: Request
  protected isListening: boolean
  protected socketAllowed: SocketAllowed
  protected _fileServer
  protected _baseUrl: string | null
  protected _server?: DestroyableHttpServer
  protected _socket?: TSocket
  protected _nodeProxy?: httpProxy
  protected _networkProxy?: NetworkProxy
  protected _netStubbingState?: NetStubbingState
  protected _httpsProxy?: httpsProxy
  protected _graphqlWS?: WebSocketServer
  protected _eventBus: EventEmitter
  protected _remoteStates: RemoteStates
  private getCurrentBrowser: undefined | (() => Browser)

  constructor () {
    this.isListening = false
    // @ts-ignore
    this.request = Request()
    this.socketAllowed = new SocketAllowed()
    this._eventBus = new EventEmitter()
    this._middleware = null
    this._baseUrl = null
    this._fileServer = null

    this._remoteStates = new RemoteStates(() => {
      return {
        serverPort: this._port(),
        fileServerPort: this._fileServer?.port(),
      }
    })
  }

  ensureProp = ensureProp

  get server () {
    return this.ensureProp(this._server, 'open')
  }

  get socket () {
    return this.ensureProp(this._socket, 'open')
  }

  get nodeProxy () {
    return this.ensureProp(this._nodeProxy, 'open')
  }

  get networkProxy () {
    return this.ensureProp(this._networkProxy, 'open')
  }

  get netStubbingState () {
    return this.ensureProp(this._netStubbingState, 'open')
  }

  get httpsProxy () {
    return this.ensureProp(this._httpsProxy, 'open')
  }

  get remoteStates () {
    return this._remoteStates
  }

  setupCrossOriginRequestHandling () {
<<<<<<< HEAD
    this._eventBus.on('cross:origin:delaying:html', (request) => {
      this.socket.localBus.once('cross:origin:release:html', () => {
        this._eventBus.emit('cross:origin:release:html')
      })

      this.socket.toDriver('cross:origin:delaying:html', request)
    })

    this._eventBus.on('cross:origin:cookies', (cookies: AutomationCookie[]) => {
      this.socket.localBus.once('cross:origin:cookies:received', () => {
        this._eventBus.emit('cross:origin:cookies:received')
=======
    this._eventBus.on('cross:origin:automation:cookies', (cookies: AutomationCookie[]) => {
      this.socket.localBus.once('cross:origin:automation:cookies:received', () => {
        this._eventBus.emit('cross:origin:automation:cookies:received')
>>>>>>> a76df0b4
      })

      this.socket.toDriver('cross:origin:cookies', cookies)
    })
  }

  abstract createServer (
    app: Express,
    config: Cfg,
    onWarning: unknown,
  ): Bluebird<[number, WarningErr?]>

  open (config: Cfg, {
    getSpec,
    getAutomation,
    getCurrentBrowser,
    onError,
    onWarning,
    shouldCorrelatePreRequests,
    testingType,
    SocketCtor,
    exit,
  }: OpenServerOptions) {
    debug('server open')

    la(_.isPlainObject(config), 'expected plain config object', config)

    if (!config.baseUrl && testingType === 'component') {
      throw new Error('ServerCt#open called without config.baseUrl.')
    }

    const app = this.createExpressApp(config)

    this._nodeProxy = httpProxy.createProxyServer({
      target: config.baseUrl && testingType === 'component' ? config.baseUrl : undefined,
    })

    this._socket = new SocketCtor(config) as TSocket

    clientCertificates.loadClientCertificateConfig(config)

    this.createNetworkProxy({ config, getAutomation, remoteStates: this._remoteStates, shouldCorrelatePreRequests })

    if (config.experimentalSourceRewriting) {
      createInitialWorkers()
    }

    this.createHosts(config.hosts)

    const routeOptions: InitializeRoutes = {
      config,
      remoteStates: this._remoteStates,
      nodeProxy: this.nodeProxy,
      networkProxy: this._networkProxy!,
      onError,
      getSpec,
      testingType,
    }

    this.getCurrentBrowser = getCurrentBrowser

    this.setupCrossOriginRequestHandling()

    const runnerSpecificRouter = testingType === 'e2e'
      ? createRoutesE2E(routeOptions)
      : createRoutesCT(routeOptions)

    app.use(runnerSpecificRouter)
    app.use(createCommonRoutes(routeOptions))

    return this.createServer(app, config, onWarning)
  }

  createExpressApp (config) {
    const { morgan, clientRoute, namespace } = config
    const app = express()

    // set the cypress config from the cypress.config.{js,ts,mjs,cjs} file
    app.set('view engine', 'html')

    // since we use absolute paths, configure express-handlebars to not automatically find layouts
    // https://github.com/cypress-io/cypress/issues/2891
    app.engine('html', templateEngine.render)

    // handle the proxied url in case
    // we have not yet started our websocket server
    app.use((req, res, next) => {
      setProxiedUrl(req)

      // useful for tests
      if (this._middleware) {
        this._middleware(req, res)
      }

      // always continue on

      return next()
    })

    app.use(_forceProxyMiddleware(clientRoute, namespace))

    app.use(require('cookie-parser')())
    app.use(compression({ filter: notSSE }))
    if (morgan) {
      app.use(this.useMorgan())
    }

    // errorhandler
    app.use(require('errorhandler')())

    // remove the express powered-by header
    app.disable('x-powered-by')

    return app
  }

  useMorgan () {
    return require('morgan')('dev')
  }

  getHttpServer () {
    return this._server
  }

  portInUseErr (port: any) {
    const e = errors.get('PORT_IN_USE_SHORT', port) as any

    e.port = port
    e.portInUse = true

    return e
  }

  createNetworkProxy ({ config, getAutomation, remoteStates, shouldCorrelatePreRequests }) {
    const getFileServerToken = () => {
      return this._fileServer.token
    }

    this._netStubbingState = netStubbingState()
    // @ts-ignore
    this._networkProxy = new NetworkProxy({
      config,
      shouldCorrelatePreRequests,
      getAutomation,
      remoteStates,
      getFileServerToken,
      getCookieJar: () => cookieJar,
      socket: this.socket,
      netStubbingState: this.netStubbingState,
      request: this.request,
      serverBus: this._eventBus,
    })
  }

  startWebsockets (automation, config, options: Record<string, unknown> = {}) {
    options.onRequest = this._onRequest.bind(this)
    options.netStubbingState = this.netStubbingState
    options.getRenderedHTMLOrigins = this._networkProxy?.http.getRenderedHTMLOrigins
    options.getCurrentBrowser = () => this.getCurrentBrowser?.()

    options.onResetServerState = () => {
      this.networkProxy.reset()
      this.netStubbingState.reset()
      this._remoteStates.reset()
    }

    const io = this.socket.startListening(this.server, automation, config, options)

    this._normalizeReqUrl(this.server)

    return io
  }

  createHosts (hosts: {[key: string]: string} | null = {}) {
    return _.each(hosts, (ip, host) => {
      return evilDns.add(host, ip)
    })
  }

  addBrowserPreRequest (browserPreRequest: BrowserPreRequest) {
    this.networkProxy.addPendingBrowserPreRequest(browserPreRequest)
  }

  emitRequestEvent (eventName, data) {
    this.socket.toDriver('request:event', eventName, data)
  }

  _createHttpServer (app): DestroyableHttpServer {
    const svr = http.createServer(httpUtils.lenientOptions, app)

    allowDestroy(svr)

    // @ts-ignore
    return svr
  }

  _port = () => {
    return (this.server.address() as AddressInfo).port
  }

  _listen (port, onError) {
    return new Bluebird<number>((resolve) => {
      const listener = () => {
        const address = this.server.address() as AddressInfo

        this.isListening = true

        debug('Server listening on ', address)

        this.server.removeListener('error', onError)

        return resolve(address.port)
      }

      return this.server.listen(port || 0, '127.0.0.1', listener)
    })
  }

  _onRequest (headers, automationRequest, options) {
    // @ts-ignore
    return this.request.sendPromise(headers, automationRequest, options)
  }

  _callRequestListeners (server, listeners, req, res) {
    return listeners.map((listener) => {
      return listener.call(server, req, res)
    })
  }

  _normalizeReqUrl (server) {
    // because socket.io removes all of our request
    // events, it forces the socket.io traffic to be
    // handled first.
    // however we need to basically do the same thing
    // it does and after we call into socket.io go
    // through and remove all request listeners
    // and change the req.url by slicing out the host
    // because the browser is in proxy mode
    const listeners = server.listeners('request').slice(0)

    server.removeAllListeners('request')

    server.on('request', (req, res) => {
      setProxiedUrl(req)

      this._callRequestListeners(server, listeners, req, res)
    })
  }

  proxyWebsockets (proxy, socketIoRoute, req, socket, head) {
    // bail if this is our own namespaced socket.io / graphql-ws request

    if (req.url.startsWith(socketIoRoute)) {
      if (!this.socketAllowed.isRequestAllowed(req)) {
        socket.write('HTTP/1.1 400 Bad Request\r\n\r\nRequest not made via a Cypress-launched browser.')
        socket.end()
      }

      // we can return here either way, if the socket is still valid socket.io or graphql-ws will hook it up
      return
    }

    const host = req.headers.host

    if (host) {
      // get the protocol using req.connection.encrypted
      // get the port & hostname from host header
      const fullUrl = `${req.connection.encrypted ? 'https' : 'http'}://${host}`
      const { hostname, protocol } = url.parse(fullUrl)
      const { port } = cors.parseUrlIntoDomainTldPort(fullUrl)

      const onProxyErr = (err, req, res) => {
        return debug('Got ERROR proxying websocket connection', { err, port, protocol, hostname, req })
      }

      return proxy.ws(req, socket, head, {
        secure: false,
        target: {
          host: hostname,
          port,
          protocol,
        },
        headers: {
          'x-cypress-forwarded-from-cypress': true,
        },
        agent,
      }, onProxyErr)
    }

    // we can't do anything with this socket
    // since we don't know how to proxy it!
    if (socket.writable) {
      return socket.end()
    }
  }

  reset () {
    this._networkProxy?.reset()

    const baseUrl = this._baseUrl ?? '<root>'

    return this._remoteStates.set(baseUrl)
  }

  _close () {
    // bail early we dont have a server or we're not
    // currently listening
    if (!this._server || !this.isListening) {
      return Bluebird.resolve(true)
    }

    this.reset()

    evilDns.clear()

    return this._server.destroyAsync()
    .then(() => {
      this.isListening = false
    })
  }

  close () {
    return Bluebird.all([
      this._close(),
      this._socket?.close(),
      this._fileServer?.close(),
      this._httpsProxy?.close(),
      this._graphqlWS?.close(),
    ])
    .then((res) => {
      this._middleware = null

      return res
    })
  }

  end () {
    return this._socket && this._socket.end()
  }

  async sendFocusBrowserMessage () {
    this._socket && await this._socket.sendFocusBrowserMessage()
  }

  onRequest (fn) {
    this._middleware = fn
  }

  onNextRequest (fn) {
    return this.onRequest((...args) => {
      fn.apply(this, args)

      this._middleware = null
    })
  }

  onUpgrade (req, socket, head, socketIoRoute) {
    debug('Got UPGRADE request from %s', req.url)

    return this.proxyWebsockets(this.nodeProxy, socketIoRoute, req, socket, head)
  }

  callListeners (req, res) {
    const listeners = this.server.listeners('request').slice(0)

    return this._callRequestListeners(this.server, listeners, req, res)
  }

  onSniUpgrade (req, socket, head) {
    const upgrades = this.server.listeners('upgrade').slice(0)

    return upgrades.map((upgrade) => {
      return upgrade.call(this.server, req, socket, head)
    })
  }

  onConnect (req, socket, head) {
    debug('Got CONNECT request from %s', req.url)

    socket.once('upstream-connected', this.socketAllowed.add)

    return this.httpsProxy.connect(req, socket, head)
  }
}<|MERGE_RESOLUTION|>--- conflicted
+++ resolved
@@ -174,23 +174,9 @@
   }
 
   setupCrossOriginRequestHandling () {
-<<<<<<< HEAD
-    this._eventBus.on('cross:origin:delaying:html', (request) => {
-      this.socket.localBus.once('cross:origin:release:html', () => {
-        this._eventBus.emit('cross:origin:release:html')
-      })
-
-      this.socket.toDriver('cross:origin:delaying:html', request)
-    })
-
     this._eventBus.on('cross:origin:cookies', (cookies: AutomationCookie[]) => {
       this.socket.localBus.once('cross:origin:cookies:received', () => {
         this._eventBus.emit('cross:origin:cookies:received')
-=======
-    this._eventBus.on('cross:origin:automation:cookies', (cookies: AutomationCookie[]) => {
-      this.socket.localBus.once('cross:origin:automation:cookies:received', () => {
-        this._eventBus.emit('cross:origin:automation:cookies:received')
->>>>>>> a76df0b4
       })
 
       this.socket.toDriver('cross:origin:cookies', cookies)
