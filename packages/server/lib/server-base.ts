--- conflicted
+++ resolved
@@ -32,11 +32,8 @@
 import { createRoutesE2E } from './routes-e2e'
 import { createRoutesCT } from './routes-ct'
 import type { DataContext } from '@packages/data-context/src/DataContext'
-<<<<<<< HEAD
 import { getCtx } from '@packages/data-context'
-=======
 import type { FoundSpec } from '@packages/types'
->>>>>>> 695d8d66
 
 const DEFAULT_DOMAIN_NAME = 'localhost'
 const fullyQualifiedRe = /^https?:\/\//
