--- conflicted
+++ resolved
@@ -461,15 +461,10 @@
               return options.getRenderedHTMLOrigins()
             case 'reset:rendered:html:origins':
               return resetRenderedHTMLOrigins()
-<<<<<<< HEAD
             case 'cross:origin:cookies:received':
               return this.localBus.emit('cross:origin:cookies:received')
-=======
-            case 'cross:origin:automation:cookies:received':
-              return this.localBus.emit('cross:origin:automation:cookies:received')
             case 'request:sent:with:credentials':
               return this.localBus.emit('request:sent:with:credentials', args[0])
->>>>>>> 93a16b72
             default:
               throw new Error(`You requested a backend event we cannot handle: ${eventName}`)
           }
