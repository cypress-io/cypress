import Bluebird from 'bluebird'
import Debug from 'debug'
import EventEmitter from 'events'
import _ from 'lodash'
import path from 'path'
import { getCtx } from '@packages/data-context'
import { handleGraphQLSocketRequest } from '@packages/graphql/src/makeGraphQLServer'
import { onNetStubbingEvent } from '@packages/net-stubbing'
import * as socketIo from '@packages/socket'

import firefoxUtil from './browsers/firefox-util'
import * as errors from './errors'
import exec from './exec'
import files from './files'
import fixture from './fixture'
import task from './task'
import { ensureProp } from './util/class-helpers'
import { getUserEditor, setUserEditor } from './util/editors'
import { openFile, OpenFileDetails } from './util/file-opener'
import open from './util/open'
import type { DestroyableHttpServer } from './util/server_destroy'
import * as session from './session'
import { cookieJar } from './util/cookies'
import runEvents from './plugins/run_events'

// eslint-disable-next-line no-duplicate-imports
import type { Socket } from '@packages/socket'

import type { RunState, CachedTestState } from '@packages/types'

type StartListeningCallbacks = {
  onSocketConnection: (socket: any) => void
}

const runnerEvents = [
  'reporter:restart:test:run',
  'runnables:ready',
  'run:start',
  'test:before:run:async',
  'reporter:log:add',
  'reporter:log:state:changed',
  'paused',
  'test:after:hooks',
  'run:end',
] as const

const reporterEvents = [
  // "go:to:file"
  'runner:restart',
  'runner:abort',
  'runner:console:log',
  'runner:console:error',
  'runner:show:snapshot',
  'runner:hide:snapshot',
  'reporter:restarted',
] as const

const debug = Debug('cypress:server:socket-base')

const retry = (fn: (res: any) => void) => {
  return Bluebird.delay(25).then(fn)
}

export class SocketBase {
  private _sendResetBrowserTabsForNextTestMessage
  private _sendResetBrowserStateMessage
  private _isRunnerSocketConnected
  private _sendFocusBrowserMessage

  protected supportsRunEvents: boolean
  protected experimentalSessionAndOrigin: boolean
  protected ended: boolean
  protected _io?: socketIo.SocketIOServer
  localBus: EventEmitter

  constructor (config: Record<string, any>) {
    this.supportsRunEvents = config.isTextTerminal || config.experimentalInteractiveRunEvents
    this.experimentalSessionAndOrigin = config.experimentalSessionAndOrigin
    this.ended = false
    this.localBus = new EventEmitter()
  }

  protected ensureProp = ensureProp

  get io () {
    return this.ensureProp(this._io, 'startListening')
  }

  toReporter (event: string, data?: any) {
    return this._io?.to('reporter').emit(event, data)
  }

  toRunner (event: string, data?: any) {
    return this._io?.to('runner').emit(event, data)
  }

  isSocketConnected (socket) {
    return socket && socket.connected
  }

  toDriver (event, ...data) {
    return this._io?.emit(event, ...data)
  }

  onAutomation (socket, message, data, id) {
    // instead of throwing immediately here perhaps we need
    // to make this more resilient by automatically retrying
    // up to 1 second in the case where our automation room
    // is empty. that would give padding for reconnections
    // to automatically happen.
    // for instance when socket.io detects a disconnect
    // does it immediately remove the member from the room?
    // YES it does per http://socket.io/docs/rooms-and-namespaces/#disconnection
    if (this.isSocketConnected(socket)) {
      return socket.emit('automation:request', id, message, data)
    }

    throw new Error(`Could not process '${message}'. No automation clients connected.`)
  }

  createIo (server: DestroyableHttpServer, path: string, cookie: string | boolean) {
    return new socketIo.SocketIOServer(server, {
      path,
      cookie: {
        name: cookie,
      },
      destroyUpgrade: false,
      serveClient: false,
      // TODO(webkit): the websocket socket.io transport is busted in WebKit, need polling
      transports: ['websocket', 'polling'],
    })
  }

  startListening (
    server: DestroyableHttpServer,
    automation,
    config,
    options,
    callbacks: StartListeningCallbacks,
  ) {
    let runState: RunState | undefined = undefined

    _.defaults(options, {
      socketId: null,
      onResetServerState () {},
      onTestsReceivedAndMaybeRecord () {},
      onMocha () {},
      onConnect () {},
      onRequest () {},
      onResolveUrl () {},
      onFocusTests () {},
      onSpecChanged () {},
      onChromiumRun () {},
      onReloadBrowser () {},
      checkForAppErrors () {},
      onSavedStateChanged () {},
      onTestFileChange () {},
      onCaptureVideoFrames () {},
    })

    let automationClient
    let runnerSocket

    const { socketIoRoute, socketIoCookie } = config

    const io = this._io = this.createIo(server, socketIoRoute, socketIoCookie)

    automation.use({
      onPush: (message, data) => {
        return io.emit('automation:push:message', message, data)
      },
    })

    const resetRenderedHTMLOrigins = () => {
      const origins = options.getRenderedHTMLOrigins()

      Object.keys(origins).forEach((key) => delete origins[key])
    }

    const onAutomationClientRequestCallback = (message, data, id) => {
      return this.onAutomation(automationClient, message, data, id)
    }

    const automationRequest = (message: string, data: Record<string, unknown>) => {
      return automation.request(message, data, onAutomationClientRequestCallback)
    }

    const getFixture = (path, opts) => fixture.get(config.fixturesFolder, path, opts)

    io.on('connection', (socket: Socket & { inReporterRoom?: boolean, inRunnerRoom?: boolean }) => {
      if (socket.conn.transport.name === 'polling' && options.getCurrentBrowser()?.family !== 'webkit') {
        debug('polling WebSocket request received with non-WebKit browser, disconnecting')

        // TODO(webkit): polling transport is only used for experimental WebKit, and it bypasses SocketAllowed,
        // we d/c polling clients if we're not in WK. remove once WK ws proxying is fixed
        return socket.disconnect(true)
      }

      debug('socket connected')

      socket.on('disconnecting', (reason) => {
        debug(`socket-disconnecting ${reason}`)
      })

      socket.on('disconnect', (reason) => {
        debug(`socket-disconnect ${reason}`)
      })

      socket.on('error', (err) => {
        debug(`socket-error ${err.message}`)
      })

      // cache the headers so we can access
      // them at any time
      const headers = socket.request?.headers ?? {}

      socket.on('automation:client:connected', () => {
        const connectedBrowser = getCtx().coreData.activeBrowser

        if (automationClient === socket) {
          return
        }

        automationClient = socket

        debug('automation:client connected')

        // only send the necessary config
        automationClient.emit('automation:config', {
          experimentalSessionAndOrigin: this.experimentalSessionAndOrigin,
        })

        // if our automation disconnects then we're
        // in trouble and should probably bomb everything
        automationClient.on('disconnect', () => {
          const activeBrowser = getCtx().coreData.activeBrowser

          // if we've stopped or if we've switched to another browser then don't do anything
          if (this.ended || (connectedBrowser?.path !== activeBrowser?.path)) {
            return
          }

          // if we are in headless mode then log out an error and maybe exit with process.exit(1)?
          return Bluebird.delay(2000)
          .then(() => {
            // bail if we've swapped to a new automationClient
            if (automationClient !== socket) {
              return
            }

            // give ourselves about 2000ms to reconnect
            // and if we're connected its all good
            if (automationClient.connected) {
              return
            }

            // TODO: if all of our clients have also disconnected
            // then don't warn anything
            errors.warning('AUTOMATION_SERVER_DISCONNECTED')

            // TODO: no longer emit this, just close the browser and display message in reporter
            io.emit('automation:disconnected')
          })
        })

        socket.on('automation:push:request', (
          message: string,
          data: Record<string, unknown>,
          cb: (...args: unknown[]) => any,
        ) => {
          automation.push(message, data)

          // just immediately callback because there
          // is not really an 'ack' here
          if (cb) {
            return cb()
          }
        })

        socket.on('automation:response', automation.response)
      })

      socket.on('automation:request', (message, data, cb) => {
        debug('automation:request %s %o', message, data)

        return automationRequest(message, data)
        .then((resp) => {
          return cb({ response: resp })
        }).catch((err) => {
          return cb({ error: errors.cloneErr(err) })
        })
      })

      this._sendResetBrowserTabsForNextTestMessage = async (shouldKeepTabOpen: boolean) => {
        await automationRequest('reset:browser:tabs:for:next:test', { shouldKeepTabOpen })
      }

      this._sendResetBrowserStateMessage = async () => {
        await automationRequest('reset:browser:state', {})
      }

      this._sendFocusBrowserMessage = async () => {
        await automationRequest('focus:browser:window', {})
      }

      this._isRunnerSocketConnected = () => {
        return !!(runnerSocket && runnerSocket.connected)
      }

      socket.on('reporter:connected', () => {
        if (socket.inReporterRoom) {
          return
        }

        socket.inReporterRoom = true

        return socket.join('reporter')
      })

      // TODO: what to do about reporter disconnections?

      socket.on('runner:connected', () => {
        if (socket.inRunnerRoom) {
          return
        }

        runnerSocket = socket

        socket.inRunnerRoom = true

        return socket.join('runner')
      })

      // TODO: what to do about runner disconnections?
      socket.on('spec:changed', (spec) => {
        return options.onSpecChanged(spec)
      })

      socket.on('app:connect', (socketId) => {
        return options.onConnect(socketId, socket)
      })

      socket.on('set:runnables:and:maybe:record:tests', async (runnables, cb) => {
        return options.onTestsReceivedAndMaybeRecord(runnables, cb)
      })

      socket.on('mocha', (...args: unknown[]) => {
        return options.onMocha.apply(options, args)
      })

      socket.on('open:finder', (p, cb = function () {}) => {
        return open.opn(p)
        .then(() => {
          return cb()
        })
      })

      socket.on('recorder:frame', (data) => {
        return options.onCaptureVideoFrames(data)
      })

      socket.on('reload:browser', (url: string, browser: any) => {
        return options.onReloadBrowser(url, browser)
      })

      socket.on('focus:tests', () => {
        return options.onFocusTests()
      })

      socket.on('is:automation:client:connected', (
        data: Record<string, any>,
        cb: (...args: unknown[]) => void,
      ) => {
        const isConnected = () => {
          return automationRequest('is:automation:client:connected', data)
        }

        const tryConnected = () => {
          return Bluebird
          .try(isConnected)
          .catch(() => {
            return retry(tryConnected)
          })
        }

        // retry for up to data.timeout or 1 second
        return Bluebird
        .try(tryConnected)
        .timeout(data.timeout != null ? data.timeout : 1000)
        .then(() => {
          return cb(true)
        }).catch(Bluebird.TimeoutError, (_err) => {
          return cb(false)
        })
      })

      socket.on('backend:request', (eventName: string, ...args) => {
        // cb is always the last argument
        const cb = args.pop()

        debug('backend:request %o', { eventName, args })

        const backendRequest = () => {
          // TODO: standardize `configFile`; should it be absolute or relative to projectRoot?
          const cfgFile = config.configFile && config.configFile.includes(config.projectRoot)
            ? config.configFile
            : path.join(config.projectRoot, config.configFile)

          switch (eventName) {
            case 'preserve:run:state':
              runState = args[0]

              return null
            case 'resolve:url': {
              const [url, resolveOpts] = args

              return options.onResolveUrl(url, headers, automationRequest, resolveOpts)
            }
            case 'http:request':
              return options.onRequest(headers, automationRequest, args[0])
            case 'reset:server:state':
              return options.onResetServerState()
            case 'log:memory:pressure':
              return firefoxUtil.log()
            case 'firefox:force:gc':
              return firefoxUtil.collectGarbage()
            case 'firefox:window:focus':
              return firefoxUtil.windowFocus()
            case 'get:fixture':
              return getFixture(args[0], args[1])
            case 'read:file':
              return files.readFile(config.projectRoot, args[0], args[1])
            case 'write:file':
              return files.writeFile(config.projectRoot, args[0], args[1], args[2])
            case 'net':
              return onNetStubbingEvent({
                eventName: args[0],
                frame: args[1],
                state: options.netStubbingState,
                socket: this,
                getFixture,
                args,
              })
            case 'exec':
              return exec.run(config.projectRoot, args[0])
            case 'task':
              return task.run(cfgFile ?? null, args[0])
            case 'save:session':
              return session.saveSession(args[0])
            case 'clear:sessions':
              return session.clearSessions(args[0])
            case 'get:session':
              return session.getSession(args[0])
            case 'reset:cached:test:state':
              runState = undefined
              cookieJar.removeAllCookies()
              session.clearSessions()

              return resetRenderedHTMLOrigins()
            case 'get:rendered:html:origins':
              return options.getRenderedHTMLOrigins()
            case 'reset:rendered:html:origins':
              return resetRenderedHTMLOrigins()
<<<<<<< HEAD
            }
=======
>>>>>>> 823ffd0c
            case 'cross:origin:automation:cookies:received':
              return this.localBus.emit('cross:origin:automation:cookies:received')
            default:
              throw new Error(`You requested a backend event we cannot handle: ${eventName}`)
          }
        }

        return Bluebird.try(backendRequest)
        .then((resp) => {
          return cb({ response: resp })
        }).catch((err) => {
          return cb({ error: errors.cloneErr(err) })
        })
      })

      socket.on('get:cached:test:state', (cb: (runState: RunState | null, testState: CachedTestState) => void) => {
        const s = runState

        const cachedTestState: CachedTestState = {
          activeSessions: session.getActiveSessions(),
        }

        if (s) {
          runState = undefined
        }

        return cb(s || {}, cachedTestState)
      })

      socket.on('save:app:state', (state, cb) => {
        options.onSavedStateChanged(state)

        // we only use the 'ack' here in tests
        if (cb) {
          return cb()
        }
      })

      socket.on('external:open', (url: string) => {
        debug('received external:open %o', { url })
        // using this instead of require('electron').shell.openExternal
        // because CT runner does not spawn an electron shell
        // if we eventually decide to exclusively launch CT from
        // the desktop-gui electron shell, we should update this to use
        // electron.shell.openExternal.

        // cross platform way to open a new tab in default browser, or a new browser window
        // if one does not already exist for the user's default browser.
        const start = (process.platform === 'darwin' ? 'open' : process.platform === 'win32' ? 'start' : 'xdg-open')

        return require('child_process').exec(`${start} ${url}`)
      })

      socket.on('get:user:editor', (cb) => {
        getUserEditor(false)
        .then(cb)
        .catch(() => {})
      })

      socket.on('set:user:editor', (editor) => {
        setUserEditor(editor).catch(() => {})
      })

      socket.on('open:file', async (fileDetails: OpenFileDetails) => {
        // todo(lachlan): post 10.0 we should not pass the
        // editor (in the `fileDetails.where` key) from the
        // front-end, but rather rely on the server context
        // to grab the preferred editor, like I'm doing here,
        // so we do not need to
        // maintain two sources of truth for the preferred editor
        // adding this conditional to maintain backwards compat with
        // existing runner and reporter API.
        fileDetails.where = {
          binary: getCtx().coreData.localSettings.preferences.preferredEditorBinary || 'computer',
        }

        debug('opening file %o', fileDetails)

        openFile(fileDetails)
      })

      if (this.supportsRunEvents) {
        socket.on('plugins:before:spec', async (spec) => {
          await runEvents.execute('before:spec', {}, spec)
        })
      }

      reporterEvents.forEach((event) => {
        socket.on(event, (data) => {
          this.toRunner(event, data)
        })
      })

      runnerEvents.forEach((event) => {
        socket.on(event, (data) => {
          this.toReporter(event, data)
        })
      })

      callbacks.onSocketConnection(socket)

      return
    })

    io.of('/data-context').on('connection', (socket: Socket) => {
      socket.on('graphql:request', handleGraphQLSocketRequest)
    })

    return io
  }

  end () {
    this.ended = true

    // TODO: we need an 'ack' from this end
    // event from the other side
    return this._io?.emit('tests:finished')
  }

  async resetBrowserTabsForNextTest (shouldKeepTabOpen: boolean) {
    if (this._sendResetBrowserTabsForNextTestMessage) {
      await this._sendResetBrowserTabsForNextTestMessage(shouldKeepTabOpen)
    }
  }

  async resetBrowserState () {
    if (this._sendResetBrowserStateMessage) {
      await this._sendResetBrowserStateMessage()
    }
  }

  isRunnerSocketConnected () {
    if (this._isRunnerSocketConnected) {
      return this._isRunnerSocketConnected()
    }
  }

  async sendFocusBrowserMessage () {
    await this._sendFocusBrowserMessage()
  }

  close () {
    return this._io?.close()
  }

  changeToUrl (url: string) {
    return this.toRunner('change:to:url', url)
  }
}<|MERGE_RESOLUTION|>--- conflicted
+++ resolved
@@ -461,10 +461,6 @@
               return options.getRenderedHTMLOrigins()
             case 'reset:rendered:html:origins':
               return resetRenderedHTMLOrigins()
-<<<<<<< HEAD
-            }
-=======
->>>>>>> 823ffd0c
             case 'cross:origin:automation:cookies:received':
               return this.localBus.emit('cross:origin:automation:cookies:received')
             default:
