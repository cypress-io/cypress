--- conflicted
+++ resolved
@@ -461,16 +461,6 @@
               return options.getRenderedHTMLOrigins()
             case 'reset:rendered:html:origins':
               return resetRenderedHTMLOrigins()
-<<<<<<< HEAD
-            case 'cross:origin:bridge:ready':
-              return this.localBus.emit('cross:origin:bridge:ready', args[0])
-            case 'cross:origin:release:html':
-              return this.localBus.emit('cross:origin:release:html')
-            case 'cross:origin:finished':
-              return this.localBus.emit('cross:origin:finished', args[0])
-=======
-            }
->>>>>>> 6ee305ba
             case 'cross:origin:automation:cookies:received':
               return this.localBus.emit('cross:origin:automation:cookies:received')
             default:
