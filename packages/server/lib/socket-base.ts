--- conflicted
+++ resolved
@@ -53,12 +53,8 @@
   protected protocolManager?: ProtocolManager
   localBus: EventEmitter
 
-<<<<<<< HEAD
   constructor (config: Record<string, any>, protocolManager?: ProtocolManager) {
-=======
-  constructor (config: Record<string, any>) {
     this.inRunMode = config.isTextTerminal
->>>>>>> bada2b6b
     this.supportsRunEvents = config.isTextTerminal || config.experimentalInteractiveRunEvents
     this.ended = false
     this.localBus = new EventEmitter()
@@ -557,22 +553,6 @@
         })
       }
 
-<<<<<<< HEAD
-      reporterEvents.forEach((event) => {
-        socket.on(event, (data) => {
-          debug('reporter event %o', { event, data })
-          this.toRunner(event, data)
-        })
-      })
-
-      runnerEvents.forEach((event) => {
-        socket.on(event, (data) => {
-          this.toReporter(event, data)
-        })
-      })
-
-=======
->>>>>>> bada2b6b
       callbacks.onSocketConnection(socket)
 
       return
