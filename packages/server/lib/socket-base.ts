--- conflicted
+++ resolved
@@ -34,30 +34,6 @@
   onSocketConnection: (socket: any) => void
 }
 
-<<<<<<< HEAD
-=======
-const runnerEvents = [
-  'reporter:restart:test:run',
-  'runnables:ready',
-  'run:start',
-  'test:before:run:async',
-  'reporter:log:add',
-  'reporter:log:state:changed',
-  'paused',
-  'test:after:hooks',
-  'run:end',
-] as const
-
-const reporterEvents = [
-  // "go:to:file"
-  'runner:restart',
-  'runner:abort',
-  'runner:show:snapshot',
-  'runner:hide:snapshot',
-  'reporter:restarted',
-] as const
-
->>>>>>> 434e6eec
 const debug = Debug('cypress:server:socket-base')
 
 const retry = (fn: (res: any) => void) => {
