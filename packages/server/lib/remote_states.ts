import { cors, uri } from '@packages/network'
import Debug from 'debug'
import _ from 'lodash'

const DEFAULT_DOMAIN_NAME = 'localhost'
const fullyQualifiedRe = /^https?:\/\//

const debug = Debug('cypress:server:remote-states')

/**
 * Class to maintain and manage the remote states of the server.
 *
 * Example file remote state:
 * {
 *   auth: {
 *     username: 'name'
 *     password: 'pass'
 *   }
 *   origin: "http://localhost:2020"
 *   fileServer: "http://localhost:2021"
 *   strategy: "file"
 *   domainName: "localhost"
 *   props: null
 * }
 *
 * Example http remote state:
 * {
 *   auth: {
 *     username: 'name'
 *     password: 'pass'
 *   }
 *   origin: "https://foo.google.com"
 *   fileServer: null
 *   strategy: "http"
 *   domainName: "google.com"
 *   props: {
 *     port: 443
 *     tld: "com"
 *     domain: "google"
 *   }
 * }
 */
export class RemoteStates {
  private remoteStates: Map<string, Cypress.RemoteState> = new Map()
  private primaryOriginKey: string = ''
  private currentOriginKey: string = ''
  private configure: () => { serverPort: number, fileServerPort: number }
  private _config: { serverPort: number, fileServerPort: number } | undefined

  constructor (configure) {
    this.configure = configure
  }

  get (url: string) {
    const state = this.remoteStates.get(cors.getOriginPolicy(url))

    debug('getting remote state: %o for: %s', state, url)

    return _.cloneDeep(state)
  }

  getPrimary () {
    const state = Array.from(this.remoteStates.entries())[0][1]

    debug('getting primary remote state: %o', state)

    return state
  }

  isPrimaryOrigin (url: string): boolean {
    return this.primaryOriginKey === cors.getOriginPolicy(url)
  }

  reset () {
    debug('resetting remote state')

    const stateArray = Array.from(this.remoteStates.entries())

    // reset the remoteStates and originStack to the primary
    this.remoteStates = new Map(stateArray[0] ? [stateArray[0]] : [])
    this.currentOriginKey = this.primaryOriginKey
  }

  current (): Cypress.RemoteState {
    return this.get(this.currentOriginKey) as Cypress.RemoteState
  }

  set (urlOrState: string | Cypress.RemoteState, options: { auth?: {} } = {}, isPrimaryOrigin: boolean = true): Cypress.RemoteState {
    let state

    if (_.isString(urlOrState)) {
      const remoteOrigin = uri.origin(urlOrState)
      const remoteProps = cors.parseUrlIntoDomainTldPort(remoteOrigin)

      if ((urlOrState === '<root>') || !fullyQualifiedRe.test(urlOrState)) {
        state = {
          auth: options.auth,
          origin: `http://${DEFAULT_DOMAIN_NAME}:${this.config.serverPort}`,
          strategy: 'file',
          fileServer: _.compact([`http://${DEFAULT_DOMAIN_NAME}`, this.config.fileServerPort]).join(':'),
          domainName: DEFAULT_DOMAIN_NAME,
          props: null,
        }
      } else {
        state = {
          auth: options.auth,
          origin: remoteOrigin,
          strategy: 'http',
          fileServer: null,
          domainName: cors.getDomainNameFromParsedHost(remoteProps),
          props: remoteProps,
        }
      }
    } else {
      state = urlOrState
    }

    const remoteOriginPolicy = cors.getOriginPolicy(state.origin)

    this.currentOriginKey = remoteOriginPolicy

    if (isPrimaryOrigin) {
      // convert map to array
      const stateArray = Array.from(this.remoteStates.entries())

      // set the primary remote state and convert back to map
      stateArray[0] = [remoteOriginPolicy, state]
      this.remoteStates = new Map(stateArray)

      this.primaryOriginKey = remoteOriginPolicy
    } else {
      this.remoteStates.set(remoteOriginPolicy, state)
    }

    debug('setting remote state %o for %s', state, remoteOriginPolicy)

    return this.get(remoteOriginPolicy) as Cypress.RemoteState
  }

<<<<<<< HEAD
  onCrossOriginEvent = (eventName, { originPolicy }) => {
    switch (eventName) {
      case 'bridge:ready':
        debug(`received cross:origin:bridge:ready, add origin ${originPolicy} to remote states`)

        const existingOrigin = this.remoteStates.get(originPolicy)

        // since this is just the cy.origin starting, we don't want to override
        // the existing origin if it already exists
        if (!existingOrigin) {
          this.set(originPolicy, { isCrossOrigin: true })
        }

        return this.addOrigin(originPolicy)
      case 'finished':
        debug(`received cross:origin:finished, remove ${originPolicy} from origin stack`)

        return this.removeCurrentOrigin(originPolicy)
      default:
        throw new Error(`You requested a backend event we cannot handle: ${eventName}`)
    }
  }

  addEventListeners (socketEventEmitter: EventEmitter) {
    // socketEventEmitter.on('cross:origin:bridge:ready')

    // socketEventEmitter.on('cross:origin:finished')
  }

=======
>>>>>>> 6ee305ba
  private get config () {
    if (!this._config) {
      this._config = this.configure()
    }

    return this._config
  }
}<|MERGE_RESOLUTION|>--- conflicted
+++ resolved
@@ -137,38 +137,6 @@
     return this.get(remoteOriginPolicy) as Cypress.RemoteState
   }
 
-<<<<<<< HEAD
-  onCrossOriginEvent = (eventName, { originPolicy }) => {
-    switch (eventName) {
-      case 'bridge:ready':
-        debug(`received cross:origin:bridge:ready, add origin ${originPolicy} to remote states`)
-
-        const existingOrigin = this.remoteStates.get(originPolicy)
-
-        // since this is just the cy.origin starting, we don't want to override
-        // the existing origin if it already exists
-        if (!existingOrigin) {
-          this.set(originPolicy, { isCrossOrigin: true })
-        }
-
-        return this.addOrigin(originPolicy)
-      case 'finished':
-        debug(`received cross:origin:finished, remove ${originPolicy} from origin stack`)
-
-        return this.removeCurrentOrigin(originPolicy)
-      default:
-        throw new Error(`You requested a backend event we cannot handle: ${eventName}`)
-    }
-  }
-
-  addEventListeners (socketEventEmitter: EventEmitter) {
-    // socketEventEmitter.on('cross:origin:bridge:ready')
-
-    // socketEventEmitter.on('cross:origin:finished')
-  }
-
-=======
->>>>>>> 6ee305ba
   private get config () {
     if (!this._config) {
       this._config = this.configure()
