import _ from 'lodash'
import { coerce } from './coerce'

export const CYPRESS_ENV_PREFIX = 'CYPRESS_'

export const CYPRESS_ENV_PREFIX_LENGTH = 'CYPRESS_'.length

export const CYPRESS_RESERVED_ENV_VARS = [
  'CYPRESS_INTERNAL_ENV',
]

<<<<<<< HEAD
=======
export const CYPRESS_SPECIAL_ENV_VARS = [
  'RECORD_KEY',
]

>>>>>>> 252be9e2
export const isDefault = (config: Record<string, any>, prop: string) => {
  return config.resolved[prop].from === 'default'
}

export const getProcessEnvVars = (obj: NodeJS.ProcessEnv) => {
  return _.reduce(obj, (memo, value, key) => {
    if (!value) {
      return memo
    }

    if (isCypressEnvLike(key)) {
      memo[removeEnvPrefix(key)] = coerce(value)
    }

    return memo
  }
  , {})
}

const isCypressEnvLike = (key) => {
  return _.chain(key)
  .invoke('toUpperCase')
  .startsWith(CYPRESS_ENV_PREFIX)
  .value() &&
  !_.includes(CYPRESS_RESERVED_ENV_VARS, key)
}

const removeEnvPrefix = (key: string) => {
  return key.slice(CYPRESS_ENV_PREFIX_LENGTH)
}<|MERGE_RESOLUTION|>--- conflicted
+++ resolved
@@ -9,13 +9,10 @@
   'CYPRESS_INTERNAL_ENV',
 ]
 
-<<<<<<< HEAD
-=======
 export const CYPRESS_SPECIAL_ENV_VARS = [
   'RECORD_KEY',
 ]
 
->>>>>>> 252be9e2
 export const isDefault = (config: Record<string, any>, prop: string) => {
   return config.resolved[prop].from === 'default'
 }
