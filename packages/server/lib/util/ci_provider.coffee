_ = require("lodash")

isCodeship = ->
  process.env.CI_NAME and process.env.CI_NAME is "codeship"

isGitlab = ->
  process.env.GITLAB_CI or process.env.CI_SERVER_NAME and process.env.CI_SERVER_NAME is "GitLab CI"

isWercker = ->
  process.env.WERCKER or process.env.WERCKER_MAIN_PIPELINE_STARTED

providers = {
  "appveyor":       "APPVEYOR"
  "bamboo":         "bamboo_planKey"
  "buildkite":      "BUILDKITE"
  "circle":         "CIRCLECI"
  "codeship":       isCodeship
  "drone":          "DRONE"
  "gitlab":         isGitlab
  "hudson":         "HUDSON_URL"
  "jenkins":        "JENKINS_URL"
  "semaphore":      "SEMAPHORE"
  "shippable":      "SHIPPABLE"
  "snap":           "SNAP_CI"
  "teamcity":       "TEAMCITY_VERSION"
  "teamfoundation": "TF_BUILD"
  "travis":          "TRAVIS"
  "wercker":         isWercker
}

buildNums = (provider) -> {
<<<<<<< HEAD
  appveyor:  process.env.APPVEYOR_BUILD_NUMBER
  circle:    process.env.CIRCLE_BUILD_NUM
  codeship:  process.env.CI_BUILD_NUMBER
  gitlab:    process.env.CI_BUILD_ID
  jenkins:   process.env.BUILD_NUMBER
  travis:    process.env.TRAVIS_BUILD_NUMBER
  semaphore: process.env.SEMAPHORE_BUILD_NUMBER
=======
  appveyor: process.env.APPVEYOR_BUILD_NUMBER
  circle:   process.env.CIRCLE_BUILD_NUM
  codeship: process.env.CI_BUILD_NUMBER
  gitlab:   process.env.CI_BUILD_ID
  jenkins:  process.env.BUILD_NUMBER
  travis:   process.env.TRAVIS_BUILD_NUMBER
  drone:    process.env.DRONE_BUILD_NUMBER
>>>>>>> 99cddc5f
}[provider]

groupIds = (provider) -> {
  # for CircleCI v2 use workflow id to group builds
  circle:   process.env.CIRCLE_WORKFLOW_ID
}[provider]

params = (provider) -> {
  appveyor: {
    accountName:  process.env.APPVEYOR_ACCOUNT_NAME
    projectSlug:  process.env.APPVEYOR_PROJECT_SLUG
    buildVersion: process.env.APPVEYOR_BUILD_VERSION
  }
  circle: {
    buildUrl: process.env.CIRCLE_BUILD_URL
  }
  codeship: {
    buildUrl: process.env.CI_BUILD_URL
  }
  gitlab: {
    buildId:    process.env.CI_BUILD_ID
    projectUrl: process.env.CI_PROJECT_URL
  }
  jenkins: {
    buildUrl: process.env.BUILD_URL
  }
  travis: {
    buildId:  process.env.TRAVIS_BUILD_ID
    repoSlug: process.env.TRAVIS_REPO_SLUG
  }
<<<<<<< HEAD
  semaphore: {
    repoSlug: process.env.SEMAPHORE_REPO_SLUG
=======
  drone: {
    buildUrl:  process.env.DRONE_BUILD_LINK
>>>>>>> 99cddc5f
  }
}[provider]

# details = {
#   "appveyor": -> {
#     ciUrl: "https://ci.appveyor.com/project/#{process.env.APPVEYOR_ACCOUNT_NAME}/#{process.env.APPVEYOR_PROJECT_SLUG}/build/#{process.env.APPVEYOR_BUILD_VERSION}"
#     buildNum: process.env.APPVEYOR_BUILD_NUMBER
#   }
#   "bamboo": nullDetails
#   "buildkite": nullDetails
#   "circle": -> {
#     ciUrl: process.env.CIRCLE_BUILD_URL
#     buildNum: process.env.CIRCLE_BUILD_NUM
#   }
#   "codeship": -> {
#     ciUrl: process.env.CI_BUILD_URL
#     buildNum: process.env.CI_BUILD_NUMBER
#   }
#   "drone": nullDetails
#   "gitlab": -> {
#     ciUrl: "#{process.env.CI_PROJECT_URL}/builds/#{process.env.CI_BUILD_ID}"
#     buildNum: process.env.CI_BUILD_ID
#   }
#   "hudson": nullDetails
#   "jenkins": -> {
#     ciUrl: process.env.BUILD_URL
#     buildNum: process.env.BUILD_NUMBER
#   }
#   "semaphore": nullDetails
#   "shippable": nullDetails
#   "snap": nullDetails
#   "teamcity": nullDetails
#   "teamfoundation": nullDetails
#   "travis": -> {
#     ciUrl: "https://travis-ci.org/#{process.env.TRAVIS_REPO_SLUG}/builds/#{process.env.TRAVIS_BUILD_ID}"
#     buildNum: process.env.TRAVIS_BUILD_NUMBER
#   }
#   "wercker": nullDetails

#   "unknown": nullDetails
# }

getProviderName = ->
  ## return the key of the first provider
  ## which is truthy
  name = _.findKey providers, (value, key) ->
    switch
      when _.isString(value)
        process.env[value]
      when _.isFunction(value)
        value()

  name or "unknown"

module.exports = {
  name: ->
    getProviderName()

  params: ->
    params(getProviderName()) ? null

  buildNum: ->
    buildNums(getProviderName()) ? null

  groupId: ->
    groupIds(getProviderName()) ? null
}<|MERGE_RESOLUTION|>--- conflicted
+++ resolved
@@ -29,7 +29,6 @@
 }
 
 buildNums = (provider) -> {
-<<<<<<< HEAD
   appveyor:  process.env.APPVEYOR_BUILD_NUMBER
   circle:    process.env.CIRCLE_BUILD_NUM
   codeship:  process.env.CI_BUILD_NUMBER
@@ -37,15 +36,7 @@
   jenkins:   process.env.BUILD_NUMBER
   travis:    process.env.TRAVIS_BUILD_NUMBER
   semaphore: process.env.SEMAPHORE_BUILD_NUMBER
-=======
-  appveyor: process.env.APPVEYOR_BUILD_NUMBER
-  circle:   process.env.CIRCLE_BUILD_NUM
-  codeship: process.env.CI_BUILD_NUMBER
-  gitlab:   process.env.CI_BUILD_ID
-  jenkins:  process.env.BUILD_NUMBER
-  travis:   process.env.TRAVIS_BUILD_NUMBER
-  drone:    process.env.DRONE_BUILD_NUMBER
->>>>>>> 99cddc5f
+  drone:     process.env.DRONE_BUILD_NUMBER
 }[provider]
 
 groupIds = (provider) -> {
@@ -76,13 +67,11 @@
     buildId:  process.env.TRAVIS_BUILD_ID
     repoSlug: process.env.TRAVIS_REPO_SLUG
   }
-<<<<<<< HEAD
   semaphore: {
     repoSlug: process.env.SEMAPHORE_REPO_SLUG
-=======
+  }
   drone: {
     buildUrl:  process.env.DRONE_BUILD_LINK
->>>>>>> 99cddc5f
   }
 }[provider]
 
@@ -101,7 +90,6 @@
 #     ciUrl: process.env.CI_BUILD_URL
 #     buildNum: process.env.CI_BUILD_NUMBER
 #   }
-#   "drone": nullDetails
 #   "gitlab": -> {
 #     ciUrl: "#{process.env.CI_PROJECT_URL}/builds/#{process.env.CI_BUILD_ID}"
 #     buildNum: process.env.CI_BUILD_ID
@@ -111,7 +99,6 @@
 #     ciUrl: process.env.BUILD_URL
 #     buildNum: process.env.BUILD_NUMBER
 #   }
-#   "semaphore": nullDetails
 #   "shippable": nullDetails
 #   "snap": nullDetails
 #   "teamcity": nullDetails
