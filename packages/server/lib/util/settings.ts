--- conflicted
+++ resolved
@@ -5,11 +5,7 @@
 import { fs } from '../util/fs'
 import Debug from 'debug'
 import type { SettingsOptions } from '@packages/types'
-<<<<<<< HEAD
-import { DataContext, getCtx } from '@packages/data-context'
-=======
 import { getCtx } from '@packages/data-context'
->>>>>>> 9d975ec8
 
 const debug = Debug('cypress:server:settings')
 
@@ -143,11 +139,7 @@
   })
 }
 
-<<<<<<< HEAD
-export function read (projectRoot, options: SettingsOptions = {}, ctx: DataContext = getCtx()) {
-=======
 export function read (projectRoot, options: SettingsOptions = {}) {
->>>>>>> 9d975ec8
   if (options.configFile === false) {
     return Promise.resolve({})
   }
