<<<<<<< HEAD
/* eslint-disable
    brace-style,
    no-cond-assign,
    no-unused-vars,
    one-var,
*/
=======
>>>>>>> da497e44
const _ = require('lodash')
const path = require('path')
const debug = require('debug')('cypress:server:args')
const minimist = require('minimist')
const coerceUtil = require('./coerce')
const configUtil = require('../config')
const proxyUtil = require('./proxy')

const nestedObjectsInCurlyBracesRe = /\{(.+?)\}/g
const nestedArraysInSquareBracketsRe = /\[(.+?)\]/g
const everythingAfterFirstEqualRe = /=(.*)/

const whitelist = 'cwd appPath execPath apiKey smokeTest getKey generateKey runProject project spec reporter reporterOptions port env ci record updating ping key logs clearLogs returnPkg version mode headed config exit exitWithCode browser runMode outputPath parallel ciBuildId group inspectBrk configFile proxySource'.split(' ')

// returns true if the given string has double quote character "
// only at the last position.
const hasStrayEndQuote = function (s) {
  const quoteAt = s.indexOf('"')

  return quoteAt === (s.length - 1)
}

const removeLastCharacter = (s) => {
  return s.substr(0, s.length - 1)
}

const normalizeBackslash = function (s) {
  if (hasStrayEndQuote(s)) {
    return removeLastCharacter(s)
  }

  return s

}

const normalizeBackslashes = function (options) {
  // remove stray double quote from runProject and other path properties
  // due to bug in NPM passing arguments with
  // backslash at the end
  // https://github.com/cypress-io/cypress/issues/535
  // these properties are paths and likely to have backslash on Windows
  const pathProperties = ['runProject', 'project', 'appPath', 'execPath', 'configFile']

  pathProperties.forEach((property) => {
    if (options[property]) {
      options[property] = normalizeBackslash(options[property])
    }
  })

  return options
}

const stringify = function (val) {
  if (_.isObject(val)) {
    return JSON.stringify(val)
  }

  return val
}

const strToArray = function (str) {
  const parsed = tryJSONParse(str)

  if (parsed) {
    return parsed
  }

  return [].concat(str.split(','))
}

// swap out comma's for bars
const commasToPipes = (match, p1, p2, p3) => {
  return match.split(',').join('|')
}

// convert foo=bar|version=1.2.3 to
// foo=bar,version=1.2.3
const pipesToCommas = (str) => {
  return str.split('|').join(',')
}

const tryJSONParse = function (str) {
  try {
    return JSON.parse(str)
  } catch (err) {
    return null
  }
}

const JSONOrCoerce = function (str) {
  // valid JSON? horray
  const parsed = tryJSONParse(str)

  if (parsed) {
    return parsed
  }

  // convert bars back to commas
  str = pipesToCommas(str)

  // try to parse again?
  const parsed2 = tryJSONParse(str)

  if (parsed2) {
    return parsed2
  }

  // nupe :-(
  return coerceUtil(str)
}

const sanitizeAndConvertNestedArgs = function (str) {
  // if this is valid JSON then just
  // parse it and call it a day
  const parsed = tryJSONParse(str)

  if (parsed) {
    return parsed
  }

  // invalid JSON, so assume mixed usage
  // first find foo={a:b,b:c} and bar=[1,2,3]
  // syntax and turn those into
  // foo: a:b|b:c
  // bar: 1|2|3

  return _
  .chain(str)
  .replace(nestedObjectsInCurlyBracesRe, commasToPipes)
  .replace(nestedArraysInSquareBracketsRe, commasToPipes)
  .split(',')
  .map((pair) => {
    return pair.split(everythingAfterFirstEqualRe)
  })
  .fromPairs()
  .mapValues(JSONOrCoerce)
  .value()
}

module.exports = {
  toObject (argv) {
    debug('argv array: %o', argv)

    const alias = {
      'api-key': 'apiKey',
      'app-path': 'appPath',
<<<<<<< HEAD
      'config-file': 'configFile',
=======
      'ci-build-id': 'ciBuildId',
      'clear-logs': 'clearLogs',
>>>>>>> da497e44
      'exec-path': 'execPath',
      'exit-with-code': 'exitWithCode',
      'inspect-brk': 'inspectBrk',
      'get-key': 'getKey',
      'new-key': 'generateKey',
      'output-path': 'outputPath',
      'proxy-source': 'proxySource',
      'reporter-options': 'reporterOptions',
      'return-pkg': 'returnPkg',
      'run-mode': 'isTextTerminal',
      'run-project': 'runProject',
      'smoke-test': 'smokeTest',
    }

    // takes an array of args and converts
    // to an object
    let options = minimist(argv, {
      alias,
    })

    const whitelisted = _.pick(argv, whitelist)

    // were we invoked from the CLI or directly?
    const invokedFromCli = Boolean(options.cwd)

    options = _
    .chain(options)
    .defaults(whitelisted)
    .omit(_.keys(alias)) // remove aliases
    .extend({ invokedFromCli })
    .defaults({
      // set in case we
      // bypassed the cli
      cwd: process.cwd(),
    })
    .mapValues(coerceUtil)
    .value()

    debug('argv parsed: %o', options)

    // if we are updating we may have to pluck out the
    // appPath + execPath from the options._ because
    // in previous versions up until 0.14.0 these args
    // were not passed as dashes and instead were just
    // regular arguments
    if (options.updating && !options.appPath) {
      // take the last two arguments that were unknown
      // and apply them to both appPath + execPath
      [options.appPath, options.execPath] = options._.slice(-2)
    }

    let { spec } = options
    const { env, config, reporterOptions, outputPath } = options
    const project = options.project || options.runProject

    if (spec) {
      const resolvePath = (p) => {
        return path.resolve(options.cwd, p)
      }

      // clean up single quotes wrapping the spec for Windows users
      // https://github.com/cypress-io/cypress/issues/2298
      if (spec[0] === '\'' && spec[spec.length - 1] === '\'') {
        spec = spec.substring(1, spec.length - 1)
      }

      options.spec = strToArray(spec).map(resolvePath)
    }

    if (env) {
      options.env = sanitizeAndConvertNestedArgs(env)
    }

    const proxySource = proxyUtil.loadSystemProxySettings()

    if (process.env.HTTP_PROXY) {
      if (proxySource) {
        options.proxySource = proxySource
      }

      options.proxyServer = process.env.HTTP_PROXY
      options.proxyBypassList = process.env.NO_PROXY
    }

    if (reporterOptions) {
      options.reporterOptions = sanitizeAndConvertNestedArgs(reporterOptions)
    }

    if (config) {
      // convert config to an object
      // annd store the config
      options.config = sanitizeAndConvertNestedArgs(config)
    }

    // get a list of the available config keys
    const configKeys = configUtil.getConfigKeys()

    // and if any of our options match this
    const configValues = _.pick(options, configKeys)

    // then set them on config
    // this solves situations where we accept
    // root level arguments which also can
    // be set in configuration
    if (options.config == null) {
      options.config = {}
    }

    _.extend(options.config, configValues)

    // remove them from the root options object
    options = _.omit(options, configKeys)

    options = normalizeBackslashes(options)
    debug('options %o', options)

    // normalize project to projectRoot
    if (project) {
      options.projectRoot = path.resolve(options.cwd, project)
    }

    // normalize output path from previous current working directory
    if (outputPath) {
      options.outputPath = path.resolve(options.cwd, outputPath)
    }

    if (options.runProject) {
      options.run = true
    }

    if (options.smokeTest) {
      options.pong = options.ping
    }

    debug('argv options: %o', options)

    return options
  },

  toArray (obj = {}) {
    // goes in reverse, takes an object
    // and converts to an array by picking
    // only the whitelisted properties and
    // mapping them to include the argument
    return _
    .chain(obj)
    .pick(...whitelist)
    .mapValues((val, key) => {
      return `--${key}=${stringify(val)}`
    }).values()
    .value()
  },
}<|MERGE_RESOLUTION|>--- conflicted
+++ resolved
@@ -1,12 +1,3 @@
-<<<<<<< HEAD
-/* eslint-disable
-    brace-style,
-    no-cond-assign,
-    no-unused-vars,
-    one-var,
-*/
-=======
->>>>>>> da497e44
 const _ = require('lodash')
 const path = require('path')
 const debug = require('debug')('cypress:server:args')
@@ -153,12 +144,9 @@
     const alias = {
       'api-key': 'apiKey',
       'app-path': 'appPath',
-<<<<<<< HEAD
-      'config-file': 'configFile',
-=======
       'ci-build-id': 'ciBuildId',
       'clear-logs': 'clearLogs',
->>>>>>> da497e44
+      'config-file': 'configFile',
       'exec-path': 'execPath',
       'exit-with-code': 'exitWithCode',
       'inspect-brk': 'inspectBrk',
