import { get } from 'lodash'

/**
 * Returns a single string with human-readable experiments.
  ```
  const experimental = getExperimentsFromResolved(config.resolved)
  const enabledExperiments = _.pickBy(experimental, (experiment) => experiment.enabled)
  formatExperiments(enabledExperiments)
  // "componentsTesting=true,featureB=false"
  ```
 */
export const formatExperiments = (exp: CypressExperiments) => {
  return Object.keys(exp).map((name) => `${name}=${exp[name].value}`).join(',')
}

type CypressProject = unknown

/**
 * Single experimental feature. Experiment is enabled
 * if its value is different from the default value (coming from the config).
 */
interface CypressExperiment {
  enabled: boolean // is the experiment enabled
  value: unknown // current value
}

/**
 * Collection of Cypress experiments
 */
interface CypressExperiments {
  [key: string]: CypressExperiment
}

export const getExperimentsFromResolved = (resolvedConfig): CypressExperiments => {
<<<<<<< HEAD
  const experimentalKeys = Object.keys(resolvedConfig).filter((key) => key.startsWith('experimental'))

  const experiments: CypressExperiments = {}
=======
  const experiments: CypressExperiments = {}

  if (!resolvedConfig) {
    // no config - no experiments
    // this is likely to happen during unit testing
    return experiments
  }

  const experimentalKeys = Object.keys(resolvedConfig).filter((key) => key.startsWith('experimental'))
>>>>>>> 1bda81ed

  experimentalKeys.forEach((key) => {
    // it would be nice to have default value in the resolved config
    experiments[key] = {
      value: resolvedConfig[key].value,
      enabled: resolvedConfig[key].from !== 'default',
    }
  })

  return experiments
}

/**
 * Looks at the resolved config, finds all keys that start with "experimental" prefix
 * and have non-default values and returns a simple object with {key: {value, enabled}}
 * where "on" is set to true if the value is different from default..
 */
export const getExperiments = (project: CypressProject): CypressExperiments => {
  const resolvedEnv = get(project, 'resolvedConfig', {})

  return getExperimentsFromResolved(resolvedEnv)
}<|MERGE_RESOLUTION|>--- conflicted
+++ resolved
@@ -32,11 +32,6 @@
 }
 
 export const getExperimentsFromResolved = (resolvedConfig): CypressExperiments => {
-<<<<<<< HEAD
-  const experimentalKeys = Object.keys(resolvedConfig).filter((key) => key.startsWith('experimental'))
-
-  const experiments: CypressExperiments = {}
-=======
   const experiments: CypressExperiments = {}
 
   if (!resolvedConfig) {
@@ -46,7 +41,6 @@
   }
 
   const experimentalKeys = Object.keys(resolvedConfig).filter((key) => key.startsWith('experimental'))
->>>>>>> 1bda81ed
 
   experimentalKeys.forEach((key) => {
     // it would be nice to have default value in the resolved config
