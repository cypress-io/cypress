--- conflicted
+++ resolved
@@ -52,10 +52,7 @@
 */
 const _summaries: StringValues = {
   experimentalFetchPolyfill: 'Polyfills `window.fetch` to enable Network spying and stubbing.',
-<<<<<<< HEAD
-=======
   experimentalInteractiveRunEvents: 'Allows listening to the `before:run`, `after:run`, `before:spec`, and `after:spec` events in the plugins file during interactive mode.',
->>>>>>> fc68fc28
   experimentalSourceRewriting: 'Enables AST-based JS/HTML rewriting. This may fix issues caused by the existing regex-based JS/HTML replacement algorithm.',
   experimentalStudio: 'Generate and save commands directly to your test suite by interacting with your app as an end user would.',
 }
@@ -72,10 +69,7 @@
 */
 const _names: StringValues = {
   experimentalFetchPolyfill: 'Fetch polyfill',
-<<<<<<< HEAD
-=======
   experimentalInteractiveRunEvents: 'Interactive Mode Run Events',
->>>>>>> fc68fc28
   experimentalSourceRewriting: 'Improved source rewriting',
   experimentalStudio: 'Studio',
 }
