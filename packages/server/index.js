const runChildProcess = async (entryPoint) => {
  require('./lib/plugins/child/register_ts_node')
  require(entryPoint)
}

const runMainProcess = async () => {
  const { initializeStartTime } = require('./lib/util/performance_benchmark')

<<<<<<< HEAD
  initializeStartTime()
=======
const startCypress = async () => {
  try {
    initializeStartTime()
>>>>>>> 57b0eac6

    const { hookRequire } = require('./hook-require')

    hookRequire({ forceTypeScript: false })

<<<<<<< HEAD
    hookRequire({ forceTypeScript: false })
=======
    await require('./start-cypress')
  } catch (error) {
    // eslint-disable-next-line no-console
    console.error(error)
    process.exit(1)
>>>>>>> 57b0eac6
  }
}

<<<<<<< HEAD
const { entryPoint } = require('minimist')(process.argv.slice(1))

if (entryPoint) {
  module.exports = runChildProcess(entryPoint)
} else {
  module.exports = runMainProcess()
}
=======
module.exports = startCypress()
>>>>>>> 57b0eac6
<|MERGE_RESOLUTION|>--- conflicted
+++ resolved
@@ -3,41 +3,26 @@
   require(entryPoint)
 }
 
-const runMainProcess = async () => {
+const startCypress = async () => {
   const { initializeStartTime } = require('./lib/util/performance_benchmark')
 
-<<<<<<< HEAD
   initializeStartTime()
-=======
-const startCypress = async () => {
-  try {
-    initializeStartTime()
->>>>>>> 57b0eac6
 
-    const { hookRequire } = require('./hook-require')
+  const { hookRequire } = require('./hook-require')
 
-    hookRequire({ forceTypeScript: false })
+  hookRequire({ forceTypeScript: false })
 
-<<<<<<< HEAD
-    hookRequire({ forceTypeScript: false })
-=======
-    await require('./start-cypress')
-  } catch (error) {
-    // eslint-disable-next-line no-console
-    console.error(error)
-    process.exit(1)
->>>>>>> 57b0eac6
-  }
+  await require('./start-cypress')
+} catch (error) {
+  // eslint-disable-next-line no-console
+  console.error(error)
+  process.exit(1)
 }
 
-<<<<<<< HEAD
 const { entryPoint } = require('minimist')(process.argv.slice(1))
 
 if (entryPoint) {
   module.exports = runChildProcess(entryPoint)
 } else {
-  module.exports = runMainProcess()
-}
-=======
-module.exports = startCypress()
->>>>>>> 57b0eac6
+  module.exports = startCypress()
+}