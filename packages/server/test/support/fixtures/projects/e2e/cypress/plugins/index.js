require('@packages/ts/register')

const _ = require('lodash')
const Jimp = require('jimp')
const path = require('path')
const Promise = require('bluebird')
const performance = require('../../../../test/support/helpers/performance')

<<<<<<< HEAD
module.exports = (on, config, env) => {
=======
module.exports = (on, config) => {
>>>>>>> e0736b13
  // save some time by only reading the originals once
  let cache = {}

  const screenshotsTaken = []
  let browserArgs = null

  function getCachedImage (name) {
    const cachedImage = cache[name]

    if (cachedImage) return Promise.resolve(cachedImage)

    const imagePath = path.join(__dirname, '..', 'screenshots', `${name}.png`)

    return Jimp.read(imagePath).then((image) => {
      cache[name] = image

      return image
    })
  }

  on('after:screenshot', (details) => {
    screenshotsTaken.push(details)
  })

  on('before:browser:launch', (browser, options) => {
    if (browser.family === 'firefox' && !config.env['NO_RESIZE']) {
      // this is needed to ensure correct error screenshot / video recording
      // resolution of exactly 1280x720 (height must account for firefox url bar)
      options.args = options.args.concat(
        ['-width', '1280', '-height', '794']
      )
    }

    browserArgs = options.args

    return options
  })

  on('task', {
    'returns:undefined' () {},

    'errors' (message) {
      throw new Error(message)
    },

    'ensure:pixel:color' ({ name, colors, devicePixelRatio }) {
      const imagePath = path.join(__dirname, '..', 'screenshots', `${name}.png`)

      return Jimp.read(imagePath)
      .then((image) => {
        _.each(colors, ({ coords, color }) => {
          let [x, y] = coords

          x = x * devicePixelRatio
          y = y * devicePixelRatio

          const pixels = Jimp.intToRGBA(image.getPixelColor(x, y))

          const { r, g, b } = pixels

          if (!_.isEqual(color, [r, g, b])) {
            throw new Error(`The pixel color at coords: [${x}, ${y}] does not match the expected pixel color. The color was [${r}, ${g}, ${b}] and was expected to be [${color.join(', ')}].`)
          }
        })

        return null
      })
    },

    'compare:screenshots' ({ a, b, devicePixelRatio, blackout = false }) {
      function isBlack (rgba) {
        return `${rgba.r}${rgba.g}${rgba.b}` === '000'
      }

      const comparePath = path.join(__dirname, '..', 'screenshots', `${b}.png`)

      return Promise.all([
        getCachedImage(a),
        Jimp.read(comparePath),
      ])
      .spread((originalImage, compareImage) => {
        const blackout1XCoord = 11 * devicePixelRatio
        const blackout2XCoord = 31 * devicePixelRatio
        const blackoutYCoord = 11 * devicePixelRatio

        if (
          blackout && (
            !isBlack(Jimp.intToRGBA(compareImage.getPixelColor(blackout1XCoord, blackoutYCoord))) ||
            !isBlack(Jimp.intToRGBA(compareImage.getPixelColor(blackout2XCoord, blackoutYCoord)))
          )
        ) {
          throw new Error('Blackout not present!')
        }

        if (originalImage.hash() !== compareImage.hash()) {
          throw new Error('Screenshot mismatch!')
        }

        return null
      })
    },

    'check:screenshot:size' ({ name, width, height, devicePixelRatio }) {
      return Jimp.read(path.join(__dirname, '..', 'screenshots', name))
      .then((image) => {
        width = width * devicePixelRatio
        height = height * devicePixelRatio

        if (image.bitmap.width !== width || image.bitmap.height !== height) {
          throw new Error(`Screenshot does not match dimensions! Expected: ${width} x ${height} but got ${image.bitmap.width} x ${image.bitmap.height}`)
        }

        return null
      })
    },

    'record:fast_visit_spec' ({ percentiles, url, browser, currentRetry }) {
      percentiles.forEach(([percent, percentile]) => {
        // eslint-disable-next-line no-console
        console.log(`${percent}%\t of visits to ${url} finished in less than ${percentile}ms`)
      })

      const data = {
        url,
        browser,
        currentRetry,
        ...percentiles.reduce((acc, pair) => {
          acc[pair[0]] = pair[1]

          return acc
        }, {}),
      }

      return performance.track('fast_visit_spec percentiles', data)
      .return(null)
    },

    'get:screenshots:taken' () {
      return screenshotsTaken
    },

    'get:browser:args' () {
      return browserArgs
    },

    'get:env:value' (key) {
      return env[key]
    },
  })
}<|MERGE_RESOLUTION|>--- conflicted
+++ resolved
@@ -6,11 +6,7 @@
 const Promise = require('bluebird')
 const performance = require('../../../../test/support/helpers/performance')
 
-<<<<<<< HEAD
 module.exports = (on, config, env) => {
-=======
-module.exports = (on, config) => {
->>>>>>> e0736b13
   // save some time by only reading the originals once
   let cache = {}
 
