--- conflicted
+++ resolved
@@ -25,19 +25,8 @@
     it('cypress1', () => {})
 
     it('visits cypress', () => {
-<<<<<<< HEAD
-      cy.on('uncaught:exception', () => {
-        // cypress.io currently throws an uncaught exception
-        // TODO: remove this
-        return false
-      })
-
-      cy.visit('https://www.cypress.io')
-      cy.visit('https://docs.cypress.io')
-=======
       cy.visit('https://www.cypress.io:1777')
       cy.visit('https://docs.cypress.io:1777')
->>>>>>> 08175526
     })
 
     it('cypress3', () => {})
