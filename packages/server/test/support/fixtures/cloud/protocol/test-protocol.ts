--- conflicted
+++ resolved
@@ -1,29 +1,7 @@
 import type { ProtocolManagerShape } from '@packages/types'
 
-<<<<<<< HEAD
 export class AppCaptureProtocol implements ProtocolManagerShape {
-=======
-declare const Debug: (namespace) => import('debug').IDebugger
-declare const performance: {
-  now(): number
-  timeOrigin: number
-}
-declare const createHash: {
-  (text: string): string
-}
 
-export class AppCaptureProtocol implements ProtocolManagerShape {
-  private Debug: typeof Debug
-  private performance: typeof performance
-  private createHash: typeof createHash
-
-  constructor () {
-    this.Debug = Debug
-    this.performance = performance
-    this.createHash = createHash
-  }
-
->>>>>>> bd5a4d02
   setupProtocol = (script, runId) => {
     return Promise.resolve()
   }
