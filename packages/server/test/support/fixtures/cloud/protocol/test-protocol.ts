<<<<<<< HEAD
import type { ProtocolManagerShape, ResponseStreamOptions } from '@packages/types'
import { Readable } from 'stream'

export class AppCaptureProtocol implements ProtocolManagerShape {
  protocolEnabled: boolean
  getDbMetadata (): { offset: number, size: number } {
    return {
      offset: 0,
      size: 0,
    }
  }
  responseStreamReceived (options: ResponseStreamOptions): Readable {
    return Readable.from([])
  }
  setupProtocol = (script, runId) => {
=======
import type { Database } from 'better-sqlite3'
import type { AppCaptureProtocolInterface, CDPClient } from '@packages/types'

export class AppCaptureProtocol implements AppCaptureProtocolInterface {
  beforeSpec (db: Database): void {}
  addRunnables (runnables: any): void {}
  commandLogAdded (log: any): void {}
  commandLogChanged (log: any): void {}
  viewportChanged (input: any): void {}
  urlChanged (input: any): void {}
  beforeTest (test: Record<string, any>): Promise<void> {
>>>>>>> 9bfa454a
    return Promise.resolve()
  }
  preAfterTest (test: Record<string, any>, options: Record<string, any>): Promise<void> {
    return Promise.resolve()
  }
  afterTest (test: Record<string, any>): Promise<void> {
    return Promise.resolve()
  }
<<<<<<< HEAD
  beforeTest = (test) => {
    return Promise.resolve()
  }
  commandLogAdded = (log) => {}
  commandLogChanged = (log) => {}
  viewportChanged = (input) => {}
  urlChanged = (input) => {}
  pageLoading = (input) => {}
  resetTest = (testId) => {}
  sendErrors (errors) {
=======
  afterSpec (): Promise<void> {
>>>>>>> 9bfa454a
    return Promise.resolve()
  }
  connectToBrowser (cdpClient: CDPClient): Promise<void> {
    return Promise.resolve()
  }
<<<<<<< HEAD
  afterTest (test): Promise<void> {
    return Promise.resolve()
  }
=======
  pageLoading (input: any): void {}
  resetTest (testId: string): void {}
>>>>>>> 9bfa454a
}<|MERGE_RESOLUTION|>--- conflicted
+++ resolved
@@ -1,9 +1,8 @@
-<<<<<<< HEAD
-import type { ProtocolManagerShape, ResponseStreamOptions } from '@packages/types'
+import type { Database } from 'better-sqlite3'
+import type { AppCaptureProtocolInterface, CDPClient, ResponseStreamOptions } from '@packages/types'
 import { Readable } from 'stream'
 
-export class AppCaptureProtocol implements ProtocolManagerShape {
-  protocolEnabled: boolean
+export class AppCaptureProtocol implements AppCaptureProtocolInterface {
   getDbMetadata (): { offset: number, size: number } {
     return {
       offset: 0,
@@ -13,20 +12,13 @@
   responseStreamReceived (options: ResponseStreamOptions): Readable {
     return Readable.from([])
   }
-  setupProtocol = (script, runId) => {
-=======
-import type { Database } from 'better-sqlite3'
-import type { AppCaptureProtocolInterface, CDPClient } from '@packages/types'
-
-export class AppCaptureProtocol implements AppCaptureProtocolInterface {
-  beforeSpec (db: Database): void {}
+  beforeSpec ({ workingDirectory, archivePath, dbPath, db }: { workingDirectory: string, archivePath: string, dbPath: string, db: Database }): void {}
   addRunnables (runnables: any): void {}
   commandLogAdded (log: any): void {}
   commandLogChanged (log: any): void {}
   viewportChanged (input: any): void {}
   urlChanged (input: any): void {}
   beforeTest (test: Record<string, any>): Promise<void> {
->>>>>>> 9bfa454a
     return Promise.resolve()
   }
   preAfterTest (test: Record<string, any>, options: Record<string, any>): Promise<void> {
@@ -35,31 +27,12 @@
   afterTest (test: Record<string, any>): Promise<void> {
     return Promise.resolve()
   }
-<<<<<<< HEAD
-  beforeTest = (test) => {
-    return Promise.resolve()
-  }
-  commandLogAdded = (log) => {}
-  commandLogChanged = (log) => {}
-  viewportChanged = (input) => {}
-  urlChanged = (input) => {}
-  pageLoading = (input) => {}
-  resetTest = (testId) => {}
-  sendErrors (errors) {
-=======
   afterSpec (): Promise<void> {
->>>>>>> 9bfa454a
     return Promise.resolve()
   }
   connectToBrowser (cdpClient: CDPClient): Promise<void> {
     return Promise.resolve()
   }
-<<<<<<< HEAD
-  afterTest (test): Promise<void> {
-    return Promise.resolve()
-  }
-=======
   pageLoading (input: any): void {}
   resetTest (testId: string): void {}
->>>>>>> 9bfa454a
 }