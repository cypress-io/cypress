require("../../spec_helper")

_            = require("lodash")
cp           = require("child_process")
niv          = require("npm-install-version")
path         = require("path")
http         = require("http")
human        = require("human-interval")
morgan       = require("morgan")
express      = require("express")
Promise      = require("bluebird")
snapshot     = require("snap-shot-it")
debug        = require("debug")("cypress:support:e2e")
Fixtures     = require("./fixtures")
fs           = require("#{root}../lib/util/fs")
allowDestroy = require("#{root}../lib/util/server_destroy")
user         = require("#{root}../lib/user")
video        = require("#{root}../lib/video")
cypress      = require("#{root}../lib/cypress")
Project      = require("#{root}../lib/project")
screenshots  = require("#{root}../lib/screenshots")
settings     = require("#{root}../lib/util/settings")

cp = Promise.promisifyAll(cp)

env = _.clone(process.env)

Promise.config({
  longStackTraces: true
})

e2ePath = Fixtures.projectPath("e2e")
pathUpToProjectName = Fixtures.projectPath("")

stackTraceLinesRe = /(\s+)at\s(.+)/g
browserNameVersionRe = /(Browser\:\s+)(Electron|Chrome|Canary|Chromium)(\s\d+)(\s\(\w+\))?/

replaceStackTraceLines = (str) ->
  str.replace(stackTraceLinesRe, "$1at stack trace line")

replaceBrowserName = (str, p1, p2, p3, p4) ->
  ## get the padding for the existing browser string
  lengthOfExistingBrowserString = _.sum([p2.length, p3.length, _.get(p4, "length", 0)])

  ## this ensures we add whitespace so the border is not shifted
  p1 + _.padEnd("FooBrowser 88", lengthOfExistingBrowserString)

replaceDurationSeconds = (str, p1, p2, p3) ->
  ## get the padding for the existing duration
  lengthOfExistingDuration = _.sum([p2.length, p3.length])

  p1 + _.padEnd("X seconds", lengthOfExistingDuration)

replaceDurationInTables = (str, p1, p2) ->
  ## when swapping out the duration, ensure we pad the
  ## full length of the duration so it doesn't shift content
  p1 + _.padStart("Xs", p2.length)

normalizeStdout = (str) ->
  ## remove all of the dynamic parts of stdout
  ## to normalize against what we expected
  str
  .split(pathUpToProjectName)
    .join("/foo/bar/.projects")
<<<<<<< HEAD
  .replace(browserNameVersionRe, replaceBrowserName)
  .replace(/\s\(\d+m?s\)/g, "") ## numbers in parenths
  .replace(/(\s+?)(\d+m?s)/g, replaceDurationInTables) ## durations in tables
  .replace(/(coffee|js)-\d{3}/g, "$1-456")
=======
  .replace(/\(\d{1,2}[sm]\)/g, "(10s)")
  .replace(/\s\(\d+m?s\)/g, "")
  .replace(/coffee-\d{3}/g, "coffee-456")
>>>>>>> 1d0b35bd
  .replace(/(.+)(\/.+\.mp4)/g, "$1/abc123.mp4") ## replace dynamic video names
  .replace(/(Cypress\:\s+)(\d\.\d\.\d)/g, "$1" + "1.2.3") ## replace Cypress: 2.1.0
  .replace(/(Duration\:\s+)(\d+)(\sseconds?)/g, replaceDurationSeconds)
  .replace(/\(\d+ seconds?\)/g, "(X seconds)")
  .replace(/\r/g, "")
  .replace("/\(\d{2,4}x\d{2,4}\)/g", "(YYYYxZZZZ)") ## screenshot dimensions
  .split("\n")
    .map(replaceStackTraceLines)
    .join("\n")

startServer = (obj) ->
  {onServer, port} = obj

  app = express()

  srv = http.Server(app)

  allowDestroy(srv)

  app.use(morgan("dev"))

  if s = obj.static
    opts = if _.isObject(s) then s else {}
    app.use(express.static(e2ePath, opts))

  new Promise (resolve) ->
    srv.listen port, =>
      console.log "listening on port: #{port}"
      onServer?(app, srv)

      resolve(srv)

stopServer = (srv) ->
  srv.destroyAsync()

copy = ->
  ca = process.env.CIRCLE_ARTIFACTS

  debug("Should copy Circle Artifacts?", Boolean(ca))

  if ca
    videosFolder = path.join(e2ePath, "cypress/videos")
    screenshotsFolder = path.join(e2ePath, "cypress/screenshots")

    debug("Copying Circle Artifacts", ca, videosFolder, screenshotsFolder)

    ## copy each of the screenshots and videos
    ## to artifacts using each basename of the folders
    Promise.join(
      screenshots.copy(
        screenshotsFolder,
        path.join(ca, path.basename(screenshotsFolder))
      ),
      video.copy(
        videosFolder,
        path.join(ca, path.basename(videosFolder))
      )
    )

module.exports = {
  normalizeStdout

  snapshot: (args...) ->
    args = _.compact(args)

    ## grab the last element in index
    index = args.length - 1

    ## normalize the stdout of it
    args[index] = normalizeStdout(args[index])

    snapshot.apply(null, args)

  setup: (options = {}) ->
    if npmI = options.npmInstall
      before ->
        ## npm install needs extra time
        @timeout(human("2 minutes"))

        cp.execAsync("npm install", {
          cwd: Fixtures.path("projects/e2e")
          maxBuffer: 1024*1000
        })
        .then ->
          if _.isArray(npmI)

            copyToE2ENodeModules = (module) ->
              fs.copyAsync(
                path.resolve("node_modules", module), Fixtures.path("projects/e2e/node_modules/#{module}")
              )

            Promise
            .map(npmI, niv.install)
            .then ->
              Promise.map(npmI, copyToE2ENodeModules)

        .then ->
          ## symlinks mess up fs.copySync
          ## and bin files aren't necessary for these tests
          fs.removeAsync(Fixtures.path("projects/e2e/node_modules/.bin"))

      after ->
        ## now cleanup the node modules after because these add a lot
        ## of copy time for the Fixtures scaffolding
        fs.removeAsync(Fixtures.path("projects/e2e/node_modules"))

    beforeEach ->
      ## after installing node modules copying all of the fixtures
      ## can take a long time (5-15 secs)
      @timeout(human("2 minutes"))

      Fixtures.scaffold()

      sinon.stub(process, "exit")

      Promise.try =>
        if servers = options.servers
          servers = [].concat(servers)

          Promise.map(servers, startServer)
          .then (servers) =>
            @servers = servers
        else
          @servers = null
      .then =>
        if s = options.settings
          settings.write(e2ePath, s)

    afterEach ->
      @timeout(human("2 minutes"))

      Fixtures.remove()

      if s = @servers
        Promise.map(s, stopServer)

  options: (ctx, options = {}) ->
    _.defaults(options, {
      browser: process.env.BROWSER
      project: e2ePath
      timeout: if options.exit is false then 3000000 else 120000
    })

    ctx.timeout(options.timeout)

    if spec = options.spec
      ## normalize into array and then prefix
      specs = spec.split(',').map (spec) ->
        path.join(options.project, "cypress", "integration", spec)

      ## normalize the path to the spec
      options.spec = specs.join(',')

    return options

  args: (options = {}) ->
    args = ["--run-project=#{options.project}"]

    if options.spec
      args.push("--spec=#{options.spec}")

    if options.port
      args.push("--port=#{options.port}")

    if options.headed
      args.push("--headed")

    if options.record
      args.push("--record")

    if options.key
      args.push("--key=#{options.key}")

    if options.reporter
      args.push("--reporter=#{options.reporter}")

    if options.reporterOptions
      args.push("--reporter-options=#{options.reporterOptions}")

    if browser = (options.browser)
      args.push("--browser=#{browser}")

    if options.config
      args.push("--config", options.config)

    if options.env
      args.push("--env", options.env)

    if options.outputPath
      args.push("--output-path", options.outputPath)

    if options.exit?
      args.push("--exit", options.exit)

    return args

  start: (ctx, options = {}) ->
    options = @options(ctx, options)
    args    = @args(options)

    cypress.start(args)
    .then ->
      if (code = options.expectedExitCode)?
        expect(process.exit).to.be.calledWith(code)

  exec: (ctx, options = {}) ->
    options = @options(ctx, options)
    args    = @args(options)

    args = ["index.js"].concat(args)

    stdout = ""
    stderr = ""

    exit = (code) ->
      if (expected = options.expectedExitCode)?
        expect(expected).to.eq(code)

      ## snapshot the stdout!
      if options.snapshot
        ## enable callback to modify stdout
        if ostd = options.onStdout
          stdout = ostd(stdout)

        ## if we have browser in the stdout make
        ## sure its legit
        if matches = browserNameVersionRe.exec(stdout)
          [str, key, browserName, version, headless] = matches

          if b = options.browser
            expect(_.capitalize(b)).to.eq(browserName)

          expect(parseFloat(version)).to.be.a.number

          ## if we are in headed mode or in a browser other
          ## than electron
          if options.headed or (b and b isnt "electron")
            expect(headless).not.to.exist
          else
            expect(headless).to.include("(headless)")

        str = normalizeStdout(stdout)
        snapshot(str)

      return {
        code:   code
        stdout: stdout
        stderr: stderr
      }

    new Promise (resolve, reject) ->
      sp = cp.spawn "node", args, {
        env: _.chain(env)
        .omit("CYPRESS_DEBUG")
        # .extend({ FORCE_COLOR: 0 })
        .value()
      }

      ## pipe these to our current process
      ## so we can see them in the terminal
      sp.stdout.pipe(process.stdout)
      sp.stderr.pipe(process.stderr)

      sp.stdout.on "data", (buf) ->
        stdout += buf.toString()
      sp.stderr.on "data", (buf) ->
        stderr += buf.toString()
      sp.on("error", reject)
      sp.on("exit", resolve)
    .tap(copy)
    .then(exit)

  sendHtml: (contents) -> (req, res) ->
    res.set('Content-Type', 'text/html')
    res.send("""
      <!DOCTYPE html>
      <html lang="en">
      <body>
        #{contents}
      </body>
      </html>
    """)
}<|MERGE_RESOLUTION|>--- conflicted
+++ resolved
@@ -62,16 +62,10 @@
   str
   .split(pathUpToProjectName)
     .join("/foo/bar/.projects")
-<<<<<<< HEAD
   .replace(browserNameVersionRe, replaceBrowserName)
   .replace(/\s\(\d+m?s\)/g, "") ## numbers in parenths
   .replace(/(\s+?)(\d+m?s)/g, replaceDurationInTables) ## durations in tables
   .replace(/(coffee|js)-\d{3}/g, "$1-456")
-=======
-  .replace(/\(\d{1,2}[sm]\)/g, "(10s)")
-  .replace(/\s\(\d+m?s\)/g, "")
-  .replace(/coffee-\d{3}/g, "coffee-456")
->>>>>>> 1d0b35bd
   .replace(/(.+)(\/.+\.mp4)/g, "$1/abc123.mp4") ## replace dynamic video names
   .replace(/(Cypress\:\s+)(\d\.\d\.\d)/g, "$1" + "1.2.3") ## replace Cypress: 2.1.0
   .replace(/(Duration\:\s+)(\d+)(\sseconds?)/g, replaceDurationSeconds)
