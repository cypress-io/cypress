--- conflicted
+++ resolved
@@ -12,11 +12,6 @@
 Fixtures   = require("../support/helpers/fixtures")
 extension  = require("@packages/extension")
 pkg        = require("@packages/root")
-<<<<<<< HEAD
-git        = require("#{root}lib/util/git")
-=======
-bundle     = require("#{root}lib/util/bundle")
->>>>>>> b2f03ba2
 connect    = require("#{root}lib/util/connect")
 ciProvider = require("#{root}lib/util/ci_provider")
 settings   = require("#{root}lib/util/settings")
