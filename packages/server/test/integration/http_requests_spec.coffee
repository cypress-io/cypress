--- conflicted
+++ resolved
@@ -13,11 +13,7 @@
 str           = require("underscore.string")
 browserify    = require("browserify")
 babelify      = require("babelify")
-<<<<<<< HEAD
 coffeeify     = require("coffeeify")
-=======
-coffeeify       = require("coffeeify")
->>>>>>> 7540a4fe
 streamToPromise = require("stream-to-promise")
 evilDns       = require("evil-dns")
 Promise       = require("bluebird")
@@ -56,22 +52,8 @@
   c = str.lines(c).join(" ")
   c
 
-<<<<<<< HEAD
 cleanResponseBody = (body) ->
   replaceAbsolutePaths(removeWhitespace(body))
-
-browserifyFile = (filePath) ->
-  streamToPromise(
-    browserify(filePath)
-    .transform(coffeeify)
-    .transform(babelify, {
-      plugins: ["add-module-exports", "@babel/plugin-proposal-class-properties", "@babel/plugin-proposal-object-rest-spread", "@babel/plugin-transform-runtime"],
-      presets: ["@babel/preset-env", "@babel/preset-react"],
-=======
-sourceMapRegex = /\n\/\/# sourceMappingURL\=.*/
-
-removeSourceMapContents = (fileContents) ->
-  fileContents.replace(sourceMapRegex, ";")
 
 browserifyFile = (filePath) ->
   streamToPromise(
@@ -87,7 +69,6 @@
           presets: ["@babel/preset-env", "@babel/preset-react"],
         }]
       ]
->>>>>>> 7540a4fe
     })
     .bundle()
   )
@@ -502,11 +483,7 @@
 
           browserifyFile(Fixtures.path("projects/ids/cypress/integration/foo.coffee"))
           .then (file) ->
-<<<<<<< HEAD
             expect(removeSourceMap(res.body)).to.equal(file.toString())
-=======
-            expect(removeSourceMapContents(res.body)).to.equal(file.toString())
->>>>>>> 7540a4fe
 
       it "processes dom.jsx spec", ->
         @rp("http://localhost:2020/__cypress/tests?p=cypress/integration/baz.js")
@@ -516,11 +493,7 @@
 
           browserifyFile(Fixtures.path("projects/ids/cypress/integration/baz.js"))
           .then (file) ->
-<<<<<<< HEAD
             expect(removeSourceMap(res.body)).to.equal(file.toString())
-=======
-            expect(removeSourceMapContents(res.body)).to.equal(file.toString())
->>>>>>> 7540a4fe
             expect(res.body).to.include("React.createElement(")
 
       it "serves error javascript file when the file is missing", ->
@@ -565,11 +538,7 @@
 
           browserifyFile(Fixtures.path("projects/no-server/my-tests/test1.js"))
           .then (file) ->
-<<<<<<< HEAD
             expect(removeSourceMap(res.body)).to.equal(file.toString())
-=======
-            expect(removeSourceMapContents(res.body)).to.equal(file.toString())
->>>>>>> 7540a4fe
 
       it "processes helpers/includes.js javascripts", ->
         @rp("http://localhost:2020/__cypress/tests?p=helpers/includes.js")
@@ -579,11 +548,7 @@
 
           browserifyFile(Fixtures.path("projects/no-server/helpers/includes.js"))
           .then (file) ->
-<<<<<<< HEAD
             expect(removeSourceMap(res.body)).to.equal(file.toString())
-=======
-            expect(removeSourceMapContents(res.body)).to.equal(file.toString())
->>>>>>> 7540a4fe
 
   context "ALL /__cypress/xhrs/*", ->
     beforeEach ->
