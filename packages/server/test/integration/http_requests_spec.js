--- conflicted
+++ resolved
@@ -3021,11 +3021,7 @@
           'Content-Type': 'text/html',
         })
 
-<<<<<<< HEAD
-        this.server._eventBus.on('delaying:cross:domain:html', () => {
-=======
         this.server._eventBus.on('cross:domain:delaying:html', () => {
->>>>>>> 2ee98938
           this.server._eventBus.emit('ready:for:domain', { shouldInject: true })
         })
 
