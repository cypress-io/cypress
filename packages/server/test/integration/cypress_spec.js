--- conflicted
+++ resolved
@@ -475,43 +475,8 @@
       })
     })
 
-<<<<<<< HEAD
-    it('does not scaffold integration or example specs when runMode', function () {
-      return cypress.start([`--run-project=${this.pristineWithConfigPath}`])
-      .then(() => {
-        return fs.statAsync(path.join(this.pristineWithConfigPath, 'cypress', 'integration'))
-      }).then(() => {
-        throw new Error('integration folder should not exist!')
-      }).catch((err) => {
-        if (err.code !== 'ENOENT') {
-          throw err
-        }
-      })
-    })
-
-    it('scaffolds out fixtures + files if they do not exist', function () {
-      ctx.actions.project.setCurrentProjectAndTestingTypeForTestSetup(this.pristineWithConfigPath)
-
-      return config.get(this.pristineWithConfigPath)
-      .then((cfg) => {
-        return fs.statAsync(cfg.fixturesFolder)
-        .then(() => {
-          throw new Error('fixturesFolder should not exist!')
-        }).catch(() => {
-          return cypress.start([`--run-project=${this.pristineWithConfigPath}`, '--no-run-mode'])
-        }).then(() => {
-          return fs.statAsync(cfg.fixturesFolder)
-        }).then(() => {
-          return fs.statAsync(path.join(cfg.fixturesFolder, 'example.json'))
-        })
-      })
-    })
-
-    it('do not scaffolds out support + files if they do not exist in run mode', function () {
-=======
     // NOTE: The scaffolding of files behavior has changed
     it.skip('scaffolds out support + files if they do not exist', function () {
->>>>>>> 0d51a925
       const supportFolder = path.join(this.pristineWithConfigPath, 'cypress/support')
 
       ctx.actions.project.setCurrentProjectAndTestingTypeForTestSetup(this.pristineWithConfigPath)
