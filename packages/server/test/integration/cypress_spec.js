/* eslint-disable no-restricted-properties */
require('../spec_helper')

const _ = require('lodash')
const path = require('path')
const EE = require('events')
const http = require('http')
const Promise = require('bluebird')
const electron = require('electron')
const commitInfo = require('@cypress/commit-info')
const Fixtures = require('@tooling/system-tests/lib/fixtures')
const snapshot = require('snap-shot-it')
const stripAnsi = require('strip-ansi')
const pkg = require('@packages/root')
const detect = require('@packages/launcher/lib/detect')
const launch = require('@packages/launcher/lib/browsers')
const extension = require('@packages/extension')
const v = require('@packages/config/lib/validation')

const argsUtil = require(`../../lib/util/args`)
const { fs } = require(`../../lib/util/fs`)
const ciProvider = require(`../../lib/util/ci_provider`)
const settings = require(`../../lib/util/settings`)
const Events = require(`../../lib/gui/events`)
const Windows = require(`../../lib/gui/windows`)
const interactiveMode = require(`../../lib/modes/interactive-e2e`)
const runMode = require(`../../lib/modes/run`)
const api = require(`../../lib/api`)
const cwd = require(`../../lib/cwd`)
const user = require(`../../lib/user`)
const config = require(`../../lib/config`)
const cache = require(`../../lib/cache`)
const errors = require(`../../lib/errors`)
const plugins = require(`../../lib/plugins`)
const cypress = require(`../../lib/cypress`)
const ProjectBase = require(`../../lib/project-base`).ProjectBase
const { ServerE2E } = require(`../../lib/server-e2e`)
const Reporter = require(`../../lib/reporter`)
const browsers = require(`../../lib/browsers`)
const videoCapture = require(`../../lib/video_capture`)
const browserUtils = require(`../../lib/browsers/utils`)
const chromeBrowser = require(`../../lib/browsers/chrome`)
const { openProject } = require(`../../lib/open_project`)
const env = require(`../../lib/util/env`)
const system = require(`../../lib/util/system`)
const appData = require(`../../lib/util/app_data`)
const electronApp = require('../../lib/util/electron-app')
const savedState = require(`../../lib/saved_state`)
const { getCtx } = require(`../../lib/makeDataContext`)

const TYPICAL_BROWSERS = [
  {
    name: 'chrome',
    family: 'chromium',
    channel: 'stable',
    displayName: 'Chrome',
    version: '60.0.3112.101',
    path: '/Applications/Google Chrome.app/Contents/MacOS/Google Chrome',
    majorVersion: '60',
  }, {
    name: 'chromium',
    family: 'chromium',
    channel: 'stable',
    displayName: 'Chromium',
    version: '49.0.2609.0',
    path: '/Users/bmann/Downloads/chrome-mac/Chromium.app/Contents/MacOS/Chromium',
    majorVersion: '49',
  }, {
    name: 'chrome',
    family: 'chromium',
    channel: 'canary',
    displayName: 'Canary',
    version: '62.0.3197.0',
    path: '/Applications/Google Chrome Canary.app/Contents/MacOS/Google Chrome Canary',
    majorVersion: '62',
  },
]

const ELECTRON_BROWSER = {
  name: 'electron',
  family: 'chromium',
  displayName: 'Electron',
  path: '',
  version: '99.101.1234',
  majorVersion: 99,
}

const previousCwd = process.cwd()

const snapshotConsoleLogs = function (name) {
  const args = _
  .chain(console.log.args)
  .map((innerArgs) => {
    return innerArgs.join(' ')
  }).join('\n')
  .value()

  // our cwd() is currently the project
  // so must switch back to original
  process.chdir(previousCwd)

  return snapshot(name, stripAnsi(args))
}

let ctx

describe('lib/cypress', () => {
  require('mocha-banner').register()

  beforeEach(function () {
    ctx = getCtx()
    process.chdir(previousCwd)
    this.timeout(8000)

    cache.__removeSync()

    Fixtures.scaffold()
    this.todosPath = Fixtures.projectPath('todos')
    this.pristinePath = Fixtures.projectPath('pristine')
    this.pristineWithConfigPath = Fixtures.projectPath('pristine-with-config-file')
    this.noScaffolding = Fixtures.projectPath('no-scaffolding')
    this.recordPath = Fixtures.projectPath('record')
    this.pluginConfig = Fixtures.projectPath('plugin-config')
    this.pluginBrowser = Fixtures.projectPath('plugin-browser')
    this.idsPath = Fixtures.projectPath('ids')

    // force cypress to call directly into main without
    // spawning a separate process
    sinon.stub(videoCapture, 'start').resolves({})
    sinon.stub(plugins, 'init').resolves(undefined)
    sinon.stub(electronApp, 'isRunning').returns(true)
    sinon.stub(extension, 'setHostAndPath').resolves()
    sinon.stub(detect, 'detect').resolves(TYPICAL_BROWSERS)
    sinon.stub(process, 'exit')
    sinon.stub(ServerE2E.prototype, 'reset')
    sinon.stub(errors, 'warning')
    .callThrough()
    .withArgs('INVOKED_BINARY_OUTSIDE_NPM_MODULE')
    .returns(null)

    sinon.spy(errors, 'log')
    sinon.spy(errors, 'logException')
    sinon.spy(console, 'log')

    // to make sure our Electron browser mock object passes validation during tests
    sinon.stub(process, 'versions').value({
      chrome: ELECTRON_BROWSER.version,
      electron: '123.45.6789',
    })

    this.expectExitWith = (code) => {
      expect(process.exit).to.be.calledWith(code)
    }

    // returns error object
    this.expectExitWithErr = (type, msg1, msg2) => {
      expect(errors.log, 'error was logged').to.be.calledWithMatch({ type })
      expect(process.exit, 'process.exit was called').to.be.calledWith(1)

      const err = errors.log.getCall(0).args[0]

      if (msg1) {
        expect(err.message, 'error text').to.include(msg1)
      }

      if (msg2) {
        expect(err.message, 'second error text').to.include(msg2)
      }

      return err
    }
  })

  afterEach(async () => {
    try {
      // make sure every project
      // we spawn is closed down
      await openProject.close()
    } catch (e) {
      // ...
    }

    Fixtures.remove()
  })

  context('test browsers', () => {
    // sanity checks to make sure the browser objects we pass during tests
    // all pass the internal validation function
    it('has valid browsers', () => {
      expect(v.isValidBrowserList('browsers', TYPICAL_BROWSERS)).to.be.true
    })

    it('has valid electron browser', () => {
      expect(v.isValidBrowserList('browsers', [ELECTRON_BROWSER])).to.be.true
    })

    it('allows browser major to be a number', () => {
      const browser = {
        name: 'Edge Beta',
        family: 'chromium',
        displayName: 'Edge Beta',
        version: '80.0.328.2',
        path: '/some/path',
        majorVersion: 80,
      }

      expect(v.isValidBrowserList('browsers', [browser])).to.be.true
    })

    it('validates returned list', () => {
      return browserUtils.getBrowsers().then((list) => {
        expect(v.isValidBrowserList('browsers', list)).to.be.true
      })
    })
  })

  context('error handling', function () {
    it('exits if config cannot be parsed', function () {
      return cypress.start(['--config', 'xyz'])
      .then(() => {
        const err = this.expectExitWithErr('COULD_NOT_PARSE_ARGUMENTS')

        snapshot('could not parse config error', stripAnsi(err.message))
      })
    })

    it('exits if env cannot be parsed', function () {
      return cypress.start(['--env', 'a123'])
      .then(() => {
        const err = this.expectExitWithErr('COULD_NOT_PARSE_ARGUMENTS')

        snapshot('could not parse env error', stripAnsi(err.message))
      })
    })

    it('exits if reporter options cannot be parsed', function () {
      return cypress.start(['--reporterOptions', 'nonono'])
      .then(() => {
        const err = this.expectExitWithErr('COULD_NOT_PARSE_ARGUMENTS')

        snapshot('could not parse reporter options error', stripAnsi(err.message))
      })
    })
  })

  context('invalid config', function () {
    beforeEach(function () {
      this.win = {
        on: sinon.stub(),
        webContents: {
          on: sinon.stub(),
        },
      }

      sinon.stub(electron.app, 'on').withArgs('ready').yieldsAsync()
      sinon.stub(Windows, 'open').resolves(this.win)
    })

    it('shows warning if config is not valid', function () {
      return cypress.start(['--config=test=false', '--cwd=/foo/bar'])
      .then(() => {
        expect(errors.warning).to.be.calledWith('INVALID_CONFIG_OPTION')
        expect(console.log).to.be.calledWithMatch('`test` is not a valid configuration option')
        expect(console.log).to.be.calledWithMatch('https://on.cypress.io/configuration')
      })
    })

    it('shows warning when multiple config are not valid', function () {
      return cypress.start(['--config=test=false,foo=bar', '--cwd=/foo/bar'])
      .then(() => {
        expect(errors.warning).to.be.calledWith('INVALID_CONFIG_OPTION')
        expect(console.log).to.be.calledWithMatch('`test` is not a valid configuration option')
        expect(console.log).to.be.calledWithMatch('`foo` is not a valid configuration option')
        expect(console.log).to.be.calledWithMatch('https://on.cypress.io/configuration')

        snapshotConsoleLogs('INVALID_CONFIG_OPTION')
      })
    })

    it('does not show warning if config is valid', function () {
      return cypress.start(['--config=trashAssetsBeforeRuns=false'])
      .then(() => {
        expect(errors.warning).to.not.be.calledWith('INVALID_CONFIG_OPTION')
      })
    })
  })

  context('--run-project', () => {
    beforeEach(() => {
      sinon.stub(electron.app, 'on').withArgs('ready').yieldsAsync()
      sinon.stub(runMode, 'waitForSocketConnection').resolves()
      sinon.stub(runMode, 'listenForProjectEnd').resolves({ stats: { failures: 0 } })
      sinon.stub(browsers, 'open')
      sinon.stub(commitInfo, 'getRemoteOrigin').resolves('remoteOrigin')
    })

    it('runs project headlessly and exits with exit code 0', function () {
      return cypress.start([`--run-project=${this.todosPath}`])
      .then(() => {
        expect(browsers.open).to.be.calledWithMatch(ELECTRON_BROWSER)
        this.expectExitWith(0)
      })
    })

    it('sets --headed false if --headless', function () {
      sinon.spy(cypress, 'startInMode')

      return cypress.start([`--run-project=${this.todosPath}`, '--headless'])
      .then(() => {
        expect(browsers.open).to.be.calledWithMatch(ELECTRON_BROWSER)
        this.expectExitWith(0)

        // check how --headless option sets --headed
        expect(cypress.startInMode).to.be.calledOnce
        expect(cypress.startInMode).to.be.calledWith('run')
        const startInModeOptions = cypress.startInMode.firstCall.args[1]

        expect(startInModeOptions).to.include({
          headless: true,
          headed: false,
        })
      })
    })

    it('throws an error if both --headed and --headless are true', function () {
      // error is thrown synchronously
      expect(() => cypress.start([`--run-project=${this.todosPath}`, '--headless', '--headed']))
      .to.throw('Impossible options: both headless and headed are true')
    })

    describe('strips --', () => {
      beforeEach(() => {
        sinon.spy(argsUtil, 'toObject')
      })

      it('strips leading', function () {
        return cypress.start(['--', `--run-project=${this.todosPath}`])
        .then(() => {
          expect(argsUtil.toObject).to.have.been.calledWith([`--run-project=${this.todosPath}`])
          expect(browsers.open).to.be.calledWithMatch(ELECTRON_BROWSER)
          this.expectExitWith(0)
        })
      })

      it('strips in the middle', function () {
        return cypress.start([`--run-project=${this.todosPath}`, '--', '--browser=electron'])
        .then(() => {
          expect(argsUtil.toObject).to.have.been.calledWith([`--run-project=${this.todosPath}`, '--browser=electron'])
          expect(browsers.open).to.be.calledWithMatch(ELECTRON_BROWSER)
          this.expectExitWith(0)
        })
      })
    })

    it('runs project headlessly and exits with exit code 10', function () {
      sinon.stub(runMode, 'runSpecs').resolves({ totalFailed: 10 })

      return cypress.start([`--run-project=${this.todosPath}`])
      .then(() => {
        this.expectExitWith(10)
      })
    })

    it('does not add project to the global cache', function () {
      return cache.getProjectRoots()
      .then((projects) => {
        // no projects in the cache
        expect(projects.length).to.eq(0)

        return cypress.start([`--run-project=${this.todosPath}`])
      }).then(() => {
        return cache.getProjectRoots()
      }).then((projects) => {
        // still not projects
        expect(projects.length).to.eq(0)
      })
    })

    it('runs project by relative spec and exits with status 0', function () {
      const relativePath = path.relative(cwd(), this.todosPath)

      return cypress.start([
        `--run-project=${this.todosPath}`,
        `--spec=${relativePath}/tests/test2.coffee`,
      ])
      .then(() => {
        expect(browsers.open).to.be.calledWithMatch(ELECTRON_BROWSER, {
          url: 'http://localhost:8888/__/#/tests/integration/test2.coffee',
        })

        this.expectExitWith(0)
      })
    })

    it('runs project by specific spec with default configuration', function () {
      return cypress.start([`--run-project=${this.idsPath}`, `--spec=${this.idsPath}/cypress/integration/bar.js`, '--config', 'port=2020'])
      .then(() => {
        expect(browsers.open).to.be.calledWithMatch(ELECTRON_BROWSER, { url: 'http://localhost:2020/__/#/tests/integration/bar.js' })
        this.expectExitWith(0)
      })
    })

    it('runs project by specific absolute spec and exits with status 0', function () {
      return cypress.start([`--run-project=${this.todosPath}`, `--spec=${this.todosPath}/tests/test2.coffee`])
      .then(() => {
        expect(browsers.open).to.be.calledWithMatch(ELECTRON_BROWSER, { url: 'http://localhost:8888/__/#/tests/integration/test2.coffee' })
        this.expectExitWith(0)
      })
    })

    it('runs project by limiting spec files via config.testFiles string glob pattern', function () {
      return cypress.start([`--run-project=${this.todosPath}`, `--config=testFiles=${this.todosPath}/tests/test2.coffee`])
      .then(() => {
        expect(browsers.open).to.be.calledWithMatch(ELECTRON_BROWSER, { url: 'http://localhost:8888/__/#/tests/integration/test2.coffee' })
        this.expectExitWith(0)
      })
    })

    it('runs project by limiting spec files via config.testFiles as a JSON array of string glob patterns', function () {
      return cypress.start([`--run-project=${this.todosPath}`, '--config=testFiles=["**/test2.coffee","**/test1.js"]'])
      .then(() => {
        expect(browsers.open).to.be.calledWithMatch(ELECTRON_BROWSER, { url: 'http://localhost:8888/__/#/tests/integration/test2.coffee' })
      }).then(() => {
        expect(browsers.open).to.be.calledWithMatch(ELECTRON_BROWSER, { url: 'http://localhost:8888/__/#/tests/integration/test1.js' })
        this.expectExitWith(0)
      })
    })

    // NOTE: We no longer do this in the new flow
    it.skip('scaffolds out integration and example specs if they do not exist when not runMode', function () {
      ctx.actions.project.setCurrentProjectForTestSetup(this.pristineWithConfigPath)

      return config.get(this.pristineWithConfigPath)
      .then((cfg) => {
        return fs.statAsync(cfg.integrationFolder)
        .then(() => {
          throw new Error('integrationFolder should not exist!')
        }).catch(() => {
          return cypress.start([`--run-project=${this.pristineWithConfigPath}`, '--no-run-mode'])
        }).then(() => {
          return fs.statAsync(cfg.integrationFolder)
        }).then(() => {
          return Promise.join(
            fs.statAsync(path.join(cfg.integrationFolder, '1-getting-started', 'todo.spec.js')),
            fs.statAsync(path.join(cfg.integrationFolder, '2-advanced-examples', 'actions.spec.js')),
            fs.statAsync(path.join(cfg.integrationFolder, '2-advanced-examples', 'files.spec.js')),
            fs.statAsync(path.join(cfg.integrationFolder, '2-advanced-examples', 'viewport.spec.js')),
          )
        })
      })
    })

    it('does not scaffold when headless and exits with error when no existing project', function () {
      const ensureDoesNotExist = function (inspection, index) {
        if (!inspection.isRejected()) {
          throw new Error(`File or folder was scaffolded at index: ${index}`)
        }

        expect(inspection.reason()).to.have.property('code', 'ENOENT')
      }

      return Promise.all([
        fs.statAsync(path.join(this.pristinePath, 'cypress')).reflect(),
        fs.statAsync(path.join(this.pristinePath, 'cypress.config.js')).reflect(),
      ])
      .each(ensureDoesNotExist).then(() => {
        return cypress.start([`--run-project=${this.pristinePath}`])
      }).then(() => {
        return Promise.all([
          fs.statAsync(path.join(this.pristinePath, 'cypress')).reflect(),
          fs.statAsync(path.join(this.pristinePath, 'cypress.config.js')).reflect(),
        ])
      })
      .each(ensureDoesNotExist).then(() => {
        this.expectExitWithErr('NO_DEFAULT_CONFIG_FILE_FOUND', this.pristinePath)
      })
    })

    it('does not scaffold integration or example specs when runMode', function () {
      return cypress.start([`--run-project=${this.pristineWithConfigPath}`])
      .then(() => {
        return fs.statAsync(path.join(this.pristineWithConfigPath, 'cypress', 'integration'))
      }).then(() => {
        throw new Error('integration folder should not exist!')
      }).catch((err) => {
        if (err.code !== 'ENOENT') {
          throw err
        }
      })
    })

    it('scaffolds out fixtures + files if they do not exist', function () {
      ctx.actions.project.setCurrentProjectForTestSetup(this.pristineWithConfigPath)

      return config.get(this.pristineWithConfigPath)
      .then((cfg) => {
        return fs.statAsync(cfg.fixturesFolder)
        .then(() => {
          throw new Error('fixturesFolder should not exist!')
        }).catch(() => {
          return cypress.start([`--run-project=${this.pristineWithConfigPath}`, '--no-run-mode'])
        }).then(() => {
          return fs.statAsync(cfg.fixturesFolder)
        }).then(() => {
          return fs.statAsync(path.join(cfg.fixturesFolder, 'example.json'))
        })
      })
    })

<<<<<<< HEAD
    it('do not scaffolds out support + files if they do not exist in run mode', function () {
=======
    // NOTE: The scaffolding of files behavior has changed
    it.skip('scaffolds out support + files if they do not exist', function () {
>>>>>>> 6d10a7fa
      const supportFolder = path.join(this.pristineWithConfigPath, 'cypress/support')

      ctx.actions.project.setCurrentProjectForTestSetup(this.pristineWithConfigPath)

      return config.get(this.pristineWithConfigPath)
      .then(() => {
        return fs.rmdir(supportFolder, { recursive: true })
      }).then(() => {
        return fs.statAsync(supportFolder)
      })
      .then(() => {
        throw new Error('supportFolder should not exist!')
      }).catch({ code: 'ENOENT' }, () => {
        return cypress.start([`--run-project=${this.pristineWithConfigPath}`])
      }).then(() => {
        return fs.statAsync(supportFolder)
      }).then(() => {
        throw new Error('supportFolder should not exist!')
      }).catch((err) => {
        expect(err.code).eq('ENOENT')
      })
    })

    // NOTE: Removal of fixtures is not supported in new flow
    it.skip('removes fixtures when they exist and fixturesFolder is false', function (done) {
      ctx.actions.project.setCurrentProjectForTestSetup(this.idsPath)

      config.get(this.idsPath)
      .then((cfg) => {
        this.cfg = cfg

        return fs.statAsync(this.cfg.fixturesFolder)
      }).then(() => {
        return settings.read(this.idsPath)
      }).then((json) => {
        json.fixturesFolder = false

        return settings.writeForTesting(this.idsPath, json)
      }).then(() => {
        return cypress.start([`--run-project=${this.idsPath}`])
      }).then(() => {
        return fs.statAsync(this.cfg.fixturesFolder)
        .then(() => {
          throw new Error('fixturesFolder should not exist!')
        }).catch(() => {
          return done()
        })
      })
    })

    it('runs project headlessly and displays gui', function () {
      return cypress.start([`--run-project=${this.todosPath}`, '--headed'])
      .then(() => {
        expect(browsers.open).to.be.calledWithMatch(ELECTRON_BROWSER, {
          proxyServer: 'http://localhost:8888',
          show: true,
        })

        this.expectExitWith(0)
      })
    })

    it('turns on reporting', function () {
      sinon.spy(Reporter, 'create')

      return cypress.start([`--run-project=${this.todosPath}`])
      .then(() => {
        expect(Reporter.create).to.be.calledWith('spec')
        this.expectExitWith(0)
      })
    })

    it('can change the reporter to nyan', function () {
      sinon.spy(Reporter, 'create')

      return cypress.start([`--run-project=${this.todosPath}`, '--reporter=nyan'])
      .then(() => {
        expect(Reporter.create).to.be.calledWith('nyan')
        this.expectExitWith(0)
      })
    })

    it('can change the reporter with cypress.config.js', function () {
      sinon.spy(Reporter, 'create')

      ctx.actions.project.setCurrentProjectForTestSetup(this.idsPath)

      return config.get(this.idsPath)
      .then((cfg) => {
        this.cfg = cfg

        return settings.read(this.idsPath)
      }).then((json) => {
        json.reporter = 'dot'

        return settings.writeForTesting(this.idsPath, json)
      }).then(() => {
        return cypress.start([`--run-project=${this.idsPath}`])
      }).then(() => {
        expect(Reporter.create).to.be.calledWith('dot')
        this.expectExitWith(0)
      })
    })

    it('runs tests even when user isn\'t logged in', function () {
      return user.set({})
      .then(() => {
        return cypress.start([`--run-project=${this.todosPath}`])
      }).then(() => {
        this.expectExitWith(0)
      })
    })

    it('logs warning when projectId and key but no record option', function () {
      return cypress.start([`--run-project=${this.todosPath}`, '--key=asdf'])
      .then(() => {
        expect(errors.warning).to.be.calledWith('PROJECT_ID_AND_KEY_BUT_MISSING_RECORD_OPTION', 'abc123')
        expect(console.log).to.be.calledWithMatch('You also provided your Record Key, but you did not pass the --record flag.')
        expect(console.log).to.be.calledWithMatch('cypress run --record')
        expect(console.log).to.be.calledWithMatch('https://on.cypress.io/recording-project-runs')
      })
    })

    it('logs warning when removing old browser profiles fails', function () {
      const err = new Error('foo')

      sinon.stub(browsers, 'removeOldProfiles').rejects(err)

      return cypress.start([`--run-project=${this.todosPath}`])
      .then(() => {
        expect(errors.warning).to.be.calledWith('CANNOT_REMOVE_OLD_BROWSER_PROFILES', err.stack)
        expect(console.log).to.be.calledWithMatch('Warning: We failed to remove old browser profiles from previous runs.')
        expect(console.log).to.be.calledWithMatch(err.message)
      })
    })

    it('does not log warning when no projectId', function () {
      return cypress.start([`--run-project=${this.pristinePath}`, '--key=asdf'])
      .then(() => {
        expect(errors.warning).not.to.be.calledWith('PROJECT_ID_AND_KEY_BUT_MISSING_RECORD_OPTION', 'abc123')
        expect(console.log).not.to.be.calledWithMatch('cypress run --key <record_key>')
      })
    })

    it('does not log warning when projectId but --record false', function () {
      return cypress.start([`--run-project=${this.todosPath}`, '--key=asdf', '--record=false'])
      .then(() => {
        expect(errors.warning).not.to.be.calledWith('PROJECT_ID_AND_KEY_BUT_MISSING_RECORD_OPTION', 'abc123')
        expect(console.log).not.to.be.calledWithMatch('cypress run --key <record_key>')
      })
    })

<<<<<<< HEAD
    it('logs error when supportFile doesn\'t exist', function () {
      return settings.writeOnly(this.idsPath, { e2e: { supportFile: '/does/not/exist' } })
=======
    it(`logs error when supportFile doesn't exist`, function () {
      return settings.writeForTesting(this.idsPath, { supportFile: '/does/not/exist' })
>>>>>>> 6d10a7fa
      .then(() => {
        return cypress.start([`--run-project=${this.idsPath}`])
      }).then(() => {
        this.expectExitWithErr('SUPPORT_FILE_NOT_FOUND', 'Your `supportFile` is set to `/does/not/exist`,')
      })
    })

    it('logs error when browser cannot be found', function () {
      browsers.open.restore()

      return cypress.start([`--run-project=${this.idsPath}`, '--browser=foo'])
      .then(() => {
        this.expectExitWithErr('BROWSER_NOT_FOUND_BY_NAME')

        // get all the error args
        const argsSet = errors.log.args

        const found1 = _.find(argsSet, (args) => {
          return _.find(args, (arg) => {
            return arg.message && arg.message.includes(
              'The specified browser was not found on your system or is not supported by Cypress: `foo`',
            )
          })
        })

        expect(found1, 'foo should not be found').to.be.ok

        const found2 = _.find(argsSet, (args) => {
          return _.find(args, (arg) => {
            return arg.message && arg.message.includes(
              'Cypress supports the following browsers:',
            )
          })
        })

        expect(found2, 'supported browsers should be listed').to.be.ok

        const found3 = _.find(argsSet, (args) => {
          return _.find(args, (arg) => {
            return arg.message && arg.message.includes(
              'Available browsers found on your system are:\n- chrome\n- chromium\n- chrome:canary\n- electron',
            )
          })
        })

        expect(found3, 'browser names should be listed').to.be.ok
      })
    })

    describe('no specs found', function () {
      it('logs error and exits when spec file was specified and does not exist', function () {
        return cypress.start([`--run-project=${this.todosPath}`, '--spec=path/to/spec'])
        .then(() => {
          // includes the search spec
          this.expectExitWithErr('NO_SPECS_FOUND', 'path/to/spec')
          this.expectExitWithErr('NO_SPECS_FOUND', 'We searched for any files matching this glob pattern:')
          // includes the project path
          this.expectExitWithErr('NO_SPECS_FOUND', this.todosPath)
        })
      })

      it('logs error and exits when spec absolute file was specified and does not exist', function () {
        return cypress.start([
          `--run-project=${this.todosPath}`,
          `--spec=${this.todosPath}/tests/path/to/spec`,
        ])
        .then(() => {
          // includes path to the spec
          this.expectExitWithErr('NO_SPECS_FOUND', 'tests/path/to/spec')
          // includes folder name
          this.expectExitWithErr('NO_SPECS_FOUND', this.todosPath)
        })
      })

      it('logs error and exits when no specs were found at all', function () {
        return cypress.start([
          `--run-project=${this.todosPath}`,
          '--config=integrationFolder=cypress/specs',
        ])
        .then(() => {
          this.expectExitWithErr('NO_SPECS_FOUND', 'We searched for any files inside of this folder:')
          this.expectExitWithErr('NO_SPECS_FOUND', 'cypress/specs')
        })
      })
    })

    // TODO: test this
    it.skip('logs error and exits when project has cypress.config.js syntax error', function () {
      return fs.writeFileAsync(`${this.todosPath}/cypress.config.js`, `module.exports = {`)
      .then(() => {
        return cypress.start([`--run-project=${this.todosPath}`])
      }).then(() => {
        this.expectExitWithErr('ERROR_READING_FILE', this.todosPath)
      })
    })

    it('logs error and exits when project has cypress.env.json syntax error', function () {
      return fs.writeFileAsync(`${this.todosPath}/cypress.env.json`, '{\'foo\': \'bar}')
      .then(() => {
        return cypress.start([`--run-project=${this.todosPath}`])
      }).then(() => {
        this.expectExitWithErr('ERROR_READING_FILE', this.todosPath)
      })
    })

    it('logs error and exits when project has invalid cypress.config.js values', function () {
      return settings.writeForTesting(this.todosPath, { baseUrl: 'localhost:9999' })
      .then(() => {
        return cypress.start([`--run-project=${this.todosPath}`])
      }).then(() => {
        this.expectExitWithErr('SETTINGS_VALIDATION_ERROR', 'cypress.config.js')
      })
    })

    it('logs error and exits when project has invalid config values from the CLI', function () {
      return cypress.start([
        `--run-project=${this.todosPath}`,
        '--config=baseUrl=localhost:9999',
      ])
      .then(() => {
        this.expectExitWithErr('CONFIG_VALIDATION_ERROR', 'localhost:9999')
        this.expectExitWithErr('CONFIG_VALIDATION_ERROR', 'We found an invalid configuration value')
      })
    })

    it('logs error and exits when project has invalid config values from env vars', function () {
      process.env.CYPRESS_BASE_URL = 'localhost:9999'

      return cypress.start([`--run-project=${this.todosPath}`])
      .then(() => {
        this.expectExitWithErr('CONFIG_VALIDATION_ERROR', 'localhost:9999')
        this.expectExitWithErr('CONFIG_VALIDATION_ERROR', 'We found an invalid configuration value')
      })
    })

    const renamedConfigs = [
      {
        old: 'blacklistHosts',
        new: 'blockHosts',
      },
    ]

    renamedConfigs.forEach(function (config) {
      it(`logs error and exits when using an old configuration option: ${config.old}`, function () {
        return cypress.start([
          `--run-project=${this.todosPath}`,
          `--config=${config.old}=''`,
        ])
        .then(() => {
          this.expectExitWithErr('RENAMED_CONFIG_OPTION', config.old)
          this.expectExitWithErr('RENAMED_CONFIG_OPTION', config.new)
        })
      })
    })

    // TODO: make sure we have integration tests around this
    // for headed projects!
    // also make sure we test the rest of the integration functionality
    // for headed errors! <-- not unit tests, but integration tests!
    it('logs error and exits when project folder has read permissions only and cannot write cypress.config.js', function () {
      // test disabled if running as root (such as inside docker) - root can write all things at all times
      if (process.geteuid() === 0) {
        return
      }

      const permissionsPath = path.resolve('./permissions')
      const cypressConfig = path.join(permissionsPath, 'cypress.config.js')

      return fs.mkdirAsync(permissionsPath)
      .then(() => {
        return fs.outputFileAsync(cypressConfig, 'module.exports = { e2e: { supportFile: false } }')
      }).then(() => {
        // read only
        return fs.chmodAsync(permissionsPath, '555')
      }).then(() => {
        return cypress.start([`--run-project=${permissionsPath}`])
      }).then(() => {
        return fs.chmodAsync(permissionsPath, '777')
      }).then(() => {
        this.expectExitWithErr('ERROR_WRITING_FILE', permissionsPath)
      }).finally(() => {
        return fs.rmdir(permissionsPath, { recursive: true })
      })
    })

    it('logs error and exits when reporter does not exist', function () {
      return cypress.start([`--run-project=${this.todosPath}`, '--reporter', 'foobarbaz'])
      .then(() => {
        this.expectExitWithErr('INVALID_REPORTER_NAME', 'foobarbaz')
      })
    })

    describe('state', () => {
      beforeEach(function () {
        return appData.remove()
        .then(() => {
          return savedState.formStatePath(this.todosPath)
        }).then((statePathStart) => {
          this.statePath = appData.projectsPath(statePathStart)
        })
      })

      it('does not save project state', function () {
        return cypress.start([`--run-project=${this.todosPath}`, `--spec=${this.todosPath}/tests/test2.coffee`])
        .then(() => {
          this.expectExitWith(0)

          // this should not save the project's state
          // because its a noop in 'cypress run' mode
          return openProject.getProject().saveState()
        }).then(() => {
          return fs.statAsync(this.statePath)
          .then(() => {
            throw new Error(`saved state should not exist but it did here: ${this.statePath}`)
          }).catch({ code: 'ENOENT' }, () => {})
        })
      })
    })

    describe('morgan', () => {
      it('sets morgan to false', function () {
        return cypress.start([`--run-project=${this.todosPath}`])
        .then(() => {
          expect(openProject.getProject().cfg.morgan).to.be.false
          this.expectExitWith(0)
        })
      })
    })

    describe('config overrides', () => {
      it('can override default values', function () {
        return cypress.start([`--run-project=${this.todosPath}`, '--config=requestTimeout=1234,videoCompression=false'])
        .then(() => {
          const { cfg } = openProject.getProject()

          expect(cfg.videoCompression).to.be.false
          expect(cfg.requestTimeout).to.eq(1234)

          expect(cfg.resolved.videoCompression).to.deep.eq({
            value: false,
            from: 'cli',
          })

          expect(cfg.resolved.requestTimeout).to.deep.eq({
            value: 1234,
            from: 'cli',
          })

          this.expectExitWith(0)
        })
      })

      it('can override values in plugins', function () {
        plugins.init.restore()

        return cypress.start([
          `--run-project=${this.pluginConfig}`, '--config=requestTimeout=1234,videoCompression=false',
          '--env=foo=foo,bar=bar',
        ])
        .then(() => {
          const { cfg } = openProject.getProject()

          expect(cfg.videoCompression).to.eq(20)
          expect(cfg.defaultCommandTimeout).to.eq(500)
          expect(cfg.env).to.deep.eq({
            foo: 'bar',
            bar: 'bar',
          })

          expect(cfg.resolved.videoCompression).to.deep.eq({
            value: 20,
            from: 'plugin',
          })

          expect(cfg.resolved.requestTimeout).to.deep.eq({
            value: 1234,
            from: 'cli',
          })

          expect(cfg.resolved.env.foo).to.deep.eq({
            value: 'bar',
            from: 'plugin',
          })

          expect(cfg.resolved.env.bar).to.deep.eq({
            value: 'bar',
            from: 'cli',
          })

          this.expectExitWith(0)
        })
      })
    })

    describe('plugins', () => {
      beforeEach(() => {
        plugins.init.restore()
        browsers.open.restore()

        const ee = new EE()

        ee.kill = () => {
          // ughh, would be nice to test logic inside the launcher
          // that cleans up after the browser exit
          // like calling client.close() if available to let the
          // browser free any resources
          return ee.emit('exit')
        }

        ee.destroy = () => {
          return ee.emit('closed')
        }

        ee.isDestroyed = () => {
          return false
        }

        ee.loadURL = () => {}
        ee.focusOnWebView = () => {}
        ee.webContents = {
          debugger: {
            on: sinon.stub(),
            attach: sinon.stub(),
            sendCommand: sinon.stub().resolves(),
          },
          getOSProcessId: sinon.stub(),
          setUserAgent: sinon.stub(),
          session: {
            clearCache: sinon.stub().resolves(),
            setProxy: sinon.stub().resolves(),
            setUserAgent: sinon.stub(),
            on: sinon.stub(),
            removeListener: sinon.stub(),
          },
        }

        ee.maximize = sinon.stub
        ee.setSize = sinon.stub

        sinon.stub(launch, 'launch').returns(ee)
        sinon.stub(Windows, 'create').returns(ee)
      })

      context('before:browser:launch', () => {
        it('chrome', function () {
          // during testing, do not try to connect to the remote interface or
          // use the Chrome remote interface client
          const criClient = {
            ensureMinimumProtocolVersion: sinon.stub().resolves(),
            close: sinon.stub().resolves(),
            on: sinon.stub(),
            send: sinon.stub(),
          }

          sinon.stub(chromeBrowser, '_writeExtension').resolves()

          sinon.stub(chromeBrowser, '_connectToChromeRemoteInterface').resolves(criClient)
          // the "returns(resolves)" stub is due to curried method
          // it accepts URL to visit and then waits for actual CRI client reference
          // and only then navigates to that URL
          sinon.stub(chromeBrowser, '_navigateUsingCRI').resolves()
          sinon.stub(chromeBrowser, '_handleDownloads').resolves()

          sinon.stub(chromeBrowser, '_setAutomation').returns()

          return cypress.start([
            `--run-project=${this.pluginBrowser}`,
            '--browser=chrome',
          ])
          .then(() => {
            const { args } = launch.launch.firstCall

            // when we work with the browsers we set a few extra flags
            const chrome = _.find(TYPICAL_BROWSERS, { name: 'chrome' })
            const launchedChrome = _.defaults({}, chrome, {
              isHeadless: true,
              isHeaded: false,
            })

            expect(args[0], 'found and used Chrome').to.deep.eq(launchedChrome)

            const browserArgs = args[2]

            expect(browserArgs.slice(0, 4), 'first 4 custom launch arguments to Chrome').to.deep.eq([
              'chrome', 'foo', 'bar', 'baz',
            ])

            this.expectExitWith(0)

            expect(chromeBrowser._navigateUsingCRI).to.have.been.calledOnce
            expect(chromeBrowser._setAutomation).to.have.been.calledOnce

            expect(chromeBrowser._connectToChromeRemoteInterface).to.have.been.calledOnce
          })
        })

        it('electron', function () {
          const writeVideoFrame = sinon.stub()

          videoCapture.start.returns({ writeVideoFrame })

          return cypress.start([
            `--run-project=${this.pluginBrowser}`,
            '--browser=electron',
          ])
          .then(() => {
            expect(Windows.create).to.be.calledWithMatch(this.pluginBrowser, {
              browser: 'electron',
              foo: 'bar',
              onNewWindow: sinon.match.func,
              onScreencastFrame: sinon.match.func,
            })

            this.expectExitWith(0)
          })
        })
      })
    })

    describe('--port', () => {
      beforeEach(() => {
        return runMode.listenForProjectEnd.resolves({ stats: { failures: 0 } })
      })

      it('can change the default port to 5544', function () {
        const listen = sinon.spy(http.Server.prototype, 'listen')
        const open = sinon.spy(ServerE2E.prototype, 'open')

        return cypress.start([`--run-project=${this.todosPath}`, '--port=5544'])
        .then(() => {
          expect(openProject.getProject().cfg.port).to.eq(5544)
          expect(listen).to.be.calledWith(5544)
          expect(open).to.be.calledWithMatch({ port: 5544 })
          this.expectExitWith(0)
        })
      })

      // TODO: handle PORT_IN_USE short integration test
      it('logs error and exits when port is in use', async function () {
        sinon.stub(ProjectBase.prototype, 'getAutomation').returns({ use: () => {} })
        let server = http.createServer()

        server = Promise.promisifyAll(server)

        return server.listenAsync(5544, '127.0.0.1')
        .then(() => {
          return cypress.start([`--run-project=${this.todosPath}`, '--port=5544'])
        }).then(() => {
          this.expectExitWithErr('PORT_IN_USE_SHORT', '5544')
        })
      })
    })

    describe('--env', () => {
      beforeEach(() => {
        process.env = _.omit(process.env, 'CYPRESS_DEBUG')

        return runMode.listenForProjectEnd.resolves({ stats: { failures: 0 } })
      })

      it('can set specific environment variables', function () {
        return cypress.start([
          `--run-project=${this.todosPath}`,
          '--video=false',
          '--env',
          'version=0.12.1,foo=bar,host=http://localhost:8888,baz=quux=dolor',
        ])
        .then(() => {
          expect(openProject.getProject().cfg.env).to.deep.eq({
            version: '0.12.1',
            foo: 'bar',
            host: 'http://localhost:8888',
            baz: 'quux=dolor',
          })

          this.expectExitWith(0)
        })
      })

      it('parses environment variables with empty values', function () {
        return cypress.start([
          `--run-project=${this.todosPath}`,
          '--video=false',
          '--env=FOO=,BAR=,BAZ=ipsum',
        ])
        .then(() => {
          expect(openProject.getProject().cfg.env).to.deep.eq({
            FOO: '',
            BAR: '',
            BAZ: 'ipsum',
          })

          this.expectExitWith(0)
        })
      })
    })

    describe('--config-file', () => {
<<<<<<< HEAD
      it('false does not require cypress.config.js to run', function () {
        return fs.mkdirAsync(path.join(this.pristinePath, 'cypress/support'), { recursive: true })
        .then(() => {
          return fs.writeFileAsync(path.join(this.pristinePath, 'cypress/support', 'e2e.js'), '')
        })
        .then(() => {
          return fs.statAsync(path.join(this.pristinePath, 'cypress.config.js'))
        })
=======
      // NOTE: --config-file=false is not supported
      it.skip('false does not require cypress.config.js to run', function () {
        return fs.statAsync(path.join(this.pristinePath, 'cypress.config.js'))
>>>>>>> 6d10a7fa
        .then(() => {
          throw new Error('cypress.config.js should not exist')
        }).catch({ code: 'ENOENT' }, () => {
          return cypress.start([
            `--run-project=${this.pristinePath}`,
            '--no-run-mode',
            '--config-file',
            'false',
          ]).then(() => {
            this.expectExitWith(0)
          })
        })
      })

      // TODO: fix
      it.skip(`with a custom config file fails when it doesn't exist`, function () {
        this.filename = 'abcdefgh.test.js'

        return fs.statAsync(path.join(this.todosPath, this.filename))
        .then(() => {
          throw new Error(`${this.filename} should not exist`)
        }).catch({ code: 'ENOENT' }, () => {
          return cypress.start([
            `--run-project=${this.todosPath}`,
            '--no-run-mode',
            '--config-file',
            this.filename,
          ]).then(() => {
            this.expectExitWithErr('CONFIG_FILE_NOT_FOUND', this.filename, this.todosPath)
          })
        })
      })
    })
  })

  // most record mode logic is covered in e2e tests.
  // we only need to cover the edge cases / warnings
  context('--record', () => {
    beforeEach(function () {
      sinon.stub(api, 'createRun').resolves()
      sinon.stub(electron.app, 'on').withArgs('ready').yieldsAsync()
      sinon.stub(browsers, 'open')
      sinon.stub(runMode, 'waitForSocketConnection').resolves()
      sinon.stub(runMode, 'waitForTestsToFinishRunning').resolves({
        stats: {
          tests: 1,
          passes: 2,
          failures: 3,
          pending: 4,
          skipped: 5,
          wallClockDuration: 6,
        },
        tests: [],
        hooks: [],
        video: 'path/to/video',
        shouldUploadVideo: true,
        screenshots: [],
        config: {},
        spec: {},
      })

      return Promise.all([
        // make sure we have no user object
        user.set({}),

        Promise.resolve()
        .then(() => {
          // Hardcoded so we don't need to create a project to source the config
          this.projectId = 'abc123'
        }),
      ])
    })

    it('uses process.env.CYPRESS_PROJECT_ID', function () {
      sinon.stub(env, 'get').withArgs('CYPRESS_PROJECT_ID').returns(this.projectId)

      return cypress.start([
        '--cwd=/foo/bar',
        `--run-project=${this.noScaffolding}`,
        '--record',
        '--key=token-123',
      ])
      .then(() => {
        expect(api.createRun).to.be.calledWithMatch({ projectId: this.projectId })
        expect(errors.warning).not.to.be.called
        this.expectExitWith(3)
      })
    })

    it('uses process.env.CYPRESS_RECORD_KEY', function () {
      sinon.stub(env, 'get')
      .withArgs('CYPRESS_PROJECT_ID').returns('foo-project-123')
      .withArgs('CYPRESS_RECORD_KEY').returns('token')

      return cypress.start([
        '--cwd=/foo/bar',
        `--run-project=${this.noScaffolding}`,
        '--record',
      ])
      .then(() => {
        expect(api.createRun).to.be.calledWithMatch({
          projectId: 'foo-project-123',
          recordKey: 'token',
        })

        expect(errors.warning).not.to.be.called
        this.expectExitWith(3)
      })
    })

    it('errors and exits when using --group but ciBuildId could not be generated', function () {
      sinon.stub(ciProvider, 'provider').returns(null)

      return cypress.start([
        `--run-project=${this.recordPath}`,
        '--record',
        '--key=token-123',
        '--group=e2e-tests',
      ])
      .then(() => {
        this.expectExitWithErr('INDETERMINATE_CI_BUILD_ID')

        return snapshotConsoleLogs('INDETERMINATE_CI_BUILD_ID-group 1')
      })
    })

    it('errors and exits when using --parallel but ciBuildId could not be generated', function () {
      sinon.stub(ciProvider, 'provider').returns(null)

      return cypress.start([
        `--run-project=${this.recordPath}`,
        '--record',
        '--key=token-123',
        '--parallel',
      ])
      .then(() => {
        this.expectExitWithErr('INDETERMINATE_CI_BUILD_ID')

        return snapshotConsoleLogs('INDETERMINATE_CI_BUILD_ID-parallel 1')
      })
    })

    it('errors and exits when using --parallel and --group but ciBuildId could not be generated', function () {
      sinon.stub(ciProvider, 'provider').returns(null)

      return cypress.start([
        `--run-project=${this.recordPath}`,
        '--record',
        '--key=token-123',
        '--group=e2e-tests-chrome',
        '--parallel',
      ])
      .then(() => {
        this.expectExitWithErr('INDETERMINATE_CI_BUILD_ID')

        return snapshotConsoleLogs('INDETERMINATE_CI_BUILD_ID-parallel-group 1')
      })
    })

    it('errors and exits when using --ci-build-id with no group or parallelization', function () {
      return cypress.start([
        `--run-project=${this.recordPath}`,
        '--record',
        '--key=token-123',
        '--ci-build-id=ciBuildId123',
      ])
      .then(() => {
        this.expectExitWithErr('INCORRECT_CI_BUILD_ID_USAGE')

        return snapshotConsoleLogs('INCORRECT_CI_BUILD_ID_USAGE 1')
      })
    })

    it('errors and exits when using --ci-build-id without recording', function () {
      return cypress.start([
        `--run-project=${this.recordPath}`,
        '--ci-build-id=ciBuildId123',
      ])
      .then(() => {
        this.expectExitWithErr('RECORD_PARAMS_WITHOUT_RECORDING')

        return snapshotConsoleLogs('RECORD_PARAMS_WITHOUT_RECORDING-ciBuildId 1')
      })
    })

    it('errors and exits when using --group without recording', function () {
      return cypress.start([
        `--run-project=${this.recordPath}`,
        '--group=e2e-tests',
      ])
      .then(() => {
        this.expectExitWithErr('RECORD_PARAMS_WITHOUT_RECORDING')

        return snapshotConsoleLogs('RECORD_PARAMS_WITHOUT_RECORDING-group 1')
      })
    })

    it('errors and exits when using --parallel without recording', function () {
      return cypress.start([
        `--run-project=${this.recordPath}`,
        '--parallel',
      ])
      .then(() => {
        this.expectExitWithErr('RECORD_PARAMS_WITHOUT_RECORDING')

        return snapshotConsoleLogs('RECORD_PARAMS_WITHOUT_RECORDING-parallel 1')
      })
    })

    it('errors and exits when using --tag without recording', function () {
      return cypress.start([
        `--run-project=${this.recordPath}`,
        '--tag=nightly',
      ])
      .then(() => {
        this.expectExitWithErr('RECORD_PARAMS_WITHOUT_RECORDING')

        return snapshotConsoleLogs('RECORD_PARAMS_WITHOUT_RECORDING-tag 1')
      })
    })

    it('errors and exits when using --group and --parallel without recording', function () {
      return cypress.start([
        `--run-project=${this.recordPath}`,
        '--tag=nightly',
        '--group=electron-smoke-tests',
        '--parallel',
      ])
      .then(() => {
        this.expectExitWithErr('RECORD_PARAMS_WITHOUT_RECORDING')

        return snapshotConsoleLogs('RECORD_PARAMS_WITHOUT_RECORDING-group-parallel 1')
      })
    })

    it('errors and exits when group name is not unique and explicitly passed ciBuildId', function () {
      const err = new Error()

      err.statusCode = 422
      err.error = {
        code: 'RUN_GROUP_NAME_NOT_UNIQUE',
        payload: {
          runUrl: 'https://dashboard.cypress.io/runs/12345',
        },
      }

      api.createRun.rejects(err)

      return cypress.start([
        `--run-project=${this.recordPath}`,
        '--record',
        '--key=token-123',
        '--group=electron-smoke-tests',
        '--ciBuildId=ciBuildId123',
      ])
      .then(() => {
        this.expectExitWithErr('DASHBOARD_RUN_GROUP_NAME_NOT_UNIQUE')

        return snapshotConsoleLogs('DASHBOARD_RUN_GROUP_NAME_NOT_UNIQUE 1')
      })
    })

    it('errors and exits when parallel group params are different', function () {
      sinon.stub(system, 'info').returns({
        osName: 'darwin',
        osVersion: 'v1',
      })

      sinon.stub(browsers, 'ensureAndGetByNameOrPath').resolves({
        version: '59.1.2.3',
        displayName: 'Electron',
      })

      const err = new Error()

      err.statusCode = 422
      err.error = {
        code: 'PARALLEL_GROUP_PARAMS_MISMATCH',
        payload: {
          runUrl: 'https://dashboard.cypress.io/runs/12345',
        },
      }

      api.createRun.rejects(err)

      return cypress.start([
        `--run-project=${this.recordPath}`,
        '--record',
        '--key=token-123',
        '--parallel',
        '--group=electron-smoke-tests',
        '--ciBuildId=ciBuildId123',
      ])
      .then(() => {
        this.expectExitWithErr('DASHBOARD_PARALLEL_GROUP_PARAMS_MISMATCH')

        return snapshotConsoleLogs('DASHBOARD_PARALLEL_GROUP_PARAMS_MISMATCH 1')
      })
    })

    it('errors and exits when parallel is not allowed', function () {
      const err = new Error()

      err.statusCode = 422
      err.error = {
        code: 'PARALLEL_DISALLOWED',
        payload: {
          runUrl: 'https://dashboard.cypress.io/runs/12345',
        },
      }

      api.createRun.rejects(err)

      return cypress.start([
        `--run-project=${this.recordPath}`,
        '--record',
        '--key=token-123',
        '--parallel',
        '--group=electron-smoke-tests',
        '--ciBuildId=ciBuildId123',
      ])
      .then(() => {
        this.expectExitWithErr('DASHBOARD_PARALLEL_DISALLOWED')

        return snapshotConsoleLogs('DASHBOARD_PARALLEL_DISALLOWED 1')
      })
    })

    it('errors and exits when parallel is required', function () {
      const err = new Error()

      err.statusCode = 422
      err.error = {
        code: 'PARALLEL_REQUIRED',
        payload: {
          runUrl: 'https://dashboard.cypress.io/runs/12345',
        },
      }

      api.createRun.rejects(err)

      return cypress.start([
        `--run-project=${this.recordPath}`,
        '--record',
        '--key=token-123',
        '--parallel',
        '--tag=nightly',
        '--group=electron-smoke-tests',
        '--ciBuildId=ciBuildId123',
      ])
      .then(() => {
        this.expectExitWithErr('DASHBOARD_PARALLEL_REQUIRED')

        return snapshotConsoleLogs('DASHBOARD_PARALLEL_REQUIRED 1')
      })
    })

    it('errors and exits when run is already complete', function () {
      const err = new Error()

      err.statusCode = 422
      err.error = {
        code: 'ALREADY_COMPLETE',
        payload: {
          runUrl: 'https://dashboard.cypress.io/runs/12345',
        },
      }

      api.createRun.rejects(err)

      return cypress.start([
        `--run-project=${this.recordPath}`,
        '--record',
        '--key=token-123',
        '--tag=nightly',
        '--group=electron-smoke-tests',
        '--ciBuildId=ciBuildId123',
      ])
      .then(() => {
        this.expectExitWithErr('DASHBOARD_ALREADY_COMPLETE')

        return snapshotConsoleLogs('DASHBOARD_ALREADY_COMPLETE 1')
      })
    })

    it('errors and exits when run is stale', function () {
      const err = new Error()

      err.statusCode = 422
      err.error = {
        code: 'STALE_RUN',
        payload: {
          runUrl: 'https://dashboard.cypress.io/runs/12345',
        },
      }

      api.createRun.rejects(err)

      return cypress.start([
        `--run-project=${this.recordPath}`,
        '--record',
        '--key=token-123',
        '--parallel',
        '--tag=nightly',
        '--group=electron-smoke-tests',
        '--ciBuildId=ciBuildId123',
      ])
      .then(() => {
        this.expectExitWithErr('DASHBOARD_STALE_RUN')

        return snapshotConsoleLogs('DASHBOARD_STALE_RUN 1')
      })
    })
  })

  context('--return-pkg', () => {
    beforeEach(() => {
      console.log.restore()

      sinon.stub(console, 'log')
    })

    it('logs package.json and exits', function () {
      return cypress.start(['--return-pkg'])
      .then(() => {
        expect(console.log).to.be.calledWithMatch('{"name":"cypress"')
        this.expectExitWith(0)
      })
    })
  })

  context('--version', () => {
    beforeEach(() => {
      console.log.restore()

      sinon.stub(console, 'log')
    })

    it('logs version and exits', function () {
      return cypress.start(['--version'])
      .then(() => {
        expect(console.log).to.be.calledWith(pkg.version)
        this.expectExitWith(0)
      })
    })
  })

  context('--smoke-test', () => {
    beforeEach(() => {
      console.log.restore()

      sinon.stub(console, 'log')
    })

    it('logs pong value and exits', function () {
      return cypress.start(['--smoke-test', '--ping=abc123'])
      .then(() => {
        expect(console.log).to.be.calledWith('abc123')
        this.expectExitWith(0)
      })
    })
  })

  context('interactive', () => {
    beforeEach(function () {
      this.win = {
        on: sinon.stub(),
        webContents: {
          on: sinon.stub(),
        },
      }

      sinon.stub(electron.app, 'on').withArgs('ready').yieldsAsync()
      sinon.stub(Windows, 'open').resolves(this.win)
      sinon.stub(ServerE2E.prototype, 'startWebsockets')
      sinon.spy(Events, 'start')
      sinon.stub(electron.ipcMain, 'on')
    })

    it('passes options to interactiveMode.ready', () => {
      sinon.stub(interactiveMode, 'ready')

      return cypress.start(['--updating', '--port=2121', '--config=pageLoadTimeout=1000'])
      .then(() => {
        expect(interactiveMode.ready).to.be.calledWithMatch({
          updating: true,
          config: {
            port: 2121,
            pageLoadTimeout: 1000,
          },
        })
      })
    })

    it('passes options to Events.start', () => {
      return cypress.start(['--port=2121', '--config=pageLoadTimeout=1000'])
      .then(() => {
        expect(Events.start).to.be.calledWithMatch({
          config: {
            pageLoadTimeout: 1000,
            port: 2121,
          },
        })
      })
    })

    it('passes filtered options to Project#open and sets cli config', function () {
      const open = sinon.stub(ServerE2E.prototype, 'open').resolves([])

      process.env.CYPRESS_FILE_SERVER_FOLDER = 'foo'
      process.env.CYPRESS_BASE_URL = 'http://localhost'
      process.env.CYPRESS_port = '2222'
      process.env.CYPRESS_responseTimeout = '5555'
      process.env.CYPRESS_watch_for_file_changes = 'false'

      ctx.actions.project.setCurrentProjectForTestSetup(this.todosPath)

      return user.set({ name: 'brian', authToken: 'auth-token-123' })
      .then(() => ctx.config.getOrCreateBaseConfig())
      .then((json) => {
        // this should be overriden by the env argument
        json.baseUrl = 'http://localhost:8080'

        return settings.writeForTesting(this.todosPath, json)
      }).then(() => {
        // TODO(tim): this shouldn't be needed when we refactor the ctx setup
        process.env.LAUNCHPAD = '0'

        return cypress.start([
          '--port=2121',
          '--config',
          'pageLoadTimeout=1000',
          '--foo=bar',
          '--env=baz=baz',
        ])
      }).then(() => {
        delete process.env.LAUNCHPAD
        const options = Events.start.firstCall.args[0]

        return openProject.create(this.todosPath, { ...options, testingType: 'e2e' }, [])
      }).then(() => {
        const projectOptions = openProject.getProject().options

        expect(projectOptions.port).to.eq(2121)
        expect(projectOptions.pageLoadTimeout).to.eq(1000)
        expect(projectOptions.report).to.eq(false)
        expect(projectOptions.env).to.eql({ baz: 'baz' })

        expect(open).to.be.called

        const cfg = open.getCall(0).args[0]

        expect(cfg.fileServerFolder).to.eq(path.join(this.todosPath, 'foo'))
        expect(cfg.pageLoadTimeout).to.eq(1000)
        expect(cfg.port).to.eq(2121)
        expect(cfg.baseUrl).to.eq('http://localhost')
        expect(cfg.watchForFileChanges).to.be.false
        expect(cfg.responseTimeout).to.eq(5555)
        expect(cfg.env.baz).to.eq('baz')
        expect(cfg.env).not.to.have.property('fileServerFolder')
        expect(cfg.env).not.to.have.property('port')
        expect(cfg.env).not.to.have.property('BASE_URL')
        expect(cfg.env).not.to.have.property('watchForFileChanges')
        expect(cfg.env).not.to.have.property('responseTimeout')

        expect(cfg.resolved.fileServerFolder).to.deep.eq({
          value: 'foo',
          from: 'env',
        })

        expect(cfg.resolved.pageLoadTimeout).to.deep.eq({
          value: 1000,
          from: 'cli',
        })

        expect(cfg.resolved.port).to.deep.eq({
          value: 2121,
          from: 'cli',
        })

        expect(cfg.resolved.baseUrl).to.deep.eq({
          value: 'http://localhost',
          from: 'env',
        })

        expect(cfg.resolved.watchForFileChanges).to.deep.eq({
          value: false,
          from: 'env',
        })

        expect(cfg.resolved.responseTimeout).to.deep.eq({
          value: 5555,
          from: 'env',
        })

        expect(cfg.resolved.env.baz).to.deep.eq({
          value: 'baz',
          from: 'cli',
        })
      })
    })

    // NOTE: skipped because we want to ensure this is captured in v10
    it.skip('sends warning when baseUrl cannot be verified', function () {
      const bus = new EE()
      const event = { sender: { send: sinon.stub() } }
      const warning = { message: 'Blah blah baseUrl blah blah' }

      sinon.stub(ServerE2E.prototype, 'open').resolves([2121, warning])

      // TODO(tim): this shouldn't be needed when we refactor the ctx setup
      process.env.LAUNCHPAD = '0'

      return cypress.start(['--port=2121', '--config', 'pageLoadTimeout=1000', '--foo=bar', '--env=baz=baz'])
      .then(() => {
        delete process.env.LAUNCHPAD
        const options = Events.start.firstCall.args[0]

        Events.handleEvent(options, bus, event, 123, 'on:project:warning')

        return Events.handleEvent(options, bus, event, 123, 'open:project', this.todosPath)
      }).then(() => {
        expect(event.sender.send.withArgs('response').firstCall.args[1].data).to.eql(warning)
      })
    })

    describe('--config-file', () => {
      beforeEach(function () {
        this.filename = 'foo.bar.baz.asdf.quux.json'
        this.open = sinon.stub(ServerE2E.prototype, 'open').resolves([])
      })

      it('reads config from a custom config file', function () {
        return fs.writeJson(path.join(this.pristinePath, this.filename), {
          env: { foo: 'bar' },
          port: 2020,
        }).then(() => {
          cypress.start([
          `--config-file=${this.filename}`,
          ])
          .then(() => {
            const options = Events.start.firstCall.args[0]

            return Events.handleEvent(options, {}, {}, 123, 'open:project', this.pristinePath)
          }).then(() => {
            expect(this.open).to.be.called

            const cfg = this.open.getCall(0).args[0]

            expect(cfg.env.foo).to.equal('bar')

            expect(cfg.port).to.equal(2020)
          })
        })
      })
    })
  })

  context('--cwd', () => {
    beforeEach(() => {
      errors.warning.restore()
      sinon.stub(electron.app, 'on').withArgs('ready').yieldsAsync()
      sinon.stub(interactiveMode, 'ready').resolves()
      sinon.spy(errors, 'warning')
    })

    it('shows warning if Cypress has been started directly', () => {
      return cypress.start().then(() => {
        expect(errors.warning).to.be.calledWith('INVOKED_BINARY_OUTSIDE_NPM_MODULE')
        expect(console.log).to.be.calledWithMatch('It looks like you are running the Cypress binary directly.')
        expect(console.log).to.be.calledWithMatch('https://on.cypress.io/installing-cypress')
      })
    })

    it('does not show warning if finds --cwd', () => {
      return cypress.start(['--cwd=/foo/bar']).then(() => {
        expect(errors.warning).not.to.be.called
      })
    })
  })

  context('no args', () => {
    beforeEach(() => {
      sinon.stub(electron.app, 'on').withArgs('ready').yieldsAsync()
      sinon.stub(interactiveMode, 'ready').resolves()
    })

    it('runs interactiveMode and does not exit', () => {
      return cypress.start().then(() => {
        expect(interactiveMode.ready).to.be.calledOnce
      })
    })
  })
})<|MERGE_RESOLUTION|>--- conflicted
+++ resolved
@@ -507,12 +507,7 @@
       })
     })
 
-<<<<<<< HEAD
     it('do not scaffolds out support + files if they do not exist in run mode', function () {
-=======
-    // NOTE: The scaffolding of files behavior has changed
-    it.skip('scaffolds out support + files if they do not exist', function () {
->>>>>>> 6d10a7fa
       const supportFolder = path.join(this.pristineWithConfigPath, 'cypress/support')
 
       ctx.actions.project.setCurrentProjectForTestSetup(this.pristineWithConfigPath)
@@ -665,13 +660,8 @@
       })
     })
 
-<<<<<<< HEAD
-    it('logs error when supportFile doesn\'t exist', function () {
+    it(`logs error when supportFile doesn't exist`, function () {
       return settings.writeOnly(this.idsPath, { e2e: { supportFile: '/does/not/exist' } })
-=======
-    it(`logs error when supportFile doesn't exist`, function () {
-      return settings.writeForTesting(this.idsPath, { supportFile: '/does/not/exist' })
->>>>>>> 6d10a7fa
       .then(() => {
         return cypress.start([`--run-project=${this.idsPath}`])
       }).then(() => {
@@ -1170,20 +1160,9 @@
     })
 
     describe('--config-file', () => {
-<<<<<<< HEAD
-      it('false does not require cypress.config.js to run', function () {
-        return fs.mkdirAsync(path.join(this.pristinePath, 'cypress/support'), { recursive: true })
-        .then(() => {
-          return fs.writeFileAsync(path.join(this.pristinePath, 'cypress/support', 'e2e.js'), '')
-        })
-        .then(() => {
-          return fs.statAsync(path.join(this.pristinePath, 'cypress.config.js'))
-        })
-=======
       // NOTE: --config-file=false is not supported
       it.skip('false does not require cypress.config.js to run', function () {
         return fs.statAsync(path.join(this.pristinePath, 'cypress.config.js'))
->>>>>>> 6d10a7fa
         .then(() => {
           throw new Error('cypress.config.js should not exist')
         }).catch({ code: 'ENOENT' }, () => {
