--- conflicted
+++ resolved
@@ -349,13 +349,8 @@
 
           cyServer = Server()
 
-<<<<<<< HEAD
-          return cyServer.open(config, {})
-        })
-=======
           return cyServer.open(config)
         }),
->>>>>>> 474b80a5
       )
     })
   })
