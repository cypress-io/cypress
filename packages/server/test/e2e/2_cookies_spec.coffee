--- conflicted
+++ resolved
@@ -40,12 +40,6 @@
     )
     ## response to set
     # auth=p1_2FruNr1entizk9QEGHFYQlWjIK5LULzdDj17lkYhZTz7XA5GOfnVgbbeBDAqnfImkwof2qz0M3yi3AUVusKPqh1BRK6253h0kiBENwdjWDsx3mYQQKpHn6o3XOXX7poSkzrHThnrDlH4w9zoLItwIVNhR2hQrCYhQhtHuw20YM_3D; Domain=.surveymonkey.com;Max-Age=3600; Path=/; expires=Fri, 26-Oct-2018 06:13:48 GMT; secure; HttpOnly'
-<<<<<<< HEAD
-
-    ## response to clear
-    # auth=; Domain=.surveymonkey.com; Max-Age=0; Path=/; expires=Wed, 31-Dec-97 23:59:59 GMT
-=======
->>>>>>> 54ce93b9
 
     ## response to clear
     # auth=; Domain=.surveymonkey.com; Max-Age=0; Path=/; expires=Wed, 31-Dec-97 23:59:59 GMT
