--- conflicted
+++ resolved
@@ -18,24 +18,10 @@
     }
   })
 
-<<<<<<< HEAD
-  it "passes", ->
-    ## this tests that consistent screenshots are taken for fullPage captures,
-    ## that the runner UI is hidden and that the page is scrolled properly
-
-    e2e.exec(@, {
-      spec: "screenshot_fullpage_capture_spec.coffee"
-      expectedExitCode: 0
-      snapshot: true
-      # headed: true
-      # exit: false
-    })
-=======
   ## this tests that consistent screenshots are taken for fullPage captures,
   ## that the runner UI is hidden and that the page is scrolled properly
   e2e.it "passes", {
     spec: "screenshot_fullpage_capture_spec.coffee"
     expectedExitCode: 0
     snapshot: true
-  }
->>>>>>> 9a00c611
+  }