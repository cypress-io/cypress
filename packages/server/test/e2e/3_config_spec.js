const e2e = require('../support/helpers/e2e').default
const Fixtures = require('../support/helpers/fixtures')

describe('e2e config', () => {
  e2e.setup()

  it('provides various environment details', function () {
    return e2e.exec(this, {
      spec: 'config_passing_spec.js',
      snapshot: true,
      config: {
        env: {
          scriptlet: '<script>alert(\'this should not break\')</script>',
        },
      },
    })
  })

  it('applies defaultCommandTimeout globally', function () {
    return e2e.exec(this, {
      project: Fixtures.projectPath('config-with-short-timeout'),
      snapshot: true,
      expectedExitCode: 1,
    })
  })

  // TODO: test that environment variables and CYPRESS_config work as well

  it('throws error when invalid viewportWidth in the configuration file', function () {
    return e2e.exec(this, {
      project: Fixtures.projectPath('config-with-invalid-viewport'),
      expectedExitCode: 1,
      snapshot: true,
    })
  })

  it('throws error when invalid browser in the configuration file', function () {
    return e2e.exec(this, {
      project: Fixtures.projectPath('config-with-invalid-browser'),
      expectedExitCode: 1,
      snapshot: true,
    })
  })

  it('supports global shadow dom inclusion', function () {
    return e2e.exec(this, {
      project: Fixtures.projectPath('shadow-dom-global-inclusion'),
    })
  })

  it('supports custom configFile in JavaScript', function () {
    return e2e.exec(this, {
      project: Fixtures.projectPath('config-with-custom-file-js'),
      configFile: 'cypress.config.custom.js',
    })
  })

<<<<<<< HEAD
  it('supports custom configFile in TypeScript', function () {
    return e2e.exec(this, {
      project: Fixtures.projectPath('config-with-custom-file-ts'),
      configFile: 'cypress.config.custom.ts',
=======
  it('supports custom configFile in a default JavaScript file', function () {
    return e2e.exec(this, {
      project: Fixtures.projectPath('config-with-js'),
>>>>>>> 07d4340c
    })
  })
})<|MERGE_RESOLUTION|>--- conflicted
+++ resolved
@@ -55,16 +55,16 @@
     })
   })
 
-<<<<<<< HEAD
   it('supports custom configFile in TypeScript', function () {
     return e2e.exec(this, {
       project: Fixtures.projectPath('config-with-custom-file-ts'),
       configFile: 'cypress.config.custom.ts',
-=======
+    })
+  })
+
   it('supports custom configFile in a default JavaScript file', function () {
     return e2e.exec(this, {
       project: Fixtures.projectPath('config-with-js'),
->>>>>>> 07d4340c
     })
   })
 })