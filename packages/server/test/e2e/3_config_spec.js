const fs = require('fs')
const path = require('path')
const e2e = require('../support/helpers/e2e').default
const Fixtures = require('../support/helpers/fixtures')

describe('e2e config', () => {
  e2e.setup()

  it('provides various environment details', function () {
    return e2e.exec(this, {
      spec: 'config_passing_spec.js',
      snapshot: true,
      config: {
        env: {
          scriptlet: '<script>alert(\'this should not break\')</script>',
        },
      },
    })
  })

  it('applies defaultCommandTimeout globally', function () {
    return e2e.exec(this, {
      project: Fixtures.projectPath('config-with-short-timeout'),
      snapshot: true,
      expectedExitCode: 1,
    })
  })

  // TODO: test that environment variables and CYPRESS_config work as well

  it('throws error when invalid viewportWidth in the configuration file', function () {
    return e2e.exec(this, {
      project: Fixtures.projectPath('config-with-invalid-viewport'),
      expectedExitCode: 1,
      snapshot: true,
    })
  })

  it('throws error when invalid browser in the configuration file', function () {
    return e2e.exec(this, {
      project: Fixtures.projectPath('config-with-invalid-browser'),
      expectedExitCode: 1,
      snapshot: true,
    })
  })

  it('supports global shadow dom inclusion', function () {
    return e2e.exec(this, {
      project: Fixtures.projectPath('shadow-dom-global-inclusion'),
    })
  })

<<<<<<< HEAD
  it('does not create a cypress.json when `module.exports = {}` is the only thing in cypress.config.js', function () {
    const project = Fixtures.projectPath('config-with-empty-cypress-config')

    return e2e.exec(this, {
      project,
    }).then(() => {
      expect(fs.existsSync(path.resolve(project, 'cypress.json'))).to.be.false
    })
  })

  it('does not crash when `module.exports = {}` is the only thing in cypress.config.js and there is a cypress.json', function () {
    const project = Fixtures.projectPath('config-with-json-and-empty-cypress-config')

    return e2e.exec(this, {
      project,
=======
  it('supports custom configFile in JavaScript', function () {
    return e2e.exec(this, {
      project: Fixtures.projectPath('config-with-custom-file-js'),
      configFile: 'cypress.config.custom.js',
    })
  })

  it('supports custom configFile in a default JavaScript file', function () {
    return e2e.exec(this, {
      project: Fixtures.projectPath('config-with-js'),
>>>>>>> d24d2724
    })
  })
})<|MERGE_RESOLUTION|>--- conflicted
+++ resolved
@@ -1,5 +1,3 @@
-const fs = require('fs')
-const path = require('path')
 const e2e = require('../support/helpers/e2e').default
 const Fixtures = require('../support/helpers/fixtures')
 
@@ -50,23 +48,6 @@
     })
   })
 
-<<<<<<< HEAD
-  it('does not create a cypress.json when `module.exports = {}` is the only thing in cypress.config.js', function () {
-    const project = Fixtures.projectPath('config-with-empty-cypress-config')
-
-    return e2e.exec(this, {
-      project,
-    }).then(() => {
-      expect(fs.existsSync(path.resolve(project, 'cypress.json'))).to.be.false
-    })
-  })
-
-  it('does not crash when `module.exports = {}` is the only thing in cypress.config.js and there is a cypress.json', function () {
-    const project = Fixtures.projectPath('config-with-json-and-empty-cypress-config')
-
-    return e2e.exec(this, {
-      project,
-=======
   it('supports custom configFile in JavaScript', function () {
     return e2e.exec(this, {
       project: Fixtures.projectPath('config-with-custom-file-js'),
@@ -77,7 +58,6 @@
   it('supports custom configFile in a default JavaScript file', function () {
     return e2e.exec(this, {
       project: Fixtures.projectPath('config-with-js'),
->>>>>>> d24d2724
     })
   })
 })