--- conflicted
+++ resolved
@@ -2,10 +2,6 @@
 
 const path = require('path')
 const Promise = require('bluebird')
-<<<<<<< HEAD
-const config = require(`../../lib/config`)
-=======
->>>>>>> 404447e3
 const fixture = require(`../../lib/fixture`)
 const { fs } = require(`../../lib/util/fs`)
 const FixturesHelper = require('@tooling/system-tests/lib/fixtures')
@@ -31,11 +27,7 @@
 
     ctx.actions.project.setCurrentProjectAndTestingTypeForTestSetup(this.todosPath)
 
-<<<<<<< HEAD
-    return config.get(this.todosPath)
-=======
     return ctx.lifecycleManager.getFullInitialConfig()
->>>>>>> 404447e3
     .then((cfg) => {
       ({ fixturesFolder: this.fixturesFolder } = cfg)
     })
@@ -188,11 +180,7 @@
 
       ctx.actions.project.setCurrentProjectAndTestingTypeForTestSetup(projectPath)
 
-<<<<<<< HEAD
-      return config.get(projectPath)
-=======
       return ctx.lifecycleManager.getFullInitialConfig()
->>>>>>> 404447e3
       .then((cfg) => {
         return fixture.get(cfg.fixturesFolder, 'foo')
         .then((result) => {
