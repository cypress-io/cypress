require("../spec_helper")

config         = require("#{root}lib/config")
files          = require("#{root}lib/files")
FixturesHelper = require("#{root}/test/support/helpers/fixtures")
filesController = require("#{root}lib/controllers/files")

<<<<<<< HEAD
describe "lib/controllers/files", ->
  beforeEach ->
    FixturesHelper.scaffold()

    @todosPath = FixturesHelper.projectPath("todos")

    config.get(@todosPath).then (cfg) =>
      @config = cfg

  afterEach ->
    FixturesHelper.remove()

  context "#getTestFiles", ->
    checkFoundSpec = (foundSpec) ->
      if not path.isAbsolute(foundSpec.absolute)
        throw new Error("path to found spec should be absolute #{JSON.stringify(foundSpec)}")

    it "returns absolute filenames", ->
      filesController
      .getTestFiles(@config)
      .then (R.prop("integration"))
      .then (R.forEach(checkFoundSpec))

    it "handles fixturesFolder being false", ->
      @config.fixturesFolder = false

      fn = => filesController.getTestFiles(@config)

      expect(fn).not.to.throw()

    it "by default, returns all files as long as they have a name and extension", ->
      config.get(FixturesHelper.projectPath("various-file-types"))
      .then (cfg) ->
        filesController.getTestFiles(cfg)
      .then (files) ->
        expect(files.integration.length).to.equal(3)
        expect(files.integration[0].name).to.equal("coffee_spec.coffee")
        expect(files.integration[1].name).to.equal("js_spec.js")
        expect(files.integration[2].name).to.equal("ts_spec.ts")

    it "returns files matching config.testFiles", ->
      config.get(FixturesHelper.projectPath("various-file-types"))
      .then (cfg) ->
        cfg.testFiles = "**/*.coffee"
        filesController.getTestFiles(cfg)
      .then (files) ->
        expect(files.integration.length).to.equal(1)
        expect(files.integration[0].name).to.equal("coffee_spec.coffee")

    it "filters using specPattern", ->
      config.get(FixturesHelper.projectPath("various-file-types"))
      .then (cfg) ->
        filesController.getTestFiles(cfg, [
          path.join(cfg.projectRoot, "cypress", "integration", "js_spec.js")
        ])
      .then (files) ->
        expect(files.integration.length).to.equal(1)
        expect(files.integration[0].name).to.equal("js_spec.js")

    it "filters using specPattern as array of glob patterns", ->
      config.get(FixturesHelper.projectPath("various-file-types"))
      .then (cfg) ->
        filesController.getTestFiles(cfg, [
          path.join(cfg.projectRoot, "cypress", "integration", "js_spec.js")
          path.join(cfg.projectRoot, "cypress", "integration", "ts*")
        ])
      .then (files) ->
        expect(files.integration.length).to.equal(2)
        expect(files.integration[0].name).to.equal("js_spec.js")
        expect(files.integration[1].name).to.equal("ts_spec.ts")

=======
>>>>>>> 9efad08f
describe "lib/files", ->
  beforeEach ->
    FixturesHelper.scaffold()

    @todosPath = FixturesHelper.projectPath("todos")

    config.get(@todosPath).then (cfg) =>
      @config = cfg
      {@projectRoot} = cfg

  afterEach ->
    FixturesHelper.remove()

  context "#readFile", ->
    it "returns contents and full file path", ->
      files.readFile(@projectRoot, "tests/_fixtures/message.txt").then ({ contents, filePath }) ->
        expect(contents).to.eq "foobarbaz"
        expect(filePath).to.include "/.projects/todos/tests/_fixtures/message.txt"

    it "returns uses utf8 by default", ->
      files.readFile(@projectRoot, "tests/_fixtures/ascii.foo").then ({ contents }) ->
        expect(contents).to.eq "\n"

    it "uses encoding specified in options", ->
      files.readFile(@projectRoot, "tests/_fixtures/ascii.foo", {encoding: "ascii"}).then ({ contents }) ->
        expect(contents).to.eq "o#?\n"

    it "parses json to valid JS object", ->
      files.readFile(@projectRoot, "tests/_fixtures/users.json").then ({ contents }) ->
        expect(contents).to.eql [
          {
            id: 1
            name: "brian"
          },{
            id: 2
            name: "jennifer"
          }
        ]

  context "#writeFile", ->
    it "writes the file's contents and returns contents and full file path", ->
      files.writeFile(@projectRoot, ".projects/write_file.txt", "foo").then =>
        files.readFile(@projectRoot, ".projects/write_file.txt").then ({ contents, filePath }) ->
          expect(contents).to.equal("foo")
          expect(filePath).to.include("/.projects/todos/.projects/write_file.txt")

    it "uses encoding specified in options", ->
      files.writeFile(@projectRoot, ".projects/write_file.txt", "", {encoding: "ascii"}).then =>
        files.readFile(@projectRoot, ".projects/write_file.txt").then ({ contents }) ->
          expect(contents).to.equal("�")

    it "overwrites existing file without issue", ->
      files.writeFile(@projectRoot, ".projects/write_file.txt", "foo").then =>
        files.readFile(@projectRoot, ".projects/write_file.txt").then ({ contents }) =>
          expect(contents).to.equal("foo")
          files.writeFile(@projectRoot, ".projects/write_file.txt", "bar").then =>
            files.readFile(@projectRoot, ".projects/write_file.txt").then ({ contents }) ->
              expect(contents).to.equal("bar")<|MERGE_RESOLUTION|>--- conflicted
+++ resolved
@@ -5,80 +5,6 @@
 FixturesHelper = require("#{root}/test/support/helpers/fixtures")
 filesController = require("#{root}lib/controllers/files")
 
-<<<<<<< HEAD
-describe "lib/controllers/files", ->
-  beforeEach ->
-    FixturesHelper.scaffold()
-
-    @todosPath = FixturesHelper.projectPath("todos")
-
-    config.get(@todosPath).then (cfg) =>
-      @config = cfg
-
-  afterEach ->
-    FixturesHelper.remove()
-
-  context "#getTestFiles", ->
-    checkFoundSpec = (foundSpec) ->
-      if not path.isAbsolute(foundSpec.absolute)
-        throw new Error("path to found spec should be absolute #{JSON.stringify(foundSpec)}")
-
-    it "returns absolute filenames", ->
-      filesController
-      .getTestFiles(@config)
-      .then (R.prop("integration"))
-      .then (R.forEach(checkFoundSpec))
-
-    it "handles fixturesFolder being false", ->
-      @config.fixturesFolder = false
-
-      fn = => filesController.getTestFiles(@config)
-
-      expect(fn).not.to.throw()
-
-    it "by default, returns all files as long as they have a name and extension", ->
-      config.get(FixturesHelper.projectPath("various-file-types"))
-      .then (cfg) ->
-        filesController.getTestFiles(cfg)
-      .then (files) ->
-        expect(files.integration.length).to.equal(3)
-        expect(files.integration[0].name).to.equal("coffee_spec.coffee")
-        expect(files.integration[1].name).to.equal("js_spec.js")
-        expect(files.integration[2].name).to.equal("ts_spec.ts")
-
-    it "returns files matching config.testFiles", ->
-      config.get(FixturesHelper.projectPath("various-file-types"))
-      .then (cfg) ->
-        cfg.testFiles = "**/*.coffee"
-        filesController.getTestFiles(cfg)
-      .then (files) ->
-        expect(files.integration.length).to.equal(1)
-        expect(files.integration[0].name).to.equal("coffee_spec.coffee")
-
-    it "filters using specPattern", ->
-      config.get(FixturesHelper.projectPath("various-file-types"))
-      .then (cfg) ->
-        filesController.getTestFiles(cfg, [
-          path.join(cfg.projectRoot, "cypress", "integration", "js_spec.js")
-        ])
-      .then (files) ->
-        expect(files.integration.length).to.equal(1)
-        expect(files.integration[0].name).to.equal("js_spec.js")
-
-    it "filters using specPattern as array of glob patterns", ->
-      config.get(FixturesHelper.projectPath("various-file-types"))
-      .then (cfg) ->
-        filesController.getTestFiles(cfg, [
-          path.join(cfg.projectRoot, "cypress", "integration", "js_spec.js")
-          path.join(cfg.projectRoot, "cypress", "integration", "ts*")
-        ])
-      .then (files) ->
-        expect(files.integration.length).to.equal(2)
-        expect(files.integration[0].name).to.equal("js_spec.js")
-        expect(files.integration[1].name).to.equal("ts_spec.ts")
-
-=======
->>>>>>> 9efad08f
 describe "lib/files", ->
   beforeEach ->
     FixturesHelper.scaffold()
