require("../spec_helper")

path         = require("path")
Promise      = require("bluebird")
fs           = require("fs-extra")
Fixtures     = require("../support/helpers/fixtures")
ids          = require("#{root}lib/ids")
api          = require("#{root}lib/api")
user         = require("#{root}lib/user")
cache        = require("#{root}lib/cache")
errors       = require("#{root}lib/errors")
config       = require("#{root}lib/config")
scaffold     = require("#{root}lib/scaffold")
Server       = require("#{root}lib/server")
Project      = require("#{root}lib/project")
Automation   = require("#{root}lib/automation")
settings     = require("#{root}lib/util/settings")
savedState   = require("#{root}lib/saved_state")
preprocessor = require("#{root}lib/preprocessor")
git          = require("#{root}lib/util/git")

describe "lib/project", ->
  beforeEach ->
    Fixtures.scaffold()

    @todosPath    = Fixtures.projectPath("todos")
    @idsPath      = Fixtures.projectPath("ids")
    @pristinePath = Fixtures.projectPath("pristine")

    settings.read(@todosPath).then (obj = {}) =>
      {@projectId} = obj

      config.set({projectName: "project", projectRoot: "/foo/bar"})
      .then (@config) =>
        @project = Project(@todosPath)

  afterEach ->
    Fixtures.remove()
    @project?.close()

  it "requires a projectRoot", ->
    fn = -> Project()
    expect(fn).to.throw "Instantiating lib/project requires a projectRoot!"

  it "always resolves the projectRoot to be absolute", ->
    p = Project("../foo/bar")
    expect(p.projectRoot).not.to.eq("../foo/bar")
    expect(p.projectRoot).to.eq(path.resolve("../foo/bar"))

  context "#saveState", ->
    beforeEach ->
      integrationFolder = "the/save/state/test"
      @sandbox.stub(config, "get").withArgs(@todosPath).resolves({ integrationFolder })
      @sandbox.stub(@project, "determineIsNewProject").withArgs(integrationFolder).resolves(false)
      @project.cfg = { integrationFolder }
      savedState(@project.projectRoot)
      .then (state) -> state.remove()

    afterEach ->
      savedState(@project.projectRoot)
      .then (state) -> state.remove()

    it "saves state without modification", ->
      @project.saveState()
      .then (state) ->
        expect(state).to.deep.eq({})

    it "adds property", ->
      @project.saveState()
      .then () => @project.saveState({ foo: 42 })
      .then (state) ->
        expect(state).to.deep.eq({ foo: 42 })

    it "adds second property", ->
      @project.saveState()
      .then () => @project.saveState({ foo: 42 })
      .then () => @project.saveState({ bar: true })
      .then (state) ->
        expect(state).to.deep.eq({ foo: 42, bar: true })

    it "modifes property", ->
      @project.saveState()
      .then () => @project.saveState({ foo: 42 })
      .then () => @project.saveState({ foo: 'modified' })
      .then (state) ->
        expect(state).to.deep.eq({ foo: 'modified' })

  context "#getConfig", ->
    integrationFolder = "foo/bar/baz"
    beforeEach ->
      @sandbox.stub(config, "get").withArgs(@todosPath, {foo: "bar"}).resolves({ baz: "quux", integrationFolder })
      @sandbox.stub(@project, "determineIsNewProject").withArgs(integrationFolder).resolves(false)

    it "calls config.get with projectRoot + options + saved state", ->
      savedState(@todosPath)
      .then (state) =>
        @sandbox.stub(state, "get").resolves({ reporterWidth: 225 })
        @project.getConfig({foo: "bar"})
        .then (cfg) ->
          expect(cfg).to.deep.eq({
            integrationFolder
            isNewProject: false
            baz: "quux"
            state: {
              reporterWidth: 225
            }
          })

    it "resolves if cfg is already set", ->
      @project.cfg = {
        integrationFolder: integrationFolder,
        foo: "bar"
      }

      @project.getConfig()
      .then (cfg) ->
        expect(cfg).to.deep.eq({
          integrationFolder: integrationFolder,
          foo: "bar"
        })

    it "sets cfg.isNewProject to true when state.showedOnBoardingModal is true", ->
      savedState(@todosPath)
      .then (state) =>
        @sandbox.stub(state, "get").resolves({ showedOnBoardingModal: true })

        @project.getConfig({foo: "bar"})
        .then (cfg) ->
          expect(cfg).to.deep.eq({
            integrationFolder
            isNewProject: false
            baz: "quux"
            state: {
              showedOnBoardingModal: true
            }
          })

  context "#open", ->
    beforeEach ->
      @sandbox.stub(@project, "watchSettingsAndStartWebsockets").resolves()
      @sandbox.stub(@project, "watchSupportFile").resolves()
      @sandbox.stub(@project, "scaffold").resolves()
      @sandbox.stub(@project, "getConfig").resolves(@config)
      @sandbox.stub(Server.prototype, "open").resolves([])

    it "calls #watchSettingsAndStartWebsockets with options + config", ->
      opts = {changeEvents: false, onAutomationRequest: ->}
      @project.cfg = {}
      @project.open(opts).then =>
        expect(@project.watchSettingsAndStartWebsockets).to.be.calledWith(opts, @project.cfg)

    it "calls #scaffold with server config promise", ->
      @project.open().then =>
        expect(@project.scaffold).to.be.calledWith(@config)

    it "calls #watchSupportFile with server config when scaffolding is finished", ->
      @project.open().then =>
        expect(@project.watchSupportFile).to.be.calledWith(@config)

    it "calls #getConfig options", ->
      opts = {}
      @project.open(opts).then =>
        expect(@project.getConfig).to.be.calledWith(opts)

    it "updates config.state when saved state changes", ->
      @sandbox.spy(@project, "saveState")

      options = {}

      @project.open(options)
      .then =>
        options.onSavedStateChanged({ autoScrollingEnabled: false })
      .then =>
        @project.getConfig()
      .then (config) =>
        expect(@project.saveState).to.be.calledWith({ autoScrollingEnabled: false})
        expect(config.state).to.eql({ autoScrollingEnabled: false })

    it.skip "watches cypress.json", ->
      @server.open().bind(@).then ->
        expect(Watchers::watch).to.be.calledWith("/Users/brian/app/cypress.json")

    it.skip "passes watchers to Socket.startListening", ->
      options = {}

      @server.open(options).then ->
        startListening = Socket::startListening
        expect(startListening.getCall(0).args[0]).to.be.instanceof(Watchers)
        expect(startListening.getCall(0).args[1]).to.eq(options)

  context "#close", ->
    beforeEach ->
      @project = Project("/_test-output/path/to/project")

      @sandbox.stub(@project, "getConfig").resolves(@config)
      @sandbox.stub(user, "ensureAuthToken").resolves("auth-token-123")

    it "closes server", ->
      @project.server = @sandbox.stub({close: ->})

      @project.close().then =>
        expect(@project.server.close).to.be.calledOnce

    it "closes watchers", ->
      @project.watchers = @sandbox.stub({close: ->})

      @project.close().then =>
        expect(@project.watchers.close).to.be.calledOnce

    it "can close when server + watchers arent open", ->
      @project.close()

  context "#getRuns", ->
    beforeEach ->
      @project = Project(@todosPath)
      @sandbox.stub(settings, "read").resolves({projectId: "id-123"})
      @sandbox.stub(api, "getProjectRuns").resolves('runs')
      @sandbox.stub(user, "ensureAuthToken").resolves("auth-token-123")

    it "calls api.getProjectRuns with project id + session", ->
      @project.getRuns().then (runs) ->
        expect(api.getProjectRuns).to.be.calledWith("id-123", "auth-token-123")
        expect(runs).to.equal("runs")

  context "#scaffold", ->
    beforeEach ->
      @project = Project("/_test-output/path/to/project")
      @sandbox.stub(scaffold, "integration").resolves()
      @sandbox.stub(scaffold, "fixture").resolves()
      @sandbox.stub(scaffold, "support").resolves()

      @obj = {projectRoot: "pr", fixturesFolder: "ff", integrationFolder: "if", supportFolder: "sf"}

    it "calls scaffold.integration with integrationFolder", ->
      @project.scaffold(@obj).then =>
        expect(scaffold.integration).to.be.calledWith(@obj.integrationFolder)

    it "calls fixture.scaffold with fixturesFolder", ->
      @project.scaffold(@obj).then =>
        expect(scaffold.fixture).to.be.calledWith(@obj.fixturesFolder)

    it "calls support.scaffold with supportFolder", ->
      @project.scaffold(@obj).then =>
        expect(scaffold.support).to.be.calledWith(@obj.supportFolder)

  context "#watchSettings", ->
    beforeEach ->
      @project = Project("/_test-output/path/to/project")
      @project.server = {startWebsockets: ->}
      @watch = @sandbox.stub(@project.watchers, "watch")

    it "sets onChange event when {changeEvents: true}", (done) ->
      @project.watchSettingsAndStartWebsockets({onSettingsChanged: done})

      ## get the object passed to watchers.watch
      obj = @watch.getCall(0).args[1]

      expect(obj.onChange).to.be.a("function")
      obj.onChange()

    it "does not call watch when {changeEvents: false}", ->
      @project.watchSettingsAndStartWebsockets({onSettingsChanged: undefined})

      expect(@watch).not.to.be.called

    it "does not call onSettingsChanged when generatedProjectIdTimestamp is less than 1 second", ->
      @project.generatedProjectIdTimestamp = timestamp = new Date()

      emit = @sandbox.spy(@project, "emit")

      stub = @sandbox.stub()

      @project.watchSettingsAndStartWebsockets({onSettingsChanged: stub})

      ## get the object passed to watchers.watch
      obj = @watch.getCall(0).args[1]
      obj.onChange()

      expect(stub).not.to.be.called

      ## subtract 1 second from our timestamp
      timestamp.setSeconds(timestamp.getSeconds() - 1)

      obj.onChange()

      expect(stub).to.be.calledOnce

  context "#watchSupportFile", ->
    beforeEach ->
      @sandbox.stub(fs, "pathExists").resolves(true)
      @project = Project("/_test-output/path/to/project")
      @project.server = {onTestFileChange: @sandbox.spy()}
      @sandbox.stub(preprocessor, "getFile").resolves()
      @config = {
        projectRoot: "/path/to/root/"
        supportFile: "/path/to/root/foo/bar.js"
      }

    it "does nothing when {supportFile: false}", ->
      @project.watchSupportFile({supportFile: false})

      expect(preprocessor.getFile).not.to.be.called

    it "calls preprocessor.getFile with relative path to file", ->
      @project.watchSupportFile(@config)
<<<<<<< HEAD

      expect(preprocessor.getFile).to.be.calledWith("foo/bar.js", @config)

    it "calls server.onTestFileChange when file changes", ->
      @project.watchSupportFile(@config)
      preprocessor.getFile.firstCall.args[2].onChange()

      expect(@project.server.onTestFileChange).to.be.calledWith("foo/bar.js")
=======
      .then () =>
        expect(@watchBundle).to.be.calledWith("foo/bar.js", @config)

    it "calls server.onTestFileChange when file changes", ->
      @project.watchSupportFile(@config)
      .then () =>
        @watchBundle.firstCall.args[2].onChange()
        expect(@project.server.onTestFileChange).to.be.calledWith("foo/bar.js")
>>>>>>> 3e758e38

    it "does not add change listener when {watchForFileChanges: false}", ->
      @config.watchForFileChanges = false
      @project.watchSupportFile(@config)
<<<<<<< HEAD

      expect(preprocessor.getFile.firstCall.args[2]).to.be.undefined
=======
      .then () =>
        expect(@watchBundle.firstCall.args[2]).to.be.undefined
>>>>>>> 3e758e38

    it "throws when support file does not exist", ->
      fs.pathExists.resolves(false)
      @project.watchSupportFile(@config)
      .catch (e) ->
        expect(e.message).to.include("Support file missing or invalid.")

  context "#watchSettingsAndStartWebsockets", ->
    beforeEach ->
      @project = Project("/_test-output/path/to/project")
      @project.watchers = {}
      @project.server = @sandbox.stub({startWebsockets: ->})
      @sandbox.stub(@project, "watchSettings")
      @sandbox.stub(Automation, "create").returns("automation")

    it "calls server.startWebsockets with automation + config", ->
      c = {}

      @project.watchSettingsAndStartWebsockets({}, c)

      expect(@project.server.startWebsockets).to.be.calledWith("automation", c)

    it "passes onReloadBrowser callback", ->
      fn = @sandbox.stub()

      @project.server.startWebsockets.yieldsTo("onReloadBrowser")

      @project.watchSettingsAndStartWebsockets({onReloadBrowser: fn}, {})

      expect(fn).to.be.calledOnce

  context "#getProjectId", ->
    afterEach ->
      delete process.env.CYPRESS_PROJECT_ID

    beforeEach ->
      @project         = Project("/_test-output/path/to/project")
      @verifyExistence = @sandbox.stub(Project.prototype, "verifyExistence").resolves()

    it "resolves with process.env.CYPRESS_PROJECT_ID if set", ->
      process.env.CYPRESS_PROJECT_ID = "123"

      @project.getProjectId().then (id) ->
        expect(id).to.eq("123")

    it "calls verifyExistence", ->
      @sandbox.stub(settings, "read").resolves({projectId: "id-123"})

      @project.getProjectId()
      .then =>
        expect(@verifyExistence).to.be.calledOnce

    it "returns the project id from settings", ->
      @sandbox.stub(settings, "read").resolves({projectId: "id-123"})

      @project.getProjectId()
      .then (id) ->
        expect(id).to.eq "id-123"

    it "throws NO_PROJECT_ID with the projectRoot when no projectId was found", ->
      @sandbox.stub(settings, "read").resolves({})

      @project.getProjectId()
      .then (id) ->
        throw new Error("expected to fail, but did not")
      .catch (err) ->
        expect(err.type).to.eq("NO_PROJECT_ID")
        expect(err.message).to.include("/_test-output/path/to/project")

    it "bubbles up Settings.read errors", ->
      err = new Error()
      err.code = "EACCES"

      @sandbox.stub(settings, "read").rejects(err)

      @project.getProjectId()
      .then (id) ->
        throw new Error("expected to fail, but did not")
      .catch (err) ->
        expect(err.code).to.eq("EACCES")

  context "#writeProjectId", ->
    beforeEach ->
      @project = Project("/_test-output/path/to/project")

      @sandbox.stub(settings, "write")
        .withArgs(@project.projectRoot, {projectId: "id-123"})
        .resolves({projectId: "id-123"})

    it "calls Settings.write with projectRoot and attrs", ->
      @project.writeProjectId("id-123").then (id) ->
        expect(id).to.eq("id-123")

    it "sets generatedProjectIdTimestamp", ->
      @project.writeProjectId("id-123").then =>
        expect(@project.generatedProjectIdTimestamp).to.be.a("date")

  context "#ensureSpecUrl", ->
    beforeEach ->
      @project2 = Project(@idsPath)

      settings.write(@idsPath, {port: 2020})

    it "returns fully qualified url when spec exists", ->
      @project2.ensureSpecUrl("cypress/integration/bar.js")
      .then (str) ->
        expect(str).to.eq("http://localhost:2020/__/#/tests/integration/bar.js")

    it "returns fully qualified url on absolute path to spec", ->
      todosSpec = path.join(@todosPath, "tests/sub/sub_test.coffee")
      @project.ensureSpecUrl(todosSpec)
      .then (str) ->
        expect(str).to.eq("http://localhost:8888/__/#/tests/integration/sub/sub_test.coffee")

    it "returns __all spec url", ->
      @project.ensureSpecUrl()
      .then (str) ->
        expect(str).to.eq("http://localhost:8888/__/#/tests/__all")

    it "returns __all spec url with spec is __all", ->
      @project.ensureSpecUrl('__all')
      .then (str) ->
        expect(str).to.eq("http://localhost:8888/__/#/tests/__all")

    it "throws when spec isnt found", ->
      @project.ensureSpecUrl("does/not/exist.js")
      .catch (err) ->
        expect(err.type).to.eq("SPEC_FILE_NOT_FOUND")

  context "#ensureSpecExists", ->
    beforeEach ->
      @project2 = Project(@idsPath)

    it "resolves relative path to test file against projectRoot", ->
      @project2.ensureSpecExists("cypress/integration/foo.coffee")
      .then =>
        @project.ensureSpecExists("tests/test1.js")

    it "resolves + returns absolute path to test file", ->
      idsSpec   = path.join(@idsPath, "cypress/integration/foo.coffee")
      todosSpec = path.join(@todosPath, "tests/sub/sub_test.coffee")

      @project2.ensureSpecExists(idsSpec)
      .then (spec1) =>
        expect(spec1).to.eq(idsSpec)

        @project.ensureSpecExists(todosSpec)
      .then (spec2) ->
        expect(spec2).to.eq(todosSpec)

    it "throws SPEC_FILE_NOT_FOUND when spec does not exist", ->
      @project2.ensureSpecExists("does/not/exist.js")
      .catch (err) =>
        expect(err.type).to.eq("SPEC_FILE_NOT_FOUND")
        expect(err.message).to.include(path.join(@idsPath, "does/not/exist.js"))

  context ".add", ->
    beforeEach ->
      @pristinePath = Fixtures.projectPath("pristine")

    it "inserts path into cache", ->
      Project.add(@pristinePath)
      .then =>
        cache.read()
      .then (json) =>
        expect(json.PROJECTS).to.deep.eq([@pristinePath])

    describe "if project at path has id", ->
      it "returns object containing path and id", ->
        @sandbox.stub(settings, "read").resolves({projectId: "id-123"})

        Project.add(@pristinePath)
        .then (project) =>
          expect(project.id).to.equal("id-123")
          expect(project.path).to.equal(@pristinePath)

    describe "if project at path does not have id", ->
      it "returns object containing just the path", ->
        @sandbox.stub(settings, "read").rejects()

        Project.add(@pristinePath)
        .then (project) =>
          expect(project.id).to.be.undefined
          expect(project.path).to.equal(@pristinePath)

  context "#createCiProject", ->
    beforeEach ->
      @project = Project("/_test-output/path/to/project")
      @newProject = { id: "project-id-123" }

      @sandbox.stub(@project, "writeProjectId").resolves("project-id-123")
      @sandbox.stub(user, "ensureAuthToken").resolves("auth-token-123")
      @sandbox.stub(git, "_getRemoteOrigin").resolves("remoteOrigin")
      @sandbox.stub(api, "createProject")
      .withArgs({foo: "bar"}, "remoteOrigin", "auth-token-123")
      .resolves(@newProject)

    it "calls api.createProject with user session", ->
      @project.createCiProject({foo: "bar"}).then ->
        expect(api.createProject).to.be.calledWith({foo: "bar"}, "remoteOrigin", "auth-token-123")

    it "calls writeProjectId with id", ->
      @project.createCiProject({foo: "bar"}).then =>
        expect(@project.writeProjectId).to.be.calledWith("project-id-123")

    it "returns project id", ->
      @project.createCiProject({foo: "bar"}).then (projectId) =>
        expect(projectId).to.eql(@newProject)

  context "#getRecordKeys", ->
    beforeEach ->
      @recordKeys = []
      @project = Project(@pristinePath)
      @sandbox.stub(settings, "read").resolves({projectId: "id-123"})
      @sandbox.stub(user, "ensureAuthToken").resolves("auth-token-123")
      @sandbox.stub(api, "getProjectRecordKeys").resolves(@recordKeys)

    it "calls api.getProjectRecordKeys with project id + session", ->
      @project.getRecordKeys().then ->
        expect(api.getProjectRecordKeys).to.be.calledWith("id-123", "auth-token-123")

    it "returns ci keys", ->
      @project.getRecordKeys().then (recordKeys) =>
        expect(recordKeys).to.equal(@recordKeys)

  context "#requestAccess", ->
    beforeEach ->
      @project = Project(@pristinePath)
      @sandbox.stub(user, "ensureAuthToken").resolves("auth-token-123")
      @sandbox.stub(api, "requestAccess").resolves("response")

    it "calls api.requestAccess with project id + auth token", ->
      @project.requestAccess("project-id-123").then ->
        expect(api.requestAccess).to.be.calledWith("project-id-123", "auth-token-123")

    it "returns response", ->
      @project.requestAccess("project-id-123").then (response) =>
        expect(response).to.equal("response")

  context ".remove", ->
    beforeEach ->
      @sandbox.stub(cache, "removeProject").resolves()

    it "calls cache.removeProject with path", ->
      Project.remove("/_test-output/path/to/project").then ->
        expect(cache.removeProject).to.be.calledWith("/_test-output/path/to/project")

  context ".exists", ->
    beforeEach ->
      @sandbox.stub(cache, "getProjectPaths").resolves(["foo", "bar", "baz"])

    it "is true if path is in paths", ->
      Project.exists("bar").then (ret) ->
        expect(ret).to.be.true

    it "is false if path isnt in paths", ->
      Project.exists("quux").then (ret) ->
        expect(ret).to.be.false

  context ".id", ->
    it "returns project id", ->
      Project.id(@todosPath).then (id) =>
        expect(id).to.eq(@projectId)

  context ".getOrgs", ->
    beforeEach ->
      @sandbox.stub(user, "ensureAuthToken").resolves("auth-token-123")
      @sandbox.stub(api, "getOrgs").resolves([])

    it "calls api.getOrgs", ->
      Project.getOrgs().then (orgs) ->
        expect(orgs).to.deep.eq([])
        expect(api.getOrgs).to.be.calledOnce
        expect(api.getOrgs).to.be.calledWith("auth-token-123")

  context ".paths", ->
    beforeEach ->
      @sandbox.stub(cache, "getProjectPaths").resolves([])

    it "calls cache.getProjectPaths", ->
      Project.paths().then (ret) ->
        expect(ret).to.deep.eq([])
        expect(cache.getProjectPaths).to.be.calledOnce

  context ".getPathsAndIds", ->
    beforeEach ->
      @sandbox.stub(cache, "getProjectPaths").resolves([
        "/path/to/first"
        "/path/to/second"
      ])
      @sandbox.stub(settings, "id").resolves("id-123")

    it "returns array of objects with paths and ids", ->
      Project.getPathsAndIds().then (pathsAndIds) ->
        expect(pathsAndIds).to.eql([
          {
            path: "/path/to/first"
            id: "id-123"
          }
          {
            path: "/path/to/second"
            id: "id-123"
          }
        ])

  context ".getProjectStatuses", ->
    beforeEach ->
      @sandbox.stub(user, "ensureAuthToken").resolves("auth-token-123")

    it "gets projects from api", ->
      @sandbox.stub(api, "getProjects").resolves([])

      Project.getProjectStatuses([])
      .then ->
        expect(api.getProjects).to.have.been.calledWith("auth-token-123")

    it "returns array of projects", ->
      @sandbox.stub(api, "getProjects").resolves([])

      Project.getProjectStatuses([])
      .then (projectsWithStatuses) =>
        expect(projectsWithStatuses).to.eql([])

    it "returns same number as client projects, even if there are less api projects", ->
      @sandbox.stub(api, "getProjects").resolves([])

      Project.getProjectStatuses([{}])
      .then (projectsWithStatuses) =>
        expect(projectsWithStatuses.length).to.eql(1)

    it "returns same number as client projects, even if there are more api projects", ->
      @sandbox.stub(api, "getProjects").resolves([{}, {}])

      Project.getProjectStatuses([{}])
      .then (projectsWithStatuses) =>
        expect(projectsWithStatuses.length).to.eql(1)

    it "merges in details of matching projects", ->
      @sandbox.stub(api, "getProjects").resolves([
        { id: "id-123", lastBuildStatus: "passing" }
      ])

      Project.getProjectStatuses([{ id: "id-123", path: "/_test-output/path/to/project" }])
      .then (projectsWithStatuses) =>
        expect(projectsWithStatuses[0]).to.eql({
          id: "id-123"
          path: "/_test-output/path/to/project"
          lastBuildStatus: "passing"
          state: "VALID"
        })

    it "returns client project when it has no id", ->
      @sandbox.stub(api, "getProjects").resolves([])

      Project.getProjectStatuses([{ path: "/_test-output/path/to/project" }])
      .then (projectsWithStatuses) =>
        expect(projectsWithStatuses[0]).to.eql({
          path: "/_test-output/path/to/project"
          state: "VALID"
        })

    describe "when client project has id and there is no matching user project", ->
      beforeEach ->
        @sandbox.stub(api, "getProjects").resolves([])

      it "marks project as invalid if api 404s", ->
        @sandbox.stub(api, "getProject").rejects({name: "", message: "", statusCode: 404})

        Project.getProjectStatuses([{ id: "id-123", path: "/_test-output/path/to/project" }])
        .then (projectsWithStatuses) =>
          expect(projectsWithStatuses[0]).to.eql({
            id: "id-123"
            path: "/_test-output/path/to/project"
            state: "INVALID"
          })

      it "marks project as unauthorized if api 403s", ->
        @sandbox.stub(api, "getProject").rejects({name: "", message: "", statusCode: 403})

        Project.getProjectStatuses([{ id: "id-123", path: "/_test-output/path/to/project" }])
        .then (projectsWithStatuses) =>
          expect(projectsWithStatuses[0]).to.eql({
            id: "id-123"
            path: "/_test-output/path/to/project"
            state: "UNAUTHORIZED"
          })

      it "merges in project details and marks valid if somehow project exists and is authorized", ->
        @sandbox.stub(api, "getProject").resolves({ id: "id-123", lastBuildStatus: "passing" })

        Project.getProjectStatuses([{ id: "id-123", path: "/_test-output/path/to/project" }])
        .then (projectsWithStatuses) =>
          expect(projectsWithStatuses[0]).to.eql({
            id: "id-123"
            path: "/_test-output/path/to/project"
            lastBuildStatus: "passing"
            state: "VALID"
          })

      it "throws error if not accounted for", ->
        error = {name: "", message: ""}
        @sandbox.stub(api, "getProject").rejects(error)

        Project.getProjectStatuses([{ id: "id-123", path: "/_test-output/path/to/project" }])
        .then =>
          throw new Error("Should throw error")
        .catch (err) ->
          expect(err).to.equal(error)

  context ".getProjectStatus", ->
    beforeEach ->
      @clientProject = {
        id: "id-123",
        path: "/_test-output/path/to/project"
      }
      @sandbox.stub(user, "ensureAuthToken").resolves("auth-token-123")

    it "gets project from api", ->
      @sandbox.stub(api, "getProject").resolves([])

      Project.getProjectStatus(@clientProject)
      .then ->
        expect(api.getProject).to.have.been.calledWith("id-123", "auth-token-123")

    it "returns project merged with details", ->
      @sandbox.stub(api, "getProject").resolves({
        lastBuildStatus: "passing"
      })

      Project.getProjectStatus(@clientProject)
      .then (project) =>
        expect(project).to.eql({
          id: "id-123"
          path: "/_test-output/path/to/project"
          lastBuildStatus: "passing"
          state: "VALID"
        })

    it "marks project as invalid if api 404s", ->
      @sandbox.stub(api, "getProject").rejects({name: "", message: "", statusCode: 404})

      Project.getProjectStatus(@clientProject)
      .then (project) =>
        expect(project).to.eql({
          id: "id-123"
          path: "/_test-output/path/to/project"
          state: "INVALID"
        })

    it "marks project as unauthorized if api 403s", ->
      @sandbox.stub(api, "getProject").rejects({name: "", message: "", statusCode: 403})

      Project.getProjectStatus(@clientProject)
      .then (project) =>
        expect(project).to.eql({
          id: "id-123"
          path: "/_test-output/path/to/project"
          state: "UNAUTHORIZED"
        })

    it "throws error if not accounted for", ->
      error = {name: "", message: ""}
      @sandbox.stub(api, "getProject").rejects(error)

      Project.getProjectStatus(@clientProject)
      .then =>
        throw new Error("Should throw error")
      .catch (err) ->
        expect(err).to.equal(error)

  context ".removeIds", ->
    beforeEach ->
      @sandbox.stub(ids, "remove").resolves({})

    it "calls id.remove with path to project tests", ->
      p = Fixtures.projectPath("ids")

      Project.removeIds(p).then ->
        expect(ids.remove).to.be.calledWith(p + "/cypress/integration")

  context ".getSecretKeyByPath", ->
    beforeEach ->
      @sandbox.stub(user, "ensureAuthToken").resolves("auth-token-123")

    it "calls api.getProjectToken with id + session", ->
      @sandbox.stub(api, "getProjectToken")
        .withArgs(@projectId, "auth-token-123")
        .resolves("key-123")

      Project.getSecretKeyByPath(@todosPath).then (key) ->
        expect(key).to.eq("key-123")

    it "throws CANNOT_FETCH_PROJECT_TOKEN on error", ->
      @sandbox.stub(api, "getProjectToken")
        .withArgs(@projectId, "auth-token-123")
        .rejects(new Error())

      Project.getSecretKeyByPath(@todosPath)
      .then ->
        throw new Error("should have caught error but did not")
      .catch (err) ->
        expect(err.type).to.eq("CANNOT_FETCH_PROJECT_TOKEN")

  context ".generateSecretKeyByPath", ->
    beforeEach ->
      @sandbox.stub(user, "ensureAuthToken").resolves("auth-token-123")

    it "calls api.updateProjectToken with id + session", ->
      @sandbox.stub(api, "updateProjectToken")
        .withArgs(@projectId, "auth-token-123")
        .resolves("new-key-123")

      Project.generateSecretKeyByPath(@todosPath).then (key) ->
        expect(key).to.eq("new-key-123")

    it "throws CANNOT_CREATE_PROJECT_TOKEN on error", ->
      @sandbox.stub(api, "updateProjectToken")
        .withArgs(@projectId, "auth-token-123")
        .rejects(new Error())

      Project.generateSecretKeyByPath(@todosPath)
      .then ->
        throw new Error("should have caught error but did not")
      .catch (err) ->
        expect(err.type).to.eq("CANNOT_CREATE_PROJECT_TOKEN")<|MERGE_RESOLUTION|>--- conflicted
+++ resolved
@@ -303,36 +303,20 @@
 
     it "calls preprocessor.getFile with relative path to file", ->
       @project.watchSupportFile(@config)
-<<<<<<< HEAD
-
-      expect(preprocessor.getFile).to.be.calledWith("foo/bar.js", @config)
-
-    it "calls server.onTestFileChange when file changes", ->
-      @project.watchSupportFile(@config)
-      preprocessor.getFile.firstCall.args[2].onChange()
-
-      expect(@project.server.onTestFileChange).to.be.calledWith("foo/bar.js")
-=======
       .then () =>
-        expect(@watchBundle).to.be.calledWith("foo/bar.js", @config)
+        expect(preprocessor.getFile).to.be.calledWith("foo/bar.js", @config)
 
     it "calls server.onTestFileChange when file changes", ->
       @project.watchSupportFile(@config)
       .then () =>
-        @watchBundle.firstCall.args[2].onChange()
+        preprocessor.getFile.firstCall.args[2].onChange()
         expect(@project.server.onTestFileChange).to.be.calledWith("foo/bar.js")
->>>>>>> 3e758e38
 
     it "does not add change listener when {watchForFileChanges: false}", ->
       @config.watchForFileChanges = false
       @project.watchSupportFile(@config)
-<<<<<<< HEAD
-
-      expect(preprocessor.getFile.firstCall.args[2]).to.be.undefined
-=======
       .then () =>
-        expect(@watchBundle.firstCall.args[2]).to.be.undefined
->>>>>>> 3e758e38
+        expect(preprocessor.getFile.firstCall.args[2]).to.be.undefined
 
     it "throws when support file does not exist", ->
       fs.pathExists.resolves(false)
