require('../../spec_helper')

const _ = require('lodash')
const Promise = require('bluebird')
const electron = require('electron')
const stripAnsi = require('strip-ansi')
const snapshot = require('snap-shot-it')
const pkg = require('@packages/root')
const { fs } = require(`../../../lib/util/fs`)
const user = require(`../../../lib/user`)
const errors = require(`../../../lib/errors`)
const ProjectBase = require(`../../../lib/project-base`).ProjectBase
const browsers = require(`../../../lib/browsers`)
const Reporter = require(`../../../lib/reporter`)
const runMode = require(`../../../lib/modes/run`)
const { openProject } = require(`../../../lib/open_project`)
const videoCapture = require(`../../../lib/video_capture`)
const env = require(`../../../lib/util/env`)
const random = require(`../../../lib/util/random`)
const system = require(`../../../lib/util/system`)
const { experimental } = require(`../../../lib/experiments`)

<<<<<<< HEAD
// todo(lachlan): put these back in when we've updated run.js
xdescribe('lib/modes/run', () => {
=======
// NOTE: Covered by e2e/integration tests
describe.skip('lib/modes/run', () => {
>>>>>>> 6d10a7fa
  beforeEach(function () {
    this.projectInstance = new ProjectBase({ projectRoot: '/_test-output/path/to/project-e2e', testingType: 'e2e' })
  })

  context('.getProjectId', () => {
    it('resolves if id', () => {
      return runMode.getProjectId('project', 'id123')
      .then((ret) => {
        expect(ret).to.eq('id123')
      })
    })

    it('resolves if CYPRESS_PROJECT_ID set', () => {
      sinon.stub(env, 'get').withArgs('CYPRESS_PROJECT_ID').returns('envId123')

      return runMode.getProjectId('project')
      .then((ret) => {
        expect(ret).to.eq('envId123')
      })
    })

    it('is null when no projectId', () => {
      const project = {
        getProjectId: sinon.stub().rejects(new Error),
      }

      return runMode.getProjectId(project)
      .then((ret) => {
        expect(ret).to.be.null
      })
    })
  })

  context('.openProjectCreate', () => {
    let onError

    beforeEach(() => {
      sinon.stub(openProject, 'create').resolves()

      onError = sinon.spy()
      const options = {
        onError,
        port: 8080,
        env: { foo: 'bar' },
        isTextTerminal: true,
        projectRoot: '/_test-output/path/to/project/foo',
      }

      return runMode.openProjectCreate(options.projectRoot, 1234, options)
    })

    it('calls openProject.create with projectRoot + options', () => {
      expect(openProject.create).to.be.calledWithMatch('/_test-output/path/to/project/foo', {
        port: 8080,
        projectRoot: '/_test-output/path/to/project/foo',
        env: { foo: 'bar' },
      }, {
        morgan: false,
        socketId: 1234,
        report: true,
        isTextTerminal: true,
      })
    })

    it('calls options.onError with error message onError', () => {
      const error = { message: 'the message' }

      expect(openProject.create.lastCall.args[2].onError).to.be.a('function')
      openProject.create.lastCall.args[2].onError(error)
      expect(onError).to.be.calledWith(error)
    })
  })

  context('.getElectronProps', () => {
    it('sets width and height', () => {
      const props = runMode.getElectronProps()

      expect(props.width).to.eq(1280)

      expect(props.height).to.eq(720)
    })

    it('sets show to boolean', () => {
      let props = runMode.getElectronProps(false)

      expect(props.show).to.be.false

      props = runMode.getElectronProps(true)

      expect(props.show).to.be.true
    })

    it('sets onScreencastFrame when write is true', () => {
      const write = sinon.stub()

      const image = {
        data: '',
      }

      const props = runMode.getElectronProps(true, write)

      props.onScreencastFrame(image)

      expect(write).to.be.calledOnce
    })

    it('does not set onScreencastFrame when write is falsy', () => {
      const props = runMode.getElectronProps(true, false)

      expect(props).not.to.have.property('recordFrameRate')
      expect(props).not.to.have.property('onScreencastFrame')
    })

    it('sets options.show = false onNewWindow callback', () => {
      const options = { show: true }

      const props = runMode.getElectronProps()

      props.onNewWindow(null, null, null, null, options)

      expect(options.show).to.eq(false)
    })

    it('calls options.onError when webContents crashes', function () {
      sinon.spy(errors, 'get')
      sinon.spy(errors, 'log')

      const onError = sinon.spy()
      const props = runMode.getElectronProps(true, this.projectInstance, onError)

      props.onCrashed()

      expect(errors.get).to.be.calledWith('RENDERER_CRASHED')
      expect(errors.log).to.be.calledOnce

      expect(onError).to.be.called
      expect(onError.lastCall.args[0].message).to.include('We detected that the Chromium Renderer process just crashed.')
    })
  })

  context('.launchBrowser', () => {
    beforeEach(function () {
      this.launch = sinon.stub(openProject, 'launch')
      sinon.stub(runMode, 'screenshotMetadata').returns({ a: 'a' })
    })

    it('can launch electron', function () {
      const screenshots = []

      const spec = {
        absolute: '/path/to/spec',
      }

      const browser = {
        name: 'electron',
        family: 'chromium',
        isHeaded: false,
      }

      runMode.launchBrowser({
        spec,
        browser,
        project: this.projectInstance,
        writeVideoFrame: 'write',
        screenshots,
      })

      expect(this.launch).to.be.calledWithMatch(browser, spec)

      const browserOpts = this.launch.firstCall.args[2]

      const { onAfterResponse } = browserOpts.automationMiddleware

      expect(onAfterResponse).to.be.a('function')

      onAfterResponse('take:screenshot', {}, {})
      onAfterResponse('get:cookies')

      expect(screenshots).to.deep.eq([{ a: 'a' }])
    })

    it('can launch chrome', function () {
      const spec = {
        absolute: '/path/to/spec',
      }

      const browser = {
        name: 'chrome',
        family: 'chromium',
        isHeaded: true,
      }

      runMode.launchBrowser({
        spec,
        browser,
        project: {},
      })

      expect(this.launch).to.be.calledWithMatch(browser, spec, {})
    })
  })

  context('.postProcessRecording', () => {
    beforeEach(() => {
      sinon.stub(videoCapture, 'process').resolves()
    })

    it('calls video process with name, cname and videoCompression', () => {
      return runMode.postProcessRecording('foo', 'foo-compress', 32, true)
      .then(() => {
        expect(videoCapture.process).to.be.calledWith('foo', 'foo-compress', 32)
      })
    })

    it('does not call video process when videoCompression is false', () => {
      return runMode.postProcessRecording('foo', 'foo-compress', false, true)
      .then(() => {
        expect(videoCapture.process).not.to.be.called
      })
    })

    it('calls video process if we have been told to upload videos', () => {
      return runMode.postProcessRecording('foo', 'foo-compress', 32, true)
      .then(() => {
        expect(videoCapture.process).to.be.calledWith('foo', 'foo-compress', 32)
      })
    })

    it('does not call video process if there are no failing tests and we have set not to upload video on passing', () => {
      return runMode.postProcessRecording('foo', 'foo-compress', 32, false)
      .then(() => {
        expect(videoCapture.process).not.to.be.called
      })
    })
  })

  context('.waitForBrowserToConnect', () => {
    it('throws TESTS_DID_NOT_START_FAILED after 3 connection attempts', function () {
      sinon.spy(errors, 'warning')
      sinon.spy(errors, 'get')
      sinon.spy(openProject, 'closeBrowser')
      sinon.stub(runMode, 'launchBrowser').resolves()
      sinon.stub(runMode, 'waitForSocketConnection').callsFake(() => {
        return Promise.delay(1000)
      })

      const onError = sinon.spy()

      return runMode.waitForBrowserToConnect({ project: this.projectInstance, timeout: 10, onError })
      .then(() => {
        expect(openProject.closeBrowser).to.be.calledThrice
        expect(runMode.launchBrowser).to.be.calledThrice
        expect(runMode.launchBrowser.firstCall.args[0]).not.property('writeVideoFrame')
        expect(errors.warning).to.be.calledWith('TESTS_DID_NOT_START_RETRYING', 'Retrying...')
        expect(errors.warning).to.be.calledWith('TESTS_DID_NOT_START_RETRYING', 'Retrying again...')
        expect(errors.get).to.be.calledWith('TESTS_DID_NOT_START_FAILED')

        expect(onError).to.be.called
        expect(onError.lastCall.args[0].message).to.include('The browser never connected. Something is wrong. The tests cannot run. Aborting...')
      })
    })
  })

  context('.waitForSocketConnection', () => {
    beforeEach(function () {
      this.projectStub = sinon.stub({
        on () {},
        removeListener () {},
      })
    })

    it('attaches fn to \'socket:connected\' event', function () {
      runMode.waitForSocketConnection(this.projectStub, 1234)

      expect(this.projectStub.on).to.be.calledWith('socket:connected')
    })

    it('calls removeListener if socketId matches id', function () {
      this.projectStub.on.yields(1234)

      return runMode.waitForSocketConnection(this.projectStub, 1234)
      .then(() => {
        expect(this.projectStub.removeListener).to.be.calledWith('socket:connected')
      })
    })

    describe('integration', () => {
      it('resolves undefined when socket:connected fires', function () {
        process.nextTick(() => {
          return this.projectInstance.emit('socket:connected', 1234)
        })

        return runMode.waitForSocketConnection(this.projectInstance, 1234)
        .then((ret) => {
          expect(ret).to.be.undefined
        })
      })

      it('does not resolve if socketId does not match id', function () {
        process.nextTick(() => {
          return this.projectInstance.emit('socket:connected', 12345)
        })

        return runMode
        .waitForSocketConnection(this.projectInstance, 1234)
        .timeout(50)
        .then(() => {
          throw new Error('should time out and not resolve')
        }).catch(Promise.TimeoutError, (err) => {})
      })

      it('actually removes the listener', function () {
        process.nextTick(() => {
          this.projectInstance.emit('socket:connected', 12345)
          expect(this.projectInstance.listeners('socket:connected')).to.have.length(1)
          this.projectInstance.emit('socket:connected', '1234')
          expect(this.projectInstance.listeners('socket:connected')).to.have.length(1)
          this.projectInstance.emit('socket:connected', 1234)

          expect(this.projectInstance.listeners('socket:connected')).to.have.length(0)
        })

        return runMode.waitForSocketConnection(this.projectInstance, 1234)
      })
    })
  })

  context('.waitForTestsToFinishRunning', () => {
    beforeEach(function () {
      sinon.stub(fs, 'pathExists').resolves(true)
      sinon.stub(this.projectInstance, 'getConfig').resolves({})
      sinon.spy(runMode, 'getVideoRecordingDelay')
      sinon.spy(errors, 'warning')

      this.setupProjectEnd = (results) => {
        results = results || {
          stats: {
            failures: 0,
          },
        }

        process.nextTick(() => {
          this.projectInstance.emit('end', results)
        })
      }
    })

    it('end event resolves with obj, displays stats, displays screenshots, sets video timestamps', function () {
      const startedVideoCapture = new Date
      const screenshots = [{}, {}, {}]
      const endVideoCapture = sinon.stub().resolves()
      const results = {
        tests: [{ attempts: [1] }, { attempts: [2] }, { attempts: [3] }],
        stats: {
          tests: 1,
          passes: 2,
          failures: 3,
          pending: 4,
          duration: 5,
        },
      }

      sinon.stub(Reporter, 'setVideoTimestamp')
      sinon.stub(runMode, 'postProcessRecording').resolves()
      sinon.spy(runMode, 'displayResults')
      sinon.spy(runMode, 'displayScreenshots')
      sinon.spy(Promise.prototype, 'delay')

      this.setupProjectEnd(results)

      return runMode.waitForTestsToFinishRunning({
        project: this.projectInstance,
        videoName: 'foo.mp4',
        compressedVideoName: 'foo-compressed.mp4',
        videoCompression: 32,
        videoUploadOnPasses: true,
        gui: false,
        screenshots,
        startedVideoCapture,
        endVideoCapture,
        spec: {
          path: 'cypress/integration/spec.js',
        },
      })
      .then((obj) => {
        // since video was recording, there was a delay to let video finish
        expect(Reporter.setVideoTimestamp).calledWith(startedVideoCapture, [1, 2, 3])
        expect(runMode.getVideoRecordingDelay).to.have.returned(1000)
        expect(Promise.prototype.delay).to.be.calledWith(1000)
        expect(runMode.postProcessRecording).to.be.calledWith('foo.mp4', 'foo-compressed.mp4', 32, true)

        expect(runMode.displayResults).to.be.calledWith(results)
        expect(runMode.displayScreenshots).to.be.calledWith(screenshots)

        expect(obj).to.deep.eq({
          screenshots,
          video: 'foo.mp4',
          error: null,
          hooks: null,
          reporterStats: null,
          shouldUploadVideo: true,
          tests: results.tests,
          spec: {
            path: 'cypress/integration/spec.js',
          },
          stats: {
            tests: 1,
            passes: 2,
            failures: 3,
            pending: 4,
            duration: 5,
          },
        })
      })
    })

    it('exiting early resolves with no tests, and error', function () {
      sinon.useFakeTimers({ shouldAdvanceTime: true })

      const err = new Error('foo')
      const startedVideoCapture = new Date
      const wallClock = new Date()
      const screenshots = [{}, {}, {}]
      const endVideoCapture = sinon.stub().resolves()

      sinon.stub(runMode, 'postProcessRecording').resolves()
      sinon.spy(runMode, 'displayResults')
      sinon.spy(runMode, 'displayScreenshots')
      sinon.spy(Promise.prototype, 'delay')

      process.nextTick(() => {
        runMode.exitEarly(err)
      })

      return runMode.waitForTestsToFinishRunning({
        project: this.projectInstance,
        videoName: 'foo.mp4',
        compressedVideoName: 'foo-compressed.mp4',
        videoCompression: 32,
        videoUploadOnPasses: true,
        gui: false,
        screenshots,
        startedVideoCapture,
        endVideoCapture,
        spec: {
          path: 'cypress/integration/spec.js',
        },
      })
      .then((obj) => {
        // since video was recording, there was a delay to let video finish
        expect(runMode.getVideoRecordingDelay).to.have.returned(1000)
        expect(Promise.prototype.delay).to.be.calledWith(1000)
        expect(runMode.postProcessRecording).to.be.calledWith('foo.mp4', 'foo-compressed.mp4', 32, true)

        expect(runMode.displayResults).to.be.calledWith(obj)
        expect(runMode.displayScreenshots).to.be.calledWith(screenshots)

        expect(obj).to.deep.eq({
          screenshots,
          error: err.message,
          video: 'foo.mp4',
          hooks: null,
          tests: null,
          reporterStats: null,
          shouldUploadVideo: true,
          spec: {
            path: 'cypress/integration/spec.js',
          },
          stats: {
            failures: 1,
            tests: 0,
            passes: 0,
            pending: 0,
            suites: 0,
            skipped: 0,
            wallClockDuration: 0,
            wallClockStartedAt: wallClock.toJSON(),
            wallClockEndedAt: wallClock.toJSON(),
          },
        })
      })
    })

    it('logs warning and resolves on failed video end', async function () {
      this.setupProjectEnd()

      sinon.spy(videoCapture, 'process')
      const endVideoCapture = sinon.stub().rejects()

      await runMode.waitForTestsToFinishRunning({
        project: this.projectInstance,
        videoName: 'foo.mp4',
        compressedVideoName: 'foo-compressed.mp4',
        videoCompression: 32,
        videoUploadOnPasses: true,
        gui: false,
        endVideoCapture,
      })

      expect(errors.warning).to.be.calledWith('VIDEO_POST_PROCESSING_FAILED')

      expect(videoCapture.process).not.to.be.called
    })

    it('logs warning and resolves on failed video compression', async function () {
      this.setupProjectEnd()

      const endVideoCapture = sinon.stub().resolves()

      sinon.stub(videoCapture, 'process').rejects()

      await runMode.waitForTestsToFinishRunning({
        project: this.projectInstance,
        videoName: 'foo.mp4',
        compressedVideoName: 'foo-compressed.mp4',
        videoCompression: 32,
        videoUploadOnPasses: true,
        gui: false,
        endVideoCapture,
      })

      expect(errors.warning).to.be.calledWith('VIDEO_POST_PROCESSING_FAILED')
    })

    it('does not upload video when videoUploadOnPasses is false and no failures', function () {
      this.setupProjectEnd()

      sinon.spy(runMode, 'postProcessRecording')
      sinon.spy(videoCapture, 'process')
      const endVideoCapture = sinon.stub().resolves()

      return runMode.waitForTestsToFinishRunning({
        project: this.projectInstance,
        videoName: 'foo.mp4',
        compressedVideoName: 'foo-compressed.mp4',
        videoCompression: 32,
        videoUploadOnPasses: false,
        gui: false,
        endVideoCapture,
      })
      .then(() => {
        expect(runMode.postProcessRecording).to.be.calledWith('foo.mp4', 'foo-compressed.mp4', 32, false)

        expect(videoCapture.process).not.to.be.called
      })
    })

    it('does not delay when not capturing a video', () => {
      sinon.stub(runMode, 'listenForProjectEnd').resolves({})

      return runMode.waitForTestsToFinishRunning({
        startedVideoCapture: null,
      })
      .then(() => {
        expect(runMode.getVideoRecordingDelay).to.have.returned(0)
      })
    })

    describe('when video is deleted in after:spec event', function () {
      beforeEach(function () {
        this.setupProjectEnd()
        sinon.spy(runMode, 'postProcessRecording')
        sinon.spy(videoCapture, 'process')

        fs.pathExists.resolves(false)
      })

      it('does not process or upload video', function () {
        return runMode.waitForTestsToFinishRunning({
          project: this.projectInstance,
          startedVideoCapture: new Date(),
          videoName: 'foo.mp4',
          endVideoCapture: sinon.stub().resolves(),
        })
        .then((results) => {
          expect(runMode.postProcessRecording).not.to.be.called
          expect(videoCapture.process).not.to.be.called
          expect(results.shouldUploadVideo).to.be.false
        })
      })

      it('nulls out video value from results', function () {
        return runMode.waitForTestsToFinishRunning({
          project: this.projectInstance,
          startedVideoCapture: new Date(),
          videoName: 'foo.mp4',
          endVideoCapture: sinon.stub().resolves(),
        })
        .then((results) => {
          expect(results.video).to.be.null
        })
      })
    })
  })

  context('.listenForProjectEnd', () => {
    it('resolves with end event + argument', function () {
      process.nextTick(() => {
        return this.projectInstance.emit('end', { foo: 'bar' })
      })

      return runMode.listenForProjectEnd(this.projectInstance)
      .then((obj) => {
        expect(obj).to.deep.eq({
          foo: 'bar',
        })
      })
    })

    it('stops listening to end event', function () {
      process.nextTick(() => {
        expect(this.projectInstance.listeners('end')).to.have.length(1)
        this.projectInstance.emit('end', { foo: 'bar' })

        expect(this.projectInstance.listeners('end')).to.have.length(0)
      })

      return runMode.listenForProjectEnd(this.projectInstance)
    })
  })

  context('.run browser vs video recording', () => {
    beforeEach(function () {
      const config = {
        proxyUrl: 'http://localhost:12345',
        video: true,
        videosFolder: 'videos',
        integrationFolder: '/path/to/integrationFolder',
        resolved: {
          integrationFolder: {
            integrationFolder: { value: '/path/to/integrationFolder', from: 'config' },
          },
        },
      }

      sinon.stub(electron.app, 'on').withArgs('ready').yieldsAsync()
      sinon.stub(user, 'ensureAuthToken')
      sinon.stub(random, 'id').returns(1234)
      sinon.stub(openProject, 'create').resolves(openProject)
      sinon.stub(runMode, 'waitForSocketConnection').resolves()
      sinon.stub(fs, 'access').resolves()
      sinon.stub(runMode, 'waitForTestsToFinishRunning').resolves({
        stats: { failures: 10 },
        spec: {},
      })

      sinon.spy(runMode, 'waitForBrowserToConnect')
      sinon.stub(videoCapture, 'start').resolves()
      sinon.stub(openProject, 'launch').resolves()
      this.projectInstance.__setConfig(config)
      sinon.stub(openProject, 'getProject').returns({
        getProjectId: () => Promise.resolve({}),
        options: this.projectInstance.options,
        getConfig: () => {
          return {
            e2e: {
              specPattern: '...',
            },
          }
        },
        ctx: {
          project: {
            findSpecs: () => Promise.resolve([{}]),
          },
        },
      })

      sinon.spy(errors, 'warning')
    })

    it('shows no warnings for default browser', () => {
      return runMode.run({ testingType: 'e2e' })
      .then(() => {
        expect(errors.warning).to.not.be.called
      })
    })

    it('throws an error if invalid browser family supplied', () => {
      const browser = { name: 'opera', family: 'opera - btw when is Opera support coming?' }

      sinon.stub(browsers, 'ensureAndGetByNameOrPath').resolves(browser)

      return expect(runMode.run({ browser: 'opera', testingType: 'e2e' }))
      .to.be.rejectedWith(/invalid browser family in/)
    })

    it('throws an error if unsupportedVersion', () => {
      const browser = { displayName: 'SomeBrowser', warning: 'blah blah', unsupportedVersion: true }

      sinon.stub(browsers, 'ensureAndGetByNameOrPath').resolves(browser)

      return expect(runMode.run())
      .to.be.rejectedWith('blah blah')
    })

    it('shows no warnings for chrome browser', () => {
      return runMode.run({ browser: 'chrome' })
      .then(() => {
        expect(errors.warning).to.not.be.called
      })
    })

    it('names video file with spec name', () => {
      return runMode.run()
      .then(() => {
        expect(videoCapture.start).to.be.calledWith('videos/foo_spec.js.mp4')

        expect(runMode.waitForTestsToFinishRunning).to.be.calledWithMatch({
          compressedVideoName: 'videos/foo_spec.js-compressed.mp4',
        })
      })
    })
  })

  context('.run', () => {
    beforeEach(function () {
      sinon.stub(this.projectInstance, 'getConfig').resolves({
        proxyUrl: 'http://localhost:12345',
      })

      sinon.stub(electron.app, 'on').withArgs('ready').yieldsAsync()
      sinon.stub(user, 'ensureAuthToken')
      sinon.stub(fs, 'access').resolves()
      sinon.stub(random, 'id').returns(1234)
      sinon.stub(openProject, 'create').resolves(openProject)
      sinon.stub(system, 'info').resolves({ osName: 'osFoo', osVersion: 'fooVersion' })
      sinon.stub(browsers, 'ensureAndGetByNameOrPath').resolves({
        name: 'fooBrowser',
        path: 'path/to/browser',
        version: '777',
        family: 'chromium',
      })

      sinon.stub(runMode, 'waitForSocketConnection').resolves()
      sinon.stub(runMode, 'waitForTestsToFinishRunning').resolves({
        stats: { failures: 10 },
        spec: {},
      })

      sinon.spy(runMode, 'waitForBrowserToConnect')
      sinon.spy(runMode, 'runSpecs')
      sinon.stub(openProject, 'launch').resolves()
      sinon.stub(openProject, 'getProject').returns(this.projectInstance)
    })

    it('no longer ensures user session', () => {
      return runMode.run()
      .then(() => {
        expect(user.ensureAuthToken).not.to.be.called
      })
    })

    it('resolves with object and totalFailed', () => {
      return runMode.run()
      .then((results) => {
        expect(results).to.have.property('totalFailed', 10)
      })
    })

    it('passes projectRoot + options to openProject', () => {
      const opts = { projectRoot: '/path/to/project', foo: 'bar' }

      return runMode.run(opts)
      .then(() => {
        expect(openProject.create).to.be.calledWithMatch(opts.projectRoot, opts)
      })
    })

    it('passes project + id to waitForBrowserToConnect', function () {
      return runMode.run()
      .then(() => {
        expect(runMode.waitForBrowserToConnect).to.be.calledWithMatch({
          project: this.projectInstance,
          socketId: 1234,
        })
      })
    })

    it('passes project to waitForTestsToFinishRunning', function () {
      return runMode.run()
      .then(() => {
        expect(runMode.waitForTestsToFinishRunning).to.be.calledWithMatch({
          project: this.projectInstance,
        })
      })
    })

    it('passes headed to openProject.launch', () => {
      const browser = { name: 'electron', family: 'chromium' }

      browsers.ensureAndGetByNameOrPath.resolves(browser)

      return runMode.run({ headed: true })
      .then(() => {
        expect(openProject.launch).to.be.calledWithMatch(
          browser,
          {
            name: 'foo_spec.js',
            absolute: '/path/to/spec.js',
          },
          {
            show: true,
          },
        )
      })
    })

    it('passes sys to runSpecs', () => {
      return runMode.run()
      .then(() => {
        expect(runMode.runSpecs).to.be.calledWithMatch({
          sys: {
            osName: 'osFoo',
            osVersion: 'fooVersion',
          },
        })
      })
    })

    it('passes browser to runSpecs', () => {
      return runMode.run()
      .then(() => {
        expect(runMode.runSpecs).to.be.calledWithMatch({
          browser: {
            name: 'fooBrowser',
            path: 'path/to/browser',
            version: '777',
          },
        })
      })
    })
  })

  context('#displayRunStarting', () => {
    // restore pkg.version property
    // for some reason I cannot stub property value using Sinon
    let version
    // save a copy of "true" experiments right away
    const names = _.cloneDeep(experimental.names)

    before(() => {
      // reset experiments names before each test
      experimental.names = {}
      version = pkg.version
    })

    afterEach(() => {
      pkg.version = version
      experimental.names = names
    })

    it('returns heading with experiments', () => {
      pkg.version = '1.2.3'

      experimental.names = {
        experimentalFeatureA: 'experimentalFeatureA',
        experimentalFeatureB: 'experimentalFeatureB',
      }

      const options = {
        browser: {
          displayName: 'Electron',
          majorVersion: 99,
          isHeadless: true,
        },
        config: {
          resolved: {
            experimentalFeatureA: {
              value: true,
              from: 'config',
            },
            experimentalFeatureB: {
              value: 4,
              from: 'cli',
            },
          },
        },
      }
      const heading = runMode.displayRunStarting(options)

      snapshot('enabled experiments', stripAnsi(heading))
    })

    it('resets the experiments names', () => {
      expect(experimental.names, 'experiments were reset').to.deep.equal(names)
    })

    it('returns heading with some enabled experiments', () => {
      pkg.version = '1.2.3'

      experimental.names = {
        experimentalFeatureA: 'experimentalFeatureA',
        experimentalFeatureB: 'experimentalFeatureB',
      }

      const options = {
        browser: {
          displayName: 'Electron',
          majorVersion: 99,
          isHeadless: true,
        },
        config: {
          resolved: {
            // means this feature is not enabled, should not appear in the heading
            experimentalFeatureA: {
              value: true,
              from: 'default',
            },
            experimentalFeatureB: {
              value: 4,
              from: 'cli',
            },
          },
        },
      }
      const heading = runMode.displayRunStarting(options)

      const text = stripAnsi(heading)

      snapshot('some enabled experiments', text)
      // explicit assertions for test clarity
      expect(text).to.not.include('experimentalFeatureA')
      expect(text).to.include('experimentalFeatureB')
    })

    it('returns heading without experiments', () => {
      pkg.version = '1.2.3'

      const options = {
        browser: {
          displayName: 'Electron',
          majorVersion: 99,
          isHeadless: true,
        },
        config: {
          resolved: {},
        },
      }
      const heading = runMode.displayRunStarting(options)

      snapshot('without enabled experiments', stripAnsi(heading))
    })

    it('restores pkg.version', () => {
      expect(pkg.version).to.not.equal('1.2.3')
    })
  })
})<|MERGE_RESOLUTION|>--- conflicted
+++ resolved
@@ -20,13 +20,8 @@
 const system = require(`../../../lib/util/system`)
 const { experimental } = require(`../../../lib/experiments`)
 
-<<<<<<< HEAD
-// todo(lachlan): put these back in when we've updated run.js
-xdescribe('lib/modes/run', () => {
-=======
 // NOTE: Covered by e2e/integration tests
 describe.skip('lib/modes/run', () => {
->>>>>>> 6d10a7fa
   beforeEach(function () {
     this.projectInstance = new ProjectBase({ projectRoot: '/_test-output/path/to/project-e2e', testingType: 'e2e' })
   })
