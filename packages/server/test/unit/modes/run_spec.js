require('../../spec_helper')

const Promise = require('bluebird')
const electron = require('electron')
const user = require(`${root}../lib/user`)
const errors = require(`${root}../lib/errors`)
const config = require(`${root}../lib/config`)
const Project = require(`${root}../lib/project`)
const browsers = require(`${root}../lib/browsers`)
const Reporter = require(`${root}../lib/reporter`)
const runMode = require(`${root}../lib/modes/run`)
const openProject = require(`${root}../lib/open_project`)
const videoCapture = require(`${root}../lib/video_capture`)
const env = require(`${root}../lib/util/env`)
const random = require(`${root}../lib/util/random`)
const system = require(`${root}../lib/util/system`)
const specsUtil = require(`${root}../lib/util/specs`)

describe('lib/modes/run', () => {
  beforeEach(function () {
    this.projectInstance = new Project('/_test-output/path/to/project')
  })

  context('.getProjectId', () => {
    it('resolves if id', () => {
      return runMode.getProjectId('project', 'id123')
      .then((ret) => {
        expect(ret).to.eq('id123')
      })
    })

    it('resolves if CYPRESS_PROJECT_ID set', () => {
      sinon.stub(env, 'get').withArgs('CYPRESS_PROJECT_ID').returns('envId123')

      return runMode.getProjectId('project')
      .then((ret) => {
        expect(ret).to.eq('envId123')
      })
    })

    it('is null when no projectId', () => {
      const project = {
        getProjectId: sinon.stub().rejects(new Error),
      }

      return runMode.getProjectId(project)
      .then((ret) => {
        expect(ret).to.be.null
      })
    })
  })

  context('.openProjectCreate', () => {
<<<<<<< HEAD
    beforeEach(function () {
=======
    let onError

    beforeEach(() => {
>>>>>>> 474b80a5
      sinon.stub(openProject, 'create').resolves()
      this.onError = sinon.spy()

      onError = sinon.spy()
      const options = {
<<<<<<< HEAD
        onError: this.onError,
=======
        onError,
>>>>>>> 474b80a5
        port: 8080,
        env: { foo: 'bar' },
        isTextTerminal: true,
        projectRoot: '/_test-output/path/to/project/foo',
      }

      return runMode.openProjectCreate(options.projectRoot, 1234, options)
    })

    it('calls openProject.create with projectRoot + options', () => {
      expect(openProject.create).to.be.calledWithMatch('/_test-output/path/to/project/foo', {
        port: 8080,
        projectRoot: '/_test-output/path/to/project/foo',
        env: { foo: 'bar' },
      }, {
        morgan: false,
        socketId: 1234,
        report: true,
        isTextTerminal: true,
      })
    })

    it('calls options.onError with error message onError', () => {
      const error = { message: 'the message' }

      expect(openProject.create.lastCall.args[2].onError).to.be.a('function')
      openProject.create.lastCall.args[2].onError(error)
<<<<<<< HEAD
      expect(this.onError).to.be.calledWith(error)
=======
      expect(onError).to.be.calledWith(error)
>>>>>>> 474b80a5
    })
  })

  context('.getElectronProps', () => {
    it('sets width and height', () => {
      const props = runMode.getElectronProps()

      expect(props.width).to.eq(1280)

      expect(props.height).to.eq(720)
    })

    it('sets show to boolean', () => {
      let props = runMode.getElectronProps(false)

      expect(props.show).to.be.false

      props = runMode.getElectronProps(true)

      expect(props.show).to.be.true
    })

    it('sets onScreencastFrame when write is true', () => {
      const write = sinon.stub()

      const image = {
        data: '',
      }

      const props = runMode.getElectronProps(true, write)

      props.onScreencastFrame(image)

      expect(write).to.be.calledOnce
    })

    it('does not set onScreencastFrame when write is falsy', () => {
      const props = runMode.getElectronProps(true, false)

      expect(props).not.to.have.property('recordFrameRate')
      expect(props).not.to.have.property('onScreencastFrame')
    })

    it('sets options.show = false onNewWindow callback', () => {
      const options = { show: true }

      const props = runMode.getElectronProps()

      props.onNewWindow(null, null, null, null, options)

      expect(options.show).to.eq(false)
    })

<<<<<<< HEAD
    it('calls onError when webContents crashes', function () {
=======
    it('calls options.onError when webContents crashes', function () {
>>>>>>> 474b80a5
      sinon.spy(errors, 'get')
      sinon.spy(errors, 'log')
      const onError = sinon.spy()

<<<<<<< HEAD
      const props = runMode.getElectronProps(true, true, onError)
=======
      const onError = sinon.spy()
      const props = runMode.getElectronProps(true, this.projectInstance, onError)
>>>>>>> 474b80a5

      props.onCrashed()

      expect(errors.get).to.be.calledWith('RENDERER_CRASHED')
      expect(errors.log).to.be.calledOnce

      expect(onError).to.be.called
      expect(onError.lastCall.args[0].message).to.include('We detected that the Chromium Renderer process just crashed.')
    })
  })

  context('.launchBrowser', () => {
    beforeEach(function () {
      this.launch = sinon.stub(openProject, 'launch')
      sinon.stub(runMode, 'screenshotMetadata').returns({ a: 'a' })
    })

    it('can launch electron', function () {
      const screenshots = []

      const spec = {
        absolute: '/path/to/spec',
      }

      const browser = {
        name: 'electron',
        family: 'chromium',
        isHeaded: false,
      }

      runMode.launchBrowser({
        spec,
        browser,
        project: this.projectInstance,
        writeVideoFrame: 'write',
        screenshots,
      })

      expect(this.launch).to.be.calledWithMatch(browser, spec)

      const browserOpts = this.launch.firstCall.args[2]

      const { onAfterResponse } = browserOpts.automationMiddleware

      expect(onAfterResponse).to.be.a('function')

      onAfterResponse('take:screenshot', {}, {})
      onAfterResponse('get:cookies')

      expect(screenshots).to.deep.eq([{ a: 'a' }])
    })

    it('can launch chrome', function () {
      const spec = {
        absolute: '/path/to/spec',
      }

      const browser = {
        name: 'chrome',
        family: 'chromium',
        isHeaded: true,
      }

      runMode.launchBrowser({
        spec,
        browser,
        project: {},
      })

      expect(this.launch).to.be.calledWithMatch(browser, spec, {})
    })
  })

  context('.postProcessRecording', () => {
    beforeEach(() => {
      sinon.stub(videoCapture, 'process').resolves()
    })

    it('calls video process with name, cname and videoCompression', () => {
      const endVideoCapture = () => {
        return Promise.resolve()
      }

      return runMode.postProcessRecording(endVideoCapture, 'foo', 'foo-compress', 32, true)
      .then(() => {
        expect(videoCapture.process).to.be.calledWith('foo', 'foo-compress', 32)
      })
    })

    it('does not call video process when videoCompression is false', () => {
      const endVideoCapture = () => {
        return Promise.resolve()
      }

      return runMode.postProcessRecording(endVideoCapture, 'foo', 'foo-compress', false, true)
      .then(() => {
        expect(videoCapture.process).not.to.be.called
      })
    })

    it('calls video process if we have been told to upload videos', () => {
      const endVideoCapture = () => {
        return Promise.resolve()
      }

      return runMode.postProcessRecording(endVideoCapture, 'foo', 'foo-compress', 32, true)
      .then(() => {
        expect(videoCapture.process).to.be.calledWith('foo', 'foo-compress', 32)
      })
    })

    it('does not call video process if there are no failing tests and we have set not to upload video on passing', () => {
      const endVideoCapture = () => {
        return Promise.resolve()
      }

      return runMode.postProcessRecording(endVideoCapture, 'foo', 'foo-compress', 32, false)
      .then(() => {
        expect(videoCapture.process).not.to.be.called
      })
    })

    it('logs a warning on failure and resolves', () => {
      sinon.stub(errors, 'warning')
      const end = sinon.stub().rejects()

      return runMode.postProcessRecording(end)
      .then(() => {
        expect(end).to.be.calledOnce

        expect(errors.warning).to.be.calledWith('VIDEO_POST_PROCESSING_FAILED')
      })
    })
  })

  context('.waitForBrowserToConnect', () => {
    it('throws TESTS_DID_NOT_START_FAILED after 3 connection attempts', function () {
      sinon.spy(errors, 'warning')
      sinon.spy(errors, 'get')
      sinon.spy(openProject, 'closeBrowser')
      sinon.stub(runMode, 'launchBrowser').resolves()
      sinon.stub(runMode, 'waitForSocketConnection').callsFake(() => {
        return Promise.delay(1000)
      })

      const onError = sinon.spy()

<<<<<<< HEAD
      return runMode.waitForBrowserToConnect({ timeout: 10, onError })
=======
      return runMode.waitForBrowserToConnect({ project: this.projectInstance, timeout: 10, onError })
>>>>>>> 474b80a5
      .then(() => {
        expect(openProject.closeBrowser).to.be.calledThrice
        expect(runMode.launchBrowser).to.be.calledThrice
        expect(errors.warning).to.be.calledWith('TESTS_DID_NOT_START_RETRYING', 'Retrying...')
        expect(errors.warning).to.be.calledWith('TESTS_DID_NOT_START_RETRYING', 'Retrying again...')
        expect(errors.get).to.be.calledWith('TESTS_DID_NOT_START_FAILED')

        expect(onError).to.be.called
        expect(onError.lastCall.args[0].message).to.include('The browser never connected. Something is wrong. The tests cannot run. Aborting...')
      })
    })
  })

  context('.waitForSocketConnection', () => {
    beforeEach(function () {
      this.projectStub = sinon.stub({
        on () {},
        removeListener () {},
      })
    })

    it('attaches fn to \'socket:connected\' event', function () {
      runMode.waitForSocketConnection(this.projectStub, 1234)

      expect(this.projectStub.on).to.be.calledWith('socket:connected')
    })

    it('calls removeListener if socketId matches id', function () {
      this.projectStub.on.yields(1234)

      return runMode.waitForSocketConnection(this.projectStub, 1234)
      .then(() => {
        expect(this.projectStub.removeListener).to.be.calledWith('socket:connected')
      })
    })

    describe('integration', () => {
      it('resolves undefined when socket:connected fires', function () {
        process.nextTick(() => {
          return this.projectInstance.emit('socket:connected', 1234)
        })

        return runMode.waitForSocketConnection(this.projectInstance, 1234)
        .then((ret) => {
          expect(ret).to.be.undefined
        })
      })

      it('does not resolve if socketId does not match id', function () {
        process.nextTick(() => {
          return this.projectInstance.emit('socket:connected', 12345)
        })

        return runMode
        .waitForSocketConnection(this.projectInstance, 1234)
        .timeout(50)
        .then(() => {
          throw new Error('should time out and not resolve')
        }).catch(Promise.TimeoutError, (err) => {})
      })

      it('actually removes the listener', function () {
        process.nextTick(() => {
          this.projectInstance.emit('socket:connected', 12345)
          expect(this.projectInstance.listeners('socket:connected')).to.have.length(1)
          this.projectInstance.emit('socket:connected', '1234')
          expect(this.projectInstance.listeners('socket:connected')).to.have.length(1)
          this.projectInstance.emit('socket:connected', 1234)

          expect(this.projectInstance.listeners('socket:connected')).to.have.length(0)
        })

        return runMode.waitForSocketConnection(this.projectInstance, 1234)
      })
    })
  })

  context('.waitForTestsToFinishRunning', () => {
    beforeEach(function () {
      sinon.stub(this.projectInstance, 'getConfig').resolves({})
      sinon.spy(runMode, 'getVideoRecordingDelay')
    })

    it('end event resolves with obj, displays stats, displays screenshots, sets video timestamps', function () {
      const startedVideoCapture = new Date
      const screenshots = [{}, {}, {}]
      const endVideoCapture = () => {}
      const results = {
        tests: [4, 5, 6],
        stats: {
          tests: 1,
          passes: 2,
          failures: 3,
          pending: 4,
          duration: 5,
        },
      }

      sinon.stub(Reporter, 'setVideoTimestamp')
      .withArgs(startedVideoCapture, results.tests)
      .returns([1, 2, 3])

      sinon.stub(runMode, 'postProcessRecording').resolves()
      sinon.spy(runMode, 'displayResults')
      sinon.spy(runMode, 'displayScreenshots')
      sinon.spy(Promise.prototype, 'delay')

      process.nextTick(() => {
        return this.projectInstance.emit('end', results)
      })

      return runMode.waitForTestsToFinishRunning({
        project: this.projectInstance,
        videoName: 'foo.mp4',
        compressedVideoName: 'foo-compressed.mp4',
        videoCompression: 32,
        videoUploadOnPasses: true,
        gui: false,
        screenshots,
        startedVideoCapture,
        endVideoCapture,
        spec: {
          path: 'cypress/integration/spec.js',
        },
      })
      .then((obj) => {
        // since video was recording, there was a delay to let video finish
        expect(runMode.getVideoRecordingDelay).to.have.returned(1000)
        expect(Promise.prototype.delay).to.be.calledWith(1000)
        expect(runMode.postProcessRecording).to.be.calledWith(endVideoCapture, 'foo.mp4', 'foo-compressed.mp4', 32, true)

        expect(runMode.displayResults).to.be.calledWith(results)
        expect(runMode.displayScreenshots).to.be.calledWith(screenshots)

        expect(obj).to.deep.eq({
          screenshots,
          video: 'foo.mp4',
          error: null,
          hooks: null,
          reporterStats: null,
          shouldUploadVideo: true,
          tests: [1, 2, 3],
          spec: {
            path: 'cypress/integration/spec.js',
          },
          stats: {
            tests: 1,
            passes: 2,
            failures: 3,
            pending: 4,
            duration: 5,
          },
        })
      })
    })

    it('exiting early resolves with no tests, and error', function () {
      sinon.useFakeTimers({ shouldAdvanceTime: true })

      const err = new Error('foo')
      const startedVideoCapture = new Date
      const wallClock = new Date()
      const screenshots = [{}, {}, {}]
      const endVideoCapture = () => {}

      sinon.stub(runMode, 'postProcessRecording').resolves()
      sinon.spy(runMode, 'displayResults')
      sinon.spy(runMode, 'displayScreenshots')
      sinon.spy(Promise.prototype, 'delay')

      process.nextTick(() => {
        runMode.exitEarly(err)
      })

      return runMode.waitForTestsToFinishRunning({
        project: this.projectInstance,
        videoName: 'foo.mp4',
        compressedVideoName: 'foo-compressed.mp4',
        videoCompression: 32,
        videoUploadOnPasses: true,
        gui: false,
        screenshots,
        startedVideoCapture,
        endVideoCapture,
        spec: {
          path: 'cypress/integration/spec.js',
        },
      })
      .then((obj) => {
        // since video was recording, there was a delay to let video finish
        expect(runMode.getVideoRecordingDelay).to.have.returned(1000)
        expect(Promise.prototype.delay).to.be.calledWith(1000)
        expect(runMode.postProcessRecording).to.be.calledWith(endVideoCapture, 'foo.mp4', 'foo-compressed.mp4', 32, true)

        expect(runMode.displayResults).to.be.calledWith(obj)
        expect(runMode.displayScreenshots).to.be.calledWith(screenshots)

        expect(obj).to.deep.eq({
          screenshots,
          error: err.message,
          video: 'foo.mp4',
          hooks: null,
          tests: null,
          reporterStats: null,
          shouldUploadVideo: true,
          spec: {
            path: 'cypress/integration/spec.js',
          },
          stats: {
            failures: 1,
            tests: 0,
            passes: 0,
            pending: 0,
            suites: 0,
            skipped: 0,
            wallClockDuration: 0,
            wallClockStartedAt: wallClock.toJSON(),
            wallClockEndedAt: wallClock.toJSON(),
          },
        })
      })
    })

    it('should not upload video when videoUploadOnPasses is false and no failures', function () {
      process.nextTick(() => {
        return this.projectInstance.emit('end', {
          stats: {
            failures: 0,
          },
        })
      })

      sinon.spy(runMode, 'postProcessRecording')
      sinon.spy(videoCapture, 'process')
      const endVideoCapture = sinon.stub().resolves()

      return runMode.waitForTestsToFinishRunning({
        project: this.projectInstance,
        videoName: 'foo.mp4',
        compressedVideoName: 'foo-compressed.mp4',
        videoCompression: 32,
        videoUploadOnPasses: false,
        gui: false,
        endVideoCapture,
      })
      .then((obj) => {
        expect(runMode.postProcessRecording).to.be.calledWith(endVideoCapture, 'foo.mp4', 'foo-compressed.mp4', 32, false)

        expect(videoCapture.process).not.to.be.called
      })
    })

    it('does not delay when not capturing a video', () => {
      sinon.stub(runMode, 'listenForProjectEnd').resolves({})

      return runMode.waitForTestsToFinishRunning({
        startedVideoCapture: null,
      })
      .then(() => {
        expect(runMode.getVideoRecordingDelay).to.have.returned(0)
      })
    })
  })

  context('.listenForProjectEnd', () => {
    it('resolves with end event + argument', function () {
      process.nextTick(() => {
        return this.projectInstance.emit('end', { foo: 'bar' })
      })

      return runMode.listenForProjectEnd(this.projectInstance)
      .then((obj) => {
        expect(obj).to.deep.eq({
          foo: 'bar',
        })
      })
    })

    it('stops listening to end event', function () {
      process.nextTick(() => {
        expect(this.projectInstance.listeners('end')).to.have.length(1)
        this.projectInstance.emit('end', { foo: 'bar' })

        expect(this.projectInstance.listeners('end')).to.have.length(0)
      })

      return runMode.listenForProjectEnd(this.projectInstance)
    })
  })

  context('.run browser vs video recording', () => {
    beforeEach(function () {
      sinon.stub(electron.app, 'on').withArgs('ready').yieldsAsync()
      sinon.stub(user, 'ensureAuthToken')
      sinon.stub(Project, 'ensureExists').resolves()
      sinon.stub(random, 'id').returns(1234)
      sinon.stub(openProject, 'create').resolves(openProject)
      sinon.stub(runMode, 'waitForSocketConnection').resolves()
      sinon.stub(runMode, 'waitForTestsToFinishRunning').resolves({
        stats: { failures: 10 },
        spec: {},
      })

      sinon.spy(runMode, 'waitForBrowserToConnect')
      sinon.stub(videoCapture, 'start').resolves()
      sinon.stub(openProject, 'launch').resolves()
      sinon.stub(openProject, 'getProject').resolves(this.projectInstance)
      sinon.spy(errors, 'warning')
      sinon.stub(config, 'get').resolves({
        proxyUrl: 'http://localhost:12345',
        video: true,
        videosFolder: 'videos',
        integrationFolder: '/path/to/integrationFolder',
      })

      sinon.stub(specsUtil, 'find').resolves([
        {
          name: 'foo_spec.js',
          path: 'cypress/integration/foo_spec.js',
          absolute: '/path/to/spec.js',
        },
      ])
    })

    it('shows no warnings for default browser', () => {
      return runMode.run()
      .then(() => {
        expect(errors.warning).to.not.be.called
      })
    })

    it('throws an error if invalid browser family supplied', () => {
      const browser = { name: 'opera', family: 'opera - btw when is Opera support coming?' }

      sinon.stub(browsers, 'ensureAndGetByNameOrPath').resolves(browser)

      return expect(runMode.run({ browser: 'opera' }))
      .to.be.rejectedWith(/invalid browser family in/)
    })

    it('shows no warnings for chrome browser', () => {
      return runMode.run({ browser: 'chrome' })
      .then(() => {
        expect(errors.warning).to.not.be.called
      })
    })

    it('names video file with spec name', () => {
      return runMode.run()
      .then(() => {
        expect(videoCapture.start).to.be.calledWith('videos/foo_spec.js.mp4')

        expect(runMode.waitForTestsToFinishRunning).to.be.calledWithMatch({
          compressedVideoName: 'videos/foo_spec.js-compressed.mp4',
        })
      })
    })
  })

  context('.run', () => {
    beforeEach(function () {
      sinon.stub(this.projectInstance, 'getConfig').resolves({
        proxyUrl: 'http://localhost:12345',
      })

      sinon.stub(electron.app, 'on').withArgs('ready').yieldsAsync()
      sinon.stub(user, 'ensureAuthToken')
      sinon.stub(Project, 'ensureExists').resolves()
      sinon.stub(random, 'id').returns(1234)
      sinon.stub(openProject, 'create').resolves(openProject)
      sinon.stub(system, 'info').resolves({ osName: 'osFoo', osVersion: 'fooVersion' })
      sinon.stub(browsers, 'ensureAndGetByNameOrPath').resolves({
        name: 'fooBrowser',
        path: 'path/to/browser',
        version: '777',
        family: 'chromium',
      })

      sinon.stub(runMode, 'waitForSocketConnection').resolves()
      sinon.stub(runMode, 'waitForTestsToFinishRunning').resolves({
        stats: { failures: 10 },
        spec: {},
      })

      sinon.spy(runMode, 'waitForBrowserToConnect')
      sinon.spy(runMode, 'runSpecs')
      sinon.stub(openProject, 'launch').resolves()
      sinon.stub(openProject, 'getProject').resolves(this.projectInstance)
      sinon.stub(specsUtil, 'find').resolves([
        {
          name: 'foo_spec.js',
          path: 'cypress/integration/foo_spec.js',
          absolute: '/path/to/spec.js',
        },
      ])
    })

    it('no longer ensures user session', () => {
      return runMode.run()
      .then(() => {
        expect(user.ensureAuthToken).not.to.be.called
      })
    })

    it('resolves with object and totalFailed', () => {
      return runMode.run()
      .then((results) => {
        expect(results).to.have.property('totalFailed', 10)
      })
    })

    it('passes projectRoot + options to openProject', () => {
      const opts = { projectRoot: '/path/to/project', foo: 'bar' }

      return runMode.run(opts)
      .then(() => {
        expect(openProject.create).to.be.calledWithMatch(opts.projectRoot, opts)
      })
    })

    it('passes project + id to waitForBrowserToConnect', function () {
      return runMode.run()
      .then(() => {
        expect(runMode.waitForBrowserToConnect).to.be.calledWithMatch({
          project: this.projectInstance,
          socketId: 1234,
        })
      })
    })

    it('passes project to waitForTestsToFinishRunning', function () {
      return runMode.run()
      .then(() => {
        expect(runMode.waitForTestsToFinishRunning).to.be.calledWithMatch({
          project: this.projectInstance,
        })
      })
    })

    it('passes headed to openProject.launch', () => {
      const browser = { name: 'electron', family: 'chromium' }

      browsers.ensureAndGetByNameOrPath.resolves(browser)

      return runMode.run({ headed: true })
      .then(() => {
        expect(openProject.launch).to.be.calledWithMatch(
          browser,
          {
            name: 'foo_spec.js',
            path: 'cypress/integration/foo_spec.js',
            absolute: '/path/to/spec.js',
          },
          {
            show: true,
          },
        )
      })
    })

    it('passes sys to runSpecs', () => {
      return runMode.run()
      .then(() => {
        expect(runMode.runSpecs).to.be.calledWithMatch({
          sys: {
            osName: 'osFoo',
            osVersion: 'fooVersion',
          },
        })
      })
    })

    it('passes browser to runSpecs', () => {
      return runMode.run()
      .then(() => {
        expect(runMode.runSpecs).to.be.calledWithMatch({
          browser: {
            name: 'fooBrowser',
            path: 'path/to/browser',
            version: '777',
          },
        })
      })
    })
  })
})<|MERGE_RESOLUTION|>--- conflicted
+++ resolved
@@ -51,23 +51,15 @@
   })
 
   context('.openProjectCreate', () => {
-<<<<<<< HEAD
-    beforeEach(function () {
-=======
     let onError
 
     beforeEach(() => {
->>>>>>> 474b80a5
       sinon.stub(openProject, 'create').resolves()
       this.onError = sinon.spy()
 
       onError = sinon.spy()
       const options = {
-<<<<<<< HEAD
-        onError: this.onError,
-=======
         onError,
->>>>>>> 474b80a5
         port: 8080,
         env: { foo: 'bar' },
         isTextTerminal: true,
@@ -95,11 +87,7 @@
 
       expect(openProject.create.lastCall.args[2].onError).to.be.a('function')
       openProject.create.lastCall.args[2].onError(error)
-<<<<<<< HEAD
-      expect(this.onError).to.be.calledWith(error)
-=======
       expect(onError).to.be.calledWith(error)
->>>>>>> 474b80a5
     })
   })
 
@@ -153,21 +141,12 @@
       expect(options.show).to.eq(false)
     })
 
-<<<<<<< HEAD
-    it('calls onError when webContents crashes', function () {
-=======
     it('calls options.onError when webContents crashes', function () {
->>>>>>> 474b80a5
       sinon.spy(errors, 'get')
       sinon.spy(errors, 'log')
-      const onError = sinon.spy()
-
-<<<<<<< HEAD
-      const props = runMode.getElectronProps(true, true, onError)
-=======
+
       const onError = sinon.spy()
       const props = runMode.getElectronProps(true, this.projectInstance, onError)
->>>>>>> 474b80a5
 
       props.onCrashed()
 
@@ -315,11 +294,7 @@
 
       const onError = sinon.spy()
 
-<<<<<<< HEAD
-      return runMode.waitForBrowserToConnect({ timeout: 10, onError })
-=======
       return runMode.waitForBrowserToConnect({ project: this.projectInstance, timeout: 10, onError })
->>>>>>> 474b80a5
       .then(() => {
         expect(openProject.closeBrowser).to.be.calledThrice
         expect(runMode.launchBrowser).to.be.calledThrice
