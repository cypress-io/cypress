--- conflicted
+++ resolved
@@ -13,11 +13,7 @@
 Server       = require("#{root}lib/server")
 Automation   = require("#{root}lib/automation")
 exec         = require("#{root}lib/exec")
-<<<<<<< HEAD
 firefoxUtil  = require("#{root}lib/browsers/firefox-util").default
-savedState   = require("#{root}lib/saved_state")
-=======
->>>>>>> 5c1ffaeb
 preprocessor = require("#{root}lib/plugins/preprocessor")
 fs           = require("#{root}lib/util/fs")
 open         = require("#{root}lib/util/open")
