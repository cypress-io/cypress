--- conflicted
+++ resolved
@@ -425,13 +425,8 @@
         expect(result).to.be.undefined
 
       it "returns undefined if #testFilePath matches arguments", ->
-<<<<<<< HEAD
-        @socket.testFilePath = "tests/test1.js"
-        result = @socket.watchTestFileByPath(@cfg, "integration/test1.js")
-=======
         @socket.testFilePath = path.join("tests", "test1.js")
-        result = @socket.watchTestFileByPath(@cfg, path.join("integration", "test1.js"), @watchers)
->>>>>>> 6282de2c
+        result = @socket.watchTestFileByPath(@cfg, path.join("integration", "test1.js"))
         expect(result).to.be.undefined
 
       it "closes existing watched test file", ->
