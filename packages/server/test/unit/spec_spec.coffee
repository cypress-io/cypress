--- conflicted
+++ resolved
@@ -32,7 +32,6 @@
     @handle(specName)
 
     expect(@res.type)
-<<<<<<< HEAD
       .to.be.calledOnce
       .and.to.be.calledWith("js")
 
@@ -52,55 +51,8 @@
     @sandbox.stub(errors, "log")
     preprocessor.getFile.rejects(new Error("Reason request failed"))
 
-    @handle(specName, {isHeadless: true}).then =>
+    @handle(specName, {isTextTerminal: true}).then =>
       expect(errors.log).to.be.called
       expect(errors.log.firstCall.args[0].stack).to.include("Oops...we found an error preparing this test file")
       expect(@project.emit).to.be.calledWithMatch("exitEarlyWithErr", "Oops...we found an error preparing this test file")
-      expect(@project.emit).to.be.calledWithMatch("exitEarlyWithErr", "Reason request failed")
-=======
-      .to.have.been.calledOnce
-      .and.to.have.been.calledWith('js')
-
-  describe "headed mode", ->
-
-    it "sends the file from the bundles path", ->
-      @handle(specName)
-
-      collectResponse(@res).then (result) ->
-        expect(result).to.equal(specSource)
-
-    it "sends the client-side error if there is one", ->
-      @watchers.watchBundle = -> Promise.reject(new Error("Reason request failed"))
-
-      @handle(specName).then =>
-        expect(@res.send).to.have.been.called
-        expect(@res.send.firstCall.args[0]).to.include("(function")
-        expect(@res.send.firstCall.args[0]).to.include("Reason request failed")
-
-  describe "headless mode", ->
-    beforeEach ->
-      @build = @sandbox.stub(bundle, "build").returns({
-        getLatestBundle: -> Promise.resolve()
-      })
-      @config.isTextTerminal = true
-
-    it "sends the file from the bundles path", ->
-      @handle(specName)
-
-      collectResponse(@res).then (result) ->
-        expect(result).to.equal(specSource)
-
-    it "logs the error and exits if there is one", ->
-      err = new Error("Reason request failed")
-
-      @build.returns({
-        getLatestBundle: -> Promise.reject(err)
-      })
-      @log = @sandbox.stub(errors, "log")
-
-      @handle(specName).then =>
-        expect(@log).to.have.been.called
-        expect(@log.firstCall.args[0].stack).to.include("Oops...we found an error preparing this test file")
-        expect(@project.emit).to.have.been.calledWithMatch("exitEarlyWithErr", "Oops...we found an error preparing this test file")
-        expect(@project.emit).to.have.been.calledWithMatch("exitEarlyWithErr", err.message)
->>>>>>> 6de2e63d
+      expect(@project.emit).to.be.calledWithMatch("exitEarlyWithErr", "Reason request failed")