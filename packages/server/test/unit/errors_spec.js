--- conflicted
+++ resolved
@@ -1,16 +1,6 @@
-<<<<<<< HEAD
-require('../spec_helper')
-
-const chalk = require('chalk')
-const errors = require(`../../lib/errors`)
-const exception = require(`../../lib/exception`)
-const snapshot = require('snap-shot-it')
-const style = require('ansi-styles')
-=======
 const logger = require(`../../lib/logger`)
 const chalk = require('chalk')
 const errors = require(`../../lib/errors`)
->>>>>>> 05429320
 
 context('.logException', () => {
   beforeEach(() => {
@@ -27,63 +17,7 @@
     .then(() => {
       expect(console.log).to.be.calledWith(chalk.red(err.stack ?? ''))
 
-<<<<<<< HEAD
-      expect(console.log).to.be.calledWithMatch(yellow.open)
-
-      expect(console.log).to.be.calledWithMatch(yellow.close)
-    })
-
-    it('logs err.message', () => {
-      const err = errors.get('NO_PROJECT_ID', 'foo/bar/baz')
-
-      const ret = errors.log(err)
-
-      expect(ret).to.be.undefined
-
-      expect(console.log).to.be.calledWithMatch('foo/bar/baz')
-    })
-
-    it('converts markdown links in err.message', () => {
-      const err = errors.get('NO_PROJECT_ID', `
-        This line has [linked text](https://on.cypress.io) in it. There's a period in the middle.
-
-        This line has [linked text at the end](https://on.cypress.io).
-
-        This line has [linked text](https://on.cypress.io) with no period
-      `)
-
-      errors.log(err)
-
-      expect(console.log).to.be.calledWithMatch('This line has linked text in it. There\'s a period in the middle: https://on.cypress.io')
-      expect(console.log).to.be.calledWithMatch('This line has linked text at the end: https://on.cypress.io')
-      expect(console.log).to.be.calledWithMatch('This line has linked text with no period: https://on.cypress.io')
-    })
-
-    it('logs err.details', () => {
-      const err = errors.get('PLUGINS_FUNCTION_ERROR', 'foo/bar/baz', 'details huh')
-
-      const ret = errors.log(err)
-
-      expect(ret).to.be.undefined
-
-      expect(console.log).to.be.calledWithMatch('foo/bar/baz')
-
-      expect(console.log).to.be.calledWithMatch(`\n${ chalk.yellow('details huh')}`)
-    })
-
-    it('logs err.stack in development', () => {
-      process.env.CYPRESS_INTERNAL_ENV = 'development'
-
-      const err = new Error('foo')
-
-      const ret = errors.log(err)
-
-      expect(ret).to.eq(err)
-
-      expect(console.log).to.be.calledWith(chalk.red(err.stack))
-=======
       expect(logger.createException).to.be.calledWith(err)
->>>>>>> 05429320
     })
   })
 
@@ -121,28 +55,9 @@
 
     const err = errors.getError('NOT_LOGGED_IN')
 
-<<<<<<< HEAD
-  context('.displayFlags', () => {
-    it('returns string formatted from selected keys', () => {
-      const options = {
-        tags: 'nightly,staging',
-        name: 'my tests',
-        unused: 'some other value',
-      }
-      // we are only interested in showig tags and name values
-      // and prepending them with custom prefixes
-      const mapping = {
-        tags: '--tag',
-        name: '--name',
-      }
-      const text = errors.displayFlags(options, mapping)
-
-      return snapshot('tags and name only', text.val)
-=======
     return errors.logException(err)
     .then((ret) => {
       expect(ret).to.be.undefined
->>>>>>> 05429320
     })
   })
 })