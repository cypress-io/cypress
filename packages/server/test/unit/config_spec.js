require('../spec_helper')

const _ = require('lodash')
const path = require('path')
const R = require('ramda')
const debug = require('debug')('test')
const config = require(`${root}lib/config`)
const errors = require(`${root}lib/errors`)
const configUtil = require(`${root}lib/util/config`)
const findSystemNode = require(`${root}lib/util/find_system_node`)
const scaffold = require(`${root}lib/scaffold`)
let settings = require(`${root}lib/util/settings`)

describe('lib/config', () => {
  beforeEach(function () {
    this.env = process.env

    process.env = _.omit(process.env, 'CYPRESS_DEBUG')
  })

  afterEach(function () {
    process.env = this.env
  })

  context('environment name check', () => {
    it('throws an error for unknown CYPRESS_INTERNAL_ENV', () => {
      sinon.stub(errors, 'throw').withArgs('INVALID_CYPRESS_INTERNAL_ENV', 'foo-bar')
      process.env.CYPRESS_INTERNAL_ENV = 'foo-bar'
      const cfg = {
        projectRoot: '/foo/bar/',
      }
      const options = {}

      config.mergeDefaults(cfg, options)

      expect(errors.throw).have.been.calledOnce
    })

    it('allows production CYPRESS_INTERNAL_ENV', () => {
      sinon.stub(errors, 'throw')
      process.env.CYPRESS_INTERNAL_ENV = 'production'
      const cfg = {
        projectRoot: '/foo/bar/',
      }
      const options = {}

      config.mergeDefaults(cfg, options)

      expect(errors.throw).not.to.be.called
    })
  })

  context('.get', () => {
    beforeEach(function () {
      this.projectRoot = '/_test-output/path/to/project'

      this.setup = (cypressJson = {}, cypressEnvJson = {}) => {
        sinon.stub(settings, 'read').withArgs(this.projectRoot).resolves(cypressJson)
        sinon.stub(settings, 'readEnv').withArgs(this.projectRoot).resolves(cypressEnvJson)
      }
    })

    it('sets projectRoot', function () {
      this.setup({}, { foo: 'bar' })

      return config.get(this.projectRoot)
      .then((obj) => {
        expect(obj.projectRoot).to.eq(this.projectRoot)

        expect(obj.env).to.deep.eq({ foo: 'bar' })
      })
    })

    it('sets projectName', function () {
      this.setup({}, { foo: 'bar' })

      return config.get(this.projectRoot)
      .then((obj) => {
        expect(obj.projectName).to.eq('project')
      })
    })

    it('clones settings and env settings, so they are not mutated', function () {
      const settings = { foo: 'bar' }
      const envSettings = { baz: 'qux' }

      this.setup(settings, envSettings)

      return config.get(this.projectRoot)
      .then(() => {
        expect(settings).to.deep.equal({ foo: 'bar' })
        expect(envSettings).to.deep.equal({ baz: 'qux' })
      })
    })

    context('port', () => {
      beforeEach(function () {
        return this.setup({}, { foo: 'bar' })
      })

      it('can override default port', function () {
        return config.get(this.projectRoot, { port: 8080 })
        .then((obj) => {
          expect(obj.port).to.eq(8080)
        })
      })

      it('updates browserUrl', function () {
        return config.get(this.projectRoot, { port: 8080 })
        .then((obj) => {
          expect(obj.browserUrl).to.eq('http://localhost:8080/__/')
        })
      })

      it('updates proxyUrl', function () {
        return config.get(this.projectRoot, { port: 8080 })
        .then((obj) => {
          expect(obj.proxyUrl).to.eq('http://localhost:8080')
        })
      })
    })

    context('validation', () => {
      beforeEach(function () {
        this.expectValidationPasses = () => {
          return config.get(this.projectRoot) // shouldn't throw
        }

        this.expectValidationFails = (errorMessage = 'validation error') => {
          return config.get(this.projectRoot)
          .then(() => {
            throw new Error('should throw validation error')
          }).catch((err) => {
            expect(err.message).to.include(errorMessage)
          })
        }
      })

      it('values are optional', function () {
        this.setup()

        return this.expectValidationPasses()
      })

      it('validates cypress.json', function () {
        this.setup({ reporter: 5 })

        return this.expectValidationFails('cypress.json')
      })

      it('validates cypress.env.json', function () {
        this.setup({}, { reporter: 5 })

        return this.expectValidationFails('cypress.env.json')
      })

      it('only validates known values', function () {
        this.setup({ foo: 'bar' })

        return this.expectValidationPasses()
      })

      context('animationDistanceThreshold', () => {
        it('passes if a number', function () {
          this.setup({ animationDistanceThreshold: 10 })

          return this.expectValidationPasses()
        })

        it('fails if not a number', function () {
          this.setup({ animationDistanceThreshold: { foo: 'bar' } })
          this.expectValidationFails('be a number')

          return this.expectValidationFails('the value was: \`{"foo":"bar"}\`')
        })
      })

      context('baseUrl', () => {
        it('passes if begins with http://', function () {
          this.setup({ baseUrl: 'http://example.com' })

          return this.expectValidationPasses()
        })

        it('passes if begins with https://', function () {
          this.setup({ baseUrl: 'https://example.com' })

          return this.expectValidationPasses()
        })

        it('fails if not a string', function () {
          this.setup({ baseUrl: false })

          return this.expectValidationFails('be a fully qualified URL')
        })

        it('fails if not a fully qualified url', function () {
          this.setup({ baseUrl: 'localhost' })

          return this.expectValidationFails('be a fully qualified URL')
        })
      })

      context('chromeWebSecurity', () => {
        it('passes if a boolean', function () {
          this.setup({ chromeWebSecurity: false })

          return this.expectValidationPasses()
        })

        it('fails if not a boolean', function () {
          this.setup({ chromeWebSecurity: 42 })
          this.expectValidationFails('be a boolean')

          return this.expectValidationFails('the value was: `42`')
        })
      })

      context('modifyObstructiveCode', () => {
        it('passes if a boolean', function () {
          this.setup({ modifyObstructiveCode: false })

          return this.expectValidationPasses()
        })

        it('fails if not a boolean', function () {
          this.setup({ modifyObstructiveCode: 42 })
          this.expectValidationFails('be a boolean')

          return this.expectValidationFails('the value was: `42`')
        })
      })

      context('component', () => {
        it('passes if an object with valid properties', function () {
          this.setup({
            component: {
              baseUrl: 'https://cypress.com',
              execTimeout: 10000,
            },
          })

          return this.expectValidationPasses()
        })

        it('fails if not a plain object', function () {
          this.setup({ component: false })
          this.expectValidationFails('to be a plain object')

          return this.expectValidationFails('the value was: `false`')
        })

        it('fails if nested property is incorrect', function () {
          this.setup({ component: { baseUrl: false } })
          this.expectValidationFails('Expected `component.baseUrl` to be a fully qualified URL (starting with `http://` or `https://`).')

          return this.expectValidationFails('the value was: `false`')
        })
      })

      context('e2e', () => {
        it('passes if an object with valid properties', function () {
          this.setup({
            e2e: {
              baseUrl: 'https://cypress.com',
              execTimeout: 10000,
            },
          })
        })

        it('fails if not a plain object', function () {
          this.setup({ e2e: false })
          this.expectValidationFails('to be a plain object')

          return this.expectValidationFails('the value was: `false`')
        })

        it('fails if nested property is incorrect', function () {
          this.setup({ e2e: { animationDistanceThreshold: 'this is definitely not a number' } })
          this.expectValidationFails('Expected `e2e.animationDistanceThreshold` to be a number')

          return this.expectValidationFails('the value was: `"this is definitely not a number"`')
        })

        it('fails if nested property is incorrect', function () {
          this.setup({ component: { baseUrl: false } })
          this.expectValidationFails('Expected `component.baseUrl` to be a fully qualified URL (starting with `http://` or `https://`).')

          return this.expectValidationFails('the value was: `false`')
        })
      })

      context('defaultCommandTimeout', () => {
        it('passes if a number', function () {
          this.setup({ defaultCommandTimeout: 10 })

          return this.expectValidationPasses()
        })

        it('fails if not a number', function () {
          this.setup({ defaultCommandTimeout: 'foo' })
          this.expectValidationFails('be a number')

          return this.expectValidationFails('the value was: `"foo"`')
        })
      })

      context('env', () => {
        it('passes if an object', function () {
          this.setup({ env: {} })

          return this.expectValidationPasses()
        })

        it('fails if not an object', function () {
          this.setup({ env: 'not an object that\'s for sure' })

          return this.expectValidationFails('a plain object')
        })
      })

      context('execTimeout', () => {
        it('passes if a number', function () {
          this.setup({ execTimeout: 10 })

          return this.expectValidationPasses()
        })

        it('fails if not a number', function () {
          this.setup({ execTimeout: 'foo' })

          return this.expectValidationFails('be a number')
        })
      })

      context('taskTimeout', () => {
        it('passes if a number', function () {
          this.setup({ taskTimeout: 10 })

          return this.expectValidationPasses()
        })

        it('fails if not a number', function () {
          this.setup({ taskTimeout: 'foo' })

          return this.expectValidationFails('be a number')
        })
      })

      context('fileServerFolder', () => {
        it('passes if a string', function () {
          this.setup({ fileServerFolder: '_files' })

          return this.expectValidationPasses()
        })

        it('fails if not a string', function () {
          this.setup({ fileServerFolder: true })
          this.expectValidationFails('be a string')

          return this.expectValidationFails('the value was: `true`')
        })
      })

      context('fixturesFolder', () => {
        it('passes if a string', function () {
          this.setup({ fixturesFolder: '_fixtures' })

          return this.expectValidationPasses()
        })

        it('passes if false', function () {
          this.setup({ fixturesFolder: false })

          return this.expectValidationPasses()
        })

        it('fails if not a string or false', function () {
          this.setup({ fixturesFolder: true })

          return this.expectValidationFails('be a string or false')
        })
      })

      context('ignoreTestFiles', () => {
        it('passes if a string', function () {
          this.setup({ ignoreTestFiles: '*.jsx' })

          return this.expectValidationPasses()
        })

        it('passes if an array of strings', function () {
          this.setup({ ignoreTestFiles: ['*.jsx'] })

          return this.expectValidationPasses()
        })

        it('fails if not a string or array', function () {
          this.setup({ ignoreTestFiles: 5 })

          return this.expectValidationFails('be a string or an array of strings')
        })

        it('fails if not an array of strings', function () {
          this.setup({ ignoreTestFiles: [5] })
          this.expectValidationFails('be a string or an array of strings')

          return this.expectValidationFails('the value was: `[5]`')
        })
      })

      context('integrationFolder', () => {
        it('passes if a string', function () {
          this.setup({ integrationFolder: '_tests' })

          return this.expectValidationPasses()
        })

        it('fails if not a string', function () {
          this.setup({ integrationFolder: true })

          return this.expectValidationFails('be a string')
        })
      })

      context('downloadsFolder', () => {
        it('passes if a string', function () {
          this.setup({ downloadsFolder: '_downloads' })

          return this.expectValidationPasses()
        })

        it('fails if not a string', function () {
          this.setup({ downloadsFolder: true })

          return this.expectValidationFails('be a string')
        })
      })

      context('userAgent', () => {
        it('passes if a string', function () {
          this.setup({ userAgent: '_tests' })

          return this.expectValidationPasses()
        })

        it('fails if not a string', function () {
          this.setup({ userAgent: true })

          return this.expectValidationFails('be a string')
        })
      })

      context('numTestsKeptInMemory', () => {
        it('passes if a number', function () {
          this.setup({ numTestsKeptInMemory: 10 })

          return this.expectValidationPasses()
        })

        it('fails if not a number', function () {
          this.setup({ numTestsKeptInMemory: 'foo' })

          return this.expectValidationFails('be a number')
        })
      })

      context('pageLoadTimeout', () => {
        it('passes if a number', function () {
          this.setup({ pageLoadTimeout: 10 })

          return this.expectValidationPasses()
        })

        it('fails if not a number', function () {
          this.setup({ pageLoadTimeout: 'foo' })

          return this.expectValidationFails('be a number')
        })
      })

      context('pluginsFile', () => {
        it('passes if a string', function () {
          this.setup({ pluginsFile: 'cypress/plugins' })

          return this.expectValidationPasses()
        })

        it('passes if false', function () {
          this.setup({ pluginsFile: false })

          return this.expectValidationPasses()
        })

        it('fails if not a string or false', function () {
          this.setup({ pluginsFile: 42 })

          return this.expectValidationFails('be a string')
        })
      })

      context('port', () => {
        it('passes if a number', function () {
          this.setup({ port: 10 })

          return this.expectValidationPasses()
        })

        it('fails if not a number', function () {
          this.setup({ port: 'foo' })

          return this.expectValidationFails('be a number')
        })
      })

      context('reporter', () => {
        it('passes if a string', function () {
          this.setup({ reporter: '_custom' })

          return this.expectValidationPasses()
        })

        it('fails if not a string', function () {
          this.setup({ reporter: true })

          return this.expectValidationFails('be a string')
        })
      })

      context('requestTimeout', () => {
        it('passes if a number', function () {
          this.setup({ requestTimeout: 10 })

          return this.expectValidationPasses()
        })

        it('fails if not a number', function () {
          this.setup({ requestTimeout: 'foo' })

          return this.expectValidationFails('be a number')
        })
      })

      context('responseTimeout', () => {
        it('passes if a number', function () {
          this.setup({ responseTimeout: 10 })

          return this.expectValidationPasses()
        })

        it('fails if not a number', function () {
          this.setup({ responseTimeout: 'foo' })

          return this.expectValidationFails('be a number')
        })
      })

      context('testFiles', () => {
        it('passes if a string', function () {
          this.setup({ testFiles: '**/*.coffee' })

          return this.expectValidationPasses()
        })

        it('passes if an array of strings', function () {
          this.setup({ testFiles: ['**/*.coffee', '**/*.jsx'] })

          return this.expectValidationPasses()
        })

        it('fails if not a string or array', function () {
          this.setup({ testFiles: 42 })

          return this.expectValidationFails('be a string or an array of strings')
        })

        it('fails if not an array of strings', function () {
          this.setup({ testFiles: [5] })
          this.expectValidationFails('be a string or an array of strings')

          return this.expectValidationFails('the value was: `[5]`')
        })
      })

      context('supportFile', () => {
        it('passes if a string', function () {
          this.setup({ supportFile: 'cypress/support' })

          return this.expectValidationPasses()
        })

        it('passes if false', function () {
          this.setup({ supportFile: false })

          return this.expectValidationPasses()
        })

        it('fails if not a string or false', function () {
          this.setup({ supportFile: true })

          return this.expectValidationFails('be a string or false')
        })
      })

      context('trashAssetsBeforeRuns', () => {
        it('passes if a boolean', function () {
          this.setup({ trashAssetsBeforeRuns: false })

          return this.expectValidationPasses()
        })

        it('fails if not a boolean', function () {
          this.setup({ trashAssetsBeforeRuns: 42 })

          return this.expectValidationFails('be a boolean')
        })
      })

      context('videoCompression', () => {
        it('passes if a number', function () {
          this.setup({ videoCompression: 10 })

          return this.expectValidationPasses()
        })

        it('passes if false', function () {
          this.setup({ videoCompression: false })

          return this.expectValidationPasses()
        })

        it('fails if not a number', function () {
          this.setup({ videoCompression: 'foo' })

          return this.expectValidationFails('be a number or false')
        })
      })

      context('video', () => {
        it('passes if a boolean', function () {
          this.setup({ video: false })

          return this.expectValidationPasses()
        })

        it('fails if not a boolean', function () {
          this.setup({ video: 42 })

          return this.expectValidationFails('be a boolean')
        })
      })

      context('videoUploadOnPasses', () => {
        it('passes if a boolean', function () {
          this.setup({ videoUploadOnPasses: false })

          return this.expectValidationPasses()
        })

        it('fails if not a boolean', function () {
          this.setup({ videoUploadOnPasses: 99 })

          return this.expectValidationFails('be a boolean')
        })
      })

      context('videosFolder', () => {
        it('passes if a string', function () {
          this.setup({ videosFolder: '_videos' })

          return this.expectValidationPasses()
        })

        it('fails if not a string', function () {
          this.setup({ videosFolder: true })

          return this.expectValidationFails('be a string')
        })
      })

      context('screenshotOnRunFailure', () => {
        it('passes if a boolean', function () {
          this.setup({ screenshotOnRunFailure: false })

          return this.expectValidationPasses()
        })

        it('fails if not a boolean', function () {
          this.setup({ screenshotOnRunFailure: 42 })

          return this.expectValidationFails('be a boolean')
        })
      })

      context('viewportHeight', () => {
        it('passes if a number', function () {
          this.setup({ viewportHeight: 10 })

          return this.expectValidationPasses()
        })

        it('fails if not a number', function () {
          this.setup({ viewportHeight: 'foo' })

          return this.expectValidationFails('be a number')
        })
      })

      context('viewportWidth', () => {
        it('passes if a number', function () {
          this.setup({ viewportWidth: 10 })

          return this.expectValidationPasses()
        })

        it('fails if not a number', function () {
          this.setup({ viewportWidth: 'foo' })

          return this.expectValidationFails('be a number')
        })
      })

      context('waitForAnimations', () => {
        it('passes if a boolean', function () {
          this.setup({ waitForAnimations: false })

          return this.expectValidationPasses()
        })

        it('fails if not a boolean', function () {
          this.setup({ waitForAnimations: 42 })

          return this.expectValidationFails('be a boolean')
        })
      })

      context('scrollBehavior', () => {
        it('passes if false', function () {
          this.setup({ scrollBehavior: false })

          return this.expectValidationPasses()
        })

        it('passes if an enum (center)', function () {
          this.setup({ scrollBehavior: 'center' })

          return this.expectValidationPasses()
        })

        it('passes if an enum (top)', function () {
          this.setup({ scrollBehavior: 'top' })

          return this.expectValidationPasses()
        })

        it('passes if an enum (bottom)', function () {
          this.setup({ scrollBehavior: 'bottom' })

          return this.expectValidationPasses()
        })

        it('passes if an enum (nearest)', function () {
          this.setup({ scrollBehavior: 'nearest' })

          return this.expectValidationPasses()
        })

        it('fails if not valid (number)', function () {
          this.setup({ scrollBehavior: 42 })

          return this.expectValidationFails('be one of these values')
        })

        it('fails if not a valid (null)', function () {
          this.setup({ scrollBehavior: null })

          return this.expectValidationFails('be one of these values')
        })

        it('fails if not a valid (true)', function () {
          this.setup({ scrollBehavior: true })

          return this.expectValidationFails('be one of these values')
        })
      })

      context('watchForFileChanges', () => {
        it('passes if a boolean', function () {
          this.setup({ watchForFileChanges: false })

          return this.expectValidationPasses()
        })

        it('fails if not a boolean', function () {
          this.setup({ watchForFileChanges: 42 })

          return this.expectValidationFails('be a boolean')
        })
      })

      context('blockHosts', () => {
        it('passes if a string', function () {
          this.setup({ blockHosts: 'google.com' })

          return this.expectValidationPasses()
        })

        it('passes if an array of strings', function () {
          this.setup({ blockHosts: ['google.com'] })

          return this.expectValidationPasses()
        })

        it('fails if not a string or array', function () {
          this.setup({ blockHosts: 5 })

          return this.expectValidationFails('be a string or an array of strings')
        })

        it('fails if not an array of strings', function () {
          this.setup({ blockHosts: [5] })
          this.expectValidationFails('be a string or an array of strings')

          return this.expectValidationFails('the value was: `[5]`')
        })
      })

      context('retries', () => {
        const retriesError = 'a positive number or null or an object with keys "openMode" and "runMode" with values of numbers or nulls'

        // need to keep the const here or it'll get stripped by the build
        // eslint-disable-next-line no-unused-vars
        const cases = [
          [{ retries: null }, 'with null', true],
          [{ retries: 3 }, 'when a number', true],
          [{ retries: 3.2 }, 'when a float', false],
          [{ retries: -1 }, 'with a negative number', false],
          [{ retries: true }, 'when true', false],
          [{ retries: false }, 'when false', false],
          [{ retries: {} }, 'with an empty object', true],
          [{ retries: { runMode: 3 } }, 'when runMode is a positive number', true],
          [{ retries: { runMode: -1 } }, 'when runMode is a negative number', false],
          [{ retries: { openMode: 3 } }, 'when openMode is a positive number', true],
          [{ retries: { openMode: -1 } }, 'when openMode is a negative number', false],
          [{ retries: { openMode: 3, TypoRunMode: 3 } }, 'when there is an additional unknown key', false],
          [{ retries: { openMode: 3, runMode: 3 } }, 'when both runMode and openMode are positive numbers', true],
        ].forEach(([config, expectation, shouldPass]) => {
          it(`${shouldPass ? 'passes' : 'fails'} ${expectation}`, function () {
            this.setup(config)

            return shouldPass ? this.expectValidationPasses() : this.expectValidationFails(retriesError)
          })
        })
      })

      context('firefoxGcInterval', () => {
        it('passes if a number', function () {
          this.setup({ firefoxGcInterval: 1 })

          return this.expectValidationPasses()
        })

        it('passes if null', function () {
          this.setup({ firefoxGcInterval: null })

          return this.expectValidationPasses()
        })

        it('passes if correctly shaped object', function () {
          this.setup({ firefoxGcInterval: { runMode: 1, openMode: null } })

          return this.expectValidationPasses()
        })

        it('fails if string', function () {
          this.setup({ firefoxGcInterval: 'foo' })

          return this.expectValidationFails('a positive number or null or an object')
        })

        it('fails if invalid object', function () {
          this.setup({ firefoxGcInterval: { foo: 'bar' } })

          return this.expectValidationFails('a positive number or null or an object')
        })
      })

      function pemCertificate () {
        return {
          clientPkiCertificates: [
            {
              url: 'https://somewhere.com/*',
              ca: ['certs/ca.crt'],
              certs: [
                {
                  cert: 'certs/cert.crt',
                  key: 'certs/cert.key',
                  passphrase: 'certs/cert.key.pass',
                },
              ],
            },
          ] }
      }

      function pfxCertificate () {
        return {
          clientPkiCertificates: [
            {
              url: 'https://somewhere.com/*',
              ca: ['certs/ca.crt'],
              certs: [
                {
                  pfx: 'certs/cert.pfx',
                  passphrase: 'certs/cerpfx.pass',
                },
              ],
            },
          ] }
      }

      context('clientPkiCertificates', () => {
        it('accepts valid PEM config', function () {
          this.setup(pemCertificate())

          return this.expectValidationPasses()
        })

        it('accepts valid PFX config', function () {
          this.setup(pfxCertificate())

          return this.expectValidationPasses()
        })

        it('detects invalid config with no url', function () {
          let cfg = pemCertificate()

          cfg.clientPkiCertificates[0].url = null
          this.setup(cfg)

          return this.expectValidationFails('`clientPkiCertificates[0].url` to be a URL matcher')
        })

        it('detects invalid config with no certs', function () {
          let cfg = pemCertificate()

          cfg.clientPkiCertificates[0].certs = null
          this.setup(cfg)

          return this.expectValidationFails('`clientPkiCertificates[0].certs` to be an array of certs')
        })

        it('detects invalid config with no cert', function () {
          let cfg = pemCertificate()

          cfg.clientPkiCertificates[0].certs[0].cert = null
          this.setup(cfg)

          return this.expectValidationFails('`clientPkiCertificates[0].certs[0]` must have either PEM or PFX defined')
        })

        it('detects invalid config with PEM and PFX certs', function () {
          let cfg = pemCertificate()

          cfg.clientPkiCertificates[0].certs[0].pfx = 'a_file'
          this.setup(cfg)

          return this.expectValidationFails('`clientPkiCertificates[0].certs[0]` has both PEM and PFX defined')
        })

        it('detects invalid PEM config with no key', function () {
          let cfg = pemCertificate()

          cfg.clientPkiCertificates[0].certs[0].key = null
          this.setup(cfg)

          return this.expectValidationFails('`clientPkiCertificates[0].certs[0].key` to be a key filepath')
        })
      })
    })
  })

  context('.getConfigKeys', () => {
    beforeEach(function () {
      this.includes = (key) => {
        expect(config.getConfigKeys()).to.include(key)
      }
    })

    it('includes blockHosts', function () {
      return this.includes('blockHosts')
    })
  })

  context('.resolveConfigValues', () => {
    beforeEach(function () {
      this.expected = function (obj) {
        const merged = config.resolveConfigValues(obj.config, obj.defaults, obj.resolved)

        expect(merged).to.deep.eq(obj.final)
      }
    })

    it('sets baseUrl to default', function () {
      return this.expected({
        config: { baseUrl: null },
        defaults: { baseUrl: null },
        resolved: {},
        final: {
          baseUrl: {
            value: null,
            from: 'default',
          },
        },
      })
    })

    it('sets baseUrl to config', function () {
      return this.expected({
        config: { baseUrl: 'localhost' },
        defaults: { baseUrl: null },
        resolved: {},
        final: {
          baseUrl: {
            value: 'localhost',
            from: 'config',
          },
        },
      })
    })

    it('does not change existing resolved values', function () {
      return this.expected({
        config: { baseUrl: 'localhost' },
        defaults: { baseUrl: null },
        resolved: { baseUrl: 'cli' },
        final: {
          baseUrl: {
            value: 'localhost',
            from: 'cli',
          },
        },
      })
    })

    it('ignores values not found in configKeys', function () {
      return this.expected({
        config: { baseUrl: 'localhost', foo: 'bar' },
        defaults: { baseUrl: null },
        resolved: { baseUrl: 'cli' },
        final: {
          baseUrl: {
            value: 'localhost',
            from: 'cli',
          },
        },
      })
    })
  })

  context('.mergeDefaults', () => {
    beforeEach(function () {
      this.defaults = (prop, value, cfg = {}, options = {}) => {
        cfg.projectRoot = '/foo/bar/'

        return config.mergeDefaults(cfg, options)
        .then(R.prop(prop))
        .then((result) => {
          expect(result).to.deep.eq(value)
        })
      }
    })

    it('port=null', function () {
      return this.defaults('port', null)
    })

    it('projectId=null', function () {
      return this.defaults('projectId', null)
    })

    it('autoOpen=false', function () {
      return this.defaults('autoOpen', false)
    })

    it('browserUrl=http://localhost:2020/__/', function () {
      return this.defaults('browserUrl', 'http://localhost:2020/__/', { port: 2020 })
    })

    it('proxyUrl=http://localhost:2020', function () {
      return this.defaults('proxyUrl', 'http://localhost:2020', { port: 2020 })
    })

    it('namespace=__cypress', function () {
      return this.defaults('namespace', '__cypress')
    })

    it('baseUrl=http://localhost:8000/app/', function () {
      return this.defaults('baseUrl', 'http://localhost:8000/app/', {
        baseUrl: 'http://localhost:8000/app///',
      })
    })

    it('baseUrl=http://localhost:8000/app/', function () {
      return this.defaults('baseUrl', 'http://localhost:8000/app/', {
        baseUrl: 'http://localhost:8000/app//',
      })
    })

    it('baseUrl=http://localhost:8000/app', function () {
      return this.defaults('baseUrl', 'http://localhost:8000/app', {
        baseUrl: 'http://localhost:8000/app',
      })
    })

    it('baseUrl=http://localhost:8000/', function () {
      return this.defaults('baseUrl', 'http://localhost:8000/', {
        baseUrl: 'http://localhost:8000//',
      })
    })

    it('baseUrl=http://localhost:8000/', function () {
      return this.defaults('baseUrl', 'http://localhost:8000/', {
        baseUrl: 'http://localhost:8000/',
      })
    })

    it('baseUrl=http://localhost:8000', function () {
      return this.defaults('baseUrl', 'http://localhost:8000', {
        baseUrl: 'http://localhost:8000',
      })
    })

    it('javascripts=[]', function () {
      return this.defaults('javascripts', [])
    })

    it('viewportWidth=1000', function () {
      return this.defaults('viewportWidth', 1000)
    })

    it('viewportHeight=660', function () {
      return this.defaults('viewportHeight', 660)
    })

    it('userAgent=null', function () {
      return this.defaults('userAgent', null)
    })

    it('baseUrl=null', function () {
      return this.defaults('baseUrl', null)
    })

    it('defaultCommandTimeout=4000', function () {
      return this.defaults('defaultCommandTimeout', 4000)
    })

    it('pageLoadTimeout=60000', function () {
      return this.defaults('pageLoadTimeout', 60000)
    })

    it('requestTimeout=5000', function () {
      return this.defaults('requestTimeout', 5000)
    })

    it('responseTimeout=30000', function () {
      return this.defaults('responseTimeout', 30000)
    })

    it('execTimeout=60000', function () {
      return this.defaults('execTimeout', 60000)
    })

    it('waitForAnimations=true', function () {
      return this.defaults('waitForAnimations', true)
    })

    it('scrollBehavior=start', function () {
      return this.defaults('scrollBehavior', 'top')
    })

    it('animationDistanceThreshold=5', function () {
      return this.defaults('animationDistanceThreshold', 5)
    })

    it('video=true', function () {
      return this.defaults('video', true)
    })

    it('videoCompression=32', function () {
      return this.defaults('videoCompression', 32)
    })

    it('videoUploadOnPasses=true', function () {
      return this.defaults('videoUploadOnPasses', true)
    })

    it('trashAssetsBeforeRuns=32', function () {
      return this.defaults('trashAssetsBeforeRuns', true)
    })

    it('morgan=true', function () {
      return this.defaults('morgan', true)
    })

    it('isTextTerminal=false', function () {
      return this.defaults('isTextTerminal', false)
    })

    it('socketId=null', function () {
      return this.defaults('socketId', null)
    })

    it('reporter=spec', function () {
      return this.defaults('reporter', 'spec')
    })

    it('watchForFileChanges=true', function () {
      return this.defaults('watchForFileChanges', true)
    })

    it('numTestsKeptInMemory=50', function () {
      return this.defaults('numTestsKeptInMemory', 50)
    })

    it('modifyObstructiveCode=true', function () {
      return this.defaults('modifyObstructiveCode', true)
    })

    it('supportFile=false', function () {
      return this.defaults('supportFile', false, { supportFile: false })
    })

    it('blockHosts=null', function () {
      return this.defaults('blockHosts', null)
    })

    it('blockHosts=[a,b]', function () {
      return this.defaults('blockHosts', ['a', 'b'], {
        blockHosts: ['a', 'b'],
      })
    })

    it('blockHosts=a|b', function () {
      return this.defaults('blockHosts', ['a', 'b'], {
        blockHosts: ['a', 'b'],
      })
    })

    it('hosts=null', function () {
      return this.defaults('hosts', null)
    })

    it('hosts={}', function () {
      return this.defaults('hosts', {
        foo: 'bar',
        baz: 'quux',
      }, {
        hosts: {
          foo: 'bar',
          baz: 'quux',
        },
      })
    })

    it('resets numTestsKeptInMemory to 0 when runMode', () => {
      return config.mergeDefaults({ projectRoot: '/foo/bar/' }, { isTextTerminal: true })
      .then((cfg) => {
        expect(cfg.numTestsKeptInMemory).to.eq(0)
      })
    })

    it('resets watchForFileChanges to false when runMode', () => {
      return config.mergeDefaults({ projectRoot: '/foo/bar/' }, { isTextTerminal: true })
      .then((cfg) => {
        expect(cfg.watchForFileChanges).to.be.false
      })
    })

    it('can override morgan in options', () => {
      return config.mergeDefaults({ projectRoot: '/foo/bar/' }, { morgan: false })
      .then((cfg) => {
        expect(cfg.morgan).to.be.false
      })
    })

    it('can override isTextTerminal in options', () => {
      return config.mergeDefaults({ projectRoot: '/foo/bar/' }, { isTextTerminal: true })
      .then((cfg) => {
        expect(cfg.isTextTerminal).to.be.true
      })
    })

    it('can override socketId in options', () => {
      return config.mergeDefaults({ projectRoot: '/foo/bar/' }, { socketId: 1234 })
      .then((cfg) => {
        expect(cfg.socketId).to.eq(1234)
      })
    })

    it('deletes envFile', () => {
      const obj = {
        projectRoot: '/foo/bar/',
        env: {
          foo: 'bar',
          version: '0.5.2',
        },
        envFile: {
          bar: 'baz',
          version: '1.0.1',
        },
      }

      return config.mergeDefaults(obj)
      .then((cfg) => {
        expect(cfg.env).to.deep.eq({
          foo: 'bar',
          bar: 'baz',
          version: '1.0.1',
        })

        expect(cfg.cypressEnv).to.eq(process.env['CYPRESS_INTERNAL_ENV'])

        expect(cfg).not.to.have.property('envFile')
      })
    })

    it('merges env into @config.env', () => {
      const obj = {
        projectRoot: '/foo/bar/',
        env: {
          host: 'localhost',
          user: 'brian',
          version: '0.12.2',
        },
      }

      const options = {
        env: {
          version: '0.13.1',
          foo: 'bar',
        },
      }

      return config.mergeDefaults(obj, options)
      .then((cfg) => {
        expect(cfg.env).to.deep.eq({
          host: 'localhost',
          user: 'brian',
          version: '0.13.1',
          foo: 'bar',
        })
      })
    })

    // @see https://github.com/cypress-io/cypress/issues/6892
    it('warns if experimentalGetCookiesSameSite is passed', async function () {
      const warning = sinon.spy(errors, 'warning')

      await this.defaults('experimentalGetCookiesSameSite', true, {
        experimentalGetCookiesSameSite: true,
      })

      expect(warning).to.be.calledWith('EXPERIMENTAL_SAMESITE_REMOVED')
    })

    it('warns if experimentalShadowDomSupport is passed', async function () {
      const warning = sinon.spy(errors, 'warning')

      await this.defaults('experimentalShadowDomSupport', true, {
        experimentalShadowDomSupport: true,
      })

      expect(warning).to.be.calledWith('EXPERIMENTAL_SHADOW_DOM_REMOVED')
    })

    it('warns if experimentalRunEvents is passed', async function () {
      const warning = sinon.spy(errors, 'warning')

      await this.defaults('experimentalRunEvents', true, {
        experimentalRunEvents: true,
      })

      expect(warning).to.be.calledWith('EXPERIMENTAL_RUN_EVENTS_REMOVED')
    })

    // @see https://github.com/cypress-io/cypress/pull/9185
    it('warns if experimentalNetworkStubbing is passed', async function () {
      const warning = sinon.spy(errors, 'warning')

      await this.defaults('experimentalNetworkStubbing', true, {
        experimentalNetworkStubbing: true,
      })

      expect(warning).to.be.calledWith('EXPERIMENTAL_NETWORK_STUBBING_REMOVED')
    })

    describe('.resolved', () => {
      it('sets reporter and port to cli', () => {
        const obj = {
          projectRoot: '/foo/bar',
        }

        const options = {
          reporter: 'json',
          port: 1234,
        }

        return config.mergeDefaults(obj, options)
        .then((cfg) => {
          expect(cfg.resolved).to.deep.eq({
            animationDistanceThreshold: { value: 5, from: 'default' },
            baseUrl: { value: null, from: 'default' },
            blockHosts: { value: null, from: 'default' },
            browsers: { value: [], from: 'default' },
            chromeWebSecurity: { value: true, from: 'default' },
<<<<<<< HEAD
            clientPkiCertificates: { value: [], from: 'default' },
=======
>>>>>>> fc68fc28
            component: { from: 'default', value: {} },
            componentFolder: { value: 'cypress/component', from: 'default' },
            defaultCommandTimeout: { value: 4000, from: 'default' },
            downloadsFolder: { value: 'cypress/downloads', from: 'default' },
            e2e: { from: 'default', value: {} },
            env: {},
            execTimeout: { value: 60000, from: 'default' },
            experimentalFetchPolyfill: { value: false, from: 'default' },
<<<<<<< HEAD
=======
            experimentalInteractiveRunEvents: { value: false, from: 'default' },
>>>>>>> fc68fc28
            experimentalSourceRewriting: { value: false, from: 'default' },
            experimentalStudio: { value: false, from: 'default' },
            fileServerFolder: { value: '', from: 'default' },
            firefoxGcInterval: { value: { openMode: null, runMode: 1 }, from: 'default' },
            fixturesFolder: { value: 'cypress/fixtures', from: 'default' },
            hosts: { value: null, from: 'default' },
            ignoreTestFiles: { value: '*.hot-update.js', from: 'default' },
            includeShadowDom: { value: false, from: 'default' },
            integrationFolder: { value: 'cypress/integration', from: 'default' },
            modifyObstructiveCode: { value: true, from: 'default' },
            nodeVersion: { value: 'default', from: 'default' },
            numTestsKeptInMemory: { value: 50, from: 'default' },
            pageLoadTimeout: { value: 60000, from: 'default' },
            pluginsFile: { value: 'cypress/plugins', from: 'default' },
            port: { value: 1234, from: 'cli' },
            projectId: { value: null, from: 'default' },
            redirectionLimit: { value: 20, from: 'default' },
            reporter: { value: 'json', from: 'cli' },
            reporterOptions: { value: null, from: 'default' },
            requestTimeout: { value: 5000, from: 'default' },
            responseTimeout: { value: 30000, from: 'default' },
            retries: { value: { runMode: 0, openMode: 0 }, from: 'default' },
            screenshotOnRunFailure: { value: true, from: 'default' },
            screenshotsFolder: { value: 'cypress/screenshots', from: 'default' },
            supportFile: { value: 'cypress/support', from: 'default' },
            taskTimeout: { value: 60000, from: 'default' },
            testFiles: { value: '**/*.*', from: 'default' },
            trashAssetsBeforeRuns: { value: true, from: 'default' },
            userAgent: { value: null, from: 'default' },
            video: { value: true, from: 'default' },
            videoCompression: { value: 32, from: 'default' },
            videosFolder: { value: 'cypress/videos', from: 'default' },
            videoUploadOnPasses: { value: true, from: 'default' },
            viewportHeight: { value: 660, from: 'default' },
            viewportWidth: { value: 1000, from: 'default' },
            waitForAnimations: { value: true, from: 'default' },
            scrollBehavior: { value: 'top', from: 'default' },
            watchForFileChanges: { value: true, from: 'default' },
          })
        })
      })

      it('sets config, envFile and env', () => {
        sinon.stub(config, 'getProcessEnvVars').returns({
          quux: 'quux',
          RECORD_KEY: 'foobarbazquux',
          PROJECT_ID: 'projectId123',
        })

        const obj = {
          projectRoot: '/foo/bar',
          baseUrl: 'http://localhost:8080',
          port: 2020,
          env: {
            foo: 'foo',
          },
          envFile: {
            bar: 'bar',
          },
        }

        const options = {
          env: {
            baz: 'baz',
          },
        }

        return config.mergeDefaults(obj, options)
        .then((cfg) => {
          expect(cfg.resolved).to.deep.eq({
            animationDistanceThreshold: { value: 5, from: 'default' },
            baseUrl: { value: 'http://localhost:8080', from: 'config' },
            blockHosts: { value: null, from: 'default' },
            browsers: { value: [], from: 'default' },
            chromeWebSecurity: { value: true, from: 'default' },
            component: { from: 'default', value: {} },
<<<<<<< HEAD
            clientPkiCertificates: { value: [], from: 'default' },
=======
>>>>>>> fc68fc28
            componentFolder: { value: 'cypress/component', from: 'default' },
            defaultCommandTimeout: { value: 4000, from: 'default' },
            downloadsFolder: { value: 'cypress/downloads', from: 'default' },
            e2e: { from: 'default', value: {} },
            execTimeout: { value: 60000, from: 'default' },
            experimentalFetchPolyfill: { value: false, from: 'default' },
<<<<<<< HEAD
=======
            experimentalInteractiveRunEvents: { value: false, from: 'default' },
>>>>>>> fc68fc28
            experimentalSourceRewriting: { value: false, from: 'default' },
            experimentalStudio: { value: false, from: 'default' },
            env: {
              foo: {
                value: 'foo',
                from: 'config',
              },
              bar: {
                value: 'bar',
                from: 'envFile',
              },
              baz: {
                value: 'baz',
                from: 'cli',
              },
              quux: {
                value: 'quux',
                from: 'env',
              },
              RECORD_KEY: {
                value: 'fooba...zquux',
                from: 'env',
              },
            },
            fileServerFolder: { value: '', from: 'default' },
            firefoxGcInterval: { value: { openMode: null, runMode: 1 }, from: 'default' },
            fixturesFolder: { value: 'cypress/fixtures', from: 'default' },
            hosts: { value: null, from: 'default' },
            ignoreTestFiles: { value: '*.hot-update.js', from: 'default' },
            includeShadowDom: { value: false, from: 'default' },
            integrationFolder: { value: 'cypress/integration', from: 'default' },
            modifyObstructiveCode: { value: true, from: 'default' },
            nodeVersion: { value: 'default', from: 'default' },
            numTestsKeptInMemory: { value: 50, from: 'default' },
            pageLoadTimeout: { value: 60000, from: 'default' },
            pluginsFile: { value: 'cypress/plugins', from: 'default' },
            port: { value: 2020, from: 'config' },
            projectId: { value: 'projectId123', from: 'env' },
            redirectionLimit: { value: 20, from: 'default' },
            reporter: { value: 'spec', from: 'default' },
            reporterOptions: { value: null, from: 'default' },
            requestTimeout: { value: 5000, from: 'default' },
            responseTimeout: { value: 30000, from: 'default' },
            retries: { value: { runMode: 0, openMode: 0 }, from: 'default' },
            screenshotOnRunFailure: { value: true, from: 'default' },
            screenshotsFolder: { value: 'cypress/screenshots', from: 'default' },
            supportFile: { value: 'cypress/support', from: 'default' },
            taskTimeout: { value: 60000, from: 'default' },
            testFiles: { value: '**/*.*', from: 'default' },
            trashAssetsBeforeRuns: { value: true, from: 'default' },
            userAgent: { value: null, from: 'default' },
            video: { value: true, from: 'default' },
            videoCompression: { value: 32, from: 'default' },
            videosFolder: { value: 'cypress/videos', from: 'default' },
            videoUploadOnPasses: { value: true, from: 'default' },
            viewportHeight: { value: 660, from: 'default' },
            viewportWidth: { value: 1000, from: 'default' },
            waitForAnimations: { value: true, from: 'default' },
            scrollBehavior: { value: 'top', from: 'default' },
            watchForFileChanges: { value: true, from: 'default' },
          })
        })
      })
    })
  })

  context('.setPluginResolvedOn', () => {
    it('resolves an object with single property', () => {
      const cfg = {}
      const obj = {
        foo: 'bar',
      }

      config.setPluginResolvedOn(cfg, obj)

      expect(cfg).to.deep.eq({
        foo: {
          value: 'bar',
          from: 'plugin',
        },
      })
    })

    it('resolves an object with multiple properties', () => {
      const cfg = {}
      const obj = {
        foo: 'bar',
        baz: [1, 2, 3],
      }

      config.setPluginResolvedOn(cfg, obj)

      expect(cfg).to.deep.eq({
        foo: {
          value: 'bar',
          from: 'plugin',
        },
        baz: {
          value: [1, 2, 3],
          from: 'plugin',
        },
      })
    })

    it('resolves a nested object', () => {
      // we need at least the structure
      const cfg = {
        foo: {
          bar: 1,
        },
      }
      const obj = {
        foo: {
          bar: 42,
        },
      }

      config.setPluginResolvedOn(cfg, obj)

      expect(cfg, 'foo.bar gets value').to.deep.eq({
        foo: {
          bar: {
            value: 42,
            from: 'plugin',
          },
        },
      })
    })

    // https://github.com/cypress-io/cypress/issues/7959
    it('resolves a single object', () => {
      const cfg = {
      }
      const obj = {
        foo: {
          bar: {
            baz: 42,
          },
        },
      }

      config.setPluginResolvedOn(cfg, obj)

      expect(cfg).to.deep.eq({
        foo: {
          from: 'plugin',
          value: {
            bar: {
              baz: 42,
            },
          },
        },
      })
    })
  })

  context('_.defaultsDeep', () => {
    it('merges arrays', () => {
    // sanity checks to confirm how Lodash merges arrays in defaultsDeep
      const diffs = {
        list: [1],
      }
      const cfg = {
        list: [1, 2],
      }
      const merged = _.defaultsDeep({}, diffs, cfg)

      expect(merged, 'arrays are combined').to.deep.eq({
        list: [1, 2],
      })
    })
  })

  context('.updateWithPluginValues', () => {
    it('is noop when no overrides', () => {
      expect(config.updateWithPluginValues({ foo: 'bar' }, null)).to.deep.eq({
        foo: 'bar',
      })
    })

    it('is noop with empty overrides', () => {
      expect(config.updateWithPluginValues({ foo: 'bar' }, {})).to.deep.eq({
        foo: 'bar',
      })
    })

    it('updates resolved config values and returns config with overrides', () => {
      const cfg = {
        foo: 'bar',
        baz: 'quux',
        quux: 'foo',
        lol: 1234,
        env: {
          a: 'a',
          b: 'b',
        },
        // previously resolved values
        resolved: {
          foo: { value: 'bar', from: 'default' },
          baz: { value: 'quux', from: 'cli' },
          quux: { value: 'foo', from: 'default' },
          lol: { value: 1234, from: 'env' },
          env: {
            a: { value: 'a', from: 'config' },
            b: { value: 'b', from: 'config' },
          },
        },
      }

      const overrides = {
        baz: 'baz',
        quux: ['bar', 'quux'],
        env: {
          b: 'bb',
          c: 'c',
        },
      }

      expect(config.updateWithPluginValues(cfg, overrides)).to.deep.eq({
        foo: 'bar',
        baz: 'baz',
        lol: 1234,
        quux: ['bar', 'quux'],
        env: {
          a: 'a',
          b: 'bb',
          c: 'c',
        },
        resolved: {
          foo: { value: 'bar', from: 'default' },
          baz: { value: 'baz', from: 'plugin' },
          quux: { value: ['bar', 'quux'], from: 'plugin' },
          lol: { value: 1234, from: 'env' },
          env: {
            a: { value: 'a', from: 'config' },
            b: { value: 'bb', from: 'plugin' },
            c: { value: 'c', from: 'plugin' },
          },
        },
      })
    })

    it('keeps the list of browsers if the plugins returns empty object', () => {
      const browser = {
        name: 'fake browser name',
        family: 'chromium',
        displayName: 'My browser',
        version: 'x.y.z',
        path: '/path/to/browser',
        majorVersion: 'x',
      }

      const cfg = {
        browsers: [browser],
        resolved: {
          browsers: {
            value: [browser],
            from: 'default',
          },
        },
      }

      const overrides = {}

      expect(config.updateWithPluginValues(cfg, overrides)).to.deep.eq({
        browsers: [browser],
        resolved: {
          browsers: {
            value: [browser],
            from: 'default',
          },
        },
      })
    })

    it('catches browsers=null returned from plugins', () => {
      const browser = {
        name: 'fake browser name',
        family: 'chromium',
        displayName: 'My browser',
        version: 'x.y.z',
        path: '/path/to/browser',
        majorVersion: 'x',
      }

      const cfg = {
        browsers: [browser],
        resolved: {
          browsers: {
            value: [browser],
            from: 'default',
          },
        },
      }

      const overrides = {
        browsers: null,
      }

      sinon.stub(errors, 'throw')
      config.updateWithPluginValues(cfg, overrides)

      expect(errors.throw).to.have.been.calledWith('CONFIG_VALIDATION_ERROR')
    })

    it('allows user to filter browsers', () => {
      const browserOne = {
        name: 'fake browser name',
        family: 'chromium',
        displayName: 'My browser',
        version: 'x.y.z',
        path: '/path/to/browser',
        majorVersion: 'x',
      }
      const browserTwo = {
        name: 'fake electron',
        family: 'chromium',
        displayName: 'Electron',
        version: 'x.y.z',
        // Electron browser is built-in, no external path
        path: '',
        majorVersion: 'x',
      }

      const cfg = {
        browsers: [browserOne, browserTwo],
        resolved: {
          browsers: {
            value: [browserOne, browserTwo],
            from: 'default',
          },
        },
      }

      const overrides = {
        browsers: [browserTwo],
      }

      const updated = config.updateWithPluginValues(cfg, overrides)

      expect(updated.resolved, 'resolved values').to.deep.eq({
        browsers: {
          value: [browserTwo],
          from: 'plugin',
        },
      })

      expect(updated, 'all values').to.deep.eq({
        browsers: [browserTwo],
        resolved: {
          browsers: {
            value: [browserTwo],
            from: 'plugin',
          },
        },
      })
    })
  })

  context('.parseEnv', () => {
    it('merges together env from config, env from file, env from process, and env from CLI', () => {
      sinon.stub(config, 'getProcessEnvVars').returns({
        version: '0.12.1',
        user: 'bob',
      })

      const obj = {
        env: {
          version: '0.10.9',
          project: 'todos',
          host: 'localhost',
          baz: 'quux',
        },

        envFile: {
          host: 'http://localhost:8888',
          user: 'brian',
          foo: 'bar',
        },
      }

      const envCLI = {
        version: '0.14.0',
        project: 'pie',
      }

      expect(config.parseEnv(obj, envCLI)).to.deep.eq({
        version: '0.14.0',
        project: 'pie',
        host: 'http://localhost:8888',
        user: 'bob',
        foo: 'bar',
        baz: 'quux',
      })
    })
  })

  context('.getProcessEnvVars', () => {
    ['cypress_', 'CYPRESS_'].forEach((key) => {
      it(`reduces key: ${key}`, () => {
        const obj = {
          cypress_host: 'http://localhost:8888',
          foo: 'bar',
          env: '123',
        }

        obj[`${key}version`] = '0.12.0'

        expect(config.getProcessEnvVars(obj)).to.deep.eq({
          host: 'http://localhost:8888',
          version: '0.12.0',
        })
      })
    })

    it('does not merge reserved environment variables', () => {
      const obj = {
        CYPRESS_INTERNAL_ENV: 'production',
        CYPRESS_FOO: 'bar',
        CYPRESS_CRASH_REPORTS: '0',
        CYPRESS_PROJECT_ID: 'abc123',
      }

      expect(config.getProcessEnvVars(obj)).to.deep.eq({
        FOO: 'bar',
        PROJECT_ID: 'abc123',
        CRASH_REPORTS: 0,
      })
    })
  })

  context('.setUrls', () => {
    it('does not mutate existing obj', () => {
      const obj = {}

      expect(config.setUrls(obj)).not.to.eq(obj)
    })

    it('uses baseUrl when set', () => {
      const obj = {
        port: 65432,
        baseUrl: 'https://www.google.com',
        clientRoute: '/__/',
      }

      const urls = config.setUrls(obj)

      expect(urls.browserUrl).to.eq('https://www.google.com/__/')

      expect(urls.proxyUrl).to.eq('http://localhost:65432')
    })

    it('strips baseUrl to host when set', () => {
      const obj = {
        port: 65432,
        baseUrl: 'http://localhost:9999/app/?foo=bar#index.html',
        clientRoute: '/__/',
      }

      const urls = config.setUrls(obj)

      expect(urls.browserUrl).to.eq('http://localhost:9999/__/')

      expect(urls.proxyUrl).to.eq('http://localhost:65432')
    })
  })

  context('.setScaffoldPaths', () => {
    it('sets integrationExamplePath + integrationExampleName + scaffoldedFiles', () => {
      const obj = {
        integrationFolder: '/_test-output/path/to/project/cypress/integration',
      }

      sinon.stub(scaffold, 'fileTree').resolves([])

      return config.setScaffoldPaths(obj).then((result) => {
        expect(result).to.deep.eq({
          integrationFolder: '/_test-output/path/to/project/cypress/integration',
          integrationExamplePath: '/_test-output/path/to/project/cypress/integration/examples',
          integrationExampleName: 'examples',
          scaffoldedFiles: [],
        })
      })
    })
  })

  context('.setSupportFileAndFolder', () => {
    it('does nothing if supportFile is falsey', () => {
      const obj = {
        projectRoot: '/_test-output/path/to/project',
      }

      return config.setSupportFileAndFolder(obj)
      .then((result) => {
        expect(result).to.eql(obj)
      })
    })

    it('sets the full path to the supportFile and supportFolder if it exists', () => {
      const projectRoot = process.cwd()

      const obj = config.setAbsolutePaths({
        projectRoot,
        supportFile: 'test/unit/config_spec.js',
      })

      return config.setSupportFileAndFolder(obj)
      .then((result) => {
        expect(result).to.eql({
          projectRoot,
          supportFile: `${projectRoot}/test/unit/config_spec.js`,
          supportFolder: `${projectRoot}/test/unit`,
        })
      })
    })

    it('sets the supportFile to default index.js if it does not exist, support folder does not exist, and supportFile is the default', () => {
      const projectRoot = path.join(process.cwd(), 'test/support/fixtures/projects/no-scaffolding')

      const obj = config.setAbsolutePaths({
        projectRoot,
        supportFile: 'cypress/support',
      })

      return config.setSupportFileAndFolder(obj)
      .then((result) => {
        expect(result).to.eql({
          projectRoot,
          supportFile: `${projectRoot}/cypress/support/index.js`,
          supportFolder: `${projectRoot}/cypress/support`,
        })
      })
    })

    it('sets the supportFile to false if it does not exist, support folder exists, and supportFile is the default', () => {
      const projectRoot = path.join(process.cwd(), 'test/support/fixtures/projects/empty-folders')

      const obj = config.setAbsolutePaths({
        projectRoot,
        supportFile: 'cypress/support',
      })

      return config.setSupportFileAndFolder(obj)
      .then((result) => {
        expect(result).to.eql({
          projectRoot,
          supportFile: false,
        })
      })
    })

    it('throws error if supportFile is not default and does not exist', () => {
      const projectRoot = process.cwd()

      const obj = config.setAbsolutePaths({
        projectRoot,
        supportFile: 'does/not/exist',
      })

      return config.setSupportFileAndFolder(obj)
      .catch((err) => {
        expect(err.message).to.include('The support file is missing or invalid.')
      })
    })

    it('sets the supportFile to index.ts if it exists (without ts require hook)', () => {
      const projectRoot = path.join(process.cwd(), 'test/support/fixtures/projects/ts-proj')
      const supportFolder = `${projectRoot}/cypress/support`
      const supportFilename = `${supportFolder}/index.ts`

      const e = new Error('Cannot resolve TS file by default')

      e.code = 'MODULE_NOT_FOUND'
      sinon.stub(config.utils, 'resolveModule').withArgs(supportFolder).throws(e)

      const obj = config.setAbsolutePaths({
        projectRoot,
        supportFile: 'cypress/support',
      })

      return config.setSupportFileAndFolder(obj)
      .then((result) => {
        debug('result is', result)

        expect(result).to.eql({
          projectRoot,
          supportFolder,
          supportFile: supportFilename,
        })
      })
    })

    it('uses custom TS supportFile if it exists (without ts require hook)', () => {
      const projectRoot = path.join(process.cwd(), 'test/support/fixtures/projects/ts-proj-custom-names')
      const supportFolder = `${projectRoot}/cypress`
      const supportFilename = `${supportFolder}/support.ts`

      const e = new Error('Cannot resolve TS file by default')

      e.code = 'MODULE_NOT_FOUND'
      sinon.stub(config.utils, 'resolveModule').withArgs(supportFilename).throws(e)

      const obj = config.setAbsolutePaths({
        projectRoot,
        supportFile: 'cypress/support.ts',
      })

      return config.setSupportFileAndFolder(obj)
      .then((result) => {
        debug('result is', result)

        expect(result).to.eql({
          projectRoot,
          supportFolder,
          supportFile: supportFilename,
        })
      })
    })
  })

  context('.setPluginsFile', () => {
    it('does nothing if pluginsFile is falsey', () => {
      const obj = {
        projectRoot: '/_test-output/path/to/project',
      }

      return config.setPluginsFile(obj)
      .then((result) => {
        expect(result).to.eql(obj)
      })
    })

    it('sets the pluginsFile to default index.js if does not exist', () => {
      const projectRoot = path.join(process.cwd(), 'test/support/fixtures/projects/no-scaffolding')

      const obj = {
        projectRoot,
        pluginsFile: `${projectRoot}/cypress/plugins`,
      }

      return config.setPluginsFile(obj)
      .then((result) => {
        expect(result).to.eql({
          projectRoot,
          pluginsFile: `${projectRoot}/cypress/plugins/index.js`,
        })
      })
    })

    it('sets the pluginsFile to index.ts if it exists', () => {
      const projectRoot = path.join(process.cwd(), 'test/support/fixtures/projects/ts-proj-with-module-esnext')

      const obj = {
        projectRoot,
        pluginsFile: `${projectRoot}/cypress/plugins`,
      }

      return config.setPluginsFile(obj)
      .then((result) => {
        expect(result).to.eql({
          projectRoot,
          pluginsFile: `${projectRoot}/cypress/plugins/index.ts`,
        })
      })
    })

    it('sets the pluginsFile to index.ts if it exists (without ts require hook)', () => {
      const projectRoot = path.join(process.cwd(), 'test/support/fixtures/projects/ts-proj-with-module-esnext')
      const pluginsFolder = `${projectRoot}/cypress/plugins`
      const pluginsFilename = `${pluginsFolder}/index.ts`

      const e = new Error('Cannot resolve TS file by default')

      e.code = 'MODULE_NOT_FOUND'
      sinon.stub(config.utils, 'resolveModule').withArgs(pluginsFolder).throws(e)

      const obj = {
        projectRoot,
        pluginsFile: pluginsFolder,
      }

      return config.setPluginsFile(obj)
      .then((result) => {
        expect(result).to.eql({
          projectRoot,
          pluginsFile: pluginsFilename,
        })
      })
    })

    it('set the pluginsFile to false if it does not exist, plugins folder exists, and pluginsFile is the default', () => {
      const projectRoot = path.join(process.cwd(), 'test/support/fixtures/projects/empty-folders')

      const obj = config.setAbsolutePaths({
        projectRoot,
        pluginsFile: `${projectRoot}/cypress/plugins`,
      })

      return config.setPluginsFile(obj)
      .then((result) => {
        expect(result).to.eql({
          projectRoot,
          pluginsFile: false,
        })
      })
    })

    it('throws error if pluginsFile is not default and does not exist', () => {
      const projectRoot = process.cwd()

      const obj = {
        projectRoot,
        pluginsFile: 'does/not/exist',
      }

      return config.setPluginsFile(obj)
      .catch((err) => {
        expect(err.message).to.include('The plugins file is missing or invalid.')
      })
    })

    it('uses custom TS pluginsFile if it exists (without ts require hook)', () => {
      const projectRoot = path.join(process.cwd(), 'test/support/fixtures/projects/ts-proj-custom-names')
      const pluginsFolder = `${projectRoot}/cypress`
      const pluginsFile = `${pluginsFolder}/plugins.ts`

      const e = new Error('Cannot resolve TS file by default')

      e.code = 'MODULE_NOT_FOUND'
      sinon.stub(config.utils, 'resolveModule').withArgs(pluginsFile).throws(e)

      const obj = {
        projectRoot,
        pluginsFile,
      }

      return config.setPluginsFile(obj)
      .then((result) => {
        expect(result).to.eql({
          projectRoot,
          pluginsFile,
        })
      })
    })
  })

  context('.setParentTestsPaths', () => {
    it('sets parentTestsFolder and parentTestsFolderDisplay', () => {
      const obj = {
        projectRoot: '/_test-output/path/to/project',
        integrationFolder: '/_test-output/path/to/project/cypress/integration',
      }

      expect(config.setParentTestsPaths(obj)).to.deep.eq({
        projectRoot: '/_test-output/path/to/project',
        integrationFolder: '/_test-output/path/to/project/cypress/integration',
        parentTestsFolder: '/_test-output/path/to/project/cypress',
        parentTestsFolderDisplay: 'project/cypress',
      })
    })

    it('sets parentTestsFolderDisplay to parentTestsFolder if they are the same', () => {
      const obj = {
        projectRoot: '/_test-output/path/to/project',
        integrationFolder: '/_test-output/path/to/project/tests',
      }

      expect(config.setParentTestsPaths(obj)).to.deep.eq({
        projectRoot: '/_test-output/path/to/project',
        integrationFolder: '/_test-output/path/to/project/tests',
        parentTestsFolder: '/_test-output/path/to/project',
        parentTestsFolderDisplay: 'project',
      })
    })
  })

  context('.setAbsolutePaths', () => {
    it('is noop without projectRoot', () => {
      expect(config.setAbsolutePaths({})).to.deep.eq({})
    })

    // it "resolves fileServerFolder with projectRoot", ->
    //   obj = {
    //     projectRoot: "/_test-output/path/to/project"
    //     fileServerFolder: "foo"
    //   }

    //   expect(config.setAbsolutePaths(obj)).to.deep.eq({
    //     projectRoot: "/_test-output/path/to/project"
    //     fileServerFolder: "/_test-output/path/to/project/foo"
    //   })

    it('does not mutate existing obj', () => {
      const obj = {}

      expect(config.setAbsolutePaths(obj)).not.to.eq(obj)
    })

    it('ignores non special *folder properties', () => {
      const obj = {
        projectRoot: '/_test-output/path/to/project',
        blehFolder: 'some/rando/path',
        foo: 'bar',
        baz: 'quux',
      }

      expect(config.setAbsolutePaths(obj)).to.deep.eq(obj)
    })

    return ['fileServerFolder', 'fixturesFolder', 'integrationFolder', 'unitFolder', 'supportFile', 'pluginsFile'].forEach((folder) => {
      it(`converts relative ${folder} to absolute path`, () => {
        const obj = {
          projectRoot: '/_test-output/path/to/project',
        }

        obj[folder] = 'foo/bar'

        const expected = {
          projectRoot: '/_test-output/path/to/project',
        }

        expected[folder] = '/_test-output/path/to/project/foo/bar'

        expect(config.setAbsolutePaths(obj)).to.deep.eq(expected)
      })
    })
  })

  context('.setNodeBinary', () => {
    beforeEach(function () {
      this.findSystemNode = sinon.stub(findSystemNode, 'findNodePathAndVersion')
      this.nodeVersion = process.versions.node
    })

    it('sets current Node ver if nodeVersion != system', function () {
      return config.setNodeBinary({
        nodeVersion: undefined,
      })
      .then((obj) => {
        expect(this.findSystemNode).to.not.be.called

        expect(obj).to.deep.eq({
          nodeVersion: undefined,
          resolvedNodeVersion: this.nodeVersion,
        })
      })
    })

    it('sets found Node ver if nodeVersion = system and findNodePathAndVersion resolves', function () {
      this.findSystemNode.resolves({
        path: '/foo/bar/node',
        version: '1.2.3',
      })

      return config.setNodeBinary({
        nodeVersion: 'system',
      })
      .then((obj) => {
        expect(this.findSystemNode).to.be.calledOnce

        expect(obj).to.deep.eq({
          nodeVersion: 'system',
          resolvedNodeVersion: '1.2.3',
          resolvedNodePath: '/foo/bar/node',
        })
      })
    })

    it('sets current Node ver and warns if nodeVersion = system and findNodePathAndVersion rejects', function () {
      const err = new Error()
      const onWarning = sinon.stub()

      this.findSystemNode.rejects(err)

      return config.setNodeBinary({
        nodeVersion: 'system',
      }, onWarning)
      .then((obj) => {
        expect(this.findSystemNode).to.be.calledOnce
        expect(onWarning).to.be.calledOnce
        expect(obj).to.deep.eq({
          nodeVersion: 'system',
          resolvedNodeVersion: this.nodeVersion,
        })

        expect(obj.resolvedNodePath).to.be.undefined
      })
    })
  })
})

describe('lib/util/config', () => {
  context('.isDefault', () => {
    it('returns true if value is default value', () => {
      settings = { baseUrl: null }
      const defaults = { baseUrl: null }
      const resolved = {}
      const merged = config.setResolvedConfigValues(settings, defaults, resolved)

      expect(configUtil.isDefault(merged, 'baseUrl')).to.be.true
    })

    it('returns false if value is not default value', () => {
      settings = { baseUrl: null }
      const defaults = { baseUrl: 'http://localhost:8080' }
      const resolved = {}
      const merged = config.setResolvedConfigValues(settings, defaults, resolved)

      expect(configUtil.isDefault(merged, 'baseUrl')).to.be.false
    })
  })
})<|MERGE_RESOLUTION|>--- conflicted
+++ resolved
@@ -1413,10 +1413,6 @@
             blockHosts: { value: null, from: 'default' },
             browsers: { value: [], from: 'default' },
             chromeWebSecurity: { value: true, from: 'default' },
-<<<<<<< HEAD
-            clientPkiCertificates: { value: [], from: 'default' },
-=======
->>>>>>> fc68fc28
             component: { from: 'default', value: {} },
             componentFolder: { value: 'cypress/component', from: 'default' },
             defaultCommandTimeout: { value: 4000, from: 'default' },
@@ -1425,10 +1421,7 @@
             env: {},
             execTimeout: { value: 60000, from: 'default' },
             experimentalFetchPolyfill: { value: false, from: 'default' },
-<<<<<<< HEAD
-=======
             experimentalInteractiveRunEvents: { value: false, from: 'default' },
->>>>>>> fc68fc28
             experimentalSourceRewriting: { value: false, from: 'default' },
             experimentalStudio: { value: false, from: 'default' },
             fileServerFolder: { value: '', from: 'default' },
@@ -1505,20 +1498,13 @@
             browsers: { value: [], from: 'default' },
             chromeWebSecurity: { value: true, from: 'default' },
             component: { from: 'default', value: {} },
-<<<<<<< HEAD
-            clientPkiCertificates: { value: [], from: 'default' },
-=======
->>>>>>> fc68fc28
             componentFolder: { value: 'cypress/component', from: 'default' },
             defaultCommandTimeout: { value: 4000, from: 'default' },
             downloadsFolder: { value: 'cypress/downloads', from: 'default' },
             e2e: { from: 'default', value: {} },
             execTimeout: { value: 60000, from: 'default' },
             experimentalFetchPolyfill: { value: false, from: 'default' },
-<<<<<<< HEAD
-=======
             experimentalInteractiveRunEvents: { value: false, from: 'default' },
->>>>>>> fc68fc28
             experimentalSourceRewriting: { value: false, from: 'default' },
             experimentalStudio: { value: false, from: 'default' },
             env: {
