--- conflicted
+++ resolved
@@ -426,46 +426,26 @@
         })
       })
 
-<<<<<<< HEAD
-      context('ignoreSpecPattern', () => {
-        it('passes if a string', function () {
-          this.setup({ ignoreSpecPattern: '*.jsx' })
-=======
       context('excludeSpecPattern', () => {
         it('passes if a string', function () {
           this.setup({ e2e: { excludeSpecPattern: '*.jsx', supportFile: false } })
->>>>>>> e0941990
 
           return this.expectValidationPasses()
         })
 
         it('passes if an array of strings', function () {
-<<<<<<< HEAD
-          this.setup({ ignoreSpecPattern: ['*.jsx'] })
-=======
           this.setup({ e2e: { excludeSpecPattern: ['*.jsx'], supportFile: false } })
->>>>>>> e0941990
 
           return this.expectValidationPasses()
         })
 
         it('fails if not a string or array', function () {
-<<<<<<< HEAD
-          this.setup({ ignoreSpecPattern: 5 })
-=======
           this.setup({ e2e: { excludeSpecPattern: 5 } })
->>>>>>> e0941990
 
           return this.expectValidationFails('be a string or an array of strings')
         })
 
         it('fails if not an array of strings', function () {
-<<<<<<< HEAD
-          this.setup({ ignoreSpecPattern: [5] })
-          this.expectValidationFails('be a string or an array of strings')
-
-          return this.expectValidationFails('the value was: `[5]`')
-=======
           this.setup({ e2e: { excludeSpecPattern: [5] } })
 
           return this.expectValidationFails('be a string or an array of strings')
@@ -478,7 +458,6 @@
               5
             ]`)
           })
->>>>>>> e0941990
         })
       })
 
@@ -614,13 +593,8 @@
         })
       })
 
-<<<<<<< HEAD
-      // TODO(lachlan): after mega PR
-      xcontext('specPattern', () => {
-=======
       // TODO:(lachlan): after mega PR
       context.skip('specPattern', () => {
->>>>>>> e0941990
         it('passes if a string', function () {
           this.setup({ e2e: { specPattern: '**/*.coffee' } })
 
@@ -641,18 +615,12 @@
 
         it('fails if not an array of strings', function () {
           this.setup({ e2e: { specPattern: [5] } })
-<<<<<<< HEAD
-          this.expectValidationFails('be a string or an array of strings')
-=======
->>>>>>> e0941990
 
           return this.expectValidationFails('be a string or an array of strings')
           .then(() => {
             return this.expectValidationFails(`
             the value was: \
 
-<<<<<<< HEAD
-=======
 
             [
               5
@@ -661,7 +629,6 @@
         })
       })
 
->>>>>>> e0941990
       context('supportFile', () => {
         it('passes if false', function () {
           this.setup({ e2e: { supportFile: false } })
@@ -678,14 +645,10 @@
         it('fails if is set at root level', function () {
           this.setup({ supportFile: false })
 
-<<<<<<< HEAD
-          return this.expectValidationFails('was removed from the root in Cypress version `10.0.0`')
-=======
           return this.expectValidationFails('The supportFile configuration option is now invalid when set from the root of the config object in')
           .then(() => {
             return this.expectValidationFails('It is now configured separately as a testing type property: e2e.supportFile and component.supportFile')
           })
->>>>>>> e0941990
         })
       })
 
@@ -1499,13 +1462,8 @@
       expect(warning).to.be.calledWith('FIREFOX_GC_INTERVAL_REMOVED')
     })
 
-<<<<<<< HEAD
-    // todo(lachlan): after mega PR
-    xdescribe('.resolved', () => {
-=======
     // TODO:(lachlan) after mega PR
     describe.skip('.resolved', () => {
->>>>>>> e0941990
       it('sets reporter and port to cli', () => {
         const obj = {
           projectRoot: '/foo/bar',
@@ -1541,11 +1499,7 @@
             fileServerFolder: { value: '', from: 'default' },
             fixturesFolder: { value: 'cypress/fixtures', from: 'default' },
             hosts: { value: null, from: 'default' },
-<<<<<<< HEAD
-            ignoreSpecPattern: { value: '*.hot-update.js', from: 'default' },
-=======
             excludeSpecPattern: { value: '*.hot-update.js', from: 'default' },
->>>>>>> e0941990
             includeShadowDom: { value: false, from: 'default' },
             isInteractive: { value: true, from: 'default' },
             keystrokeDelay: { value: 0, from: 'default' },
@@ -1656,11 +1610,7 @@
             fileServerFolder: { value: '', from: 'default' },
             fixturesFolder: { value: 'cypress/fixtures', from: 'default' },
             hosts: { value: null, from: 'default' },
-<<<<<<< HEAD
-            ignoreSpecPattern: { value: '*.hot-update.js', from: 'default' },
-=======
             excludeSpecPattern: { value: '*.hot-update.js', from: 'default' },
->>>>>>> e0941990
             includeShadowDom: { value: false, from: 'default' },
             isInteractive: { value: true, from: 'default' },
             keystrokeDelay: { value: 0, from: 'default' },
