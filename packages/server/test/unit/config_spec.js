require('../spec_helper')

const _ = require('lodash')
const debug = require('debug')('test')
const Fixtures = require('@tooling/system-tests/lib/fixtures')
const { getCtx } = require('@packages/data-context')

const config = require(`../../lib/config`)
const errors = require(`../../lib/errors`)
const configUtil = require(`../../lib/util/config`)
const scaffold = require(`../../lib/scaffold`)

describe('lib/config', () => {
  before(function () {
    this.env = process.env

    process.env = _.omit(process.env, 'CYPRESS_DEBUG')

    Fixtures.scaffold()
  })

  after(function () {
    process.env = this.env
  })

  context('environment name check', () => {
    it('throws an error for unknown CYPRESS_INTERNAL_ENV', () => {
      sinon.stub(errors, 'throw').withArgs('INVALID_CYPRESS_INTERNAL_ENV', 'foo-bar')
      process.env.CYPRESS_INTERNAL_ENV = 'foo-bar'
      const cfg = {
        projectRoot: '/foo/bar/',
      }
      const options = {}

      try {
        config.mergeDefaults(cfg, options)
      } catch {
        //
      }

      expect(errors.throw).have.been.calledOnce
    })

    it('allows production CYPRESS_INTERNAL_ENV', () => {
      sinon.stub(errors, 'throw')
      process.env.CYPRESS_INTERNAL_ENV = 'production'
      const cfg = {
        projectRoot: '/foo/bar/',
      }
      const options = {}

      config.mergeDefaults(cfg, options)

      expect(errors.throw).not.to.be.called
    })
  })

  context('.get', () => {
    beforeEach(function () {
      const ctx = getCtx()

      this.projectRoot = '/_test-output/path/to/project'

      sinon.stub(ctx.lifecycleManager, 'verifyProjectRoot').returns(undefined)

      this.setup = (cypressJson = {}, cypressEnvJson = {}) => {
<<<<<<< HEAD
        sinon.stub(settings, 'read').withArgs(this.projectRoot).resolves({ ...cypressJson, supportFile: cypressJson.supportFile ?? false })
        sinon.stub(settings, 'readEnv').withArgs(this.projectRoot).resolves(cypressEnvJson)
=======
        sinon.stub(ctx.lifecycleManager, 'getConfigFileContents').resolves(cypressJson)
        sinon.stub(ctx.lifecycleManager, 'loadCypressEnvFile').resolves(cypressEnvJson)
>>>>>>> 6d10a7fa
      }
    })

    it('sets projectRoot', function () {
      this.setup({}, { foo: 'bar' })

      return config.get(this.projectRoot)
      .then((obj) => {
        expect(obj.projectRoot).to.eq(this.projectRoot)

        expect(obj.env).to.deep.eq({ foo: 'bar' })
      })
    })

    it('sets projectName', function () {
      this.setup({}, { foo: 'bar' })

      return config.get(this.projectRoot)
      .then((obj) => {
        expect(obj.projectName).to.eq('project')
      })
    })

    it('clones settings and env settings, so they are not mutated', function () {
      const settings = { foo: 'bar' }
      const envSettings = { baz: 'qux' }

      this.setup(settings, envSettings)

      return config.get(this.projectRoot)
      .then(() => {
        expect(settings).to.deep.equal({ foo: 'bar' })
        expect(envSettings).to.deep.equal({ baz: 'qux' })
      })
    })

    context('port', () => {
      beforeEach(function () {
        return this.setup({}, { foo: 'bar' })
      })

      it('can override default port', function () {
        return config.get(this.projectRoot, { port: 8080 })
        .then((obj) => {
          expect(obj.port).to.eq(8080)
        })
      })

      it('updates browserUrl', function () {
        return config.get(this.projectRoot, { port: 8080 })
        .then((obj) => {
          expect(obj.browserUrl).to.eq('http://localhost:8080/__/')
        })
      })

      it('updates proxyUrl', function () {
        return config.get(this.projectRoot, { port: 8080 })
        .then((obj) => {
          expect(obj.proxyUrl).to.eq('http://localhost:8080')
        })
      })
    })

    context('validation', () => {
      beforeEach(function () {
        this.expectValidationPasses = () => {
          return config.get(this.projectRoot) // shouldn't throw
        }

        this.expectValidationFails = (errorMessage = 'validation error') => {
          return config.get(this.projectRoot)
          .then(() => {
            throw new Error('should throw validation error')
          }).catch((err) => {
            expect(err.message).to.include(errorMessage)
          })
        }
      })

      it('values are optional', function () {
        this.setup()

        return this.expectValidationPasses()
      })

      // NOTE: Validated in real use
      it.skip('validates cypress.config.js', function () {
        this.setup({ reporter: 5 })

        return this.expectValidationFails('cypress.config.{ts|js}')
      })

      // NOTE: Validated in real use
      it.skip('validates cypress.env.json', function () {
        this.setup({}, { reporter: 5 })

        return this.expectValidationFails('cypress.env.json')
      })

      it('only validates known values', function () {
        this.setup({ foo: 'bar' })

        return this.expectValidationPasses()
      })

      context('animationDistanceThreshold', () => {
        it('passes if a number', function () {
          this.setup({ animationDistanceThreshold: 10 })

          return this.expectValidationPasses()
        })

        it('fails if not a number', function () {
          this.setup({ animationDistanceThreshold: { foo: 'bar' } })
          this.expectValidationFails('be a number')

          return this.expectValidationFails('the value was: \`{"foo":"bar"}\`')
        })
      })

      context('baseUrl', () => {
        it('passes if begins with http://', function () {
          this.setup({ baseUrl: 'http://example.com' })

          return this.expectValidationPasses()
        })

        it('passes if begins with https://', function () {
          this.setup({ baseUrl: 'https://example.com' })

          return this.expectValidationPasses()
        })

        it('fails if not a string', function () {
          this.setup({ baseUrl: false })

          return this.expectValidationFails('be a fully qualified URL')
        })

        it('fails if not a fully qualified url', function () {
          this.setup({ baseUrl: 'localhost' })

          return this.expectValidationFails('be a fully qualified URL')
        })
      })

      context('chromeWebSecurity', () => {
        it('passes if a boolean', function () {
          this.setup({ chromeWebSecurity: false })

          return this.expectValidationPasses()
        })

        it('fails if not a boolean', function () {
          this.setup({ chromeWebSecurity: 42 })
          this.expectValidationFails('be a boolean')

          return this.expectValidationFails('the value was: `42`')
        })
      })

      context('modifyObstructiveCode', () => {
        it('passes if a boolean', function () {
          this.setup({ modifyObstructiveCode: false })

          return this.expectValidationPasses()
        })

        it('fails if not a boolean', function () {
          this.setup({ modifyObstructiveCode: 42 })
          this.expectValidationFails('be a boolean')

          return this.expectValidationFails('the value was: `42`')
        })
      })

      context('component', () => {
        it('passes if an object with valid properties', function () {
          this.setup({
            component: {
              baseUrl: 'https://cypress.com',
              execTimeout: 10000,
            },
          })

          return this.expectValidationPasses()
        })

        it('fails if not a plain object', function () {
          this.setup({ component: false })
          this.expectValidationFails('to be a plain object')

          return this.expectValidationFails('the value was: `false`')
        })

        it('fails if nested property is incorrect', function () {
          this.setup({ component: { baseUrl: false } })
          this.expectValidationFails('Expected `component.baseUrl` to be a fully qualified URL (starting with `http://` or `https://`).')

          return this.expectValidationFails('the value was: `false`')
        })
      })

      context('e2e', () => {
        it('passes if an object with valid properties', function () {
          this.setup({
            e2e: {
              baseUrl: 'https://cypress.com',
              execTimeout: 10000,
            },
          })
        })

        it('fails if not a plain object', function () {
          this.setup({ e2e: false })
          this.expectValidationFails('to be a plain object')

          return this.expectValidationFails('the value was: `false`')
        })

        it('fails if nested property is incorrect', function () {
          this.setup({ e2e: { animationDistanceThreshold: 'this is definitely not a number' } })
          this.expectValidationFails('Expected `e2e.animationDistanceThreshold` to be a number')

          return this.expectValidationFails('the value was: `"this is definitely not a number"`')
        })

        it('fails if nested property is incorrect', function () {
          this.setup({ component: { baseUrl: false } })
          this.expectValidationFails('Expected `component.baseUrl` to be a fully qualified URL (starting with `http://` or `https://`).')

          return this.expectValidationFails('the value was: `false`')
        })
      })

      context('defaultCommandTimeout', () => {
        it('passes if a number', function () {
          this.setup({ defaultCommandTimeout: 10 })

          return this.expectValidationPasses()
        })

        it('fails if not a number', function () {
          this.setup({ defaultCommandTimeout: 'foo' })
          this.expectValidationFails('be a number')

          return this.expectValidationFails('the value was: `"foo"`')
        })
      })

      context('env', () => {
        it('passes if an object', function () {
          this.setup({ env: {} })

          return this.expectValidationPasses()
        })

        it('fails if not an object', function () {
          this.setup({ env: 'not an object that\'s for sure' })

          return this.expectValidationFails('a plain object')
        })
      })

      context('execTimeout', () => {
        it('passes if a number', function () {
          this.setup({ execTimeout: 10 })

          return this.expectValidationPasses()
        })

        it('fails if not a number', function () {
          this.setup({ execTimeout: 'foo' })

          return this.expectValidationFails('be a number')
        })
      })

      context('taskTimeout', () => {
        it('passes if a number', function () {
          this.setup({ taskTimeout: 10 })

          return this.expectValidationPasses()
        })

        it('fails if not a number', function () {
          this.setup({ taskTimeout: 'foo' })

          return this.expectValidationFails('be a number')
        })
      })

      context('fileServerFolder', () => {
        it('passes if a string', function () {
          this.setup({ fileServerFolder: '_files' })

          return this.expectValidationPasses()
        })

        it('fails if not a string', function () {
          this.setup({ fileServerFolder: true })
          this.expectValidationFails('be a string')

          return this.expectValidationFails('the value was: `true`')
        })
      })

      context('fixturesFolder', () => {
        it('passes if a string', function () {
          this.setup({ fixturesFolder: '_fixtures' })

          return this.expectValidationPasses()
        })

        it('passes if false', function () {
          this.setup({ fixturesFolder: false })

          return this.expectValidationPasses()
        })

        it('fails if not a string or false', function () {
          this.setup({ fixturesFolder: true })

          return this.expectValidationFails('be a string or false')
        })
      })

      context('ignoreTestFiles', () => {
        it('passes if a string', function () {
          this.setup({ ignoreTestFiles: '*.jsx' })

          return this.expectValidationPasses()
        })

        it('passes if an array of strings', function () {
          this.setup({ ignoreTestFiles: ['*.jsx'] })

          return this.expectValidationPasses()
        })

        it('fails if not a string or array', function () {
          this.setup({ ignoreTestFiles: 5 })

          return this.expectValidationFails('be a string or an array of strings')
        })

        it('fails if not an array of strings', function () {
          this.setup({ ignoreTestFiles: [5] })
          this.expectValidationFails('be a string or an array of strings')

          return this.expectValidationFails('the value was: `[5]`')
        })
      })

      context('integrationFolder', () => {
        it('passes if a string', function () {
          this.setup({ integrationFolder: '_tests' })

          return this.expectValidationPasses()
        })

        it('fails if not a string', function () {
          this.setup({ integrationFolder: true })

          return this.expectValidationFails('be a string')
        })
      })

      context('downloadsFolder', () => {
        it('passes if a string', function () {
          this.setup({ downloadsFolder: '_downloads' })

          return this.expectValidationPasses()
        })

        it('fails if not a string', function () {
          this.setup({ downloadsFolder: true })

          return this.expectValidationFails('be a string')
        })
      })

      context('userAgent', () => {
        it('passes if a string', function () {
          this.setup({ userAgent: '_tests' })

          return this.expectValidationPasses()
        })

        it('fails if not a string', function () {
          this.setup({ userAgent: true })

          return this.expectValidationFails('be a string')
        })
      })

      context('numTestsKeptInMemory', () => {
        it('passes if a number', function () {
          this.setup({ numTestsKeptInMemory: 10 })

          return this.expectValidationPasses()
        })

        it('fails if not a number', function () {
          this.setup({ numTestsKeptInMemory: 'foo' })

          return this.expectValidationFails('be a number')
        })
      })

      context('pageLoadTimeout', () => {
        it('passes if a number', function () {
          this.setup({ pageLoadTimeout: 10 })

          return this.expectValidationPasses()
        })

        it('fails if not a number', function () {
          this.setup({ pageLoadTimeout: 'foo' })

          return this.expectValidationFails('be a number')
        })
      })

      context('pluginsFile', () => {
        it('passes if a string', function () {
          this.setup({ pluginsFile: 'cypress/plugins' })

          return this.expectValidationPasses()
        })

        it('passes if false', function () {
          this.setup({ pluginsFile: false })

          return this.expectValidationPasses()
        })

        it('fails if not a string or false', function () {
          this.setup({ pluginsFile: 42 })

          return this.expectValidationFails('be a string')
        })
      })

      context('port', () => {
        it('passes if a number', function () {
          this.setup({ port: 10 })

          return this.expectValidationPasses()
        })

        it('fails if not a number', function () {
          this.setup({ port: 'foo' })

          return this.expectValidationFails('be a number')
        })
      })

      context('reporter', () => {
        it('passes if a string', function () {
          this.setup({ reporter: '_custom' })

          return this.expectValidationPasses()
        })

        it('fails if not a string', function () {
          this.setup({ reporter: true })

          return this.expectValidationFails('be a string')
        })
      })

      context('requestTimeout', () => {
        it('passes if a number', function () {
          this.setup({ requestTimeout: 10 })

          return this.expectValidationPasses()
        })

        it('fails if not a number', function () {
          this.setup({ requestTimeout: 'foo' })

          return this.expectValidationFails('be a number')
        })
      })

      context('responseTimeout', () => {
        it('passes if a number', function () {
          this.setup({ responseTimeout: 10 })

          return this.expectValidationPasses()
        })

        it('fails if not a number', function () {
          this.setup({ responseTimeout: 'foo' })

          return this.expectValidationFails('be a number')
        })
      })

      context('testFiles', () => {
        it('passes if a string', function () {
          this.setup({ testFiles: '**/*.coffee' })

          return this.expectValidationPasses()
        })

        it('passes if an array of strings', function () {
          this.setup({ testFiles: ['**/*.coffee', '**/*.jsx'] })

          return this.expectValidationPasses()
        })

        it('fails if not a string or array', function () {
          this.setup({ testFiles: 42 })

          return this.expectValidationFails('be a string or an array of strings')
        })

        it('fails if not an array of strings', function () {
          this.setup({ testFiles: [5] })
          this.expectValidationFails('be a string or an array of strings')

          return this.expectValidationFails('the value was: `[5]`')
        })
      })

      context('supportFile', () => {
        it('passes if a string', function () {
          this.setup({ supportFile: 'cypress/support/e2e.js' })

          return this.expectValidationPasses()
        })

        it('passes if false', function () {
          this.setup({ supportFile: false })

          return this.expectValidationPasses()
        })

        it('fails if not a string or false', function () {
          this.setup({ supportFile: true })

          return this.expectValidationFails('be a string or false')
        })
      })

      context('trashAssetsBeforeRuns', () => {
        it('passes if a boolean', function () {
          this.setup({ trashAssetsBeforeRuns: false })

          return this.expectValidationPasses()
        })

        it('fails if not a boolean', function () {
          this.setup({ trashAssetsBeforeRuns: 42 })

          return this.expectValidationFails('be a boolean')
        })
      })

      context('videoCompression', () => {
        it('passes if a number', function () {
          this.setup({ videoCompression: 10 })

          return this.expectValidationPasses()
        })

        it('passes if false', function () {
          this.setup({ videoCompression: false })

          return this.expectValidationPasses()
        })

        it('fails if not a number', function () {
          this.setup({ videoCompression: 'foo' })

          return this.expectValidationFails('be a number or false')
        })
      })

      context('video', () => {
        it('passes if a boolean', function () {
          this.setup({ video: false })

          return this.expectValidationPasses()
        })

        it('fails if not a boolean', function () {
          this.setup({ video: 42 })

          return this.expectValidationFails('be a boolean')
        })
      })

      context('videoUploadOnPasses', () => {
        it('passes if a boolean', function () {
          this.setup({ videoUploadOnPasses: false })

          return this.expectValidationPasses()
        })

        it('fails if not a boolean', function () {
          this.setup({ videoUploadOnPasses: 99 })

          return this.expectValidationFails('be a boolean')
        })
      })

      context('videosFolder', () => {
        it('passes if a string', function () {
          this.setup({ videosFolder: '_videos' })

          return this.expectValidationPasses()
        })

        it('fails if not a string', function () {
          this.setup({ videosFolder: true })

          return this.expectValidationFails('be a string')
        })
      })

      context('screenshotOnRunFailure', () => {
        it('passes if a boolean', function () {
          this.setup({ screenshotOnRunFailure: false })

          return this.expectValidationPasses()
        })

        it('fails if not a boolean', function () {
          this.setup({ screenshotOnRunFailure: 42 })

          return this.expectValidationFails('be a boolean')
        })
      })

      context('viewportHeight', () => {
        it('passes if a number', function () {
          this.setup({ viewportHeight: 10 })

          return this.expectValidationPasses()
        })

        it('fails if not a number', function () {
          this.setup({ viewportHeight: 'foo' })

          return this.expectValidationFails('be a number')
        })
      })

      context('viewportWidth', () => {
        it('passes if a number', function () {
          this.setup({ viewportWidth: 10 })

          return this.expectValidationPasses()
        })

        it('fails if not a number', function () {
          this.setup({ viewportWidth: 'foo' })

          return this.expectValidationFails('be a number')
        })
      })

      context('waitForAnimations', () => {
        it('passes if a boolean', function () {
          this.setup({ waitForAnimations: false })

          return this.expectValidationPasses()
        })

        it('fails if not a boolean', function () {
          this.setup({ waitForAnimations: 42 })

          return this.expectValidationFails('be a boolean')
        })
      })

      context('scrollBehavior', () => {
        it('passes if false', function () {
          this.setup({ scrollBehavior: false })

          return this.expectValidationPasses()
        })

        it('passes if an enum (center)', function () {
          this.setup({ scrollBehavior: 'center' })

          return this.expectValidationPasses()
        })

        it('passes if an enum (top)', function () {
          this.setup({ scrollBehavior: 'top' })

          return this.expectValidationPasses()
        })

        it('passes if an enum (bottom)', function () {
          this.setup({ scrollBehavior: 'bottom' })

          return this.expectValidationPasses()
        })

        it('passes if an enum (nearest)', function () {
          this.setup({ scrollBehavior: 'nearest' })

          return this.expectValidationPasses()
        })

        it('fails if not valid (number)', function () {
          this.setup({ scrollBehavior: 42 })

          return this.expectValidationFails('be one of these values')
        })

        it('fails if not a valid (null)', function () {
          this.setup({ scrollBehavior: null })

          return this.expectValidationFails('be one of these values')
        })

        it('fails if not a valid (true)', function () {
          this.setup({ scrollBehavior: true })

          return this.expectValidationFails('be one of these values')
        })
      })

      context('watchForFileChanges', () => {
        it('passes if a boolean', function () {
          this.setup({ watchForFileChanges: false })

          return this.expectValidationPasses()
        })

        it('fails if not a boolean', function () {
          this.setup({ watchForFileChanges: 42 })

          return this.expectValidationFails('be a boolean')
        })
      })

      context('blockHosts', () => {
        it('passes if a string', function () {
          this.setup({ blockHosts: 'google.com' })

          return this.expectValidationPasses()
        })

        it('passes if an array of strings', function () {
          this.setup({ blockHosts: ['google.com'] })

          return this.expectValidationPasses()
        })

        it('fails if not a string or array', function () {
          this.setup({ blockHosts: 5 })

          return this.expectValidationFails('be a string or an array of strings')
        })

        it('fails if not an array of strings', function () {
          this.setup({ blockHosts: [5] })
          this.expectValidationFails('be a string or an array of strings')

          return this.expectValidationFails('the value was: `[5]`')
        })
      })

      context('retries', () => {
        const retriesError = 'a positive number or null or an object with keys "openMode" and "runMode" with values of numbers or nulls'

        // need to keep the const here or it'll get stripped by the build
        // eslint-disable-next-line no-unused-vars
        const cases = [
          [{ retries: null }, 'with null', true],
          [{ retries: 3 }, 'when a number', true],
          [{ retries: 3.2 }, 'when a float', false],
          [{ retries: -1 }, 'with a negative number', false],
          [{ retries: true }, 'when true', false],
          [{ retries: false }, 'when false', false],
          [{ retries: {} }, 'with an empty object', true],
          [{ retries: { runMode: 3 } }, 'when runMode is a positive number', true],
          [{ retries: { runMode: -1 } }, 'when runMode is a negative number', false],
          [{ retries: { openMode: 3 } }, 'when openMode is a positive number', true],
          [{ retries: { openMode: -1 } }, 'when openMode is a negative number', false],
          [{ retries: { openMode: 3, TypoRunMode: 3 } }, 'when there is an additional unknown key', false],
          [{ retries: { openMode: 3, runMode: 3 } }, 'when both runMode and openMode are positive numbers', true],
        ].forEach(([config, expectation, shouldPass]) => {
          it(`${shouldPass ? 'passes' : 'fails'} ${expectation}`, function () {
            this.setup(config)

            return shouldPass ? this.expectValidationPasses() : this.expectValidationFails(retriesError)
          })
        })
      })

      function pemCertificate () {
        return {
          clientCertificates: [
            {
              url: 'https://somewhere.com/*',
              ca: ['certs/ca.crt'],
              certs: [
                {
                  cert: 'certs/cert.crt',
                  key: 'certs/cert.key',
                  passphrase: 'certs/cert.key.pass',
                },
              ],
            },
          ],
        }
      }

      function pfxCertificate () {
        return {
          clientCertificates: [
            {
              url: 'https://somewhere.com/*',
              ca: ['certs/ca.crt'],
              certs: [
                {
                  pfx: 'certs/cert.pfx',
                  passphrase: 'certs/cerpfx.pass',
                },
              ],
            },
          ],
        }
      }

      context('clientCertificates', () => {
        it('accepts valid PEM config', function () {
          this.setup(pemCertificate())

          return this.expectValidationPasses()
        })

        it('accepts valid PFX config', function () {
          this.setup(pfxCertificate())

          return this.expectValidationPasses()
        })

        it('detects invalid config with no url', function () {
          let cfg = pemCertificate()

          cfg.clientCertificates[0].url = null
          this.setup(cfg)

          return this.expectValidationFails('`clientCertificates[0].url` to be a URL matcher')
        })

        it('detects invalid config with no certs', function () {
          let cfg = pemCertificate()

          cfg.clientCertificates[0].certs = null
          this.setup(cfg)

          return this.expectValidationFails('`clientCertificates[0].certs` to be an array of certs')
        })

        it('detects invalid config with no cert', function () {
          let cfg = pemCertificate()

          cfg.clientCertificates[0].certs[0].cert = null
          this.setup(cfg)

          return this.expectValidationFails('`clientCertificates[0].certs[0]` must have either PEM or PFX defined')
        })

        it('detects invalid config with PEM and PFX certs', function () {
          let cfg = pemCertificate()

          cfg.clientCertificates[0].certs[0].pfx = 'a_file'
          this.setup(cfg)

          return this.expectValidationFails('`clientCertificates[0].certs[0]` has both PEM and PFX defined')
        })

        it('detects invalid PEM config with no key', function () {
          let cfg = pemCertificate()

          cfg.clientCertificates[0].certs[0].key = null
          this.setup(cfg)

          return this.expectValidationFails('`clientCertificates[0].certs[0].key` to be a key filepath')
        })

        it('detects PEM cert absolute path', function () {
          let cfg = pemCertificate()

          cfg.clientCertificates[0].certs[0].cert = '/home/files/a_file'
          this.setup(cfg)

          return this.expectValidationFails('`clientCertificates[0].certs[0].cert` to be a relative filepath')
        })

        it('detects PEM key absolute path', function () {
          let cfg = pemCertificate()

          cfg.clientCertificates[0].certs[0].key = '/home/files/a_file'
          this.setup(cfg)

          return this.expectValidationFails('`clientCertificates[0].certs[0].key` to be a relative filepath')
        })

        it('detects PFX absolute path', function () {
          let cfg = pemCertificate()

          cfg.clientCertificates[0].certs[0].cert = undefined
          cfg.clientCertificates[0].certs[0].pfx = '/home/files/a_file'
          this.setup(cfg)

          return this.expectValidationFails('`clientCertificates[0].certs[0].pfx` to be a relative filepath')
        })

        it('detects CA absolute path', function () {
          let cfg = pemCertificate()

          cfg.clientCertificates[0].ca[0] = '/home/files/a_file'
          this.setup(cfg)

          return this.expectValidationFails('`clientCertificates[0].ca[0]` to be a relative filepath')
        })
      })
    })
  })

  context('.resolveConfigValues', () => {
    beforeEach(function () {
      this.expected = function (obj) {
        const merged = config.resolveConfigValues(obj.config, obj.defaults, obj.resolved)

        expect(merged).to.deep.eq(obj.final)
      }
    })

    it('sets baseUrl to default', function () {
      return this.expected({
        config: { baseUrl: null },
        defaults: { baseUrl: null },
        resolved: {},
        final: {
          baseUrl: {
            value: null,
            from: 'default',
          },
        },
      })
    })

    it('sets baseUrl to config', function () {
      return this.expected({
        config: { baseUrl: 'localhost' },
        defaults: { baseUrl: null },
        resolved: {},
        final: {
          baseUrl: {
            value: 'localhost',
            from: 'config',
          },
        },
      })
    })

    it('does not change existing resolved values', function () {
      return this.expected({
        config: { baseUrl: 'localhost' },
        defaults: { baseUrl: null },
        resolved: { baseUrl: 'cli' },
        final: {
          baseUrl: {
            value: 'localhost',
            from: 'cli',
          },
        },
      })
    })

    it('ignores values not found in configKeys', function () {
      return this.expected({
        config: { baseUrl: 'localhost', foo: 'bar' },
        defaults: { baseUrl: null },
        resolved: { baseUrl: 'cli' },
        final: {
          baseUrl: {
            value: 'localhost',
            from: 'cli',
          },
        },
      })
    })
  })

  context('.mergeDefaults', () => {
    beforeEach(function () {
      this.defaults = (prop, value, cfg = {}, options = {}) => {
        cfg.projectRoot = '/foo/bar/'

        return config.mergeDefaults({ ...cfg, supportFile: cfg.supportFile ?? false }, options)
        .then((mergedConfig) => {
          expect(mergedConfig[prop]).to.deep.eq(value)
        })
      }
    })

    it('slowTestThreshold=10000 for e2e', function () {
      return this.defaults('slowTestThreshold', 10000, {}, { testingType: 'e2e' })
    })

    it('slowTestThreshold=250 for component', function () {
      return this.defaults('slowTestThreshold', 250, {}, { testingType: 'component' })
    })

    it('port=null', function () {
      return this.defaults('port', null)
    })

    it('projectId=null', function () {
      return this.defaults('projectId', null)
    })

    it('autoOpen=false', function () {
      return this.defaults('autoOpen', false)
    })

    it('browserUrl=http://localhost:2020/__/', function () {
      return this.defaults('browserUrl', 'http://localhost:2020/__/', { port: 2020 })
    })

    it('proxyUrl=http://localhost:2020', function () {
      return this.defaults('proxyUrl', 'http://localhost:2020', { port: 2020 })
    })

    it('namespace=__cypress', function () {
      return this.defaults('namespace', '__cypress')
    })

    it('baseUrl=http://localhost:8000/app/', function () {
      return this.defaults('baseUrl', 'http://localhost:8000/app/', {
        baseUrl: 'http://localhost:8000/app///',
      })
    })

    it('baseUrl=http://localhost:8000/app/', function () {
      return this.defaults('baseUrl', 'http://localhost:8000/app/', {
        baseUrl: 'http://localhost:8000/app//',
      })
    })

    it('baseUrl=http://localhost:8000/app', function () {
      return this.defaults('baseUrl', 'http://localhost:8000/app', {
        baseUrl: 'http://localhost:8000/app',
      })
    })

    it('baseUrl=http://localhost:8000/', function () {
      return this.defaults('baseUrl', 'http://localhost:8000/', {
        baseUrl: 'http://localhost:8000//',
      })
    })

    it('baseUrl=http://localhost:8000/', function () {
      return this.defaults('baseUrl', 'http://localhost:8000/', {
        baseUrl: 'http://localhost:8000/',
      })
    })

    it('baseUrl=http://localhost:8000', function () {
      return this.defaults('baseUrl', 'http://localhost:8000', {
        baseUrl: 'http://localhost:8000',
      })
    })

    it('viewportWidth=1000', function () {
      return this.defaults('viewportWidth', 1000)
    })

    it('viewportHeight=660', function () {
      return this.defaults('viewportHeight', 660)
    })

    it('userAgent=null', function () {
      return this.defaults('userAgent', null)
    })

    it('baseUrl=null', function () {
      return this.defaults('baseUrl', null)
    })

    it('defaultCommandTimeout=4000', function () {
      return this.defaults('defaultCommandTimeout', 4000)
    })

    it('pageLoadTimeout=60000', function () {
      return this.defaults('pageLoadTimeout', 60000)
    })

    it('requestTimeout=5000', function () {
      return this.defaults('requestTimeout', 5000)
    })

    it('responseTimeout=30000', function () {
      return this.defaults('responseTimeout', 30000)
    })

    it('execTimeout=60000', function () {
      return this.defaults('execTimeout', 60000)
    })

    it('waitForAnimations=true', function () {
      return this.defaults('waitForAnimations', true)
    })

    it('scrollBehavior=start', function () {
      return this.defaults('scrollBehavior', 'top')
    })

    it('animationDistanceThreshold=5', function () {
      return this.defaults('animationDistanceThreshold', 5)
    })

    it('video=true', function () {
      return this.defaults('video', true)
    })

    it('videoCompression=32', function () {
      return this.defaults('videoCompression', 32)
    })

    it('videoUploadOnPasses=true', function () {
      return this.defaults('videoUploadOnPasses', true)
    })

    it('trashAssetsBeforeRuns=32', function () {
      return this.defaults('trashAssetsBeforeRuns', true)
    })

    it('morgan=true', function () {
      return this.defaults('morgan', true)
    })

    it('isTextTerminal=false', function () {
      return this.defaults('isTextTerminal', false)
    })

    it('socketId=null', function () {
      return this.defaults('socketId', null)
    })

    it('reporter=spec', function () {
      return this.defaults('reporter', 'spec')
    })

    it('watchForFileChanges=true', function () {
      return this.defaults('watchForFileChanges', true)
    })

    it('numTestsKeptInMemory=50', function () {
      return this.defaults('numTestsKeptInMemory', 50)
    })

    it('modifyObstructiveCode=true', function () {
      return this.defaults('modifyObstructiveCode', true)
    })

    it('supportFile=false', function () {
      return this.defaults('supportFile', false, { supportFile: false })
    })

    it('blockHosts=null', function () {
      return this.defaults('blockHosts', null)
    })

    it('blockHosts=[a,b]', function () {
      return this.defaults('blockHosts', ['a', 'b'], {
        blockHosts: ['a', 'b'],
      })
    })

    it('blockHosts=a|b', function () {
      return this.defaults('blockHosts', ['a', 'b'], {
        blockHosts: ['a', 'b'],
      })
    })

    it('hosts=null', function () {
      return this.defaults('hosts', null)
    })

    it('hosts={}', function () {
      return this.defaults('hosts', {
        foo: 'bar',
        baz: 'quux',
      }, {
        hosts: {
          foo: 'bar',
          baz: 'quux',
        },
      })
    })

    it('resets numTestsKeptInMemory to 0 when runMode', () => {
      return config.mergeDefaults({ projectRoot: '/foo/bar/', supportFile: false }, { isTextTerminal: true })
      .then((cfg) => {
        expect(cfg.numTestsKeptInMemory).to.eq(0)
      })
    })

    it('resets watchForFileChanges to false when runMode', () => {
      return config.mergeDefaults({ projectRoot: '/foo/bar/', supportFile: false }, { isTextTerminal: true })
      .then((cfg) => {
        expect(cfg.watchForFileChanges).to.be.false
      })
    })

    it('can override morgan in options', () => {
      return config.mergeDefaults({ projectRoot: '/foo/bar/', supportFile: false }, { morgan: false })
      .then((cfg) => {
        expect(cfg.morgan).to.be.false
      })
    })

    it('can override isTextTerminal in options', () => {
      return config.mergeDefaults({ projectRoot: '/foo/bar/', supportFile: false }, { isTextTerminal: true })
      .then((cfg) => {
        expect(cfg.isTextTerminal).to.be.true
      })
    })

    it('can override socketId in options', () => {
      return config.mergeDefaults({ projectRoot: '/foo/bar/', supportFile: false }, { socketId: '1234' })
      .then((cfg) => {
        expect(cfg.socketId).to.eq('1234')
      })
    })

    it('deletes envFile', () => {
      const obj = {
        projectRoot: '/foo/bar/',
        supportFile: false,
        env: {
          foo: 'bar',
          version: '0.5.2',
        },
        envFile: {
          bar: 'baz',
          version: '1.0.1',
        },
      }

      return config.mergeDefaults(obj)
      .then((cfg) => {
        expect(cfg.env).to.deep.eq({
          foo: 'bar',
          bar: 'baz',
          version: '1.0.1',
        })

        expect(cfg.cypressEnv).to.eq(process.env['CYPRESS_INTERNAL_ENV'])

        expect(cfg).not.to.have.property('envFile')
      })
    })

    it('merges env into @config.env', () => {
      const obj = {
        projectRoot: '/foo/bar/',
        supportFile: false,
        env: {
          host: 'localhost',
          user: 'brian',
          version: '0.12.2',
        },
      }

      const options = {
        env: {
          version: '0.13.1',
          foo: 'bar',
        },
      }

      return config.mergeDefaults(obj, options)
      .then((cfg) => {
        expect(cfg.env).to.deep.eq({
          host: 'localhost',
          user: 'brian',
          version: '0.13.1',
          foo: 'bar',
        })
      })
    })

    // @see https://github.com/cypress-io/cypress/issues/6892
    it('warns if experimentalGetCookiesSameSite is passed', async function () {
      const warning = sinon.spy(errors, 'warning')

      await this.defaults('experimentalGetCookiesSameSite', true, {
        experimentalGetCookiesSameSite: true,
      })

      expect(warning).to.be.calledWith('EXPERIMENTAL_SAMESITE_REMOVED')
    })

    it('warns if experimentalShadowDomSupport is passed', async function () {
      const warning = sinon.spy(errors, 'warning')

      await this.defaults('experimentalShadowDomSupport', true, {
        experimentalShadowDomSupport: true,
      })

      expect(warning).to.be.calledWith('EXPERIMENTAL_SHADOW_DOM_REMOVED')
    })

    it('warns if experimentalRunEvents is passed', async function () {
      const warning = sinon.spy(errors, 'warning')

      await this.defaults('experimentalRunEvents', true, {
        experimentalRunEvents: true,
      })

      expect(warning).to.be.calledWith('EXPERIMENTAL_RUN_EVENTS_REMOVED')
    })

    // @see https://github.com/cypress-io/cypress/pull/9185
    it('warns if experimentalNetworkStubbing is passed', async function () {
      const warning = sinon.spy(errors, 'warning')

      await this.defaults('experimentalNetworkStubbing', true, {
        experimentalNetworkStubbing: true,
      })

      expect(warning).to.be.calledWith('EXPERIMENTAL_NETWORK_STUBBING_REMOVED')
    })

    it('warns if firefoxGcInterval is passed', async function () {
      const warning = sinon.spy(errors, 'warning')

      await this.defaults('firefoxGcInterval', true, {
        firefoxGcInterval: true,
      })

      expect(warning).to.be.calledWith('FIREFOX_GC_INTERVAL_REMOVED')
    })

    describe('.resolved', () => {
      it('sets reporter and port to cli', () => {
        const obj = {
          projectRoot: '/foo/bar',
          supportFile: false,
        }

        const options = {
          reporter: 'json',
          port: 1234,
        }

        return config.mergeDefaults(obj, options)
        .then((cfg) => {
          expect(cfg.resolved).to.deep.eq({
            animationDistanceThreshold: { value: 5, from: 'default' },
            baseUrl: { value: null, from: 'default' },
            blockHosts: { value: null, from: 'default' },
            browsers: { value: [], from: 'default' },
            chromeWebSecurity: { value: true, from: 'default' },
            clientCertificates: { value: [], from: 'default' },
            component: { from: 'default', value: {} },
            componentFolder: { value: 'cypress/component', from: 'default' },
            defaultCommandTimeout: { value: 4000, from: 'default' },
            downloadsFolder: { value: 'cypress/downloads', from: 'default' },
            e2e: { from: 'default', value: {} },
            env: {},
            execTimeout: { value: 60000, from: 'default' },
            exit: { value: true, from: 'default' },
            experimentalFetchPolyfill: { value: false, from: 'default' },
            experimentalInteractiveRunEvents: { value: false, from: 'default' },
            experimentalSourceRewriting: { value: false, from: 'default' },
            experimentalSessionSupport: { value: false, from: 'default' },
            experimentalStudio: { value: false, from: 'default' },
            fileServerFolder: { value: '', from: 'default' },
            fixturesFolder: { value: 'cypress/fixtures', from: 'default' },
            hosts: { value: null, from: 'default' },
            ignoreTestFiles: { value: '*.hot-update.js', from: 'default' },
            includeShadowDom: { value: false, from: 'default' },
            integrationFolder: { value: 'cypress/integration', from: 'default' },
            isInteractive: { value: true, from: 'default' },
            keystrokeDelay: { value: 0, from: 'default' },
            modifyObstructiveCode: { value: true, from: 'default' },
            numTestsKeptInMemory: { value: 50, from: 'default' },
            pageLoadTimeout: { value: 60000, from: 'default' },
            pluginsFile: { value: 'cypress/plugins', from: 'default' },
            port: { value: 1234, from: 'cli' },
            projectId: { value: null, from: 'default' },
            redirectionLimit: { value: 20, from: 'default' },
            reporter: { value: 'json', from: 'cli' },
            resolvedNodePath: { value: null, from: 'default' },
            resolvedNodeVersion: { value: null, from: 'default' },
            reporterOptions: { value: null, from: 'default' },
            requestTimeout: { value: 5000, from: 'default' },
            responseTimeout: { value: 30000, from: 'default' },
            retries: { value: { runMode: 0, openMode: 0 }, from: 'default' },
            screenshotOnRunFailure: { value: true, from: 'default' },
            screenshotsFolder: { value: 'cypress/screenshots', from: 'default' },
            slowTestThreshold: { value: 10000, from: 'default' },
            supportFile: { value: false, from: 'config' },
            supportFolder: { value: false, from: 'default' },
            taskTimeout: { value: 60000, from: 'default' },
            testFiles: { value: '**/*.*', from: 'default' },
            trashAssetsBeforeRuns: { value: true, from: 'default' },
            userAgent: { value: null, from: 'default' },
            video: { value: true, from: 'default' },
            videoCompression: { value: 32, from: 'default' },
            videosFolder: { value: 'cypress/videos', from: 'default' },
            videoUploadOnPasses: { value: true, from: 'default' },
            viewportHeight: { value: 660, from: 'default' },
            viewportWidth: { value: 1000, from: 'default' },
            waitForAnimations: { value: true, from: 'default' },
            scrollBehavior: { value: 'top', from: 'default' },
            watchForFileChanges: { value: true, from: 'default' },
          })
        })
      })

      it('sets config, envFile and env', () => {
        sinon.stub(configUtil, 'getProcessEnvVars').returns({
          quux: 'quux',
          RECORD_KEY: 'foobarbazquux',
          PROJECT_ID: 'projectId123',
        })

        const obj = {
          projectRoot: '/foo/bar',
          supportFile: false,
          baseUrl: 'http://localhost:8080',
          port: 2020,
          env: {
            foo: 'foo',
          },
          envFile: {
            bar: 'bar',
          },
        }

        const options = {
          env: {
            baz: 'baz',
          },
        }

        return config.mergeDefaults(obj, options)
        .then((cfg) => {
          expect(cfg.resolved).to.deep.eq({
            animationDistanceThreshold: { value: 5, from: 'default' },
            baseUrl: { value: 'http://localhost:8080', from: 'config' },
            blockHosts: { value: null, from: 'default' },
            browsers: { value: [], from: 'default' },
            chromeWebSecurity: { value: true, from: 'default' },
            component: { from: 'default', value: {} },
            clientCertificates: { value: [], from: 'default' },
            componentFolder: { value: 'cypress/component', from: 'default' },
            defaultCommandTimeout: { value: 4000, from: 'default' },
            downloadsFolder: { value: 'cypress/downloads', from: 'default' },
            e2e: { from: 'default', value: {} },
            execTimeout: { value: 60000, from: 'default' },
            exit: { value: true, from: 'default' },
            experimentalFetchPolyfill: { value: false, from: 'default' },
            experimentalInteractiveRunEvents: { value: false, from: 'default' },
            experimentalSourceRewriting: { value: false, from: 'default' },
            experimentalSessionSupport: { value: false, from: 'default' },
            experimentalStudio: { value: false, from: 'default' },
            env: {
              foo: {
                value: 'foo',
                from: 'config',
              },
              bar: {
                value: 'bar',
                from: 'envFile',
              },
              baz: {
                value: 'baz',
                from: 'cli',
              },
              quux: {
                value: 'quux',
                from: 'env',
              },
              RECORD_KEY: {
                value: 'fooba...zquux',
                from: 'env',
              },
            },
            fileServerFolder: { value: '', from: 'default' },
            fixturesFolder: { value: 'cypress/fixtures', from: 'default' },
            hosts: { value: null, from: 'default' },
            ignoreTestFiles: { value: '*.hot-update.js', from: 'default' },
            includeShadowDom: { value: false, from: 'default' },
            integrationFolder: { value: 'cypress/integration', from: 'default' },
            isInteractive: { value: true, from: 'default' },
            keystrokeDelay: { value: 0, from: 'default' },
            modifyObstructiveCode: { value: true, from: 'default' },
            numTestsKeptInMemory: { value: 50, from: 'default' },
            pageLoadTimeout: { value: 60000, from: 'default' },
            pluginsFile: { value: 'cypress/plugins', from: 'default' },
            port: { value: 2020, from: 'config' },
            projectId: { value: 'projectId123', from: 'env' },
            redirectionLimit: { value: 20, from: 'default' },
            reporter: { value: 'spec', from: 'default' },
            resolvedNodePath: { value: null, from: 'default' },
            resolvedNodeVersion: { value: null, from: 'default' },
            reporterOptions: { value: null, from: 'default' },
            requestTimeout: { value: 5000, from: 'default' },
            responseTimeout: { value: 30000, from: 'default' },
            retries: { value: { runMode: 0, openMode: 0 }, from: 'default' },
            screenshotOnRunFailure: { value: true, from: 'default' },
            screenshotsFolder: { value: 'cypress/screenshots', from: 'default' },
            slowTestThreshold: { value: 10000, from: 'default' },
            supportFile: { value: false, from: 'config' },
            supportFolder: { value: false, from: 'default' },
            taskTimeout: { value: 60000, from: 'default' },
            testFiles: { value: '**/*.*', from: 'default' },
            trashAssetsBeforeRuns: { value: true, from: 'default' },
            userAgent: { value: null, from: 'default' },
            video: { value: true, from: 'default' },
            videoCompression: { value: 32, from: 'default' },
            videosFolder: { value: 'cypress/videos', from: 'default' },
            videoUploadOnPasses: { value: true, from: 'default' },
            viewportHeight: { value: 660, from: 'default' },
            viewportWidth: { value: 1000, from: 'default' },
            waitForAnimations: { value: true, from: 'default' },
            scrollBehavior: { value: 'top', from: 'default' },
            watchForFileChanges: { value: true, from: 'default' },
          })
        })
      })
    })
  })

  context('.setPluginResolvedOn', () => {
    it('resolves an object with single property', () => {
      const cfg = {}
      const obj = {
        foo: 'bar',
      }

      config.setPluginResolvedOn(cfg, obj)

      expect(cfg).to.deep.eq({
        foo: {
          value: 'bar',
          from: 'plugin',
        },
      })
    })

    it('resolves an object with multiple properties', () => {
      const cfg = {}
      const obj = {
        foo: 'bar',
        baz: [1, 2, 3],
      }

      config.setPluginResolvedOn(cfg, obj)

      expect(cfg).to.deep.eq({
        foo: {
          value: 'bar',
          from: 'plugin',
        },
        baz: {
          value: [1, 2, 3],
          from: 'plugin',
        },
      })
    })

    it('resolves a nested object', () => {
      // we need at least the structure
      const cfg = {
        foo: {
          bar: 1,
        },
      }
      const obj = {
        foo: {
          bar: 42,
        },
      }

      config.setPluginResolvedOn(cfg, obj)

      expect(cfg, 'foo.bar gets value').to.deep.eq({
        foo: {
          bar: {
            value: 42,
            from: 'plugin',
          },
        },
      })
    })

    // https://github.com/cypress-io/cypress/issues/7959
    it('resolves a single object', () => {
      const cfg = {
      }
      const obj = {
        foo: {
          bar: {
            baz: 42,
          },
        },
      }

      config.setPluginResolvedOn(cfg, obj)

      expect(cfg).to.deep.eq({
        foo: {
          from: 'plugin',
          value: {
            bar: {
              baz: 42,
            },
          },
        },
      })
    })
  })

  context('_.defaultsDeep', () => {
    it('merges arrays', () => {
      // sanity checks to confirm how Lodash merges arrays in defaultsDeep
      const diffs = {
        list: [1],
      }
      const cfg = {
        list: [1, 2],
      }
      const merged = _.defaultsDeep({}, diffs, cfg)

      expect(merged, 'arrays are combined').to.deep.eq({
        list: [1, 2],
      })
    })
  })

  context('.updateWithPluginValues', () => {
    it('is noop when no overrides', () => {
      expect(config.updateWithPluginValues({ foo: 'bar' }, null)).to.deep.eq({
        foo: 'bar',
      })
    })

    it('is noop with empty overrides', () => {
      expect(config.updateWithPluginValues({ foo: 'bar' }, {})).to.deep.eq({
        foo: 'bar',
      })
    })

    it('updates resolved config values and returns config with overrides', () => {
      const cfg = {
        foo: 'bar',
        baz: 'quux',
        quux: 'foo',
        lol: 1234,
        env: {
          a: 'a',
          b: 'b',
        },
        // previously resolved values
        resolved: {
          foo: { value: 'bar', from: 'default' },
          baz: { value: 'quux', from: 'cli' },
          quux: { value: 'foo', from: 'default' },
          lol: { value: 1234, from: 'env' },
          env: {
            a: { value: 'a', from: 'config' },
            b: { value: 'b', from: 'config' },
          },
        },
      }

      const overrides = {
        baz: 'baz',
        quux: ['bar', 'quux'],
        env: {
          b: 'bb',
          c: 'c',
        },
      }

      expect(config.updateWithPluginValues(cfg, overrides)).to.deep.eq({
        foo: 'bar',
        baz: 'baz',
        lol: 1234,
        quux: ['bar', 'quux'],
        env: {
          a: 'a',
          b: 'bb',
          c: 'c',
        },
        resolved: {
          foo: { value: 'bar', from: 'default' },
          baz: { value: 'baz', from: 'plugin' },
          quux: { value: ['bar', 'quux'], from: 'plugin' },
          lol: { value: 1234, from: 'env' },
          env: {
            a: { value: 'a', from: 'config' },
            b: { value: 'bb', from: 'plugin' },
            c: { value: 'c', from: 'plugin' },
          },
        },
      })
    })

    it('keeps the list of browsers if the plugins returns empty object', () => {
      const browser = {
        name: 'fake browser name',
        family: 'chromium',
        displayName: 'My browser',
        version: 'x.y.z',
        path: '/path/to/browser',
        majorVersion: 'x',
      }

      const cfg = {
        browsers: [browser],
        resolved: {
          browsers: {
            value: [browser],
            from: 'default',
          },
        },
      }

      const overrides = {}

      expect(config.updateWithPluginValues(cfg, overrides)).to.deep.eq({
        browsers: [browser],
        resolved: {
          browsers: {
            value: [browser],
            from: 'default',
          },
        },
      })
    })

    // TODO: Figure out the behavior on updateWithPluginValues, should we check
    // the config from cfg, or get it from the data-context?
    it.skip('catches browsers=null returned from plugins', () => {
      const browser = {
        name: 'fake browser name',
        family: 'chromium',
        displayName: 'My browser',
        version: 'x.y.z',
        path: '/path/to/browser',
        majorVersion: 'x',
      }

      const cfg = {
        browsers: [browser],
        resolved: {
          browsers: {
            value: [browser],
            from: 'default',
          },
        },
      }

      const overrides = {
        browsers: null,
      }

      sinon.stub(errors, 'throw')
      config.updateWithPluginValues(cfg, overrides)

      expect(errors.throw).to.have.been.calledWith('CONFIG_VALIDATION_ERROR')
    })

    it('allows user to filter browsers', () => {
      const browserOne = {
        name: 'fake browser name',
        family: 'chromium',
        displayName: 'My browser',
        version: 'x.y.z',
        path: '/path/to/browser',
        majorVersion: 'x',
      }
      const browserTwo = {
        name: 'fake electron',
        family: 'chromium',
        displayName: 'Electron',
        version: 'x.y.z',
        // Electron browser is built-in, no external path
        path: '',
        majorVersion: 'x',
      }

      const cfg = {
        browsers: [browserOne, browserTwo],
        resolved: {
          browsers: {
            value: [browserOne, browserTwo],
            from: 'default',
          },
        },
      }

      const overrides = {
        browsers: [browserTwo],
      }

      const updated = config.updateWithPluginValues(cfg, overrides)

      expect(updated.resolved, 'resolved values').to.deep.eq({
        browsers: {
          value: [browserTwo],
          from: 'plugin',
        },
      })

      expect(updated, 'all values').to.deep.eq({
        browsers: [browserTwo],
        resolved: {
          browsers: {
            value: [browserTwo],
            from: 'plugin',
          },
        },
      })
    })
  })

  context('.parseEnv', () => {
    it('merges together env from config, env from file, env from process, and env from CLI', () => {
      sinon.stub(configUtil, 'getProcessEnvVars').returns({
        version: '0.12.1',
        user: 'bob',
      })

      const obj = {
        env: {
          version: '0.10.9',
          project: 'todos',
          host: 'localhost',
          baz: 'quux',
        },

        envFile: {
          host: 'http://localhost:8888',
          user: 'brian',
          foo: 'bar',
        },
      }

      const envCLI = {
        version: '0.14.0',
        project: 'pie',
      }

      expect(config.parseEnv(obj, envCLI)).to.deep.eq({
        version: '0.14.0',
        project: 'pie',
        host: 'http://localhost:8888',
        user: 'bob',
        foo: 'bar',
        baz: 'quux',
      })
    })
  })

  context('.getProcessEnvVars', () => {
    ['cypress_', 'CYPRESS_'].forEach((key) => {
      it(`reduces key: ${key}`, () => {
        const obj = {
          cypress_host: 'http://localhost:8888',
          foo: 'bar',
          env: '123',
        }

        obj[`${key}version`] = '0.12.0'

        expect(configUtil.getProcessEnvVars(obj)).to.deep.eq({
          host: 'http://localhost:8888',
          version: '0.12.0',
        })
      })
    })

    it('does not merge reserved environment variables', () => {
      const obj = {
        CYPRESS_INTERNAL_ENV: 'production',
        CYPRESS_FOO: 'bar',
        CYPRESS_CRASH_REPORTS: '0',
        CYPRESS_PROJECT_ID: 'abc123',
      }

      expect(configUtil.getProcessEnvVars(obj)).to.deep.eq({
        FOO: 'bar',
        PROJECT_ID: 'abc123',
        CRASH_REPORTS: 0,
      })
    })
  })

  context('.setUrls', () => {
    it('does not mutate existing obj', () => {
      const obj = {}

      expect(config.setUrls(obj)).not.to.eq(obj)
    })

    it('uses baseUrl when set', () => {
      const obj = {
        port: 65432,
        baseUrl: 'https://www.google.com',
        clientRoute: '/__/',
      }

      const urls = config.setUrls(obj)

      expect(urls.browserUrl).to.eq('https://www.google.com/__/')

      expect(urls.proxyUrl).to.eq('http://localhost:65432')
    })

    it('strips baseUrl to host when set', () => {
      const obj = {
        port: 65432,
        baseUrl: 'http://localhost:9999/app/?foo=bar#index.html',
        clientRoute: '/__/',
      }

      const urls = config.setUrls(obj)

      expect(urls.browserUrl).to.eq('http://localhost:9999/__/')

      expect(urls.proxyUrl).to.eq('http://localhost:65432')
    })
  })

  context('.setScaffoldPaths', () => {
    it('sets scaffoldedFiles', () => {
      const obj = {
        integrationFolder: '/_test-output/path/to/project/cypress/integration',
      }

      const scaffoldedFiles = ['/_test-output/path/to/project/cypress/integration/example.spec.js']

      sinon.stub(scaffold, 'fileTree').resolves(scaffoldedFiles)

      return config.setScaffoldPaths(obj).then((result) => {
        expect(result).to.deep.eq({
          integrationFolder: '/_test-output/path/to/project/cypress/integration',
          scaffoldedFiles,
        })
      })
    })
  })

  context('.setSupportFileAndFolder', () => {
    const mockSupportDefaults = {
      supportFile: 'cypress/support/e2e.ts',
      supportFolder: false,
      configFile: 'cypress.json',
    }

    it('does nothing if supportFile is falsey', () => {
      const obj = {
        projectRoot: '/_test-output/path/to/project',
      }

      return config.setSupportFileAndFolder(obj)
      .then((result) => {
        expect(result).to.eql(obj)
      })
    })

    it('sets the full path to the supportFile and supportFolder if it exists', () => {
      const projectRoot = process.cwd()

      const obj = config.setAbsolutePaths({
        projectRoot,
        supportFile: 'test/unit/config_spec.js',
      })

      return config.setSupportFileAndFolder(obj, mockSupportDefaults)
      .then((result) => {
        expect(result).to.eql({
          projectRoot,
          supportFile: `${projectRoot}/test/unit/config_spec.js`,
          supportFolder: `${projectRoot}/test/unit`,
        })
      })
    })

    it('sets the supportFile to default index.js if it does not exist, support folder does not exist, and supportFile is the default', () => {
      const projectRoot = Fixtures.projectPath('no-scaffolding')

      const obj = config.setAbsolutePaths({
        projectRoot,
        supportFile: 'cypress/support/e2e.js',
      })

      return config.setSupportFileAndFolder(obj, mockSupportDefaults)
      .then((result) => {
        expect(result).to.eql({
          projectRoot,
          supportFile: `${projectRoot}/cypress/support/e2e.js`,
          supportFolder: `${projectRoot}/cypress/support`,
        })
      })
    })

    it('sets the supportFile to false if it does not exist, support folder exists, and supportFile is the default', () => {
      const projectRoot = Fixtures.projectPath('empty-folders')

      const obj = config.setAbsolutePaths({
        projectRoot,
        supportFile: false,
      })

      return config.setSupportFileAndFolder(obj, mockSupportDefaults)
      .then((result) => {
        expect(result).to.eql({
          projectRoot,
          supportFile: false,
        })
      })
    })

    it('throws error if supportFile is not default and does not exist', () => {
      const projectRoot = process.cwd()

      const obj = config.setAbsolutePaths({
        projectRoot,
        supportFile: 'does/not/exist',
      })

      return config.setSupportFileAndFolder(obj, mockSupportDefaults)
      .catch((err) => {
        expect(err.message).to.include('The support file is missing or invalid.')
      })
    })

    it('sets the supportFile to index.ts if it exists (without ts require hook)', () => {
      const projectRoot = Fixtures.projectPath('ts-proj')
      const supportFolder = `${projectRoot}/cypress/support`
      const supportFilename = `${supportFolder}/index.ts`

      const e = new Error('Cannot resolve TS file by default')

      e.code = 'MODULE_NOT_FOUND'
      sinon.stub(config.utils, 'resolveModule').withArgs(supportFolder).throws(e)

      const obj = config.setAbsolutePaths({
        projectRoot,
        supportFile: 'cypress/support',
      })

      return config.setSupportFileAndFolder(obj, mockSupportDefaults)
      .then((result) => {
        debug('result is', result)

        expect(result).to.eql({
          projectRoot,
          supportFolder,
          supportFile: supportFilename,
        })
      })
    })

    it('uses custom TS supportFile if it exists (without ts require hook)', () => {
      const projectRoot = Fixtures.projectPath('ts-proj-custom-names')
      const supportFolder = `${projectRoot}/cypress`
      const supportFilename = `${supportFolder}/support.ts`

      const e = new Error('Cannot resolve TS file by default')

      e.code = 'MODULE_NOT_FOUND'
      sinon.stub(config.utils, 'resolveModule').withArgs(supportFilename).throws(e)

      const obj = config.setAbsolutePaths({
        projectRoot,
        supportFile: 'cypress/support.ts',
      })

      return config.setSupportFileAndFolder(obj, mockSupportDefaults)
      .then((result) => {
        debug('result is', result)

        expect(result).to.eql({
          projectRoot,
          supportFolder,
          supportFile: supportFilename,
        })
      })
    })
  })

  context('.setParentTestsPaths', () => {
    it('sets parentTestsFolder and parentTestsFolderDisplay', () => {
      const obj = {
        projectRoot: '/_test-output/path/to/project',
        integrationFolder: '/_test-output/path/to/project/cypress/integration',
      }

      expect(config.setParentTestsPaths(obj)).to.deep.eq({
        projectRoot: '/_test-output/path/to/project',
        integrationFolder: '/_test-output/path/to/project/cypress/integration',
        parentTestsFolder: '/_test-output/path/to/project/cypress',
        parentTestsFolderDisplay: 'project/cypress',
      })
    })

    it('sets parentTestsFolderDisplay to parentTestsFolder if they are the same', () => {
      const obj = {
        projectRoot: '/_test-output/path/to/project',
        integrationFolder: '/_test-output/path/to/project/tests',
      }

      expect(config.setParentTestsPaths(obj)).to.deep.eq({
        projectRoot: '/_test-output/path/to/project',
        integrationFolder: '/_test-output/path/to/project/tests',
        parentTestsFolder: '/_test-output/path/to/project',
        parentTestsFolderDisplay: 'project',
      })
    })
  })

  context('.setAbsolutePaths', () => {
    it('is noop without projectRoot', () => {
      expect(config.setAbsolutePaths({})).to.deep.eq({})
    })

    it('does not mutate existing obj', () => {
      const obj = {}

      expect(config.setAbsolutePaths(obj)).not.to.eq(obj)
    })

    it('ignores non special *folder properties', () => {
      const obj = {
        projectRoot: '/_test-output/path/to/project',
        blehFolder: 'some/rando/path',
        foo: 'bar',
        baz: 'quux',
      }

      expect(config.setAbsolutePaths(obj)).to.deep.eq(obj)
    })

    return ['fileServerFolder', 'fixturesFolder', 'integrationFolder', 'supportFile', 'pluginsFile'].forEach((folder) => {
      it(`converts relative ${folder} to absolute path`, () => {
        const obj = {
          projectRoot: '/_test-output/path/to/project',
        }

        obj[folder] = 'foo/bar'

        const expected = {
          projectRoot: '/_test-output/path/to/project',
        }

        expected[folder] = '/_test-output/path/to/project/foo/bar'

        expect(config.setAbsolutePaths(obj)).to.deep.eq(expected)
      })
    })
  })

  context('.setNodeBinary', () => {
    beforeEach(function () {
      this.nodeVersion = process.versions.node
    })

    it('sets bundled Node ver if nodeVersion != system', function () {
      const obj = config.setNodeBinary({
        nodeVersion: 'bundled',
      })

      expect(obj).to.deep.eq({
        nodeVersion: 'bundled',
        resolvedNodeVersion: this.nodeVersion,
      })
    })

    it('sets cli Node ver if nodeVersion = system', function () {
      const obj = config.setNodeBinary({
        nodeVersion: 'system',
      }, '/foo/bar/node', '1.2.3')

      expect(obj).to.deep.eq({
        nodeVersion: 'system',
        resolvedNodeVersion: '1.2.3',
        resolvedNodePath: '/foo/bar/node',
      })
    })

    it('sets bundled Node ver and if nodeVersion = system and userNodePath undefined', function () {
      const obj = config.setNodeBinary({
        nodeVersion: 'system',
      }, undefined, '1.2.3')

      expect(obj).to.deep.eq({
        nodeVersion: 'system',
        resolvedNodeVersion: this.nodeVersion,
      })
    })

    it('sets bundled Node ver and if nodeVersion = system and userNodeVersion undefined', function () {
      const obj = config.setNodeBinary({
        nodeVersion: 'system',
      }, '/foo/bar/node')

      expect(obj).to.deep.eq({
        nodeVersion: 'system',
        resolvedNodeVersion: this.nodeVersion,
      })
    })
  })
})<|MERGE_RESOLUTION|>--- conflicted
+++ resolved
@@ -64,13 +64,8 @@
       sinon.stub(ctx.lifecycleManager, 'verifyProjectRoot').returns(undefined)
 
       this.setup = (cypressJson = {}, cypressEnvJson = {}) => {
-<<<<<<< HEAD
-        sinon.stub(settings, 'read').withArgs(this.projectRoot).resolves({ ...cypressJson, supportFile: cypressJson.supportFile ?? false })
-        sinon.stub(settings, 'readEnv').withArgs(this.projectRoot).resolves(cypressEnvJson)
-=======
         sinon.stub(ctx.lifecycleManager, 'getConfigFileContents').resolves(cypressJson)
         sinon.stub(ctx.lifecycleManager, 'loadCypressEnvFile').resolves(cypressEnvJson)
->>>>>>> 6d10a7fa
       }
     })
 
