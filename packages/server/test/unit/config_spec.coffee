--- conflicted
+++ resolved
@@ -722,11 +722,7 @@
             requestTimeout:             { value: 5000, from: "default" },
             responseTimeout:            { value: 30000, from: "default" },
             execTimeout:                { value: 60000, from: "default" },
-<<<<<<< HEAD
-=======
             taskTimeout:                { value: 60000, from: "default" },
-            screenshotOnHeadlessFailure:{ value: true, from: "default" },
->>>>>>> 12814f3f
             numTestsKeptInMemory:       { value: 50, from: "default" },
             waitForAnimations:          { value: true, from: "default" },
             animationDistanceThreshold: { value: 5, from: "default" },
