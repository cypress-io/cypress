--- conflicted
+++ resolved
@@ -822,12 +822,9 @@
             screenshotsFolder:          { value: "cypress/screenshots", from: "default" },
             testFiles:                  { value: "**/*.*", from: "default" },
             nodeVersion:                { value: "default", from: "default" },
-<<<<<<< HEAD
-            retries:                    { value: null, from: "default"},
-=======
             experimentalComponentTesting: { value: false, from: "default" },
             componentFolder:              { value: "cypress/component", from: "default" },
->>>>>>> e1bc067e
+            retries:                    { value: null, from: "default"},
           })
 
       it "sets config, envFile and env", ->
@@ -898,12 +895,9 @@
             screenshotsFolder:          { value: "cypress/screenshots", from: "default" },
             testFiles:                  { value: "**/*.*", from: "default" },
             nodeVersion:                { value: "default", from: "default" },
-<<<<<<< HEAD
-            retries:                    { value: null, from: "default" },
-=======
             experimentalComponentTesting: { value: false, from: "default" },
             componentFolder:              { value: "cypress/component", from: "default" },
->>>>>>> e1bc067e
+            retries:                    { value: null, from: "default" },
             env: {
               foo: {
                 value: "foo"
