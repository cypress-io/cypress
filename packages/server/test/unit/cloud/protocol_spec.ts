import { proxyquire } from '../../spec_helper'
import path from 'path'
import os from 'os'
import type { AppCaptureProtocolInterface, ProtocolManagerShape } from '@packages/types'
import { expect } from 'chai'
import { EventEmitter } from 'stream'
import esbuild from 'esbuild'

class TestClient extends EventEmitter {
  send: sinon.SinonStub = sinon.stub()
}

const mockDb = sinon.stub()
const mockDatabase = sinon.stub().returns(mockDb)

const { ProtocolManager } = proxyquire('../lib/cloud/protocol', {
  'better-sqlite3': mockDatabase,
}) as typeof import('@packages/server/lib/cloud/protocol')

const { outputFiles: [{ contents: stubProtocolRaw }] } = esbuild.buildSync({
  entryPoints: [path.join(__dirname, '..', '..', 'support', 'fixtures', 'cloud', 'protocol', 'test-protocol.ts')],
  bundle: true,
  format: 'cjs',
  write: false,
})
const stubProtocol = new TextDecoder('utf-8').decode(stubProtocolRaw)

describe('lib/cloud/protocol', () => {
  let protocolManager: ProtocolManagerShape
  let protocol: AppCaptureProtocolInterface

  beforeEach(async () => {
    protocolManager = new ProtocolManager()

    await protocolManager.setupProtocol(stubProtocol, '1')

    protocol = (protocolManager as any)._protocol
  })

  it('should be able to setup the protocol', () => {
    expect((protocol as any).Debug).not.to.be.undefined
    expect((protocol as any).performance).not.to.be.undefined
    expect((protocol as any).performance.now).not.to.be.undefined
    expect((protocol as any).performance.timeOrigin).not.to.be.undefined
  })

  it('should be able to connect to the browser', async () => {
    const mockCdpClient = new TestClient()

    const connectToBrowserStub = sinon.stub(protocol, 'connectToBrowser').resolves()

    await protocolManager.connectToBrowser(mockCdpClient as any)

    const newCdpClient = connectToBrowserStub.getCall(0).args[0]

    newCdpClient.send('Page.enable')
    expect(mockCdpClient.send).to.be.calledWith('Page.enable')

    const mockSuccess = sinon.stub()

    newCdpClient.on('Page.loadEventFired', mockSuccess)

    const mockThrows = sinon.stub().throws()

    newCdpClient.on('Page.backForwardCacheNotUsed', mockThrows)

    mockCdpClient.emit('Page.loadEventFired')

    expect(mockSuccess).to.be.called
    expect((protocolManager as any)._errors).to.be.empty

    mockCdpClient.emit('Page.backForwardCacheNotUsed', { test: 'test1' })

    expect(mockThrows).to.be.called
    expect((protocolManager as any)._errors).to.have.length(1)
    expect((protocolManager as any)._errors[0].captureMethod).to.equal('cdpClient.on')
    expect((protocolManager as any)._errors[0].args).to.deep.equal([
      'Page.backForwardCacheNotUsed',
      {
        test: 'test1',
      },
    ])
  })

  it('should be able to initialize a new spec', () => {
    sinon.stub(protocol, 'beforeSpec')

    protocolManager.beforeSpec({
      instanceId: 'instanceId',
    })

    expect(protocol.beforeSpec).to.be.calledWith(mockDb)
    expect(mockDatabase).to.be.calledWith(path.join(os.tmpdir(), 'cypress', 'protocol', 'instanceId.db'), {
      nativeBinding: path.join(require.resolve('better-sqlite3/build/Release/better_sqlite3.node')),
      verbose: sinon.match.func,
    })
  })

  it('should be able to initialize a new test', () => {
    sinon.stub(protocol, 'beforeTest')

    protocolManager.beforeTest({
      id: 'id',
      title: 'test',
      wallClockStartedAt: 1234,
    })

    expect(protocol.beforeTest).to.be.calledWith({
      id: 'id',
      title: 'test',
      wallClockStartedAt: 1234,
    })
  })

  it('should be able to clean up after a spec', async () => {
    sinon.stub(protocol, 'afterSpec')

    await protocolManager.afterSpec()

    expect(protocol.afterSpec).to.be.called
  })

  it('should be able to add runnables', () => {
    sinon.stub(protocol, 'addRunnables')

    const rootRunnable = {
      id: 'r1',
      type: 'suite',
      suites: [],
      tests: [
        {
          id: 'r2',
          name: 'test body',
          title: 'test 1',
          type: 'test',
        },
      ],
      hooks: [],
    }

    protocolManager.addRunnables(rootRunnable)

    expect(protocol.addRunnables).to.be.calledWith(rootRunnable)
  })

  it('should be able to add a command log', () => {
    sinon.stub(protocol, 'commandLogAdded')

    const log = {
      id: 'log-https://example.cypress.io-17',
      alias: 'getComment',
      aliasType: 'route',
      displayName: 'xhr',
      event: true,
      hookId: 'r4',
      instrument: 'command',
      message: '',
      method: 'GET',
      name: 'request',
      renderProps: {},
      state: 'pending',
      testId: 'r4',
      timeout: 0,
      type: 'parent',
      url: 'https://jsonplaceholder.cypress.io/comments/1',
      wallClockStartedAt: '2023-03-30T21:58:08.456Z',
      wallClockUpdatedAt: '2023-03-30T21:58:08.457Z',
      testCurrentRetry: 0,
      hasSnapshot: false,
      hasConsoleProps: true,
    }

    protocolManager.commandLogAdded(log)

    expect(protocol.commandLogAdded).to.be.calledWith(log)
  })

  it('should be able to change a command log', () => {
    sinon.stub(protocol, 'commandLogChanged')

    const log = {
      id: 'log-https://example.cypress.io-17',
      alias: 'getComment',
      aliasType: 'route',
      displayName: 'xhr',
      event: true,
      hookId: 'r4',
      instrument: 'command',
      message: '',
      method: 'GET',
      name: 'request',
      renderProps: {},
      state: 'pending',
      testId: 'r4',
      timeout: 0,
      type: 'parent',
      url: 'https://jsonplaceholder.cypress.io/comments/1',
      wallClockStartedAt: '2023-03-30T21:58:08.456Z',
      wallClockUpdatedAt: '2023-03-30T21:58:08.457Z',
      testCurrentRetry: 0,
      hasSnapshot: false,
      hasConsoleProps: true,
    }

    protocolManager.commandLogChanged(log)

    expect(protocol.commandLogChanged).to.be.calledWith(log)
  })

  it('should be able to handle changing the viewport', () => {
    sinon.stub(protocol, 'viewportChanged')

    const input = {
      viewport: {
        width: 100,
        height: 200,
      },
      timestamp: 1234,
    }

    protocolManager.viewportChanged(input)

    expect(protocol.viewportChanged).to.be.calledWith(input)
  })

  it('should be able to handle changing the url', () => {
    sinon.stub(protocol, 'urlChanged')

    const input = {
      url: 'https://example.cypress.io',
      timestamp: 1234,
    }

    protocolManager.urlChanged(input)

    expect(protocol.urlChanged).to.be.calledWith(input)
  })

<<<<<<< HEAD
  it('should be able reset the test', () => {
    sinon.stub(protocol, 'resetTest')

    const testId = 'r3'

    protocolManager.resetTest(testId)

    expect(protocol.resetTest).to.be.calledWith(testId)
=======
  it('should be able to handle the page loading', () => {
    sinon.stub(protocol, 'pageLoading')

    const input = {
      loading: true,
      timestamp: 1234,
    }

    protocolManager.pageLoading(input)

    expect(protocol.pageLoading).to.be.calledWith(input)
>>>>>>> 569197c4
  })
})<|MERGE_RESOLUTION|>--- conflicted
+++ resolved
@@ -236,16 +236,6 @@
     expect(protocol.urlChanged).to.be.calledWith(input)
   })
 
-<<<<<<< HEAD
-  it('should be able reset the test', () => {
-    sinon.stub(protocol, 'resetTest')
-
-    const testId = 'r3'
-
-    protocolManager.resetTest(testId)
-
-    expect(protocol.resetTest).to.be.calledWith(testId)
-=======
   it('should be able to handle the page loading', () => {
     sinon.stub(protocol, 'pageLoading')
 
@@ -257,6 +247,15 @@
     protocolManager.pageLoading(input)
 
     expect(protocol.pageLoading).to.be.calledWith(input)
->>>>>>> 569197c4
+  })
+
+  it('should be able reset the test', () => {
+    sinon.stub(protocol, 'resetTest')
+
+    const testId = 'r3'
+
+    protocolManager.resetTest(testId)
+
+    expect(protocol.resetTest).to.be.calledWith(testId)
   })
 })