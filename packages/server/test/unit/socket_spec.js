--- conflicted
+++ resolved
@@ -7,10 +7,6 @@
 const httpsAgent = require('https-proxy-agent')
 
 const errors = require(`../../lib/errors`)
-<<<<<<< HEAD
-const config = require(`../../lib/config`)
-=======
->>>>>>> 404447e3
 const { SocketE2E } = require(`../../lib/socket-e2e`)
 const { ServerE2E } = require(`../../lib/server-e2e`)
 const { Automation } = require(`../../lib/automation`)
@@ -36,13 +32,6 @@
     Fixtures.scaffold()
 
     this.todosPath = Fixtures.projectPath('todos')
-<<<<<<< HEAD
-
-    this.server = new ServerE2E()
-
-    ctx.actions.project.setCurrentProjectAndTestingTypeForTestSetup(this.todosPath)
-=======
->>>>>>> 404447e3
 
     this.server = new ServerE2E()
 
