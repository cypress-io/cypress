require('../spec_helper')

const _ = require('lodash')
const os = require('os')
const express = require('express')
const Promise = require('bluebird')
const { connect } = require('@packages/network')
const config = require(`../../lib/config`)
const logger = require(`../../lib/logger`)
const { ServerE2E } = require(`../../lib/server-e2e`)
const { SocketE2E } = require(`../../lib/socket-e2e`)
const fileServer = require(`../../lib/file_server`)
const ensureUrl = require(`../../lib/util/ensure-url`)

const morganFn = function () {}

mockery.registerMock('morgan', () => {
  return morganFn
})

describe('lib/server', () => {
  beforeEach(function () {
    this.server = new ServerE2E()

<<<<<<< HEAD
    return config.set({ projectRoot: '/foo/bar/', config: { supportFile: false } })
=======
    return config.setupFullConfigWithDefaults({ projectRoot: '/foo/bar/' })
>>>>>>> 6d10a7fa
    .then((cfg) => {
      this.config = cfg
    })
  })

  context('#close', () => {
    it('resolves true successfully bailing out early', function () {
      return this.server.close().then((res) => {
        expect(res[0]).to.be.true
      })
    })
  })
})

// TODO: Figure out correct configuration to run these tests and/or which ones we need to keep.
// The introducion of server-base/socket-base and the `ensureProp` function made unit testing
// the server difficult.
xdescribe('lib/server', () => {
  beforeEach(function () {
    this.fileServer = {
      close () {},
      port () {
        return 1111
      },
    }

    sinon.stub(fileServer, 'create').returns(this.fileServer)

    return config.setupFullConfigWithDefaults({ projectRoot: '/foo/bar/' })
    .then((cfg) => {
      this.config = cfg
      this.server = new ServerE2E()

      this.oldFileServer = this.server._fileServer
      this.server._fileServer = this.fileServer
    })
  })

  afterEach(function () {
    return this.server && this.server.close()
  })

  context('#createExpressApp', () => {
    beforeEach(function () {
      this.use = sinon.spy(express.application, 'use')
    })

    it('instantiates express instance without morgan', function () {
      const app = this.server.createExpressApp({ morgan: false })

      expect(app.get('view engine')).to.eq('html')

      expect(this.use).not.to.be.calledWith(morganFn)
    })

    it('requires morgan if true', function () {
      this.server.createExpressApp({ morgan: true })

      expect(this.use).to.be.calledWith(morganFn)
    })
  })

  context('#open', () => {
    beforeEach(function () {
      return sinon.stub(this.server, 'createServer').resolves()
    })

    it('calls #createExpressApp with morgan', function () {
      sinon.spy(this.server, 'createExpressApp')

      _.extend(this.config, { port: 54321, morgan: false })

      return this.server.open(this.config)
      .then(() => {
        expect(this.server.createExpressApp).to.be.calledWithMatch({ morgan: false })
      })
    })

    it('calls #createServer with port', function () {
      _.extend(this.config, { port: 54321 })

      const obj = {}

      sinon.stub(this.server, 'createRoutes')
      sinon.stub(this.server, 'createExpressApp').returns(obj)

      return this.server.open(this.config)
      .then(() => {
        expect(this.server.createServer).to.be.calledWith(obj, this.config)
      })
    })

    it('calls #createRoutes with app + config', function () {
      const app = {}
      const project = {}
      const onError = sinon.spy()

      sinon.stub(this.server, 'createRoutes')
      sinon.stub(this.server, 'createExpressApp').returns(app)

      return this.server.open(this.config, project, onError)
      .then(() => {
        expect(this.server.createRoutes).to.be.called
        expect(this.server.createRoutes.lastCall.args[0].app).to.equal(app)
        expect(this.server.createRoutes.lastCall.args[0].config).to.equal(this.config)
        expect(this.server.createRoutes.lastCall.args[0].project).to.equal(project)

        expect(this.server.createRoutes.lastCall.args[0].onError).to.equal(onError)
      })
    })

    it('calls #createServer with port + fileServerFolder + socketIoRoute + app', function () {
      const obj = {}

      sinon.stub(this.server, 'createRoutes')
      sinon.stub(this.server, 'createExpressApp').returns(obj)

      return this.server.open(this.config)
      .then(() => {
        expect(this.server.createServer).to.be.calledWith(obj, this.config)
      })
    })

    it('calls logger.setSettings with config', function () {
      sinon.spy(logger, 'setSettings')

      return this.server.open(this.config)
      .then((ret) => {
        expect(logger.setSettings).to.be.calledWith(this.config)
      })
    })
  })

  context('#createServer', () => {
    beforeEach(function () {
      this.port = 54321
      this.app = this.server.createExpressApp({ morgan: true })
    })

    it('isListening=true', function () {
      return this.server.createServer(this.app, { port: this.port })
      .then(() => {
        expect(this.server.isListening).to.be.true
      })
    })

    it('resolves with http server port', function () {
      return this.server.createServer(this.app, { port: this.port })
      .spread((port) => {
        expect(port).to.eq(this.port)
      })
    })

    it('all servers listen only on localhost and no other interface', function () {
      fileServer.create.restore()
      this.server._fileServer = this.oldFileServer

      const interfaces = _.flatten(_.values(os.networkInterfaces()))
      const nonLoopback = interfaces.find((iface) => {
        return (iface.family === 'IPv4') && (iface.address !== '127.0.0.1')
      })

      // verify that we can connect to `port` over loopback
      // and not over another configured IPv4 address
      const tryOnlyLoopbackConnect = (port) => {
        return Promise.all([
          connect.byPortAndAddress(port, '127.0.0.1'),
          connect.byPortAndAddress(port, nonLoopback)
          .then(() => {
            throw new Error(`Shouldn't be able to connect on ${nonLoopback.address}:${port}`)
          }).catch({ errno: 'ECONNREFUSED' }, () => {}),
        ])
      }

      return this.server.createServer(this.app, {})
      .spread((port) => {
        return Promise.map(
          [
            port,
            this.server._fileServer.port(),
            this.server._httpsProxy._sniPort,
          ],
          tryOnlyLoopbackConnect,
        )
      })
    })

    it('resolves with warning if cannot connect to baseUrl', function () {
      sinon.stub(ensureUrl, 'isListening').rejects()

      return this.server.createServer(this.app, { port: this.port, baseUrl: `http://localhost:${this.port}` })
      .spread((port, warning) => {
        expect(warning.type).to.eq('CANNOT_CONNECT_BASE_URL_WARNING')

        expect(warning.message).to.include(this.port)
      })
    })

    context('errors', () => {
      it('rejects with portInUse', function () {
        return this.server.createServer(this.app, { port: this.port })
        .then(() => {
          return this.server.createServer(this.app, { port: this.port })
        }).then(() => {
          throw new Error('should have failed but didn\'t')
        }).catch((err) => {
          expect(err.type).to.eq('PORT_IN_USE_SHORT')

          expect(err.message).to.include(this.port)
        })
      })
    })
  })

  context('#end', () => {
    it('calls this._socket.end', function () {
      const socket = sinon.stub({
        end () {},
        close () {},
      })

      this.server._socket = socket

      this.server.end()

      expect(socket.end).to.be.called
    })

    it('is noop without this._socket', function () {
      return this.server.end()
    })
  })

  context('#startWebsockets', () => {
    beforeEach(function () {
      this.startListening = sinon.stub(SocketE2E.prototype, 'startListening')
    })

    it('sets _socket and calls _socket#startListening', function () {
      return this.server.open(this.config)
      .then(() => {
        const arg2 = {}

        this.server.startWebsockets(1, 2, arg2)

        expect(this.startListening).to.be.calledWith(this.server.getHttpServer(), 1, 2, arg2)
      })
    })
  })

  context('#reset', () => {
    beforeEach(function () {
      return this.server.open(this.config)
      .then(() => {
        this.buffers = this.server._networkProxy.http

        return sinon.stub(this.buffers, 'reset')
      })
    })

    it('resets the buffers', function () {
      this.server.reset()

      expect(this.buffers.reset).to.be.called
    })

    it('sets the domain to the previous base url if set', function () {
      this.server._baseUrl = 'http://localhost:3000'
      this.server.reset()

      expect(this.server._remoteStrategy).to.equal('http')
    })

    it('sets the domain to <root> if not set', function () {
      this.server.reset()

      expect(this.server._remoteStrategy).to.equal('file')
    })
  })

  context('#close', () => {
    it('returns a promise', function () {
      expect(this.server.close()).to.be.instanceof(Promise)
    })

    it('calls close on this.server', function () {
      return this.server.open(this.config)
      .then(() => {
        return this.server.close()
      })
    })

    it('isListening=false', function () {
      return this.server.open(this.config)
      .then(() => {
        return this.server.close()
      }).then(() => {
        expect(this.server.isListening).to.be.false
      })
    })

    it('clears settings from Log', function () {
      logger.setSettings({})

      return this.server.close()
      .then(() => {
        expect(logger.getSettings()).to.be.undefined
      })
    })

    it('calls close on this._socket', function () {
      this.server._socket = { close: sinon.spy() }

      return this.server.close()
      .then(() => {
        expect(this.server._socket.close).to.be.calledOnce
      })
    })
  })

  context('#proxyWebsockets', () => {
    beforeEach(function () {
      this.proxy = sinon.stub({
        ws () {},
        on () {},
      })

      this.socket = sinon.stub({ end () {} })
      this.head = {}
    })

    it('is noop if req.url startsWith socketIoRoute', function () {
      const socket = {
        remotePort: 12345,
        remoteAddress: '127.0.0.1',
      }

      this.server._socketAllowed.add({
        localPort: socket.remotePort,
        once: _.noop,
      })

      const noop = this.server.proxyWebsockets(this.proxy, '/foo', {
        url: '/foobarbaz',
        socket,
      })

      expect(noop).to.be.undefined
    })

    it('calls proxy.ws with hostname + port', function () {
      this.server._onDomainSet('https://www.google.com')

      const req = {
        connection: {
          encrypted: true,
        },
        url: '/',
        headers: {
          host: 'www.google.com',
        },
      }

      this.server.proxyWebsockets(this.proxy, '/foo', req, this.socket, this.head)

      expect(this.proxy.ws).to.be.calledWithMatch(req, this.socket, this.head, {
        secure: false,
        target: {
          host: 'www.google.com',
          port: '443',
          protocol: 'https:',
        },
      })
    })

    it('ends the socket if its writable and there is no __cypress.remoteHost', function () {
      const req = {
        url: '/',
        headers: {
          cookie: 'foo=bar',
        },
      }

      this.server.proxyWebsockets(this.proxy, '/foo', req, this.socket, this.head)
      expect(this.socket.end).not.to.be.called

      this.socket.writable = true
      this.server.proxyWebsockets(this.proxy, '/foo', req, this.socket, this.head)

      expect(this.socket.end).to.be.called
    })
  })

  context('#_onDomainSet', () => {
    beforeEach(function () {
      this.server = new ServerE2E()
    })

    it('sets port to 443 when omitted and https:', function () {
      const ret = this.server._onDomainSet('https://staging.google.com/foo/bar')

      expect(ret).to.deep.eq({
        auth: undefined,
        origin: 'https://staging.google.com',
        strategy: 'http',
        domainName: 'google.com',
        visiting: undefined,
        fileServer: null,
        props: {
          port: '443',
          domain: 'google',
          tld: 'com',
        },
      })
    })

    it('sets port to 80 when omitted and http:', function () {
      const ret = this.server._onDomainSet('http://staging.google.com/foo/bar')

      expect(ret).to.deep.eq({
        auth: undefined,
        origin: 'http://staging.google.com',
        strategy: 'http',
        domainName: 'google.com',
        visiting: undefined,
        fileServer: null,
        props: {
          port: '80',
          domain: 'google',
          tld: 'com',
        },
      })
    })

    it('sets host + port to localhost', function () {
      const ret = this.server._onDomainSet('http://localhost:4200/a/b?q=1#asdf')

      expect(ret).to.deep.eq({
        auth: undefined,
        origin: 'http://localhost:4200',
        strategy: 'http',
        domainName: 'localhost',
        visiting: undefined,
        fileServer: null,
        props: {
          port: '4200',
          domain: '',
          tld: 'localhost',
        },
      })
    })

    it('sets <root> when not http url', function () {
      this.server._server = {
        address () {
          return { port: 9999 }
        },
      }

      this.server._fileServer = {
        port () {
          return 9998
        },
      }

      const ret = this.server._onDomainSet('/index.html')

      expect(ret).to.deep.eq({
        auth: undefined,
        origin: 'http://localhost:9999',
        strategy: 'file',
        domainName: 'localhost',
        fileServer: 'http://localhost:9998',
        props: null,
        visiting: undefined,
      })
    })
  })
})<|MERGE_RESOLUTION|>--- conflicted
+++ resolved
@@ -22,11 +22,7 @@
   beforeEach(function () {
     this.server = new ServerE2E()
 
-<<<<<<< HEAD
-    return config.set({ projectRoot: '/foo/bar/', config: { supportFile: false } })
-=======
     return config.setupFullConfigWithDefaults({ projectRoot: '/foo/bar/' })
->>>>>>> 6d10a7fa
     .then((cfg) => {
       this.config = cfg
     })
