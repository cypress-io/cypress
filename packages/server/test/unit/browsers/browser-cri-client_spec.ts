--- conflicted
+++ resolved
@@ -10,16 +10,12 @@
 const PORT = 50505
 const THROWS_PORT = 65535
 
-<<<<<<< HEAD
-describe('lib/browsers/cri-client', () => {
-=======
 type GetClientParams = {
   protocolManager?: ProtocolManagerShape
   fullyManageTabs?: boolean
 }
 
 describe('lib/browsers/cri-client', function () {
->>>>>>> f30a16a4
   let browserCriClient: {
     BrowserCriClient: {
       create: typeof BrowserCriClient.create
@@ -35,7 +31,7 @@
   let onError: sinon.SinonStub
   let getClient: (options?: GetClientParams) => ReturnType<typeof BrowserCriClient.create>
 
-  beforeEach(() => {
+  beforeEach(function () {
     sinon.stub(protocol, '_connectAsync')
 
     criImport = sinon.stub()
@@ -50,16 +46,7 @@
     on = sinon.stub()
     send = sinon.stub()
     close = sinon.stub()
-<<<<<<< HEAD
-    criClientCreateStub = sinon.stub(CriClient, 'create').withArgs({
-      target: 'http://web/socket/url',
-      onAsynchronousError: onError,
-      onReconnect: undefined,
-      protocolManager: undefined,
-    }).resolves({
-=======
     criClientCreateStub = sinon.stub(CriClient, 'create').withArgs({ target: 'http://web/socket/url', onAsynchronousError: onError, onReconnect: undefined, protocolManager: undefined, fullyManageTabs: undefined }).resolves({
->>>>>>> f30a16a4
       send,
       on,
       close,
@@ -69,52 +56,32 @@
       'chrome-remote-interface': criImport,
     })
 
-<<<<<<< HEAD
-    getClient = (protocolManager) => {
-      criClientCreateStub = criClientCreateStub.withArgs({
-        target: 'http://web/socket/url',
-        onAsynchronousError: onError,
-        onReconnect: undefined,
-        protocolManager,
-      }).resolves({
-=======
     getClient = ({ protocolManager, fullyManageTabs } = {}) => {
       criClientCreateStub = criClientCreateStub.withArgs({ target: 'http://web/socket/url', onAsynchronousError: onError, onReconnect: undefined, protocolManager, fullyManageTabs }).resolves({
->>>>>>> f30a16a4
         send,
         on,
         close,
       })
 
-<<<<<<< HEAD
-      return browserCriClient.BrowserCriClient.create({
-        browserName: 'Chrome',
-        hosts: ['127.0.0.1'],
-        onAsynchronousError: onError,
-        port: PORT,
-        protocolManager,
-      })
-=======
       return browserCriClient.BrowserCriClient.create({ hosts: ['127.0.0.1'], port: PORT, browserName: 'Chrome', onAsynchronousError: onError, protocolManager, fullyManageTabs })
->>>>>>> f30a16a4
     }
   })
 
-  context('.create', () => {
-    it('returns an instance of the Browser CRI client', async () => {
+  context('.create', function () {
+    it('returns an instance of the Browser CRI client', async function () {
       const client = await getClient()
 
       expect(client.attachToTargetUrl).to.be.instanceOf(Function)
     })
 
-    it('throws an error when _connectAsync fails', async () => {
+    it('throws an error when _connectAsync fails', async function () {
       (protocol._connectAsync as any).restore()
       sinon.stub(protocol, '_connectAsync').throws()
 
       await expect(getClient()).to.be.rejected
     })
 
-    it('attempts to connect to multiple hosts', async () => {
+    it('attempts to connect to multiple hosts', async function () {
       (protocol._connectAsync as any).restore()
       const socket = new net.Socket()
 
@@ -133,84 +100,201 @@
 
       criImport.Version.withArgs({ host: '::1', port: THROWS_PORT, useHostName: true }).resolves({ webSocketDebuggerUrl: 'http://web/socket/url' })
 
-<<<<<<< HEAD
-      await browserCriClient.BrowserCriClient.create({
-        browserName: 'Chrome',
-        hosts: ['127.0.0.1', '::1'],
-        onAsynchronousError: onError,
-        port: THROWS_PORT,
-      })
-=======
       await browserCriClient.BrowserCriClient.create({ hosts: ['127.0.0.1', '::1'], port: THROWS_PORT, browserName: 'Chrome', onAsynchronousError: onError })
->>>>>>> f30a16a4
 
       expect(criImport.Version).to.be.calledOnce
     })
 
-    it('retries when Version fails', async () => {
+    it('retries when Version fails', async function () {
       sinon.stub(protocol, '_getDelayMsForRetry')
       .onFirstCall().returns(100)
       .onSecondCall().returns(100)
       .onThirdCall().returns(100)
 
-<<<<<<< HEAD
-      const client = await browserCriClient.BrowserCriClient.create({
-        browserName: 'Chrome',
-        hosts: ['127.0.0.1'],
-        onAsynchronousError: onError,
-        port: THROWS_PORT,
-      })
-=======
       const client = await browserCriClient.BrowserCriClient.create({ hosts: ['127.0.0.1'], port: THROWS_PORT, browserName: 'Chrome', onAsynchronousError: onError })
->>>>>>> f30a16a4
 
       expect(client.attachToTargetUrl).to.be.instanceOf(Function)
 
       expect(criImport.Version).to.be.calledThrice
     })
 
-    it('throws when Version fails more than allowed', async () => {
+    it('throws when Version fails more than allowed', async function () {
       sinon.stub(protocol, '_getDelayMsForRetry')
       .onFirstCall().returns(100)
       .onSecondCall().returns(undefined)
 
-<<<<<<< HEAD
-      await expect(browserCriClient.BrowserCriClient.create({
-        browserName: 'Chrome',
-        hosts: ['127.0.0.1'],
-        onAsynchronousError: onError,
-        port: THROWS_PORT,
-      })).to.be.rejected
-=======
       await expect(browserCriClient.BrowserCriClient.create({ hosts: ['127.0.0.1'], port: THROWS_PORT, browserName: 'Chrome', onAsynchronousError: onError })).to.be.rejected
->>>>>>> f30a16a4
 
       expect(criImport.Version).to.be.calledTwice
     })
-  })
-
-  context('#ensureMinimumProtocolVersion', () => {
-    function withProtocolVersion (actual, test) {
-      return getClient()
-      .then((client: any) => {
-        client.versionInfo = { 'Protocol-Version': actual }
-
-        return client.ensureMinimumProtocolVersion(test)
-      })
-    }
-
-    it('resolves if protocolVersion = current', () => {
-      return expect(withProtocolVersion('1.3', '1.3')).to.be.fulfilled
-    })
-
-    it('resolves if protocolVersion > current', () => {
-      return expect(withProtocolVersion('1.4', '1.3')).to.be.fulfilled
-    })
-
-    it('rejects if protocolVersion < current', () => {
-      return expect(withProtocolVersion('1.2', '1.3')).to.be
-      .rejected.then((err) => {
-        expect(stripAnsi(err.message)).to.eq(`A minimum CDP version of 1.3 is required, but the current browser has 1.2.`)
+
+    context('#ensureMinimumProtocolVersion', function () {
+      function withProtocolVersion (actual, test) {
+        return getClient()
+        .then((client: any) => {
+          client.versionInfo = { 'Protocol-Version': actual }
+
+          return client.ensureMinimumProtocolVersion(test)
+        })
+      }
+
+      it('resolves if protocolVersion = current', function () {
+        return expect(withProtocolVersion('1.3', '1.3')).to.be.fulfilled
+      })
+
+      it('resolves if protocolVersion > current', function () {
+        return expect(withProtocolVersion('1.4', '1.3')).to.be.fulfilled
+      })
+
+      it('rejects if protocolVersion < current', function () {
+        return expect(withProtocolVersion('1.2', '1.3')).to.be
+        .rejected.then((err) => {
+          expect(stripAnsi(err.message)).to.eq(`A minimum CDP version of 1.3 is required, but the current browser has 1.2.`)
+        })
+      })
+    })
+
+    context('#attachToTargetUrl', function () {
+      it('creates a page client when the passed in url is found', async function () {
+        const mockPageClient = {}
+
+        send.withArgs('Target.getTargets').resolves({ targetInfos: [{ targetId: '1', url: 'http://foo.com' }, { targetId: '2', url: 'http://bar.com' }] })
+        criClientCreateStub.withArgs({ target: '1', onAsynchronousError: onError, host: HOST, port: PORT, protocolManager: undefined, fullyManageTabs: undefined, browserClient: { on, send, close } }).resolves(mockPageClient)
+
+        const browserClient = await getClient()
+
+        const client = await browserClient.attachToTargetUrl('http://foo.com')
+
+        expect(client).to.be.equal(mockPageClient)
+      })
+
+      it('creates a page client when the passed in url is found and notifies the protocol manager and fully managed tabs', async function () {
+        const mockPageClient = {}
+        const protocolManager: any = {
+          connectToBrowser: sinon.stub().resolves(),
+        }
+
+        send.withArgs('Target.getTargets').resolves({ targetInfos: [{ targetId: '1', url: 'http://foo.com' }, { targetId: '2', url: 'http://bar.com' }] })
+        send.withArgs('Target.setDiscoverTargets', { discover: true })
+        on.withArgs('Target.targetDestroyed', sinon.match.func)
+        criClientCreateStub.withArgs({ target: '1', onAsynchronousError: onError, host: HOST, port: PORT, protocolManager, fullyManageTabs: true, browserClient: { on, send, close } }).resolves(mockPageClient)
+
+        const browserClient = await getClient({ protocolManager, fullyManageTabs: true })
+
+        const client = await browserClient.attachToTargetUrl('http://foo.com')
+
+        expect(client).to.be.equal(mockPageClient)
+        expect(protocolManager.connectToBrowser).to.be.calledWith(client)
+      })
+
+      it('creates a page client when the passed in url is found and notifies the protocol manager and fully managed tabs and attaching to target throws', async function () {
+        const mockPageClient = {}
+        const protocolManager: any = {
+          connectToBrowser: sinon.stub().resolves(),
+        }
+
+        send.withArgs('Target.getTargets').resolves({ targetInfos: [{ targetId: '1', url: 'http://foo.com' }, { targetId: '2', url: 'http://bar.com' }] })
+        send.withArgs('Target.setDiscoverTargets', { discover: true })
+        on.withArgs('Target.targetDestroyed', sinon.match.func)
+
+        send.withArgs('Network.enable').throws(new Error('ProtocolError: Inspected target navigated or closed'))
+
+        criClientCreateStub.withArgs({ target: '1', onAsynchronousError: onError, host: HOST, port: PORT, protocolManager, fullyManageTabs: true, browserClient: { on, send, close } }).resolves(mockPageClient)
+
+        const browserClient = await getClient({ protocolManager, fullyManageTabs: true })
+
+        const client = await browserClient.attachToTargetUrl('http://foo.com')
+
+        expect(client).to.be.equal(mockPageClient)
+        expect(protocolManager.connectToBrowser).to.be.calledWith(client)
+
+        // This would throw if the error was not caught
+        await on.withArgs('Target.attachedToTarget').args[0][1]({ targetInfo: { type: 'worker' } })
+      })
+
+      it('retries when the passed in url is not found', async function () {
+        sinon.stub(protocol, '_getDelayMsForRetry')
+        .onFirstCall().returns(100)
+        .onSecondCall().returns(100)
+        .onThirdCall().returns(100)
+
+        const mockPageClient = {}
+
+        send.withArgs('Target.getTargets').resolves({ targetInfos: [{ targetId: '1', url: 'http://foo.com' }, { targetId: '2', url: 'http://bar.com' }] })
+        send.withArgs('Target.getTargets').resolves({ targetInfos: [{ targetId: '1', url: 'http://foo.com' }, { targetId: '2', url: 'http://bar.com' }] })
+        send.withArgs('Target.getTargets').resolves({ targetInfos: [{ targetId: '1', url: 'http://foo.com' }, { targetId: '2', url: 'http://bar.com' }, { targetId: '3', url: 'http://baz.com' }] })
+        criClientCreateStub.withArgs({ target: '1', onAsynchronousError: onError, host: HOST, port: PORT, protocolManager: undefined, fullyManageTabs: undefined, browserClient: { on, send, close } }).resolves(mockPageClient)
+
+        const browserClient = await getClient()
+
+        const client = await browserClient.attachToTargetUrl('http://foo.com')
+
+        expect(client).to.be.equal(mockPageClient)
+      })
+
+      it('throws when the passed in url is not found after retrying', async function () {
+        sinon.stub(protocol, '_getDelayMsForRetry')
+        .onFirstCall().returns(100)
+        .onSecondCall().returns(undefined)
+
+        const mockPageClient = {}
+
+        send.withArgs('Target.getTargets').resolves({ targetInfos: [{ targetId: '1', url: 'http://foo.com' }, { targetId: '2', url: 'http://bar.com' }] })
+        send.withArgs('Target.getTargets').resolves({ targetInfos: [{ targetId: '1', url: 'http://foo.com' }, { targetId: '2', url: 'http://bar.com' }] })
+        criClientCreateStub.withArgs({ target: '1', onAsynchronousError: onError, host: HOST, port: PORT, protocolManager: undefined, fullyManageTabs: undefined, browserClient: { on, send, close } }).resolves(mockPageClient)
+
+        const browserClient = await getClient()
+
+        await expect(browserClient.attachToTargetUrl('http://baz.com')).to.be.rejected
+      })
+    })
+
+    context('#resetBrowserTargets', function () {
+      it('closes the currently attached target while keeping a tab open', async function () {
+        const mockCurrentlyAttachedTarget = {
+          targetId: '100',
+          close: sinon.stub().resolves(sinon.stub().resolves()),
+        }
+
+        const mockUpdatedCurrentlyAttachedTarget = {
+          targetId: '101',
+        }
+
+        send.withArgs('Target.createTarget', { url: 'about:blank' }).resolves(mockUpdatedCurrentlyAttachedTarget)
+        send.withArgs('Target.closeTarget', { targetId: '100' }).resolves()
+        criClientCreateStub.withArgs({ target: '101', onAsynchronousError: onError, host: HOST, port: PORT, protocolManager: undefined, fullyManageTabs: undefined }).resolves(mockUpdatedCurrentlyAttachedTarget)
+
+        const browserClient = await getClient() as any
+
+        browserClient.currentlyAttachedTarget = mockCurrentlyAttachedTarget
+
+        await browserClient.resetBrowserTargets(true)
+
+        expect(mockCurrentlyAttachedTarget.close).to.be.called
+        expect(browserClient.currentlyAttachedTarget).to.eql(mockUpdatedCurrentlyAttachedTarget)
+      })
+
+      it('closes the currently attached target without keeping a tab open', async function () {
+        const mockCurrentlyAttachedTarget = {
+          targetId: '100',
+          close: sinon.stub().resolves(sinon.stub().resolves()),
+        }
+
+        send.withArgs('Target.closeTarget', { targetId: '100' }).resolves()
+
+        const browserClient = await getClient() as any
+
+        browserClient.currentlyAttachedTarget = mockCurrentlyAttachedTarget
+
+        await browserClient.resetBrowserTargets(false)
+
+        expect(mockCurrentlyAttachedTarget.close).to.be.called
+      })
+
+      it('throws when there is no currently attached target', async function () {
+        const browserClient = await getClient() as any
+
+        await expect(browserClient.resetBrowserTargets()).to.be.rejected
       })
     })
 
@@ -239,294 +323,4 @@
       })
     })
   })
-
-  context('#attachToTargetUrl', function () {
-    it('creates a page client when the passed in url is found', async function () {
-      const mockPageClient = {}
-
-<<<<<<< HEAD
-      send.withArgs('Target.getTargets').resolves({ targetInfos: [{ targetId: '1', url: 'http://foo.com' }, { targetId: '2', url: 'http://bar.com' }] })
-      criClientCreateStub.withArgs({ target: '1', onAsynchronousError: onError, host: HOST, port: PORT, protocolManager: undefined }).resolves(mockPageClient)
-=======
-        send.withArgs('Target.getTargets').resolves({ targetInfos: [{ targetId: '1', url: 'http://foo.com' }, { targetId: '2', url: 'http://bar.com' }] })
-        criClientCreateStub.withArgs({ target: '1', onAsynchronousError: onError, host: HOST, port: PORT, protocolManager: undefined, fullyManageTabs: undefined, browserClient: { on, send, close } }).resolves(mockPageClient)
->>>>>>> f30a16a4
-
-      const browserClient = await getClient()
-
-      const client = await browserClient.attachToTargetUrl('http://foo.com')
-
-      expect(client).to.be.equal(mockPageClient)
-    })
-
-<<<<<<< HEAD
-    it('creates a page client when the passed in url is found and notifies the protocol manager', async function () {
-      const mockPageClient = {}
-      const protocolManager: any = {
-        connectToBrowser: sinon.stub().resolves(),
-      }
-
-      send.withArgs('Target.getTargets').resolves({ targetInfos: [{ targetId: '1', url: 'http://foo.com' }, { targetId: '2', url: 'http://bar.com' }] })
-      criClientCreateStub.withArgs({ target: '1', onAsynchronousError: onError, host: HOST, port: PORT, protocolManager }).resolves(mockPageClient)
-
-      const browserClient = await getClient(protocolManager)
-=======
-      it('creates a page client when the passed in url is found and notifies the protocol manager and fully managed tabs', async function () {
-        const mockPageClient = {}
-        const protocolManager: any = {
-          connectToBrowser: sinon.stub().resolves(),
-        }
-
-        send.withArgs('Target.getTargets').resolves({ targetInfos: [{ targetId: '1', url: 'http://foo.com' }, { targetId: '2', url: 'http://bar.com' }] })
-        send.withArgs('Target.setDiscoverTargets', { discover: true })
-        on.withArgs('Target.targetDestroyed', sinon.match.func)
-        criClientCreateStub.withArgs({ target: '1', onAsynchronousError: onError, host: HOST, port: PORT, protocolManager, fullyManageTabs: true, browserClient: { on, send, close } }).resolves(mockPageClient)
-
-        const browserClient = await getClient({ protocolManager, fullyManageTabs: true })
-
-        const client = await browserClient.attachToTargetUrl('http://foo.com')
-
-        expect(client).to.be.equal(mockPageClient)
-        expect(protocolManager.connectToBrowser).to.be.calledWith(client)
-      })
-
-      it('creates a page client when the passed in url is found and notifies the protocol manager and fully managed tabs and attaching to target throws', async function () {
-        const mockPageClient = {}
-        const protocolManager: any = {
-          connectToBrowser: sinon.stub().resolves(),
-        }
-
-        send.withArgs('Target.getTargets').resolves({ targetInfos: [{ targetId: '1', url: 'http://foo.com' }, { targetId: '2', url: 'http://bar.com' }] })
-        send.withArgs('Target.setDiscoverTargets', { discover: true })
-        on.withArgs('Target.targetDestroyed', sinon.match.func)
-
-        send.withArgs('Network.enable').throws(new Error('ProtocolError: Inspected target navigated or closed'))
-
-        criClientCreateStub.withArgs({ target: '1', onAsynchronousError: onError, host: HOST, port: PORT, protocolManager, fullyManageTabs: true, browserClient: { on, send, close } }).resolves(mockPageClient)
-
-        const browserClient = await getClient({ protocolManager, fullyManageTabs: true })
->>>>>>> f30a16a4
-
-      const client = await browserClient.attachToTargetUrl('http://foo.com')
-
-<<<<<<< HEAD
-      expect(client).to.be.equal(mockPageClient)
-      expect(protocolManager.connectToBrowser).to.be.calledWith(client)
-    })
-=======
-        expect(client).to.be.equal(mockPageClient)
-        expect(protocolManager.connectToBrowser).to.be.calledWith(client)
-
-        // This would throw if the error was not caught
-        await on.withArgs('Target.attachedToTarget').args[0][1]({ targetInfo: { type: 'worker' } })
-      })
->>>>>>> f30a16a4
-
-    it('retries when the passed in url is not found', async function () {
-      sinon.stub(protocol, '_getDelayMsForRetry')
-      .onFirstCall().returns(100)
-      .onSecondCall().returns(100)
-      .onThirdCall().returns(100)
-
-      const mockPageClient = {}
-
-<<<<<<< HEAD
-      send.withArgs('Target.getTargets').resolves({ targetInfos: [{ targetId: '1', url: 'http://foo.com' }, { targetId: '2', url: 'http://bar.com' }] })
-      send.withArgs('Target.getTargets').resolves({ targetInfos: [{ targetId: '1', url: 'http://foo.com' }, { targetId: '2', url: 'http://bar.com' }] })
-      send.withArgs('Target.getTargets').resolves({ targetInfos: [{ targetId: '1', url: 'http://foo.com' }, { targetId: '2', url: 'http://bar.com' }, { targetId: '3', url: 'http://baz.com' }] })
-      criClientCreateStub.withArgs({ target: '1', onAsynchronousError: onError, host: HOST, port: PORT, protocolManager: undefined }).resolves(mockPageClient)
-=======
-        send.withArgs('Target.getTargets').resolves({ targetInfos: [{ targetId: '1', url: 'http://foo.com' }, { targetId: '2', url: 'http://bar.com' }] })
-        send.withArgs('Target.getTargets').resolves({ targetInfos: [{ targetId: '1', url: 'http://foo.com' }, { targetId: '2', url: 'http://bar.com' }] })
-        send.withArgs('Target.getTargets').resolves({ targetInfos: [{ targetId: '1', url: 'http://foo.com' }, { targetId: '2', url: 'http://bar.com' }, { targetId: '3', url: 'http://baz.com' }] })
-        criClientCreateStub.withArgs({ target: '1', onAsynchronousError: onError, host: HOST, port: PORT, protocolManager: undefined, fullyManageTabs: undefined, browserClient: { on, send, close } }).resolves(mockPageClient)
->>>>>>> f30a16a4
-
-      const browserClient = await getClient()
-
-      const client = await browserClient.attachToTargetUrl('http://foo.com')
-
-      expect(client).to.be.equal(mockPageClient)
-    })
-
-    it('throws when the passed in url is not found after retrying', async function () {
-      sinon.stub(protocol, '_getDelayMsForRetry')
-      .onFirstCall().returns(100)
-      .onSecondCall().returns(undefined)
-
-      const mockPageClient = {}
-
-<<<<<<< HEAD
-      send.withArgs('Target.getTargets').resolves({ targetInfos: [{ targetId: '1', url: 'http://foo.com' }, { targetId: '2', url: 'http://bar.com' }] })
-      send.withArgs('Target.getTargets').resolves({ targetInfos: [{ targetId: '1', url: 'http://foo.com' }, { targetId: '2', url: 'http://bar.com' }] })
-      criClientCreateStub.withArgs({ target: '1', onAsynchronousError: onError, host: HOST, port: PORT, protocolManager: undefined }).resolves(mockPageClient)
-=======
-        send.withArgs('Target.getTargets').resolves({ targetInfos: [{ targetId: '1', url: 'http://foo.com' }, { targetId: '2', url: 'http://bar.com' }] })
-        send.withArgs('Target.getTargets').resolves({ targetInfos: [{ targetId: '1', url: 'http://foo.com' }, { targetId: '2', url: 'http://bar.com' }] })
-        criClientCreateStub.withArgs({ target: '1', onAsynchronousError: onError, host: HOST, port: PORT, protocolManager: undefined, fullyManageTabs: undefined, browserClient: { on, send, close } }).resolves(mockPageClient)
->>>>>>> f30a16a4
-
-      const browserClient = await getClient()
-
-      await expect(browserClient.attachToTargetUrl('http://baz.com')).to.be.rejected
-    })
-  })
-
-  context('#resetBrowserTargets', function () {
-    it('closes the currently attached target while keeping a tab open', async function () {
-      const mockCurrentlyAttachedTarget = {
-        targetId: '100',
-        close: sinon.stub().resolves(sinon.stub().resolves()),
-      }
-
-      const mockUpdatedCurrentlyAttachedTarget = {
-        targetId: '101',
-      }
-
-<<<<<<< HEAD
-      send.withArgs('Target.createTarget', { url: 'about:blank' }).resolves(mockUpdatedCurrentlyAttachedTarget)
-      send.withArgs('Target.closeTarget', { targetId: '100' }).resolves()
-      criClientCreateStub.withArgs({ target: '101', onAsynchronousError: onError, host: HOST, port: PORT, protocolManager: undefined }).resolves(mockUpdatedCurrentlyAttachedTarget)
-=======
-        send.withArgs('Target.createTarget', { url: 'about:blank' }).resolves(mockUpdatedCurrentlyAttachedTarget)
-        send.withArgs('Target.closeTarget', { targetId: '100' }).resolves()
-        criClientCreateStub.withArgs({ target: '101', onAsynchronousError: onError, host: HOST, port: PORT, protocolManager: undefined, fullyManageTabs: undefined }).resolves(mockUpdatedCurrentlyAttachedTarget)
->>>>>>> f30a16a4
-
-      const browserClient = await getClient() as any
-
-      browserClient.currentlyAttachedTarget = mockCurrentlyAttachedTarget
-
-      await browserClient.resetBrowserTargets(true)
-
-      expect(mockCurrentlyAttachedTarget.close).to.be.called
-      expect(browserClient.currentlyAttachedTarget).to.eql(mockUpdatedCurrentlyAttachedTarget)
-    })
-
-    it('closes the currently attached target without keeping a tab open', async function () {
-      const mockCurrentlyAttachedTarget = {
-        targetId: '100',
-        close: sinon.stub().resolves(sinon.stub().resolves()),
-      }
-
-      send.withArgs('Target.closeTarget', { targetId: '100' }).resolves()
-
-      const browserClient = await getClient() as any
-
-      browserClient.currentlyAttachedTarget = mockCurrentlyAttachedTarget
-
-      await browserClient.resetBrowserTargets(false)
-
-      expect(mockCurrentlyAttachedTarget.close).to.be.called
-    })
-
-    it('throws when there is no currently attached target', async function () {
-      const browserClient = await getClient() as any
-
-      await expect(browserClient.resetBrowserTargets()).to.be.rejected
-    })
-  })
-
-  context('#resetBrowserTargets', () => {
-    it('closes the currently attached target while keeping a tab open', async () => {
-      const mockCurrentlyAttachedTarget = {
-        targetId: '100',
-        close: sinon.stub().resolves(sinon.stub().resolves()),
-      }
-
-      const mockUpdatedCurrentlyAttachedTarget = {
-        targetId: '101',
-      }
-
-      send.withArgs('Target.createTarget', { url: 'about:blank' }).resolves(mockUpdatedCurrentlyAttachedTarget)
-      send.withArgs('Target.closeTarget', { targetId: '100' }).resolves()
-      criClientCreateStub.withArgs({
-        target: '101',
-        onAsynchronousError: onError,
-        host: HOST,
-        port: PORT,
-        protocolManager: undefined,
-      }).resolves(mockUpdatedCurrentlyAttachedTarget)
-
-      const browserClient = await getClient() as any
-
-      browserClient.currentlyAttachedTarget = mockCurrentlyAttachedTarget
-
-      await browserClient.resetBrowserTargets(true)
-
-      expect(mockCurrentlyAttachedTarget.close).to.be.called
-      expect(browserClient.currentlyAttachedTarget).to.eql(mockUpdatedCurrentlyAttachedTarget)
-    })
-
-    it('closes the currently attached target without keeping a tab open', async () => {
-      const mockCurrentlyAttachedTarget = {
-        targetId: '100',
-        close: sinon.stub().resolves(sinon.stub().resolves()),
-      }
-
-      send.withArgs('Target.closeTarget', { targetId: '100' }).resolves()
-
-      const browserClient = await getClient() as any
-
-      browserClient.currentlyAttachedTarget = mockCurrentlyAttachedTarget
-
-      await browserClient.resetBrowserTargets(false)
-
-      expect(mockCurrentlyAttachedTarget.close).to.be.called
-    })
-
-    it('throws when there is no currently attached target', async () => {
-      const browserClient = await getClient() as any
-
-      await expect(browserClient.resetBrowserTargets()).to.be.rejected
-    })
-  })
-
-  context('#close', () => {
-    it('closes the currently attached target if it exists and the browser client', async () => {
-      const mockCurrentlyAttachedTarget = {
-        close: sinon.stub().resolves(),
-      }
-
-      const browserClient = await getClient() as any
-
-      browserClient.currentlyAttachedTarget = mockCurrentlyAttachedTarget
-
-      await browserClient.close()
-
-      expect(mockCurrentlyAttachedTarget.close).to.be.called
-      expect(close).to.be.called
-    })
-
-    it('just the browser client with no currently attached target', async () => {
-      const browserClient = await getClient() as any
-
-      await browserClient.close()
-
-      expect(close).to.be.called
-    })
-  })
-
-  context('#closeExtraTargets', () => {
-    let browserClient
-
-    beforeEach(async () => {
-      browserClient = await getClient()
-    })
-
-    it('closes extra targets', async () => {
-      browserClient.extraTargetClients = new Map([
-        ['1', {}],
-        ['2', {}],
-      ])
-
-      await browserClient.closeExtraTargets()
-
-      const closeCalls = browserClient.browserClient.send.withArgs('Target.closeTarget')
-
-      expect(closeCalls).to.be.calledTwice
-      expect(closeCalls).to.be.calledWith('Target.closeTarget', { targetId: '1' })
-      expect(closeCalls).to.be.calledWith('Target.closeTarget', { targetId: '2' })
-    })
-  })
 })