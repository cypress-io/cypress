--- conflicted
+++ resolved
@@ -296,7 +296,6 @@
       })
     })
 
-<<<<<<< HEAD
     it('registers onRequest automation middleware and calls show when requesting to be focused', function () {
       sinon.spy(this.automation, 'use')
 
@@ -322,7 +321,9 @@
         this.automation.use.lastCall.args[0].onRequest('close:browser:tabs')
 
         expect(this.win.destroy).to.be.called
-=======
+      })
+    })
+
     it('does not listen to `onBeforeSendHeaders` if experimental flag is off', function () {
       this.options.experimentalSessionAndOrigin = false
       sinon.stub(this.win.webContents.session.webRequest, 'onBeforeSendHeaders')
@@ -467,7 +468,6 @@
             },
           })
         })
->>>>>>> 2d866f38
       })
     })
   })
