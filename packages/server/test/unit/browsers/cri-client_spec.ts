--- conflicted
+++ resolved
@@ -23,11 +23,7 @@
     _notifier: EventEmitter
   }
   let onError: sinon.SinonStub
-<<<<<<< HEAD
-  let getClient: (props?: any) => ReturnType<typeof create>
-=======
   let getClient: (options?: { host?: string, fullyManageTabs?: boolean }) => ReturnType<typeof create>
->>>>>>> f30a16a4
 
   beforeEach(function () {
     send = sinon.stub()
@@ -53,13 +49,8 @@
       'chrome-remote-interface': criImport,
     })
 
-<<<<<<< HEAD
-    getClient = (props = {}) => {
-      return criClient.create({ target: DEBUGGER_URL, onAsynchronousError: onError, ...props })
-=======
     getClient = ({ host, fullyManageTabs } = {}) => {
       return criClient.create({ target: DEBUGGER_URL, host, onAsynchronousError: onError, fullyManageTabs })
->>>>>>> f30a16a4
     }
   })
 
@@ -91,11 +82,7 @@
 
       it('rejects if target has crashed', async function () {
         const command = 'DOM.getDocument'
-<<<<<<< HEAD
-        const client = await getClient({ host: '127.0.0.1' })
-=======
         const client = await getClient({ host: '127.0.0.1', fullyManageTabs: true })
->>>>>>> f30a16a4
 
         await criStub.on.withArgs('Target.targetCrashed').args[0][1]({ targetId: DEBUGGER_URL })
         await expect(client.send(command, { depth: -1 })).to.be.rejectedWith(`${command} will not run as the target browser or tab CRI connection has crashed`)
