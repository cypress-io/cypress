import EventEmitter from 'events'
import { create } from '../../../lib/browsers/cri-client'

const { expect, proxyquire, sinon } = require('../../spec_helper')

const DEBUGGER_URL = 'http://foo'
const HOST = '127.0.0.1'
const PORT = 50505

describe('lib/browsers/cri-client', function () {
  let criClient: {
    create: typeof create
  }
  let send: sinon.SinonStub
<<<<<<< HEAD
  let criImport: sinon.SinonStub & {
    New: sinon.SinonStub
=======
  let criImport: sinon.SinonStub
  let criStub: {
    send: typeof send
    close: sinon.SinonStub
    _notifier: EventEmitter
>>>>>>> ee7495f4
  }
  let onError: sinon.SinonStub
  let getClient: () => ReturnType<typeof create>

  beforeEach(function () {
    send = sinon.stub()
    onError = sinon.stub()
    criStub = {
      send,
      close: sinon.stub(),
      _notifier: new EventEmitter(),
    }

    criImport = sinon.stub()
    .withArgs({
      target: DEBUGGER_URL,
      local: true,
    })
    .resolves(criStub)

    criImport.New = sinon.stub().withArgs({ host: HOST, port: PORT, url: 'about:blank' }).resolves({ webSocketDebuggerUrl: 'http://web/socket/url' })

    criClient = proxyquire('../lib/browsers/cri-client', {
      'chrome-remote-interface': criImport,
    })

    getClient = () => criClient.create(DEBUGGER_URL, onError)
  })

  context('.create', function () {
    it('returns an instance of the CRI client', async function () {
      const client = await getClient()

      expect(client.send).to.be.instanceOf(Function)
    })

    context('#send', function () {
      it('calls cri.send with command and data', async function () {
        send.resolves()
        const client = await getClient()

        client.send('Browser.getVersion', { baz: 'quux' })
        expect(send).to.be.calledWith('Browser.getVersion', { baz: 'quux' })
      })

      it('rejects if cri.send rejects', async function () {
        const err = new Error

        send.rejects(err)
        const client = await getClient()

        await expect(client.send('Browser.getVersion', { baz: 'quux' }))
        .to.be.rejectedWith(err)
      })

      context('retries', () => {
        ([
          'WebSocket is not open',
          // @see https://github.com/cypress-io/cypress/issues/7180
          'WebSocket is already in CLOSING or CLOSED state',
        ]).forEach((msg) => {
          it(`with '${msg}'`, async function () {
            const err = new Error(msg)

            send.onFirstCall().rejects(err)
            send.onSecondCall().resolves()

            const client = await getClient()

            await client.send('Browser.getVersion', { baz: 'quux' })

            expect(send).to.be.calledTwice
          })
        })
      })
    })
  })

  describe('on reconnect', () => {
    it('resends *.enable commands', async () => {
      criStub._notifier.on = sinon.stub()

      const client = await getClient()

      client.send('Page.enable')
      client.send('Page.foo')
      client.send('Page.bar')
      client.send('Network.enable')
      client.send('Network.baz')

      // clear out previous calls before reconnect
      criStub.send.reset()

      // @ts-ignore
      await criStub._notifier.on.withArgs('disconnect').args[0][1]()

      expect(criStub.send).to.be.calledTwice
      expect(criStub.send).to.be.calledWith('Page.enable')
      expect(criStub.send).to.be.calledWith('Network.enable')
    })
  })
})<|MERGE_RESOLUTION|>--- conflicted
+++ resolved
@@ -12,16 +12,11 @@
     create: typeof create
   }
   let send: sinon.SinonStub
-<<<<<<< HEAD
-  let criImport: sinon.SinonStub & {
-    New: sinon.SinonStub
-=======
   let criImport: sinon.SinonStub
   let criStub: {
     send: typeof send
     close: sinon.SinonStub
     _notifier: EventEmitter
->>>>>>> ee7495f4
   }
   let onError: sinon.SinonStub
   let getClient: () => ReturnType<typeof create>
