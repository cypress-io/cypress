--- conflicted
+++ resolved
@@ -425,12 +425,6 @@
 
         this.criClient.on.withArgs('Page.frameAttached').yield()
 
-<<<<<<< HEAD
-        // wait for the debounce
-        await new Promise((resolve) => setTimeout(resolve, 150))
-
-=======
->>>>>>> 2ee98938
         await this.criClient.on.withArgs('Fetch.requestPaused').args[0][1]({
           frameId: 'aut-frame-id',
           requestId: '1234',
@@ -463,12 +457,6 @@
 
         this.criClient.on.withArgs('Page.frameAttached').yield()
 
-<<<<<<< HEAD
-        // wait for the debounce
-        await new Promise((resolve) => setTimeout(resolve, 150))
-
-=======
->>>>>>> 2ee98938
         expect(this.criClient.send).to.be.calledWith('Page.getFrameTree')
       })
 
@@ -477,40 +465,8 @@
 
         this.criClient.on.withArgs('Page.frameDetached').yield()
 
-<<<<<<< HEAD
-        // wait for the debounce
-        await new Promise((resolve) => setTimeout(resolve, 150))
-
         expect(this.criClient.send).to.be.calledWith('Page.getFrameTree')
       })
-
-      it('gets frame tree on Page.frameNavigated', async function () {
-        await chrome.open('chrome', 'http://', {}, this.automation)
-
-        this.criClient.on.withArgs('Page.frameNavigated').yield()
-
-        // wait for the debounce
-        await new Promise((resolve) => setTimeout(resolve, 150))
-
-        expect(this.criClient.send).to.be.calledWith('Page.getFrameTree')
-      })
-
-      it('debounces getting frame tree when multiple events fire in a row', async function () {
-        await chrome.open('chrome', 'http://', {}, this.automation)
-
-        this.criClient.on.withArgs('Page.frameNavigated').yield()
-        this.criClient.on.withArgs('Page.frameDetached').yield()
-        this.criClient.on.withArgs('Page.frameNavigated').yield()
-
-        // wait for the debounce
-        await new Promise((resolve) => setTimeout(resolve, 150))
-
-        expect(this.criClient.send.withArgs('Page.getFrameTree')).to.be.calledOnce
-      })
-=======
-        expect(this.criClient.send).to.be.calledWith('Page.getFrameTree')
-      })
->>>>>>> 2ee98938
     })
   })
 
