--- conflicted
+++ resolved
@@ -312,51 +312,6 @@
       })
     })
 
-<<<<<<< HEAD
-    it('install extension and ensure write access', function () {
-      mockfs({
-        [path.resolve(`${__dirname }../../../../../extension/dist`)]: {
-          'background.js': mockfs.file({
-            mode: 0o0444,
-          }),
-        },
-      })
-
-      const getFile = function (path) {
-        return _.reduce(_.compact(_.split(path, '/')), (acc, item) => {
-          return acc.getItem(item)
-        }, mockfs.getMockRoot())
-      }
-
-      chrome._writeExtension.restore()
-      utils.getProfileDir.restore()
-
-      const profilePath = '/home/foo/snap/chromium/current'
-      const fullPath = `${profilePath}/Cypress/chromium-stable/interactive`
-
-      this.readJson.withArgs(`${fullPath}/Default/Preferences`).rejects({ code: 'ENOENT' })
-      this.readJson.withArgs(`${fullPath}/Default/Secure Preferences`).rejects({ code: 'ENOENT' })
-      this.readJson.withArgs(`${fullPath}/Local State`).rejects({ code: 'ENOENT' })
-
-      return chrome.open({
-        automation: this.automation,
-        browser: {
-          isHeadless: false,
-          isHeaded: false,
-          profilePath,
-          name: 'chromium',
-          channel: 'stable',
-        },
-        launchOptions: openOpts,
-        url: 'http://',
-      })
-      .then(() => {
-        expect((getFile(fullPath).getMode()) & 0o0700).to.be.above(0o0500)
-      })
-    })
-
-=======
->>>>>>> 2c9a3178
     it('cleans up an unclean browser profile exit status', function () {
       this.readJson.withArgs('/profile/dir/Default/Preferences').resolves({
         profile: {
