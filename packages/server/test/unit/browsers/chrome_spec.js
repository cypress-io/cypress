--- conflicted
+++ resolved
@@ -541,9 +541,7 @@
       expect(chrome._navigateUsingCRI).to.be.called
       expect(chrome._handleDownloads).to.be.called
       expect(onInitializeNewBrowserTabCalled).to.be.true
-<<<<<<< HEAD
       expect(cdpSocketServer.attachCDPClient).to.be.calledWith(pageCriClient)
-=======
       expect(protocolManager.connectToBrowser).to.be.calledWith(pageCriClient)
     })
   })
@@ -591,7 +589,6 @@
 
       expect(chrome.connectProtocolToBrowser({ protocolManager })).to.be.rejectedWith('Missing pageCriClient in connectProtocolToBrowser')
       expect(protocolManager.connectToBrowser).not.to.be.called
->>>>>>> 5fe94731
     })
   })
 
