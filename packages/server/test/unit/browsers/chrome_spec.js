require('../../spec_helper')

const os = require('os')
const mockfs = require('mock-fs')
const path = require('path')
const _ = require('lodash')

const extension = require('@packages/extension')
const launch = require('@packages/launcher/lib/browsers')
const plugins = require(`../../../lib/plugins`)
const utils = require(`../../../lib/browsers/utils`)
const chrome = require(`../../../lib/browsers/chrome`)
const { fs } = require(`../../../lib/util/fs`)
<<<<<<< HEAD
=======
const { BrowserCriClient } = require('../../../lib/browsers/browser-cri-client')
>>>>>>> e0941990

describe('lib/browsers/chrome', () => {
  context('#open', () => {
    beforeEach(function () {
      // mock CRI client during testing
      this.pageCriClient = {
        send: sinon.stub().resolves(),
        Page: {
          screencastFrame: sinon.stub().returns(),
        },
        close: sinon.stub().resolves(),
        on: sinon.stub(),
      }

      this.browserCriClient = {
        attachToTargetUrl: sinon.stub().resolves(this.pageCriClient),
        close: sinon.stub().resolves(),
        ensureMinimumProtocolVersion: sinon.stub().withArgs('1.3').resolves(),
      }

      this.automation = {
        push: sinon.stub(),
        use: sinon.stub().returns(),
      }

      // mock launched browser child process object
      this.launchedBrowser = {
        kill: sinon.stub().returns(),
      }

      this.onCriEvent = (event, data, options) => {
        this.pageCriClient.on.withArgs(event).yieldsAsync(data)

        return chrome.open({ isHeadless: true }, 'http://', options, this.automation)
        .then(() => {
          this.pageCriClient.on = undefined
        })
      }

      sinon.stub(chrome, '_writeExtension').resolves('/path/to/ext')
      sinon.stub(BrowserCriClient, 'create').resolves(this.browserCriClient)
      sinon.stub(plugins, 'execute').callThrough()
      sinon.stub(launch, 'launch').resolves(this.launchedBrowser)
      sinon.stub(utils, 'getProfileDir').returns('/profile/dir')
      sinon.stub(utils, 'ensureCleanCache').resolves('/profile/dir/CypressCache')

      this.readJson = sinon.stub(fs, 'readJson')
      this.readJson.withArgs('/profile/dir/Default/Preferences').rejects({ code: 'ENOENT' })
      this.readJson.withArgs('/profile/dir/Default/Secure Preferences').rejects({ code: 'ENOENT' })
      this.readJson.withArgs('/profile/dir/Local State').rejects({ code: 'ENOENT' })

      // port for Chrome remote interface communication
      sinon.stub(utils, 'getPort').resolves(50505)
    })

    afterEach(function () {
      mockfs.restore()
      expect(this.browserCriClient.ensureMinimumProtocolVersion).to.be.calledOnce
    })

    it('focuses on the page, calls CRI Page.visit, enables Page events, and sets download behavior', function () {
      return chrome.open({ isHeadless: true }, 'http://', {}, this.automation)
      .then(() => {
        expect(utils.getPort).to.have.been.calledOnce // to get remote interface port
        expect(this.pageCriClient.send.callCount).to.equal(5)
        expect(this.pageCriClient.send).to.have.been.calledWith('Page.bringToFront')

        expect(this.pageCriClient.send).to.have.been.calledWith('Page.navigate')
        expect(this.pageCriClient.send).to.have.been.calledWith('Page.enable')
        expect(this.pageCriClient.send).to.have.been.calledWith('Page.setDownloadBehavior')
        expect(this.pageCriClient.send).to.have.been.calledWith('Network.enable')
      })
    })

    it('is noop without before:browser:launch', function () {
      return chrome.open({ isHeadless: true }, 'http://', {}, this.automation)
      .then(() => {
        expect(plugins.execute).not.to.be.called
      })
    })

    it('is noop if newArgs are not returned', function () {
      const args = []

      sinon.stub(chrome, '_getArgs').returns(args)
      sinon.stub(plugins, 'has').returns(true)

      plugins.execute.resolves(null)

      return chrome.open({ isHeadless: true }, 'http://', {}, this.automation)
      .then(() => {
        // to initialize remote interface client and prepare for true tests
        // we load the browser with blank page first
        expect(launch.launch).to.be.calledWith({ isHeadless: true }, 'about:blank', 50505, args)
      })
    })

    it('sets default window size and DPR in headless mode', function () {
      chrome._writeExtension.restore()

      return chrome.open({ isHeadless: true }, 'http://', {}, this.automation)
      .then(() => {
        const args = launch.launch.firstCall.args[3]

        expect(args).to.include.members([
          '--headless',
          '--window-size=1280,720',
          '--force-device-scale-factor=1',
        ])
      })
    })

    it('does not load extension in headless mode', function () {
      chrome._writeExtension.restore()

      return chrome.open({ isHeadless: true }, 'http://', {}, this.automation)
      .then(() => {
        const args = launch.launch.firstCall.args[3]

        expect(args).to.include.members([
          '--headless',
          '--remote-debugging-port=50505',
          '--remote-debugging-address=127.0.0.1',
          '--user-data-dir=/profile/dir',
          '--disk-cache-dir=/profile/dir/CypressCache',
        ])
      })
    })

    it('uses a custom profilePath if supplied', function () {
      chrome._writeExtension.restore()
      utils.getProfileDir.restore()

      const profilePath = '/home/foo/snap/chromium/current'
      const fullPath = `${profilePath}/Cypress/chromium-stable/interactive`

      this.readJson.withArgs(`${fullPath}/Default/Preferences`).rejects({ code: 'ENOENT' })
      this.readJson.withArgs(`${fullPath}/Default/Secure Preferences`).rejects({ code: 'ENOENT' })
      this.readJson.withArgs(`${fullPath}/Local State`).rejects({ code: 'ENOENT' })

      return chrome.open({
        isHeadless: true,
        isHeaded: false,
        profilePath,
        name: 'chromium',
        channel: 'stable',
      }, 'http://', {}, this.automation)
      .then(() => {
        const args = launch.launch.firstCall.args[3]

        expect(args).to.include.members([
          `--user-data-dir=${fullPath}`,
        ])
      })
    })

    it('DEPRECATED: normalizes --load-extension if provided in plugin', function () {
      plugins.registerEvent('before:browser:launch', (browser, config) => {
        return Promise.resolve(['--foo=bar', '--load-extension=/foo/bar/baz.js'])
      })

      const pathToTheme = extension.getPathToTheme()

      const onWarning = sinon.stub()

      return chrome.open({ isHeaded: true }, 'http://', { onWarning }, this.automation)
      .then(() => {
        const args = launch.launch.firstCall.args[3]

        expect(args).to.deep.eq([
          '--foo=bar',
          `--load-extension=/foo/bar/baz.js,/path/to/ext,${pathToTheme}`,
          '--user-data-dir=/profile/dir',
          '--disk-cache-dir=/profile/dir/CypressCache',
        ])

        expect(onWarning).calledOnce
      })
    })

    it('normalizes --load-extension if provided in plugin', function () {
      plugins.registerEvent('before:browser:launch', (browser, config) => {
        return Promise.resolve({
          args: ['--foo=bar', '--load-extension=/foo/bar/baz.js'],
        })
      })

      const pathToTheme = extension.getPathToTheme()

      return chrome.open({ isHeaded: true }, 'http://', {}, this.automation)
      .then(() => {
        const args = launch.launch.firstCall.args[3]

        expect(args).to.include.members([
          '--foo=bar',
          `--load-extension=/foo/bar/baz.js,/path/to/ext,${pathToTheme}`,
          '--user-data-dir=/profile/dir',
          '--disk-cache-dir=/profile/dir/CypressCache',
        ])
      })
    })

    it('normalizes multiple extensions from plugins', function () {
      plugins.registerEvent('before:browser:launch', (browser, config) => {
        return Promise.resolve({ args: ['--foo=bar', '--load-extension=/foo/bar/baz.js,/quux.js'] })
      })

      const pathToTheme = extension.getPathToTheme()

      const onWarning = sinon.stub()

      return chrome.open({ isHeaded: true }, 'http://', { onWarning }, this.automation)
      .then(() => {
        const args = launch.launch.firstCall.args[3]

        expect(args).to.include.members([
          '--foo=bar',
          `--load-extension=/foo/bar/baz.js,/quux.js,/path/to/ext,${pathToTheme}`,
          '--user-data-dir=/profile/dir',
          '--disk-cache-dir=/profile/dir/CypressCache',
        ])

        expect(onWarning).not.calledOnce
      })
    })

    it('install extension and ensure write access', function () {
      mockfs({
        [path.resolve(`${__dirname }../../../../../extension/dist`)]: {
          'background.js': mockfs.file({
            mode: 0o0444,
          }),
        },
      })

      const getFile = function (path) {
        return _.reduce(_.compact(_.split(path, '/')), (acc, item) => {
          return acc.getItem(item)
        }, mockfs.getMockRoot())
      }

      chrome._writeExtension.restore()
      utils.getProfileDir.restore()

      const profilePath = '/home/foo/snap/chromium/current'
      const fullPath = `${profilePath}/Cypress/chromium-stable/interactive`

      this.readJson.withArgs(`${fullPath}/Default/Preferences`).rejects({ code: 'ENOENT' })
      this.readJson.withArgs(`${fullPath}/Default/Secure Preferences`).rejects({ code: 'ENOENT' })
      this.readJson.withArgs(`${fullPath}/Local State`).rejects({ code: 'ENOENT' })

      return chrome.open({
        isHeadless: false,
        isHeaded: false,
        profilePath,
        name: 'chromium',
        channel: 'stable',
      }, 'http://', {}, this.automation)
      .then(() => {
        expect((getFile(fullPath).getMode()) & 0o0700).to.be.above(0o0500)
      })
    })

    it('cleans up an unclean browser profile exit status', function () {
      this.readJson.withArgs('/profile/dir/Default/Preferences').resolves({
        profile: {
          exit_type: 'Abnormal',
          exited_cleanly: false,
        },
      })

      sinon.stub(fs, 'outputJson').resolves()

      return chrome.open({ isHeadless: true }, 'http://', {}, this.automation)
      .then(() => {
        expect(fs.outputJson).to.be.calledWith('/profile/dir/Default/Preferences', {
          profile: {
            exit_type: 'Normal',
            exited_cleanly: true,
          },
        })
      })
    })

    it('calls cri client close on kill', function () {
      // need a reference here since the stub will be monkey-patched
      const {
        kill,
      } = this.launchedBrowser

      return chrome.open({ isHeadless: true }, 'http://', {}, this.automation)
      .then(() => {
        expect(typeof this.launchedBrowser.kill).to.eq('function')

        this.launchedBrowser.kill()

        expect(this.browserCriClient.close).to.be.calledOnce
        expect(kill).to.be.calledOnce
      })
    })

    it('rejects if CDP version check fails', function () {
      this.browserCriClient.ensureMinimumProtocolVersion.throws()

      return expect(chrome.open({ isHeadless: true }, 'http://', {}, this.automation)).to.be.rejectedWith('Cypress requires at least Chrome 64.')
    })

    // https://github.com/cypress-io/cypress/issues/9265
    it('respond ACK after receiving new screenshot frame', function () {
      const frameMeta = { data: Buffer.from(''), sessionId: '1' }
      const write = sinon.stub()
      const options = { onScreencastFrame: write }

      return this.onCriEvent('Page.screencastFrame', frameMeta, options)
      .then(() => {
        expect(this.pageCriClient.send).to.have.been.calledWith('Page.startScreencast')
        expect(write).to.have.been.calledWith(frameMeta)
        expect(this.pageCriClient.send).to.have.been.calledWith('Page.screencastFrameAck', { sessionId: frameMeta.sessionId })
      })
    })

    describe('downloads', function () {
      it('pushes create:download after download begins', function () {
        const downloadData = {
          guid: '1',
          suggestedFilename: 'file.csv',
          url: 'http://localhost:1234/file.csv',
        }
        const options = { downloadsFolder: 'downloads' }

        return this.onCriEvent('Page.downloadWillBegin', downloadData, options)
        .then(() => {
          expect(this.automation.push).to.be.calledWith('create:download', {
            id: '1',
            filePath: 'downloads/file.csv',
            mime: 'text/csv',
            url: 'http://localhost:1234/file.csv',
          })
        })
      })

      it('pushes complete:download after download completes', function () {
        const downloadData = {
          guid: '1',
          state: 'completed',
        }
        const options = { downloadsFolder: 'downloads' }

        return this.onCriEvent('Page.downloadProgress', downloadData, options)
        .then(() => {
          expect(this.automation.push).to.be.calledWith('complete:download', {
            id: '1',
          })
        })
      })
    })
  })

  context('#connectToNewSpec', () => {
    it('launches a new tab, connects a cri client to it, starts video, navigates to the spec url, and handles downloads', async function () {
      const pageCriClient = {
        send: sinon.stub().resolves(),
        on: sinon.stub(),
      }

      const browserCriClient = {
        attachToNewUrl: sinon.stub().withArgs('about:blank').resolves(pageCriClient),
      }

      const automation = {
        use: sinon.stub().returns(),
      }

      const launchedBrowser = {
        kill: sinon.stub().returns(),
      }

      let onInitializeNewBrowserTabCalled = false
      const options = { onError: () => {}, url: 'https://www.google.com', downloadsFolder: '/tmp/folder', onInitializeNewBrowserTab: () => {
        onInitializeNewBrowserTabCalled = true
      } }

      sinon.stub(chrome, '_getBrowserCriClient').returns(browserCriClient)
      sinon.stub(chrome, '_maybeRecordVideo').withArgs(pageCriClient, options, 354).resolves()
      sinon.stub(chrome, '_navigateUsingCRI').withArgs(pageCriClient, options.url, 354).resolves()
      sinon.stub(chrome, '_handleDownloads').withArgs(pageCriClient, options.downloadFolder, automation).resolves()

      await chrome.connectToNewSpec({ majorVersion: 354 }, options, automation, launchedBrowser)

      expect(browserCriClient.attachToNewUrl).to.be.called
      expect(automation.use).to.be.called
      expect(chrome._getBrowserCriClient).to.be.called
      expect(chrome._maybeRecordVideo).to.be.called
      expect(chrome._navigateUsingCRI).to.be.called
      expect(chrome._handleDownloads).to.be.called
      expect(onInitializeNewBrowserTabCalled).to.be.true
    })
  })

  context('#_getArgs', () => {
    it('disables gpu when linux', () => {
      sinon.stub(os, 'platform').returns('linux')

      const args = chrome._getArgs({}, {})

      expect(args).to.include('--disable-gpu')
    })

    it('does not disable gpu when not linux', () => {
      sinon.stub(os, 'platform').returns('darwin')

      const args = chrome._getArgs({}, {})

      expect(args).not.to.include('--disable-gpu')
    })

    it('turns off sandbox when linux', () => {
      sinon.stub(os, 'platform').returns('linux')

      const args = chrome._getArgs({}, {})

      expect(args).to.include('--no-sandbox')
    })

    it('does not turn off sandbox when not linux', () => {
      sinon.stub(os, 'platform').returns('win32')

      const args = chrome._getArgs({}, {})

      expect(args).not.to.include('--no-sandbox')
    })

    it('adds user agent when options.userAgent', () => {
      const args = chrome._getArgs({}, {
        userAgent: 'foo',
      })

      expect(args).to.include('--user-agent=foo')
    })

    it('does not add user agent', () => {
      const args = chrome._getArgs({}, {})

      expect(args).not.to.include('--user-agent=foo')
    })

    it('disables RootLayerScrolling in versions 66 or 67', () => {
      const arg = '--disable-blink-features=RootLayerScrolling'

      const disabledRootLayerScrolling = function (version, bool) {
        const args = chrome._getArgs({
          majorVersion: version,
        }, {})

        if (bool) {
          return expect(args).to.include(arg)
        }

        expect(args).not.to.include(arg)
      }

      disabledRootLayerScrolling('65', false)
      disabledRootLayerScrolling('66', true)
      disabledRootLayerScrolling('67', true)

      disabledRootLayerScrolling('68', false)
    })

    // https://github.com/cypress-io/cypress/issues/1872
    it('adds <-loopback> proxy bypass rule in version 72+', () => {
      const arg = '--proxy-bypass-list=<-loopback>'

      const chromeVersionHasLoopback = function (version, bool) {
        const args = chrome._getArgs({
          majorVersion: version,
        }, {})

        if (bool) {
          return expect(args).to.include(arg)
        }

        expect(args).not.to.include(arg)
      }

      chromeVersionHasLoopback('71', false)
      chromeVersionHasLoopback('72', true)

      return chromeVersionHasLoopback('73', true)
    })
  })

  context('#_getChromePreferences', () => {
    it('returns map of empty if the files do not exist', () => {
      sinon.stub(fs, 'readJson')
      .withArgs('/foo/Default/Preferences').rejects({ code: 'ENOENT' })
      .withArgs('/foo/Default/Secure Preferences').rejects({ code: 'ENOENT' })
      .withArgs('/foo/Local State').rejects({ code: 'ENOENT' })

      expect(chrome._getChromePreferences('/foo')).to.eventually.deep.eq({
        default: {},
        defaultSecure: {},
        localState: {},
      })
    })

    it('returns map of json objects if the files do exist', () => {
      sinon.stub(fs, 'readJson')
      .withArgs('/foo/Default/Preferences').resolves({ foo: 'bar' })
      .withArgs('/foo/Default/Secure Preferences').resolves({ bar: 'baz' })
      .withArgs('/foo/Local State').resolves({ baz: 'quux' })

      expect(chrome._getChromePreferences('/foo')).to.eventually.deep.eq({
        default: { foo: 'bar' },
        defaultSecure: { bar: 'baz' },
        localState: { baz: 'quux' },
      })
    })
  })

  context('#_mergeChromePreferences', () => {
    it('merges as expected', () => {
      const originalPrefs = {
        default: {},
        defaultSecure: {
          foo: 'bar',
          deleteThis: 'nephew',
        },
        localState: {},
      }

      const newPrefs = {
        default: {
          something: {
            nested: 'here',
          },
        },
        defaultSecure: {
          deleteThis: null,
        },
        someGarbage: true,
      }

      const expected = {
        default: {
          something: {
            nested: 'here',
          },
        },
        defaultSecure: {
          foo: 'bar',
        },
        localState: {},
      }

      expect(chrome._mergeChromePreferences(originalPrefs, newPrefs)).to.deep.eq(expected)
    })
  })

  context('#_writeChromePreferences', () => {
    it('writes json as expected', () => {
      const outputJson = sinon.stub(fs, 'outputJson')
      const defaultPrefs = outputJson.withArgs('/foo/Default/Preferences').resolves()
      const securePrefs = outputJson.withArgs('/foo/Default/Secure Preferences').resolves()
      const statePrefs = outputJson.withArgs('/foo/Local State').resolves()

      const originalPrefs = {
        default: {},
        defaultSecure: {
          foo: 'bar',
          deleteThis: 'nephew',
        },
        localState: {},
      }

      const newPrefs = chrome._mergeChromePreferences(originalPrefs, {
        default: {
          something: {
            nested: 'here',
          },
        },
        defaultSecure: {
          deleteThis: null,
        },
        someGarbage: true,
      })

      expect(chrome._writeChromePreferences('/foo', originalPrefs, newPrefs)).to.eventually.equal()
      .then(() => {
        expect(defaultPrefs).to.be.calledWith('/foo/Default/Preferences', {
          something: {
            nested: 'here',
          },
        })

        expect(securePrefs).to.be.calledWith('/foo/Default/Secure Preferences', {
          foo: 'bar',
        })

        // no changes were made
        expect(statePrefs).to.not.be.called
      })
    })
  })
})<|MERGE_RESOLUTION|>--- conflicted
+++ resolved
@@ -11,10 +11,7 @@
 const utils = require(`../../../lib/browsers/utils`)
 const chrome = require(`../../../lib/browsers/chrome`)
 const { fs } = require(`../../../lib/util/fs`)
-<<<<<<< HEAD
-=======
 const { BrowserCriClient } = require('../../../lib/browsers/browser-cri-client')
->>>>>>> e0941990
 
 describe('lib/browsers/chrome', () => {
   context('#open', () => {
