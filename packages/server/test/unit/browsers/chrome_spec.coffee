--- conflicted
+++ resolved
@@ -128,16 +128,11 @@
           }
         })
 
-<<<<<<< HEAD
-    it "calls cri client close", ->
-      chrome.open("chrome", "http://", {}, @automation)
-=======
     it "calls cri client close on kill", ->
       ## need a reference here since the stub will be monkey-patched
       kill = @launchedBrowser.kill
 
-      chrome.open("chrome", "http://", {}, {})
->>>>>>> 4d04eb89
+      chrome.open("chrome", "http://", {}, @automation)
       .then =>
         expect(@launchedBrowser.kill).to.be.a("function")
         @launchedBrowser.kill()
