require("../../spec_helper")

os = require("os")

extension = require("@packages/extension")
plugins = require("#{root}../lib/plugins")
utils = require("#{root}../lib/browsers/utils")
chrome = require("#{root}../lib/browsers/chrome")
fs = require("#{root}../lib/util/fs")

describe "lib/browsers/chrome", ->
  context "#open", ->
    beforeEach ->
      @args = []
      # mock CRI client during testing
      @criClient = {
        ensureMinimumProtocolVersion: sinon.stub().resolves()
        send: sinon.stub().resolves()
        Page: {
          screencastFrame: sinon.stub().returns()
        },
        close: sinon.stub().resolves()
      }
      @automation = {
        use: sinon.stub().returns()
      }
      # mock launched browser child process object
      @launchedBrowser = {
        kill: sinon.stub().returns()
      }

      sinon.stub(chrome, "_getArgs").returns(@args)
      sinon.stub(chrome, "_writeExtension").resolves("/path/to/ext")
      sinon.stub(chrome, "_connectToChromeRemoteInterface").resolves(@criClient)
      sinon.stub(plugins, "has")
      sinon.stub(plugins, "execute")
      sinon.stub(utils, "launch").resolves(@launchedBrowser)
      sinon.stub(utils, "getProfileDir").returns("/profile/dir")
      sinon.stub(utils, "ensureCleanCache").resolves("/profile/dir/CypressCache")
      # port for Chrome remote interface communication
      sinon.stub(utils, "getPort").resolves(50505)

    afterEach ->
      expect(@criClient.ensureMinimumProtocolVersion).to.be.calledOnce

    it "focuses on the page and calls CRI Page.visit", ->
      chrome.open("chrome", "http://", {}, @automation)
      .then =>
        expect(utils.getPort).to.have.been.calledOnce # to get remote interface port
        expect(@criClient.send).to.have.been.calledTwice
        expect(@criClient.send).to.have.been.calledWith("Page.bringToFront")
        expect(@criClient.send).to.have.been.calledWith("Page.navigate")

    it "is noop without before:browser:launch", ->
      plugins.has.returns(false)

      chrome.open("chrome", "http://", {}, @automation)
      .then ->
        expect(plugins.execute).not.to.be.called

    it "is noop if newArgs are not returned", ->
      plugins.has.returns(true)
      plugins.execute.resolves(null)

      chrome.open("chrome", "http://", {}, @automation)
      .then =>
        # to initialize remote interface client and prepare for true tests
        # we load the browser with blank page first
        expect(utils.launch).to.be.calledWith("chrome", "about:blank", @args)

    it "does not load extension in headless mode", ->
      plugins.has.returns(false)
      chrome._writeExtension.restore()

      pathToTheme = extension.getPathToTheme()

      chrome.open({ isHeadless: true, isHeaded: false }, "http://", {}, @automation)
      .then =>
        args = utils.launch.firstCall.args[2]

        expect(args).to.deep.eq([
          "--headless"
          "--remote-debugging-port=50505"
<<<<<<< HEAD
          "--remote-debugging-address=127.0.0.1"
          "--load-extension=/path/to/ext,#{pathToTheme}"
=======
>>>>>>> 05987c43
          "--user-data-dir=/profile/dir"
          "--disk-cache-dir=/profile/dir/CypressCache"
        ])

    it "normalizes --load-extension if provided in plugin", ->
      plugins.has.returns(true)
      plugins.execute.resolves([
        "--foo=bar", "--load-extension=/foo/bar/baz.js"
      ])

      pathToTheme = extension.getPathToTheme()

      ## this should get obliterated
      @args.push("--something=else")

      chrome.open("chrome", "http://", {}, @automation)
      .then =>
        args = utils.launch.firstCall.args[2]

        expect(args).to.deep.eq([
          "--foo=bar"
          "--load-extension=/foo/bar/baz.js,/path/to/ext,#{pathToTheme}"
          "--user-data-dir=/profile/dir"
          "--disk-cache-dir=/profile/dir/CypressCache"
        ])

    it "normalizes multiple extensions from plugins", ->
      plugins.has.returns(true)
      plugins.execute.resolves([
        "--foo=bar", "--load-extension=/foo/bar/baz.js,/quux.js"
      ])

      pathToTheme = extension.getPathToTheme()

      ## this should get obliterated
      @args.push("--something=else")

      chrome.open("chrome", "http://", {}, @automation)
      .then =>
        args = utils.launch.firstCall.args[2]

        expect(args).to.deep.eq([
          "--foo=bar"
          "--load-extension=/foo/bar/baz.js,/quux.js,/path/to/ext,#{pathToTheme}"
          "--user-data-dir=/profile/dir"
          "--disk-cache-dir=/profile/dir/CypressCache"
        ])

    it "cleans up an unclean browser profile exit status", ->
      sinon.stub(fs, "readJson").withArgs("/profile/dir/Default/Preferences").resolves({
        profile: {
          exit_type: "Abnormal"
          exited_cleanly: false
        }
      })
      sinon.stub(fs, "writeJson")

      chrome.open("chrome", "http://", {}, @automation)
      .then ->
        expect(fs.writeJson).to.be.calledWith("/profile/dir/Default/Preferences", {
          profile: {
            exit_type: "Normal"
            exited_cleanly: true
          }
        })

    it "calls cri client close on kill", ->
      ## need a reference here since the stub will be monkey-patched
      kill = @launchedBrowser.kill

      chrome.open("chrome", "http://", {}, @automation)
      .then =>
        expect(@launchedBrowser.kill).to.be.a("function")
        @launchedBrowser.kill()
      .then =>
        expect(@criClient.close).to.be.calledOnce
        expect(kill).to.be.calledOnce

    it "rejects if CDP version check fails", ->
      @criClient.ensureMinimumProtocolVersion.rejects()

      expect(chrome.open("chrome", "http://", {}, @automation)).to.be.rejectedWith('Cypress requires at least Chrome 64.')

  context "#_getArgs", ->
    it "disables gpu when linux", ->
      sinon.stub(os, "platform").returns("linux")

      args = chrome._getArgs()

      expect(args).to.include("--disable-gpu")

    it "does not disable gpu when not linux", ->
      sinon.stub(os, "platform").returns("darwin")

      args = chrome._getArgs()

      expect(args).not.to.include("--disable-gpu")

    it "turns off sandbox when linux", ->
      sinon.stub(os, "platform").returns("linux")

      args = chrome._getArgs()

      expect(args).to.include("--no-sandbox")

    it "does not turn off sandbox when not linux", ->
      sinon.stub(os, "platform").returns("win32")

      args = chrome._getArgs()

      expect(args).not.to.include("--no-sandbox")

    it "adds user agent when options.userAgent", ->
      args = chrome._getArgs({
        userAgent: "foo"
      })

      expect(args).to.include("--user-agent=foo")

    it "does not add user agent", ->
      args = chrome._getArgs()

      expect(args).not.to.include("--user-agent=foo")

    it "disables RootLayerScrolling in versions 66 or 67", ->
      arg = "--disable-blink-features=RootLayerScrolling"

      disabledRootLayerScrolling = (version, bool) ->
        args = chrome._getArgs({
          browser: {
            majorVersion: version
          }
        })

        if bool
          expect(args).to.include(arg)
        else
          expect(args).not.to.include(arg)

      disabledRootLayerScrolling("65", false)
      disabledRootLayerScrolling("66", true)
      disabledRootLayerScrolling("67", true)
      disabledRootLayerScrolling("68", false)

    ## https://github.com/cypress-io/cypress/issues/1872
    it "adds <-loopback> proxy bypass rule in version 72+", ->
      arg = "--proxy-bypass-list=<-loopback>"

      chromeVersionHasLoopback = (version, bool) ->
        args = chrome._getArgs({
          browser: {
            majorVersion: version
          }
        })

        if bool
          expect(args).to.include(arg)
        else
          expect(args).not.to.include(arg)

      chromeVersionHasLoopback("71", false)
      chromeVersionHasLoopback("72", true)
      chromeVersionHasLoopback("73", true)<|MERGE_RESOLUTION|>--- conflicted
+++ resolved
@@ -81,11 +81,7 @@
         expect(args).to.deep.eq([
           "--headless"
           "--remote-debugging-port=50505"
-<<<<<<< HEAD
           "--remote-debugging-address=127.0.0.1"
-          "--load-extension=/path/to/ext,#{pathToTheme}"
-=======
->>>>>>> 05987c43
           "--user-data-dir=/profile/dir"
           "--disk-cache-dir=/profile/dir/CypressCache"
         ])
