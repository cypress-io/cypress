require("../spec_helper")

path       = require("path")
glob       = require("glob")
Promise    = require("bluebird")
cypressEx  = require("@packages/example")
snapshot   = require("snap-shot-it")
config     = require("#{root}lib/config")
Project    = require("#{root}lib/project")
scaffold   = require("#{root}lib/scaffold")
Fixtures   = require("#{root}/test/support/helpers/fixtures")

glob = Promise.promisify(glob)

describe "lib/scaffold", ->
  beforeEach ->
    Fixtures.scaffold()

  afterEach ->
    Fixtures.remove()

  context ".integrationExampleName", ->
    it "returns example_spec.js", ->
      expect(scaffold.integrationExampleName()).to.eq("example_spec.js")

  context.skip ".isNewProject", ->
    beforeEach ->
      todosPath = Fixtures.projectPath("todos")

      config.get(todosPath)
      .then (@cfg) =>
        {@integrationFolder} = @cfg

    it "is false when files.length isnt 1", ->
      id = =>
        @ids = Project(@idsPath)
        @ids.getConfig()
        .then (cfg) =>
          @ids.scaffold(cfg).return(cfg)
        .then (cfg) =>
          @ids.determineIsNewProject(cfg.integrationFolder)
        .then (ret) ->
          expect(ret).to.be.false

      todo = =>
        @todos = Project(@todosPath)
        @todos.getConfig()
        .then (cfg) =>
          @todos.scaffold(cfg).return(cfg)
        .then (cfg) =>
          @todos.determineIsNewProject(cfg.integrationFolder)
        .then (ret) ->
          expect(ret).to.be.false

      Promise.join(id, todo)

    it "is true when files, name + bytes match to scaffold", ->
      ## TODO this test really can move to scaffold
      pristine = Project(@pristinePath)
      pristine.getConfig()
      .then (cfg) ->
        pristine.scaffold(cfg).return(cfg)
      .then (cfg) ->
        pristine.determineIsNewProject(cfg.integrationFolder)
      .then (ret) ->
        expect(ret).to.be.true

    it "is false when bytes dont match scaffold", ->
      ## TODO this test really can move to scaffold
      pristine = Project(@pristinePath)
      pristine.getConfig()
      .then (cfg) ->
        pristine.scaffold(cfg).return(cfg)
      .then (cfg) ->
        example = scaffold.integrationExampleName()
        file    = path.join(cfg.integrationFolder, example)

        ## write some data to the file so it is now
        ## different in file size
        fs.readFileAsync(file, "utf8")
        .then (str) ->
          str += "foo bar baz"
          fs.writeFileAsync(file, str).return(cfg)
      .then (cfg) ->
        pristine.determineIsNewProject(cfg.integrationFolder)
      .then (ret) ->
        expect(ret).to.be.false

  context ".integration", ->
    beforeEach ->
      pristinePath = Fixtures.projectPath("pristine")

      config.get(pristinePath).then (@cfg) =>
        {@integrationFolder} = @cfg

    it "creates both integrationFolder and example_spec.js when integrationFolder does not exist", ->
      scaffold.integration(@integrationFolder, @cfg)
      .then =>
        Promise.all([
          fs.statAsync(@integrationFolder + "/example_spec.js").get("size")
          fs.statAsync(cypressEx.getPathToExample()).get("size")
        ]).spread (size1, size2) ->
          expect(size1).to.eq(size2)

    it "does not create any files if integrationFolder is not default", ->
      @cfg.resolved.integrationFolder.from = "config"

      scaffold.integration(@integrationFolder, @cfg)
      .then =>
        glob("**/*", {cwd: @integrationFolder})
      .then (files) ->
        expect(files.length).to.eq(0)

    it "does not create example_spec.js if integrationFolder already exists", ->
      ## create the integrationFolder ourselves manually
      fs.ensureDirAsync(@integrationFolder)
      .then =>
        ## now scaffold
        scaffold.integration(@integrationFolder, @cfg)
      .then =>
        glob("**/*", {cwd: @integrationFolder})
      .then (files) ->
        ## ensure no files exist
        expect(files.length).to.eq(0)

    it "throws if trying to scaffold a file not present in file tree", ->
      integrationPath = path.join(@integrationFolder, "foo")
      fs.removeAsync(integrationPath)
      .then =>
        scaffold.integration(integrationPath, @cfg)
      .then ->
        throw new Error("Should throw the right error")
      .catch (err = {}) =>
        expect(err.stack).to.contain("not in the scaffolded file tree")

  context ".support", ->
    beforeEach ->
      pristinePath = Fixtures.projectPath("pristine")

      config.get(pristinePath).then (@cfg) =>
        {@supportFolder} = @cfg

    it "does not create any files if supportFolder directory already exists", ->
      ## first remove it
      fs.removeAsync(@supportFolder)
      .then =>
        ## create the supportFolder ourselves manually
        fs.ensureDirAsync(@supportFolder)
      .then =>
        ## now scaffold
        scaffold.support(@supportFolder, @cfg)
      .then =>
        glob("**/*", {cwd: @supportFolder})
      .then (files) ->
        ## ensure no files exist
        expect(files.length).to.eq(0)

    it "does not create any files if supportFile is not default", ->
      @cfg.resolved.supportFile.from = "config"

      scaffold.support(@supportFolder, @cfg)
      .then =>
        glob("**/*", {cwd: @supportFolder})
      .then (files) ->
        expect(files.length).to.eq(0)

    it "does not create any files if supportFile is false", ->
      @cfg.supportFile = false

      scaffold.support(@supportFolder, @cfg)
      .then =>
        glob("**/*", {cwd: @supportFolder})
      .then (files) ->
        expect(files.length).to.eq(0)

    it "throws if trying to scaffold a file not present in file tree", ->
      supportPath = path.join(@supportFolder, "foo")
      fs.removeAsync(supportPath)
      .then =>
        scaffold.support(supportPath, @cfg)
      .then ->
        throw new Error("Should throw the right error")
      .catch (err = {}) =>
        expect(err.stack).to.contain("not in the scaffolded file tree")

<<<<<<< HEAD
    it "creates supportFolder and commands.js, defaults.js, and index.js when supportFolder does not exist", ->
      scaffold.support(@supportFolder, @cfg)
      .then =>
        Promise.join(
          fs.readFileAsync(@supportFolder + "/commands.js", "utf8")
          fs.readFileAsync(@supportFolder + "/defaults.js", "utf8")
          fs.readFileAsync(@supportFolder + "/index.js", "utf8")
        ).spread (commandsContents, defaultsContents, indexContents) ->
          snapshot(commandsContents)
          snapshot(defaultsContents)
          snapshot(indexContents)

  context ".plugins", ->
    beforeEach ->
      pristinePath = Fixtures.projectPath("pristine")

      config.get(pristinePath).then (@cfg) =>
        {@pluginsFile} = @cfg
        @pluginsFolder = path.dirname(@pluginsFile)

    it "does not create any files if pluginsFile directory already exists", ->
      ## first remove it
      fs.removeAsync(@pluginsFolder)
      .then =>
        ## create the pluginsFolder ourselves manually
        fs.ensureDirAsync(@pluginsFolder)
      .then =>
        ## now scaffold
        scaffold.plugins(@pluginsFolder, @cfg)
      .then =>
        glob("**/*", {cwd: @pluginsFolder})
      .then (files) ->
        ## ensure no files exist
        expect(files.length).to.eq(0)

    it "does not create any files if pluginsFile is not default", ->
      @cfg.resolved.pluginsFile.from = "config"

      scaffold.plugins(@pluginsFolder, @cfg)
      .then =>
        glob("**/*", {cwd: @pluginsFolder})
      .then (files) ->
        expect(files.length).to.eq(0)

    it "does not create any files if pluginsFile is false", ->
      @cfg.pluginsFile = false

      scaffold.plugins(@pluginsFile, @cfg)
      .then =>
        glob("**/*", {cwd: @pluginsFile})
      .then (files) ->
        expect(files.length).to.eq(0)

    it "throws if trying to scaffold a file not present in file tree", ->
      pluginsPath = path.join(@pluginsFile, "foo")
      fs.removeAsync(pluginsPath)
      .then =>
        scaffold.plugins(pluginsPath, @cfg)
      .then ->
        throw new Error("Should throw the right error")
      .catch (err = {}) =>
        expect(err.stack).to.contain("not in the scaffolded file tree")

    it "creates plugins/index.js when pluginsFolder does not exist", ->
      scaffold.plugins(@pluginsFolder, @cfg)
      .then =>
        fs.readFileAsync(@pluginsFolder + "/index.js", "utf8")
        .then (contents) =>
          snapshot(contents.replace(/`/g, "<backtick>"))
=======
    it "creates supportFolder and commands.js, and index.js when supportFolder does not exist", ->
      ## todos has a _support folder so let's first nuke it and then scaffold
      scaffold.support(@supportFolder, @cfg)
      .then =>
        fs.readFileAsync(@supportFolder + "/commands.js", "utf8")
        .then (str) =>
          expect(str).to.eq """
          // ***********************************************
          // This example commands.js shows you how to
          // create various custom commands and overwrite
          // existing commands.
          //
          // For more comprehensive examples of custom
          // commands please read more here:
          // https://on.cypress.io/custom-commands
          // ***********************************************
          //
          //
          // -- This is a parent command --
          // Cypress.Commands.add("login", (email, password) => { ... })
          //
          //
          // -- This is a child command --
          // Cypress.Commands.add("drag", { prevSubject: 'element'}, (subject, options) => { ... })
          //
          //
          // -- This is a dual command --
          // Cypress.Commands.add("dismiss", { prevSubject: 'optional'}, (subject, options) => { ... })
          //
          //
          // -- This is will overwrite an existing command --
          // Cypress.Commands.overwrite("visit", (originalFn, url, options) => { ... })

          """

          fs.readFileAsync(@supportFolder + "/index.js", "utf8").then (str) =>
            expect(str).to.eq """
            // ***********************************************************
            // This example support/index.js is processed and
            // loaded automatically before your test files.
            //
            // This is a great place to put global configuration and
            // behavior that modifies Cypress.
            //
            // You can change the location of this file or turn off
            // automatically serving support files with the
            // 'supportFile' configuration option.
            //
            // You can read more here:
            // https://on.cypress.io/configuration
            // ***********************************************************

            // Import commands.js using ES2015 syntax:
            import './commands'

            // Alternatively you can use CommonJS syntax:
            // require('./commands')

            """
>>>>>>> 95329beb

  context ".fixture", ->
    beforeEach ->
      pristinePath = Fixtures.projectPath("pristine")

      config.get(pristinePath).then (@cfg) =>
        {@fixturesFolder} = @cfg

    it "creates both fixturesFolder and example.json when fixturesFolder does not exist", ->
      scaffold.fixture(@fixturesFolder, @cfg)
      .then =>
        fs.readFileAsync(@fixturesFolder + "/example.json", "utf8")
      .then (str) ->
        expect(str).to.eq """
        {
          "name": "Using fixtures to represent data",
          "email": "hello@cypress.io",
          "body": "Fixtures are a great way to mock data for responses to routes"
        }
        """

    it "does not create any files if fixturesFolder is not default", ->
      @cfg.resolved.fixturesFolder.from = "config"

      scaffold.fixture(@fixturesFolder, @cfg)
      .then =>
        glob("**/*", {cwd: @fixturesFolder})
      .then (files) ->
        expect(files.length).to.eq(0)

    it "does not create any files if fixturesFolder is false", ->
      @cfg.fixturesFolder = false

      scaffold.fixture(@fixturesFolder, @cfg)
      .then =>
        glob("**/*", {cwd: @fixturesFolder})
      .then (files) ->
        expect(files.length).to.eq(0)

    it "does not create example.json if fixturesFolder already exists", ->
      ## create the fixturesFolder ourselves manually
      fs.ensureDirAsync(@fixturesFolder)
      .then =>
        ## now scaffold
        scaffold.fixture(@fixturesFolder, @cfg)
      .then =>
        glob("**/*", {cwd: @fixturesFolder})
      .then (files) ->
        ## ensure no files exist
        expect(files.length).to.eq(0)

    it "throws if trying to scaffold a file not present in file tree", ->
      fixturesPath = path.join(@fixturesFolder, "foo")
      fs.removeAsync(fixturesPath)
      .then =>
        scaffold.fixture(fixturesPath, @cfg)
      .then ->
        throw new Error("Should throw the right error")
      .catch (err = {}) =>
        expect(err.stack).to.contain("not in the scaffolded file tree")

  context ".fileTree", ->
    beforeEach ->
      todosPath = Fixtures.projectPath("todos")
      config.get(todosPath).then (@cfg) =>

    it "returns tree-like structure of scaffolded", ->
<<<<<<< HEAD
      snapshot(scaffold.fileTree(@cfg))

    it "leaves out fixtures if configured to false", ->
      @cfg.fixturesFolder = false
      snapshot(scaffold.fileTree(@cfg))
=======
      expect(scaffold.fileTree(@cfg)).eql([
        {
          name: "tests"
          children: [
            {
              name: "example_spec.js"
            },{
              name: "_fixtures"
              children: [
                { name: "example.json" }
              ]
            },{
              name: "_support"
              children: [
                { name: "commands.js" }
                { name: "index.js" }
              ]
            }
          ]
        }
      ])

    it "leaves out fixtures if configured to false", ->
      @cfg.fixturesFolder = false
      expect(scaffold.fileTree(@cfg)).eql([
        {
          name: "tests"
          children: [
            {
              name: "example_spec.js"
            },{
              name: "_support"
              children: [
                { name: "commands.js" }
                { name: "index.js" }
              ]
            }
          ]
        }
      ])
>>>>>>> 95329beb

    it "leaves out support if configured to false", ->
      @cfg.supportFile = false
      snapshot(scaffold.fileTree(@cfg))<|MERGE_RESOLUTION|>--- conflicted
+++ resolved
@@ -183,17 +183,14 @@
       .catch (err = {}) =>
         expect(err.stack).to.contain("not in the scaffolded file tree")
 
-<<<<<<< HEAD
-    it "creates supportFolder and commands.js, defaults.js, and index.js when supportFolder does not exist", ->
+    it "creates supportFolder and commands.js and index.js when supportFolder does not exist", ->
       scaffold.support(@supportFolder, @cfg)
       .then =>
         Promise.join(
           fs.readFileAsync(@supportFolder + "/commands.js", "utf8")
-          fs.readFileAsync(@supportFolder + "/defaults.js", "utf8")
           fs.readFileAsync(@supportFolder + "/index.js", "utf8")
-        ).spread (commandsContents, defaultsContents, indexContents) ->
+        ).spread (commandsContents, indexContents) ->
           snapshot(commandsContents)
-          snapshot(defaultsContents)
           snapshot(indexContents)
 
   context ".plugins", ->
@@ -222,11 +219,6 @@
     it "does not create any files if pluginsFile is not default", ->
       @cfg.resolved.pluginsFile.from = "config"
 
-      scaffold.plugins(@pluginsFolder, @cfg)
-      .then =>
-        glob("**/*", {cwd: @pluginsFolder})
-      .then (files) ->
-        expect(files.length).to.eq(0)
 
     it "does not create any files if pluginsFile is false", ->
       @cfg.pluginsFile = false
@@ -236,84 +228,6 @@
         glob("**/*", {cwd: @pluginsFile})
       .then (files) ->
         expect(files.length).to.eq(0)
-
-    it "throws if trying to scaffold a file not present in file tree", ->
-      pluginsPath = path.join(@pluginsFile, "foo")
-      fs.removeAsync(pluginsPath)
-      .then =>
-        scaffold.plugins(pluginsPath, @cfg)
-      .then ->
-        throw new Error("Should throw the right error")
-      .catch (err = {}) =>
-        expect(err.stack).to.contain("not in the scaffolded file tree")
-
-    it "creates plugins/index.js when pluginsFolder does not exist", ->
-      scaffold.plugins(@pluginsFolder, @cfg)
-      .then =>
-        fs.readFileAsync(@pluginsFolder + "/index.js", "utf8")
-        .then (contents) =>
-          snapshot(contents.replace(/`/g, "<backtick>"))
-=======
-    it "creates supportFolder and commands.js, and index.js when supportFolder does not exist", ->
-      ## todos has a _support folder so let's first nuke it and then scaffold
-      scaffold.support(@supportFolder, @cfg)
-      .then =>
-        fs.readFileAsync(@supportFolder + "/commands.js", "utf8")
-        .then (str) =>
-          expect(str).to.eq """
-          // ***********************************************
-          // This example commands.js shows you how to
-          // create various custom commands and overwrite
-          // existing commands.
-          //
-          // For more comprehensive examples of custom
-          // commands please read more here:
-          // https://on.cypress.io/custom-commands
-          // ***********************************************
-          //
-          //
-          // -- This is a parent command --
-          // Cypress.Commands.add("login", (email, password) => { ... })
-          //
-          //
-          // -- This is a child command --
-          // Cypress.Commands.add("drag", { prevSubject: 'element'}, (subject, options) => { ... })
-          //
-          //
-          // -- This is a dual command --
-          // Cypress.Commands.add("dismiss", { prevSubject: 'optional'}, (subject, options) => { ... })
-          //
-          //
-          // -- This is will overwrite an existing command --
-          // Cypress.Commands.overwrite("visit", (originalFn, url, options) => { ... })
-
-          """
-
-          fs.readFileAsync(@supportFolder + "/index.js", "utf8").then (str) =>
-            expect(str).to.eq """
-            // ***********************************************************
-            // This example support/index.js is processed and
-            // loaded automatically before your test files.
-            //
-            // This is a great place to put global configuration and
-            // behavior that modifies Cypress.
-            //
-            // You can change the location of this file or turn off
-            // automatically serving support files with the
-            // 'supportFile' configuration option.
-            //
-            // You can read more here:
-            // https://on.cypress.io/configuration
-            // ***********************************************************
-
-            // Import commands.js using ES2015 syntax:
-            import './commands'
-
-            // Alternatively you can use CommonJS syntax:
-            // require('./commands')
-
-            """
->>>>>>> 95329beb
 
   context ".fixture", ->
     beforeEach ->
@@ -381,54 +295,11 @@
       config.get(todosPath).then (@cfg) =>
 
     it "returns tree-like structure of scaffolded", ->
-<<<<<<< HEAD
       snapshot(scaffold.fileTree(@cfg))
 
     it "leaves out fixtures if configured to false", ->
       @cfg.fixturesFolder = false
       snapshot(scaffold.fileTree(@cfg))
-=======
-      expect(scaffold.fileTree(@cfg)).eql([
-        {
-          name: "tests"
-          children: [
-            {
-              name: "example_spec.js"
-            },{
-              name: "_fixtures"
-              children: [
-                { name: "example.json" }
-              ]
-            },{
-              name: "_support"
-              children: [
-                { name: "commands.js" }
-                { name: "index.js" }
-              ]
-            }
-          ]
-        }
-      ])
-
-    it "leaves out fixtures if configured to false", ->
-      @cfg.fixturesFolder = false
-      expect(scaffold.fileTree(@cfg)).eql([
-        {
-          name: "tests"
-          children: [
-            {
-              name: "example_spec.js"
-            },{
-              name: "_support"
-              children: [
-                { name: "commands.js" }
-                { name: "index.js" }
-              ]
-            }
-          ]
-        }
-      ])
->>>>>>> 95329beb
 
     it "leaves out support if configured to false", ->
       @cfg.supportFile = false
