--- conflicted
+++ resolved
@@ -114,13 +114,9 @@
         "--getKey=true"
         "--config=requestTimeout=1234,responseTimeout=9876"
         "--hosts=*.foobar.com=127.0.0.1"
-        "--environmentVariables=foo=bar,baz=quux"
+        "--environmentVariables=foo=bar,baz=quux,bar=foo=quz"
         "--requestTimeout=1234"
         "--responseTimeout=9876"
-<<<<<<< HEAD
-=======
-        "--environmentVariables=foo=bar,baz=quux,bar=foo=quz"
->>>>>>> 66861fd7
       ])
 
   context "--updating", ->
