--- conflicted
+++ resolved
@@ -93,11 +93,7 @@
     sinon.stub(ServerE2E.prototype, 'open').resolves([])
     sinon.stub(ProjectBase.prototype, 'startCtDevServer').resolves({ port: 9999 })
 
-<<<<<<< HEAD
-    const projectCt = new ProjectBase({ projectRoot: this.todosPath, testingType: 'component' })
-=======
     const projectCt = new ProjectBase({ projectRoot: this.pristinePath, testingType: 'component' })
->>>>>>> d24d2724
 
     await projectCt.initializeConfig()
 
@@ -732,11 +728,8 @@
 
     it('watches cypress.json and cypress.env.json', function () {
       this.project.watchSettings({ onSettingsChanged () {} }, {})
-<<<<<<< HEAD
-=======
       expect(this.watch).to.be.calledOnce
       expect(this.watchTree).to.be.calledOnce
->>>>>>> d24d2724
       expect(this.watchTree).to.be.calledWith('/path/to/cypress.json')
 
       expect(this.watch).to.be.calledWith('/path/to/cypress.env.json')
