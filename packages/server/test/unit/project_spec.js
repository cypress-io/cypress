require('../spec_helper')

const mockedEnv = require('mocked-env')
const path = require('path')
const chokidar = require('chokidar')
const pkg = require('@packages/root')
const Fixtures = require('@tooling/system-tests/lib/fixtures')
const { sinon } = require('../spec_helper')
const user = require(`../../lib/user`)
const config = require(`../../lib/config`)
const scaffold = require(`../../lib/scaffold`)
const { ServerE2E } = require(`../../lib/server-e2e`)
const { ProjectBase } = require(`../../lib/project-base`)
const ProjectUtils = require(`../../lib/project_utils`)
const { Automation } = require(`../../lib/automation`)
const savedState = require(`../../lib/saved_state`)
const plugins = require(`../../lib/plugins`)
const runEvents = require(`../../lib/plugins/run_events`)
const system = require(`../../lib/util/system`)
const settings = require(`../../lib/util/settings`)
const { getCtx } = require(`../../lib/makeDataContext`)

let ctx

// NOTE: todo: come back to this
describe.skip('lib/project-base', () => {
  beforeEach(function () {
    ctx = getCtx()
    Fixtures.scaffold()

    this.todosPath = Fixtures.projectPath('todos')
    this.idsPath = Fixtures.projectPath('ids')
    this.pristinePath = Fixtures.projectPath('pristine-with-config-file')

    sinon.stub(scaffold, 'isNewProject').resolves(false)
    sinon.stub(chokidar, 'watch').returns({
      on: () => {},
      close: () => {},
    })

    sinon.stub(runEvents, 'execute').resolves()

    ctx.actions.project.setCurrentProjectForTestSetup(this.todosPath)

    return settings.read(this.todosPath)
    .then((obj = {}) => {
      ({ projectId: this.projectId } = obj)

<<<<<<< HEAD
      return config.set({ projectName: 'project', projectRoot: '/foo/bar', config: { supportFile: false } })
=======
      return config.setupFullConfigWithDefaults({ projectName: 'project', projectRoot: '/foo/bar' })
>>>>>>> 6d10a7fa
      .then((config1) => {
        this.config = config1
        this.project = new ProjectBase({ projectRoot: this.todosPath, testingType: 'e2e' })
        this.project._server = { close () {} }
        this.project._cfg = config1
      })
    })
  })

  afterEach(function () {
    Fixtures.remove()

    if (this.project) {
      this.project.close()
    }
  })

  it('requires a projectRoot', function () {
    const fn = () => new ProjectBase({})

    expect(fn).to.throw('Instantiating lib/project requires a projectRoot!')
  })

  it('always resolves the projectRoot to be absolute', function () {
    const p = new ProjectBase({ projectRoot: '../foo/bar', testingType: 'e2e' })

    expect(p.projectRoot).not.to.eq('../foo/bar')
    expect(p.projectRoot).to.eq(path.resolve('../foo/bar'))
  })

  it('sets CT specific defaults and calls CT function', async function () {
    sinon.stub(ServerE2E.prototype, 'open').resolves([])
    sinon.stub(ProjectBase.prototype, 'startCtDevServer').resolves({ port: 9999 })

    const projectCt = new ProjectBase({ projectRoot: this.pristinePath, testingType: 'component' })

    await projectCt.initializeConfig()

    return projectCt.open({}).then(() => {
      expect(projectCt._cfg.viewportHeight).to.eq(500)
      expect(projectCt._cfg.viewportWidth).to.eq(500)
      expect(projectCt._cfg.baseUrl).to.eq('http://localhost:9999')
      expect(projectCt.startCtDevServer).to.have.beenCalled
    })
  })

  context('#saveState', function () {
    beforeEach(function () {
      const integrationFolder = 'the/save/state/test'

      sinon.stub(config, 'get').withArgs(this.todosPath).resolves({ integrationFolder })
      this.project.cfg = { integrationFolder }

      return savedState.create(this.project.projectRoot)
      .then((state) => state.remove())
    })

    afterEach(function () {
      return savedState.create(this.project.projectRoot)
      .then((state) => state.remove())
    })

    it('saves state without modification', function () {
      return this.project.saveState()
      .then((state) => expect(state).to.deep.eq({}))
    })

    it('adds property', function () {
      return this.project.saveState()
      .then(() => this.project.saveState({ appWidth: 42 }))
      .then((state) => expect(state).to.deep.eq({ appWidth: 42 }))
    })

    it('adds second property', function () {
      return this.project.saveState()
      .then(() => this.project.saveState({ appWidth: 42 }))
      .then(() => this.project.saveState({ appHeight: true }))
      .then((state) => expect(state).to.deep.eq({ appWidth: 42, appHeight: true }))
    })

    it('modifes property', function () {
      return this.project.saveState()
      .then(() => this.project.saveState({ appWidth: 42 }))
      .then(() => this.project.saveState({ appWidth: 'modified' }))
      .then((state) => expect(state).to.deep.eq({ appWidth: 'modified' }))
    })
  })

  context('#initializeConfig', () => {
    const integrationFolder = 'foo/bar/baz'

    beforeEach(function () {
      sinon.stub(config, 'get').withArgs(this.todosPath, { foo: 'bar', configFile: 'cypress.config.js' })
      .resolves({ baz: 'quux', integrationFolder, browsers: [] })
    })

    it('calls config.get with projectRoot + options + saved state', function () {
      this.project.__setOptions({ foo: 'bar' })

      return savedState.create(this.todosPath)
      .then(async (state) => {
        sinon.stub(state, 'get').resolves({ reporterWidth: 225 })

        await this.project.initializeConfig()
        expect(this.project.getConfig()).to.deep.eq({
          integrationFolder,
          browsers: [],
          isNewProject: false,
          baz: 'quux',
          state: {
            reporterWidth: 225,
          },
        })
      })
    })

    it('resolves if cfg is already set', async function () {
      this.project._cfg = {
        integrationFolder,
        foo: 'bar',
      }

      expect(this.project.getConfig()).to.deep.eq({
        integrationFolder,
        foo: 'bar',
      })
    })

    it('does not set cfg.isNewProject when cfg.isTextTerminal', function () {
      const cfg = { isTextTerminal: true, browsers: [] }

      config.get.resolves(cfg)

      sinon.stub(this.project, '_setSavedState').resolves(cfg)

      return this.project.initializeConfig()
      .then((cfg) => {
        expect(cfg).not.to.have.property('isNewProject')
      })
    })

    it('attaches warning to non-chrome browsers when chromeWebSecurity:false', async function () {
      const cfg = Object.assign({}, {
        integrationFolder,
        browsers: [{ family: 'chromium', name: 'Canary' }, { family: 'some-other-family', name: 'some-other-name' }],
        chromeWebSecurity: false,
      })

      config.get.restore()
      sinon.stub(config, 'get').returns(cfg)

      await this.project.initializeConfig()
      .then(() => {
        const cfg = this.project.getConfig()

        expect(cfg.chromeWebSecurity).eq(false)
        expect(cfg.browsers).deep.eq([
          {
            family: 'chromium',
            name: 'Canary',
          },
          {
            family: 'some-other-family',
            name: 'some-other-name',
            warning: `\
Your project has set the configuration option: \`chromeWebSecurity: false\`

This option will not have an effect in Some-other-name. Tests that rely on web security being disabled will not run as expected.\
`,
          },
        ])

        expect(cfg).ok
      })
    })

    // https://github.com/cypress-io/cypress/issues/17614
    it('only attaches warning to non-chrome browsers when chromeWebSecurity:true', async function () {
      ctx.lifecycleManager.restore?.()
      sinon.stub(ctx.lifecycleManager, 'getFullInitialConfig').returns({
        integrationFolder,
        browsers: [{ family: 'chromium', name: 'Canary' }, { family: 'some-other-family', name: 'some-other-name' }],
        chromeWebSecurity: true,
      })

      await this.project.initializeConfig()
      .then(() => {
        const cfg = this.project.getConfig()

        expect(cfg.chromeWebSecurity).eq(true)
        expect(cfg.browsers).deep.eq([
          {
            family: 'chromium',
            name: 'Canary',
          },
          {
            family: 'some-other-family',
            name: 'some-other-name',
          },
        ])
      })
    })
  })

  context('#initializeConfig', function () {
  })

  context('#open', () => {
    beforeEach(function () {
      sinon.stub(this.project, 'startWebsockets')
      this.checkSupportFileStub = sinon.stub(ProjectUtils, 'checkSupportFile').resolves()
      sinon.stub(this.project, 'scaffold').resolves()
      sinon.stub(this.project, 'getConfig').returns(this.config)
      sinon.stub(ServerE2E.prototype, 'open').resolves([])
      sinon.stub(ServerE2E.prototype, 'reset')
      sinon.stub(config, 'updateWithPluginValues').returns(this.config)
      sinon.stub(scaffold, 'plugins').resolves()
      sinon.stub(plugins, 'init').resolves()
    })

    it('calls #startWebsockets with options + config', function () {
      const onFocusTests = sinon.stub()

      this.project.__setOptions({
        onFocusTests,
      })

      return this.project.open().then(() => {
        expect(this.project.startWebsockets).to.be.calledWith({
          onReloadBrowser: undefined,
          onFocusTests,
          onSpecChanged: undefined,
        }, {
          socketIoCookie: '__socket.io',
          namespace: '__cypress',
          screenshotsFolder: '/foo/bar/cypress/screenshots',
          report: undefined,
          reporter: 'spec',
          reporterOptions: null,
          projectRoot: this.todosPath,
        })
      })
    })

    it('calls #scaffold with server config promise', function () {
      return this.project.open().then(() => {
        expect(this.project.scaffold).to.be.calledWith(this.config)
      })
    })

    it('calls checkSupportFile with server config when scaffolding is finished', function () {
      return this.project.open().then(() => {
        expect(this.checkSupportFileStub).to.be.calledWith({
          configFile: 'cypress.config.js',
          supportFile: false,
        })
      })
    })

    it('initializes the plugins', function () {
      return this.project.open().then(() => {
        expect(plugins.init).to.be.called
      })
    })

    it('calls support.plugins with pluginsFile directory', function () {
      return this.project.open().then(() => {
        expect(scaffold.plugins).to.be.calledWith(path.dirname(this.config.pluginsFile))
      })
    })

    it('calls options.onError with plugins error when there is a plugins error', function () {
      const onError = sinon.spy()
      const err = {
        name: 'plugin error name',
        message: 'plugin error message',
      }

      this.project.__setOptions({ onError })

      return this.project.open().then(() => {
        const pluginsOnError = plugins.init.lastCall.args[1].onError

        expect(pluginsOnError).to.be.a('function')
        pluginsOnError(err)

        expect(onError).to.be.calledWith(err)
      })
    })

    it('executes before:run if in interactive mode', function () {
      const sysInfo = {
        osName: 'darwin',
        osVersion: '1.2.3',
      }

      sinon.stub(system, 'info').resolves(sysInfo)
      this.config.experimentalInteractiveRunEvents = true
      this.config.isTextTerminal = false

      return this.project.open()
      .then(() => {
        expect(runEvents.execute).to.be.calledWith('before:run', this.config, {
          config: this.config,
          cypressVersion: pkg.version,
          system: sysInfo,
        })
      })
    })

    it('does not get system info or execute before:run if not in interactive mode', function () {
      sinon.stub(system, 'info')
      this.config.experimentalInteractiveRunEvents = true
      this.config.isTextTerminal = true

      return this.project.open()
      .then(() => {
        expect(system.info).not.to.be.called
        expect(runEvents.execute).not.to.be.calledWith('before:run')
      })
    })

    it('does not call startSpecWatcher if not in interactive mode', function () {
      const startSpecWatcherStub = sinon.stub()

      sinon.stub(ProjectBase.prototype, 'initializeSpecStore').resolves({
        startSpecWatcher: startSpecWatcherStub,
      })

      this.config.isTextTerminal = true

      return this.project.open()
      .then(() => {
        expect(startSpecWatcherStub).not.to.be.called
      })
    })

    it('calls startSpecWatcher if in interactive mode', function () {
      const startSpecWatcherStub = sinon.stub()

      sinon.stub(ProjectBase.prototype, 'initializeSpecStore').resolves({
        startSpecWatcher: startSpecWatcherStub,
      })

      this.config.isTextTerminal = false

      return this.project.open()
      .then(() => {
        expect(startSpecWatcherStub).to.be.called
      })
    })

    it('does not get system info or execute before:run if experimental flag is not enabled', function () {
      sinon.stub(system, 'info')
      this.config.experimentalInteractiveRunEvents = false
      this.config.isTextTerminal = false

      return this.project.open()
      .then(() => {
        expect(system.info).not.to.be.called
        expect(runEvents.execute).not.to.be.calledWith('before:run')
      })
    })

    describe('saved state', function () {
      beforeEach(function () {
        this._time = 1609459200000
        this._dateStub = sinon.stub(Date, 'now').returns(this._time)
      })

      it('sets firstOpened and lastOpened on first open', function () {
        return this.project.open()
        .then(() => {
          const cfg = this.project.getConfig()

          expect(cfg.state).to.eql({ firstOpened: this._time, lastOpened: this._time })
        })
      })

      it('only sets lastOpened on subsequent opens', function () {
        return this.project.open()
        .then(() => {
          this._dateStub.returns(this._time + 100000)
        })
        .then(() => this.project.open())
        .then(() => {
          const cfg = this.project.getConfig()

          expect(cfg.state).to.eql({ firstOpened: this._time, lastOpened: this._time + 100000 })
        })
      })

      it('updates config.state when saved state changes', function () {
        sinon.spy(this.project, 'saveState')

        const options = { onSavedStateChanged: (...args) => this.project.saveState(...args) }

        this.project.__setOptions(options)

        return this.project.open()
        .then(() => options.onSavedStateChanged({ autoScrollingEnabled: false }))
        .then(() => {
          const cfg = this.project.getConfig()

          expect(this.project.saveState).to.be.calledWith({ autoScrollingEnabled: false })

          expect(cfg.state).to.eql({
            autoScrollingEnabled: false,
            firstOpened: this._time,
            lastOpened: this._time,
          })
        })
      })
    })
  })

  context('#close', () => {
    beforeEach(function () {
      this.project = new ProjectBase({ projectRoot: '/_test-output/path/to/project-e2e', testingType: 'e2e' })

      this.project._server = { close () {} }
      this.project._isServerOpen = true

      sinon.stub(this.project, 'getConfig').returns(this.config)

      sinon.stub(user, 'ensureAuthToken').resolves('auth-token-123')
    })

    it('closes server', function () {
      this.project._server = sinon.stub({ close () {} })

      return this.project.close().then(() => {
        expect(this.project._server.close).to.be.calledOnce
      })
    })

    it('can close when server + watchers arent open', function () {
      return this.project.close()
    })

    it('executes after:run if in interactive mode', function () {
      this.config.experimentalInteractiveRunEvents = true
      this.config.isTextTerminal = false

      return this.project.close()
      .then(() => {
        expect(runEvents.execute).to.be.calledWith('after:run', this.config)
      })
    })

    it('does not execute after:run if not in interactive mode', function () {
      this.config.experimentalInteractiveRunEvents = true
      this.config.isTextTerminal = true

      return this.project.close()
      .then(() => {
        expect(runEvents.execute).not.to.be.calledWith('after:run')
      })
    })

    it('does not execute after:run if experimental flag is not enabled', function () {
      this.config.experimentalInteractiveRunEvents = false
      this.config.isTextTerminal = false

      return this.project.close()
      .then(() => {
        expect(runEvents.execute).not.to.be.calledWith('after:run')
      })
    })
  })

  context('#reset', () => {
    beforeEach(function () {
      this.project = new ProjectBase({ projectRoot: this.pristinePath, testingType: 'e2e' })
      this.project._automation = { reset: sinon.stub() }
      this.project._server = { close () {}, reset: sinon.stub() }
    })

    it('resets server + automation', function () {
      this.project.reset()
      expect(this.project._automation.reset).to.be.calledOnce

      expect(this.project.server.reset).to.be.calledOnce
    })
  })

  context('#scaffold', () => {
    beforeEach(function () {
      this.project = new ProjectBase({ projectRoot: '/_test-output/path/to/project-e2e', testingType: 'e2e' })
      sinon.stub(scaffold, 'integration').resolves()
      sinon.stub(scaffold, 'fixture').resolves()
      sinon.stub(scaffold, 'support').resolves()
      sinon.stub(scaffold, 'plugins').resolves()

      this.obj = { projectRoot: 'pr', fixturesFolder: 'ff', integrationFolder: 'if', supportFolder: 'sf', pluginsFile: 'pf/index.js' }
    })

    it('calls scaffold.integration with integrationFolder', function () {
      return this.project.scaffold(this.obj).then(() => {
        expect(scaffold.integration).to.be.calledWith(this.obj.integrationFolder)
      })
    })

    it('calls fixture.scaffold with fixturesFolder', function () {
      return this.project.scaffold(this.obj).then(() => {
        expect(scaffold.fixture).to.be.calledWith(this.obj.fixturesFolder)
      })
    })

    it('calls support.scaffold with supportFolder', function () {
      return this.project.scaffold(this.obj).then(() => {
        expect(scaffold.support).to.be.calledWith(this.obj.supportFolder)
      })
    })

    it('does not call support.plugins if config.pluginsFile is falsey', function () {
      this.obj.pluginsFile = false

      return this.project.scaffold(this.obj).then(() => {
        expect(scaffold.plugins).not.to.be.called
      })
    })

    describe('forced', () => {
      let resetEnv

      beforeEach(function () {
        this.obj.isTextTerminal = true
        resetEnv = mockedEnv({
          CYPRESS_INTERNAL_FORCE_SCAFFOLD: '1',
        })
      })

      afterEach(() => {
        resetEnv()
      })

      it('calls scaffold when forced by environment variable', function () {
        return this.project.scaffold(this.obj).then(() => {
          expect(scaffold.integration).to.be.calledWith(this.obj.integrationFolder)
          expect(scaffold.fixture).to.be.calledWith(this.obj.fixturesFolder)
          expect(scaffold.support).to.be.calledWith(this.obj.supportFolder)
        })
      })
    })

    describe('not forced', () => {
      let resetEnv

      beforeEach(function () {
        this.obj.isTextTerminal = true

        resetEnv = mockedEnv({
          CYPRESS_INTERNAL_FORCE_SCAFFOLD: undefined,
        })
      })

      afterEach(() => {
        resetEnv()
      })

      it('does not scaffold integration folder', function () {
        return this.project.scaffold(this.obj).then(() => {
          expect(scaffold.integration).to.not.be.calledWith(this.obj.integrationFolder)
          expect(scaffold.fixture).to.not.be.calledWith(this.obj.fixturesFolder)
          // still scaffolds support folder due to old logic
          expect(scaffold.support).to.not.be.calledWith(this.obj.supportFolder)
        })
      })
    })
  })

  context('#startWebsockets', () => {
    beforeEach(function () {
      this.project = new ProjectBase({ projectRoot: '/_test-output/path/to/project-e2e', testingType: 'e2e' })
      this.project.watchers = {}
      this.project._server = { close () {}, startWebsockets: sinon.stub() }
      sinon.stub(ProjectBase.prototype, 'open').resolves()
    })

    it('calls server.startWebsockets with automation + config', async function () {
      const c = {}

      this.project.__setConfig(c)
      this.project.startWebsockets({}, c)

      const args = this.project.server.startWebsockets.lastCall.args

      expect(args[0]).to.be.an.instanceof(Automation)
      expect(args[1]).to.equal(c)
    })

    it('passes onReloadBrowser callback', function () {
      const fn = sinon.stub()

      this.project.server.startWebsockets.yieldsTo('onReloadBrowser')

      this.project.startWebsockets({ onReloadBrowser: fn }, {})

      expect(fn).to.be.calledOnce
    })
  })

  context('#getProjectId', () => {
    beforeEach(function () {
      this.project = new ProjectBase({ projectRoot: '/_test-output/path/to/project-e2e', testingType: 'e2e' })
      this.verifyExistence = sinon.stub(ProjectBase.prototype, 'verifyExistence').resolves()
    })

    it('calls verifyExistence', function () {
      sinon.stub(settings, 'read').resolves({ projectId: 'id-123' })

      return this.project.getProjectId()
      .then(() => expect(this.verifyExistence).to.be.calledOnce)
    })

    it('returns the project id from settings', function () {
      sinon.stub(settings, 'read').resolves({ projectId: 'id-123' })

      return this.project.getProjectId()
      .then((id) => expect(id).to.eq('id-123'))
    })

    it('throws NO_PROJECT_ID with the projectRoot when no projectId was found', function () {
      sinon.stub(settings, 'read').resolves({})

      return this.project.getProjectId()
      .then((id) => {
        throw new Error('expected to fail, but did not')
      }).catch((err) => {
        expect(err.type).to.eq('NO_PROJECT_ID')

        expect(err.message).to.include('/_test-output/path/to/project-e2e')
      })
    })

    it('bubbles up Settings.read EACCES error', function () {
      const err = new Error()

      err.code = 'EACCES'

      sinon.stub(settings, 'read').rejects(err)

      return this.project.getProjectId()
      .then((id) => {
        throw new Error('expected to fail, but did not')
      }).catch((err) => {
        expect(err.code).to.eq('EACCES')
      })
    })

    it('bubbles up Settings.read EPERM error', function () {
      const err = new Error()

      err.code = 'EPERM'

      sinon.stub(settings, 'read').rejects(err)

      return this.project.getProjectId()
      .then((id) => {
        throw new Error('expected to fail, but did not')
      }).catch((err) => {
        expect(err.code).to.eq('EPERM')
      })
    })
  })
})<|MERGE_RESOLUTION|>--- conflicted
+++ resolved
@@ -46,11 +46,7 @@
     .then((obj = {}) => {
       ({ projectId: this.projectId } = obj)
 
-<<<<<<< HEAD
-      return config.set({ projectName: 'project', projectRoot: '/foo/bar', config: { supportFile: false } })
-=======
       return config.setupFullConfigWithDefaults({ projectName: 'project', projectRoot: '/foo/bar' })
->>>>>>> 6d10a7fa
       .then((config1) => {
         this.config = config1
         this.project = new ProjectBase({ projectRoot: this.todosPath, testingType: 'e2e' })
