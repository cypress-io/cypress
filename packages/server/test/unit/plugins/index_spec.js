const stripAnsi = require('strip-ansi')

require('../../spec_helper')

const mockedEnv = require('mocked-env')
const { omit } = require('lodash')
const cp = require('child_process')
const { getCtx } = require('../../../lib/makeDataContext')
const FixturesHelper = require('@tooling/system-tests/lib/fixtures')

const plugins = require('../../../lib/plugins')
const util = require('../../../lib/plugins/util')

const PLUGIN_PID = 77777

let ctx

// TODO: (Alejandro) - checking tests on CI
describe.skip('lib/plugins/index', () => {
  let pluginsProcess
  let ipc
  let configExtras
  let getOptions

  beforeEach(() => {
    ctx = getCtx()
    plugins._reset()

    FixturesHelper.scaffold()

    const todosPath = FixturesHelper.projectPath('todos')

    configExtras = {
      projectRoot: todosPath,
      configFile: `${todosPath}/cypress.config.js`,
    }

    ctx.setCurrentProjectAndTestingTypeForTestSetup(todosPath)

    getOptions = (overrides = {}) => {
      return {
        ...configExtras,
        ...overrides,
      }
    }

    pluginsProcess = {
      send: sinon.spy(),
      on: sinon.stub(),
      kill: sinon.spy(),
      pid: PLUGIN_PID,
    }

    sinon.stub(cp, 'fork').returns(pluginsProcess)

    ipc = {
      send: sinon.spy(),
      on: sinon.stub(),
    }

    sinon.stub(util, 'wrapIpc').returns(ipc)
  })

  context('#init', () => {
    it('uses noop plugins file if no pluginsFile', () => {
      // have to fire "loaded" message, otherwise plugins.init promise never resolves
      ipc.on.withArgs('loaded').yields([])

      return plugins.init({}, getOptions()) // doesn't reject or time out
      .then(() => {
        expect(cp.fork).to.be.called
        expect(cp.fork.lastCall.args[0]).to.contain('plugins/child/index.js')

        const args = cp.fork.lastCall.args[1]

        expect(args[0]).to.equal('--file')
        expect(args[1]).to.include('plugins/child/default_plugins_file.js')
        expect(args[2]).to.equal('--projectRoot')
        expect(args[3]).to.equal('/path/to/project/root')
      })
    })

    it('forks child process', () => {
      // have to fire "loaded" message, otherwise plugins.init promise never resolves
      ipc.on.withArgs('loaded').yields([])

      return plugins.init({ pluginsFile: 'cypress-plugin' }, getOptions())
      .then(() => {
        expect(cp.fork).to.be.called
        expect(cp.fork.lastCall.args[0]).to.contain('plugins/child/index.js')

        expect(cp.fork.lastCall.args[1]).to.eql(['--file', 'cypress-plugin', '--projectRoot', '/path/to/project/root'])
      })
    })

    it('uses system Node when available', () => {
      ipc.on.withArgs('loaded').yields([])
      const systemNode = '/my/path/to/system/node'
      const config = {
        pluginsFile: 'cypress-plugin',
        nodeVersion: 'system',
        resolvedNodeVersion: 'v1.2.3',
        resolvedNodePath: systemNode,
      }

      return plugins.init(config, getOptions())
      .then(() => {
        const options = {
          stdio: 'pipe',
          execPath: systemNode,
        }

        expect(omit(cp.fork.lastCall.args[2], 'env')).to.eql(options)
      })
    })

    it('uses bundled Node when cannot find system Node', () => {
      ipc.on.withArgs('loaded').yields([])
      const config = {
        pluginsFile: 'cypress-plugin',
        nodeVersion: 'system',
        resolvedNodeVersion: 'v1.2.3',
      }

      return plugins.init(config, getOptions())
      .then(() => {
        const options = {
          stdio: 'pipe',
        }

        expect(omit(cp.fork.lastCall.args[2], 'env')).to.eql(options)
      })
    })

    it('calls any handlers registered with the wrapped ipc', () => {
      ipc.on.withArgs('loaded').yields([])
      const handler = sinon.spy()

      plugins.registerHandler(handler)

      return plugins.init({ pluginsFile: 'cypress-plugin' }, getOptions())
      .then(() => {
        expect(handler).to.be.called
        expect(handler.lastCall.args[0].send).to.be.a('function')

        expect(handler.lastCall.args[0].on).to.be.a('function')
      })
    })

    it('sends \'load\' event with config via ipc once it receives \'ready\'', () => {
      const config = { pluginsFile: 'cypress-plugin', testingType: 'e2e' }

<<<<<<< HEAD
      return plugins.init(config, getOptions({ testingType: 'e2e' }), ctx).then(() => {
        expect(ipc.send).to.be.calledWith('load', {
          ...config,
          ...configExtras,
        })
=======
      plugins.init(config, getOptions({ testingType: 'e2e' }))

      expect(ipc.send).to.not.be.called

      // simulate async ready event
      ipc.on.withArgs('ready').firstCall.callback()

      expect(ipc.send).to.be.calledWith('load', {
        ...config,
        ...configExtras,
>>>>>>> 0143e133
      })
    })

    it('resolves once it receives \'loaded\' message', () => {
      ipc.on.withArgs('loaded').yields([])

      // should resolve and not time out
      return plugins.init({ pluginsFile: 'cypress-plugin' }, getOptions())
    })

    it('kills child process if it already exists', () => {
      ipc.on.withArgs('loaded').yields([])

      return plugins.init({ pluginsFile: 'cypress-plugin' }, getOptions())
      .then(() => {
        return plugins.init({ pluginsFile: 'cypress-plugin' }, getOptions())
      }).then(() => {
        expect(pluginsProcess.kill).to.be.calledOnce
      })
    })

    describe('loaded message', () => {
      let config

      beforeEach(() => {
        config = {}

        ipc.on.withArgs('loaded').yields(config, [{
          event: 'some:event',
          eventId: 0,
        }])

        return plugins.init({ pluginsFile: 'cypress-plugin' }, getOptions())
      })

      it('sends \'execute\' message when event is executed, wrapped in promise', () => {
        sinon.stub(util, 'wrapParentPromise').resolves('value').yields('00')

        return plugins.execute('some:event', 'foo', 'bar').then((value) => {
          expect(util.wrapParentPromise).to.be.called
          expect(ipc.send).to.be.calledWith(
            'execute',
            'some:event',
            { eventId: 0, invocationId: '00' },
            ['foo', 'bar'],
          )

          expect(value).to.equal('value')
        })
      })
    })

    //
    describe('load:error message', () => {
      context('PLUGINS_FILE_ERROR', () => {
        beforeEach(() => {
          const e = new Error('some error')

          e.stack = 'error message stack'
          ipc.on.withArgs('load:error').yields('PLUGINS_FILE_ERROR', 'path/to/pluginsFile.js', e)
        })

        it('rejects plugins.init', () => {
          return plugins.init({ pluginsFile: 'cypress-plugin' }, getOptions())
          .catch((err) => {
            expect(stripAnsi(err.message)).to.contain('Your pluginsFile is invalid')
            expect(err.message).to.contain('path/to/pluginsFile.js')

            expect(err.details).to.contain('error message stack')
          })
        })
      })

      context('PLUGINS_FUNCTION_ERROR', () => {
        beforeEach(() => {
          const e = new Error()

          e.stack = 'error message stack'
          ipc.on.withArgs('load:error').yields('PLUGINS_FUNCTION_ERROR', 'path/to/pluginsFile.js', e)
        })

        it('rejects plugins.init', () => {
          return plugins.init({ pluginsFile: 'cypress-plugin' }, getOptions())
          .catch((err) => {
            expect(stripAnsi(err.message)).to.contain('Your pluginsFile threw an error from:')
            expect(err.message).to.contain('path/to/pluginsFile.js')

            expect(err.details).to.contain('error message stack')
          })
        })
      })
    })

    describe('error after loaded', () => {
      let err
      let onError

      beforeEach(() => {
        err = {
          name: 'error name',
          message: 'error message',
          stack: 'error stack',
        }

        onError = sinon.spy()
        ipc.on.withArgs('loaded').yields([])

        return plugins.init({ pluginsFile: 'cypress-plugin' }, getOptions({ onError }), ctx)
      })

      it('kills the plugins process when plugins process errors', () => {
        pluginsProcess.on.withArgs('error').yield(err)

        expect(pluginsProcess.kill).to.be.called
      })

      it('kills the plugins process when ipc sends error', () => {
        ipc.on.withArgs('error').yield(err)

        expect(pluginsProcess.kill).to.be.called
      })

      it('calls onError when plugins process errors', () => {
        pluginsProcess.on.withArgs('error').yield(err)
        expect(onError).to.be.called
        expect(onError.lastCall.args[0].title).to.equal('Config process error')
        expect(stripAnsi(onError.lastCall.args[0].message)).to.include('Your pluginsFile threw an error from:')

        expect(onError.lastCall.args[0].details).to.include(err.stack)
      })

      it('calls onError when ipc sends error', () => {
        ipc.on.withArgs('error').yield(err)
        expect(onError).to.be.called
        expect(onError.lastCall.args[0].title).to.equal('Config process error')
        expect(stripAnsi(onError.lastCall.args[0].message)).to.include('Your pluginsFile threw an error from:')

        expect(onError.lastCall.args[0].details).to.include(err.stack)
      })
    })

    describe('error before loaded', () => {
      let err

      beforeEach(() => {
        err = {
          name: 'error name',
          message: 'error message',
          stack: 'error stack',
        }

        pluginsProcess.on.withArgs('error').yields(err)
      })

      it('rejects when plugins process errors', () => {
        return plugins.init({ pluginsFile: 'cypress-plugin' }, getOptions())
        .then(() => {
          throw new Error('Should not resolve')
        })
        .catch((_err) => {
          expect(_err.title).to.equal('Config process error')
          expect(stripAnsi(_err.message)).to.include('Your pluginsFile threw an error from:')
          expect(_err.details).to.include(err.stack)
        })
      })

      it('rejects when plugins ipc sends error', () => {
        return plugins.init({ pluginsFile: 'cypress-plugin' }, getOptions())
        .then(() => {
          throw new Error('Should not resolve')
        })
        .catch((_err) => {
          expect(_err.title).to.equal('Config process error')
          expect(stripAnsi(_err.message)).to.include('Your pluginsFile threw an error from:')
          expect(_err.details).to.include(err.stack)
        })
      })
    })

    describe('restore node options', () => {
      let restoreEnv

      afterEach(() => {
        if (restoreEnv) {
          restoreEnv()
          restoreEnv = null
        }
      })

      it('restore NODE_OPTIONS', () => {
        restoreEnv = mockedEnv({
          ORIGINAL_NODE_OPTIONS: '--require foo.js',
        })

        ipc.on.withArgs('loaded').yields([])

        return plugins.init({ pluginsFile: 'cypress-plugin' }, getOptions())
        .then(() => {
          expect(cp.fork.lastCall.args[2].env.NODE_OPTIONS).to.eql('--require foo.js')
        })
      })
    })
  })

  context('#register', () => {
    it('registers callback for event', () => {
      const foo = sinon.spy()

      plugins.registerEvent('foo', foo)
      plugins.execute('foo')

      expect(foo).to.be.called
    })

    it('throws if event is not a string', () => {
      expect(() => {
        plugins.registerEvent()
      }).to.throw('must be called with an event as its 1st argument')
    })

    it('throws if callback is not a function', () => {
      expect(() => {
        plugins.registerEvent('foo')
      }).to.throw('must be called with a callback function as its 2nd argument')
    })
  })

  context('#has', () => {
    it('returns true when event has been registered', () => {
      plugins.registerEvent('foo', () => {})

      expect(plugins.has('foo')).to.be.true
    })

    it('returns false when event has not been registered', () => {
      expect(plugins.has('foo')).to.be.false
    })
  })

  context('#execute', () => {
    it('calls the callback registered for the event', () => {
      const foo = sinon.spy()

      plugins.registerEvent('foo', foo)
      plugins.execute('foo', 'arg1', 'arg2')

      expect(foo).to.be.calledWith('arg1', 'arg2')
    })
  })

  context('#getPluginPid', () => {
    it('returns the pid if there is a plugins process', () => {
      ipc.on.withArgs('loaded').yields([])

      return plugins.init({ pluginsFile: 'cypress-plugin' }, getOptions())
      .then(() => {
        expect(plugins.getPluginPid()).to.eq(PLUGIN_PID)
      })
    })

    it('returns undefined if there is no plugins process', () => {
      expect(plugins.getPluginPid()).to.be.undefined
    })
  })
})<|MERGE_RESOLUTION|>--- conflicted
+++ resolved
@@ -150,13 +150,6 @@
     it('sends \'load\' event with config via ipc once it receives \'ready\'', () => {
       const config = { pluginsFile: 'cypress-plugin', testingType: 'e2e' }
 
-<<<<<<< HEAD
-      return plugins.init(config, getOptions({ testingType: 'e2e' }), ctx).then(() => {
-        expect(ipc.send).to.be.calledWith('load', {
-          ...config,
-          ...configExtras,
-        })
-=======
       plugins.init(config, getOptions({ testingType: 'e2e' }))
 
       expect(ipc.send).to.not.be.called
@@ -167,7 +160,6 @@
       expect(ipc.send).to.be.calledWith('load', {
         ...config,
         ...configExtras,
->>>>>>> 0143e133
       })
     })
 
