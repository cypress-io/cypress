require("../../../spec_helper")

_ = require("lodash")
cp = require("child_process")
snapshot = require("snap-shot-it")

preprocessor = require("#{root}../../lib/plugins/child/preprocessor")
task = require("#{root}../../lib/plugins/child/task")
runPlugins = require("#{root}../../lib/plugins/child/run_plugins")
util = require("#{root}../../lib/plugins/util")

colorCodeRe = /\[[0-9;]+m/gm
pathRe = /\/?([a-z0-9_-]+\/)*[a-z0-9_-]+\/([a-z_]+\.\w+)[:0-9]+/gmi
stackPathRe = /\(?\/?([a-z0-9_-]+\/)*([a-z0-9_-]+\.\w+)[:0-9]+\)?/gmi

withoutStack = (err) -> _.omit(err, "stack")
withoutColorCodes = (str) -> str.replace(colorCodeRe, "<color-code>")
withoutPath = (str) -> str.replace(pathRe, '<path>$2)')
withoutStackPaths = (stack) -> stack.replace(stackPathRe, '<path>$2')

describe "lib/plugins/child/run_plugins", ->
  beforeEach ->
    @ipc = {
      send: sinon.spy()
      on: sinon.stub()
      removeListener: sinon.spy()
    }

  afterEach ->
    mockery.deregisterMock("plugins-file")
    mockery.deregisterSubstitute("plugins-file")

  it "sends error message if pluginsFile is missing", ->
    mockery.registerSubstitute("plugins-file", "/does/not/exist.coffee")
    runPlugins(@ipc, "plugins-file")
    expect(@ipc.send).to.be.calledWith("load:error", "PLUGINS_FILE_ERROR", "plugins-file")
    snapshot(withoutStackPaths(@ipc.send.lastCall.args[3]))

  it "sends error message if requiring pluginsFile errors", ->
    ## path for substitute is relative to lib/plugins/child/plugins_child.js
    mockery.registerSubstitute("plugins-file", "../../../test/fixtures/throws_error.coffee")
    runPlugins(@ipc, "plugins-file")
    expect(@ipc.send).to.be.calledWith("load:error", "PLUGINS_FILE_ERROR", "plugins-file")
    snapshot(withoutStackPaths(@ipc.send.lastCall.args[3]))

  it "sends error message if pluginsFile has syntax error", ->
    ## path for substitute is relative to lib/plugins/child/plugins_child.js
    mockery.registerSubstitute("plugins-file", "../../../test/fixtures/syntax_error.coffee")
    runPlugins(@ipc, "plugins-file")
    expect(@ipc.send).to.be.calledWith("load:error", "PLUGINS_FILE_ERROR", "plugins-file")
    snapshot(withoutColorCodes(withoutPath(@ipc.send.lastCall.args[3])))

  it "sends error message if pluginsFile does not export a function", ->
    mockery.registerMock("plugins-file", null)
    runPlugins(@ipc, "plugins-file")
    expect(@ipc.send).to.be.calledWith("load:error", "PLUGINS_DIDNT_EXPORT_FUNCTION", "plugins-file")
    snapshot(JSON.stringify(@ipc.send.lastCall.args[3]))

  describe "on 'load' message", ->
    it "sends error if pluginsFile function rejects the promise", (done) ->
      err = new Error('foo')
      pluginsFn = sinon.stub().rejects(err)

      mockery.registerMock("plugins-file", pluginsFn)
      @ipc.on.withArgs("load").yields({})
      runPlugins(@ipc, "plugins-file")

      @ipc.send = (event, errorType, pluginsFile, stack) ->
        expect(event).to.eq("load:error")
        expect(errorType).to.eq("PLUGINS_FUNCTION_ERROR")
        expect(pluginsFile).to.eq("plugins-file")
        expect(stack).to.eq(err.stack)
        done()

    it "calls function exported by pluginsFile with register function and config", ->
      pluginsFn = sinon.spy()
      mockery.registerMock("plugins-file", pluginsFn)
      runPlugins(@ipc, "plugins-file")
      config = {}
      @ipc.on.withArgs("load").yield(config)
      expect(pluginsFn).to.be.called
      expect(pluginsFn.lastCall.args[0]).to.be.a("function")
      expect(pluginsFn.lastCall.args[1]).to.equal(config)

    it "sends error if pluginsFile function throws an error", (done) ->
      err = new Error('foo')

      mockery.registerMock "plugins-file", -> throw err
      runPlugins(@ipc, "plugins-file")
      @ipc.on.withArgs("load").yield()

      @ipc.send = (event, errorType, pluginsFile, stack) ->
        expect(event).to.eq("load:error")
        expect(errorType).to.eq("PLUGINS_FUNCTION_ERROR")
        expect(pluginsFile).to.eq("plugins-file")
        expect(stack).to.eq(err.stack)
        done()

  describe "on 'execute' message", ->
    beforeEach ->
      sinon.stub(preprocessor, "wrap")
      @onFilePreprocessor = sinon.stub().resolves()
      @beforeBrowserLaunch = sinon.stub().resolves()
      @taskRequested = sinon.stub().resolves("foo")
      pluginsFn = (register) =>
        register("file:preprocessor", @onFilePreprocessor)
        register("before:browser:launch", @beforeBrowserLaunch)
        register("task", @taskRequested)
      mockery.registerMock("plugins-file", pluginsFn)
      runPlugins(@ipc, "plugins-file")
      @ipc.on.withArgs("load").yield()

    context "file:preprocessor", ->
      beforeEach ->
        @ids = { eventId: 0, invocationId: "00" }

      it "calls preprocessor handler", ->
        args = ["arg1", "arg2"]
        @ipc.on.withArgs("execute").yield("file:preprocessor", @ids, args)
        expect(preprocessor.wrap).to.be.called
        expect(preprocessor.wrap.lastCall.args[0]).to.equal(@ipc)
        expect(preprocessor.wrap.lastCall.args[1]).to.be.a("function")
        expect(preprocessor.wrap.lastCall.args[2]).to.equal(@ids)
        expect(preprocessor.wrap.lastCall.args[3]).to.equal(args)

      it "invokes registered function when invoked by preprocessor handler", ->
        @ipc.on.withArgs("execute").yield("file:preprocessor", @ids, [])
        preprocessor.wrap.lastCall.args[1](2, ["one", "two"])
        expect(@onFilePreprocessor).to.be.calledWith("one", "two")

    context "before:browser:launch", ->
      beforeEach ->
        sinon.stub(util, "wrapChildPromise")
<<<<<<< HEAD
        @ids = { callbackId: 1, invocationId: "00" }
=======
        @ids = { eventId: 1, invocationId: "00" }
>>>>>>> 9bed00a3

      it "wraps child promise", ->
        args = ["arg1", "arg2"]
        @ipc.on.withArgs("execute").yield("before:browser:launch", @ids, args)
        expect(util.wrapChildPromise).to.be.called
        expect(util.wrapChildPromise.lastCall.args[0]).to.equal(@ipc)
        expect(util.wrapChildPromise.lastCall.args[1]).to.be.a("function")
        expect(util.wrapChildPromise.lastCall.args[2]).to.equal(@ids)
        expect(util.wrapChildPromise.lastCall.args[3]).to.equal(args)

      it "invokes registered function when invoked by preprocessor handler", ->
        @ipc.on.withArgs("execute").yield("before:browser:launch", @ids, [])
        args = ["one", "two"]
<<<<<<< HEAD
        util.wrapChildPromise.lastCall.args[1](1, args)
=======
        util.wrapChildPromise.lastCall.args[1](3, args)
>>>>>>> 9bed00a3
        expect(@beforeBrowserLaunch).to.be.calledWith("one", "two")

    context "task", ->
      beforeEach ->
        sinon.stub(task, "wrap")
<<<<<<< HEAD
        @ids = { callbackId: 2, invocationId: "00" }
=======
        @ids = { eventId: 2, invocationId: "00" }
>>>>>>> 9bed00a3

      it "calls task handler", ->
        args = ["arg1"]
        @ipc.on.withArgs("execute").yield("task", @ids, args)
        expect(task.wrap).to.be.called
        expect(task.wrap.lastCall.args[0]).to.equal(@ipc)
        expect(task.wrap.lastCall.args[1]).to.be.an("object")
        expect(task.wrap.lastCall.args[2]).to.equal(@ids)
        expect(task.wrap.lastCall.args[3]).to.equal(args)

  describe "errors", ->
    beforeEach ->
      mockery.registerMock("plugins-file", ->)
      sinon.stub(process, "on")

      @err = {
        name: "error name"
        message: "error message"
      }
      runPlugins(@ipc, "plugins-file")

    it "sends the serialized error via ipc on process uncaughtException", ->
      process.on.withArgs("uncaughtException").yield(@err)
      expect(@ipc.send).to.be.calledWith("error", @err)

    it "sends the serialized error via ipc on process unhandledRejection", ->
      process.on.withArgs("unhandledRejection").yield(@err)
      expect(@ipc.send).to.be.calledWith("error", @err)

    it "sends the serialized reason via ipc on process unhandledRejection", ->
      process.on.withArgs("unhandledRejection").yield({ reason: @err })
      expect(@ipc.send).to.be.calledWith("error", @err)<|MERGE_RESOLUTION|>--- conflicted
+++ resolved
@@ -131,11 +131,7 @@
     context "before:browser:launch", ->
       beforeEach ->
         sinon.stub(util, "wrapChildPromise")
-<<<<<<< HEAD
-        @ids = { callbackId: 1, invocationId: "00" }
-=======
         @ids = { eventId: 1, invocationId: "00" }
->>>>>>> 9bed00a3
 
       it "wraps child promise", ->
         args = ["arg1", "arg2"]
@@ -149,21 +145,13 @@
       it "invokes registered function when invoked by preprocessor handler", ->
         @ipc.on.withArgs("execute").yield("before:browser:launch", @ids, [])
         args = ["one", "two"]
-<<<<<<< HEAD
-        util.wrapChildPromise.lastCall.args[1](1, args)
-=======
         util.wrapChildPromise.lastCall.args[1](3, args)
->>>>>>> 9bed00a3
         expect(@beforeBrowserLaunch).to.be.calledWith("one", "two")
 
     context "task", ->
       beforeEach ->
         sinon.stub(task, "wrap")
-<<<<<<< HEAD
-        @ids = { callbackId: 2, invocationId: "00" }
-=======
-        @ids = { eventId: 2, invocationId: "00" }
->>>>>>> 9bed00a3
+        @ids = { eventId: 5, invocationId: "00" }
 
       it "calls task handler", ->
         args = ["arg1"]
