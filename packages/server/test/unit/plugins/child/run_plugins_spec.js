require('../../../spec_helper')

const _ = require('lodash')
const Promise = require('bluebird')

const preprocessor = require(`../../../../lib/plugins/child/preprocessor`)
const util = require(`../../../../lib/plugins/util`)
const resolve = require(`../../../../lib/util/resolve`)
const browserUtils = require(`../../../../lib/browsers/utils`)

const { RunPlugins } = require(`../../../../lib/plugins/child/run_plugins`)

const deferred = () => {
  let reject
  let resolve
  const promise = new Promise((_resolve, _reject) => {
    resolve = _resolve
    reject = _reject
  })

  return { promise, resolve, reject }
}

// TODO: tim, come back to this later
describe.skip('lib/plugins/child/run_plugins', () => {
  let runPlugins

  beforeEach(function () {
    this.ipc = {
      send: sinon.spy(),
      on: sinon.stub(),
      removeListener: sinon.spy(),
    }

    runPlugins = new RunPlugins(this.ipc, 'proj-root', 'cypress.config.js')
  })

  afterEach(() => {
    mockery.deregisterMock('@cypress/webpack-batteries-included-preprocessor')
  })

  it('sends error message if setupNodeEvents is not a function', function () {
    const config = { projectRoot: '/project/root' }

    const setupNodeEventsFn = (on, config) => {
      on('dev-server:start', (options) => {})
      on('after:screenshot', () => {})
      on('task', {})

      return config
    }

    const foo = ((on, config) => {
      on('dev-server:start', (options) => {})

      return setupNodeEventsFn(on, config)
    })

    runPlugins.runSetupNodeEvents(foo, setupNodeEventsFn)

    this.ipc.on.withArgs('setupTestingType').yield(config)

    return Promise
    .delay(10)
    .then(() => {
      expect(this.ipc.send).to.be.calledWith('setupTestingType:reply', config)
      expect(this.ipc.send).to.be.calledWith('setupTestingType:error', 'SETUP_NODE_EVENTS_DO_NOT_SUPPORT_DEV_SERVER', 'cypress.config.js')
    })
  })

  describe('on \'load\' message', () => {
    it('sends loaded event with registrations', function () {
      const pluginsDeferred = deferred()
      const config = { projectRoot: '/project/root' }

      const setupNodeEventsFn = (on) => {
        on('after:screenshot', () => {})
        on('task', {})

        return config
      }

      runPlugins.runSetupNodeEvents(config, setupNodeEventsFn)

      this.ipc.on.withArgs('load:plugins').yield(config)

      pluginsDeferred.resolve(config)

      return Promise
      .delay(10)
      .then(() => {
        expect(this.ipc.send).to.be.calledWith('setupTestingType:reply', config)
        const registrations = this.ipc.send.lastCall.args[2]

        expect(registrations).to.have.length(5)

        expect(_.map(registrations, 'event')).to.eql([
          '_get:task:body',
          '_get:task:keys',
          'after:screenshot',
          'task',
          'file:preprocessor',
        ])
      })
    })

    it('registers default preprocessor if none registered by user', function () {
      const pluginsDeferred = deferred()
      const config = { projectRoot: '/project/root' }
      const webpackPreprocessorFn = sinon.spy()
      const webpackPreprocessor = sinon.stub().returns(webpackPreprocessorFn)

      sinon.stub(resolve, 'typescript').returns('/path/to/typescript.js')

      const setupNodeEventsFn = (on) => {
        on('after:screenshot', () => {})
        on('task', {})

        return config
      }

      mockery.registerMock('@cypress/webpack-batteries-included-preprocessor', webpackPreprocessor)

      runPlugins.runSetupNodeEvents(setupNodeEventsFn)

      this.ipc.on.withArgs('load:plugins').yield(config)

      pluginsDeferred.resolve(config)

      return Promise
      .delay(10)
      .then(() => {
        const registrations = this.ipc.send.lastCall.args[2]

        expect(webpackPreprocessor).to.be.calledWith({
          typescript: '/path/to/typescript.js',
        })

        expect(registrations[4]).to.eql({
          event: 'file:preprocessor',
          eventId: 4,
        })

        this.ipc.on.withArgs('execute:plugins').yield('file:preprocessor', { eventId: 4, invocationId: '00' }, ['arg1', 'arg2'])
        expect(webpackPreprocessorFn, 'webpackPreprocessor').to.be.called
      })
    })

    it('does not register default preprocessor if registered by user', function () {
      const pluginsDeferred = deferred()
      const config = { projectRoot: '/project/root' }
      const userPreprocessorFn = sinon.spy()
      const webpackPreprocessor = sinon.spy()

      sinon.stub(resolve, 'typescript').returns('/path/to/typescript.js')

      const setupNodeEventsFn = (on) => {
        on('after:screenshot', () => {})
        on('file:preprocessor', userPreprocessorFn)
        on('task', {})

        return config
      }

      mockery.registerMock('@cypress/webpack-batteries-included-preprocessor', webpackPreprocessor)
      runPlugins.runSetupNodeEvents(config, setupNodeEventsFn)

      this.ipc.on.withArgs('load:plugins').yield(config)

      pluginsDeferred.resolve(config)

      return Promise
      .delay(10)
      .then(() => {
        const registrations = this.ipc.send.lastCall.args[2]

        expect(webpackPreprocessor).not.to.be.called

        expect(registrations[3]).to.eql({
          event: 'file:preprocessor',
          eventId: 3,
        })

        this.ipc.on.withArgs('execute:plugins').yield('file:preprocessor', { eventId: 3, invocationId: '00' }, ['arg1', 'arg2'])
        expect(userPreprocessorFn).to.be.called
      })
    })

    it('sends error if pluginsFile function rejects the promise', function (done) {
      const err = new Error('foo')
      const setupNodeEventsFn = sinon.stub().rejects(err)

      this.ipc.on.withArgs('load:plugins').yields({})
      runPlugins.runSetupNodeEvents(setupNodeEventsFn)

      this.ipc.send = _.once((event, errorType, stack) => {
        expect(event).to.eq('setupTestingType:error')
        expect(errorType).to.eq('PLUGINS_FUNCTION_ERROR')
        expect(stack).to.eq(err.stack)

        return done()
      })
    })

    it('calls function exported by pluginsFile with register function and config', function () {
      const setupNodeEventsFn = sinon.spy()

      runPlugins.runSetupNodeEvents(setupNodeEventsFn)

      const config = {}

      this.ipc.on.withArgs('load:plugins').yield(config)
      expect(setupNodeEventsFn).to.be.called
      expect(setupNodeEventsFn.lastCall.args[0]).to.be.a('function')

      expect(setupNodeEventsFn.lastCall.args[1]).to.equal(config)
    })

    it('sends error if pluginsFile function throws an error', function (done) {
      const err = new Error('foo')

      const setupNodeEventsFn = () => {
        throw err
      }

      runPlugins.runSetupNodeEvents(setupNodeEventsFn)

      this.ipc.on.withArgs('load:plugins').yield({})

      this.ipc.send = _.once((event, errorType, stack) => {
        expect(event).to.eq('setupTestingType:error')
        expect(errorType).to.eq('PLUGINS_FUNCTION_ERROR')
        expect(stack).to.eq(err.stack)

        return done()
      })
    })
  })

  describe('on \'execute\' message', () => {
    beforeEach(function () {
      sinon.stub(preprocessor, 'wrap')

      this.onFilePreprocessor = sinon.stub().resolves()
      this.beforeBrowserLaunch = sinon.stub().resolves()
      this.taskRequested = sinon.stub().resolves('foo')

      const setupNodeEventsFn = (register) => {
        register('file:preprocessor', this.onFilePreprocessor)
        register('before:browser:launch', this.beforeBrowserLaunch)

        return register('task', this.taskRequested)
      }

      runPlugins.runSetupNodeEvents(setupNodeEventsFn)

      return this.ipc.on.withArgs('load:plugins').yield({})
    })

    context('file:preprocessor', () => {
      beforeEach(function () {
        this.ids = { eventId: 0, invocationId: '00' }
      })

      it('calls preprocessor handler', function () {
        const args = ['arg1', 'arg2']

        this.ipc.on.withArgs('execute:plugins').yield('file:preprocessor', this.ids, args)
        expect(preprocessor.wrap).to.be.called
        expect(preprocessor.wrap.lastCall.args[0]).to.equal(this.ipc)
        expect(preprocessor.wrap.lastCall.args[1]).to.be.a('function')
        expect(preprocessor.wrap.lastCall.args[2]).to.equal(this.ids)

        expect(preprocessor.wrap.lastCall.args[3]).to.equal(args)
      })

      it('invokes registered function when invoked by handler', function () {
        this.ipc.on.withArgs('execute:plugins').yield('file:preprocessor', this.ids, [])
        preprocessor.wrap.lastCall.args[1](2, ['one', 'two'])

        expect(this.onFilePreprocessor).to.be.calledWith('one', 'two')
      })
    })

    context('before:browser:launch', () => {
      beforeEach(function () {
        sinon.stub(util, 'wrapChildPromise')

        const browser = {}
        const launchOptions = browserUtils.getDefaultLaunchOptions({})

        this.args = [browser, launchOptions]
        this.ids = { eventId: 1, invocationId: '00' }
      })

      it('wraps child promise', function () {
        this.ipc.on.withArgs('execute:plugins').yield('before:browser:launch', this.ids, this.args)
        expect(util.wrapChildPromise).to.be.called
        expect(util.wrapChildPromise.lastCall.args[0]).to.equal(this.ipc)
        expect(util.wrapChildPromise.lastCall.args[1]).to.be.a('function')
        expect(util.wrapChildPromise.lastCall.args[2]).to.equal(this.ids)

        expect(util.wrapChildPromise.lastCall.args[3]).to.equal(this.args)
      })

      it('invokes registered function when invoked by handler', function () {
        this.ipc.on.withArgs('execute:plugins').yield('before:browser:launch', this.ids, this.args)
        util.wrapChildPromise.lastCall.args[1](3, this.args)

        expect(this.beforeBrowserLaunch).to.be.calledWith(...this.args)
      })
    })

    context('task', () => {
      beforeEach(function () {
        sinon.stub(runPlugins, 'execute')
        this.ids = { eventId: 5, invocationId: '00' }
      })

      it('calls task handler', function () {
        const args = ['arg1']

        this.ipc.on.withArgs('execute:plugins').yield('task', this.ids, args)
        expect(runPlugins.execute).to.be.called
        expect(runPlugins.execute.lastCall.args[0]).to.equal(this.ipc)
        expect(runPlugins.execute.lastCall.args[1]).to.be.an('object')
        expect(runPlugins.execute.lastCall.args[2]).to.equal(this.ids)

        expect(runPlugins.execute.lastCall.args[3]).to.equal(args)
      })
    })
  })

  describe('tasks', () => {
    beforeEach(function () {
      this.ipc = {
        send: sinon.spy(),
        on: sinon.stub(),
        removeListener: sinon.spy(),
      }

      this.events = {
        '1': {
          event: 'task',
          handler: {
            'the:task': sinon.stub().returns('result'),
            'another:task': sinon.stub().returns('result'),
            'a:third:task' () {
              return 'foo'
            },
          },
        },
      }

      this.ids = {}

      return sinon.stub(util, 'wrapChildPromise')
    })

    context('.taskGetBody', () => {
      it('returns the stringified body of the event handler', function () {
        runPlugins.taskGetBody(this.ids, ['a:third:task'])
        expect(util.wrapChildPromise).to.be.called
        const result = util.wrapChildPromise.lastCall.args[1]('1')

        expect(result.replace(/\s+/g, '')).to.equal('\'a:third:task\'(){return\'foo\'}')
      })

      it('returns an empty string if event handler cannot be found', function () {
        runPlugins.taskGetBody(this.ids, ['non:existent'])
        expect(util.wrapChildPromise).to.be.called
        const result = util.wrapChildPromise.lastCall.args[1]('1')

        expect(result).to.equal('')
      })
    })

    context('.taskGetKeys', () => {
      it('returns the registered task keys', function () {
        runPlugins.taskGetKeys(this.ipc, this.events, this.ids)
        expect(util.wrapChildPromise).to.be.called
        const result = util.wrapChildPromise.lastCall.args[1]('1')

        expect(result).to.eql(['the:task', 'another:task', 'a:third:task'])
      })
    })

<<<<<<< HEAD
    it('sends the serialized Bluebird error via ipc on process unhandledRejection', function () {
      process.on.withArgs('unhandledRejection').yield({ reason: this.err })
=======
    context('.taskExecute', () => {
      it('passes through ipc and ids', function () {
        runPlugins.taskExecute(this.ids, ['the:task'])
        expect(util.wrapChildPromise).to.be.called
        expect(util.wrapChildPromise.lastCall.args[0]).to.be.equal(this.ipc)

        expect(util.wrapChildPromise.lastCall.args[2]).to.be.equal(this.ids)
      })

      it('invokes the callback for the given task if it exists and returns the result', function () {
        runPlugins.taskExecute(this.ids, ['the:task', 'the:arg'])
        const result = util.wrapChildPromise.lastCall.args[1]('1', ['the:arg'])

        expect(this.events['1'].handler['the:task']).to.be.calledWith('the:arg')

        expect(result).to.equal('result')
      })

      it('returns __cypress_unhandled__ if the task doesn\'t exist', function () {
        runPlugins.taskExecute(this.ids, ['nope'])
>>>>>>> e8e95629

        expect(util.wrapChildPromise.lastCall.args[1]('1')).to.equal('__cypress_unhandled__')
      })
    })

    it('sends the serialized OpenSSL error via ipc on process unhandledRejection', function () {
      process.on.withArgs('unhandledRejection').yield({ ...this.err, reason: 'reason' })

      expect(this.ipc.send).to.be.calledWith('error', this.err)
    })
  })
})<|MERGE_RESOLUTION|>--- conflicted
+++ resolved
@@ -385,10 +385,6 @@
       })
     })
 
-<<<<<<< HEAD
-    it('sends the serialized Bluebird error via ipc on process unhandledRejection', function () {
-      process.on.withArgs('unhandledRejection').yield({ reason: this.err })
-=======
     context('.taskExecute', () => {
       it('passes through ipc and ids', function () {
         runPlugins.taskExecute(this.ids, ['the:task'])
@@ -409,16 +405,9 @@
 
       it('returns __cypress_unhandled__ if the task doesn\'t exist', function () {
         runPlugins.taskExecute(this.ids, ['nope'])
->>>>>>> e8e95629
 
         expect(util.wrapChildPromise.lastCall.args[1]('1')).to.equal('__cypress_unhandled__')
       })
     })
-
-    it('sends the serialized OpenSSL error via ipc on process unhandledRejection', function () {
-      process.on.withArgs('unhandledRejection').yield({ ...this.err, reason: 'reason' })
-
-      expect(this.ipc.send).to.be.calledWith('error', this.err)
-    })
   })
 })