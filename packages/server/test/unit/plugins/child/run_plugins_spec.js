require('../../../spec_helper')

const _ = require('lodash')
const Promise = require('bluebird')

const preprocessor = require(`../../../../lib/plugins/child/preprocessor`)
const util = require(`../../../../lib/plugins/util`)
const resolve = require(`../../../../lib/util/resolve`)
const browserUtils = require(`../../../../lib/browsers/utils`)
<<<<<<< HEAD

const { RunPlugins } = require(`../../../../lib/plugins/child/run_plugins`)
=======
const Fixtures = require('@tooling/system-tests/lib/fixtures')
const { RunPlugins } = require(`../../../../lib/plugins/child/run_plugins`)

const colorCodeRe = /\[[0-9;]+m/gm
const pathRe = /\/?([a-z0-9_-]+\/)*[a-z0-9_-]+\/([a-z_]+\.\w+)[:0-9]+/gmi
>>>>>>> e0941990

const deferred = () => {
  let reject
  let resolve
  const promise = new Promise((_resolve, _reject) => {
    resolve = _resolve
    reject = _reject
  })

  return { promise, resolve, reject }
}

// TODO: tim, come back to this later
describe.skip('lib/plugins/child/run_plugins', () => {
  let runPlugins

<<<<<<< HEAD
=======
// TODO: tim, come back to this later
describe.skip('lib/plugins/child/run_plugins', () => {
  let runPlugins

>>>>>>> e0941990
  beforeEach(function () {
    this.ipc = {
      send: sinon.spy(),
      on: sinon.stub(),
      removeListener: sinon.spy(),
    }

    runPlugins = new RunPlugins(this.ipc, 'proj-root', 'cypress.config.js')
  })

  afterEach(() => {
    mockery.deregisterMock('@cypress/webpack-batteries-included-preprocessor')
  })

<<<<<<< HEAD
  it('sends error message if setupNodeEvents is not a function', function () {
    const config = { projectRoot: '/project/root' }

    const setupNodeEventsFn = (on, config) => {
      on('dev-server:start', (options) => {})
      on('after:screenshot', () => {})
      on('task', {})

      return config
    }

    const foo = ((on, config) => {
      on('dev-server:start', (options) => {})

      return setupNodeEventsFn(on, config)
    })

    runPlugins.runSetupNodeEvents(foo, setupNodeEventsFn)

    this.ipc.on.withArgs('setupTestingType').yield(config)

=======
  it('sends error message if configFile has syntax error', function () {
    // path for substitute is relative to lib/plugins/child/plugins_child.js
    mockery.registerSubstitute(
      'plugins-file',
      Fixtures.path('server/syntax_error.js'),
    )

    runPlugins(this.ipc, 'plugins-file', 'proj-root')
    expect(this.ipc.send).to.be.calledWith('load:error', 'PLUGINS_FILE_ERROR', 'plugins-file')

    return snapshot(withoutColorCodes(withoutPath(this.ipc.send.lastCall.args[3].stack.replace(/( +at[^$]+$)+/g, '[stack trace]'))))
  })

  it('sends error message if setupNodeEvents does not export a function', function () {
    mockery.registerMock('plugins-file', null)
    runPlugins(this.ipc, 'plugins-file', 'proj-root')
    expect(this.ipc.send).to.be.calledWith('load:error', 'SETUP_NODE_EVENTS_IS_NOT_FUNCTION', 'plugins-file')
  })

  it('sends error message if setupNodeEvents is not a function', function () {
    const config = { projectRoot: '/project/root' }

    const setupNodeEventsFn = (on, config) => {
      on('dev-server:start', (options) => {})
      on('after:screenshot', () => {})
      on('task', {})

      return config
    }

    const foo = ((on, config) => {
      on('dev-server:start', (options) => {})

      return setupNodeEventsFn(on, config)
    })

    runPlugins.runSetupNodeEvents(foo, setupNodeEventsFn)

    this.ipc.on.withArgs('setupTestingType').yield(config)

>>>>>>> e0941990
    return Promise
    .delay(10)
    .then(() => {
      expect(this.ipc.send).to.be.calledWith('setupTestingType:reply', config)
      expect(this.ipc.send).to.be.calledWith('setupTestingType:error', 'SETUP_NODE_EVENTS_DO_NOT_SUPPORT_DEV_SERVER', 'cypress.config.js')
    })
  })

  describe('on \'load\' message', () => {
    it('sends loaded event with registrations', function () {
      const pluginsDeferred = deferred()
      const config = { projectRoot: '/project/root' }

      const setupNodeEventsFn = (on) => {
        on('after:screenshot', () => {})
        on('task', {})

        return config
      }

      runPlugins.runSetupNodeEvents(config, setupNodeEventsFn)

      this.ipc.on.withArgs('load:plugins').yield(config)

      pluginsDeferred.resolve(config)

      return Promise
      .delay(10)
      .then(() => {
        expect(this.ipc.send).to.be.calledWith('setupTestingType:reply', config)
        const registrations = this.ipc.send.lastCall.args[2]

        expect(registrations).to.have.length(5)

        expect(_.map(registrations, 'event')).to.eql([
          '_get:task:body',
          '_get:task:keys',
          'after:screenshot',
          'task',
          'file:preprocessor',
        ])
      })
    })

    it('registers default preprocessor if none registered by user', function () {
      const pluginsDeferred = deferred()
      const config = { projectRoot: '/project/root' }
      const webpackPreprocessorFn = sinon.spy()
      const webpackPreprocessor = sinon.stub().returns(webpackPreprocessorFn)

      sinon.stub(resolve, 'typescript').returns('/path/to/typescript.js')

      const setupNodeEventsFn = (on) => {
        on('after:screenshot', () => {})
        on('task', {})

        return config
      }

      mockery.registerMock('@cypress/webpack-batteries-included-preprocessor', webpackPreprocessor)

      runPlugins.runSetupNodeEvents(setupNodeEventsFn)

      this.ipc.on.withArgs('load:plugins').yield(config)

      pluginsDeferred.resolve(config)

      return Promise
      .delay(10)
      .then(() => {
        const registrations = this.ipc.send.lastCall.args[2]

        expect(webpackPreprocessor).to.be.calledWith({
          typescript: '/path/to/typescript.js',
        })

        expect(registrations[4]).to.eql({
          event: 'file:preprocessor',
          eventId: 4,
        })

        this.ipc.on.withArgs('execute:plugins').yield('file:preprocessor', { eventId: 4, invocationId: '00' }, ['arg1', 'arg2'])
        expect(webpackPreprocessorFn, 'webpackPreprocessor').to.be.called
      })
    })

    it('does not register default preprocessor if registered by user', function () {
      const pluginsDeferred = deferred()
      const config = { projectRoot: '/project/root' }
      const userPreprocessorFn = sinon.spy()
      const webpackPreprocessor = sinon.spy()

      sinon.stub(resolve, 'typescript').returns('/path/to/typescript.js')

      const setupNodeEventsFn = (on) => {
        on('after:screenshot', () => {})
        on('file:preprocessor', userPreprocessorFn)
        on('task', {})

        return config
      }

      mockery.registerMock('@cypress/webpack-batteries-included-preprocessor', webpackPreprocessor)
      runPlugins.runSetupNodeEvents(config, setupNodeEventsFn)

      this.ipc.on.withArgs('load:plugins').yield(config)

      pluginsDeferred.resolve(config)

      return Promise
      .delay(10)
      .then(() => {
        const registrations = this.ipc.send.lastCall.args[2]

        expect(webpackPreprocessor).not.to.be.called

        expect(registrations[3]).to.eql({
          event: 'file:preprocessor',
          eventId: 3,
        })

        this.ipc.on.withArgs('execute:plugins').yield('file:preprocessor', { eventId: 3, invocationId: '00' }, ['arg1', 'arg2'])
        expect(userPreprocessorFn).to.be.called
      })
    })

    it('sends error if pluginsFile function rejects the promise', function (done) {
      const err = new Error('foo')
      const setupNodeEventsFn = sinon.stub().rejects(err)

      this.ipc.on.withArgs('load:plugins').yields({})
      runPlugins.runSetupNodeEvents(setupNodeEventsFn)

<<<<<<< HEAD
      this.ipc.send = _.once((event, errorType, stack) => {
        expect(event).to.eq('setupTestingType:error')
        expect(errorType).to.eq('PLUGINS_FUNCTION_ERROR')
        expect(stack).to.eq(err.stack)
=======
      this.ipc.send = _.once((event, errorType, pluginsFile, result) => {
        expect(event).to.eq('setupTestingType:error')
        expect(errorType).to.eq('CHILD_PROCESS_UNEXPECTED_ERROR')
        expect(pluginsFile).to.eq('plugins-file')
        expect(result.stack).to.eq(err.stack)
>>>>>>> e0941990

        return done()
      })
    })

    it('calls function exported by pluginsFile with register function and config', function () {
      const setupNodeEventsFn = sinon.spy()

      runPlugins.runSetupNodeEvents(setupNodeEventsFn)

      const config = {}

      this.ipc.on.withArgs('load:plugins').yield(config)
      expect(setupNodeEventsFn).to.be.called
      expect(setupNodeEventsFn.lastCall.args[0]).to.be.a('function')

      expect(setupNodeEventsFn.lastCall.args[1]).to.equal(config)
    })

    it('sends error if pluginsFile function throws an error', function (done) {
      const err = new Error('foo')

      const setupNodeEventsFn = () => {
        throw err
      }

      runPlugins.runSetupNodeEvents(setupNodeEventsFn)

      this.ipc.on.withArgs('load:plugins').yield({})

<<<<<<< HEAD
      this.ipc.send = _.once((event, errorType, stack) => {
        expect(event).to.eq('setupTestingType:error')
        expect(errorType).to.eq('PLUGINS_FUNCTION_ERROR')
        expect(stack).to.eq(err.stack)
=======
      this.ipc.send = _.once((event, errorType, pluginsFile, serializedErr) => {
        expect(event).to.eq('setupTestingType:error')
        expect(errorType).to.eq('CHILD_PROCESS_UNEXPECTED_ERROR')
        expect(pluginsFile).to.eq('plugins-file')
        expect(serializedErr.stack).to.eq(err.stack)
>>>>>>> e0941990

        return done()
      })
    })
  })

  describe('on \'execute\' message', () => {
    beforeEach(function () {
      sinon.stub(preprocessor, 'wrap')

      this.onFilePreprocessor = sinon.stub().resolves()
      this.beforeBrowserLaunch = sinon.stub().resolves()
      this.taskRequested = sinon.stub().resolves('foo')

      const setupNodeEventsFn = (register) => {
        register('file:preprocessor', this.onFilePreprocessor)
        register('before:browser:launch', this.beforeBrowserLaunch)

        return register('task', this.taskRequested)
      }

      runPlugins.runSetupNodeEvents(setupNodeEventsFn)

      return this.ipc.on.withArgs('load:plugins').yield({})
    })

    context('file:preprocessor', () => {
      beforeEach(function () {
        this.ids = { eventId: 0, invocationId: '00' }
      })

      it('calls preprocessor handler', function () {
        const args = ['arg1', 'arg2']

        this.ipc.on.withArgs('execute:plugins').yield('file:preprocessor', this.ids, args)
        expect(preprocessor.wrap).to.be.called
        expect(preprocessor.wrap.lastCall.args[0]).to.equal(this.ipc)
        expect(preprocessor.wrap.lastCall.args[1]).to.be.a('function')
        expect(preprocessor.wrap.lastCall.args[2]).to.equal(this.ids)

        expect(preprocessor.wrap.lastCall.args[3]).to.equal(args)
      })

      it('invokes registered function when invoked by handler', function () {
        this.ipc.on.withArgs('execute:plugins').yield('file:preprocessor', this.ids, [])
        preprocessor.wrap.lastCall.args[1](2, ['one', 'two'])

        expect(this.onFilePreprocessor).to.be.calledWith('one', 'two')
      })
    })

    context('before:browser:launch', () => {
      beforeEach(function () {
        sinon.stub(util, 'wrapChildPromise')

        const browser = {}
        const launchOptions = browserUtils.getDefaultLaunchOptions({})

        this.args = [browser, launchOptions]
        this.ids = { eventId: 1, invocationId: '00' }
      })

      it('wraps child promise', function () {
        this.ipc.on.withArgs('execute:plugins').yield('before:browser:launch', this.ids, this.args)
        expect(util.wrapChildPromise).to.be.called
        expect(util.wrapChildPromise.lastCall.args[0]).to.equal(this.ipc)
        expect(util.wrapChildPromise.lastCall.args[1]).to.be.a('function')
        expect(util.wrapChildPromise.lastCall.args[2]).to.equal(this.ids)

        expect(util.wrapChildPromise.lastCall.args[3]).to.equal(this.args)
      })

      it('invokes registered function when invoked by handler', function () {
        this.ipc.on.withArgs('execute:plugins').yield('before:browser:launch', this.ids, this.args)
        util.wrapChildPromise.lastCall.args[1](3, this.args)

        expect(this.beforeBrowserLaunch).to.be.calledWith(...this.args)
      })
    })

    context('task', () => {
      beforeEach(function () {
        sinon.stub(runPlugins, 'execute')
        this.ids = { eventId: 5, invocationId: '00' }
      })

      it('calls task handler', function () {
        const args = ['arg1']

        this.ipc.on.withArgs('execute:plugins').yield('task', this.ids, args)
        expect(runPlugins.execute).to.be.called
        expect(runPlugins.execute.lastCall.args[0]).to.equal(this.ipc)
        expect(runPlugins.execute.lastCall.args[1]).to.be.an('object')
        expect(runPlugins.execute.lastCall.args[2]).to.equal(this.ids)

        expect(runPlugins.execute.lastCall.args[3]).to.equal(args)
      })
    })
  })

  describe('tasks', () => {
    beforeEach(function () {
      this.ipc = {
        send: sinon.spy(),
        on: sinon.stub(),
        removeListener: sinon.spy(),
      }

      this.events = {
        '1': {
          event: 'task',
          handler: {
            'the:task': sinon.stub().returns('result'),
            'another:task': sinon.stub().returns('result'),
            'a:third:task' () {
              return 'foo'
            },
          },
        },
      }

      this.ids = {}

      return sinon.stub(util, 'wrapChildPromise')
    })

    context('.taskGetBody', () => {
      it('returns the stringified body of the event handler', function () {
        runPlugins.taskGetBody(this.ids, ['a:third:task'])
        expect(util.wrapChildPromise).to.be.called
        const result = util.wrapChildPromise.lastCall.args[1]('1')

        expect(result.replace(/\s+/g, '')).to.equal('\'a:third:task\'(){return\'foo\'}')
      })

      it('returns an empty string if event handler cannot be found', function () {
        runPlugins.taskGetBody(this.ids, ['non:existent'])
        expect(util.wrapChildPromise).to.be.called
        const result = util.wrapChildPromise.lastCall.args[1]('1')

        expect(result).to.equal('')
      })
    })

    context('.taskGetKeys', () => {
      it('returns the registered task keys', function () {
        runPlugins.taskGetKeys(this.ipc, this.events, this.ids)
        expect(util.wrapChildPromise).to.be.called
        const result = util.wrapChildPromise.lastCall.args[1]('1')

        expect(result).to.eql(['the:task', 'another:task', 'a:third:task'])
      })
    })

    context('.taskExecute', () => {
      it('passes through ipc and ids', function () {
        runPlugins.taskExecute(this.ids, ['the:task'])
        expect(util.wrapChildPromise).to.be.called
        expect(util.wrapChildPromise.lastCall.args[0]).to.be.equal(this.ipc)

        expect(util.wrapChildPromise.lastCall.args[2]).to.be.equal(this.ids)
      })

      it('invokes the callback for the given task if it exists and returns the result', function () {
        runPlugins.taskExecute(this.ids, ['the:task', 'the:arg'])
        const result = util.wrapChildPromise.lastCall.args[1]('1', ['the:arg'])
<<<<<<< HEAD

        expect(this.events['1'].handler['the:task']).to.be.calledWith('the:arg')

        expect(result).to.equal('result')
      })

      it('returns __cypress_unhandled__ if the task doesn\'t exist', function () {
        runPlugins.taskExecute(this.ids, ['nope'])

=======

        expect(this.events['1'].handler['the:task']).to.be.calledWith('the:arg')

        expect(result).to.equal('result')
      })

      it(`returns __cypress_unhandled__ if the task doesn't exist`, function () {
        runPlugins.taskExecute(this.ids, ['nope'])

>>>>>>> e0941990
        expect(util.wrapChildPromise.lastCall.args[1]('1')).to.equal('__cypress_unhandled__')
      })
    })
  })
})<|MERGE_RESOLUTION|>--- conflicted
+++ resolved
@@ -1,22 +1,18 @@
 require('../../../spec_helper')
 
 const _ = require('lodash')
+const snapshot = require('snap-shot-it')
 const Promise = require('bluebird')
 
 const preprocessor = require(`../../../../lib/plugins/child/preprocessor`)
 const util = require(`../../../../lib/plugins/util`)
 const resolve = require(`../../../../lib/util/resolve`)
 const browserUtils = require(`../../../../lib/browsers/utils`)
-<<<<<<< HEAD
-
-const { RunPlugins } = require(`../../../../lib/plugins/child/run_plugins`)
-=======
 const Fixtures = require('@tooling/system-tests/lib/fixtures')
 const { RunPlugins } = require(`../../../../lib/plugins/child/run_plugins`)
 
 const colorCodeRe = /\[[0-9;]+m/gm
 const pathRe = /\/?([a-z0-9_-]+\/)*[a-z0-9_-]+\/([a-z_]+\.\w+)[:0-9]+/gmi
->>>>>>> e0941990
 
 const deferred = () => {
   let reject
@@ -29,17 +25,17 @@
   return { promise, resolve, reject }
 }
 
+const withoutColorCodes = (str) => {
+  return str.replace(colorCodeRe, '<color-code>')
+}
+const withoutPath = (str) => {
+  return str.replace(pathRe, '<path>$2)')
+}
+
 // TODO: tim, come back to this later
 describe.skip('lib/plugins/child/run_plugins', () => {
   let runPlugins
 
-<<<<<<< HEAD
-=======
-// TODO: tim, come back to this later
-describe.skip('lib/plugins/child/run_plugins', () => {
-  let runPlugins
-
->>>>>>> e0941990
   beforeEach(function () {
     this.ipc = {
       send: sinon.spy(),
@@ -54,29 +50,6 @@
     mockery.deregisterMock('@cypress/webpack-batteries-included-preprocessor')
   })
 
-<<<<<<< HEAD
-  it('sends error message if setupNodeEvents is not a function', function () {
-    const config = { projectRoot: '/project/root' }
-
-    const setupNodeEventsFn = (on, config) => {
-      on('dev-server:start', (options) => {})
-      on('after:screenshot', () => {})
-      on('task', {})
-
-      return config
-    }
-
-    const foo = ((on, config) => {
-      on('dev-server:start', (options) => {})
-
-      return setupNodeEventsFn(on, config)
-    })
-
-    runPlugins.runSetupNodeEvents(foo, setupNodeEventsFn)
-
-    this.ipc.on.withArgs('setupTestingType').yield(config)
-
-=======
   it('sends error message if configFile has syntax error', function () {
     // path for substitute is relative to lib/plugins/child/plugins_child.js
     mockery.registerSubstitute(
@@ -117,7 +90,6 @@
 
     this.ipc.on.withArgs('setupTestingType').yield(config)
 
->>>>>>> e0941990
     return Promise
     .delay(10)
     .then(() => {
@@ -251,18 +223,11 @@
       this.ipc.on.withArgs('load:plugins').yields({})
       runPlugins.runSetupNodeEvents(setupNodeEventsFn)
 
-<<<<<<< HEAD
-      this.ipc.send = _.once((event, errorType, stack) => {
-        expect(event).to.eq('setupTestingType:error')
-        expect(errorType).to.eq('PLUGINS_FUNCTION_ERROR')
-        expect(stack).to.eq(err.stack)
-=======
       this.ipc.send = _.once((event, errorType, pluginsFile, result) => {
         expect(event).to.eq('setupTestingType:error')
         expect(errorType).to.eq('CHILD_PROCESS_UNEXPECTED_ERROR')
         expect(pluginsFile).to.eq('plugins-file')
         expect(result.stack).to.eq(err.stack)
->>>>>>> e0941990
 
         return done()
       })
@@ -293,18 +258,11 @@
 
       this.ipc.on.withArgs('load:plugins').yield({})
 
-<<<<<<< HEAD
-      this.ipc.send = _.once((event, errorType, stack) => {
-        expect(event).to.eq('setupTestingType:error')
-        expect(errorType).to.eq('PLUGINS_FUNCTION_ERROR')
-        expect(stack).to.eq(err.stack)
-=======
       this.ipc.send = _.once((event, errorType, pluginsFile, serializedErr) => {
         expect(event).to.eq('setupTestingType:error')
         expect(errorType).to.eq('CHILD_PROCESS_UNEXPECTED_ERROR')
         expect(pluginsFile).to.eq('plugins-file')
         expect(serializedErr.stack).to.eq(err.stack)
->>>>>>> e0941990
 
         return done()
       })
@@ -471,17 +429,6 @@
       it('invokes the callback for the given task if it exists and returns the result', function () {
         runPlugins.taskExecute(this.ids, ['the:task', 'the:arg'])
         const result = util.wrapChildPromise.lastCall.args[1]('1', ['the:arg'])
-<<<<<<< HEAD
-
-        expect(this.events['1'].handler['the:task']).to.be.calledWith('the:arg')
-
-        expect(result).to.equal('result')
-      })
-
-      it('returns __cypress_unhandled__ if the task doesn\'t exist', function () {
-        runPlugins.taskExecute(this.ids, ['nope'])
-
-=======
 
         expect(this.events['1'].handler['the:task']).to.be.calledWith('the:arg')
 
@@ -491,7 +438,6 @@
       it(`returns __cypress_unhandled__ if the task doesn't exist`, function () {
         runPlugins.taskExecute(this.ids, ['nope'])
 
->>>>>>> e0941990
         expect(util.wrapChildPromise.lastCall.args[1]('1')).to.equal('__cypress_unhandled__')
       })
     })
