--- conflicted
+++ resolved
@@ -442,14 +442,10 @@
 // This function is called when a project is opened or re-opened (e.g. due to
 // the project's config changing)
 
-<<<<<<< HEAD
-module.exports = (on, config, env) => {
-=======
 /**
  * @type {Cypress.PluginConfig}
  */
-module.exports = (on, config) => {
->>>>>>> e0736b13
+module.exports = (on, config, env) => {
   // <backtick>on<backtick> is used to hook into various events Cypress emits
   // <backtick>config<backtick> is the resolved Cypress config
   // <backtick>env<backtick> are properties of the environment, including <backtick>projectRoot<backtick> and <backtick>configFile<backtick>
