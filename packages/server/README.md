--- conflicted
+++ resolved
@@ -68,11 +68,6 @@
 To run an individual e2e test:
 
 ```bash
-<<<<<<< HEAD
-## runs only this one test file
-npm run test-e2e -- --spec ./test/e2e/base_url_spec.coffee
-=======
 ## runs tests that match "base_url"
 npm run test-e2e -- --spec base_url
->>>>>>> 9bed00a3
 ```