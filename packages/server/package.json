--- conflicted
+++ resolved
@@ -53,13 +53,8 @@
     "chai": "1.10.0",
     "chalk": "2.4.2",
     "check-more-types": "2.24.0",
-<<<<<<< HEAD
-    "chokidar": "3.0.2",
-    "chrome-remote-interface": "0.28.0",
-=======
     "chokidar": "3.2.2",
     "chrome-remote-interface": "0.28.1",
->>>>>>> 51d6d7c1
     "cjsxify": "0.3.0",
     "cli-table3": "0.5.1",
     "color-string": "1.5.3",
@@ -80,11 +75,7 @@
     "fix-path": "2.1.0",
     "fluent-ffmpeg": "2.1.2",
     "fs-extra": "8.1.0",
-<<<<<<< HEAD
-    "get-port": "5.0.0",
-=======
     "get-port": "5.1.0",
->>>>>>> 51d6d7c1
     "getos": "3.1.1",
     "glob": "7.1.3",
     "graceful-fs": "4.2.0",
@@ -115,14 +106,10 @@
     "opn": "cypress-io/opn#2f4e9a216ca7bdb95dfae9d46d99ddf004b3cbb5",
     "ospath": "1.2.2",
     "p-queue": "6.1.0",
-<<<<<<< HEAD
     "parse-domain": "2.0.0",
     "pluralize": "8.0.0",
     "promise-retry": "1.1.1",
     "pumpify": "1.5.1",
-=======
-    "pluralize": "8.0.0",
->>>>>>> 51d6d7c1
     "ramda": "0.24.1",
     "randomstring": "1.1.5",
     "request": "cypress-io/request#47cdc67085c9fddc8d39d3172538f3f86c96bb8b",
