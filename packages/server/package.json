{
  "name": "@packages/server",
  "version": "0.0.0-development",
  "private": true,
  "main": "index.js",
  "scripts": {
    "build-prod": "tsc || echo 'built, with type errors'",
    "check-ts": "tsc --noEmit && yarn -s tslint",
    "clean-deps": "rimraf node_modules",
    "codecov": "codecov",
    "dev": "node index.js",
    "docker": "cd ../.. && WORKING_DIR=/packages/server ./scripts/run-docker-local.sh",
    "tslint": "tslint --config ../ts/tslint.json --project .",
    "postinstall": "patch-package",
    "rebuild-better-sqlite3": "electron-rebuild -o better-sqlite3",
    "repl": "node repl.js",
    "start": "node ../../scripts/cypress open --dev --global",
    "test": "node ./test/scripts/run.js",
    "test-integration": "node ./test/scripts/run.js --glob-in-dir=test/integration",
    "test-performance": "node ./test/scripts/run.js --glob-in-dir=test/performance",
    "test-unit": "node ./test/scripts/run.js --glob-in-dir=test/unit",
    "lint": "eslint --ext .js,.jsx,.ts,.tsx,.json, ."
  },
  "dependencies": {
    "@babel/parser": "7.22.7",
    "@benmalka/foxdriver": "0.4.1",
    "@cypress/commit-info": "2.2.0",
    "@cypress/get-windows-proxy": "1.6.2",
    "@cypress/request": "^2.88.11",
    "@cypress/request-promise": "4.2.6",
    "@cypress/vite-dev-server": "0.0.0-development",
    "@cypress/webpack-batteries-included-preprocessor": "0.0.0-development",
    "@cypress/webpack-dev-server": "0.0.0-development",
    "@cypress/webpack-preprocessor": "0.0.0-development",
    "@ffmpeg-installer/ffmpeg": "1.1.0",
    "@packages/icons": "0.0.0-development",
    "@packages/telemetry": "0.0.0-development",
    "ansi_up": "5.0.0",
    "ast-types": "0.13.3",
    "base64url": "^3.0.1",
    "better-sqlite3": "8.2.0",
    "black-hole-stream": "0.0.1",
    "bluebird": "3.7.2",
    "bundle-require": "3.0.4",
    "chalk": "2.4.2",
    "check-more-types": "2.24.0",
    "chokidar": "3.5.1",
    "chrome-remote-interface": "0.31.3",
    "cli-table3": "0.5.1",
    "coffeescript": "2.6.0",
    "color-string": "1.5.5",
    "command-exists": "1.2.9",
    "common-tags": "1.8.0",
    "compression": "1.7.4",
    "content-type": "1.0.4",
    "cookie-parser": "1.4.5",
    "cors": "2.8.5",
    "data-uri-to-buffer": "2.0.1",
    "dayjs": "^1.9.3",
    "debug": "^4.3.4",
    "dirt-simple-file-cache": "^0.4.0",
    "duplexify": "4.1.1",
    "electron-context-menu": "3.6.1",
    "errorhandler": "1.5.1",
    "evil-dns": "0.2.0",
    "execa": "1.0.0",
    "express": "4.17.3",
    "find-process": "1.4.7",
    "firefox-profile": "4.3.2",
    "fluent-ffmpeg": "2.1.2",
    "fs-extra": "9.1.0",
    "get-port": "5.1.1",
    "getos": "3.2.1",
    "glob": "7.1.3",
    "graceful-fs": "4.2.9",
    "http-proxy": "https://github.com/cypress-io/node-http-proxy.git#9322b4b69b34f13a6f3874e660a35df3305179c6",
    "human-interval": "1.0.0",
    "image-size": "0.8.3",
    "is-ci": "^3.0.0",
    "is-fork-pr": "2.5.0",
    "is-html": "2.0.0",
    "jimp": "0.14.0",
    "jose": "^4.11.2",
    "jsonlint": "1.6.3",
    "launch-editor": "2.3.0",
    "lazy-ass": "1.6.0",
    "lockfile": "1.0.4",
    "lodash": "^4.17.21",
    "log-symbols": "2.2.0",
    "marionette-client": "https://github.com/cypress-io/marionette-client.git#5fc10cdf6c02627e9a2add98ca52de4d0c2fe74d",
    "md5": "2.3.0",
    "memfs": "3.4.12",
    "mime": "2.4.4",
    "mime-db": "1.45.0",
    "minimatch": "3.0.5",
    "minimist": "1.2.8",
    "mocha-7.0.1": "npm:mocha@7.0.1",
    "mocha-junit-reporter": "2.2.0",
    "mocha-teamcity-reporter": "3.0.0",
    "morgan": "1.9.1",
    "node-machine-id": "1.1.12",
    "opn": "https://github.com/cypress-io/opn.git#2f4e9a216ca7bdb95dfae9d46d99ddf004b3cbb5",
    "ospath": "1.2.2",
    "p-defer": "^3.0.0",
    "p-queue": "6.1.0",
    "pidusage": "3.0.2",
    "pluralize": "8.0.0",
    "pretty-bytes": "^5.6.0",
    "randomstring": "1.1.5",
    "recast": "0.20.4",
    "resolve": "1.17.0",
    "resolve-package-path": "4.0.3",
    "sanitize-filename": "1.6.3",
    "semver": "7.3.2",
    "send": "0.17.1",
    "shell-env": "3.0.1",
    "signal-exit": "3.0.3",
    "squirrelly": "7.9.2",
    "strip-ansi": "6.0.0",
    "syntax-error": "1.4.0",
    "systeminformation": "5.16.9",
    "term-size": "2.1.0",
    "through": "2.3.8",
    "tough-cookie": "4.0.0",
    "trash": "5.2.0",
    "tree-kill": "1.2.2",
    "ts-node": "^10.9.1",
    "tslib": "2.3.1",
    "underscore.string": "3.3.6",
    "url-parse": "1.5.9",
    "uuid": "8.3.2",
    "webpack-virtual-modules": "0.5.0",
    "widest-line": "3.1.0"
  },
  "devDependencies": {
    "@babel/core": "7.22.9",
    "@babel/preset-env": "7.22.9",
    "@cypress/debugging-proxy": "2.0.1",
    "@cypress/sinon-chai": "2.9.1",
    "@cypress/webpack-dev-server": "0.0.0-development",
    "@electron/rebuild": "3.2.10",
    "@ffprobe-installer/ffprobe": "1.1.0",
    "@packages/config": "0.0.0-development",
    "@packages/data-context": "0.0.0-development",
    "@packages/electron": "0.0.0-development",
    "@packages/example": "0.0.0-development",
    "@packages/extension": "0.0.0-development",
    "@packages/graphql": "0.0.0-development",
    "@packages/https-proxy": "0.0.0-development",
    "@packages/launcher": "0.0.0-development",
    "@packages/net-stubbing": "0.0.0-development",
    "@packages/network": "0.0.0-development",
    "@packages/resolve-dist": "0.0.0-development",
    "@packages/root": "0.0.0-development",
    "@packages/scaffold-config": "0.0.0-development",
    "@packages/socket": "0.0.0-development",
    "@packages/ts": "0.0.0-development",
    "@packages/types": "0.0.0-development",
    "@tooling/system-tests": "0.0.0-development",
    "@types/chai-as-promised": "7.1.2",
    "@types/chrome": "0.0.101",
    "@types/chrome-remote-interface": "0.31.4",
    "@types/http-proxy": "1.17.4",
    "@types/mime": "3.0.1",
    "@types/node": "16.18.39",
<<<<<<< HEAD
    "@types/request-promise": "^4.1.48",
    "babel-loader": "8.3.0",
=======
    "babel-loader": "9.1.3",
>>>>>>> dbddcc1f
    "chai": "1.10.0",
    "chai-as-promised": "7.1.1",
    "chai-subset": "1.6.0",
    "chai-uuid": "1.0.6",
    "chrome-har-capturer": "0.13.4",
    "cross-env": "6.0.3",
    "devtools-protocol": "0.0.1124027",
    "eol": "0.9.1",
    "esbuild": "^0.15.3",
    "eventsource": "2.0.2",
    "https-proxy-agent": "3.0.1",
    "mocha": "7.1.0",
    "mocha-banner": "1.1.2",
    "mochawesome-1.5.2": "npm:mochawesome@1.5.2",
    "mochawesome-2.3.1": "npm:mochawesome@2.3.1",
    "mochawesome-3.0.1": "npm:mochawesome@3.0.1",
    "mock-fs": "5.1.1",
    "mocked-env": "1.2.4",
    "mockery": "2.1.0",
    "nock": "13.2.9",
    "proxyquire": "2.1.3",
    "react": "16.8.6",
    "repl.history": "0.1.4",
    "sinon": "5.1.1",
    "snap-shot-it": "7.9.3",
    "ssestream": "1.0.1",
    "supertest": "4.0.2",
    "supertest-session": "4.0.0",
    "through2": "2.0.5",
    "ts-loader": "9.4.4",
    "tsconfig-paths": "3.10.1",
    "tslint": "^6.1.3",
    "webpack": "^5.88.2",
    "ws": "5.2.3",
    "xvfb": "https://github.com/cypress-io/node-xvfb.git#22e3783c31d81ebe64d8c0df491ea00cdc74726a",
    "xvfb-maybe": "0.2.1"
  },
  "files": [
    "config",
    "hook-require.js",
    "lib",
    "patches",
    "start-cypress.js",
    "v8-snapshot-entry.js"
  ],
  "types": "index.d.ts",
  "productName": "Cypress",
  "workspaces": {
    "nohoist": [
      "@benmalka/foxdriver",
      "tsconfig-paths"
    ]
  },
  "optionalDependencies": {
    "fsevents": "^2",
    "registry-js": "1.15.0"
  }
}<|MERGE_RESOLUTION|>--- conflicted
+++ resolved
@@ -163,12 +163,8 @@
     "@types/http-proxy": "1.17.4",
     "@types/mime": "3.0.1",
     "@types/node": "16.18.39",
-<<<<<<< HEAD
     "@types/request-promise": "^4.1.48",
-    "babel-loader": "8.3.0",
-=======
     "babel-loader": "9.1.3",
->>>>>>> dbddcc1f
     "chai": "1.10.0",
     "chai-as-promised": "7.1.1",
     "chai-subset": "1.6.0",
