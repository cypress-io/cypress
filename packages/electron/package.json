{
  "name": "@packages/electron",
  "version": "0.0.0",
<<<<<<< HEAD
  "electronVersion": "3.1.8",
=======
>>>>>>> 6e7ed00c
  "private": true,
  "files": [
    "dist",
    "lib"
  ],
  "main": "index.js",
  "scripts": {
    "prebuild": "npm run check-deps-pre",
    "build": "node ./bin/cypress-electron --install",
    "check-deps": "node ../../scripts/check-deps.js --verbose",
    "check-deps-pre": "npm run check-deps -- --prescript",
    "clean-deps": "rm -rf node_modules",
    "postinstall": "echo '@packages/electron needs: npm run build'",
    "prestart": "npm run check-deps-pre",
    "start": "./bin/cypress-electron",
    "pretest": "npm run check-deps-pre",
    "test": "mocha --compilers coffee:@packages/coffee/register"
  },
  "dependencies": {
    "@cypress/icons": "0.7.0",
    "bluebird": "3.5.3",
    "debug": "4.1.1",
    "electron-packager": "13.1.1",
    "fs-extra": "8.1.0",
    "lodash": "4.17.14",
    "minimist": "1.2.0"
  },
  "devDependencies": {
    "chai": "3.5.0",
    "mocha": "3.5.3"
  },
  "bin": {
    "cypress-electron": "./bin/cypress-electron"
  },
  "electronVersion": "2.0.18"
}<|MERGE_RESOLUTION|>--- conflicted
+++ resolved
@@ -1,10 +1,6 @@
 {
   "name": "@packages/electron",
   "version": "0.0.0",
-<<<<<<< HEAD
-  "electronVersion": "3.1.8",
-=======
->>>>>>> 6e7ed00c
   "private": true,
   "files": [
     "dist",
@@ -39,5 +35,5 @@
   "bin": {
     "cypress-electron": "./bin/cypress-electron"
   },
-  "electronVersion": "2.0.18"
+  "electronVersion": "3.1.8"
 }