--- conflicted
+++ resolved
@@ -131,11 +131,7 @@
       return this.move(appPath, options.dist)
     })
     .then(() => {
-<<<<<<< HEAD
-      return process.env.DISABLE_SNAPSHOT_REQUIRE == null ? flipFuses(
-=======
       return !['1', 'true'].includes(process.env.DISABLE_SNAPSHOT_REQUIRE) ? flipFuses(
->>>>>>> 38b86cf1
         paths.getPathToExec(),
         {
           version: FuseVersion.V1,
