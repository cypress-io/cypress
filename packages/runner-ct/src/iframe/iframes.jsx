--- conflicted
+++ resolved
@@ -37,25 +37,8 @@
     const { height, scriptError } = this.props.state
 
     return (
-      <>
+      <div>
         <div
-<<<<<<< HEAD
-          className={cs('iframes-ct-container', { 'has-error': !!scriptError })}
-        >
-          <div
-            ref='container'
-            className='size-container'
-            style={{
-              height,
-              width,
-            }}
-          />
-          <ScriptError error={scriptError} />
-          <div className='cover' />
-        </div>
-        <div ref="devtoolsContainer" className="devtools-container" />
-      </>
-=======
           ref={this.props.setContainerRef}
           className='size-container'
           style={{
@@ -65,8 +48,9 @@
         />
         <ScriptError error={scriptError} />
         <div className='cover' />
+
+        <div ref="devtoolsContainer" className="devtools-container" />
       </div>
->>>>>>> 0e3d7fb4
     )
   }
 
