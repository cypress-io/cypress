--- conflicted
+++ resolved
@@ -10,24 +10,12 @@
   return (
     <li className='keyboard-shortcut'>
       <p>
-<<<<<<< HEAD
-        {' '}
-        {description}
-        {' '}
-=======
         { `${description} `}
->>>>>>> ea1c8178
       </p>
       <div className='shortcut'>
         {shortcut.map((key) => (
           <div key={key} className='key'>
-<<<<<<< HEAD
-            {' '}
-            {key === 'Meta' ? metaSymbol : key}
-            {' '}
-=======
             { `${key === 'Meta' ? metaSymbol : key} `}
->>>>>>> ea1c8178
           </div>
         ))}
       </div>
