--- conflicted
+++ resolved
@@ -39,35 +39,19 @@
     const pluginRootContainer = React.useRef<null | HTMLDivElement>(null)
 
     const { state, eventManager, config } = props
-<<<<<<< HEAD
 
     const [pluginsHeight, setPluginsHeight] = React.useState(500)
     const [isResizing, setIsResizing] = React.useState(false)
     const [containerRef, setContainerRef] = React.useState<HTMLDivElement | null>(null)
 
     // the viewport + padding left and right or fallback to default size
-    const defaultIframeWidth = config.viewportWidth ? config.viewportWidth + 32 : 500
+    const defaultIframeWidth = config.viewportWidth ? config.viewportWidth + margin : 500
 
     React.useEffect(() => {
       if (pluginRootContainer.current) {
         state.initializePlugins(config, pluginRootContainer.current)
       }
     }, [])
-
-    const onPaneSizeChange = () => {
-      if (!containerRef) {
-        // should never happen
-        return
-      }
-
-      props.state.updateDimensions(containerRef.offsetWidth)
-    }
-=======
-    const [isReporterResizing, setIsReporterResizing] = React.useState(false)
-
-    // the viewport + padding left and right or fallback to default size
-    const defaultIframeWidth = config.viewportWidth ? config.viewportWidth + margin : 500
->>>>>>> e8c34b8d
 
     return (
       <>
@@ -78,16 +62,9 @@
           // calculate maxSize of IFRAMES preview to not cover specs list and command log
           maxSize={windowSize.width - 400}
           defaultSize={defaultIframeWidth}
-<<<<<<< HEAD
-          onChange={onPaneSizeChange}
           onDragStarted={() => setIsResizing(true)}
           onDragFinished={() => setIsResizing(false)}
           className={cs('reporter-pane', { 'is-reporter-resizing': isResizing })}
-=======
-          onDragStarted={() => setIsReporterResizing(true)}
-          onDragFinished={() => setIsReporterResizing(false)}
-          className={cs('reporter-pane', { 'is-reporter-resizing': isReporterResizing })}
->>>>>>> e8c34b8d
         >
           <SplitPane
             primary="second"
@@ -113,7 +90,6 @@
             </div>
           </SplitPane>
 
-<<<<<<< HEAD
           <SplitPane
             primary="second"
             split="horizontal"
@@ -130,11 +106,7 @@
           >
             <div className="runner runner-ct container">
               <Header {...props} />
-              <Iframes
-                {...props}
-                containerRef={containerRef}
-                setContainerRef={setContainerRef}
-              />
+              <Iframes {...props} />
               <Message state={state} />
             </div>
 
@@ -161,16 +133,6 @@
                   <i className="fas fa-chevron-up" />
                 </button>
               </div>
-=======
-          <div className="runner runner-ct container">
-            <Header {...props} />
-            <Iframes
-              {...props}
-            />
-            <Message state={state} />
-          </div>
-        </SplitPane>
->>>>>>> e8c34b8d
 
               <Hidden
                 type="layout"
