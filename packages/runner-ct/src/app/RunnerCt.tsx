import cs from 'classnames'
import { observer } from 'mobx-react'
import * as React from 'react'
import { useScreenshotHandler } from './useScreenshotHandler'
import { ReporterContainer } from './ReporterContainer'
import { NavItem } from '@cypress/design-system'
import SplitPane from 'react-split-pane'

// Need to register these once per app. Depending which components are consumed
// from @cypress/design-system, different icons are required.
import { library } from '@fortawesome/fontawesome-svg-core'
import { fab } from '@fortawesome/free-brands-svg-icons'
import { fas } from '@fortawesome/free-solid-svg-icons'

library.add(fas)
library.add(fab)

import State from '../lib/state'
import Header from '../header/header'
import Iframes from '../iframe/iframes'
import Message from '../message/message'
import EventManager from '../lib/event-manager'
import { useGlobalHotKey } from '../lib/useHotKey'
import { debounce } from '../lib/debounce'
import { LeftNavMenu } from './LeftNavMenu'
import styles from './RunnerCt.module.scss'
import { KeyboardHelper } from './KeyboardHelper'
import './RunnerCt.scss'
import { Plugins } from './Plugins'
import { NoSpecSelected } from './NoSpecSelected'
import { SpecList } from './SpecList/SpecList'
import { FileNode } from './SpecList/makeFileHierarchy'

interface AppProps {
  state: State
  eventManager: typeof EventManager
  config: Cypress.RuntimeConfigOptions
}

export const DEFAULT_PLUGINS_HEIGHT = 300

export const PLUGIN_BAR_HEIGHT = 40

export const LEFT_NAV_WIDTH = 48

export const DEFAULT_REPORTER_WIDTH = 355

export const DEFAULT_LIST_WIDTH = 300

export const HEADER_HEIGHT = 40

export const AUT_IFRAME_MARGIN = {
  X: 8,
  Y: 16,
}

const App: React.FC<AppProps> = observer(
  function App (props: AppProps) {
    const searchRef = React.useRef<HTMLInputElement>(null)
    const splitPaneRef = React.useRef<{ splitPane: HTMLDivElement }>(null)
    const pluginRootContainer = React.useRef<null | HTMLDivElement>(null)

    const { state, eventManager, config } = props

    const [activeIndex, setActiveIndex] = React.useState<number>(0)
    const headerRef = React.useRef(null)

    const runSpec = React.useCallback((file: FileNode) => {
      setActiveIndex(0)
<<<<<<< HEAD
      const selectedSpec = props.state.specs.find((spec) => spec.absolute.includes(file.relative))

      if (!selectedSpec) {
        throw Error(`Could not find spec matching ${file.relative}.`)
      }

      state.setSingleSpec(selectedSpec)
    }
=======
      state.setSingleSpec(state.specs.find((spec) => spec.absolute.includes(file.absolute)))
    }, [state])
>>>>>>> 36f26d98

    function monitorWindowResize () {
      // I can't use forwardref in class based components
      // Header still is a class component
      // FIXME: use a forwardRef when available
      // TODO(adam): Use this or remove it
      // eslint-disable-next-line @typescript-eslint/no-unused-vars
      const header = headerRef.current.headerRef

      function onWindowResize () {
        state.updateWindowDimensions({
          windowWidth: window.innerWidth,
          windowHeight: window.innerHeight,
        })
      }

      window.addEventListener('resize', debounce(onWindowResize))
      window.dispatchEvent(new Event('resize'))
    }

    React.useEffect(() => {
      if (pluginRootContainer.current) {
        state.initializePlugins(config, pluginRootContainer.current)
      }
      // eslint-disable-next-line react-hooks/exhaustive-deps
    }, [])

    React.useEffect(() => {
      monitorWindowResize()
      // eslint-disable-next-line react-hooks/exhaustive-deps
    }, [])

    React.useEffect(() => {
      if (config.isTextTerminal) {
        state.setIsSpecsListOpen(false)
      }
      // eslint-disable-next-line react-hooks/exhaustive-deps
    }, [])

    useScreenshotHandler({
      state,
      eventManager,
      splitPaneRef,
    })

    function onNavItemClick (index: number) {
      if (activeIndex !== index) {
        return setActiveIndex(index)
      }

      setActiveIndex(undefined)
    }

    const items: NavItem[] = [
      {
        id: 'file-explorer-nav',
        title: 'File Explorer',
        _index: 0,
        icon: 'copy',
        interaction: {
          type: 'js',
          onClick: ({ index }) => {
            onNavItemClick(index)
            const isOpen = !props.state.isSpecsListOpen

            state.setIsSpecsListOpen(isOpen)
            props.eventManager.saveState({ ctIsSpecsListOpen: isOpen })
          },
        },
      },
      {
        id: 'docs-nav',
        title: 'Cypress Documentation',
        location: 'bottom',
        icon: 'book',
        interaction: {
          type: 'anchor',
          href: 'https://on.cypress.io/component-testing',
          onClick: ({ event, index }) => {
            if (!event.currentTarget || !event.currentTarget.href) {
              return
            }

            event.preventDefault()
            props.eventManager.reporterBus.emit('external:open', event.currentTarget.href)
          },
        },
      },
    ]

    function toggleSpecsList () {
      setActiveIndex((val) => val === 0 ? undefined : 0)
      const newVal = !props.state.isSpecsListOpen

      state.setIsSpecsListOpen(newVal)
      props.eventManager.saveState({ ctIsSpecsListOpen: newVal })
    }

    function focusSpecsList () {
      setActiveIndex(0)
      state.setIsSpecsListOpen(true)

      // a little trick to focus field on the next tick of event loop
      // to prevent the handled keydown/keyup event to fill input with "/"
      setTimeout(() => {
        searchRef.current?.focus()
      }, 0)
    }

    useGlobalHotKey('ctrl+b,command+b', toggleSpecsList)
    useGlobalHotKey('/', focusSpecsList)

    function onReporterSplitPaneChange (newWidth: number) {
      state.updateReporterWidth(newWidth)
    }

    function onPluginsSplitPaneChange (newHeight: number) {
      state.updatePluginsHeight(newHeight)
    }

    function onSpecListPaneChange (newWidth: number) {
      state.updateSpecListWidth(newWidth)
    }

    function persistWidth (prop: 'ctReporterWidth' | 'ctSpecListWidth') {
      return (newWidth: number) => {
        props.eventManager.saveState({ [prop]: newWidth })
      }
    }

    function hideIfScreenshotting (callback: () => number) {
      if (state.screenshotting) {
        return 0
      }

      return callback()
    }

    function hideReporterIfNecessary (callback: () => number) {
      if (state.screenshotting || !state.spec) {
        return 0
      }

      return callback()
    }

    function hideSpecsListIfNecessary () {
      if (state.screenshotting || !props.state.isSpecsListOpen) {
        return true
      }

      return false
    }

    const leftNav = state.screenshotting
      ? <span />
      : (
        <LeftNavMenu
          activeIndex={activeIndex}
          items={items}
        />
      )

    const autRunnerContent = state.spec
      ? <Iframes {...props} />
      : (
        <NoSpecSelected>
          <KeyboardHelper />
        </NoSpecSelected>
      )

    const MainAreaComponent: React.FC | typeof SplitPane = props.state.spec
      ? SplitPane
      : (props) => (
        <div>
          {props.children}
        </div>
      )

    const mainAreaProps = props.state.spec
      ? {
        split: 'vertical',
        minSize: hideReporterIfNecessary(() => 100),
        maxSize: hideReporterIfNecessary(() => 600),
        defaultSize: hideReporterIfNecessary(() => state.reporterWidth),
        className: 'primary',
        onChange: debounce(onReporterSplitPaneChange),
      }
      : {}

    return (
      <SplitPane
        split="vertical"
        allowResize={false}
        maxSize={hideIfScreenshotting(() => 50)}
        minSize={hideIfScreenshotting(() => 50)}
        defaultSize={hideIfScreenshotting(() => 50)}
      >
        {leftNav}
        <SplitPane
          ref={splitPaneRef}
          split="vertical"
          minSize={hideIfScreenshotting(() => state.isSpecsListOpen ? 30 : 0)}
          maxSize={hideIfScreenshotting(() => state.isSpecsListOpen ? 600 : 0)}
          defaultSize={hideIfScreenshotting(() => state.isSpecsListOpen ? state.specListWidth : 0)}
          className={cs('primary', { isSpecsListClosed: !state.isSpecsListOpen })}
          pane2Style={{
            borderLeft: '1px solid rgba(230, 232, 234, 1)' /* $metal-20 */,
          }}
          onDragFinished={persistWidth('ctSpecListWidth')}
          onChange={debounce(onSpecListPaneChange)}

        >
          <SpecList
            specs={props.state.specs}
            selectedFile={state.spec ? state.spec.relative : undefined}
            focusSpecList={focusSpecsList}
            searchRef={searchRef}
            className={
              cs(styles.specsList, {
                'display-none': hideSpecsListIfNecessary(),
              })
            }
<<<<<<< HEAD
=======
            searchInput={(
              <SearchSpec
                ref={searchRef}
                value={search}
                onSearch={setSearch}
              />
            )}
>>>>>>> 36f26d98
            onFileClick={runSpec}
          />
          <MainAreaComponent {...mainAreaProps}>
            <ReporterContainer
              state={props.state}
              config={props.config}
              eventManager={props.eventManager}
            />

            <SplitPane
              split='horizontal'
              primary='second'
              allowResize={props.state.isAnyDevtoolsPluginOpen}
              size={hideIfScreenshotting(() =>
                state.isAnyDevtoolsPluginOpen
                  ? state.pluginsHeight
                  // show the small not resize-able panel with buttons or nothing
                  : state.isAnyPluginToShow ? PLUGIN_BAR_HEIGHT : 0)}
              onChange={debounce(onPluginsSplitPaneChange)}
            >
              <div className={cs(
                'runner',
                styles.runnerCt,
                styles.runner,
                {
                  [styles.screenshotting]: state.screenshotting,
                  [styles.noSpecAut]: !state.spec,
                },
              )}
              >
                <Header {...props} ref={headerRef} />
                {autRunnerContent}
                <Message state={state} />
              </div>

              <Plugins
                state={props.state}
                pluginsHeight={hideIfScreenshotting(() => state.pluginsHeight)}
                pluginRootContainer={pluginRootContainer}
              />
            </SplitPane>
          </MainAreaComponent>
        </SplitPane>
      </SplitPane>
    )
  },
)

export default App<|MERGE_RESOLUTION|>--- conflicted
+++ resolved
@@ -65,9 +65,8 @@
     const [activeIndex, setActiveIndex] = React.useState<number>(0)
     const headerRef = React.useRef(null)
 
-    const runSpec = React.useCallback((file: FileNode) => {
+    function runSpec (file: FileNode) {
       setActiveIndex(0)
-<<<<<<< HEAD
       const selectedSpec = props.state.specs.find((spec) => spec.absolute.includes(file.relative))
 
       if (!selectedSpec) {
@@ -76,10 +75,6 @@
 
       state.setSingleSpec(selectedSpec)
     }
-=======
-      state.setSingleSpec(state.specs.find((spec) => spec.absolute.includes(file.absolute)))
-    }, [state])
->>>>>>> 36f26d98
 
     function monitorWindowResize () {
       // I can't use forwardref in class based components
@@ -303,16 +298,6 @@
                 'display-none': hideSpecsListIfNecessary(),
               })
             }
-<<<<<<< HEAD
-=======
-            searchInput={(
-              <SearchSpec
-                ref={searchRef}
-                value={search}
-                onSearch={setSearch}
-              />
-            )}
->>>>>>> 36f26d98
             onFileClick={runSpec}
           />
           <MainAreaComponent {...mainAreaProps}>
