import cs from 'classnames'
import * as React from 'react'
import { useScreenshotHandler } from './useScreenshotHandler'
<<<<<<< HEAD
import { ReporterContainer } from './ReporterContainer'
import { NavItem } from '@cypress/design-system'
=======
import { NavItem, SpecList, FileNode } from '@cypress/design-system'
>>>>>>> bf07644e
import SplitPane from 'react-split-pane'

// Need to register these once per app. Depending which components are consumed
// from @cypress/design-system, different icons are required.
import { library } from '@fortawesome/fontawesome-svg-core'
import { fab } from '@fortawesome/free-brands-svg-icons'
import { fas } from '@fortawesome/free-solid-svg-icons'

library.add(fas)
library.add(fab)

import State from '../lib/state'
import EventManager from '../lib/event-manager'
import { useGlobalHotKey } from '../lib/useHotKey'
import { debounce } from '../lib/debounce'
import { LeftNavMenu } from './LeftNavMenu'
import { SpecContent } from './SpecContent'
import { hideIfScreenshotting, hideSpecsListIfNecessary } from '../lib/hideGuard'
import { namedObserver } from '../lib/mobx'

import styles from './RunnerCt.module.scss'
import './RunnerCt.scss'
<<<<<<< HEAD
import { Plugins } from './Plugins'
import { NoSpecSelected } from './NoSpecSelected'
import { SpecList } from './SpecList/SpecList'
import { FileNode } from './SpecList/makeFileHierarchy'
=======
>>>>>>> bf07644e

interface AppProps {
  state: State
  eventManager: typeof EventManager
  config: Cypress.RuntimeConfigOptions
}

export const DEFAULT_PLUGINS_HEIGHT = 300

export const PLUGIN_BAR_HEIGHT = 40

export const LEFT_NAV_WIDTH = 48

export const DEFAULT_REPORTER_WIDTH = 355

export const DEFAULT_LIST_WIDTH = 300

export const HEADER_HEIGHT = 40

export const AUT_IFRAME_MARGIN = {
  X: 8,
  Y: 16,
}

const buildNavItems = (eventManager: typeof EventManager, toggleIsSetListOpen: () => boolean): NavItem[] => [
  {
    id: 'file-explorer-nav',
    title: 'File Explorer',
    _index: 0,
    icon: 'copy',
    interaction: {
      type: 'js',
      onClick: () => toggleIsSetListOpen(),
    },
  },
  {
    id: 'docs-nav',
    title: 'Cypress Documentation',
    location: 'bottom',
    icon: 'book',
    interaction: {
      type: 'anchor',
      href: 'https://on.cypress.io/component-testing',
      onClick: ({ event }) => {
        if (!event.currentTarget?.href) {
          return
        }

        event.preventDefault()
        eventManager.reporterBus.emit('external:open', event.currentTarget.href)
      },
    },
  },
]

const App = namedObserver('RunnerCt',
  (props: AppProps) => {
    const searchRef = React.useRef<HTMLInputElement>(null)
    const splitPaneRef = React.useRef<{ splitPane: HTMLDivElement }>(null)
    const pluginRootContainer = React.useRef<null | HTMLDivElement>(null)

    const { state, eventManager, config } = props

    const [activeIndex, setActiveIndex] = React.useState<number>(0)
<<<<<<< HEAD
    const headerRef = React.useRef(null)
=======
    const [search, setSearch] = React.useState('')
>>>>>>> bf07644e

    const runSpec = React.useCallback((file: FileNode) => {
      setActiveIndex(0)
      const selectedSpec = props.state.specs.find((spec) => spec.absolute.includes(file.relative))

      if (!selectedSpec) {
        throw Error(`Could not find spec matching ${file.relative}.`)
      }

      state.setSingleSpec(selectedSpec)
    }, [state])

    const toggleIsSpecsListOpen = React.useCallback((override?: boolean) => {
      // Clear selected index on match
      setActiveIndex((prevIndex) => override || prevIndex !== 0 ? 0 : undefined)

      let newVal: boolean

      if (override !== undefined) {
        state.setIsSpecsListOpen(override)
        newVal = override
      } else {
        newVal = state.toggleIsSpecsListOpen()
      }

      props.eventManager.saveState({ ctIsSpecsListOpen: newVal })

      return newVal
    // eslint-disable-next-line react-hooks/exhaustive-deps
    }, [props.eventManager])

    const navItems = React.useMemo(() =>
      buildNavItems(props.eventManager, toggleIsSpecsListOpen)
      // eslint-disable-next-line react-hooks/exhaustive-deps
    , [props.eventManager, toggleIsSpecsListOpen])

    const focusSpecsList = React.useCallback(() => {
      toggleIsSpecsListOpen(true)

      // a little trick to focus field on the next tick of event loop
      // to prevent the handled keydown/keyup event to fill input with "/"
      setTimeout(() => {
        searchRef.current?.focus()
      }, 0)
    }, [toggleIsSpecsListOpen])

    useGlobalHotKey('ctrl+b,command+b', toggleIsSpecsListOpen)
    useGlobalHotKey('/', focusSpecsList)

    useScreenshotHandler({
      state,
      eventManager,
      splitPaneRef,
    })

    // Inner function should probably be memoed, but I will avoid it until we see data requiring it
    const persistWidth = (prop: 'ctReporterWidth' | 'ctSpecListWidth') => {
      return (newWidth: number) => {
        props.eventManager.saveState({ [prop]: newWidth })
      }
    }

    const filteredSpecs = props.state.specs.filter((spec) => spec.relative.toLowerCase().includes(search.toLowerCase()))

    React.useEffect(() => {
      if (!pluginRootContainer.current) {
        throw new Error('Unreachable branch: pluginRootContainer ref was not set')
      }

      state.initializePlugins(config, pluginRootContainer.current)
      // eslint-disable-next-line react-hooks/exhaustive-deps
    }, [])

    React.useEffect(() => {
      const onWindowResize = debounce(() =>
        state.updateWindowDimensions({
          windowWidth: window.innerWidth,
          windowHeight: window.innerHeight,
        }))

      window.addEventListener('resize', onWindowResize)
      window.dispatchEvent(new Event('resize'))

<<<<<<< HEAD
=======
      return () => window.removeEventListener('resize', onWindowResize)
      // eslint-disable-next-line react-hooks/exhaustive-deps
    }, [])

>>>>>>> bf07644e
    return (
      <SplitPane
        split="vertical"
        allowResize={false}
        maxSize={hideIfScreenshotting(state, () => 50)}
        minSize={hideIfScreenshotting(state, () => 50)}
        defaultSize={hideIfScreenshotting(state, () => 50)}
      >
        {state.screenshotting
          ? <span />
          : (
            <LeftNavMenu
              activeIndex={activeIndex}
              items={navItems}
            />
          )}
        <SplitPane
          ref={splitPaneRef}
          split="vertical"
          minSize={hideIfScreenshotting(state, () => state.isSpecsListOpen ? 30 : 0)}
          maxSize={hideIfScreenshotting(state, () => state.isSpecsListOpen ? 600 : 0)}
          defaultSize={hideIfScreenshotting(state, () => state.isSpecsListOpen ? state.specListWidth : 0)}
          className={cs('primary', { isSpecsListClosed: !state.isSpecsListOpen })}
          pane2Style={{
            borderLeft: '1px solid rgba(230, 232, 234, 1)' /* $metal-20 */,
          }}
          onDragFinished={persistWidth('ctSpecListWidth')}
          onChange={debounce(state.updateSpecListWidth)}
        >
          <SpecList
            specs={props.state.specs}
            selectedFile={state.spec ? state.spec.relative : undefined}
<<<<<<< HEAD
            focusSpecList={focusSpecsList}
            searchRef={searchRef}
            className={
              cs(styles.specsList, {
                'display-none': hideSpecsListIfNecessary(),
              })
            }
=======
            className={cs(styles.specsList, {
              'display-none': hideSpecsListIfNecessary(state),
            })}
            searchInput={(
              <SearchSpec
                ref={searchRef}
                value={search}
                onSearch={setSearch}
              />
            )}
>>>>>>> bf07644e
            onFileClick={runSpec}
          />
          <SpecContent state={props.state} eventManager={props.eventManager} config={props.config} pluginRootContainerRef={pluginRootContainer} />
        </SplitPane>
      </SplitPane>
    )
  })

export default App<|MERGE_RESOLUTION|>--- conflicted
+++ resolved
@@ -1,12 +1,7 @@
 import cs from 'classnames'
 import * as React from 'react'
 import { useScreenshotHandler } from './useScreenshotHandler'
-<<<<<<< HEAD
-import { ReporterContainer } from './ReporterContainer'
 import { NavItem } from '@cypress/design-system'
-=======
-import { NavItem, SpecList, FileNode } from '@cypress/design-system'
->>>>>>> bf07644e
 import SplitPane from 'react-split-pane'
 
 // Need to register these once per app. Depending which components are consumed
@@ -26,16 +21,10 @@
 import { SpecContent } from './SpecContent'
 import { hideIfScreenshotting, hideSpecsListIfNecessary } from '../lib/hideGuard'
 import { namedObserver } from '../lib/mobx'
-
+import { SpecList } from './SpecList/SpecList'
+import { FileNode } from './SpecList/makeFileHierarchy'
 import styles from './RunnerCt.module.scss'
 import './RunnerCt.scss'
-<<<<<<< HEAD
-import { Plugins } from './Plugins'
-import { NoSpecSelected } from './NoSpecSelected'
-import { SpecList } from './SpecList/SpecList'
-import { FileNode } from './SpecList/makeFileHierarchy'
-=======
->>>>>>> bf07644e
 
 interface AppProps {
   state: State
@@ -100,11 +89,6 @@
     const { state, eventManager, config } = props
 
     const [activeIndex, setActiveIndex] = React.useState<number>(0)
-<<<<<<< HEAD
-    const headerRef = React.useRef(null)
-=======
-    const [search, setSearch] = React.useState('')
->>>>>>> bf07644e
 
     const runSpec = React.useCallback((file: FileNode) => {
       setActiveIndex(0)
@@ -167,8 +151,6 @@
       }
     }
 
-    const filteredSpecs = props.state.specs.filter((spec) => spec.relative.toLowerCase().includes(search.toLowerCase()))
-
     React.useEffect(() => {
       if (!pluginRootContainer.current) {
         throw new Error('Unreachable branch: pluginRootContainer ref was not set')
@@ -188,13 +170,10 @@
       window.addEventListener('resize', onWindowResize)
       window.dispatchEvent(new Event('resize'))
 
-<<<<<<< HEAD
-=======
       return () => window.removeEventListener('resize', onWindowResize)
       // eslint-disable-next-line react-hooks/exhaustive-deps
     }, [])
 
->>>>>>> bf07644e
     return (
       <SplitPane
         split="vertical"
@@ -227,29 +206,19 @@
           <SpecList
             specs={props.state.specs}
             selectedFile={state.spec ? state.spec.relative : undefined}
-<<<<<<< HEAD
             focusSpecList={focusSpecsList}
             searchRef={searchRef}
-            className={
-              cs(styles.specsList, {
-                'display-none': hideSpecsListIfNecessary(),
-              })
-            }
-=======
             className={cs(styles.specsList, {
               'display-none': hideSpecsListIfNecessary(state),
             })}
-            searchInput={(
-              <SearchSpec
-                ref={searchRef}
-                value={search}
-                onSearch={setSearch}
-              />
-            )}
->>>>>>> bf07644e
             onFileClick={runSpec}
           />
-          <SpecContent state={props.state} eventManager={props.eventManager} config={props.config} pluginRootContainerRef={pluginRootContainer} />
+          <SpecContent
+            state={props.state}
+            eventManager={props.eventManager}
+            config={props.config}
+            pluginRootContainerRef={pluginRootContainer}
+          />
         </SplitPane>
       </SplitPane>
     )
