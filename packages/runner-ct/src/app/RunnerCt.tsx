--- conflicted
+++ resolved
@@ -95,14 +95,10 @@
     // TODO: Fix ids
     const runSpec = React.useCallback((path: string) => {
       setActiveIndex(0)
-<<<<<<< HEAD
-      const selectedSpec = props.state.specs.find((spec) => spec.absolute.includes(path))
-=======
       // We request an absolute path from the dev server but the spec list displays relative paths
       // For this reason to match the spec we remove leading relative paths. Eg ../../foo.js -> foo.js.
-      const filePath = file.relative.replace(removeRelativeRegexp, '')
+      const filePath = path.replace(removeRelativeRegexp, '')
       const selectedSpec = props.state.specs.find((spec) => spec.absolute.includes(filePath))
->>>>>>> c503c0be
 
       if (!selectedSpec) {
         throw Error(`Could not find spec matching ${path}.`)
