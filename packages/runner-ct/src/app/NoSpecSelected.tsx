--- conflicted
+++ resolved
@@ -12,11 +12,7 @@
       <p> {description} </p>
       <div className="shortcut">
         {shortcut.map((key) => (
-<<<<<<< HEAD
-          <div className="key" key={key}> {key === 'Meta' ? metaSymbol : key} </div>
-=======
           <div key={key} className="key"> {key === 'Meta' ? metaSymbol : key} </div>
->>>>>>> 23c5486b
         ))}
       </div>
     </li>
