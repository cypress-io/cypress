--- conflicted
+++ resolved
@@ -157,16 +157,9 @@
       }
 
       &.auto-scrolling-enabled {
-<<<<<<< HEAD
         .auto-scrolling-indicator {
           @extend .#{$fa-css-prefix}-toggle-on;
-          color: #FFB61C;
-=======
-        i:first-child {
-          @extend .fas;
-          @extend .#{$fa-css-prefix}-circle;
           color: $yellow-dark;
->>>>>>> 434d23b1
         }
       }
 
