{
  "extends": [
    "plugin:@cypress/dev/react",
    "plugin:@cypress/dev/tests"
  ],
<<<<<<< HEAD
  "rules": {
    "arrow-body-style": "off"
  },
=======
  "parser": "@typescript-eslint/parser",
>>>>>>> da040117
  "settings": {
    "react": {
      "version": "16.12"
    }
  },
  "rules": {
    "no-unused-vars": "off",
    "react/jsx-filename-extension": [
      "warn",
      {
        "extensions": [
          ".js",
          ".jsx",
          ".tsx"
        ]
      }
    ]
  }
}<|MERGE_RESOLUTION|>--- conflicted
+++ resolved
@@ -3,19 +3,14 @@
     "plugin:@cypress/dev/react",
     "plugin:@cypress/dev/tests"
   ],
-<<<<<<< HEAD
-  "rules": {
-    "arrow-body-style": "off"
-  },
-=======
   "parser": "@typescript-eslint/parser",
->>>>>>> da040117
   "settings": {
     "react": {
       "version": "16.12"
     }
   },
   "rules": {
+    "arrow-body-style": "off",
     "no-unused-vars": "off",
     "react/jsx-filename-extension": [
       "warn",
