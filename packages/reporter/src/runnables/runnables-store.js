--- conflicted
+++ resolved
@@ -136,46 +136,9 @@
   }
 
   addLog (log) {
-<<<<<<< HEAD
     this._withTest(log.testId, (test) => {
       test.addLog(log)
     })
-=======
-    switch (log.instrument) {
-      case 'command': {
-        const command = new Command(log)
-
-        this._logs[log.id] = command
-        this._withTest(log.testId, (test) => {
-          return test.addCommand(command, log.hookName)
-        })
-
-        break
-      }
-      case 'agent': {
-        const agent = new Agent(log)
-
-        this._logs[log.id] = agent
-        this._withTest(log.testId, (test) => {
-          return test.addAgent(agent)
-        })
-
-        break
-      }
-      case 'route': {
-        const route = new Route(log)
-
-        this._logs[log.id] = route
-        this._withTest(log.testId, (test) => {
-          return test.addRoute(route)
-        })
-
-        break
-      }
-      default:
-        throw new Error(`Attempted to add log for unknown instrument: ${log.instrument}`)
-    }
->>>>>>> 11784c3a
   }
 
   _withTest (id, cb) {
