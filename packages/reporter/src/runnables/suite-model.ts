import _ from 'lodash'
import { computed, observable } from 'mobx'
import Runnable, { RunnableProps } from './runnable-model'
import TestModel, { TestProps, TestState } from '../test/test-model'

export interface SuiteProps extends RunnableProps {
  suites: Array<SuiteProps>
  tests: Array<TestProps>
}

export default class Suite extends Runnable {
  @observable children: Array<TestModel | Suite> = []
  type = 'suite'

  @computed get state (): TestState {
    if (this._anyChildrenFailed) {
      return 'failed'
    }

    if (this._allChildrenPending) {
      return 'pending'
    }

    if (this._allChildrenPassedOrPending) {
      return 'passed'
    }

    return 'processing'
  }

<<<<<<< HEAD
=======
  @computed get _childStates () {
    return _.map(this.children, 'state')
  }

  @computed get hasRetried (): boolean {
    return _.some(this.children, (v) => v.hasRetried)
  }

>>>>>>> 07a0eac1
  @computed get _anyChildrenFailed () {
    return _.some(this.children, ({ state }) => {
      return state === 'failed'
    })
  }

  @computed get _allChildrenPassedOrPending () {
    return !this.children.length || _.every(this.children, ({ state }) => {
      return state === 'passed' || state === 'pending'
    })
  }

  @computed get _allChildrenPending () {
    return (
      !!this.children.length &&
      _.every(this.children, ({ state }) => {
        return state === 'pending'
      })
    )
  }

  matchesFilter (filter: TestState | null): boolean {
    if (!filter) return true

    if (!this.children.length) return false

    return _.some(this.children, (child) => {
      return child.matchesFilter(filter)
    })
  }
}<|MERGE_RESOLUTION|>--- conflicted
+++ resolved
@@ -28,17 +28,10 @@
     return 'processing'
   }
 
-<<<<<<< HEAD
-=======
-  @computed get _childStates () {
-    return _.map(this.children, 'state')
-  }
-
   @computed get hasRetried (): boolean {
     return _.some(this.children, (v) => v.hasRetried)
   }
 
->>>>>>> 07a0eac1
   @computed get _anyChildrenFailed () {
     return _.some(this.children, ({ state }) => {
       return state === 'failed'
