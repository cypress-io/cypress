import _ from 'lodash'
import React from 'react'
import { mount, shallow } from 'enzyme'
import sinon, { SinonSpy } from 'sinon'

import Runnables, { RunnablesList } from './runnables'
import AnError from '../errors/an-error'
import { AppState } from '../lib/app-state'
import { RunnablesStore } from './runnables-store'
import { Scroller } from '../lib/scroller'
import TestModel from '../test/test-model'
import Test from '../test/test'

type AppStateStub = AppState & {
  temporarilySetAutoScrolling: SinonSpy
}

const appStateStub = (props?: Partial<AppState>) => {
  return _.extend<AppState>({
    isRunning: true,
    temporarilySetAutoScrolling: sinon.spy(),
  }, props) as AppStateStub
}

const runnablesStoreStub = (props?: Partial<RunnablesStore>) => {
  return _.extend<RunnablesStore>({
    isReady: true,
    runnables: [],
  }, props)
}

type ScrollerStub = Scroller & {
  setContainer: SinonSpy
}

const scrollerStub = () => ({
  setContainer: sinon.spy(),
} as ScrollerStub)

describe('<Runnables />', () => {
  it('renders <RunnablesList /> when there are runnables', () => {
    const component = shallow(
      <Runnables
        runnablesStore={runnablesStoreStub({ runnables: [{ id: 1 }] as TestModel[] })}
        scroller={scrollerStub()}
        specPath=''
      />,
    )

    expect(component.find(RunnablesList)).to.exist
  })

  it('renders <AnError /> when there are no runnables', () => {
    const component = shallow(
      <Runnables
        runnablesStore={runnablesStoreStub()}
        scroller={scrollerStub()}
        specPath='/path/to/foo_spec.js'
      />,
    )

    expect(component.find(AnError)).to.exist
    expect(component.find(AnError).prop('error')).to.eql({
      title: 'No tests found in your file:',
      link: 'https://on.cypress.io/no-tests-found-in-your-file',
      callout: '/path/to/foo_spec.js',
      message: 'We could not detect any tests in the above file. Write some tests and re-run.',
    })
  })

  it('renders nothing when not ready', () => {
    const component = shallow(
      <Runnables
        runnablesStore={runnablesStoreStub({ isReady: false })}
        scroller={scrollerStub()}
        specPath=''
      />,
    )

    expect(component.find('.wrap')).to.be.empty
  })

  it('sets the container on the scroller', () => {
    const scroller = scrollerStub()
    const component = mount(
      <Runnables
        runnablesStore={runnablesStoreStub()}
        scroller={scroller}
        specPath=''
      />,
    )

    expect(scroller.setContainer).to.have.been.calledWith(component.ref('container'))
  })

  it('disables auto-scrolling when user scrolls and app is running', () => {
    const appState = appStateStub()
    const scroller = scrollerStub()

    mount(
      <Runnables
        appState={appState}
        runnablesStore={runnablesStoreStub()}
        scroller={scroller}
        specPath=''
      />,
    )

    scroller.setContainer.callArg(1)
    expect(appState.temporarilySetAutoScrolling).to.have.been.calledWith(false)
  })

  it('does nothing when user scrolls and app is not running', () => {
    const appState = appStateStub({ isRunning: false })
    const scroller = scrollerStub()

    mount(
      <Runnables
        appState={appState}
        runnablesStore={runnablesStoreStub()}
        scroller={scroller}
        specPath=''
      />,
    )

    scroller.setContainer.callArg(1)
    expect(appState.temporarilySetAutoScrolling).not.to.have.been.called
  })

  context('<RunnablesList />', () => {
    it('renders a runnable for each runnable in model', () => {
<<<<<<< HEAD
      const component = shallow(<RunnablesList runnablesStore={runnablesStoreStub({ runnables: [{ id: 1 }, { id: 2 }] as TestModel[] })} />)
=======
      const component = shallow(<RunnablesList runnables={[{ id: 1 } as TestModel, { id: 2 } as TestModel]} />)
>>>>>>> ead1d38e

      expect(component.find('Runnable').length).to.equal(2)
    })
  })
})<|MERGE_RESOLUTION|>--- conflicted
+++ resolved
@@ -9,7 +9,6 @@
 import { RunnablesStore } from './runnables-store'
 import { Scroller } from '../lib/scroller'
 import TestModel from '../test/test-model'
-import Test from '../test/test'
 
 type AppStateStub = AppState & {
   temporarilySetAutoScrolling: SinonSpy
@@ -129,11 +128,7 @@
 
   context('<RunnablesList />', () => {
     it('renders a runnable for each runnable in model', () => {
-<<<<<<< HEAD
       const component = shallow(<RunnablesList runnablesStore={runnablesStoreStub({ runnables: [{ id: 1 }, { id: 2 }] as TestModel[] })} />)
-=======
-      const component = shallow(<RunnablesList runnables={[{ id: 1 } as TestModel, { id: 2 } as TestModel]} />)
->>>>>>> ead1d38e
 
       expect(component.find('Runnable').length).to.equal(2)
     })
