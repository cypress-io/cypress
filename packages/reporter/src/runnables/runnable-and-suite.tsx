import cs from 'classnames'
import _ from 'lodash'
import { observer } from 'mobx-react'
import React, { Component, MouseEvent } from 'react'
// @ts-ignore
import Tooltip from '@cypress/react-tooltip'

import { indent } from '../lib/util'

import appState, { AppState } from '../lib/app-state'
import events, { Events } from '../lib/events'
import Test from '../test/test'
import Collapsible from '../collapsible/collapsible'

import SuiteModel from './suite-model'
import TestModel from '../test/test-model'

import WandIcon from '-!react-svg-loader!@packages/frontend-shared/src/assets/icons/object-magic-wand-dark-mode_x16.svg'

interface SuiteProps {
  eventManager?: Events
  model: SuiteModel
<<<<<<< HEAD
  experimentalStudioEnabled: boolean
}

const Suite = observer(({ eventManager = events, model, experimentalStudioEnabled }: SuiteProps) => {
=======
  studioEnabled: boolean
}

const Suite = observer(({ studioEnabled, eventManager = events, model }: SuiteProps) => {
>>>>>>> 50899925
  const _launchStudio = (e: MouseEvent) => {
    e.preventDefault()
    e.stopPropagation()

    eventManager.emit('studio:init:suite', model.id)
  }

  const _header = () => (
    <>
      <span className='runnable-title'>{model.title}</span>
<<<<<<< HEAD
      {(experimentalStudioEnabled && !appState.studioActive) && (
=======
      {studioEnabled && (
>>>>>>> 50899925
        <span className='runnable-controls'>
          <Tooltip placement='right' title='Add New Test' className='cy-tooltip'>
            <a onClick={_launchStudio} className='runnable-controls-studio'>
              <WandIcon />
            </a>
          </Tooltip>
        </span>
      )}
    </>
  )

  return (
    <Collapsible
      header={_header()}
      headerClass='runnable-wrapper'
      headerStyle={{ paddingLeft: indent(model.level) }}
      contentClass='runnables-region'
      isOpen
    >
      <ul className='runnables'>
        {_.map(model.children, (runnable) =>
          (<Runnable
            key={runnable.id}
            model={runnable}
<<<<<<< HEAD
            experimentalStudioEnabled={experimentalStudioEnabled}
=======
            studioEnabled={studioEnabled}
>>>>>>> 50899925
          />))}
      </ul>
    </Collapsible>
  )
})

export interface RunnableProps {
  model: TestModel | SuiteModel
  appState: AppState
<<<<<<< HEAD
  experimentalStudioEnabled: boolean
=======
  studioEnabled: boolean
>>>>>>> 50899925
}

// NOTE: some of the driver tests dig into the React instance for this component
// in order to mess with its internal state. converting it to a functional
// component breaks that, so it needs to stay a Class-based component or
// else the driver tests need to be refactored to support it being functional
@observer
class Runnable extends Component<RunnableProps> {
  static defaultProps = {
    appState,
  }

  render () {
<<<<<<< HEAD
    const { appState, model, experimentalStudioEnabled } = this.props
=======
    const { appState, model, studioEnabled } = this.props
>>>>>>> 50899925

    return (
      <li
        className={cs(`${model.type} runnable runnable-${model.state}`, {
          'runnable-retried': model.hasRetried,
          'runnable-studio': appState.studioActive,
        })}
        data-model-state={model.state}
      >
        {model.type === 'test'
<<<<<<< HEAD
          ? <Test model={model as TestModel} experimentalStudioEnabled={experimentalStudioEnabled} />
          : <Suite model={model as SuiteModel} experimentalStudioEnabled={experimentalStudioEnabled} />}
=======
          ? <Test model={model as TestModel} studioEnabled={studioEnabled} />
          : <Suite model={model as SuiteModel} studioEnabled={studioEnabled} />}
>>>>>>> 50899925
      </li>
    )
  }
}

export { Suite }

export default Runnable<|MERGE_RESOLUTION|>--- conflicted
+++ resolved
@@ -20,17 +20,10 @@
 interface SuiteProps {
   eventManager?: Events
   model: SuiteModel
-<<<<<<< HEAD
-  experimentalStudioEnabled: boolean
-}
-
-const Suite = observer(({ eventManager = events, model, experimentalStudioEnabled }: SuiteProps) => {
-=======
   studioEnabled: boolean
 }
 
-const Suite = observer(({ studioEnabled, eventManager = events, model }: SuiteProps) => {
->>>>>>> 50899925
+const Suite = observer(({ eventManager = events, model, studioEnabled }: SuiteProps) => {
   const _launchStudio = (e: MouseEvent) => {
     e.preventDefault()
     e.stopPropagation()
@@ -41,11 +34,7 @@
   const _header = () => (
     <>
       <span className='runnable-title'>{model.title}</span>
-<<<<<<< HEAD
-      {(experimentalStudioEnabled && !appState.studioActive) && (
-=======
-      {studioEnabled && (
->>>>>>> 50899925
+      {(studioEnabled && !appState.studioActive) && (
         <span className='runnable-controls'>
           <Tooltip placement='right' title='Add New Test' className='cy-tooltip'>
             <a onClick={_launchStudio} className='runnable-controls-studio'>
@@ -70,11 +59,7 @@
           (<Runnable
             key={runnable.id}
             model={runnable}
-<<<<<<< HEAD
-            experimentalStudioEnabled={experimentalStudioEnabled}
-=======
             studioEnabled={studioEnabled}
->>>>>>> 50899925
           />))}
       </ul>
     </Collapsible>
@@ -84,11 +69,7 @@
 export interface RunnableProps {
   model: TestModel | SuiteModel
   appState: AppState
-<<<<<<< HEAD
-  experimentalStudioEnabled: boolean
-=======
   studioEnabled: boolean
->>>>>>> 50899925
 }
 
 // NOTE: some of the driver tests dig into the React instance for this component
@@ -102,11 +83,7 @@
   }
 
   render () {
-<<<<<<< HEAD
-    const { appState, model, experimentalStudioEnabled } = this.props
-=======
     const { appState, model, studioEnabled } = this.props
->>>>>>> 50899925
 
     return (
       <li
@@ -117,13 +94,8 @@
         data-model-state={model.state}
       >
         {model.type === 'test'
-<<<<<<< HEAD
-          ? <Test model={model as TestModel} experimentalStudioEnabled={experimentalStudioEnabled} />
-          : <Suite model={model as SuiteModel} experimentalStudioEnabled={experimentalStudioEnabled} />}
-=======
           ? <Test model={model as TestModel} studioEnabled={studioEnabled} />
           : <Suite model={model as SuiteModel} studioEnabled={studioEnabled} />}
->>>>>>> 50899925
       </li>
     )
   }
