import cs from 'classnames'
import _ from 'lodash'
import { observer } from 'mobx-react'
import React, { Component, MouseEvent } from 'react'
// @ts-ignore
import Tooltip from '@cypress/react-tooltip'

import { indent } from '../lib/util'

import appState, { AppState } from '../lib/app-state'
import events, { Events } from '../lib/events'
import Test from '../test/test'
import Collapsible from '../collapsible/collapsible'

import SuiteModel from './suite-model'
import TestModel from '../test/test-model'

import WandIcon from '-!react-svg-loader!@packages/frontend-shared/src/assets/icons/object-magic-wand-dark-mode_x16.svg'

interface SuiteProps {
  eventManager?: Events
  model: SuiteModel
<<<<<<< HEAD
  experimentalStudioEnabled: boolean
}

const Suite = observer(({ eventManager = events, model, experimentalStudioEnabled }: SuiteProps) => {
=======
  experimentalStudioActive: boolean
}

const Suite = observer(({ experimentalStudioActive, eventManager = events, model }: SuiteProps) => {
>>>>>>> 65eeae34
  const _launchStudio = (e: MouseEvent) => {
    e.preventDefault()
    e.stopPropagation()

    eventManager.emit('studio:init:suite', model.id)
  }

  const _header = () => (
    <>
      <span className='runnable-title'>{model.title}</span>
<<<<<<< HEAD
      {experimentalStudioEnabled && (
=======
      {experimentalStudioActive && (
>>>>>>> 65eeae34
        <span className='runnable-controls'>
          <Tooltip placement='right' title='Add New Test' className='cy-tooltip'>
            <a onClick={_launchStudio} className='runnable-controls-studio'>
              <WandIcon />
            </a>
          </Tooltip>
        </span>
      )}
    </>
  )

  return (
    <Collapsible
      header={_header()}
      headerClass='runnable-wrapper'
      headerStyle={{ paddingLeft: indent(model.level) }}
      contentClass='runnables-region'
      isOpen
    >
      <ul className='runnables'>
<<<<<<< HEAD
        {_.map(model.children, (runnable) => <Runnable key={runnable.id} model={runnable} experimentalStudioEnabled={experimentalStudioEnabled} />)}
=======
        {_.map(model.children, (runnable) =>
          (<Runnable
            key={runnable.id}
            model={runnable}
            experimentalStudioActive={experimentalStudioActive}
          />))}
>>>>>>> 65eeae34
      </ul>
    </Collapsible>
  )
})

export interface RunnableProps {
  model: TestModel | SuiteModel
  appState: AppState
<<<<<<< HEAD
  experimentalStudioEnabled: boolean
=======
  experimentalStudioActive: boolean
>>>>>>> 65eeae34
}

// NOTE: some of the driver tests dig into the React instance for this component
// in order to mess with its internal state. converting it to a functional
// component breaks that, so it needs to stay a Class-based component or
// else the driver tests need to be refactored to support it being functional
@observer
class Runnable extends Component<RunnableProps> {
  static defaultProps = {
    appState,
  }

  render () {
<<<<<<< HEAD
    const { appState, model, experimentalStudioEnabled } = this.props
=======
    const { appState, model, experimentalStudioActive } = this.props
>>>>>>> 65eeae34

    return (
      <li
        className={cs(`${model.type} runnable runnable-${model.state}`, {
          'runnable-retried': model.hasRetried,
          'runnable-studio': appState.studioActive,
        })}
        data-model-state={model.state}
      >
<<<<<<< HEAD
        {model.type === 'test' ? <Test model={model as TestModel} experimentalStudioEnabled={experimentalStudioEnabled} /> : <Suite model={model as SuiteModel} experimentalStudioEnabled={experimentalStudioEnabled} />}
=======
        {model.type === 'test'
          ? <Test model={model as TestModel} experimentalStudioEnabled={experimentalStudioActive} />
          : <Suite model={model as SuiteModel} experimentalStudioActive={experimentalStudioActive} />}
>>>>>>> 65eeae34
      </li>
    )
  }
}

export { Suite }

export default Runnable<|MERGE_RESOLUTION|>--- conflicted
+++ resolved
@@ -20,17 +20,10 @@
 interface SuiteProps {
   eventManager?: Events
   model: SuiteModel
-<<<<<<< HEAD
   experimentalStudioEnabled: boolean
 }
 
 const Suite = observer(({ eventManager = events, model, experimentalStudioEnabled }: SuiteProps) => {
-=======
-  experimentalStudioActive: boolean
-}
-
-const Suite = observer(({ experimentalStudioActive, eventManager = events, model }: SuiteProps) => {
->>>>>>> 65eeae34
   const _launchStudio = (e: MouseEvent) => {
     e.preventDefault()
     e.stopPropagation()
@@ -41,11 +34,7 @@
   const _header = () => (
     <>
       <span className='runnable-title'>{model.title}</span>
-<<<<<<< HEAD
       {experimentalStudioEnabled && (
-=======
-      {experimentalStudioActive && (
->>>>>>> 65eeae34
         <span className='runnable-controls'>
           <Tooltip placement='right' title='Add New Test' className='cy-tooltip'>
             <a onClick={_launchStudio} className='runnable-controls-studio'>
@@ -66,16 +55,12 @@
       isOpen
     >
       <ul className='runnables'>
-<<<<<<< HEAD
-        {_.map(model.children, (runnable) => <Runnable key={runnable.id} model={runnable} experimentalStudioEnabled={experimentalStudioEnabled} />)}
-=======
         {_.map(model.children, (runnable) =>
           (<Runnable
             key={runnable.id}
             model={runnable}
-            experimentalStudioActive={experimentalStudioActive}
+            experimentalStudioEnabled={experimentalStudioEnabled}
           />))}
->>>>>>> 65eeae34
       </ul>
     </Collapsible>
   )
@@ -84,11 +69,7 @@
 export interface RunnableProps {
   model: TestModel | SuiteModel
   appState: AppState
-<<<<<<< HEAD
   experimentalStudioEnabled: boolean
-=======
-  experimentalStudioActive: boolean
->>>>>>> 65eeae34
 }
 
 // NOTE: some of the driver tests dig into the React instance for this component
@@ -102,11 +83,7 @@
   }
 
   render () {
-<<<<<<< HEAD
     const { appState, model, experimentalStudioEnabled } = this.props
-=======
-    const { appState, model, experimentalStudioActive } = this.props
->>>>>>> 65eeae34
 
     return (
       <li
@@ -116,13 +93,9 @@
         })}
         data-model-state={model.state}
       >
-<<<<<<< HEAD
-        {model.type === 'test' ? <Test model={model as TestModel} experimentalStudioEnabled={experimentalStudioEnabled} /> : <Suite model={model as SuiteModel} experimentalStudioEnabled={experimentalStudioEnabled} />}
-=======
         {model.type === 'test'
-          ? <Test model={model as TestModel} experimentalStudioEnabled={experimentalStudioActive} />
-          : <Suite model={model as SuiteModel} experimentalStudioActive={experimentalStudioActive} />}
->>>>>>> 65eeae34
+          ? <Test model={model as TestModel} experimentalStudioEnabled={experimentalStudioEnabled} />
+          : <Suite model={model as SuiteModel} experimentalStudioEnabled={experimentalStudioEnabled} />}
       </li>
     )
   }
