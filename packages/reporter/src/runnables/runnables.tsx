import _ from 'lodash'
import { action } from 'mobx'
import { observer } from 'mobx-react'
import React, { Component, MouseEvent } from 'react'

import events, { Events } from '../lib/events'
import { RunnablesError, RunnablesErrorModel } from './runnable-error'
import Runnable from './runnable-and-suite'
import RunnableHeader from './runnable-header'
import { RunnablesStore, RunnableArray } from './runnables-store'
import statsStore, { StatsStore } from '../header/stats-store'
import { Scroller } from '../lib/scroller'
import type { AppState } from '../lib/app-state'
import OpenFileInIDE from '../lib/open-file-in-ide'

import OpenIcon from '-!react-svg-loader!@packages/frontend-shared/src/assets/icons/technology-code-editor_x16.svg'
import StudioIcon from '-!react-svg-loader!@packages/frontend-shared/src/assets/icons/object-magic-wand-dark-mode_x16.svg'
import WarningIcon from '-!react-svg-loader!@packages/frontend-shared/src/assets/icons/warning_x16.svg'

const Loading = () => (
  <div className='runnable-loading'>
    <div className='runnable-loading-animation'>
      <div /><div /><div /><div /><div />
    </div>
    <div className='runnable-loading-title'>Your tests are loading...</div>
  </div>
)

interface RunnablesEmptyStateProps {
  spec: Cypress.Cypress['spec']
  eventManager?: Events
<<<<<<< HEAD
  experimentalStudioEnabled: boolean
}

const RunnablesEmptyState = ({ spec, experimentalStudioEnabled, eventManager = events }: RunnablesEmptyStateProps) => {
=======
  studioEnabled: boolean
}

const RunnablesEmptyState = ({ spec, studioEnabled, eventManager = events }: RunnablesEmptyStateProps) => {
>>>>>>> 50899925
  const _launchStudio = (e: MouseEvent) => {
    e.preventDefault()

    // root runnable always has r1 as id
    eventManager.emit('studio:init:suite', 'r1')
  }

  const isAllSpecs = spec.absolute === '__all' || spec.relative === '__all'

  return (
    <div className='no-tests'>
      <h2>
        <WarningIcon className="warning-icon" />No tests found.
      </h2>
      <p>Cypress could not detect tests in this file.</p>
      { !isAllSpecs && (
        <>
          <OpenFileInIDE fileDetails={{
            column: 0,
            line: 0,
            originalFile: spec.relative,
            relativeFile: spec.relative,
            absoluteFile: spec.absolute,
          }}>
            <a href="#" onClick={(event) => {
              event.preventDefault()
            }}>
              <h3><OpenIcon />Open file in IDE</h3>
            </a>
          </OpenFileInIDE>
          <p className='text-muted'>Write a test using your preferred text editor.</p>
<<<<<<< HEAD
          {experimentalStudioEnabled && (
=======
          {studioEnabled && (
>>>>>>> 50899925
            <>
              <a className='open-studio' onClick={_launchStudio}><h3><StudioIcon /> Create test with Cypress Studio</h3></a>
              <p className='text-muted open-studio-desc'>Use an interactive tool to author a test right here.</p>
            </>
          )}
        </>
      )}
      <hr />
      <p>Need help? Learn how to <a className='help-link' href='https://on.cypress.io/intro' target='_blank'>test your application</a> with Cypress</p>
    </div>
  )
}

interface RunnablesListProps {
  runnables: RunnableArray
<<<<<<< HEAD
  experimentalStudioEnabled: boolean
}

const RunnablesList = observer(({ runnables, experimentalStudioEnabled }: RunnablesListProps) => (
=======
  studioEnabled: boolean
}

const RunnablesList = observer(({ runnables, studioEnabled }: RunnablesListProps) => (
>>>>>>> 50899925
  <div className='wrap'>
    <ul className='runnables'>
      {_.map(runnables, (runnable) =>
        (<Runnable
          key={runnable.id}
          model={runnable}
<<<<<<< HEAD
          experimentalStudioEnabled={experimentalStudioEnabled}
=======
          studioEnabled={studioEnabled}
>>>>>>> 50899925
        />))}
    </ul>
  </div>
))

export interface RunnablesContentProps {
  runnablesStore: RunnablesStore
  spec: Cypress.Cypress['spec']
  error?: RunnablesErrorModel
<<<<<<< HEAD
  experimentalStudioEnabled: boolean
}

const RunnablesContent = observer(({ runnablesStore, spec, error, experimentalStudioEnabled }: RunnablesContentProps) => {
=======
  studioEnabled: boolean
}

const RunnablesContent = observer(({ runnablesStore, spec, error, studioEnabled }: RunnablesContentProps) => {
>>>>>>> 50899925
  const { isReady, runnables, runnablesHistory } = runnablesStore

  if (!isReady) {
    return <Loading />
  }

  // show error if there are no tests, but only if there
  // there isn't an error passed down that supercedes it
  if (!error && !runnablesStore.runnables.length) {
<<<<<<< HEAD
    return <RunnablesEmptyState spec={spec} experimentalStudioEnabled={experimentalStudioEnabled} />
=======
    return <RunnablesEmptyState spec={spec} studioEnabled={studioEnabled} />
>>>>>>> 50899925
  }

  if (error) {
    return <RunnablesError error={error} />
  }

  const specPath = spec.relative

  const isRunning = specPath === runnablesStore.runningSpec

  return (
    <RunnablesList
      runnables={isRunning ? runnables : runnablesHistory[specPath]}
<<<<<<< HEAD
      experimentalStudioEnabled={experimentalStudioEnabled}
=======
      studioEnabled={studioEnabled}
>>>>>>> 50899925
    />
  )
})

export interface RunnablesProps {
  error?: RunnablesErrorModel
  runnablesStore: RunnablesStore
  statsStore: StatsStore
  spec: Cypress.Cypress['spec']
  scroller: Scroller
  appState?: AppState
<<<<<<< HEAD
  experimentalStudioEnabled: boolean
=======
  studioEnabled: boolean
>>>>>>> 50899925
}

@observer
class Runnables extends Component<RunnablesProps> {
  render () {
<<<<<<< HEAD
    const { error, runnablesStore, spec, experimentalStudioEnabled } = this.props
=======
    const { error, runnablesStore, spec, studioEnabled } = this.props
>>>>>>> 50899925

    return (
      <div ref='container' className='container'>
        <RunnableHeader spec={spec} statsStore={statsStore} />
        <RunnablesContent
          runnablesStore={runnablesStore}
<<<<<<< HEAD
          experimentalStudioEnabled={experimentalStudioEnabled}
=======
          studioEnabled={studioEnabled}
>>>>>>> 50899925
          spec={spec}
          error={error}
        />
      </div>
    )
  }

  componentDidMount () {
    const { scroller, appState } = this.props

    scroller.setContainer(this.refs.container as Element, action('user:scroll:detected', () => {
      if (appState && appState.isRunning) {
        appState.temporarilySetAutoScrolling(false)
      }
    }))
  }
}

export { RunnablesList }

export default Runnables<|MERGE_RESOLUTION|>--- conflicted
+++ resolved
@@ -29,17 +29,10 @@
 interface RunnablesEmptyStateProps {
   spec: Cypress.Cypress['spec']
   eventManager?: Events
-<<<<<<< HEAD
-  experimentalStudioEnabled: boolean
-}
-
-const RunnablesEmptyState = ({ spec, experimentalStudioEnabled, eventManager = events }: RunnablesEmptyStateProps) => {
-=======
   studioEnabled: boolean
 }
 
 const RunnablesEmptyState = ({ spec, studioEnabled, eventManager = events }: RunnablesEmptyStateProps) => {
->>>>>>> 50899925
   const _launchStudio = (e: MouseEvent) => {
     e.preventDefault()
 
@@ -71,11 +64,7 @@
             </a>
           </OpenFileInIDE>
           <p className='text-muted'>Write a test using your preferred text editor.</p>
-<<<<<<< HEAD
-          {experimentalStudioEnabled && (
-=======
           {studioEnabled && (
->>>>>>> 50899925
             <>
               <a className='open-studio' onClick={_launchStudio}><h3><StudioIcon /> Create test with Cypress Studio</h3></a>
               <p className='text-muted open-studio-desc'>Use an interactive tool to author a test right here.</p>
@@ -91,28 +80,17 @@
 
 interface RunnablesListProps {
   runnables: RunnableArray
-<<<<<<< HEAD
-  experimentalStudioEnabled: boolean
-}
-
-const RunnablesList = observer(({ runnables, experimentalStudioEnabled }: RunnablesListProps) => (
-=======
   studioEnabled: boolean
 }
 
 const RunnablesList = observer(({ runnables, studioEnabled }: RunnablesListProps) => (
->>>>>>> 50899925
   <div className='wrap'>
     <ul className='runnables'>
       {_.map(runnables, (runnable) =>
         (<Runnable
           key={runnable.id}
           model={runnable}
-<<<<<<< HEAD
-          experimentalStudioEnabled={experimentalStudioEnabled}
-=======
           studioEnabled={studioEnabled}
->>>>>>> 50899925
         />))}
     </ul>
   </div>
@@ -122,17 +100,10 @@
   runnablesStore: RunnablesStore
   spec: Cypress.Cypress['spec']
   error?: RunnablesErrorModel
-<<<<<<< HEAD
-  experimentalStudioEnabled: boolean
-}
-
-const RunnablesContent = observer(({ runnablesStore, spec, error, experimentalStudioEnabled }: RunnablesContentProps) => {
-=======
   studioEnabled: boolean
 }
 
 const RunnablesContent = observer(({ runnablesStore, spec, error, studioEnabled }: RunnablesContentProps) => {
->>>>>>> 50899925
   const { isReady, runnables, runnablesHistory } = runnablesStore
 
   if (!isReady) {
@@ -142,11 +113,7 @@
   // show error if there are no tests, but only if there
   // there isn't an error passed down that supercedes it
   if (!error && !runnablesStore.runnables.length) {
-<<<<<<< HEAD
-    return <RunnablesEmptyState spec={spec} experimentalStudioEnabled={experimentalStudioEnabled} />
-=======
     return <RunnablesEmptyState spec={spec} studioEnabled={studioEnabled} />
->>>>>>> 50899925
   }
 
   if (error) {
@@ -160,11 +127,7 @@
   return (
     <RunnablesList
       runnables={isRunning ? runnables : runnablesHistory[specPath]}
-<<<<<<< HEAD
-      experimentalStudioEnabled={experimentalStudioEnabled}
-=======
       studioEnabled={studioEnabled}
->>>>>>> 50899925
     />
   )
 })
@@ -176,32 +139,20 @@
   spec: Cypress.Cypress['spec']
   scroller: Scroller
   appState?: AppState
-<<<<<<< HEAD
-  experimentalStudioEnabled: boolean
-=======
   studioEnabled: boolean
->>>>>>> 50899925
 }
 
 @observer
 class Runnables extends Component<RunnablesProps> {
   render () {
-<<<<<<< HEAD
-    const { error, runnablesStore, spec, experimentalStudioEnabled } = this.props
-=======
     const { error, runnablesStore, spec, studioEnabled } = this.props
->>>>>>> 50899925
 
     return (
       <div ref='container' className='container'>
         <RunnableHeader spec={spec} statsStore={statsStore} />
         <RunnablesContent
           runnablesStore={runnablesStore}
-<<<<<<< HEAD
-          experimentalStudioEnabled={experimentalStudioEnabled}
-=======
           studioEnabled={studioEnabled}
->>>>>>> 50899925
           spec={spec}
           error={error}
         />
