import _ from 'lodash'
import { action } from 'mobx'
import { observer } from 'mobx-react'
import React, { Component, MouseEvent } from 'react'

import events, { Events } from '../lib/events'
import { RunnablesError, RunnablesErrorModel } from './runnable-error'
import Runnable from './runnable-and-suite'
import RunnableHeader from './runnable-header'
import { RunnablesStore, RunnableArray } from './runnables-store'
import statsStore, { StatsStore } from '../header/stats-store'
import { Scroller } from '../lib/scroller'
import type { AppState } from '../lib/app-state'
import OpenFileInIDE from '../lib/open-file-in-ide'

import OpenIcon from '-!react-svg-loader!@packages/frontend-shared/src/assets/icons/technology-code-editor_x16.svg'
import StudioIcon from '-!react-svg-loader!@packages/frontend-shared/src/assets/icons/object-magic-wand-dark-mode_x16.svg'
import WarningIcon from '-!react-svg-loader!@packages/frontend-shared/src/assets/icons/warning_x16.svg'

const Loading = () => (
  <div className='runnable-loading'>
    <div className='runnable-loading-animation'>
      <div /><div /><div /><div /><div />
    </div>
    <div className='runnable-loading-title'>Your tests are loading...</div>
  </div>
)

interface RunnablesEmptyStateProps {
  spec: Cypress.Cypress['spec']
  eventManager?: Events
  experimentalStudioEnabled: boolean
}

const RunnablesEmptyState = ({ spec, experimentalStudioEnabled, eventManager = events }: RunnablesEmptyStateProps) => {
  const _launchStudio = (e: MouseEvent) => {
    e.preventDefault()

    // root runnable always has r1 as id
    eventManager.emit('studio:init:suite', 'r1')
  }

  const isAllSpecs = spec.absolute === '__all' || spec.relative === '__all'

  return (
    <div className='no-tests'>
      <h2>
        <WarningIcon className="warning-icon" />No tests found.
      </h2>
      <p>Cypress could not detect tests in this file.</p>
      { !isAllSpecs && (
        <>
          <OpenFileInIDE fileDetails={{
            column: 0,
            line: 0,
            originalFile: spec.relative,
            relativeFile: spec.relative,
            absoluteFile: spec.absolute,
          }}>
            <a href="#" onClick={(event) => {
              event.preventDefault()
            }}>
              <h3><OpenIcon />Open file in IDE</h3>
            </a>
          </OpenFileInIDE>
          <p className='text-muted'>Write a test using your preferred text editor.</p>
          {experimentalStudioEnabled && (
            <>
              <a className='open-studio' onClick={_launchStudio}><h3><StudioIcon /> Create test with Cypress Studio</h3></a>
              <p className='text-muted open-studio-desc'>Use an interactive tool to author a test right here.</p>
            </>
          )}
        </>
      )}
      <hr />
      <p>Need help? Learn how to <a className='help-link' href='https://on.cypress.io/intro' target='_blank'>test your application</a> with Cypress</p>
    </div>
  )
}

interface RunnablesListProps {
  runnables: RunnableArray
<<<<<<< HEAD
  experimentalStudioEnabled: boolean
}

const RunnablesList = observer(({ runnables, experimentalStudioEnabled }: RunnablesListProps) => (
  <div className='wrap'>
    <ul className='runnables'>
      {_.map(runnables, (runnable) => <Runnable key={runnable.id} model={runnable} experimentalStudioEnabled={experimentalStudioEnabled} />)}
=======
  experimentalStudioActive: boolean
}

const RunnablesList = observer(({ runnables, experimentalStudioActive }: RunnablesListProps) => (
  <div className='wrap'>
    <ul className='runnables'>
      {_.map(runnables, (runnable) =>
        (<Runnable
          key={runnable.id}
          model={runnable}
          experimentalStudioActive={experimentalStudioActive}
        />))}
>>>>>>> 65eeae34
    </ul>
  </div>
))

export interface RunnablesContentProps {
  runnablesStore: RunnablesStore
  spec: Cypress.Cypress['spec']
  error?: RunnablesErrorModel
  experimentalStudioEnabled: boolean
}

const RunnablesContent = observer(({ runnablesStore, spec, error, experimentalStudioEnabled }: RunnablesContentProps) => {
  const { isReady, runnables, runnablesHistory } = runnablesStore

  if (!isReady) {
    return <Loading />
  }

  // show error if there are no tests, but only if there
  // there isn't an error passed down that supercedes it
  if (!error && !runnablesStore.runnables.length) {
    return <RunnablesEmptyState spec={spec} experimentalStudioEnabled={experimentalStudioEnabled} />
  }

  if (error) {
    return <RunnablesError error={error} />
  }

  const specPath = spec.relative

  const isRunning = specPath === runnablesStore.runningSpec

<<<<<<< HEAD
  return <RunnablesList runnables={isRunning ? runnables : runnablesHistory[specPath]} experimentalStudioEnabled={experimentalStudioEnabled} />
=======
  return (
    <RunnablesList
      runnables={isRunning ? runnables : runnablesHistory[specPath]}
      experimentalStudioActive={experimentalStudioEnabled}
    />
  )
>>>>>>> 65eeae34
})

export interface RunnablesProps {
  error?: RunnablesErrorModel
  runnablesStore: RunnablesStore
  statsStore: StatsStore
  spec: Cypress.Cypress['spec']
  scroller: Scroller
  appState?: AppState
  experimentalStudioEnabled: boolean
}

@observer
class Runnables extends Component<RunnablesProps> {
  render () {
    const { error, runnablesStore, spec, experimentalStudioEnabled } = this.props

    return (
      <div ref='container' className='container'>
        <RunnableHeader spec={spec} statsStore={statsStore} />
        <RunnablesContent
          runnablesStore={runnablesStore}
          experimentalStudioEnabled={experimentalStudioEnabled}
          spec={spec}
          error={error}
          experimentalStudioEnabled={experimentalStudioEnabled}
        />
      </div>
    )
  }

  componentDidMount () {
    const { scroller, appState } = this.props

    scroller.setContainer(this.refs.container as Element, action('user:scroll:detected', () => {
      if (appState && appState.isRunning) {
        appState.temporarilySetAutoScrolling(false)
      }
    }))
  }
}

export { RunnablesList }

export default Runnables<|MERGE_RESOLUTION|>--- conflicted
+++ resolved
@@ -80,28 +80,18 @@
 
 interface RunnablesListProps {
   runnables: RunnableArray
-<<<<<<< HEAD
   experimentalStudioEnabled: boolean
 }
 
 const RunnablesList = observer(({ runnables, experimentalStudioEnabled }: RunnablesListProps) => (
   <div className='wrap'>
     <ul className='runnables'>
-      {_.map(runnables, (runnable) => <Runnable key={runnable.id} model={runnable} experimentalStudioEnabled={experimentalStudioEnabled} />)}
-=======
-  experimentalStudioActive: boolean
-}
-
-const RunnablesList = observer(({ runnables, experimentalStudioActive }: RunnablesListProps) => (
-  <div className='wrap'>
-    <ul className='runnables'>
       {_.map(runnables, (runnable) =>
         (<Runnable
           key={runnable.id}
           model={runnable}
-          experimentalStudioActive={experimentalStudioActive}
+          experimentalStudioEnabled={experimentalStudioEnabled}
         />))}
->>>>>>> 65eeae34
     </ul>
   </div>
 ))
@@ -134,16 +124,12 @@
 
   const isRunning = specPath === runnablesStore.runningSpec
 
-<<<<<<< HEAD
-  return <RunnablesList runnables={isRunning ? runnables : runnablesHistory[specPath]} experimentalStudioEnabled={experimentalStudioEnabled} />
-=======
   return (
     <RunnablesList
       runnables={isRunning ? runnables : runnablesHistory[specPath]}
-      experimentalStudioActive={experimentalStudioEnabled}
+      experimentalStudioEnabled={experimentalStudioEnabled}
     />
   )
->>>>>>> 65eeae34
 })
 
 export interface RunnablesProps {
@@ -169,7 +155,6 @@
           experimentalStudioEnabled={experimentalStudioEnabled}
           spec={spec}
           error={error}
-          experimentalStudioEnabled={experimentalStudioEnabled}
         />
       </div>
     )
