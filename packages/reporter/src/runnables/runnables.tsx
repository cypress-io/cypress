--- conflicted
+++ resolved
@@ -9,13 +9,8 @@
 import RunnableHeader from './runnable-header'
 import { RunnablesStore, RunnableArray } from './runnables-store'
 import statsStore, { StatsStore } from '../header/stats-store'
-<<<<<<< HEAD
 import { Scroller, UserScrollCallback } from '../lib/scroller'
-import appState, { AppState } from '../lib/app-state'
-=======
-import { Scroller } from '../lib/scroller'
 import type { AppState } from '../lib/app-state'
->>>>>>> bcd7548d
 import OpenFileInIDE from '../lib/open-file-in-ide'
 
 import OpenIcon from '-!react-svg-loader!@packages/frontend-shared/src/assets/icons/technology-code-editor_x16.svg'
@@ -71,9 +66,6 @@
           <p className='text-muted'>Write a test using your preferred text editor.</p>
           {studioEnabled && (
             <>
-<<<<<<< HEAD
-              <a className='open-studio' onClick={_launchStudio}><h3><StudioIcon /> Create test with Cypress Studio</h3></a>
-=======
               <a
                 data-cy="studio-create-test"
                 className='open-studio'
@@ -82,7 +74,6 @@
                   <StudioIcon /> Create test with Cypress Studio
                 </h3>
               </a>
->>>>>>> bcd7548d
               <p className='text-muted open-studio-desc'>Use an interactive tool to author a test right here.</p>
             </>
           )}
