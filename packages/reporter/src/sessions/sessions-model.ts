--- conflicted
+++ resolved
@@ -5,38 +5,16 @@
   name: string
   testId: string
   testCurrentRetry: number
-<<<<<<< HEAD
-  status: string
-  isGlobalSession: boolean
-=======
   sessionInfo: {
     id: string
     isGlobalSession: boolean
     status: 'creating' | 'created' | 'restored' |'restored' | 'recreating' | 'recreated' | 'failed'
   }
->>>>>>> ec9539c2
 }
 
 export default class Session extends Instrument {
   @observable name: string
   @observable status: string
-<<<<<<< HEAD
-  @observable isGlobalSession: boolean
-
-  constructor (props: SessionProps) {
-    super(props)
-    const { name, status, isGlobalSession } = props
-
-    this.name = name
-    this.status = status
-    this.isGlobalSession = isGlobalSession
-  }
-
-  update (props: Partial<SessionProps>) {
-    const { status, state } = props
-
-    this.status = status || ''
-=======
   @observable isGlobalSession: boolean = false
 
   constructor (props: SessionProps) {
@@ -52,7 +30,6 @@
     const { sessionInfo, state } = props
 
     this.status = sessionInfo?.status || ''
->>>>>>> ec9539c2
     this.state = state || ''
   }
 }