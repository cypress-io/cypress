import _ from 'lodash'
import cs from 'classnames'
import Markdown from 'markdown-it'
import { action, observable } from 'mobx'
import { observer } from 'mobx-react'
import React, { Component } from 'react'
import Tooltip from '@cypress/react-tooltip'

import appState, { AppState } from '../lib/app-state'
import events, { Events } from '../lib/events'
import FlashOnClick from '../lib/flash-on-click'
import Tag from '../lib/tag'
import { TimeoutID } from '../lib/types'
import runnablesStore, { RunnablesStore } from '../runnables/runnables-store'
import { Alias, AliasObject } from '../instruments/instrument-model'

import CommandModel, { RenderProps } from './command-model'
import TestError from '../errors/test-error'

import ChevronIcon from '-!react-svg-loader!@packages/frontend-shared/src/assets/icons/chevron-down-small_x8.svg'
import HiddenIcon from '-!react-svg-loader!@packages/frontend-shared/src/assets/icons/general-eye-closed_x16.svg'
import PinIcon from '-!react-svg-loader!@packages/frontend-shared/src/assets/icons/object-pin_x16.svg'
import RunningIcon from '-!react-svg-loader!@packages/frontend-shared/src/assets/icons/status-running_x16.svg'

const md = new Markdown()

const displayName = (model: CommandModel) => model.displayName || model.name
const nameClassName = (name: string) => name.replace(/(\s+)/g, '-')

export const formattedMessage = (message: string) => {
  if (!message) return ''

  const searchText = ['to match', 'to equal']
  const regex = new RegExp(searchText.join('|'))
  const split = message.split(regex)
  const matchingText = searchText.find((text) => message.includes(text))
  const textToConvert = [split[0].trim(), ...(matchingText ? [matchingText] : [])].join(' ')
  const converted = md.renderInline(textToConvert)
  const assertion = (split[1] && [`<strong>${split[1].trim()}</strong>`]) || []

  return [converted, ...assertion].join(' ')
}

const invisibleMessage = (model: CommandModel) => {
  return model.numElements > 1 ?
    'One or more matched elements are not visible.' :
    'This element is not visible.'
}

const numberOfChildrenMessage = (numChildren, event?: boolean) => {
  if (event) {
    return `This event occurred ${numChildren} times`
  }

  return `${numChildren} ${numChildren > 1 ? 'logs' : 'log'} currently hidden`
}

const shouldShowCount = (aliasesWithDuplicates: Array<Alias> | null, aliasName: Alias, model: CommandModel) => {
  if (model.aliasType !== 'route') {
    return false
  }

  return _.includes(aliasesWithDuplicates, aliasName)
}

/**
 * NavColumns Rules:
 *   > Command Number Column
 *      - When the command is executing, it is pending and renders the pending icon
 *      - When the command is finished, it displays the command number
 *        - Commands will render a command number, where Events and System logs do not
 *      - When the command is finished and the user has pinned the log, it displays the pin icon
 *
 *   > Expander Column
 *      - When the log is a group log and it has children logs, it will display the chevron icon
 */
const NavColumns = observer(({ model, isPinned, toggleColumnPin }) => (
  <>
    <div className='command-number-column' onClick={toggleColumnPin}>
      {model._isPending() && <RunningIcon className='fa-spin' />}
      {(!model._isPending() && isPinned) && <PinIcon className='command-pin' />}
      {(!model._isPending() && !isPinned) && model.number}
    </div>
    {model.hasChildren && (
      <div className='command-expander-column' onClick={() => model.toggleOpen()}>
        <ChevronIcon className={cs('command-expander', { 'command-expander-is-open': model.hasChildren && !!model.isOpen })} />
      </div>
    )}
  </>
))

interface AliasReferenceProps {
  aliasObj: AliasObject
  model: CommandModel
  aliasesWithDuplicates: Array<Alias> | null
}

const AliasReference = observer(({ aliasObj, model, aliasesWithDuplicates }: AliasReferenceProps) => {
  const showCount = shouldShowCount(aliasesWithDuplicates, aliasObj.name, model)
  const toolTipMessage = showCount ? `Found ${aliasObj.ordinal} alias for: '${aliasObj.name}'` : `Found an alias for: '${aliasObj.name}'`

  return (
    <Tag
      content={`@${aliasObj.name}`}
      type={model.aliasType}
      count={showCount ? aliasObj.cardinal : undefined}
      tooltipMessage={toolTipMessage}
      customClassName='command-alias'
    />
  )
})

interface AliasesReferencesProps {
  model: CommandModel
  aliasesWithDuplicates: Array<Alias> | null
}

const AliasesReferences = observer(({ model, aliasesWithDuplicates }: AliasesReferencesProps) => {
  const aliases = ([] as Array<AliasObject>).concat((model.referencesAlias as AliasObject))

  if (!aliases.length) {
    return null
  }

  return (
    <span className='command-aliases'>
      {aliases.map((aliasObj) => (
        <AliasReference
          key={aliasObj.name + aliasObj.cardinal}
          aliasObj={aliasObj}
          model={model}
          aliasesWithDuplicates={aliasesWithDuplicates}
        />
      ))}
    </span>
  )
})

const Interceptions = observer(({ interceptions, wentToOrigin, status }: RenderProps) => {
  if (!interceptions?.length) {
    return null
  }

  const interceptsTitle = (
    <span>
      {wentToOrigin ? '' : <>This request did not go to origin because the response was stubbed.<br/></>}
        This request matched:
      <ul>
        {interceptions?.map(({ command, alias, type }, i) => (
          <li key={i}>
            <code>cy.{command}()</code> {type} with {alias ? <>alias <code>@{alias}</code></> : 'no alias'}
          </li>
        ))}
      </ul>
    </span>
  )

  const count = interceptions.length
  const displayAlias = interceptions[count - 1].alias

  return (
    <Tag
      content={<>
        {status && <span className='status'>{status} </span>}
        {displayAlias || <em className='no-alias'>no alias</em>}
      </>}
      count={count > 1 ? count : undefined}
      type='route'
      tooltipMessage={interceptsTitle}
      customClassName='command-interceptions'
    />
  )
})

interface AliasesProps {
  model: CommandModel
}

const Aliases = observer(({ model }: AliasesProps) => {
  if (!model.alias || model.aliasType === 'route') return null

  const aliases = ([] as Array<Alias>).concat(model.alias)

  return (
    <span>
      {aliases.map((alias) => {
        const aliases = [alias]

        if (model.hasChildren && !model.isOpen) {
          aliases.push(..._.compact(model.children.map((dupe) => dupe.alias)))
        }

        return (
          <Tag
            key={alias}
            content={aliases.join(', ')}
            type={model.aliasType}
            tooltipMessage={`${model.displayMessage} aliased as: ${aliases.map((alias) => `'${alias}'`).join(', ')}`}
            customClassName='command-alias'
          />
        )
      })}
    </span>
  )
})

interface MessageProps {
  model: CommandModel
}

const Message = observer(({ model }: MessageProps) => (
  <span className='command-message'>
    {!!model.renderProps.indicator && (
      <i
        className={
          cs(
            model.renderProps.wentToOrigin ? 'fas' : 'far',
            'fa-circle',
            `command-message-indicator-${model.renderProps.indicator}`,
          )
        }
      />
    )}
    {!!model.displayMessage && <span
      className='command-message-text'
      dangerouslySetInnerHTML={{ __html: formattedMessage(model.displayMessage) }}
    />}
  </span>
))

interface ProgressProps {
  model: CommandModel
}

const Progress = observer(({ model }: ProgressProps) => {
  if (model.state !== 'pending' || !model.timeout || !model.wallClockStartedAt) {
    return null
  }

  const timeElapsed = Date.now() - new Date(model.wallClockStartedAt).getTime()
  const timeRemaining = model.timeout ? model.timeout - timeElapsed : 0
  const percentageRemaining = timeRemaining / model.timeout || 0

  // we add a key to the span to ensure a rerender and restart of the animation on change
  return (
    <div className='command-progress'>
      <span style={{ animationDuration: `${timeRemaining}ms`, transform: `scaleX(${percentageRemaining})` }} key={timeRemaining} />
    </div>
  )
})

interface Props {
  model: CommandModel
  aliasesWithDuplicates: Array<Alias> | null
  appState: AppState
  events: Events
  runnablesStore: RunnablesStore
  groupId?: number
}
const CommandDetails = ({ model, events, aliasesWithDuplicates }) => {
  const commandName = model.name ? nameClassName(model.name) : ''
  const displayNumOfElements = model.state !== 'pending' && model.numElements != null && model.numElements !== 1
  const isSystemEvent = model.type === 'system' && model.event
  const isSessionCommand = commandName === 'session'
  const displayNumOfChildren = !isSystemEvent && !isSessionCommand && model.hasChildren && !model.isOpen

  const _removeStudioCommand = (e: React.MouseEvent<HTMLElement, globalThis.MouseEvent>) => {
    e.preventDefault()
    e.stopPropagation()

    events.emit('studio:remove:command', model.number)
  }

  return (
    <>
      <span className={cs('command-info')}>
        <span className='command-method'>
          <span>
            {model.event && model.type !== 'system' ? `(${displayName(model)})` : displayName(model)}
          </span>
        </span>
        {model.referencesAlias ?
          <AliasesReferences model={model} aliasesWithDuplicates={aliasesWithDuplicates} />
          : <Message model={model} />
        }
      </span>
      <span className='command-controls'>
        {model.type === 'parent' && model.isStudio && (
          <i
            className='far fa-times-circle studio-command-remove'
            onClick={_removeStudioCommand}
          />
        )}
        {isSessionCommand && (
          <Tag
            content={model.renderProps.status}
            type={`${model.renderProps.status === 'failed' ? 'failed' : 'successful'}-status`}
          />
        )}
        {!model.visible && (
          <Tooltip placement='top' title={invisibleMessage(model)} className='cy-tooltip'>
            <span>
              <HiddenIcon className='command-invisible' />
            </span>
          </Tooltip>
        )}
        {displayNumOfElements && (
          <Tag
            content={model.numElements.toString()}
            type='count'
            tooltipMessage={`${model.numElements} matched elements`}
            customClassName='num-elements'
          />
        )}
        <span className='alias-container'>
          <Interceptions {...model.renderProps} />
          <Aliases model={model} />
          {displayNumOfChildren && (
            <Tag
              content={model.numChildren}
              type='count'
              tooltipMessage={numberOfChildrenMessage(model.numChildren, model.event)}
              customClassName='num-children'
            />
          )}
        </span>
      </span>
    </>
  )
}

@observer
class Command extends Component<Props> {
  @observable isOpen: boolean|null = null
  private _showTimeout?: TimeoutID

  static defaultProps = {
    appState,
    events,
    runnablesStore,
  }

  render () {
    const { model, aliasesWithDuplicates } = this.props

    if (model.group && this.props.groupId !== model.group) {
      return null
    }

    const commandName = model.name ? nameClassName(model.name) : ''
    const groupPlaceholder: Array<JSX.Element> = []

    if (model.groupLevel !== undefined) {
      // cap the group nesting to 5 levels to keep the log text legible
      const level = model.groupLevel < 6 ? model.groupLevel : 5

      for (let i = 1; i < level; i++) {
        groupPlaceholder.push(<span key={`${this.props.groupId}-${i}`} className='command-group-block' />)
      }
    }

    return (
      <li className={
        cs('command', `command-name-${commandName}`, {
          'command-is-studio': model.isStudio,
        })
      }>
        <div
          className={
            cs(
              'command-wrapper',
              `command-state-${model.state}`,
              `command-type-${model.type}`,
              {
                'command-is-event': !!model.event,
                'command-is-pinned': this._isPinned(),
                'command-is-interactive': !model.showError && (model.hasConsoleProps || model.hasSnapshot),
              },
            )
          }
        >
          <NavColumns model={model} isPinned={this._isPinned()} toggleColumnPin={this._toggleColumnPin} />
          {model.showError && (
            <span className={cs('command-pin-target', { 'command-group': !!this.props.groupId })}>
              <div
                className='command-wrapper-text'
              >
                {groupPlaceholder}
                <TestError model={model} onPrintToConsole={this._toggleColumnPin}/>
              </div>
            </span>
          )}
          {!model.showError && (
            <FlashOnClick
              message='Printed output to your console'
              onClick={this._toggleColumnPin}
              shouldShowMessage={this._shouldShowClickMessage}
              wrapperClassName={cs('command-pin-target', { 'command-group': !!this.props.groupId })}
            >
<<<<<<< HEAD
              <div
                className='command-wrapper-text'
                onMouseEnter={() => this._snapshot(true)}
                onMouseLeave={() => this._snapshot(false)}
              >
                {groupPlaceholder}
                <CommandDetails model={model} events={this.props.events} aliasesWithDuplicates={aliasesWithDuplicates} />
              </div>
            </FlashOnClick>
          )}
=======
              {groupPlaceholder}
              <span className={cs('command-info')}>
                <span className='command-method'>
                  <span>
                    {model.event && model.type !== 'system' ? `(${displayName(model)})` : displayName(model)}
                  </span>
                </span>
                {model.referencesAlias ?
                  <AliasesReferences model={model} aliasesWithDuplicates={aliasesWithDuplicates} />
                  : <Message model={model} />
                }
              </span>
              <span className='command-controls'>
                {model.type === 'parent' && model.isStudio && (
                  <i
                    className='far fa-times-circle studio-command-remove'
                    onClick={this._removeStudioCommand}
                  />
                )}
                {isSessionCommand && (
                  <Tag
                    content={model.sessionInfo?.status}
                    type={`${model.sessionInfo?.status === 'failed' ? 'failed' : 'successful'}-status`}
                  />
                )}
                {!model.visible && (
                  <Tooltip placement='top' title={invisibleMessage(model)} className='cy-tooltip'>
                    <span>
                      <HiddenIcon className='command-invisible' />
                    </span>
                  </Tooltip>
                )}
                {displayNumOfElements && (
                  <Tag
                    content={model.numElements.toString()}
                    type='count'
                    tooltipMessage={`${model.numElements} matched elements`}
                    customClassName='num-elements'
                  />
                )}
                <span className='alias-container'>
                  <Interceptions {...model.renderProps} />
                  <Aliases model={model} />
                  {displayNumOfChildren && (
                    <Tag
                      content={model.numChildren}
                      type='count'
                      tooltipMessage={numberOfChildrenMessage(model.numChildren, model.event)}
                      customClassName='num-children'
                    />
                  )}
                </span>
              </span>
            </div>
          </FlashOnClick>
>>>>>>> 238ead3c
        </div>
        <Progress model={model} />
        {this._children()}
      </li>
    )
  }

  _children () {
    const { appState, events, model, runnablesStore } = this.props

    if (!model.hasChildren || !model.isOpen) {
      return null
    }

    return (
      <ul className='command-child-container'>
        {model.children.map((child) => (
          <Command
            key={child.id}
            model={child}
            appState={appState}
            events={events}
            runnablesStore={runnablesStore}
            aliasesWithDuplicates={null}
            groupId={model.id}
          />
        ))}
      </ul>
    )
  }

  _isPinned () {
    return this.props.appState.pinnedSnapshotId === this.props.model.id
  }

  _shouldShowClickMessage = () => {
    return !this.props.appState.isRunning && !!this.props.model.hasConsoleProps
  }

  @action _toggleColumnPin = () => {
    if (this.props.appState.isRunning) return

    const { testId, id } = this.props.model

    if (this._isPinned()) {
      this.props.appState.pinnedSnapshotId = null
      this.props.events.emit('unpin:snapshot', testId, id)
      this._snapshot(true)
    } else {
      this.props.appState.pinnedSnapshotId = id as number
      this.props.events.emit('pin:snapshot', testId, id)
      this.props.events.emit('show:command', testId, id)
    }
  }

  // snapshot rules
  //
  // 1. when we hover over a command, wait 50 ms
  // if we're still hovering, send show:snapshot
  //
  // 2. when we hover off a command, wait 50 ms
  // and if we are still in a non-showing state
  // meaning we have moused over nothing instead
  // of a different command, send hide:snapshot
  //
  // this prevents heavy CPU usage when hovering
  // up and down over commands. it also prevents
  // restoring to the original through all of that.
  // additionally when quickly moving your mouse
  // over many commands, unless you're hovered for
  // 50ms, it won't show the snapshot at all. so we
  // optimize for both snapshot showing + restoring
  _snapshot (show: boolean) {
    const { model, runnablesStore } = this.props

    if (show) {
      runnablesStore.attemptingShowSnapshot = true

      this._showTimeout = setTimeout(() => {
        runnablesStore.showingSnapshot = true
        this.props.events.emit('show:snapshot', model.testId, model.id)
      }, 50)
    } else {
      runnablesStore.attemptingShowSnapshot = false
      clearTimeout(this._showTimeout as TimeoutID)

      setTimeout(() => {
        // if we are currently showing a snapshot but
        // we aren't trying to show a different snapshot
        if (runnablesStore.showingSnapshot && !runnablesStore.attemptingShowSnapshot) {
          runnablesStore.showingSnapshot = false
          this.props.events.emit('hide:snapshot', model.testId, model.id)
        }
      }, 50)
    }
  }
}

export { Aliases, AliasesReferences, Message, Progress }

export default Command<|MERGE_RESOLUTION|>--- conflicted
+++ resolved
@@ -293,8 +293,8 @@
         )}
         {isSessionCommand && (
           <Tag
-            content={model.renderProps.status}
-            type={`${model.renderProps.status === 'failed' ? 'failed' : 'successful'}-status`}
+            content={model.sessionInfo?.status}
+            type={`${model.sessionInfo?.status === 'failed' ? 'failed' : 'successful'}-status`}
           />
         )}
         {!model.visible && (
@@ -397,7 +397,6 @@
               shouldShowMessage={this._shouldShowClickMessage}
               wrapperClassName={cs('command-pin-target', { 'command-group': !!this.props.groupId })}
             >
-<<<<<<< HEAD
               <div
                 className='command-wrapper-text'
                 onMouseEnter={() => this._snapshot(true)}
@@ -408,63 +407,6 @@
               </div>
             </FlashOnClick>
           )}
-=======
-              {groupPlaceholder}
-              <span className={cs('command-info')}>
-                <span className='command-method'>
-                  <span>
-                    {model.event && model.type !== 'system' ? `(${displayName(model)})` : displayName(model)}
-                  </span>
-                </span>
-                {model.referencesAlias ?
-                  <AliasesReferences model={model} aliasesWithDuplicates={aliasesWithDuplicates} />
-                  : <Message model={model} />
-                }
-              </span>
-              <span className='command-controls'>
-                {model.type === 'parent' && model.isStudio && (
-                  <i
-                    className='far fa-times-circle studio-command-remove'
-                    onClick={this._removeStudioCommand}
-                  />
-                )}
-                {isSessionCommand && (
-                  <Tag
-                    content={model.sessionInfo?.status}
-                    type={`${model.sessionInfo?.status === 'failed' ? 'failed' : 'successful'}-status`}
-                  />
-                )}
-                {!model.visible && (
-                  <Tooltip placement='top' title={invisibleMessage(model)} className='cy-tooltip'>
-                    <span>
-                      <HiddenIcon className='command-invisible' />
-                    </span>
-                  </Tooltip>
-                )}
-                {displayNumOfElements && (
-                  <Tag
-                    content={model.numElements.toString()}
-                    type='count'
-                    tooltipMessage={`${model.numElements} matched elements`}
-                    customClassName='num-elements'
-                  />
-                )}
-                <span className='alias-container'>
-                  <Interceptions {...model.renderProps} />
-                  <Aliases model={model} />
-                  {displayNumOfChildren && (
-                    <Tag
-                      content={model.numChildren}
-                      type='count'
-                      tooltipMessage={numberOfChildrenMessage(model.numChildren, model.event)}
-                      customClassName='num-children'
-                    />
-                  )}
-                </span>
-              </span>
-            </div>
-          </FlashOnClick>
->>>>>>> 238ead3c
         </div>
         <Progress model={model} />
         {this._children()}
