import _ from 'lodash'
import cs from 'classnames'
import Markdown from 'markdown-it'
import { action, observable } from 'mobx'
import { observer } from 'mobx-react'
import React, { Component } from 'react'
import Tooltip from '@cypress/react-tooltip'

import appState, { AppState } from '../lib/app-state'
import events, { Events } from '../lib/events'
import FlashOnClick from '../lib/flash-on-click'
import { TimeoutID } from '../lib/types'
import runnablesStore, { RunnablesStore } from '../runnables/runnables-store'
import { Alias, AliasObject } from '../instruments/instrument-model'

import CommandModel from './command-model'
import TestError from '../errors/test-error'

import ChevronIcon from '-!react-svg-loader!@packages/frontend-shared/src/assets/icons/chevron-down-small_x8.svg'
import HiddenIcon from '-!react-svg-loader!@packages/frontend-shared/src/assets/icons/general-eye-closed_x16.svg'
import PinIcon from '-!react-svg-loader!@packages/frontend-shared/src/assets/icons/object-pin_x16.svg'
import RunningIcon from '-!react-svg-loader!@packages/frontend-shared/src/assets/icons/status-running_x16.svg'

const md = new Markdown()

const displayName = (model: CommandModel) => model.displayName || model.name
const nameClassName = (name: string) => name.replace(/(\s+)/g, '-')
const formattedMessage = (message: string) => message ? md.renderInline(message) : ''
const invisibleMessage = (model: CommandModel) => {
<<<<<<< HEAD
=======
  if (model.visible) {
    return ''
  }

>>>>>>> d0fc93b0
  return model.numElements > 1 ?
    'One or more matched elements are not visible.' :
    'This element is not visible.'
}
const numberOfChildrenMessage = (numChildren, event?: boolean) => {
  if (event) {
    return `This event occurred ${numChildren} times`
  }

  return `${numChildren} ${numChildren > 1 ? 'logs' : 'log'} currently hidden`
}

const shouldShowCount = (aliasesWithDuplicates: Array<Alias> | null, aliasName: Alias, model: CommandModel) => {
  if (model.aliasType !== 'route') {
    return false
  }

  return _.includes(aliasesWithDuplicates, aliasName)
}

const CommandColumn = observer(({ model }) => {
  if (model.hasChildren) {
    return (
      <div className='command-expander-column'>
        <ChevronIcon
          className={cs('command-expander', { 'command-expander-is-open': model.hasChildren && !!model.isOpen })}
        />
      </div>
    )
  }

  return (
    <div className='command-number-column'>
      {<PinIcon className='command-pin' />}
      {model._isPending() && <RunningIcon className='fa-spin' />}
      {!model._isPending() && <span className='command-number'>{model.number || ''}</span>}
    </div>
  )
})

interface AliasReferenceProps {
  aliasObj: AliasObject
  model: CommandModel
  aliasesWithDuplicates: Array<Alias> | null
}

const AliasReference = observer(({ aliasObj, model, aliasesWithDuplicates }: AliasReferenceProps) => {
  if (shouldShowCount(aliasesWithDuplicates, aliasObj.name, model)) {
    return (
      <Tooltip placement='top' title={`Found ${aliasObj.ordinal} alias for: '${aliasObj.name}'`} className='cy-tooltip'>
        <span>
          <span className={`command-alias ${model.aliasType} show-count`}>@{aliasObj.name}</span>
          <span className={'command-alias-count'}>{aliasObj.cardinal}</span>
        </span>
      </Tooltip>
    )
  }

  return (
    <Tooltip placement='top' title={`Found an alias for: '${aliasObj.name}'`} className='cy-tooltip'>
      <span className={`command-alias ${model.aliasType}`}>@{aliasObj.name}</span>
    </Tooltip>
  )
})

interface AliasesReferencesProps {
  model: CommandModel
  aliasesWithDuplicates: Array<Alias> | null
}

const AliasesReferences = observer(({ model, aliasesWithDuplicates }: AliasesReferencesProps) => (
  <span>
    {_.map(([] as Array<AliasObject>).concat((model.referencesAlias as AliasObject)), (aliasObj) => (
      <span className='command-alias-container' key={aliasObj.name + aliasObj.cardinal}>
        <AliasReference aliasObj={aliasObj} model={model} aliasesWithDuplicates={aliasesWithDuplicates} />
      </span>
    ))}
  </span>
))

interface InterceptionsProps {
  model: CommandModel
}

const Interceptions = observer(({ model }: InterceptionsProps) => {
  if (!model.renderProps.interceptions?.length) return null

  function getTitle () {
    return (
      <span>
        {model.renderProps.wentToOrigin ? '' : <>This request did not go to origin because the response was stubbed.<br/></>}
        This request matched:
        <ul>
          {model.renderProps.interceptions?.map(({ command, alias, type }, i) => {
            return (<li key={i}>
              <code>cy.{command}()</code> {type} with {alias ? <>alias <code>@{alias}</code></> : 'no alias'}
            </li>)
          })}
        </ul>
      </span>
    )
  }

  const count = model.renderProps.interceptions.length

  const displayAlias = _.chain(model.renderProps.interceptions).last().get('alias').value()

  return (
    <Tooltip placement='top' title={getTitle()} className='cy-tooltip'>
      <span>
        <span className={cs('command-interceptions', 'route', count > 1 && 'show-count')}>
          {model.renderProps.status && <span className='status'>{model.renderProps.status} </span>}
          {displayAlias || <em className='no-alias'>no alias</em>}
        </span>
        {count > 1 && <span className={'command-interceptions-count'}>{count}</span>}
      </span>
    </Tooltip>
  )
})

interface AliasesProps {
  model: CommandModel
  aliasesWithDuplicates: Array<Alias> | null
}

const Aliases = observer(({ model, aliasesWithDuplicates }: AliasesProps) => {
  if (!model.alias || model.aliasType === 'route') return null

  return (
    <span>
      {_.map(([] as Array<Alias>).concat(model.alias), (alias) => {
        const aliases = [alias]

        if (model.hasChildren && !model.isOpen) {
          aliases.push(..._.compact(model.children.map((dupe) => dupe.alias)))
        }

        return (
          <Tooltip key={alias} placement='top' title={`${model.displayMessage} aliased as: ${aliases.map((alias) => `'${alias}'`).join(', ')}`} className='cy-tooltip'>
            <span className={cs('command-alias', `${model.aliasType}`, { 'show-count': shouldShowCount(aliasesWithDuplicates, alias, model) })}>
              {aliases.join(', ')}
            </span>
          </Tooltip>
        )
      })}
    </span>
  )
})

interface MessageProps {
  model: CommandModel
}

const Message = observer(({ model }: MessageProps) => (
  <span>
    {!!model.renderProps.indicator && (
      <i
        className={
          cs(
            model.renderProps.wentToOrigin ? 'fas' : 'far',
            'fa-circle',
            `command-message-indicator-${model.renderProps.indicator}`,
          )
        }
      />
    )}
    <span
      className='command-message-text'
      dangerouslySetInnerHTML={{ __html: formattedMessage(model.displayMessage || '') }}
    />
  </span>
))

interface ProgressProps {
  model: CommandModel
}

const Progress = observer(({ model }: ProgressProps) => {
  if (!model.timeout || !model.wallClockStartedAt) {
    return <div className='command-progress'><span /></div>
  }

  const timeElapsed = Date.now() - new Date(model.wallClockStartedAt).getTime()
  const timeRemaining = model.timeout ? model.timeout - timeElapsed : 0
  const percentageRemaining = timeRemaining / model.timeout || 0

  // we add a key to the span to ensure a rerender and restart of the animation on change
  return (
    <div className='command-progress'>
      <span style={{ animationDuration: `${timeRemaining}ms`, transform: `scaleX(${percentageRemaining})` }} key={timeRemaining} />
    </div>
  )
})

interface Props {
  model: CommandModel
  aliasesWithDuplicates: Array<Alias> | null
  appState: AppState
  events: Events
  runnablesStore: RunnablesStore
  groupId?: number
}

@observer
class Command extends Component<Props> {
  @observable isOpen: boolean|null = null
  private _showTimeout?: TimeoutID

  static defaultProps = {
    appState,
    events,
    runnablesStore,
  }

  render () {
    const { model, aliasesWithDuplicates } = this.props
    const message = model.displayMessage

    if (model.group && this.props.groupId !== model.group) {
      return null
    }

    if (model.showError) {
      return <TestError model={model} onPrintToConsole={this._onClick}/>
    }

    const commandName = model.name ? nameClassName(model.name) : ''
<<<<<<< HEAD
    const displayNumOfElements = model.state !== 'pending' && model.numElements != null && model.numElements !== 1
=======
>>>>>>> d0fc93b0
    const isSystemEvent = model.type === 'system' && model.event
    const isSessionCommand = commandName === 'session'
    const displayNumOfChildren = !isSystemEvent && !isSessionCommand && model.hasChildren && !model.isOpen

    return (
      <li
        className={cs(
          'command',
          `command-name-${commandName}`,
<<<<<<< HEAD
          {
            'command-scaled': message && message.length > 100,
=======
          `command-state-${model.state}`,
          `command-type-${model.type}`,
          {
            'command-is-studio': model.isStudio,
            'command-is-event': !!model.event,
            'command-is-invisible': !model.visible,
            'command-has-num-elements': model.state !== 'pending' && model.numElements != null,
            'command-is-pinned': this._isPinned(),
            'command-with-indicator': !!model.renderProps.indicator,
            'command-scaled': message && message.length > 100,
            'no-elements': !model.numElements,
            'command-has-snapshot': model.hasSnapshot,
            'command-has-console-props': model.hasConsoleProps,
            'multiple-elements': model.numElements > 1,
            'command-has-children': model.hasChildren,
            'command-is-open': this._isOpen(),
>>>>>>> d0fc93b0
          },
        )}
      >
        <FlashOnClick
          message='Printed output to your console'
          onClick={this._onClick}
          shouldShowMessage={this._shouldShowClickMessage}
        >
          <div
            className={
              cs(
                'command-wrapper',
                  `command-state-${model.state}`,
                  `command-type-${model.type}`,
                  {
                    'command-is-event': !!model.event,
                    'command-is-pinned': this._isPinned(),
                    'command-has-console-props': model.hasConsoleProps,
                    'command-has-snapshot': model.hasSnapshot,
                  },
              )
            }
            onMouseEnter={() => this._snapshot(true)}
            onMouseLeave={() => this._snapshot(false)}
          >
            <div className='command-wrapper-text'>
<<<<<<< HEAD
              <CommandColumn model={model} />
=======
              <span className='command-expander' >
                <i className='fas' />
              </span>
              <span className='command-number'>
                <i className='fas fa-spinner fa-spin' />
                <span>{model.number || ''}</span>
              </span>
              {!model.hasChildren && (
                <span className='command-pin'>
                  <i className='fas fa-thumbtack' />
                </span>
              )}
>>>>>>> d0fc93b0
              <span className='command-method'>
                <span>
                  {model.event && model.type !== 'system' ? `(${displayName(model)})` : displayName(model)}
                </span>
              </span>
              <span className='command-message'>
                {model.referencesAlias ?
                  <AliasesReferences model={model} aliasesWithDuplicates={aliasesWithDuplicates} />
                  : <Message model={model} />
                }
              </span>
              <span className='command-controls'>
<<<<<<< HEAD
                {(model.visible != null && !model.visible) && (
                  <Tooltip placement='top' title={invisibleMessage(model)} className='cy-tooltip'>
                    <span>
                      <HiddenIcon className='command-invisible' />
                    </span>
                  </Tooltip>
                )}
                {displayNumOfElements && (
                  <Tooltip placement='top' title={`${model.numElements} matched elements`} className='cy-tooltip'>
                    <span className={cs('num-elements', 'command-num-elements')}>{model.numElements}</span>
                  </Tooltip>
                )}
                <span className='alias-container'>
                  <Interceptions model={model} />
                  <Aliases model={model} aliasesWithDuplicates={aliasesWithDuplicates} />
                  {displayNumOfChildren && (
                    <Tooltip placement='top' title={model.event ? `This event occurred ${model.numChildren} times` : `${model.numChildren} logs currently hidden`} className='cy-tooltip'>
                      <span className={cs('num-children', 'command-num-children', { 'has-alias': model.alias })}>
                        {model.numChildren}
                      </span>
=======
                <i className='far fa-times-circle studio-command-remove' onClick={this._removeStudioCommand} />
                <Tooltip placement='top' title={invisibleMessage(model)} className='cy-tooltip'>
                  <i className='command-invisible far fa-eye-slash' />
                </Tooltip>
                <Tooltip placement='top' title={`${model.numElements} matched elements`} className='cy-tooltip'>
                  <span className='num-elements'>{model.numElements}</span>
                </Tooltip>
                <span className='alias-container'>
                  <Interceptions model={model} />
                  <Aliases model={model} aliasesWithDuplicates={aliasesWithDuplicates} isOpen={this._isOpen()} />
                  {displayNumOfChildren && (
                    <Tooltip placement='top' title={numberOfChildrenMessage(model.numChildren, model.event)} className='cy-tooltip'>
                      <span className={cs('num-children', { 'has-alias': model.alias, 'has-children': model.numChildren > 1 })}>{model.numChildren}</span>
>>>>>>> d0fc93b0
                    </Tooltip>
                  )}
                </span>
              </span>
            </div>
            <Progress model={model} />
          </div>
        </FlashOnClick>
        {(model.hasChildren && model.isOpen) && this._children()}
      </li>
    )
  }

  _children () {
    const { appState, events, model, runnablesStore } = this.props

    return (
      <ul className='command-child-container'>
        {_.map(model.children, (child) => (
          <Command
            key={child.id}
            model={child}
            appState={appState}
            events={events}
            runnablesStore={runnablesStore}
            aliasesWithDuplicates={null}
            groupId={model.id}
          />
        ))}
      </ul>
    )
  }

  _isPinned () {
    return this.props.appState.pinnedSnapshotId === this.props.model.id
  }

  _shouldShowClickMessage = () => {
    if (this.props.model.hasChildren) {
      return false
    }

    return !this.props.appState.isRunning && !!this.props.model.hasConsoleProps
  }

  @action _onClick = () => {
    if (this.props.appState.isRunning) return

    if (this.props.model.hasChildren) {
      this.props.model.toggleOpen()

      return
    }

    const { id } = this.props.model

    if (this._isPinned()) {
      this.props.appState.pinnedSnapshotId = null
      this.props.events.emit('unpin:snapshot', id)
      this._snapshot(true)
    } else {
      this.props.appState.pinnedSnapshotId = id as number
      this.props.events.emit('pin:snapshot', id)
      this.props.events.emit('show:command', this.props.model.id)
    }
  }

  // snapshot rules
  //
  // 1. when we hover over a command, wait 50 ms
  // if we're still hovering, send show:snapshot
  //
  // 2. when we hover off a command, wait 50 ms
  // and if we are still in a non-showing state
  // meaning we have moused over nothing instead
  // of a different command, send hide:snapshot
  //
  // this prevents heavy CPU usage when hovering
  // up and down over commands. it also prevents
  // restoring to the original through all of that.
  // additionally when quickly moving your mouse
  // over many commands, unless you're hovered for
  // 50ms, it won't show the snapshot at all. so we
  // optimize for both snapshot showing + restoring
  _snapshot (show: boolean) {
    const { model, runnablesStore } = this.props

    // do not trigger the show:snapshot event for commands groups
    // TODO: remove this behavior in 10.0+ when a group
    // can both be expanded and collapsed and pinned
    if (model.hasChildren) {
      return
    }

    if (show) {
      runnablesStore.attemptingShowSnapshot = true

      this._showTimeout = setTimeout(() => {
        runnablesStore.showingSnapshot = true
        this.props.events.emit('show:snapshot', model.id)
      }, 50)
    } else {
      runnablesStore.attemptingShowSnapshot = false
      clearTimeout(this._showTimeout as TimeoutID)

      setTimeout(() => {
        // if we are currently showing a snapshot but
        // we aren't trying to show a different snapshot
        if (runnablesStore.showingSnapshot && !runnablesStore.attemptingShowSnapshot) {
          runnablesStore.showingSnapshot = false
          this.props.events.emit('hide:snapshot', model.id)
        }
      }, 50)
    }
  }
}

export { Aliases, AliasesReferences, Message, Progress }

export default Command<|MERGE_RESOLUTION|>--- conflicted
+++ resolved
@@ -27,13 +27,6 @@
 const nameClassName = (name: string) => name.replace(/(\s+)/g, '-')
 const formattedMessage = (message: string) => message ? md.renderInline(message) : ''
 const invisibleMessage = (model: CommandModel) => {
-<<<<<<< HEAD
-=======
-  if (model.visible) {
-    return ''
-  }
-
->>>>>>> d0fc93b0
   return model.numElements > 1 ?
     'One or more matched elements are not visible.' :
     'This element is not visible.'
@@ -261,10 +254,7 @@
     }
 
     const commandName = model.name ? nameClassName(model.name) : ''
-<<<<<<< HEAD
     const displayNumOfElements = model.state !== 'pending' && model.numElements != null && model.numElements !== 1
-=======
->>>>>>> d0fc93b0
     const isSystemEvent = model.type === 'system' && model.event
     const isSessionCommand = commandName === 'session'
     const displayNumOfChildren = !isSystemEvent && !isSessionCommand && model.hasChildren && !model.isOpen
@@ -274,27 +264,8 @@
         className={cs(
           'command',
           `command-name-${commandName}`,
-<<<<<<< HEAD
           {
             'command-scaled': message && message.length > 100,
-=======
-          `command-state-${model.state}`,
-          `command-type-${model.type}`,
-          {
-            'command-is-studio': model.isStudio,
-            'command-is-event': !!model.event,
-            'command-is-invisible': !model.visible,
-            'command-has-num-elements': model.state !== 'pending' && model.numElements != null,
-            'command-is-pinned': this._isPinned(),
-            'command-with-indicator': !!model.renderProps.indicator,
-            'command-scaled': message && message.length > 100,
-            'no-elements': !model.numElements,
-            'command-has-snapshot': model.hasSnapshot,
-            'command-has-console-props': model.hasConsoleProps,
-            'multiple-elements': model.numElements > 1,
-            'command-has-children': model.hasChildren,
-            'command-is-open': this._isOpen(),
->>>>>>> d0fc93b0
           },
         )}
       >
@@ -321,22 +292,7 @@
             onMouseLeave={() => this._snapshot(false)}
           >
             <div className='command-wrapper-text'>
-<<<<<<< HEAD
               <CommandColumn model={model} />
-=======
-              <span className='command-expander' >
-                <i className='fas' />
-              </span>
-              <span className='command-number'>
-                <i className='fas fa-spinner fa-spin' />
-                <span>{model.number || ''}</span>
-              </span>
-              {!model.hasChildren && (
-                <span className='command-pin'>
-                  <i className='fas fa-thumbtack' />
-                </span>
-              )}
->>>>>>> d0fc93b0
               <span className='command-method'>
                 <span>
                   {model.event && model.type !== 'system' ? `(${displayName(model)})` : displayName(model)}
@@ -349,7 +305,6 @@
                 }
               </span>
               <span className='command-controls'>
-<<<<<<< HEAD
                 {(model.visible != null && !model.visible) && (
                   <Tooltip placement='top' title={invisibleMessage(model)} className='cy-tooltip'>
                     <span>
@@ -366,25 +321,10 @@
                   <Interceptions model={model} />
                   <Aliases model={model} aliasesWithDuplicates={aliasesWithDuplicates} />
                   {displayNumOfChildren && (
-                    <Tooltip placement='top' title={model.event ? `This event occurred ${model.numChildren} times` : `${model.numChildren} logs currently hidden`} className='cy-tooltip'>
+                    <Tooltip placement='top' title={numberOfChildrenMessage(model.numChildren, model.event)} className='cy-tooltip'>
                       <span className={cs('num-children', 'command-num-children', { 'has-alias': model.alias })}>
                         {model.numChildren}
                       </span>
-=======
-                <i className='far fa-times-circle studio-command-remove' onClick={this._removeStudioCommand} />
-                <Tooltip placement='top' title={invisibleMessage(model)} className='cy-tooltip'>
-                  <i className='command-invisible far fa-eye-slash' />
-                </Tooltip>
-                <Tooltip placement='top' title={`${model.numElements} matched elements`} className='cy-tooltip'>
-                  <span className='num-elements'>{model.numElements}</span>
-                </Tooltip>
-                <span className='alias-container'>
-                  <Interceptions model={model} />
-                  <Aliases model={model} aliasesWithDuplicates={aliasesWithDuplicates} isOpen={this._isOpen()} />
-                  {displayNumOfChildren && (
-                    <Tooltip placement='top' title={numberOfChildrenMessage(model.numChildren, model.event)} className='cy-tooltip'>
-                      <span className={cs('num-children', { 'has-alias': model.alias, 'has-children': model.numChildren > 1 })}>{model.numChildren}</span>
->>>>>>> d0fc93b0
                     </Tooltip>
                   )}
                 </span>
