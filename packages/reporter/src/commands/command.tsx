--- conflicted
+++ resolved
@@ -17,10 +17,6 @@
 import TestError from '../errors/test-error'
 
 import ChevronIcon from '-!react-svg-loader!@packages/frontend-shared/src/assets/icons/chevron-down-small_x8.svg'
-<<<<<<< HEAD
-import DeleteIcon from '-!react-svg-loader!@packages/frontend-shared/src/assets/icons/action-delete-circle_x16.svg'
-=======
->>>>>>> e0941990
 import HiddenIcon from '-!react-svg-loader!@packages/frontend-shared/src/assets/icons/general-eye-closed_x16.svg'
 import PinIcon from '-!react-svg-loader!@packages/frontend-shared/src/assets/icons/object-pin_x16.svg'
 import RunningIcon from '-!react-svg-loader!@packages/frontend-shared/src/assets/icons/status-running_x16.svg'
@@ -289,20 +285,7 @@
             onMouseLeave={() => this._snapshot(false)}
           >
             <div className='command-wrapper-text'>
-<<<<<<< HEAD
-              <span className='command-expander' >
-                <ChevronIcon />
-              </span>
-              <span className='command-number'>
-                <RunningIcon className='fa-spin' />
-                <span>{model.number || ''}</span>
-              </span>
-              <span className='command-pin'>
-                <PinIcon />
-              </span>
-=======
               <CommandColumn model={model} />
->>>>>>> e0941990
               <span className='command-method'>
                 <span>
                   {model.event && model.type !== 'system' ? `(${displayName(model)})` : displayName(model)}
@@ -315,17 +298,6 @@
                 }
               </span>
               <span className='command-controls'>
-<<<<<<< HEAD
-                <DeleteIcon className="studio-command-remove" onClick={this._removeStudioCommand} />
-                <Tooltip placement='top' title={visibleMessage(model)} className='cy-tooltip'>
-                  <span>
-                    <HiddenIcon className="command-invisible" />
-                  </span>
-                </Tooltip>
-                <Tooltip placement='top' title={`${model.numElements} matched elements`} className='cy-tooltip'>
-                  <span className='num-elements'>{model.numElements}</span>
-                </Tooltip>
-=======
                 {(model.visible != null && !model.visible) && (
                   <Tooltip placement='top' title={invisibleMessage(model)} className='cy-tooltip'>
                     <span>
@@ -338,7 +310,6 @@
                     <span className={cs('num-elements', 'command-num-elements')}>{model.numElements}</span>
                   </Tooltip>
                 )}
->>>>>>> e0941990
                 <span className='alias-container'>
                   <Interceptions model={model} />
                   <Aliases model={model} aliasesWithDuplicates={aliasesWithDuplicates} />
