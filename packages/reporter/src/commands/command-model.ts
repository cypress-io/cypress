--- conflicted
+++ resolved
@@ -90,11 +90,7 @@
 
     return this._isOpen || (this._isOpen === null
       && (
-<<<<<<< HEAD
-        (this.err.hasError || this.err.showRecoveredError) ||
-=======
         this.err?.isRecovered ||
->>>>>>> bfa869f7
         // command has nested commands
         (this.name !== 'session' && this.hasChildren && !this.event && this.type !== 'system') ||
         // command has nested commands with children
