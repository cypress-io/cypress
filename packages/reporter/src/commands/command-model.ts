--- conflicted
+++ resolved
@@ -65,13 +65,9 @@
   }
 
   private countNestedCommands (children) {
-<<<<<<< HEAD
-    if (children.length === 0) return 0
-=======
     if (children.length === 0) {
       return 0
     }
->>>>>>> 0caba93a
 
     return children.length + children.reduce((previousValue, child) => previousValue + this.countNestedCommands(child.children), 0)
   }
@@ -128,13 +124,9 @@
     this.numElements = props.numElements
     this.renderProps = props.renderProps || {}
     this.timeout = props.timeout
-<<<<<<< HEAD
-    this.visible = props.visible
-=======
     // command log that are not associated with elements will not have a visibility
     // attribute set. i.e. cy.visit(), cy.readFile() or cy.log()
     this.visible = props.visible === undefined || props.visible
->>>>>>> 0caba93a
     this.wallClockStartedAt = props.wallClockStartedAt
     this.hookId = props.hookId
     this.isStudio = !!props.isStudio
