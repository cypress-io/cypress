--- conflicted
+++ resolved
@@ -62,19 +62,10 @@
     return this.renderProps.message || this.message
   }
 
-<<<<<<< HEAD
-  @computed get isInvisible () {
-    return this.visible !== undefined && !this.visible
-  }
-
-  private countNestedCommands (children) {
-    if (children.length === 0) return 0
-=======
   private countNestedCommands (children) {
     if (children.length === 0) {
       return 0
     }
->>>>>>> d0fc93b0
 
     return children.length + children.reduce((previousValue, child) => previousValue + this.countNestedCommands(child.children), 0)
   }
@@ -108,9 +99,6 @@
   }
 
   @computed get hasChildren () {
-<<<<<<< HEAD
-    return this.event ? this.numChildren > 1 : this.numChildren > 0
-=======
     if (this.event) {
       // if the command is an event log, we add one to the number of children count to include
       // itself in the total number of same events that render when the group is closed
@@ -118,7 +106,6 @@
     }
 
     return this.numChildren > 0
->>>>>>> d0fc93b0
   }
 
   constructor (props: CommandProps) {
