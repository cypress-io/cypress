.reporter {
  // rendered within ../hooks/hooks.tsx
  .commands-container {
    font-family: $monospace;
    background-color: $reporter-section-background;
    min-width: $reporter-contents-min-width;
    padding: 0;

    &:empty {
      display: none;
    }
  }

  .command {
    background-color: $reporter-section-background;
    cursor: default;
    min-height: 20px;
  }

  .command-scaled {
    font-size: 85%;
    line-height: 14px;
  }

  // System Command Styles
  .command-type-system.command-is-event {
    user-select: none;
    font-style: unset;

    .command-method,
    .command-message {
      color: $gray-200;
      font-weight: 700;
    }
  }

  // Event Styles
  .command-is-event {
    font-style: italic;

    .command-method,
    .command-message {
      color: $gray-500;
    }
  }

  // Child Styles
  .command-type-child {
    .command-method {
      &:before {
        float: left;
        content: "-";
        margin-right: 2px;
      }
    }
  }

  .command-wrapper {
<<<<<<< HEAD
    background-color: $reporter-section-background;
    color: $gray-500;
    display: flex;
=======
    color: $gray-400;
>>>>>>> 0caba93a
    min-height: 20px;
    padding-top: 1px;
    padding-right: 2px;

    &:hover {
      background-color: $gray-900;

      // .command-pin + .command-number {
      //   display: none;
      // }
  
      // .command-pin {
      //   display: block;
      // }

      .command-expander > path {
        stroke: $gray-700;
      }
    }

    .command-wrapper-text {
      display: flex;
      flex-wrap: nowrap;
    }

    .command-interceptions {
      font-style: normal;

      .status {
        font-weight: 600;
      }
    }

    .command-alias,
    .command-interceptions {
      border-radius: 10px;
      color: $gray-500;
      padding: 0 5px;
      display: inline-block;

      &.route {
        background-color: $teal-500;
      }

      &.dom {
        background-color: $indigo-800;
      }

      &.agent,
      &.primitive {
        background-color: $red-800;
      }

      &.show-count {
        padding-right: 2px;
        border-radius: 10px 0 0 10px;
        max-width: 200px;
        white-space: nowrap;
        overflow: hidden;
        text-overflow: ellipsis;
        vertical-align: top;
        height: 18px;
      }
    }

    // ensures alias & number of children commands don't break if reporter width is narrow
    .alias-container {
      white-space: nowrap;
      
      > {
        display: inline-block;
      }
    }

    .num-children,
    .command-alias-count,
    .command-interceptions-count {
      border-radius: 5px;
      font-size: 90%;
      font-style: normal;
      line-height: 1;
      margin-left: 0;
    }

    .command-alias-count,
    .command-interceptions-count {
      background-color: $teal-500 !important;
      color: $gray-500;
    }

    .num-children.has-alias {
      border-radius: 10px;
      line-height: 1;
      padding: 3px 5px 3px 5px;
    }

    .command-alias-count,
    .command-interceptions-count {
      border-radius: 0 10px 10px 0;
      padding: 2px 5px;
    }

    .command-progress {
      height: 2px;
    }
  }

  .command-number-column {
    flex-shrink: 0;
    min-height: 1px; // because some numbers are empty
    padding-top: 4px;
    text-align: right;
    width: 24px;
  }

  .command-pin-target.command-group {
    border-left: 1px dotted $gray-600;
    padding-left: 12px;

    .command-group-block {
      border-left: 1px dotted $gray-600;
      width: 11px;
      min-height: 20px;
      min-width: 11px;
    }
  }

  .command-info {
    // display: flex;
    // flex-wrap: wrap;
    padding-top: 2px;
    padding-bottom: 2px;
    margin-left: 0;
    overflow: hidden;
    width: 100%;

    .command-aliases,
    .command-message {
      // display: inline;
      overflow: hidden;
      // display: flex;
      // flex-grow: 2;

      .fa-circle {
        padding: 4px;
        padding-right: 2px;
        display: inline-block;
      }

      .fa-circle.command-message-indicator-successful {
        color: $jade-400;
      }

      .fa-circle.command-message-indicator-aborted {
        color: $orange-400;
      }

      .fa-circle.command-message-indicator-bad {
        color: $red-500
      }

      .fa-circle.command-message-indicator-pending {
        color: $indigo-400;
      }
    }
  }

  .command-message-text {
    // display: block;
    // flex-grow: 2;
    overflow: hidden;
    text-overflow: ellipsis;
  }

  .command-method {
    font-size: 12px;
    margin-right: 12px;
    font-weight: 600;
    min-width: fit-content;
  }

  // Command State Styles
  .command-state-passed {
    border-left: 2px solid $reporter-section-background;

    &:hover {
      border-left: 2px solid $gray-900;
    }

    &:not(.command-is-event) .command-number {
      color: $gray-700;
    }
  
    &:not(.command-is-event) .command-method {
      color: $gray-200;
    }

    .command-message {
      color: $gray-500;
    }
  }

  .command-state-pending {
    border-left: 2px solid $indigo-800;
    background-color: $gray-900;
    cursor: default;
    color: $indigo-200;

    .command-number-column {
      padding-top: 2px;
      padding-bottom: 2px;

      .command-pin {
        display: none;
      }

      .fa-circle {
        line-height: 18px;
        display: inline-block;
  
        .icon-light {
          stroke: $gray-800;
        }
      }
    }

    .command-progress > span {
      animation-fill-mode: forwards;
      animation-iteration-count: 1;
      animation-name: progress-bar;
      animation-timing-function: linear;
      background: $indigo-500;
      display: block;
      float: right;
      height: 100%;
      transform-origin: right;
      width: 100%;

      @keyframes progress-bar {
        100% {
          transform: scaleX(0);
        }
      }
    }
  }

  .command-state-failed {
    border-left: 2px solid $fail;
    background-color: $err-header-background;
    color: $err-header-text;

    &:hover {
      background: rgba($red-400, 0.3);
    }

    .command-group,
    .command-group-block {
      border-color: $err-header-text;
    }
  }

  .command-state-warning {
    font-style: unset;
    background-color: $warn-background;
    border-left: 2px solid $orange-700;
    color: $warn-text;

    &:hover {
      background-color: $warn-header-background;
    }
  }

  .command .runnable-err-wrapper {
    padding: 0;
    border: 0;
    margin: 0;
    margin-bottom: 5px;
  }

  // Custom Styles for Specific Commands
  .command-name-assert {
    .command-method {
      span {
        border-radius: 2px;
        padding: 0 3px;
        font-size: 12px;
        display: inline-block;
        line-height: 14px;
      }
    }

    .command-message {
      color: $gray-500;

      strong {
        font-weight: 600;
        margin: 0 3px;
      }
    }

    .command-message-text {
      white-space: normal;
    }

    .command-state-pending {
      .command-method {
        color: $pending;

        span {
          background-color: $pending;
          color: $black;
        }
      }

      .command-message {
        color: $pending;

        strong {
          color: $indigo-300;
        }
      }
    }

    .command-state-failed {
      .command-method {
        color: $fail;

        span {
          background-color: $fail;
          color: $black;
        }
      }

      .command-message {
        color: $fail;

        strong {
          color: $red-300;
        }
      }
    }

    .command-state-passed {
      .command-method {
        color: $pass;

        span {
          background-color: $pass;
          color: $black;
        }
      }

      .command-message {
        color: $jade-300;

        strong {
          color: $jade-200;
        }
      }
    }
  }

  .command-pin-target {
    width: 100%;
    overflow: hidden;
    overflow-wrap: anywhere;
  }

  .command-children {
    &:hover {
      .command-group,
      .command-group-block {
        border-left: 1px dotted $gray-400;
      }
    }
  }

  .command-message-text {
    font-size: 12px;
    white-space: initial;
    word-wrap: inherit;
    // line-break: anywhere;
    width: 100%;
    // line-height: 1.5;
    // display: -webkit-box;
    -webkit-line-clamp: 50;
    -webkit-box-orient: vertical;
  }

  // Styles for Uncaught Exception
  .command-name-uncaught-exception {
    // need extra spacing between (uncaught exception) and the error message
    .command-message {
      margin-left: 5px;
    }
  }

  .command-controls {
    display: flex;
    padding-right: 2px;

    svg {
      color: $gray-600;
      cursor: pointer;
      vertical-align: top;
    }

    .command-invisible {
      display: inline-block;
      margin-left: 5px;
      margin-right: 0;
    }

    .command-alias,
    .command-interceptions {
      font-family: $open-sans;
      font-size: 10px;
      line-height: 1.75;
      margin-left: 5px;
    }

    label {
      font-size: 85%;
    }
  }

  .command-error {
    font-style: normal;
  }

  .command-pin {
    display: none;
    flex-shrink: 0;
    font-size: 12px;
    line-height: 1;
    margin-left: 10px;
    outline: none;
    text-align: right;
    width: 15px;

    .icon-light {
      fill: $gray-800;
    }
  }

  .command-expander-column {
    flex-shrink: 0;
    padding-left: 10px;
    padding-right: 5px;
    padding-top: 2px;
    padding-bottom: 2px;
    width: 25px;
    display: flex;

    .command-expander {
      color: $gray-500;
      transform: rotate(-90deg);
      transition: transform 150ms ease-out;
      margin-top: 5px;

      path {
        stroke: $gray-700;
      }
    }

    .command-expander-is-open {
      transform: rotate(0deg);
    }
  }

  .command-has-snapshot:hover,
  .command-has-console-props {
    cursor: pointer;
  }

  .command-is-pinned {
    background: $indigo-1000;
    border-left: 2px solid $pinned;

    &,
    &:hover {
      box-shadow: 0 1px 2px rgba($black, 0.2) inset;
    }

    &:hover {
      background: $indigo-900;
      border-left: 2px solid $pinned;
    }

    .command-pin {
      color: $pinned;
      display: block;
  
      .icon-light {
        fill: $purple-700;
      }
    }

    .command-pin + .command-number {
      display: none
    }
  }

  // rendered within ../attempts/attempts.tsx
  .no-commands {
    background-color: $gray-1000;
    border: 1px solid $gray-900;
    border-radius: 3px;
    box-shadow: inset 0 1px 1px rgba($white, 0.05);
    min-height: 20px;
    padding: 9px;
  }

  // additional styles on top of the shared.scss styles
  .num-children,
  .num-elements {
    background-color: $gray-600;
    display: inline-block;
    color: $black;
    vertical-align: text-top;
  }
}<|MERGE_RESOLUTION|>--- conflicted
+++ resolved
@@ -2,7 +2,6 @@
   // rendered within ../hooks/hooks.tsx
   .commands-container {
     font-family: $monospace;
-    background-color: $reporter-section-background;
     min-width: $reporter-contents-min-width;
     padding: 0;
 
@@ -12,7 +11,7 @@
   }
 
   .command {
-    background-color: $reporter-section-background;
+    // background-color: $reporter-section-background;
     cursor: default;
     min-height: 20px;
   }
@@ -56,13 +55,9 @@
   }
 
   .command-wrapper {
-<<<<<<< HEAD
     background-color: $reporter-section-background;
     color: $gray-500;
     display: flex;
-=======
-    color: $gray-400;
->>>>>>> 0caba93a
     min-height: 20px;
     padding-top: 1px;
     padding-right: 2px;
