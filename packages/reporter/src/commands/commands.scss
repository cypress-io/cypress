@mixin nested-command-dashes($color) {
  border-left: 1px dotted $color;
  border-image-slice: 0 0 0 1;
  border-image-source: repeating-linear-gradient(0deg, transparent, $color, $color 4px);
}

.reporter {
  // rendered within ../hooks/hooks.tsx
  .commands-container {
    background-color: $reporter-section-background;
    min-width: $reporter-contents-min-width;
    padding: 0;

    &:empty {
      display: none;
    }
  }

  .command {
    min-height: 28px;
    font-family: $monospace;
  }

  .command-is-studio {
    cursor: auto;
    
    &.command-type-parent .commands-controls .studio-command-remove {
      display: block;
      padding-left: 5px;

      &:hover {
        color: #565554;
      }
    }
  }

  // System Command Styles
  .command-type-system {
    user-select: none;
  }

  // Event Styles
  .command-type-system,
  .command-is-event {
    font-style: italic;

    .command-method,
    .command-message {
      color: $gray-500;
    }
  }

  // Child Styles
  .command-type-child {
    .command-method {
      &:before {
        float: left;
        content: "-";
        margin-right: 2px;
      }
    }
  }

  .command-wrapper {
    border-left: 2px solid $reporter-section-background;
    background-color: $reporter-section-background;
    color: $gray-500;
    display: flex;
    min-height: 28px;
    padding-right: 2px;

    &.command-is-interactive:hover {
      background-color: $gray-900;
      cursor: pointer;

      .command-expander > path {
        stroke: $gray-700;
      }
    }

    .command-wrapper-text {
      display: flex;
      flex-wrap: nowrap;
    }

    .command-interceptions {
      font-style: normal;

      .status {
        font-weight: 600;
      }
    }

    // ensures alias & number of children commands don't break if reporter width is narrow
    .alias-container {
      margin-left: 0;
      white-space: nowrap;
  
      > * {
        display: inline-block;
        margin-left: 2px;
      }
    
      > *:first-child {
        margin-left: 0;
      }
    }
  }

  .command-number-column {
    color: #5a5f7a;
    flex-shrink: 0;
    min-height: 1px; // because some numbers are empty
    max-height: 28px; // because some numbers are empty
    padding-top: 4px;
    padding-bottom: 4px;
    text-align: right;
    width: 24px;
  }

  // when no children, add padding to act as the .command-expander-column's width
  // to prevent adding another element to the page
  .command-number-column + span.command-pin-target {
    margin-left: 25px;
  }

  .command-pin-target.command-group {
    @include nested-command-dashes($gray-600);
    padding-left: 12px;
    min-height: 28px;

    .command-group-block {
      @include nested-command-dashes($gray-600);
      width: 12px;
      min-height: 28px;
      min-width: 12px;
    }
  }

  .command-info {
    display: -webkit-box;
    font-weight: 600;
    margin-left: 0;
    overflow: hidden;
    padding-top: 4px;
    padding-bottom: 4px;
    -webkit-line-clamp: 50;
    -webkit-box-orient: vertical;
    width: 100%;

    .command-aliases,
    .command-message {
      overflow: hidden;

      .fa-circle {
        padding: 4px;
        padding-right: 2px;
        display: inline-block;
      }

      .fa-circle.command-message-indicator-successful {
        color: $jade-400;
      }

      .fa-circle.command-message-indicator-aborted {
        color: $orange-400;
      }

      .fa-circle.command-message-indicator-bad {
        color: $red-500
      }

      .fa-circle.command-message-indicator-pending {
        color: $indigo-400;
      }
    }
  }

  .command-message-text {
    overflow: hidden;
    text-overflow: ellipsis;
  }

  .command-method {
    font-size: 12px;
    margin-right: 12px;
    min-width: fit-content;
  }

  // Command State Styles
  .command-state-passed {
    border-left: 2px solid $reporter-section-background;

    &.command-is-interactive:hover {
      border-left: 2px solid $gray-900;
    }

    &:not(.command-is-event) .command-number {
      color: $gray-700;
    }
  
    &:not(.command-is-event, .command-type-system) .command-method {
      color: $gray-200;
    }

    .command-message {
      color: $gray-500;
    }
  }

  .command-state-pending {
    border-left: 2px solid $indigo-800;
    background-color: $gray-900;
    cursor: default;
    color: $indigo-200;

    .command-number-column {
      padding-top: 4px;
      padding-bottom: 4px;

      .fa-circle {
        line-height: 18px;
        display: inline-block;
  
        .icon-light {
          stroke: $gray-800;
        }
      }
    }
  }

  .command-state-pending + .command-progress {
    height: 2px;

    span {
      animation-fill-mode: forwards;
      animation-iteration-count: 1;
      animation-name: progress-bar;
      animation-timing-function: linear;
      background: $indigo-500;
      display: block;
      float: right;
      height: 100%;
      transform-origin: right;
      width: 100%;

      @keyframes progress-bar {
        100% {
          transform: scaleX(0);
        }
      }
    }
  }

  .command-state-failed {
    color: $err-header-text;

    &:not(.command-type-system) {
      border-left: $err-border;
      background-color: $err-header-background;

      &.command-is-interactive:hover {
        background: rgba($red-400, 0.3);
      }
    }

    .command-number-column,
    .command-method,
    .command-message {
      color: $err-header-text;
    }

    .failed-indicator {
      vertical-align: middle;
    }

<<<<<<< HEAD

=======
>>>>>>> 8ab3ea8f
    .command-group {
      border-color: $err-header-text;
      @include nested-command-dashes($err-header-text);

      .command-group-block {
        border-color: $err-header-text;
        @include nested-command-dashes($err-header-text);
      }
    }
  }

  // Custom Styles for Specific Commands
  .command-name-assert {
    .command-method {
      span {
        border-radius: 2px;
        padding: 0 3px;
        font-size: 12px;
        display: inline-block;
        line-height: 14px;
      }
    }

    .command-message {
      color: $gray-500;

      strong {
        margin: 0 3px;
      }
    }

    .command-message-text {
      white-space: normal;
    }

    .command-state-pending {
      .command-method {
        color: $pending;

        span {
          background-color: $pending;
          color: $black;
        }
      }

      .command-message {
        color: $pending;

        strong {
          color: $indigo-300;
        }
      }
    }

    .command-state-failed {
      .command-method {
        color: $fail;

        span {
          background-color: $fail;
          color: $black;
        }
      }

      .command-message {
        color: $fail;

        strong {
          color: $red-300;
        }
      }
    }

    .command-state-passed {
      .command-method {
        color: $pass;

        span {
          background-color: $pass;
          color: $black;
        }
      }

      .command-message {
        color: $jade-300;

        strong {
          color: $jade-200;
        }
      }
    }
  }

  .command-pin-target {
    width: 100%;
    overflow: hidden;
    overflow-wrap: anywhere;
  }

  .command-message-text {
    font-size: 12px;
    white-space: initial;
    word-wrap: inherit;
    width: 100%;
  }

  // Styles for Uncaught Exception
  .command-name-uncaught-exception {
    // need extra spacing between (uncaught exception) and the error message
    .command-message {
      margin-left: 5px;
    }
  }

  .command-controls {
    display: flex;
    padding-bottom: 4px;
    padding-right: 2px;
    padding-top: 4px;

    svg {
      color: rgba($gray-600, .25);
      color: $gray-600;
      vertical-align: text-top;
    }

    .command-invisible {
      display: inline-block;
      margin-left: 5px;
      margin-right: 0;
    }

    label {
      font-size: 85%;
    }

    > * {
      display: inline-block;
      margin-left: 2px;
    }
  
    > *:first-child {
      margin-left: 0;
    }
  }

  .command-error {
    font-style: normal;
  }

  .command-pin {
    color: $pinned;
    font-size: 12px;
    line-height: 1;
    margin-top: -1px;
    margin-left: 10px;
    outline: none;
    text-align: right;
    width: 15px;
    max-height: 20px;

    .icon-light {
      fill: $purple-700;
    }
  }

  .command-expander-column {
    flex-shrink: 0;
    padding-left: 10px;
    padding-right: 5px;
    padding-top: 4px;
    padding-bottom: 4px;
    width: 25px;
    display: flex;

    .command-expander {
      color: $gray-500;
      transform: rotate(-90deg);
      transition: transform 150ms ease-out;
      margin-top: 5px;

      path {
        stroke: $gray-700;
      }
    }

    .command-expander-is-open {
      transform: rotate(0deg);
    }
  }

  .command-is-pinned {
    background: $indigo-1000;
    border-left: 2px solid $pinned;

    &,
    &:hover {
      box-shadow: 0 1px 2px rgba($black, 0.2) inset;
    }

    &:hover {
      background: $indigo-900;
      border-left: 2px solid $pinned;
    }
  }

  // rendered within ../attempts/attempts.tsx
  .no-commands {
    background-color: $gray-1000;
    border: 1px solid $gray-900;
    border-radius: 3px;
    box-shadow: inset 0 1px 1px rgba($white, 0.05);
    min-height: 28px;
    padding: 9px;
  }
}
<|MERGE_RESOLUTION|>--- conflicted
+++ resolved
@@ -274,10 +274,6 @@
       vertical-align: middle;
     }
 
-<<<<<<< HEAD
-
-=======
->>>>>>> 8ab3ea8f
     .command-group {
       border-color: $err-header-text;
       @include nested-command-dashes($err-header-text);
