--- conflicted
+++ resolved
@@ -276,12 +276,8 @@
       vertical-align: middle;
     }
 
-<<<<<<< HEAD
-    .command-group,
-    .show-recovered-test-err {
-=======
+
     .command-group {
->>>>>>> 56f4c2a2
       border-color: $err-header-text;
       @include nested-command-dashes($err-header-text);
 
