--- conflicted
+++ resolved
@@ -148,15 +148,13 @@
       })
     })
 
-<<<<<<< HEAD
-    localBus.on('reload:configuration', action('reload:configuration', () => {
+    localBus.on('reload:configuration', () => {
       runner.emit('reload:configuration')
-    }))
-=======
+    })
+
     localBus.on('external:open', (url) => {
       runner.emit('external:open', url)
     })
->>>>>>> 36627fa6
   },
 
   emit (event, ...args) {
