--- conflicted
+++ resolved
@@ -152,15 +152,7 @@
       runner.emit('runner:console:log', testId, logId)
     })
 
-<<<<<<< HEAD
-    localBus.on('show:error', (test: TestModel) => {
-      console.log(test)
-      // I broken this with uncaught exception errors
-      const command = test.err.isCommandErr ? test.commandMatchingErr() : null
-
-=======
     localBus.on('show:error', ({ err, testId, commandId }: { err: Err, testId?: string, commandId?: number }) => {
->>>>>>> bfa869f7
       runner.emit('runner:console:error', {
         err,
         testId,
