$code-border-radius: 4px;

.reporter {
  .error {
    background-color: $gray-1000;
    min-height: 20px;
    padding: 24px;

    h2 {
      color: $err-text;
      font-size: 1.3em;
      font-weight: 500;
      line-height: 1.4;
      margin-bottom: 0.6em;

      a {
        float: right;
      }
    }

    p, ul, ol {
      font-size: 1.1em;
    }

    pre {
      border-color: $orange-300;
      color: $orange-300;
      display: block;
      width: 100%;
      white-space: initial;
      overflow: hidden;
      line-height: 1.6;

      code {
        font-family: inherit;
      }
    }

    ul {
      line-height: 1.6;
      margin-bottom: 10px;
      padding-left: 2em;
    }

    ul li {
      list-style: disc
    }

    ol li {
      list-style: decimal;
    }
  }

  .show-recovered-test-err {
    .runnable-err-header,
    .runnable-err-body {
      padding-left: 49px;
      display: flex;

      .err-group-block {
        border-left: 1px dotted $err-header-text;
        border-image-slice: 0 0 0 1;
        border-image-source: repeating-linear-gradient(0deg, transparent, $err-header-text, $err-header-text 4px);
        width: 13px;
        min-width: 13px;
      }
    }

    .runnable-err-header > .runnable-err-name {
<<<<<<< HEAD
      padding: 5px 4px 5px 8px;
=======
      padding: 5px 4px 5px 15px;
>>>>>>> 56f4c2a2
    }

    .runnable-err-content {
      padding: 0 12px 0 0;
    }
  }

  .runnable-err-content {
    width: 100%;
    overflow: scroll;
    padding: 0 18px;
  }

  .studio-err-wrapper {
    text-align: center;
  }

  .runnable-err {
    background-color: $err-background;
    border-left: $err-border;
    clear: both;
    color: $err-text;
    font-family: $monospace;
    font-style: normal;
    margin-bottom: 0;
    margin-top: 2px;
    white-space: pre-wrap;
    word-break: break-word;
    user-select: initial;
    overflow: auto;
  }

  .runnable-err-header {
    background-color: $err-header-background;
    display: flex;
    font-weight: bold;
    justify-content: space-between;
    padding-left: 18px;

    svg {
      color: $red-400;
      align-self: center
    }

    .runnable-err-name {
      color: $err-header-text;
      flex: auto;
      font-size: 12px;
      font-weight: 600;
      line-height: 20px;
      padding: 5px 4px 5px 24px;
    }
  }

  .runnable-err-docs-url {
    margin-left: 0.5em;
    cursor: pointer;
    font-family: $font-system;
  }

  .runnable-err-message {
    font-family: $font-system;
    font-size: 14px;
    font-weight: 400;
    padding: 10px 0;

    code {
      background-color: rgba($black, 0.2);
      border-radius: 4px;
      color: $err-code-text;
      font-size: 12px;
      font-family: $monospace;
      padding: 2px 5px;
    }

    strong {
      color: $err-code-text;
      font-weight: bold;
    }
  }

  .runnable-err-stack-expander {
    align-items: center;
    border-top: 1px dashed rgba($red-400, 0.1);
    display: flex;
    padding: 10px 0;
    flex-wrap: wrap-reverse;
    .collapsible-header {
      flex-grow: 1;

      &:focus {
        outline: 0;

        div {
          background: $red-900;
        }
      }

      &:active,
      &:hover {
        .collapsible-header-text {
          color: $red-100;
        }
        .collapsible-indicator {
          .icon-dark {
            stroke: $red-200;
          }
        }
      }

      div {
        cursor: pointer;
        outline: none;
        padding: 6px 0;
>>>>>>> origin/reporter-error-ui
        width: 100%;

        .collapsible-header-text {
          color: $red-300;
          font-size: 14px;
          font-weight: 500;
        }

        .collapsible-indicator {
          line-height: 18px;
          .icon-dark {
            stroke: $red-400;
          }
        }
      }
    }

    .runnable-err-print {
      &:focus {
        outline: none;
      }

      &:active,
      &:hover {
        div {
          color: $red-100;
        }

        svg {
          color: $red-200;
        }
      }

      div {
        color: $red-300;
        cursor: pointer;
        font-family: $font-system;
        font-size: 14px;
        font-weight: 500;
        height: 100%;
        width: 100%;

        &:focus {
          outline: none;
        }

        svg {
          color: $red-400;
          margin: 4px 3px;
          vertical-align: middle;
        }

        span {
          vertical-align: middle;
        }
      }
    }
  }

  .runnable-err-stack-trace {
    font-family: $monospace;
    overflow: auto;
    padding: 0 10px 10px;

    .err-stack-line {
      white-space: pre;

      // ensure empty lines still take up vertical space
      &:empty:before {
        content: ' ';
      }
    }
  }

  .test-err-code-frame {
    background-color: $gray-1000;
    border: 1px dashed rgba(245, 154, 169, 0.1);
    border-radius: $code-border-radius;
    margin: 0 0 10px;

    .runnable-err-file-path {
      background: rgba($gray-900, 0.5);
      border-top-left-radius: $code-border-radius;
      border-top-right-radius: $code-border-radius;
      display: block;
      font-size: 14px;
      line-height: 20px;
      padding: 8px;
      word-break: break-all;

      svg {
        margin-right: 6px;
        vertical-align: middle;
      }
    }

    pre {
      border: 0;
      border-bottom-left-radius: $code-border-radius;
      border-bottom-right-radius: $code-border-radius;
      padding-left: 10px;
    }
  }
}
<|MERGE_RESOLUTION|>--- conflicted
+++ resolved
@@ -67,11 +67,7 @@
     }
 
     .runnable-err-header > .runnable-err-name {
-<<<<<<< HEAD
-      padding: 5px 4px 5px 8px;
-=======
       padding: 5px 4px 5px 15px;
->>>>>>> 56f4c2a2
     }
 
     .runnable-err-content {
@@ -186,7 +182,6 @@
         cursor: pointer;
         outline: none;
         padding: 6px 0;
->>>>>>> origin/reporter-error-ui
         width: 100%;
 
         .collapsible-header-text {
