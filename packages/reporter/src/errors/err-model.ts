--- conflicted
+++ resolved
@@ -43,11 +43,7 @@
   @observable templateType = ''
   // @ts-ignore
   @observable.ref codeFrame: CodeFrame
-<<<<<<< HEAD
-  @observable showRecoveredError: boolean
-=======
   @observable isRecovered: boolean = false
->>>>>>> bfa869f7
 
   constructor (props?: Partial<ErrProps>) {
     this.update(props)
@@ -75,10 +71,6 @@
     if (props.parsedStack) this.parsedStack = props.parsedStack
     if (props.templateType) this.templateType = props.templateType
     if (props.codeFrame) this.codeFrame = props.codeFrame
-<<<<<<< HEAD
-    this.showRecoveredError = !!props.showRecoveredError
-=======
     this.isRecovered = !!props.isRecovered
->>>>>>> bfa869f7
   }
 }