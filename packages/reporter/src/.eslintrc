{
  "extends": [
<<<<<<< HEAD
    "plugin:cypress-dev/react",
    "plugin:cypress-dev/tests"
  ],
  "parserOptions": {"sourceType": "module"}
=======
    "plugin:@cypress/dev/react",
    "plugin:@cypress/dev/tests"
  ],
  "settings": {
    "react": {
      "version": "16.8"
    }
  }
>>>>>>> 5963b1ef
}<|MERGE_RESOLUTION|>--- conflicted
+++ resolved
@@ -1,11 +1,5 @@
 {
   "extends": [
-<<<<<<< HEAD
-    "plugin:cypress-dev/react",
-    "plugin:cypress-dev/tests"
-  ],
-  "parserOptions": {"sourceType": "module"}
-=======
     "plugin:@cypress/dev/react",
     "plugin:@cypress/dev/tests"
   ],
@@ -14,5 +8,4 @@
       "version": "16.8"
     }
   }
->>>>>>> 5963b1ef
 }