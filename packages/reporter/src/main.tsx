--- conflicted
+++ resolved
@@ -79,11 +79,7 @@
             scroller={scroller}
             spec={this.props.runnerStore.spec}
             statsStore={this.props.statsStore}
-<<<<<<< HEAD
-            experimentalStudioEnabled={experimentalStudioEnabled}
-=======
             studioEnabled={studioEnabled}
->>>>>>> 50899925
           />
         )}
       </div>
