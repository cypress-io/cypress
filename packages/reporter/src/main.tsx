import cs from 'classnames'
import { action } from 'mobx'
import { observer } from 'mobx-react'
import PropTypes from 'prop-types'
import React, { Component } from 'react'
import { render } from 'react-dom'
// @ts-ignore
import EQ from 'css-element-queries/src/ElementQueries'

import { Error } from './errors/an-error'
import appState, { AppState } from './lib/app-state'
import events, { Runner, Events } from './lib/events'
import ForcedGcWarning from './lib/forced-gc-warning'
import runnablesStore, { RunnablesStore } from './runnables/runnables-store'
import scroller, { Scroller } from './lib/scroller'
import statsStore, { StatsStore } from './header/stats-store'
import shortcuts from './lib/shortcuts'

import Header from './header/header'
import Runnables from './runnables/runnables'

export interface ReporterProps {
  appState: AppState
  autoScrollingEnabled?: boolean
  runnablesStore: RunnablesStore
  runner: Runner
  scroller: Scroller
  statsStore: StatsStore
  events: Events
  error?: Error
  specPath: string
}

@observer
class Reporter extends Component<ReporterProps> {
  static propTypes = {
    autoScrollingEnabled: PropTypes.bool,
    error: PropTypes.shape({
      title: PropTypes.string.isRequired,
      link: PropTypes.string,
      callout: PropTypes.string,
      message: PropTypes.string.isRequired,
    }),
    runner: PropTypes.shape({
      emit: PropTypes.func.isRequired,
      on: PropTypes.func.isRequired,
    }).isRequired,
    specPath: PropTypes.string.isRequired,
  }

  static defaultProps = {
    appState,
    events,
    runnablesStore,
    scroller,
    statsStore,
  }

<<<<<<< HEAD
  componentDidMount () {
    const { appState, autoScrollingEnabled, runnablesStore, runner, scroller, statsStore } = this.props

    action('set:scrolling', () => {
      appState.setAutoScrolling(autoScrollingEnabled)
    })()

    this.props.events.init({
      appState,
      runnablesStore,
      scroller,
      statsStore,
    })

    this.props.events.listen(runner)

    shortcuts.start()
    EQ.init()
  }

=======
>>>>>>> 689bef00
  render () {
    const { appState } = this.props

    return (
      <div className={cs('reporter', { 'is-running': appState.isRunning })}>
        <Header appState={appState} statsStore={this.props.statsStore} />
        <Runnables
          appState={appState}
          error={this.props.error}
          runnablesStore={this.props.runnablesStore}
          scroller={this.props.scroller}
          specPath={this.props.specPath}
        />
        <ForcedGcWarning
          appState={appState}
          events={this.props.events}/>
      </div>
    )
  }

<<<<<<< HEAD
=======
  componentDidMount () {
    const { appState, autoScrollingEnabled, runnablesStore, runner, scroller, statsStore } = this.props

    action('set:scrolling', () => {
      appState.setAutoScrolling(autoScrollingEnabled)
    })()

    this.props.events.init({
      appState,
      runnablesStore,
      scroller,
      statsStore,
    })

    this.props.events.listen(runner)

    shortcuts.start()
    EQ.init()
  }

>>>>>>> 689bef00
  componentWillUnmount () {
    shortcuts.stop()
  }
}

declare global {
  interface Window {
    Cypress: any
    state: AppState
    render: ((props: ReporterProps) => void)
  }
}

if (window.Cypress) {
  window.state = appState
  window.render = (props) => {
    render(<Reporter {...props} />, document.getElementById('app'))
  }
}

export { Reporter }<|MERGE_RESOLUTION|>--- conflicted
+++ resolved
@@ -56,7 +56,26 @@
     statsStore,
   }
 
-<<<<<<< HEAD
+  render () {
+    const { appState } = this.props
+
+    return (
+      <div className={cs('reporter', { 'is-running': appState.isRunning })}>
+        <Header appState={appState} statsStore={this.props.statsStore} />
+        <Runnables
+          appState={appState}
+          error={this.props.error}
+          runnablesStore={this.props.runnablesStore}
+          scroller={this.props.scroller}
+          specPath={this.props.specPath}
+        />
+        <ForcedGcWarning
+          appState={appState}
+          events={this.props.events}/>
+      </div>
+    )
+  }
+
   componentDidMount () {
     const { appState, autoScrollingEnabled, runnablesStore, runner, scroller, statsStore } = this.props
 
@@ -77,51 +96,6 @@
     EQ.init()
   }
 
-=======
->>>>>>> 689bef00
-  render () {
-    const { appState } = this.props
-
-    return (
-      <div className={cs('reporter', { 'is-running': appState.isRunning })}>
-        <Header appState={appState} statsStore={this.props.statsStore} />
-        <Runnables
-          appState={appState}
-          error={this.props.error}
-          runnablesStore={this.props.runnablesStore}
-          scroller={this.props.scroller}
-          specPath={this.props.specPath}
-        />
-        <ForcedGcWarning
-          appState={appState}
-          events={this.props.events}/>
-      </div>
-    )
-  }
-
-<<<<<<< HEAD
-=======
-  componentDidMount () {
-    const { appState, autoScrollingEnabled, runnablesStore, runner, scroller, statsStore } = this.props
-
-    action('set:scrolling', () => {
-      appState.setAutoScrolling(autoScrollingEnabled)
-    })()
-
-    this.props.events.init({
-      appState,
-      runnablesStore,
-      scroller,
-      statsStore,
-    })
-
-    this.props.events.listen(runner)
-
-    shortcuts.start()
-    EQ.init()
-  }
-
->>>>>>> 689bef00
   componentWillUnmount () {
     shortcuts.stop()
   }
