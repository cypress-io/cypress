--- conflicted
+++ resolved
@@ -80,11 +80,7 @@
             scroller={scroller}
             spec={this.props.runnerStore.spec}
             statsStore={this.props.statsStore}
-<<<<<<< HEAD
-            experimentalStudioEnabled={true}
-=======
             experimentalStudioEnabled={experimentalStudioEnabled}
->>>>>>> 65eeae34
           />
         )}
       </div>
