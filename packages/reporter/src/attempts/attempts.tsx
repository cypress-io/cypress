import cs from 'classnames'
import { observer } from 'mobx-react'
import React, { Component } from 'react'

import { TestState } from '@packages/types'
import Agents from '../agents/agents'
import Collapsible from '../collapsible/collapsible'
import Hooks from '../hooks/hooks'
import Routes from '../routes/routes'
import TestError from '../errors/test-error'
import TestModel from '../test/test-model'
import AttemptModel from './attempt-model'
import Sessions from '../sessions/sessions'

import CollapseIcon from '-!react-svg-loader!@packages/frontend-shared/src/assets/icons/collapse_x16.svg'
import ExpandIcon from '-!react-svg-loader!@packages/frontend-shared/src/assets/icons/expand_x16.svg'
import StateIcon from '../lib/state-icon'

const NoCommands = () => (
  <ul className='hooks-container'>
    <li className='no-commands'>
      No commands were issued in this test.
    </li>
  </ul>
)

const AttemptHeader = ({ index, state }: {index: number, state: TestState }) => (
  <span className='attempt-tag'>
    <span className='open-close-indicator'>
      <CollapseIcon className='collapse-icon' />
      <ExpandIcon className='expand-icon' />
    </span>
    Attempt {index + 1}
    <StateIcon state={state} className="attempt-state" />
  </span>
)

const StudioError = () => (
  <div className='runnable-err-wrapper studio-err-wrapper'>
    <div className='runnable-err'>
      <div className='runnable-err-message'>
        Studio cannot add commands to a failing test.
      </div>
    </div>
  </div>
)

function renderAttemptContent (model: AttemptModel, studioActive: boolean) {
  // performance optimization - don't render contents if not open
  return (
    <div className={`attempt-${model.id + 1}`}>
      <Sessions model={model.sessions} />
      <Agents model={model} />
      <Routes model={model} />
      <div ref='commands' className='runnable-commands-region'>
        {model.hasCommands ? <Hooks model={model} /> : <NoCommands />}
<<<<<<< HEAD
        {/* </div>
      <div className='attempt-error-region'> */}
        {/* <TestError model={model} /> */}
        {studioActive && model.state === 'failed' && <StudioError />}
      </div>
=======
      </div>
      {model.state === 'failed' && (
        <div className='attempt-error-region'>
          <TestError {...model.error} />
          {studioActive && <StudioError />}
        </div>
      )}
>>>>>>> bfa869f7
    </div>
  )
}

interface AttemptProps {
  model: AttemptModel
  scrollIntoView: Function
  studioActive: boolean
}

@observer
class Attempt extends Component<AttemptProps> {
  componentDidUpdate () {
    this.props.scrollIntoView()
  }

  render () {
    const { model, studioActive } = this.props

    // HACK: causes component update when command log is added
    model.commands.length

    return (
      <li
        key={model.id}
        className={cs('attempt-item', `attempt-state-${model.state}`)}
        ref="container"
      >
        <Collapsible
          header={<AttemptHeader index={model.id} state={model.state} />}
          hideExpander
          headerClass='attempt-name'
          contentClass='attempt-content'
          isOpen={model.isOpen}
        >
          {renderAttemptContent(model, studioActive)}
        </Collapsible>
      </li>
    )
  }
}

const Attempts = observer(({ test, scrollIntoView, studioActive }: {test: TestModel, scrollIntoView: Function, studioActive: boolean}) => {
  return (<ul className={cs('attempts', {
    'has-multiple-attempts': test.hasMultipleAttempts,
  })}>
    {test.attempts.map((attempt) => {
      return (
        <Attempt
          key={attempt.id}
          scrollIntoView={scrollIntoView}
          studioActive={studioActive}
          model={attempt}
        />
      )
    })}
  </ul>)
})

export { Attempt, AttemptHeader, NoCommands }

export default Attempts<|MERGE_RESOLUTION|>--- conflicted
+++ resolved
@@ -54,13 +54,6 @@
       <Routes model={model} />
       <div ref='commands' className='runnable-commands-region'>
         {model.hasCommands ? <Hooks model={model} /> : <NoCommands />}
-<<<<<<< HEAD
-        {/* </div>
-      <div className='attempt-error-region'> */}
-        {/* <TestError model={model} /> */}
-        {studioActive && model.state === 'failed' && <StudioError />}
-      </div>
-=======
       </div>
       {model.state === 'failed' && (
         <div className='attempt-error-region'>
@@ -68,7 +61,6 @@
           {studioActive && <StudioError />}
         </div>
       )}
->>>>>>> bfa869f7
     </div>
   )
 }
