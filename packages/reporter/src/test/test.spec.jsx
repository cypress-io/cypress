import _ from 'lodash'
import React from 'react'
import { mount, shallow } from 'enzyme'
import sinon from 'sinon'

import Hooks from '../hooks/hooks'

import Test, { NoCommands } from './test'

const appStateStub = (props) => {
  return _.extend({
    autoScrollingEnabled: true,
    isRunning: true,
  }, props)
}

const eventsStub = () => ({
  emit: sinon.spy(),
})

const model = (props) => {
  return _.extend({
    commands: [],
    err: {},
    id: 't1',
    isActive: true,
    level: 1,
    state: 'passed',
    type: 'test',
    shouldRender: true,
    title: 'some title',
  }, props)
}

const scrollerStub = () => ({
  scrollIntoView: sinon.spy(),
})

describe('<Test />', () => {
  it('does not render when it should not render', () => {
    const component = shallow(<Test model={model({ shouldRender: false })} />)

    expect(component).to.be.empty
  })

  it('emits show:error event and stops propagation when error is clicked', () => {
    const events = eventsStub()
    const component = shallow(<Test model={model({ err: { displayMessage: 'some error' } })} events={events} />)
    const e = { stopPropagation: sinon.spy() }

    component.find('FlashOnClick').simulate('click', e)
    expect(events.emit).to.have.been.calledWith('show:error', 't1')
    expect(e.stopPropagation).to.have.been.called
  })

  context('open/closed', () => {
    it('renders without is-open class by default', () => {
      const component = shallow(<Test model={model()} />)

      expect(component).not.to.have.className('is-open')
    })

    it('renders with is-open class when the model state is failed', () => {
      const component = shallow(<Test model={model({ state: 'failed' })} />)

      expect(component).to.have.className('is-open')
    })

    it('renders with is-open class when the model is long running', () => {
      const component = shallow(<Test model={model({ isLongRunning: true })} />)

      expect(component).to.have.className('is-open')
    })

    it('renders with is-open class when there is only one test', () => {
      const component = shallow(<Test model={model({ isLongRunning: true })} />)

      expect(component).to.have.className('is-open')
    })

    context('toggling', () => {
      it('renders without is-open class when already open', () => {
        const component = shallow(<Test model={model({ state: 'failed' })} />)

        component.simulate('click')
        expect(component).not.to.have.className('is-open')
      })

      it('renders with is-open class when not already open', () => {
        const component = shallow(<Test model={model()} />)

        component.simulate('click')
        expect(component).to.have.className('is-open')
      })

      it('renders without is-open class when toggled again', () => {
        const component = shallow(<Test model={model()} />)

        component.simulate('click')
        component.simulate('click')
        expect(component).not.to.have.className('is-open')
      })
    })
  })

  context('contents', () => {
    it('does not render the contents if not open', () => {
      const component = shallow(<Test model={model()} />)

      expect(component.find('.runnable-instruments')).not.to.exist
    })

    it('renders the contents if open', () => {
      const component = shallow(<Test model={model({ state: 'failed' })} />)

      expect(component.find('.runnable-instruments')).to.exist
    })

    it('renders <Hooks /> if there are commands', () => {
      const component = shallow(<Test model={model({ commands: [{ id: 1 }], state: 'failed' })} />)

      expect(component.find(Hooks)).to.exist
    })

    it('renders <NoCommands /> is no commands', () => {
      const component = shallow(<Test model={model({ state: 'failed' })} />)

      expect(component.find(NoCommands)).to.exist
    })

    it('stops propagation when clicked', () => {
      const component = shallow(<Test model={model({ state: 'failed' })} />)
      const e = { stopPropagation: sinon.spy() }

      component.find('.runnable-instruments').simulate('click', e)
      expect(e.stopPropagation).to.have.been.called
    })
  })

  context('scrolling into view', () => {
    let scroller

    beforeEach(() => {
      scroller = scrollerStub()
    })

    context('on mount', () => {
      it('scrolls into view if auto-scrolling is enabled, app is running, the model should render, and the model.isActive is null', () => {
        const component = mount(
          <Test
            appState={appStateStub()}
            model={model()}
            scroller={scroller}
          />
        )
<<<<<<< HEAD
=======

>>>>>>> 6bb82505
        expect(scroller.scrollIntoView).to.have.been.calledWith(component.ref('container'))
      })

      it('does not scroll into view if auto-scrolling is disabled', () => {
        mount(
          <Test
            appState={appStateStub({ autoScrollingEnabled: false })}
            model={model()}
            scroller={scroller}
          />
        )
        expect(scroller.scrollIntoView).not.to.have.been.called
      })

      it('does not scroll into view if app is not running', () => {
        mount(
          <Test
            appState={appStateStub({ isRunning: false })}
            model={model()}
            scroller={scroller}
          />
        )
        expect(scroller.scrollIntoView).not.to.have.been.called
      })

      it('does not scroll into view if model should not render', () => {
        mount(
          <Test
            appState={appStateStub()}
            model={model({ shouldRender: false })}
            scroller={scroller}
          />
        )
        expect(scroller.scrollIntoView).not.to.have.been.called
      })

      it('does not scroll into view if model.isActive is null', () => {
        mount(
          <Test
            appState={appStateStub()}
            model={model({ isActive: null })}
            scroller={scroller}
          />
        )
        expect(scroller.scrollIntoView).not.to.have.been.called
      })
    })

    context('on update', () => {
      let appState
      let testModel
      let component

      beforeEach(() => {
        appState = appStateStub({ autoScrollingEnabled: false, isRunning: false })
        testModel = model({ isActive: null })
        component = mount(<Test appState={appState} model={testModel} scroller={scroller} />)
      })

      it('scrolls into view if auto-scrolling is enabled, app is running, the model should render, and the model.isActive is null', () => {
        appState.id = 'fooo'
        appState.autoScrollingEnabled = true
        appState.isRunning = true
        testModel.isActive = true
        testModel.shouldRender = true
        component.instance().componentDidUpdate()
        expect(scroller.scrollIntoView).to.have.been.calledWith(component.ref('container'))
      })

      it('does not scroll into view if auto-scrolling is disabled', () => {
        appState.isRunning = true
        testModel.isActive = true
        component.instance().componentDidUpdate()
        expect(scroller.scrollIntoView).not.to.have.been.called
      })

      it('does not scroll into view if app is not running', () => {
        appState.autoScrollingEnabled = true
        testModel.isActive = true
        component.instance().componentDidUpdate()
        expect(scroller.scrollIntoView).not.to.have.been.called
      })

      it('does not scroll into view if model.isActive is null', () => {
        appState.autoScrollingEnabled = true
        appState.isRunning = true
        component.instance().componentDidUpdate()
        expect(scroller.scrollIntoView).not.to.have.been.called
      })
    })
  })
})<|MERGE_RESOLUTION|>--- conflicted
+++ resolved
@@ -153,10 +153,7 @@
             scroller={scroller}
           />
         )
-<<<<<<< HEAD
-=======
-
->>>>>>> 6bb82505
+
         expect(scroller.scrollIntoView).to.have.been.calledWith(component.ref('container'))
       })
 
