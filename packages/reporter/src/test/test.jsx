--- conflicted
+++ resolved
@@ -29,13 +29,8 @@
       >
         <div className='runnable-content-region'>
           <i aria-hidden="true" className='runnable-state fa'></i>
-<<<<<<< HEAD
           <span
             aria-expanded={model.isOpen}
-=======
-          <div
-            aria-expanded={this._shouldBeOpen() === true}
->>>>>>> 178e9bf0
             className='runnable-title'
             onKeyPress={onEnterOrSpace(model.toggleOpen)}
             role='button'
