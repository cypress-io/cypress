import { defineConfig } from 'cypress'

export default defineConfig({
  'projectId': 'ypt4pf',
  'baseUrl': 'http://localhost:5006',
  'viewportWidth': 400,
  'viewportHeight': 450,
  'reporter': '../../node_modules/cypress-multi-reporters/index.js',
  'reporterOptions': {
    'configFile': '../../mocha-reporter-config.json',
  },
  'retries': {
    'runMode': 2,
    'openMode': 0,
  },
  'e2e': {
<<<<<<< HEAD
    'supportFile': 'cypress/support/e2e.ts',
=======
    specPattern: 'cypress/integration/**/*.{js,ts}',
>>>>>>> 0d51a925
    setupNodeEvents (on, config) {
      const express = require('express')

      express().use(express.static('dist')).listen(5006)

      return config
    },
    viewportHeight: 660,
    viewportWidth: 1000,
  },
})<|MERGE_RESOLUTION|>--- conflicted
+++ resolved
@@ -14,11 +14,8 @@
     'openMode': 0,
   },
   'e2e': {
-<<<<<<< HEAD
     'supportFile': 'cypress/support/e2e.ts',
-=======
-    specPattern: 'cypress/integration/**/*.{js,ts}',
->>>>>>> 0d51a925
+    'specPattern': 'cypress/integration/**/*.{js,ts}',
     setupNodeEvents (on, config) {
       const express = require('express')
 
@@ -26,7 +23,7 @@
 
       return config
     },
-    viewportHeight: 660,
-    viewportWidth: 1000,
+    'viewportHeight': 660,
+    'viewportWidth': 1000,
   },
 })