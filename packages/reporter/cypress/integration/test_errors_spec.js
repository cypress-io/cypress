--- conflicted
+++ resolved
@@ -50,14 +50,9 @@
       cy.get('.runnable-err-name').should('contain', this.commandErr.name)
     })
 
-<<<<<<< HEAD
-    it('renders and escapes backticks', function () {
+    it('renders and escapes markdown', function () {
       this.setError(this.commandErr)
 
-      cy
-      .get('.runnable-err-message')
-=======
-    it('renders and escapes markdown', () => {
       cy.get('.runnable-err-message')
 
       // renders `foo` as <code>foo</code>
@@ -66,7 +61,6 @@
 
       // renders /`bar/` as `bar`
       cy.get('.runnable-err-message')
->>>>>>> 4fd6ad70
       .should('contain', '`bar`')
 
       // renders **baz** as <strong>baz</strong>
