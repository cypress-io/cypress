import { EventEmitter } from 'events'
import { RootRunnable } from '../../src/runnables/runnables-store'
import { itHandlesFileOpening } from '../support/utils'
import type { BaseReporterProps } from '../../src/main'
import type { RunnablesErrorModel } from '../../src/runnables/runnable-error'
import { MobxRunnerStore } from '@packages/app/src/store'

const runnerStore = new MobxRunnerStore('e2e')

runnerStore.setSpec({
  name: 'foo.js',
  relative: 'relative/path/to/foo.js',
  absolute: '/absolute/path/to/foo.js',
})

describe('runnables', () => {
  let runner: EventEmitter
  let runnables: RootRunnable
  let render: (renderProps?: Partial<BaseReporterProps>) => void
  let start: (renderProps?: Partial<BaseReporterProps>) => Cypress.Chainable

  beforeEach(() => {
    cy.fixture('runnables').then((_runnables) => {
      runnables = _runnables
    })

    runner = new EventEmitter()

<<<<<<< HEAD
    render = (renderProps: RenderProps = {}, cypressMode = 'open') => {
      cy.visit('/').then((win) => {
        win.__CYPRESS_MODE__ = cypressMode
        win.render(Object.assign({
=======
    render = (renderProps: Partial<BaseReporterProps> = {}) => {
      cy.visit('/').then((win: Cypress.AUTWindow) => {
        win.render({
>>>>>>> bcd7548d
          runner,
          studioEnabled: renderProps.studioEnabled || false,
          runnerStore,
          ...renderProps,
        })
      })
    }

    start = (renderProps?: Partial<BaseReporterProps>) => {
      render(renderProps)

      return cy.get('.reporter').then(() => {
        runner.emit('runnables:ready', runnables)
        runner.emit('reporter:start', {})
      })
    }
  })

  it('displays loader when runnables have not yet loaded', () => {
    render()
    cy.contains('Your tests are loading...').should('be.visible')
    // ensure the page is loaded before taking snapshot
    cy.percySnapshot()
  })

  it('displays runnables when they load', () => {
    start()
    cy.get('.runnable').should('have.length', 9)
    cy.contains('test 4').should('be.visible')

    cy.percySnapshot()
  })

  it('displays bundle error if specified', () => {
    const error: RunnablesErrorModel = {
      title: 'Oops...we found an error preparing this test file:',
      link: 'https://on.cypress.io/we-found-an-error-preparing-your-test-file',
      callout: '/path/to/spec',
      message: 'We found an error',
    }

    start({ error })

    cy.contains(error.title)
    cy.contains(error.callout)
    cy.contains(error.message)

    cy.get('.error a').should('have.attr', 'href', error.link)
    cy.get('.error a').should('have.attr', 'target', '_blank')
  })

  it('error does not render link if there is not one specified', () => {
    const error = {
      title: 'Oops...we found an error preparing this test file:',
      callout: '/path/to/spec',
      message: 'We found an error',
    }

    start({ error })
    cy.get('.error a').should('not.exist')
  })

  it('error does not display callout if there is not one specified', () => {
    const error = {
      title: 'Oops...we found an error preparing this test file:',
      message: 'We found an error',
    }

    start({ error })
    cy.get('.error pre').should('not.exist')
  })

  it('error displays message with markdown', () => {
    const error = {
      title: 'Oops...we found an error preparing this test file:',
      message: `We **found** an _error_:

  - fix
  - it
`,
    }

    start({ error })
    cy.get('.error strong').should('have.text', 'found')
    cy.get('.error em').should('have.text', 'error')
    cy.get('.error li').should('have.length', 2)
  })

  it('displays the time taken in seconds', () => {
    start()

    const startTime = new Date(2000, 0, 1)
    const now = new Date(2000, 0, 1, 0, 0, 12, 340)

    cy.clock(now).then(() => {
      runner.emit('reporter:start', { startTime: startTime.toISOString() })
    })

    cy.get('.runnable-header span:last').should('have.text', '00:12')
  })

  it('does not display time if no time taken', () => {
    start()
    cy.get('.runnable-header span:first').should('have.text', 'foo.js')
    cy.get('.runnable-header span:last').should('not.have.text', '--')
  })

  describe('when there are no tests', () => {
    beforeEach(() => {
      runnables.suites = []
    })

    it('displays error', () => {
      start()

      cy.contains('No tests found.').should('be.visible')
      cy.contains('Cypress could not detect tests in this file.').should('be.visible')
      cy.contains('Open file in IDE').should('be.visible')
      cy.contains('Create test with Cypress Studio').should('not.exist')
      cy.get('.help-link').should('have.attr', 'href', 'https://on.cypress.io/intro')
      cy.get('.help-link').should('have.attr', 'target', '_blank')
      cy.percySnapshot()
    })

    it('can launch studio', () => {
      start({ studioEnabled: true }).then(() => {
        cy.stub(runner, 'emit')

        cy.contains('Cypress Studio').click()

        cy.wrap(runner.emit).should('be.calledWith', 'studio:init:suite', 'r1')
      })
    })

    describe('open in ide', () => {
      beforeEach(() => {
        start({
          runnerStore,
        })
      })

      itHandlesFileOpening({
        getRunner: () => runner,
        selector: '.no-tests a',
        file: {
          file: '/absolute/path/to/foo.js',
          line: 0,
          column: 0,
        },
      })
    })
  })

  describe('runnable-header (unified)', () => {
    beforeEach(() => {
      cy.window().then((win) => win.__vite__ = true)

      start({
        runnerStore,
      })
    })

    it('contains name of spec and emits when clicked', () => {
      const selector = '.runnable-header a'

      cy.stub(runner, 'emit').callThrough()

      cy.get(selector).as('spec-title').contains('foo.js')
      cy.get(selector).click().then(() => {
        expect(runner.emit).to.be.calledWith('open:file:unified')
      })
    })

    it('adds a scroll listener in open mode', () => {
      cy.get('[data-cy-scroll-listen]').should('have.attr', 'data-cy-scroll-listen', 'true')
    })

    it('does not add a scroll listener in run mode', () => {
      render({}, 'run')
      cy.get('[data-cy-scroll-listen]').should('have.attr', 'data-cy-scroll-listen', 'false')
    })
  })
})<|MERGE_RESOLUTION|>--- conflicted
+++ resolved
@@ -26,16 +26,10 @@
 
     runner = new EventEmitter()
 
-<<<<<<< HEAD
-    render = (renderProps: RenderProps = {}, cypressMode = 'open') => {
-      cy.visit('/').then((win) => {
+    render = (renderProps: Partial<BaseReporterProps> = {}, cypressMode = 'open') => {
+      cy.visit('/').then((win: Cypress.AUTWindow) => {
         win.__CYPRESS_MODE__ = cypressMode
-        win.render(Object.assign({
-=======
-    render = (renderProps: Partial<BaseReporterProps> = {}) => {
-      cy.visit('/').then((win: Cypress.AUTWindow) => {
         win.render({
->>>>>>> bcd7548d
           runner,
           studioEnabled: renderProps.studioEnabled || false,
           runnerStore,
