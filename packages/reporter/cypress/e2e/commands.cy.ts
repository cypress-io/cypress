import { EventEmitter } from 'events'
import { RootRunnable } from '../../src/runnables/runnables-store'
import { addCommand } from '../support/utils'

describe('commands', { viewportHeight: 1000 }, () => {
  let runner: EventEmitter
  let runnables: RootRunnable
  const inProgressStartedAt = (new Date(2000, 0, 1)).toISOString()

  beforeEach(() => {
    cy.fixture('runnables_commands').then((_runnables) => {
      runnables = _runnables
    })

    runner = new EventEmitter()

    cy.visit('/').then((win) => {
      win.render({
        runner,
        runnerStore: {
          spec: {
            name: 'foo',
            absolute: '/foo/bar',
            relative: 'foo/bar',
          },
        },
      })
    })

    cy.get('.reporter').then(() => {
      runner.emit('runnables:ready', runnables)
      runner.emit('reporter:start', {})
      addCommand(runner, {
        id: 9,
        name: 'get',
        message: '#in-progress',
        state: 'pending',
        timeout: 4000,
        wallClockStartedAt: inProgressStartedAt,
      })
    })

    cy.contains('http://localhost:3000') // ensure test content has loaded
  })

  it('displays all the commands', () => {
    addCommand(runner, {
      id: 102,
      name: 'get',
      message: '#element',
      state: 'passed',
      timeout: 4000,
      wallClockStartedAt: inProgressStartedAt,
    })

    addCommand(runner, {
      id: 124,
      name: 'within',
      state: 'passed',
      type: 'child',
      timeout: 4000,
      wallClockStartedAt: inProgressStartedAt,
    })

    addCommand(runner, {
      id: 125,
      name: 'get',
      message: '#my_element',
      state: 'passed',
      timeout: 4000,
      group: 124,
      wallClockStartedAt: inProgressStartedAt,
    })

    addCommand(runner, {
      id: 129,
      name: 'within',
      state: 'passed',
      type: 'child',
      group: 124,
      timeout: 4000,
      wallClockStartedAt: inProgressStartedAt,
    })

    addCommand(runner, {
      id: 130,
      name: 'get',
      message: '#my_element that _has_ a really long message to show **wrapping** works as expected',
      state: 'passed',
      timeout: 4000,
      groupLevel: 1,
      group: 129,
      wallClockStartedAt: inProgressStartedAt,
    })

    addCommand(runner, {
      id: 1229,
      name: 'within',
      state: 'passed',
      type: 'child',
      group: 130,
      groupLevel: 1,
      timeout: 4000,
      wallClockStartedAt: inProgressStartedAt,
    })

    addCommand(runner, {
      id: 1311,
      name: 'get',
      message: '#my_element_nested',
      state: 'passed',
      timeout: 4000,
      groupLevel: 2,
      group: 1229,
      wallClockStartedAt: inProgressStartedAt,
    })

    addCommand(runner, {
      id: 1291,
      name: 'assert',
      type: 'child',
      message: 'has class named .omg',
      state: 'passed',
      timeout: 4000,
      group: 1229,
      groupLevel: 2,
      wallClockStartedAt: inProgressStartedAt,
    })

    addCommand(runner, {
      id: 1293,
      name: 'log',
      message: 'do something else',
      state: 'passed',
      timeout: 4000,
      group: 130,
      groupLevel: 1,
      wallClockStartedAt: inProgressStartedAt,
    })

    addCommand(runner, {
      id: 135,
      name: 'and',
      type: 'child',
      message: 'has class named .lets-roll',
      state: 'passed',
      timeout: 4000,
      group: 124,
      wallClockStartedAt: inProgressStartedAt,
    })

    const indicators = ['successful', 'pending', 'aborted', 'bad']

    indicators.forEach((indicator, index) => {
      addCommand(runner, {
        id: 1600 + index,
        name: 'xhr',
        event: true,
        state: 'passed',
        timeout: 4000,
        renderProps: {
          indicator,
          message: `${indicator} indicator`,
        },
        wallClockStartedAt: inProgressStartedAt,
      })
    })

    const assertStates = ['passed', 'pending', 'failed']

    assertStates.forEach((state, index) => {
      addCommand(runner, {
        id: 1700 + index,
        name: 'assert',
        type: 'child',
        message: 'expected **element** to have length of **16** but got **12** instead',
        state,
        timeout: 4000,
        wallClockStartedAt: inProgressStartedAt,
      })
    })

    cy.get('.command').should('have.length', 27)

    cy.percySnapshot()
  })

  it('includes the type class', () => {
    cy.contains('#exists').closest('.command-wrapper')
    .should('have.class', 'command-type-parent')

    cy.contains('#doesnt-exist').closest('.command-wrapper')
    .should('have.class', 'command-type-child')
  })

  it('includes the name class', () => {
    cy.contains('#exists').closest('.command')
    .should('have.class', 'command-name-get')
  })

  it('includes the state class', () => {
    cy.contains('#exists').closest('.command-wrapper')
    .should('have.class', 'command-state-passed')

    cy.contains('#doesnt-exist').closest('.command-wrapper')
    .should('have.class', 'command-state-failed')

    cy.contains('#in-progress').closest('.command-wrapper')
    .should('have.class', 'command-state-pending')
  })

  it('displays the number for parent and child', () => {
    cy.contains('http://localhost:3000')
    .closest('.command-pin-target')
    .siblings('.command-number-column')
    .should('have.text', '1')

    cy.contains('#exists').closest('.command-pin-target').siblings('.command-number-column')
    .should('have.text', '2')

    cy.contains('#doesnt-exist').closest('.command-pin-target').siblings('.command-number-column')
    .should('have.text', '3')

    cy.contains('.some-els').closest('.command-pin-target').siblings('.command-number-column')
    .should('have.text', '4')
  })

  it('events have is-event class, no number, and type in parentheses', () => {
    cy.contains('GET ---').closest('.command-wrapper')
    .should('have.class', 'command-is-event')

    cy.contains('GET ---').closest('.command-pin-target').siblings('.command-number-column')
    .should('have.text', '')

    cy.contains('GET ---').closest('.command-message').siblings('.command-method')
    .should('have.text', '(xhr stub)')
  })

  it('does not render with the scaled class when the message is less than 100 chars', () => {
    cy.contains('#exists').closest('.command')
    .should('not.have.class', 'command-scaled')
  })

  it('renders markdown in message', () => {
    cy.contains('Lorem ipsum').closest('.command').find('.command-message').within(() => {
      cy.get('strong').should('have.text', 'dolor')
      cy.get('em').should('have.text', 'sit')
    })
  })

  it('shows message indicator when specified', () => {
    const indicators = ['successful', 'pending', 'aborted', 'bad']

    indicators.forEach((indicator) => {
      addCommand(runner, {
        name: 'xhr',
        event: true,
        renderProps: {
          indicator,
          message: `${indicator} indicator`,
        },
      })
    })

    indicators.forEach((indicator) => {
      cy.contains(`${indicator} indicator`).closest('.command').find('.command-message .fa-circle')
      .should('have.class', 'far')
      .should('have.class', `command-message-indicator-${indicator}`)
    })

    cy.percySnapshot()
  })

  it('shows message indicator when specified and request went to origin', () => {
    const indicators = ['successful', 'pending', 'aborted', 'bad']

    indicators.forEach((indicator) => {
      addCommand(runner, {
        name: 'xhr',
        event: true,
        renderProps: {
          indicator,
          wentToOrigin: true,
          message: `${indicator} indicator`,
        },
      })
    })

    indicators.forEach((indicator) => {
      cy.contains(`${indicator} indicator`).closest('.command').find('.command-message .fa-circle')
      .should('have.class', 'fas')
      .should('have.class', `command-message-indicator-${indicator}`)
    })

    cy.percySnapshot()
  })

  it('assert commands for each state', () => {
    const assertStates = ['passed', 'pending', 'failed']

    assertStates.forEach((state) => {
      addCommand(runner, {
        name: 'assert',
        type: 'child',
        message: `expected **element** to have **state of ${state}**`,
        state,
      })
    })

    cy.get('.command').should('have.length', 13)

    cy.percySnapshot()
  })

  describe('progress bar', () => {
    const getProgress = () => {
      return cy.contains('#in-progress')
      .closest('.command')
      .find('.command-progress span')
    }

    it('calculates correct scale factor', () => {
      // take the wallClockStartedAt of this command and add 2500 milliseconds to it
      // in order to simulate the command having run for 2.5 seconds of the total 4000 timeout
      const date = new Date(inProgressStartedAt).setMilliseconds(2500)

      cy.clock(date, ['Date'])
      // close and open tests so it freshly mounts
      cy.contains('test 1').click().click()
      getProgress().should(($span) => {
        expect($span.attr('style')).to.contain('animation-duration: 1500ms')
        expect($span.attr('style')).to.contain('transform: scaleX(0.375)')

        // ensures that actual scale factor hits 0 within default timeout
        // this matrix is equivalent to scaleX(0)
        expect($span).to.have.css('transform', 'matrix(0, 0, 0, 1, 0, 0)')
      })
    })

    it('recalculates correct scale factor after being closed', () => {
      // take the wallClockStartedAt of this command and add 1000 milliseconds to it
      // in order to simulate the command having run for 1 second of the total 4000 timeout
      const date = new Date(inProgressStartedAt).setMilliseconds(1000)

      cy.clock(date, ['Date'])
      // close and open tests so it freshly mounts
      cy.contains('test').click().click()
      getProgress().should(($span) => {
        expect($span.attr('style')).to.contain('animation-duration: 3000ms')
        expect($span.attr('style')).to.contain('transform: scaleX(0.75)')
      })

      // set the clock ahead as if time has passed
      cy.tick(2000)

      cy.contains('test 1').click().click()
      getProgress().should(($span) => {
        expect($span.attr('style')).to.contain('animation-duration: 1000ms')
        expect($span.attr('style')).to.contain('transform: scaleX(0.25)')
      })
    })
  })

  context('invisible indicator', () => {
    it('does not render invisible icon when visible', () => {
      cy.contains('#exists').closest('.command').find('.command-invisible')
      .should('not.exist')
    })

    it('displays invisible icon when not visible', () => {
      cy.contains('#doesnt-exist').closest('.command').find('.command-invisible')
      .should('be.visible')
    })

    it('displays a tooltip when hovering', () => {
      cy.contains('#doesnt-exist').closest('.command').find('.command-invisible').trigger('mouseover')
      cy.get('.cy-tooltip')
      .should('be.visible')
      .should('have.text', 'This element is not visible.')
    })

    it('displays different text when multiple elements', () => {
      cy.contains('.invisible').closest('.command').find('.command-invisible').trigger('mouseover')
      cy.get('.cy-tooltip')
      .should('be.visible')
      .should('have.text', 'One or more matched elements are not visible.')
    })
  })

  context('elements indicator', () => {
    it('shows number of elements when 0 or greater than 1', () => {
      cy.contains('#doesnt-exist').closest('.command').find('.num-elements')
      .should('be.visible').and('have.text', '0')

      cy.contains('.some-els').closest('.command').find('.num-elements')
      .should('be.visible').and('have.text', '4')
    })

    it('does not render number of elements when 1', () => {
      cy.contains('#exist').closest('.command').find('.num-elements')
      .should('not.exist')
    })

    it('renders a tooltip when hovering', () => {
      cy.contains('.some-els').closest('.command').find('.num-elements').trigger('mouseover')
      cy.get('.cy-tooltip').should('be.visible').should('have.text', '4 matched elements')
    })
  })

  context('event duplicates', () => {
    it('collapses consecutive duplicate events into a single log', () => {
      cy.get('.command-name-xhr').should('have.length', 3)
    })

    it('displays number of duplicates', () => {
      cy.contains('GET --- /dup')
      .closest('.command')
      .find('.num-children')
      .should('be.visible')
      .should('have.text', '4')
      .trigger('mouseover')
      .get('.cy-tooltip').should('have.text', 'This event occurred 4 times')
    })

    it('expands all events after clicking arrow', () => {
      cy.contains('GET --- /dup').closest('.command').find('.command-child-container').should('not.exist')
      cy.contains('GET --- /dup')
      .closest('.command')
      .find('.command-expander')
      .click()

      cy.get('.command-name-xhr').should('have.length', 6)
      cy.contains('GET --- /dup').closest('.command').find('.command-child-container')
      .should('be.visible')
      .find('.command').should('have.length', 3)

      cy.percySnapshot()
    })
  })

  context('clicking command', () => {
    it('pins the command', () => {
      cy.spy(runner, 'emit')
      cy.get('.command:nth-child(2)')
      .should('contain', '#exists')
      .trigger('mouseover')
      .click()
      .closest('.command')
      .find('.command-wrapper')
      .should('have.class', 'command-is-pinned')
      .find('.command-pin')

      cy.wrap(runner.emit).should('be.calledWith', 'runner:pin:snapshot', 'r3', 2)
      cy.percySnapshot()
    })

    it('shows a tooltip', () => {
      cy.contains('#exists').click()
      cy.get('.cy-tooltip').should('have.text', 'Printed output to your console')
    })

    it('tooltip disappears after 1500ms', () => {
      cy.clock()
      cy.contains('#exists').click()
      cy.tick(1500)
      cy.get('.cy-tooltip').should('not.exist')
    })

    it('prints to console', () => {
      cy.spy(runner, 'emit')
      cy.contains('#exists').click()
      cy.wrap(runner.emit).should('be.calledWith', 'runner:console:log', 'r3', 2)
    })

    it('shows the snapshot', () => {
      cy.spy(runner, 'emit')
      cy.contains('#exists').click()
      cy.wrap(runner.emit).should('be.calledWith', 'runner:show:snapshot', 'r3', 2)
    })

    it('unpins after clicking again, does not re-print to the console', () => {
      cy.spy(runner, 'emit')
      cy.contains('#exists').click()
      cy.contains('#exists').click()
      // @ts-ignore
      cy.wrap(runner.emit.withArgs('runner:console:log')).should('be.calledOnce')
    })

    it('unpins after clicking another command, pins that one', () => {
      cy.spy(runner, 'emit')
      cy.contains('#exists').click()
      cy.contains('#doesnt-exist').click()
      cy.contains('#exists').closest('.command-wrapper')
      .should('not.have.class', 'command-is-pinned')

      cy.contains('#doesnt-exist').closest('.command-wrapper')
      .should('have.class', 'command-is-pinned')
    })
  })

  context('command group', () => {
    const fakeIdForTest = 100000000001
    let groupId

    beforeEach(() => {
      addCommand(runner, {
        name: 'get',
        message: '#my_element',
      })

      groupId = addCommand(runner, {
        id: fakeIdForTest,
        name: 'within',
        type: 'child',
      })

      addCommand(runner, {
        name: 'get',
        message: '#my_nested_element',
        group: groupId,
      })
    })

    context('clicking group', () => {
      it('group is open by default when all nested command have passed', () => {
        addCommand(runner, {
          name: 'log',
          message: 'chained log example',
        })

        cy.contains('chained log example') // ensure test content has loaded

        cy.get('.command-name-within')
        .find('.command-expander')
        .should('have.class', 'command-expander-is-open')
        .click()

        cy.get('.command-name-within')
        .should('not.have.class', 'command-expander-is-open')

        cy.get('.command-name-within')
        .find('.num-children')
        .should('have.text', '1')
        .trigger('mouseover')
        .get('.cy-tooltip').should('have.text', '1 log currently hidden')
        .percySnapshot()
      })

      it('group is open by default when last nested command failed', () => {
        addCommand(runner, {
          name: 'log',
          message: 'chained log example',
          state: 'failed',
          group: groupId,
        })

        cy.contains('chained log example') // ensure test content has loaded

        cy.get('.command-name-within')
        .find('.command-expander')
        .should('have.class', 'command-expander-is-open')

        cy.get('.command-name-within')
        .find('.num-children')
        .should('not.exist')
        .percySnapshot()
      })

      it('clicking opens and closes the group', () => {
        cy.get('.command-name-within')
        .find('.num-children')
        .should('not.exist')

        cy.get('.command-name-within')
        .find('.command-expander')
        .should('have.class', 'command-expander-is-open')
        .click()

        cy.get('.command-name-within')
        .find('.command-expander')
        .should('not.have.class', 'command-expander-is-open')
        .closest('.command')
        .find('.num-children')
        .should('exist')
        .should('have.text', '1')

        cy.get('.command-name-within')
        .find('.command-expander')
        .should('not.have.class', 'command-expander-is-open')
        .click()
        .should('have.class', 'command-expander-is-open')

        cy.get('.command-name-within')
        .find('.num-children')
        .should('not.exist')
      })

      it('displays with nested logs', () => {
        const nestedGroupId = addCommand(runner, {
          name: 'nested-within',
          state: 'passed',
          type: 'child',
          group: groupId,
        })

        addCommand(runner, {
          name: 'get',
          message: '#my_element_nested',
          state: 'passed',
          groupLevel: 2,
          group: nestedGroupId,
        })

        addCommand(runner, {
          name: 'assert',
          type: 'child',
          message: 'has class named .omg',
          groupLevel: 2,
          group: nestedGroupId,
        })

        addCommand(runner, {
          name: 'log',
          message: 'chained log example',
          state: 'passed',
          group: groupId,
        })

        cy.get('.command-name-within')
        .find('.command-expander')
        .should('have.class', 'command-expander-is-open')

        cy.get('.command-name-nested-within')
        .find('.command-expander')
        .should('have.class', 'command-expander-is-open')
        .click()

        cy.get('.command-name-nested-within')
        .find('.command-expander')
        .should('not.have.class', 'command-expander-is-open')

        cy.get('.command-name-nested-within')
        .find('.num-children')
        .should('have.text', '2')
        .trigger('mouseover')
        .get('.cy-tooltip').should('have.text', '2 logs currently hidden')

        cy.get('.command-name-within')
        .find('.command-expander')
        .eq(0)
        .click()

        cy.get('.command-name-within')
        .find('.num-children')
        .should('have.text', '5')
        .trigger('mouseover')
        .get('.cy-tooltip').should('have.text', '5 logs currently hidden')

        cy.percySnapshot()
      })

      describe('session group', () => {
        it('closed when nested logs that pass', () => {
          const nestedGroupId = addCommand(runner, {
            name: 'session',
            state: 'passed',
            type: 'child',
          })

          addCommand(runner, {
            name: 'get',
            message: 'do something',
            state: 'passed',
            groupLevel: 1,
            group: nestedGroupId,
          })

          const nestedSessionGroupId = addCommand(runner, {
            name: 'session',
            displayName: 'validate',
            type: 'child',
            groupLevel: 2,
            group: nestedGroupId,
          })

          addCommand(runner, {
            name: 'log',
            message: 'inside of group',
            state: 'passed',
            group: nestedSessionGroupId,
          })

          cy.get('.command-name-session').eq(0)
          .within(() => {
            cy.get('.num-children').should('not.exist')

            cy.get('.command-expander').eq(0)
            .should('not.have.class', 'command-expander-is-open')
            .click()

            cy.get('.command-name-session')
            .should('contain', 'validate')
            .within(() => {
              cy.get('.num-children').should('not.exist')

              cy.log('nested group that are passing are closed by default')
              cy.get('.command-expander')
              .should('not.have.class', 'command-expander-is-open')
              .click()

              cy.get('.command-expander')
              .should('have.class', 'command-expander-is-open')
            })
          })

          cy.percySnapshot()
        })

        it('closed when nested logs has failures but last log is successful', () => {
          const nestedGroupId = addCommand(runner, {
            name: 'session',
            state: 'passed',
            type: 'child',
          })

          addCommand(runner, {
            name: 'get',
            message: 'do something',
            state: 'passed',
            groupLevel: 1,
            group: nestedGroupId,
          })

          const nestedSessionGroupId = addCommand(runner, {
            name: 'session',
            displayName: 'validate',
            type: 'child',
            state: 'failed',
            group: nestedGroupId,
          })

          addCommand(runner, {
            name: 'log',
            message: 'inside of group',
            state: 'failed',
            groupLevel: 2,
            group: nestedSessionGroupId,
          })

          addCommand(runner, {
            name: 'log',
            message: 'inside of group',
            state: 'passed',
            group: nestedGroupId,
          })

          cy.get('.command-name-session').eq(0)
          .within(() => {
            cy.get('.num-children').should('not.exist')

            cy.get('.command-expander').eq(0)
            .should('not.have.class', 'command-expander-is-open')
            .click()

            cy.get('.command-name-session')
            .should('contain', 'validate')
            .within(() => {
              cy.get('.num-children').should('not.exist')

              cy.log('nested group that have failed are open by default')
              cy.get('.command-expander')
              .should('have.class', 'command-expander-is-open')
            })
          })

          cy.percySnapshot()
        })

        it('open when last log has failed', () => {
          const nestedGroupId = addCommand(runner, {
            name: 'session',
            state: 'passed',
            type: 'child',
          })

          addCommand(runner, {
            name: 'get',
            message: 'do something',
            state: 'passed',
            groupLevel: 1,
            group: nestedGroupId,
          })

          const nestedSessionGroupId = addCommand(runner, {
            name: 'session',
            displayName: 'validate',
            type: 'child',
            group: nestedGroupId,
          })

          addCommand(runner, {
            name: 'log',
            message: 'inside of group',
            state: 'failed',
            groupLevel: 2,
            group: nestedSessionGroupId,
          })

          cy.get('.command-name-session').eq(0)
          .within(() => {
            cy.get('.num-children').should('not.exist')

            cy.get('.command-expander').eq(0)
            .should('have.class', 'command-expander-is-open')

            cy.get('.command-name-session')
            .should('contain', 'validate')
            .within(() => {
              cy.get('.num-children').should('not.exist')

              cy.log('nested group that have failed are open by default')
              cy.get('.command-expander')
              .should('have.class', 'command-expander-is-open')
            })
          })

          cy.percySnapshot()
        })
      })
    })

    context('pinning group', () => {
      it('pins the command', () => {
        cy.spy(runner, 'emit')
        cy.get('.command-name-within')
        .find('.command-pin-target')
        .eq(0)
        .trigger('mouseover')
        .click()
        .closest('.command')
        .find('.command-wrapper')
        .should('have.class', 'command-is-pinned')
        .find('.command-pin')

        cy.wrap(runner.emit).should('be.calledWith', 'runner:pin:snapshot', 'r3', fakeIdForTest)
        cy.percySnapshot()
      })

      it('shows a tooltip', () => {
        cy.get('.command-name-within').click()
        cy.get('.cy-tooltip').should('have.text', 'Printed output to your console')
      })

      it('tooltip disappears after 1500ms', () => {
        cy.clock()
        cy.get('.command-name-within').click()
        cy.tick(1500)
        cy.get('.cy-tooltip').should('not.exist')
      })

      it('prints to console', () => {
        cy.spy(runner, 'emit')
        cy.get('.command-name-within').click('top')

        cy.wrap(runner.emit).should('be.calledWith', 'runner:console:log', 'r3', fakeIdForTest)
      })

      it('shows the snapshot', () => {
        cy.spy(runner, 'emit')
        cy.get('.command-name-within').click('top')
        cy.wrap(runner.emit).should('be.calledWith', 'runner:show:snapshot', 'r3', fakeIdForTest)
      })

      it('unpins after clicking again, does not re-print to the console', () => {
        cy.spy(runner, 'emit')
        cy.get('.command-name-within').click('top')
        cy.get('.command-name-within').click('top')
        // @ts-ignore
        cy.wrap(runner.emit.withArgs('runner:console:log')).should('be.calledOnce')
      })

      it('unpins after clicking another command, pins that one', () => {
        cy.spy(runner, 'emit')
        cy.get('.command-name-within').click('top')
        cy.contains('#doesnt-exist').click()
        cy.get('.command-name-within')
        .find('.command-wrapper')
        .should('not.have.class', 'command-is-pinned')

        cy.contains('#doesnt-exist').closest('.command-wrapper')
        .should('have.class', 'command-is-pinned')
      })
    })
  })

  context('mousing over', () => {
    beforeEach(() => {
      cy.spy(runner, 'emit')
      cy.clock()
      cy.get('.command-wrapper').first().trigger('mouseover')
    })

    it('shows snapshot after 50ms passes', () => {
      cy.wrap(runner.emit).should('not.be.calledWith', 'runner:show:snapshot')
      cy.tick(50)
      cy.wrap(runner.emit).should('be.calledWith', 'runner:show:snapshot', 'r3', 1)
      cy.wrap(runner.emit).should('be.calledOnce')
    })

    describe('then mousing out', () => {
      beforeEach(() => {
        cy.tick(50)
        cy.get('.command').first().trigger('mouseout')
      })

      it('hides the snapshot after 50ms pass without another mouse over', () => {
        cy.tick(50)
        cy.wrap(runner.emit).should('be.calledWith', 'runner:hide:snapshot', 'r3', 1)
      })

      it('does not hide the snapshot if there is another mouseover before 50ms passes', () => {
        cy.wrap(runner.emit).should('not.be.calledWith', 'runner:hide:snapshot')
      })
    })
  })

  context('test error', () => {
    // this is a unique error permutation currently only observed in cy.session() where an error
    // message should be presented if the session validation fails for a restored session because the
    // session command recover and attempt to recreate a valid session.
    it('renders recovered error for command', () => {
      cy.fixture('command_error').then((_commandErr) => {
        const groupId = addCommand(runner, {
          name: 'session',
          message: 'mock restore',
          state: 'passed',
          type: 'system',
        })

        addCommand(runner, {
          type: 'system',
          name: 'validate',
          state: 'failed',
<<<<<<< HEAD
          showRecoveredError: true,
          err: _commandErr,
          type: 'parent',
=======
          err: {
            ..._commandErr,
            isRecovered: true,
          },
          groupLevel: 1,
          group: groupId,
>>>>>>> bfa869f7
        })

        addCommand(runner, {
          name: 'recreate session',
          message: 'mock recreate session cmd',
          state: 'success',
          type: 'parent',
        })
      })

      cy.contains('CommandError')
      cy.contains('recreate session')
      cy.percySnapshot()
    })

    it('renders recovered error for nested group command', () => {
      cy.fixture('command_error').then((_commandErr) => {
        const groupId = addCommand(runner, {
          name: 'session',
          message: 'mock restore',
          state: 'passed',
          type: 'system',
        })

        const nested = addCommand(runner, {
          type: 'system',
          name: 'validate',
          state: 'failed',
          group: groupId,
        })

        addCommand(runner, {
          number: 8,
          name: 'get',
          message: 'does_not_exist',
          state: 'failed',
          err: {
            ..._commandErr,
            isRecovered: true,
          },
          type: 'parent',
          groupLevel: 2,
          group: nested,
        })

        addCommand(runner, {
          id: 12,
          name: 'recreate session',
          message: 'mock recreate session cmd',
          state: 'success',
          type: 'parent',
        })
      })

      cy.contains('.command', 'validate').as('validate')
      .find('.command-expander')
      .should('have.class', 'command-expander-is-open')

      cy.get('@validate').within(() => {
        cy.contains('CommandError')
      })

      cy.contains('recreate session')

      cy.percySnapshot()
    })
  })

  context('studio commands', () => {
    beforeEach(() => {
      addCommand(runner, {
        id: 10,
        number: 7,
        name: 'get',
        message: '#studio-command-parent',
        state: 'success',
        isStudio: true,
        type: 'parent',
      })

      addCommand(runner, {
        id: 11,
        name: 'click',
        message: '#studio-command-child',
        state: 'success',
        isStudio: true,
        type: 'child',
      })
    })

    it('studio commands have command-is-studio class', () => {
      cy.contains('#studio-command-parent').closest('.command')
      .should('have.class', 'command-is-studio')

      cy.contains('#studio-command-child').closest('.command')
      .should('have.class', 'command-is-studio')
    })

    it('only parent studio commands display remove button', () => {
      cy.contains('#studio-command-parent').closest('.command')
      .find('.studio-command-remove').should('exist')

      cy.contains('#studio-command-child').closest('.command')
      .find('.studio-command-remove').should('not.exist')
    })

    it('emits studio:remove:command with number when delete button is clicked', () => {
      cy.spy(runner, 'emit')

      cy.contains('#studio-command-parent').closest('.command')
      .find('.studio-command-remove').click()

      cy.wrap(runner.emit).should('be.calledWith', 'studio:remove:command', 7)
    })
  })
})<|MERGE_RESOLUTION|>--- conflicted
+++ resolved
@@ -941,18 +941,12 @@
           type: 'system',
           name: 'validate',
           state: 'failed',
-<<<<<<< HEAD
-          showRecoveredError: true,
-          err: _commandErr,
-          type: 'parent',
-=======
           err: {
             ..._commandErr,
             isRecovered: true,
           },
           groupLevel: 1,
           group: groupId,
->>>>>>> bfa869f7
         })
 
         addCommand(runner, {
