<<<<<<< HEAD
import type { LaunchArgs, OpenProjectLaunchOptions, PlatformName } from '@packages/types'
=======
import type { LaunchArgs, OpenProjectLaunchOptions } from '@packages/types'
import type { AppApiShape, ProjectApiShape } from './actions'
import type { NexusGenAbstractTypeMembers } from '@packages/graphql/src/gen/nxs.gen'
import type { AuthApiShape } from './actions/AuthActions'
>>>>>>> 0fede066
import debugLib from 'debug'
import fsExtra from 'fs-extra'
import { CoreDataShape, makeCoreData } from './data/coreDataShape'
import { DataActions } from './DataActions'
import {
  AppDataSource,
  GitDataSource,
  FileDataSource,
  ProjectDataSource,
  WizardDataSource,
  BrowserDataSource,
  UtilDataSource,
  StorybookDataSource,
} from './sources/'
import { cached } from './util/cached'
<<<<<<< HEAD
import { WizardDataSource } from './sources'
import type { AppApiShape, ProjectApiShape } from './actions'
import { makeLoaders } from './data/loaders'
import { BrowserDataSource } from './sources/BrowserDataSource'
import type { NexusGenAbstractTypeMembers } from '@packages/graphql/src/gen/nxs.gen'
import { DataContextShell, DataContextShellConfig } from './DataContextShell'
=======
>>>>>>> 0fede066

export interface DataContextConfig extends DataContextShellConfig {
  os: PlatformName
  launchArgs: LaunchArgs
  launchOptions: OpenProjectLaunchOptions
  /**
   * Default is to
   */
  coreData?: CoreDataShape
  /**
   * Injected from the server
   */
  appApi: AppApiShape
  authApi: AuthApiShape
  projectApi: ProjectApiShape
}

export class DataContext extends DataContextShell {
  private _coreData: CoreDataShape

  @cached
  get fs () {
    return fsExtra
  }

  constructor (private config: DataContextConfig) {
    super(config)
    this._coreData = config.coreData ?? makeCoreData()
  }

<<<<<<< HEAD
  loaders = makeLoaders(this)

  async initializeData () {
    const toAwait: Promise<any>[] = [
      // Fetch the browsers when the app starts, so we have some by
      // the time we're continuing.
      this.actions.app.refreshBrowsers(),
      // load projects from cache on start
      this.actions.project.loadProjects(),
    ]

    if (this.config.launchArgs.projectRoot) {
      toAwait.push(this.actions.project.setActiveProject(this.config.launchArgs.projectRoot))
    }

    return Promise.all(toAwait)
  }

  get os () {
    return this.config.os
  }

=======
>>>>>>> 0fede066
  get launchArgs () {
    return this.config.launchArgs
  }

  get launchOptions () {
    return this.config.launchOptions
  }

  get coreData () {
    return this._coreData
  }

  get user () {
    return this.coreData.user
  }

  get browserList () {
    return this.coreData.app.browsers
  }

  @cached
  get util () {
    return new UtilDataSource(this)
  }

  @cached
  get file () {
    return new FileDataSource(this)
  }

  @cached
  get git () {
    return new GitDataSource(this)
  }

  @cached
  get browser () {
    return new BrowserDataSource(this)
  }

  /**
   * All mutations (update / delete / create), fs writes, etc.
   * should run through this namespace. Everything else should be a "getter"
   */
  @cached
  get actions () {
    return new DataActions(this)
  }

  @cached
  get app () {
    return new AppDataSource(this)
  }

  get appData () {
    return this.coreData.app
  }

  @cached
  get wizard () {
    return new WizardDataSource(this)
  }

  @cached
  get storybook () {
    return new StorybookDataSource(this)
  }

  get wizardData () {
    return this.coreData.wizard
  }

  get activeProject () {
    return this.coreData.app.activeProject
  }

  @cached
  get project () {
    return new ProjectDataSource(this)
  }

  get projectsList () {
    return this.coreData.app.projects
  }

  get _apis () {
    return {
      appApi: this.config.appApi,
      authApi: this.config.authApi,
      projectApi: this.config.projectApi,
      busApi: this.config.rootBus,
    }
  }

  makeId<T extends NexusGenAbstractTypeMembers['Node']> (typeName: T, nodeString: string) {
    return Buffer.from(`${typeName}:${nodeString}`).toString('base64')
  }

  // TODO(tim): type check
  fromId (str: string, accepted: NexusGenAbstractTypeMembers['Node']): string {
    const result = Buffer.from(str, 'base64').toString('utf-8')

    const [type, val] = result.split(':') as [string, string]

    if (type !== accepted) {
      throw new Error(`Expecting node with type ${accepted} saw ${type}`)
    }

    return val
  }

  debug = debugLib('cypress:data-context')

  logError (e: unknown) {
    // TODO(tim): handle this consistently
    // eslint-disable-next-line no-console
    console.error(e)
  }

  dispose () {
    this.util.disposeLoaders()
  }

  get loader () {
    return this.util.loader
  }
}<|MERGE_RESOLUTION|>--- conflicted
+++ resolved
@@ -1,11 +1,7 @@
-<<<<<<< HEAD
 import type { LaunchArgs, OpenProjectLaunchOptions, PlatformName } from '@packages/types'
-=======
-import type { LaunchArgs, OpenProjectLaunchOptions } from '@packages/types'
 import type { AppApiShape, ProjectApiShape } from './actions'
 import type { NexusGenAbstractTypeMembers } from '@packages/graphql/src/gen/nxs.gen'
 import type { AuthApiShape } from './actions/AuthActions'
->>>>>>> 0fede066
 import debugLib from 'debug'
 import fsExtra from 'fs-extra'
 import { CoreDataShape, makeCoreData } from './data/coreDataShape'
@@ -21,15 +17,7 @@
   StorybookDataSource,
 } from './sources/'
 import { cached } from './util/cached'
-<<<<<<< HEAD
-import { WizardDataSource } from './sources'
-import type { AppApiShape, ProjectApiShape } from './actions'
-import { makeLoaders } from './data/loaders'
-import { BrowserDataSource } from './sources/BrowserDataSource'
-import type { NexusGenAbstractTypeMembers } from '@packages/graphql/src/gen/nxs.gen'
-import { DataContextShell, DataContextShellConfig } from './DataContextShell'
-=======
->>>>>>> 0fede066
+import type { DataContextShellConfig } from './DataContextShell'
 
 export interface DataContextConfig extends DataContextShellConfig {
   os: PlatformName
@@ -60,9 +48,6 @@
     this._coreData = config.coreData ?? makeCoreData()
   }
 
-<<<<<<< HEAD
-  loaders = makeLoaders(this)
-
   async initializeData () {
     const toAwait: Promise<any>[] = [
       // Fetch the browsers when the app starts, so we have some by
@@ -83,8 +68,6 @@
     return this.config.os
   }
 
-=======
->>>>>>> 0fede066
   get launchArgs () {
     return this.config.launchArgs
   }
