--- conflicted
+++ resolved
@@ -454,13 +454,6 @@
     // load projects from cache on start
     toAwait.push(this.actions.project.loadProjects())
 
-<<<<<<< HEAD
-    if (this.modeOptions.testingType) {
-      this.lifecycleManager.initializeConfig().catch(this.onError)
-    }
-
-=======
->>>>>>> f0d02c15
     return Promise.all(toAwait)
   }
 }