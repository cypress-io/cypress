import type { LaunchArgs, OpenProjectLaunchOptions, PlatformName } from '@packages/types'
import type { AppApiShape, ProjectApiShape } from './actions'
import type { NexusGenAbstractTypeMembers } from '@packages/graphql/src/gen/nxs.gen'
import type { AuthApiShape } from './actions/AuthActions'
import debugLib from 'debug'
import { CoreDataShape, makeCoreData } from './data/coreDataShape'
import { DataActions } from './DataActions'
import {
  AppDataSource,
  GitDataSource,
  FileDataSource,
  ProjectDataSource,
  WizardDataSource,
  BrowserDataSource,
  StorybookDataSource,
  CloudDataSource,
  ConfigDataSource,
} from './sources/'
import { cached } from './util/cached'
import { DataContextShell, DataContextShellConfig } from './DataContextShell'
import type { GraphQLSchema } from 'graphql'

const IS_DEV_ENV = process.env.CYPRESS_INTERNAL_ENV !== 'production'

export interface DataContextConfig extends DataContextShellConfig {
  schema: GraphQLSchema
  os: PlatformName
  launchArgs: LaunchArgs
  launchOptions: OpenProjectLaunchOptions
  /**
   * Default is to
   */
  coreData?: CoreDataShape
  /**
   * Injected from the server
   */
  appApi: AppApiShape
  authApi: AuthApiShape
  projectApi: ProjectApiShape
}

export class DataContext extends DataContextShell {
  private _coreData: CoreDataShape

  constructor (private _config: DataContextConfig) {
    super(_config)
    this._coreData = _config.coreData ?? makeCoreData()
  }

  async initializeData () {
    const toAwait: Promise<any>[] = [
      // Fetch the browsers when the app starts, so we have some by
      // the time we're continuing.
      this.actions.app.refreshBrowsers(),
      // load projects from cache on start
      this.actions.project.loadProjects(),
      // load the cached user & validate the token on start
      this.actions.auth.getUser(),
    ]

<<<<<<< HEAD
    if (this.config.launchArgs.projectRoot) {
      await this.actions.project.setActiveProject(this.config.launchArgs.projectRoot)

      if (this.coreData.app.activeProject?.preferences) {
        toAwait.push(this.actions.project.launchProjectWithoutElectron())
      }
=======
    if (this._config.launchArgs.projectRoot) {
      toAwait.push(this.actions.project.setActiveProject(this._config.launchArgs.projectRoot))
>>>>>>> e3720df7
    }

    if (this._config.launchArgs.testingType) {
      // It should be possible to skip the first step in the wizard, if the
      // user already told us the testing type via command line argument
      this.actions.wizard.setTestingType(this._config.launchArgs.testingType)
      this.actions.wizard.navigate('forward')
    }

    if (IS_DEV_ENV) {
      this.actions.dev.watchForRelaunch()
    }

    return Promise.all(toAwait)
  }

  get os () {
    return this._config.os
  }

  get launchArgs () {
    return this._config.launchArgs
  }

  get launchOptions () {
    return this._config.launchOptions
  }

  get coreData () {
    return this._coreData
  }

  get user () {
    return this.coreData.user
  }

  get browserList () {
    return this.coreData.app.browsers
  }

  get baseError () {
    return this.coreData.baseError
  }

  @cached
  get file () {
    return new FileDataSource(this)
  }

  @cached
  get git () {
    return new GitDataSource(this)
  }

  @cached
  get browser () {
    return new BrowserDataSource(this)
  }

  /**
   * All mutations (update / delete / create), fs writes, etc.
   * should run through this namespace. Everything else should be a "getter"
   */
  @cached
  get actions () {
    return new DataActions(this)
  }

  @cached
  get app () {
    return new AppDataSource(this)
  }

  get appData () {
    return this.coreData.app
  }

  @cached
  get wizard () {
    return new WizardDataSource(this)
  }

  @cached
  get config () {
    return new ConfigDataSource(this)
  }

  @cached
  get storybook () {
    return new StorybookDataSource(this)
  }

  get wizardData () {
    return this.coreData.wizard
  }

  get activeProject () {
    return this.coreData.app.activeProject
  }

  @cached
  get project () {
    return new ProjectDataSource(this)
  }

  @cached
  get cloud () {
    return new CloudDataSource(this)
  }

  get projectsList () {
    return this.coreData.app.projects
  }

  get _apis () {
    return {
      appApi: this._config.appApi,
      authApi: this._config.authApi,
      projectApi: this._config.projectApi,
      busApi: this._config.rootBus,
    }
  }

  makeId<T extends NexusGenAbstractTypeMembers['Node']> (typeName: T, nodeString: string) {
    return Buffer.from(`${typeName}:${nodeString}`).toString('base64')
  }

  // TODO(tim): type check
  fromId (str: string, accepted: NexusGenAbstractTypeMembers['Node']): string {
    const result = Buffer.from(str, 'base64').toString('utf-8')

    const [type, val] = result.split(':') as [string, string]

    if (type !== accepted) {
      throw new Error(`Expecting node with type ${accepted} saw ${type}`)
    }

    return val
  }

  debug = debugLib('cypress:data-context')

  logError (e: unknown) {
    // TODO(tim): handle this consistently
    // eslint-disable-next-line no-console
    console.error(e)
  }

  /**
   * If we really want to get around the guards added in proxyContext
   * which disallow referencing ctx.actions / ctx.emitter from contexct for a GraphQL query,
   * we can call ctx.deref.emitter, etc. This should only be used in exceptional situations where
   * we're certain this is a good idea.
   */
  get deref () {
    return this
  }

  async destroy () {
    super.destroy()

    return Promise.all([
      this.util.disposeLoaders(),
      this.actions.project.clearActiveProject(),
      this.actions.dev.dispose(),
    ])
  }

  get loader () {
    return this.util.loader
  }
}<|MERGE_RESOLUTION|>--- conflicted
+++ resolved
@@ -58,17 +58,12 @@
       this.actions.auth.getUser(),
     ]
 
-<<<<<<< HEAD
     if (this.config.launchArgs.projectRoot) {
       await this.actions.project.setActiveProject(this.config.launchArgs.projectRoot)
 
       if (this.coreData.app.activeProject?.preferences) {
         toAwait.push(this.actions.project.launchProjectWithoutElectron())
       }
-=======
-    if (this._config.launchArgs.projectRoot) {
-      toAwait.push(this.actions.project.setActiveProject(this._config.launchArgs.projectRoot))
->>>>>>> e3720df7
     }
 
     if (this._config.launchArgs.testingType) {
