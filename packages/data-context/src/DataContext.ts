import type { LaunchArgs, OpenProjectLaunchOptions, PlatformName } from '@packages/types'
import type { AppApiShape, ProjectApiShape } from './actions'
import type { NexusGenAbstractTypeMembers } from '@packages/graphql/src/gen/nxs.gen'
import type { AuthApiShape } from './actions/AuthActions'
import debugLib from 'debug'
import { CoreDataShape, makeCoreData } from './data/coreDataShape'
import { DataActions } from './DataActions'
import {
  AppDataSource,
  GitDataSource,
  FileDataSource,
  ProjectDataSource,
  WizardDataSource,
  BrowserDataSource,
  StorybookDataSource,
  CloudDataSource,
} from './sources/'
import { cached } from './util/cached'
import { DataContextShell, DataContextShellConfig } from './DataContextShell'
<<<<<<< HEAD
import { ConfigDataSource } from './sources/ConfigDataSource'
=======
import type { GraphQLSchema } from 'graphql'
>>>>>>> 4e25061e

const IS_DEV_ENV = process.env.CYPRESS_INTERNAL_ENV !== 'production'

export interface DataContextConfig extends DataContextShellConfig {
  schema: GraphQLSchema
  os: PlatformName
  launchArgs: LaunchArgs
  launchOptions: OpenProjectLaunchOptions
  /**
   * Default is to
   */
  coreData?: CoreDataShape
  /**
   * Injected from the server
   */
  appApi: AppApiShape
  authApi: AuthApiShape
  projectApi: ProjectApiShape
}

export class DataContext extends DataContextShell {
  private _coreData: CoreDataShape

<<<<<<< HEAD
  @cached
  get fs () {
    return fsExtra
  }

  @cached
  get path () {
    return path
  }

  constructor (private _config: DataContextConfig) {
    super(_config)
    this._coreData = _config.coreData ?? makeCoreData()
=======
  constructor (private config: DataContextConfig) {
    super(config)
    this._coreData = config.coreData ?? makeCoreData()
>>>>>>> 4e25061e
  }

  async initializeData () {
    const toAwait: Promise<any>[] = [
      // Fetch the browsers when the app starts, so we have some by
      // the time we're continuing.
      this.actions.app.refreshBrowsers(),
      // load projects from cache on start
      this.actions.project.loadProjects(),
      // load the cached user & validate the token on start
      this.actions.auth.getUser(),
    ]

    if (this._config.launchArgs.projectRoot) {
      toAwait.push(this.actions.project.setActiveProject(this._config.launchArgs.projectRoot))
    }

    if (this._config.launchArgs.testingType) {
      // It should be possible to skip the first step in the wizard, if the
      // user already told us the testing type via command line argument
      this.actions.wizard.setTestingType(this._config.launchArgs.testingType)
      this.actions.wizard.navigate('forward')
    }

    if (IS_DEV_ENV) {
      this.actions.dev.watchForRelaunch()
    }

    return Promise.all(toAwait)
  }

  get os () {
    return this._config.os
  }

  get launchArgs () {
    return this._config.launchArgs
  }

  get launchOptions () {
    return this._config.launchOptions
  }

  get coreData () {
    return this._coreData
  }

  get user () {
    return this.coreData.user
  }

  get browserList () {
    return this.coreData.app.browsers
  }

  get baseError () {
    return this.coreData.baseError
  }

  @cached
  get file () {
    return new FileDataSource(this)
  }

  @cached
  get git () {
    return new GitDataSource(this)
  }

  @cached
  get browser () {
    return new BrowserDataSource(this)
  }

  /**
   * All mutations (update / delete / create), fs writes, etc.
   * should run through this namespace. Everything else should be a "getter"
   */
  @cached
  get actions () {
    return new DataActions(this)
  }

  @cached
  get app () {
    return new AppDataSource(this)
  }

  get appData () {
    return this.coreData.app
  }

  @cached
  get wizard () {
    return new WizardDataSource(this)
  }

  @cached
  get config () {
    return new ConfigDataSource(this)
  }

  @cached
  get storybook () {
    return new StorybookDataSource(this)
  }

  get wizardData () {
    return this.coreData.wizard
  }

  get activeProject () {
    return this.coreData.app.activeProject
  }

  @cached
  get project () {
    return new ProjectDataSource(this)
  }

  @cached
  get cloud () {
    return new CloudDataSource(this)
  }

  get projectsList () {
    return this.coreData.app.projects
  }

  get _apis () {
    return {
      appApi: this._config.appApi,
      authApi: this._config.authApi,
      projectApi: this._config.projectApi,
      busApi: this._config.rootBus,
    }
  }

  makeId<T extends NexusGenAbstractTypeMembers['Node']> (typeName: T, nodeString: string) {
    return Buffer.from(`${typeName}:${nodeString}`).toString('base64')
  }

  // TODO(tim): type check
  fromId (str: string, accepted: NexusGenAbstractTypeMembers['Node']): string {
    const result = Buffer.from(str, 'base64').toString('utf-8')

    const [type, val] = result.split(':') as [string, string]

    if (type !== accepted) {
      throw new Error(`Expecting node with type ${accepted} saw ${type}`)
    }

    return val
  }

  debug = debugLib('cypress:data-context')

  logError (e: unknown) {
    // TODO(tim): handle this consistently
    // eslint-disable-next-line no-console
    console.error(e)
  }

  /**
   * If we really want to get around the guards added in proxyContext
   * which disallow referencing ctx.actions / ctx.emitter from contexct for a GraphQL query,
   * we can call ctx.deref.emitter, etc. This should only be used in exceptional situations where
   * we're certain this is a good idea.
   */
  get deref () {
    return this
  }

  async destroy () {
    super.destroy()

    return Promise.all([
      this.util.disposeLoaders(),
      this.actions.project.clearActiveProject(),
      this.actions.dev.dispose(),
    ])
  }

  get loader () {
    return this.util.loader
  }
}<|MERGE_RESOLUTION|>--- conflicted
+++ resolved
@@ -17,11 +17,7 @@
 } from './sources/'
 import { cached } from './util/cached'
 import { DataContextShell, DataContextShellConfig } from './DataContextShell'
-<<<<<<< HEAD
-import { ConfigDataSource } from './sources/ConfigDataSource'
-=======
 import type { GraphQLSchema } from 'graphql'
->>>>>>> 4e25061e
 
 const IS_DEV_ENV = process.env.CYPRESS_INTERNAL_ENV !== 'production'
 
@@ -45,25 +41,9 @@
 export class DataContext extends DataContextShell {
   private _coreData: CoreDataShape
 
-<<<<<<< HEAD
-  @cached
-  get fs () {
-    return fsExtra
-  }
-
-  @cached
-  get path () {
-    return path
-  }
-
   constructor (private _config: DataContextConfig) {
     super(_config)
     this._coreData = _config.coreData ?? makeCoreData()
-=======
-  constructor (private config: DataContextConfig) {
-    super(config)
-    this._coreData = config.coreData ?? makeCoreData()
->>>>>>> 4e25061e
   }
 
   async initializeData () {
