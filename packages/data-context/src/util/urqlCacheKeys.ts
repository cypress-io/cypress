import type { NexusGenObjectNames } from '@packages/graphql/src/gen/nxs.gen'
import type { CacheExchangeOpts, KeyGenerator } from '@urql/exchange-graphcache'

type CacheKeys = {
  keys: Partial<Record<NexusGenObjectNames, KeyGenerator>>
}

/**
 * These are located in data-context, because we use them in the
 * both the server-side and client-side urql, since we cache & hydrate
 * the page on load
 *
 * We want to to keep the key definitions in sync between the
 * server & client so we only define them once
 */
export const urqlCacheKeys: Partial<CacheExchangeOpts> & CacheKeys = {
  keys: {
    DevState: (data) => data.__typename,
    Wizard: (data) => data.__typename,
    Migration: (data) => data.__typename,
    Warning: () => null,
    CloudRunCommitInfo: () => null,
    GitInfo: () => null,
    ErrorWrapper: () => null,
    ErrorCodeFrame: () => null,
    OriginalError: () => null,
    MigrationFilePart: () => null,
<<<<<<< HEAD
=======
    MigrationFiles: () => null,
    BaseError: () => null,
>>>>>>> 371b0031
    ProjectPreferences: (data) => data.__typename,
    VersionData: () => null,
    ScaffoldedFile: () => null,
    LocalSettings: (data) => data.__typename,
    LocalSettingsPreferences: () => null,
    CloudProjectNotFound: (data) => data.__typename,
    CloudProjectUnauthorized: (data) => data.__typename,
  },
}<|MERGE_RESOLUTION|>--- conflicted
+++ resolved
@@ -25,11 +25,7 @@
     ErrorCodeFrame: () => null,
     OriginalError: () => null,
     MigrationFilePart: () => null,
-<<<<<<< HEAD
-=======
     MigrationFiles: () => null,
-    BaseError: () => null,
->>>>>>> 371b0031
     ProjectPreferences: (data) => data.__typename,
     VersionData: () => null,
     ScaffoldedFile: () => null,
