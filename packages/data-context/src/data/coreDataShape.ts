<<<<<<< HEAD
import { AvailableEditor, BUNDLERS, FoundBrowser, FoundSpec, FullConfig, Preferences } from '@packages/types'
=======
import { BUNDLERS, FoundBrowser, FoundSpec, FullConfig, Preferences, NodePathAndVersion } from '@packages/types'
>>>>>>> bb8251b7
import type { NexusGenEnums, TestingTypeEnum } from '@packages/graphql/src/gen/nxs.gen'
import type { BrowserWindow } from 'electron'
import type { ChildProcess } from 'child_process'

export type Maybe<T> = T | null | undefined

export interface AuthenticatedUserShape {
  name?: string
  email?: string
  authToken?: string
}

export interface ProjectShape {
  projectRoot: string
}

export interface DevStateShape {
  refreshState: null | string
}

export interface LocalSettingsDataShape {
  refreshing: Promise<AvailableEditor[]> | null
  availableEditors: AvailableEditor[]
}

export interface ConfigChildProcessShape {
  /**
   * Child process executing the config & sourcing plugin events
   */
  process: ChildProcess
  /**
   * Keeps track of which plugins we have executed in the current config process
   */
  executedPlugins: null | 'e2e' | 'ct'
  /**
   * Config from the initial module.exports
   */
  resolvedBaseConfig: Promise<Cypress.ConfigOptions>
}

export interface ActiveProjectShape extends ProjectShape {
  title: string
  ctPluginsInitialized: Maybe<boolean>
  e2ePluginsInitialized: Maybe<boolean>
  isCTConfigured: Maybe<boolean>
  isE2EConfigured: Maybe<boolean>
  specs?: FoundSpec[]
  config: Promise<FullConfig> | null
<<<<<<< HEAD
  configChildProcess: ConfigChildProcessShape | null
  preferences?: Preferences | null
=======
  configChildProcess?: ConfigChildProcessShape | null
  preferences?: Preferences| null
>>>>>>> bb8251b7
  browsers: FoundBrowser[] | null
}

export interface AppDataShape {
  browsers: ReadonlyArray<FoundBrowser> | null
  projects: ProjectShape[]
  currentTestingType: Maybe<TestingTypeEnum>
  refreshingBrowsers: Promise<FoundBrowser[]> | null
  refreshingNodePathAndVersion: Promise<NodePathAndVersion> | null
  nodePathAndVersion: NodePathAndVersion | null
}

export interface WizardDataShape {
  history: NexusGenEnums['WizardStep'][]
  currentStep: NexusGenEnums['WizardStep']
  chosenBundler: NexusGenEnums['SupportedBundlers'] | null
  allBundlers: typeof BUNDLERS
  chosenTestingType: NexusGenEnums['TestingTypeEnum'] | null
  chosenFramework: NexusGenEnums['FrontendFrameworkEnum'] | null
  chosenLanguage: NexusGenEnums['CodeLanguageEnum']
  chosenManualInstall: boolean
  chosenBrowser: FoundBrowser | null
  browserErrorMessage: string | null
}

export interface ElectronShape {
  browserWindow: BrowserWindow | null
}

export interface BaseErrorDataShape {
  title?: string
  message: string
  stack?: string
}

export interface CoreDataShape {
  baseError: BaseErrorDataShape | null
  dev: DevStateShape
  localSettings: LocalSettingsDataShape
  app: AppDataShape
  currentProject: ActiveProjectShape | null
  wizard: WizardDataShape
  user: AuthenticatedUserShape | null
  electron: ElectronShape
  isAuthBrowserOpened: boolean
}

/**
 * All state for the app should live here for now
 */
export function makeCoreData (): CoreDataShape {
  return {
    baseError: null,
    dev: {
      refreshState: null,
    },
    app: {
      currentTestingType: null,
      refreshingBrowsers: null,
      browsers: null,
      projects: [],
      refreshingNodePathAndVersion: null,
      nodePathAndVersion: null,
    },
    localSettings: {
      availableEditors: [],
      refreshing: null,
      // editors: {
      //   available: [],
      //   preferredBinary: null
      // }
    },
    isAuthBrowserOpened: false,
    currentProject: null,
    wizard: {
      chosenTestingType: null,
      chosenBundler: null,
      chosenFramework: null,
      chosenLanguage: 'js',
      chosenManualInstall: false,
      currentStep: 'welcome',
      allBundlers: BUNDLERS,
      history: ['welcome'],
      chosenBrowser: null,
      browserErrorMessage: null,
    },
    user: null,
    electron: {
      browserWindow: null,
    },
  }
}<|MERGE_RESOLUTION|>--- conflicted
+++ resolved
@@ -1,8 +1,4 @@
-<<<<<<< HEAD
-import { AvailableEditor, BUNDLERS, FoundBrowser, FoundSpec, FullConfig, Preferences } from '@packages/types'
-=======
-import { BUNDLERS, FoundBrowser, FoundSpec, FullConfig, Preferences, NodePathAndVersion } from '@packages/types'
->>>>>>> bb8251b7
+import { BUNDLERS, FoundBrowser, FoundSpec, FullConfig, Preferences, NodePathAndVersion, AvailableEditor } from '@packages/types'
 import type { NexusGenEnums, TestingTypeEnum } from '@packages/graphql/src/gen/nxs.gen'
 import type { BrowserWindow } from 'electron'
 import type { ChildProcess } from 'child_process'
@@ -51,13 +47,8 @@
   isE2EConfigured: Maybe<boolean>
   specs?: FoundSpec[]
   config: Promise<FullConfig> | null
-<<<<<<< HEAD
-  configChildProcess: ConfigChildProcessShape | null
+  configChildProcess?: ConfigChildProcessShape | null
   preferences?: Preferences | null
-=======
-  configChildProcess?: ConfigChildProcessShape | null
-  preferences?: Preferences| null
->>>>>>> bb8251b7
   browsers: FoundBrowser[] | null
 }
 
