import { FoundBrowser, Editor, AllowedState, AllModeOptions, TestingType, BrowserStatus, PACKAGE_MANAGERS, AuthStateName, MIGRATION_STEPS, MigrationStep } from '@packages/types'
import type { Bundler, FRONTEND_FRAMEWORKS } from '@packages/scaffold-config'
import type { NexusGenEnums, NexusGenObjects } from '@packages/graphql/src/gen/nxs.gen'
import type { App, BrowserWindow } from 'electron'
import type { ChildProcess } from 'child_process'
import type { SocketIOServer } from '@packages/socket'
import type { Server } from 'http'
import type { ErrorWrapperSource } from '@packages/errors'
import type { LegacyCypressConfigJson } from '../sources'

export type Maybe<T> = T | null | undefined

export interface AuthenticatedUserShape {
  name?: string
  email?: string
  authToken?: string
}

export interface ProjectShape {
  projectRoot: string
  savedState?: SavedStateShape
}

export interface DevStateShape {
  refreshState: null | string
}

export interface LocalSettingsDataShape {
  refreshing: Promise<Editor[]> | null
  availableEditors: Editor[]
  preferences: AllowedState
}

export interface SavedStateShape {
  firstOpened?: number | null
  lastOpened?: number | null
  promptsShown?: object | null
}

export interface ConfigChildProcessShape {
  /**
   * Child process executing the config & sourcing plugin events
   */
  process: ChildProcess
  /**
   * Keeps track of which plugins we have executed in the current config process
   */
  executedPlugins: null | 'e2e' | 'ct'
  /**
   * Config from the initial module.exports
   */
  resolvedBaseConfig: Promise<Cypress.ConfigOptions>
}

export interface AppDataShape {
  isInGlobalMode: boolean
  browsers: ReadonlyArray<FoundBrowser> | null
  projects: ProjectShape[]
  nodePath: Maybe<string>
  browserStatus: BrowserStatus
  relaunchBrowser: boolean
}

export interface WizardDataShape {
  chosenBundler: Bundler | null
  chosenFramework: typeof FRONTEND_FRAMEWORKS[number]['type'] | null
  chosenLanguage: NexusGenEnums['CodeLanguageEnum']
  chosenManualInstall: boolean
  detectedLanguage: NexusGenEnums['CodeLanguageEnum'] | null
  detectedBundler: Bundler | null
  detectedFramework: typeof FRONTEND_FRAMEWORKS[number]['type'] | null
}

export interface MigrationDataShape {
  // TODO: have the model of migration here
  step: MigrationStep
  legacyConfigForMigration?: LegacyCypressConfigJson | null
  filteredSteps: MigrationStep[]
  flags: {
    hasCustomIntegrationFolder: boolean
    hasCustomIntegrationTestFiles: boolean

    hasCustomComponentFolder: boolean
    hasCustomComponentTestFiles: boolean

    hasCustomSupportFile: boolean
    hasComponentTesting: boolean
    hasE2ESpec: boolean
    hasPluginsFile: boolean
  }
}

export interface ElectronShape {
  app: App | null
  browserWindow: BrowserWindow | null
}

export interface AuthStateShape {
  name?: AuthStateName
  message?: string
  browserOpened: boolean
}

export interface ForceReconfigureProjectDataShape {
  e2e?: boolean | null
  component?: boolean | null
}

export interface CoreDataShape {
  cliBrowser: string | null
  cliTestingType: string | null
<<<<<<< HEAD
  activeBrowser: FoundBrowser | null
  machineBrowsers: Promise<FoundBrowser[]> | FoundBrowser[] | null
=======
  chosenBrowser: FoundBrowser | null
  machineBrowsers: Promise<FoundBrowser[]> | null
>>>>>>> 2909c93f
  servers: {
    appServer?: Maybe<Server>
    appServerPort?: Maybe<number>
    appSocketServer?: Maybe<SocketIOServer>
    gqlServer?: Maybe<Server>
    gqlServerPort?: Maybe<number>
    gqlSocketServer?: Maybe<SocketIOServer>
  }
  hasInitializedMode: 'run' | 'open' | null
  baseError: ErrorWrapperSource | null
  dashboardGraphQLError: ErrorWrapperSource | null
  dev: DevStateShape
  localSettings: LocalSettingsDataShape
  app: AppDataShape
  currentProject: string | null
  currentTestingType: TestingType | null
  wizard: WizardDataShape
  migration: MigrationDataShape
  user: AuthenticatedUserShape | null
  electron: ElectronShape
  authState: AuthStateShape
  scaffoldedFiles: NexusGenObjects['ScaffoldedFile'][] | null
  warnings: ErrorWrapperSource[]
  packageManager: typeof PACKAGE_MANAGERS[number]
  forceReconfigureProject: ForceReconfigureProjectDataShape | null
  cancelActiveLogin: (() => void) | null
}

/**
 * All state for the app should live here for now
 */
export function makeCoreData (modeOptions: Partial<AllModeOptions> = {}): CoreDataShape {
  return {
    servers: {},
    cliBrowser: modeOptions.browser ?? null,
    cliTestingType: modeOptions.testingType ?? null,
    machineBrowsers: null,
    hasInitializedMode: null,
    baseError: null,
    dashboardGraphQLError: null,
    dev: {
      refreshState: null,
    },
    app: {
      isInGlobalMode: Boolean(modeOptions.global),
      browsers: null,
      projects: [],
      nodePath: modeOptions.userNodePath,
      browserStatus: 'closed',
      relaunchBrowser: false,
    },
    localSettings: {
      availableEditors: [],
      preferences: {},
      refreshing: null,
    },
    authState: {
      browserOpened: false,
    },
    currentProject: modeOptions.projectRoot ?? null,
    currentTestingType: modeOptions.testingType ?? null,
    wizard: {
      chosenBundler: null,
      chosenFramework: null,
      chosenLanguage: 'js',
      chosenManualInstall: false,
      detectedBundler: null,
      detectedFramework: null,
      detectedLanguage: null,
    },
    migration: {
      step: 'renameAuto',
      legacyConfigForMigration: null,
      filteredSteps: [...MIGRATION_STEPS],
      flags: {
        hasCustomIntegrationFolder: false,
        hasCustomIntegrationTestFiles: false,
        hasCustomComponentFolder: false,
        hasCustomComponentTestFiles: false,
        hasCustomSupportFile: false,
        hasComponentTesting: true,
        hasE2ESpec: true,
        hasPluginsFile: true,
      },
    },
    warnings: [],
    activeBrowser: null,
    user: null,
    electron: {
      app: null,
      browserWindow: null,
    },
    scaffoldedFiles: null,
    packageManager: 'npm',
    forceReconfigureProject: null,
    cancelActiveLogin: null,
  }
}<|MERGE_RESOLUTION|>--- conflicted
+++ resolved
@@ -109,13 +109,8 @@
 export interface CoreDataShape {
   cliBrowser: string | null
   cliTestingType: string | null
-<<<<<<< HEAD
   activeBrowser: FoundBrowser | null
-  machineBrowsers: Promise<FoundBrowser[]> | FoundBrowser[] | null
-=======
-  chosenBrowser: FoundBrowser | null
   machineBrowsers: Promise<FoundBrowser[]> | null
->>>>>>> 2909c93f
   servers: {
     appServer?: Maybe<Server>
     appServerPort?: Maybe<number>
