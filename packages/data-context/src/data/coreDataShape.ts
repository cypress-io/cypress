--- conflicted
+++ resolved
@@ -84,17 +84,16 @@
   stack?: string
 }
 
-<<<<<<< HEAD
 export interface AuthStateShape {
   type?: string
   name?: string
   message?: string
   browserOpened: boolean
-=======
+}
+
 export interface ForceReconfigureProjectDataShape {
   e2e?: boolean | null
   component?: boolean | null
->>>>>>> dd1bff8c
 }
 
 export interface CoreDataShape {
