--- conflicted
+++ resolved
@@ -40,11 +40,6 @@
 export interface AppDataShape {
   browsers: ReadonlyArray<FoundBrowser> | null
   projects: ProjectShape[]
-<<<<<<< HEAD
-=======
-  isInGlobalMode: boolean
-  isAuthBrowserOpened: boolean
->>>>>>> 88280153
   currentTestingType: Maybe<TestingTypeEnum>
   refreshingBrowsers: Promise<FoundBrowser[]> | null
 }
@@ -97,14 +92,8 @@
       refreshingBrowsers: null,
       browsers: null,
       projects: [],
-<<<<<<< HEAD
     },
     isAuthBrowserOpened: false,
-=======
-      isInGlobalMode: false,
-      isAuthBrowserOpened: false,
-    },
->>>>>>> 88280153
     currentProject: null,
     wizard: {
       chosenTestingType: null,
