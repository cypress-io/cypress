--- conflicted
+++ resolved
@@ -90,12 +90,8 @@
       refreshState: null,
     },
     app: {
-<<<<<<< HEAD
+      refreshingBrowsers: null,
       currentTestingType: null,
-=======
-      refreshingBrowsers: null,
-      activeTestingType: null,
->>>>>>> 0422ede8
       navItem: 'settings',
       browsers: null,
       projects: [],
