/**
 * The "Project Lifecycle" is the centralized manager for the project,
 * config, browser, and the number of possible states that can occur based
 * on inputs that change these behaviors.
 *
 * See `guides/app-lifecycle.md` for documentation on the project & possible
 * states that exist, and how they are managed.
 */
import path from 'path'
import _ from 'lodash'
import resolve from 'resolve'
import fs from 'fs'

import { getError, CypressError, ConfigValidationFailureInfo } from '@packages/errors'
import type { DataContext } from '..'
import assert from 'assert'
import type { AllModeOptions, FoundBrowser, FullConfig, TestingType } from '@packages/types'
import { autoBindDebug } from '../util/autoBindDebug'
import { GitDataSource, LegacyCypressConfigJson } from '../sources'
import { OnFinalConfigLoadedOptions, ProjectConfigManager } from './ProjectConfigManager'
import pDefer from 'p-defer'
import { EventRegistrar } from './EventRegistrar'
import { getServerPluginHandlers, resetPluginHandlers } from '../util/pluginHandlers'
<<<<<<< HEAD
import { detectLanguage } from '@packages/scaffold-config'
=======
import { validateNeedToRestartOnChange } from '@packages/config'
>>>>>>> c336d7da

export interface SetupFullConfigOptions {
  projectName: string
  projectRoot: string
  cliConfig: Partial<Cypress.ConfigOptions>
  config: Partial<Cypress.ConfigOptions>
  envFile: Partial<Cypress.ConfigOptions>
  options: Partial<AllModeOptions>
}

const POTENTIAL_CONFIG_FILES = [
  'cypress.config.ts',
  'cypress.config.mjs',
  'cypress.config.cjs',
  'cypress.config.js',
]

/**
 * All of the APIs injected from @packages/server & @packages/config
 * since these are not strictly typed
 */
export interface InjectedConfigApi {
  cypressVersion: string
  validateConfig<T extends Cypress.ConfigOptions>(config: Partial<T>, onErr: (errMsg: ConfigValidationFailureInfo | string) => never): T
  allowedConfig(config: Cypress.ConfigOptions): Cypress.ConfigOptions
  updateWithPluginValues(config: FullConfig, modifiedConfig: Partial<Cypress.ConfigOptions>, testingType: TestingType): FullConfig
  setupFullConfigWithDefaults(config: SetupFullConfigOptions): Promise<FullConfig>
}

export interface ProjectMetaState {
  isUsingTypeScript: boolean
  hasLegacyCypressJson: boolean
  hasCypressEnvFile: boolean
  hasValidConfigFile: boolean
  hasSpecifiedConfigViaCLI: false | string
  allFoundConfigFiles: string[]
  needsCypressJsonMigration: boolean
  isProjectUsingESModules: boolean
}

const PROJECT_META_STATE: ProjectMetaState = {
  isUsingTypeScript: false,
  hasLegacyCypressJson: false,
  allFoundConfigFiles: [],
  hasCypressEnvFile: false,
  hasSpecifiedConfigViaCLI: false,
  hasValidConfigFile: false,
  needsCypressJsonMigration: false,
  isProjectUsingESModules: false,
}

export class ProjectLifecycleManager {
  private _currentTestingType: TestingType | null = null
  private _runModeExitEarly: ((error: Error) => void) | undefined
  private _projectRoot: string | undefined
  private _configManager: ProjectConfigManager | undefined
  private _projectMetaState: ProjectMetaState = { ...PROJECT_META_STATE }
  private _pendingInitialize?: pDefer.DeferredPromise<FullConfig>
  private _cachedInitialConfig: Cypress.ConfigOptions | undefined
  private _cachedFullConfig: FullConfig | undefined
  private _initializedProject: unknown | undefined
  private _eventRegistrar: EventRegistrar

  constructor (private ctx: DataContext) {
    this._eventRegistrar = new EventRegistrar()
    if (ctx.coreData.currentProject) {
      this.setCurrentProject(ctx.coreData.currentProject)
    }

    process.on('exit', this.onProcessExit)

    return autoBindDebug(this)
  }

  get git () {
    return this.ctx.coreData.currentProjectGitInfo
  }

  private onProcessExit = () => {
    this.resetInternalState()
  }

  async getProjectId (): Promise<string | null> {
    try {
      const contents = await this.ctx.project.getConfig()

      return contents.projectId ?? null
    } catch {
      return null
    }
  }

  get metaState () {
    return Object.freeze(this._projectMetaState)
  }

  get configFile () {
    return this.ctx.modeOptions.configFile ?? (this._configManager?.configFilePath && path.basename(this._configManager.configFilePath)) ?? 'cypress.config.js'
  }

  get configFilePath () {
    assert(this._configManager, 'Cannot retrieve config file path without a config manager')

    return this._configManager.configFilePath
  }

  setConfigFilePath (fileName: string) {
    assert(this._configManager, 'Cannot set config file path without a config manager')
    this._configManager.configFilePath = this._pathToFile(fileName)
  }

  get envFilePath () {
    return path.join(this.projectRoot, 'cypress.env.json')
  }

  get browsers () {
    if (this.loadedFullConfig) {
      return this.loadedFullConfig.browsers as FoundBrowser[]
    }

    return null
  }

  get isLoadingConfigFile () {
    return this._configManager?.isLoadingConfigFile
  }

  get isLoadingNodeEvents () {
    return this._configManager?.isLoadingNodeEvents
  }

  get isReady () {
    return this._configManager?.isReady
  }

  get loadedConfigFile (): Partial<Cypress.ConfigOptions> | null {
    return this._cachedInitialConfig ?? null
  }

  get loadedFullConfig (): FullConfig | null {
    return this._cachedFullConfig ?? null
  }

  get projectRoot () {
    assert(this._projectRoot, 'Expected projectRoot to be set in ProjectLifecycleManager')

    return this._projectRoot
  }

  get projectTitle () {
    return path.basename(this.projectRoot)
  }

  get fileExtensionToUse () {
    return this.metaState.isUsingTypeScript ? 'ts' : 'js'
  }

  clearCurrentProject () {
    this.resetInternalState()
    this._initializedProject = undefined
    this._projectRoot = undefined
  }

  private getPackageManagerUsed (projectRoot: string) {
    if (fs.existsSync(path.join(projectRoot, 'package-lock.json'))) {
      return 'npm'
    }

    if (fs.existsSync(path.join(projectRoot, 'yarn.lock'))) {
      return 'yarn'
    }

    if (fs.existsSync(path.join(projectRoot, 'pnpm-lock.yaml'))) {
      return 'pnpm'
    }

    return 'npm'
  }

  private createConfigManager () {
    return new ProjectConfigManager({
      ctx: this.ctx,
      configFile: this.configFile,
      projectRoot: this.projectRoot,
      handlers: getServerPluginHandlers(),
      hasCypressEnvFile: this._projectMetaState.hasCypressEnvFile,
      eventRegistrar: this._eventRegistrar,
      onError: (cypressError, title) => {
        if (this.ctx.isRunMode && this._pendingInitialize) {
          this._pendingInitialize.reject(cypressError)
        } else {
          this.ctx.onError(cypressError, title)
        }
      },
      onInitialConfigLoaded: (initialConfig: Cypress.ConfigOptions) => {
        this._cachedInitialConfig = initialConfig

        this.ctx.emitter.toLaunchpad()
        this.ctx.emitter.toApp()
      },
      onFinalConfigLoaded: async (finalConfig: FullConfig, options: OnFinalConfigLoadedOptions) => {
        if (this._currentTestingType && finalConfig.specPattern) {
          await this.ctx.actions.project.setSpecsFoundBySpecPattern({
            path: this.projectRoot,
            testingType: this._currentTestingType,
            specPattern: this.ctx.modeOptions.spec || finalConfig.specPattern,
            excludeSpecPattern: finalConfig.excludeSpecPattern,
            additionalIgnorePattern: finalConfig.additionalIgnorePattern,
          })
        }

        const restartOnChange = validateNeedToRestartOnChange(this._cachedFullConfig, finalConfig)

        if (this._currentTestingType === 'component') {
          const devServerOptions = await this.ctx._apis.projectApi.getDevServer().start({ specs: this.ctx.project.specs, config: finalConfig })

          if (!devServerOptions?.port) {
            this.ctx.onError(getError('CONFIG_FILE_DEV_SERVER_INVALID_RETURN', devServerOptions))
          }

          finalConfig.baseUrl = `http://localhost:${devServerOptions?.port}`

          // Devserver can pick a random port, this solve the edge case where closing
          // and spawning the devserver can result in a different baseUrl
          if (this._cachedFullConfig && this._cachedFullConfig.baseUrl !== finalConfig.baseUrl) {
            restartOnChange.server = true
          }
        }

        this._cachedFullConfig = finalConfig

        // This happens automatically with openProjectCreate in run mode
        if (!this.ctx.isRunMode) {
          const shouldRelaunchBrowser = this.ctx.coreData.app.browserStatus !== 'closed'

          if (!this._initializedProject) {
            this._initializedProject = await this.ctx.actions.project.initializeActiveProject({})
          } else if (restartOnChange.server) {
            this.ctx.project.setRelaunchBrowser(shouldRelaunchBrowser)
            this._initializedProject = await this.ctx.actions.project.initializeActiveProject({})
          } else if ((restartOnChange.browser || options.shouldRestartBrowser) && shouldRelaunchBrowser) {
            this.ctx.project.setRelaunchBrowser(shouldRelaunchBrowser)
            await this.ctx.actions.browser.closeBrowser()
            await this.ctx.actions.browser.relaunchBrowser()
          }
        }

        await this.setInitialActiveBrowser()

        this._pendingInitialize?.resolve(finalConfig)
        this.ctx.emitter.configChange()
      },
      refreshLifecycle: async () => this.refreshLifecycle(),
    })
  }

  /**
   * Sets the initial `activeBrowser` depending on these criteria, in order of preference:
   *  1. The value of `--browser` passed via CLI.
   *  2. The last browser selected in `open` mode (by name and channel) for this project.
   *  3. The first browser found.
   */
  async setInitialActiveBrowser () {
    if (this.ctx.coreData.cliBrowser) {
      await this.setActiveBrowserByNameOrPath(this.ctx.coreData.cliBrowser)

      // only finish if `cliBrowser` was successfully set - we must have an activeBrowser once this function resolves
      if (this.ctx.coreData.activeBrowser) return
    }

    // lastBrowser is cached per-project.
    const prefs = await this.ctx.project.getProjectPreferences(path.basename(this.projectRoot))
    const browsers = await this.ctx.browser.machineBrowsers()

    if (!browsers[0]) throw new Error('No browsers available in setInitialActiveBrowser, cannot set initial active browser')

    this.ctx.coreData.activeBrowser = (prefs?.lastBrowser && browsers.find((b) => {
      return b.name === prefs.lastBrowser!.name && b.channel === prefs.lastBrowser!.channel
    })) || browsers[0]
  }

  private async setActiveBrowserByNameOrPath (nameOrPath: string) {
    try {
      const browser = await this.ctx._apis.browserApi.ensureAndGetByNameOrPath(nameOrPath)

      this.ctx.coreData.activeBrowser = browser
    } catch (e) {
      const error = e as CypressError

      this.ctx.onWarning(error)
    }
  }

  async refreshLifecycle (): Promise<void> {
    if (!this._projectRoot || !this._configManager || !this.readyToInitialize(this._projectRoot)) {
      return
    }

    this._configManager.resetLoadingState()

    // Emit here so that the user gets the impression that we're loading rather than waiting for a full refresh of the config for an update
    this.ctx.emitter.toLaunchpad()
    this.ctx.emitter.toApp()

    await this.initializeConfig()

    if (this._currentTestingType && this.isTestingTypeConfigured(this._currentTestingType)) {
      if (this._currentTestingType === 'component') {
        // Since we refresh the dev-server on config changes, we need to close it and clean up it's listeners
        // before we can start a new one. This needs to happen before we have registered the events of the child process
        this.ctx._apis.projectApi.getDevServer().close()
      }

      this._configManager.loadTestingType()
    } else {
      this.setAndLoadCurrentTestingType(null)
    }
  }

  async waitForInitializeSuccess (): Promise<boolean> {
    if (!this._configManager) {
      return false
    }

    if (this._configManager?.isLoadingConfigFile) {
      try {
        await this.initializeConfig()

        return true
      } catch (error) {
        return false
      }
    }

    return !this._configManager?.isInError
  }

  async initializeConfig () {
    assert(this._configManager, 'Cannot initialize config without a config manager')

    return this._configManager.initializeConfig()
  }

  /**
   * When we set the current project, we need to cleanup the
   * previous project that might have existed. We use this as the
   * single location we should use to set the `projectRoot`, because
   * we can call it from legacy code and it'll be a no-op if the `projectRoot`
   * is already the same, otherwise it'll do the necessary cleanup
   */
  setCurrentProject (projectRoot: string) {
    if (this._projectRoot === projectRoot) {
      return
    }

    this._projectRoot = projectRoot
    this._initializedProject = undefined

    this.resetInternalState()

    this._configManager = this.createConfigManager()

    // Preemptively load these so that they are available when we need them later
    this.ctx.browser.machineBrowsers().catch(this.onLoadError)

    const packageManagerUsed = this.getPackageManagerUsed(projectRoot)

    this.ctx.update((s) => {
      s.currentProject = projectRoot
      s.currentProjectGitInfo?.destroy()
      s.currentProjectGitInfo = new GitDataSource({
        isRunMode: this.ctx.isRunMode,
        projectRoot,
        onError: this.ctx.onError,
        onBranchChange: () => {
          this.ctx.emitter.branchChange()
        },
        onGitInfoChange: (specPaths) => {
          this.ctx.emitter.gitInfoChange(specPaths)
        },
      })

      s.packageManager = packageManagerUsed
    })

    this.verifyProjectRoot(projectRoot)

    if (this.readyToInitialize(this._projectRoot)) {
      this._configManager.initializeConfig().catch(this.onLoadError)
    }
  }

  /**
   * Handles pre-initialization checks. These will display warnings or throw with errors if catastrophic.
   * Returns false, if we're not ready to initialize due to needing to migrate
   *
   * @param projectRoot the project's root
   * @returns true if we can initialize and false if not
   */
  private readyToInitialize (projectRoot: string): boolean {
    const { needsCypressJsonMigration } = this.refreshMetaState()

    const legacyConfigPath = path.join(projectRoot, this.ctx.migration.legacyConfigFile)

    if (needsCypressJsonMigration && !this.ctx.isRunMode && this.ctx.fs.existsSync(legacyConfigPath)) {
      this.legacyMigration(legacyConfigPath).catch(this.onLoadError)

      return false
    }

    this.legacyPluginGuard()

    this.configFileWarningCheck()

    return this.metaState.hasValidConfigFile
  }

  private async legacyMigration (legacyConfigPath: string) {
    try {
      // we run the legacy plugins/index.js in a child process
      // and mutate the config based on the return value for migration
      // only used in open mode (cannot migrate via terminal)
      const legacyConfig = this.ctx.fs.readJsonSync(legacyConfigPath) as LegacyCypressConfigJson

      // should never throw, unless there existing pluginsFile errors out,
      // in which case they are attempting to migrate an already broken project.
      await this.ctx.actions.migration.initialize(legacyConfig)

      this.ctx.emitter.toLaunchpad()
    } catch (error) {
      this.onLoadError(error)
    }
  }

  get runModeExitEarly () {
    return this._runModeExitEarly
  }

  set runModeExitEarly (val: ((err: Error) => void) | undefined) {
    this._runModeExitEarly = val
  }

  /**
   * Sets, but doesn't load the current testing type. This is useful
   * for tests when we don't want to kick off node events
   */
  setCurrentTestingType (testingType: TestingType | null) {
    this.ctx.update((d) => {
      d.currentTestingType = testingType
      d.wizard.chosenBundler = null
      d.wizard.chosenFramework = null
    })

    this._currentTestingType = testingType

    assert(this._configManager, 'Cannot set a testing type without a config manager')
    this._configManager.setTestingType(testingType)
  }

  /**
   * Setting the testing type should automatically handle cleanup of existing
   * processes and load the config / initialize the plugin process associated
   * with the chosen testing type.
   */
  setAndLoadCurrentTestingType (testingType: TestingType | null) {
    this.ctx.update((d) => {
      d.currentTestingType = testingType
      d.wizard.chosenBundler = null
      d.wizard.chosenFramework = null
    })

    if (this._currentTestingType === testingType) {
      return
    }

    this._initializedProject = undefined
    this._currentTestingType = testingType

    assert(this._configManager, 'Cannot set a testing type without a config manager')
    this._configManager.setTestingType(testingType)

    if (!testingType) {
      return
    }

    if (this.ctx.isRunMode || (this.isTestingTypeConfigured(testingType) && !(this.ctx.coreData.forceReconfigureProject && this.ctx.coreData.forceReconfigureProject[testingType]))) {
      this._configManager.loadTestingType()
    }
  }

  private resetInternalState () {
    if (this._configManager) {
      this._configManager.destroy()
      this._configManager = undefined
    }

    this.ctx.coreData.currentProjectGitInfo?.destroy()
    this.ctx.project.destroy()
    this._currentTestingType = null
    this._cachedInitialConfig = undefined
    this._cachedFullConfig = undefined
  }

  /**
   * Equivalent to the legacy "config.get()",
   * this sources the config from the various config sources
   */
  async getFullInitialConfig (options: Partial<AllModeOptions> = this.ctx.modeOptions, withBrowsers = true): Promise<FullConfig> {
    assert(this._configManager, 'Cannot get full config a config manager')

    return this._configManager.getFullInitialConfig(options, withBrowsers)
  }

  async getConfigFileContents () {
    assert(this._configManager, 'Cannot get config file contents without a config manager')

    return this._configManager.getConfigFileContents()
  }

  reinitializeCypress () {
    resetPluginHandlers()
    this.resetInternalState()
  }

  registerEvent (event: string, callback: Function) {
    return this._eventRegistrar.registerEvent(event, callback)
  }

  hasNodeEvent (eventName: string) {
    return this._eventRegistrar.hasNodeEvent(eventName)
  }

  executeNodeEvent (event: string, args: any[]) {
    return this._eventRegistrar.executeNodeEvent(event, args)
  }

  private legacyPluginGuard () {
    // test and warn for incompatible plugin
    try {
      const retriesPluginPath = path.dirname(resolve.sync('cypress-plugin-retries/package.json', {
        basedir: this.projectRoot,
      }))

      this.ctx.onWarning(getError('INCOMPATIBLE_PLUGIN_RETRIES', path.relative(this.projectRoot, retriesPluginPath)))
    } catch (e) {
      // noop, incompatible plugin not installed
    }
  }

  /**
   * Find all information about the project we need to know to prompt different
   * onboarding screens, suggestions in the onboarding wizard, etc.
   */
  refreshMetaState (): ProjectMetaState {
    const configFile = this.ctx.modeOptions.configFile
    const metaState: ProjectMetaState = {
      ...PROJECT_META_STATE,
      hasLegacyCypressJson: this.ctx.migration.legacyConfigFileExists(),
      hasCypressEnvFile: fs.existsSync(this._pathToFile('cypress.env.json')),
    }

    try {
      const packageJson = this.ctx.fs.readJsonSync(this._pathToFile('package.json'))

<<<<<<< HEAD
      metaState.isUsingTypeScript = detectLanguage(this.projectRoot, packageJson) === 'ts'
    } catch (e) {
      //
=======
      if (packageJson.dependencies?.typescript || packageJson.devDependencies?.typescript || fs.existsSync(this._pathToFile('tsconfig.json'))) {
        metaState.hasTypescript = true
      }

      if (packageJson.type === 'module') {
        metaState.isProjectUsingESModules = true
      }
    } catch {
      // No need to handle
>>>>>>> c336d7da
    }

    if (configFile) {
      metaState.hasSpecifiedConfigViaCLI = this._pathToFile(configFile)
      if (configFile.endsWith('.json')) {
        metaState.needsCypressJsonMigration = true

        const configFileNameAfterMigration = configFile.replace('.json', `.config.${metaState.isUsingTypeScript ? 'ts' : 'js'}`)

        if (this.ctx.fs.existsSync(this._pathToFile(configFileNameAfterMigration))) {
          if (this.ctx.fs.existsSync(this._pathToFile(configFile))) {
            this.ctx.onError(getError('LEGACY_CONFIG_FILE', configFileNameAfterMigration, this.projectRoot, configFile))
          } else {
            this.ctx.onError(getError('MIGRATION_ALREADY_OCURRED', configFileNameAfterMigration, configFile))
          }
        }
      } else {
        this.setConfigFilePath(configFile)
        if (fs.existsSync(this.configFilePath)) {
          metaState.hasValidConfigFile = true
        }
      }

      this._projectMetaState = metaState

      return metaState
    }

    let configFilePathSet = false

    metaState.allFoundConfigFiles = []

    for (const fileName of POTENTIAL_CONFIG_FILES) {
      const filePath = this._pathToFile(fileName)
      const fileExists = fs.existsSync(filePath)

      if (fileExists) {
        // We'll collect all the found config files.
        // If we found more than one, this list will be used in an error message.
        metaState.allFoundConfigFiles.push(fileName)

        // We've found our first config file! We'll continue looping to make sure there's
        // only one. Looping over all config files is done so we can provide rich errors and warnings.
        if (!configFilePathSet) {
          metaState.hasValidConfigFile = true
          this.setConfigFilePath(fileName)
          configFilePathSet = true
        }
      }
    }

    // We finished looping through all of the possible config files
    // And we *still* didn't find anything. Set the configFilePath to JS or TS.
    if (!configFilePathSet) {
      this.setConfigFilePath(`cypress.config.${metaState.isUsingTypeScript ? 'ts' : 'js'}`)
      configFilePathSet = true
    }

    if (metaState.hasLegacyCypressJson && !metaState.hasValidConfigFile) {
      metaState.needsCypressJsonMigration = true
    }

    this._projectMetaState = metaState

    return metaState
  }

  private _pathToFile (file: string) {
    return path.isAbsolute(file) ? file : path.join(this.projectRoot, file)
  }

  private verifyProjectRoot (root: string) {
    try {
      if (!fs.statSync(root).isDirectory()) {
        throw new Error('NOT DIRECTORY')
      }
    } catch (err) {
      throw getError('NO_PROJECT_FOUND_AT_PROJECT_ROOT', this.projectRoot)
    }
  }

  destroy () {
    this.resetInternalState()
    // @ts-ignore
    process.removeListener('exit', this.onProcessExit)
  }

  isTestingTypeConfigured (testingType: TestingType): boolean {
    const config = this.loadedConfigFile

    if (!config) {
      return false
    }

    if (!_.has(config, testingType)) {
      return false
    }

    if (testingType === 'component') {
      return Boolean(config.component?.devServer)
    }

    return true
  }

  async initializeOpenMode (testingType: TestingType | null) {
    if (this._projectRoot && testingType && await this.waitForInitializeSuccess()) {
      this.setAndLoadCurrentTestingType(testingType)
    }
  }

  async initializeRunMode (testingType: TestingType | null) {
    this._pendingInitialize = pDefer()

    if (await this.waitForInitializeSuccess()) {
      if (!this.metaState.hasValidConfigFile) {
        return this.ctx.onError(getError('NO_DEFAULT_CONFIG_FILE_FOUND', this.projectRoot))
      }

      if (testingType) {
        this.setAndLoadCurrentTestingType(testingType)
      } else {
        this.setAndLoadCurrentTestingType('e2e')
      }
    }

    return this._pendingInitialize.promise.finally(() => {
      this._pendingInitialize = undefined
    })
  }

  private configFileWarningCheck () {
    // Only if they've explicitly specified a config file path do we error, otherwise they'll go through onboarding
    if (!this.metaState.hasValidConfigFile && this.metaState.hasSpecifiedConfigViaCLI !== false && this.ctx.isRunMode) {
      this.onLoadError(getError('CONFIG_FILE_NOT_FOUND', path.basename(this.metaState.hasSpecifiedConfigViaCLI), path.dirname(this.metaState.hasSpecifiedConfigViaCLI)))
    }

    if (this.metaState.hasLegacyCypressJson && !this.metaState.hasValidConfigFile && this.ctx.isRunMode) {
      this.onLoadError(getError('CONFIG_FILE_MIGRATION_NEEDED', this.projectRoot))
    }

    if (this.metaState.allFoundConfigFiles.length > 1) {
      this.onLoadError(getError('CONFIG_FILES_LANGUAGE_CONFLICT', this.projectRoot, this.metaState.allFoundConfigFiles))
    }

    if (this.metaState.hasValidConfigFile && this.metaState.hasLegacyCypressJson) {
      this.onLoadError(getError('LEGACY_CONFIG_FILE', path.basename(this.configFilePath), this.projectRoot))
    }
  }

  /**
   * When there is an error during any part of the lifecycle
   * initiation, we pass it through here. This allows us to intercept
   * centrally in the e2e tests, as well as notify the "pending initialization"
   * for run mode
   */
  private onLoadError = (err: any) => {
    if (this.ctx.isRunMode && this._configManager) {
      this._configManager.onLoadError(err)
    } else {
      this.ctx.onError(err, 'Cypress configuration error')
    }
  }
}<|MERGE_RESOLUTION|>--- conflicted
+++ resolved
@@ -21,11 +21,8 @@
 import pDefer from 'p-defer'
 import { EventRegistrar } from './EventRegistrar'
 import { getServerPluginHandlers, resetPluginHandlers } from '../util/pluginHandlers'
-<<<<<<< HEAD
 import { detectLanguage } from '@packages/scaffold-config'
-=======
 import { validateNeedToRestartOnChange } from '@packages/config'
->>>>>>> c336d7da
 
 export interface SetupFullConfigOptions {
   projectName: string
@@ -590,21 +587,13 @@
     try {
       const packageJson = this.ctx.fs.readJsonSync(this._pathToFile('package.json'))
 
-<<<<<<< HEAD
-      metaState.isUsingTypeScript = detectLanguage(this.projectRoot, packageJson) === 'ts'
-    } catch (e) {
-      //
-=======
-      if (packageJson.dependencies?.typescript || packageJson.devDependencies?.typescript || fs.existsSync(this._pathToFile('tsconfig.json'))) {
-        metaState.hasTypescript = true
-      }
-
       if (packageJson.type === 'module') {
         metaState.isProjectUsingESModules = true
       }
+
+      metaState.isUsingTypeScript = detectLanguage(this.projectRoot, packageJson) === 'ts'
     } catch {
       // No need to handle
->>>>>>> c336d7da
     }
 
     if (configFile) {
