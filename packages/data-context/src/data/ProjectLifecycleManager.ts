/**
 * The "Project Lifecycle" is the centralized manager for the project,
 * config, browser, and the number of possible states that can occur based
 * on inputs that change these behaviors.
 *
 * See `guides/app-lifecycle.md` for documentation on the project & possible
 * states that exist, and how they are managed.
 */
import { ChildProcess, ForkOptions, fork } from 'child_process'
import chokidar from 'chokidar'
import path from 'path'
import inspector from 'inspector'
import _ from 'lodash'
import resolve from 'resolve'
import debugLib from 'debug'
import pDefer from 'p-defer'
import fs from 'fs'

import type { DataContext } from '..'
import { LoadConfigReply, SetupNodeEventsReply, ProjectConfigIpc, IpcHandler } from './ProjectConfigIpc'
import assert from 'assert'
import type { AllModeOptions, FoundBrowser, FullConfig, TestingType } from '@packages/types'
import type { BaseErrorDataShape, WarningError } from '.'
import { autoBindDebug } from '../util/autoBindDebug'

const debug = debugLib(`cypress:lifecycle:ProjectLifecycleManager`)

const CHILD_PROCESS_FILE_PATH = require.resolve('@packages/server/lib/plugins/child/require_async_child')

const UNDEFINED_SERIALIZED = '__cypress_undefined__'

export interface SetupFullConfigOptions {
  projectName: string
  projectRoot: string
  cliConfig: Partial<Cypress.ConfigOptions>
  config: Partial<Cypress.ConfigOptions>
  envFile: Partial<Cypress.ConfigOptions>
  options: Partial<AllModeOptions>
}

/**
 * All of the APIs injected from @packages/server & @packages/config
 * since these are not strictly typed
 */
export interface InjectedConfigApi {
  cypressVersion: string
  getServerPluginHandlers: () => IpcHandler[]
  validateConfig<T extends Cypress.ConfigOptions>(config: Partial<T>, onErr: (errMsg: string) => never): T
  allowedConfig(config: Cypress.ConfigOptions): Cypress.ConfigOptions
  updateWithPluginValues(config: FullConfig, modifiedConfig: Partial<Cypress.ConfigOptions>): FullConfig
  setupFullConfigWithDefaults(config: SetupFullConfigOptions): Promise<FullConfig>
}

type State<S, V = undefined> = V extends undefined ? {state: S, value?: V} : {state: S, value: V}

type LoadingStateFor<V> = State<'pending'> | State<'loading', Promise<V>> | State<'loaded', V> | State<'errored', unknown>

type BrowsersResultState = LoadingStateFor<FoundBrowser[]>

type ConfigResultState = LoadingStateFor<LoadConfigReply>

type EnvFileResultState = LoadingStateFor<Cypress.ConfigOptions>

type SetupNodeEventsResultState = LoadingStateFor<SetupNodeEventsReply>

interface RequireWatchers {
  config: Record<string, chokidar.FSWatcher>
  setupNodeEvents: Record<string, chokidar.FSWatcher>
}

export interface ProjectMetaState {
  hasFrontendFramework: 'nuxt' | 'react' | 'react-scripts' | 'vue' | 'next' | false
  hasTypescript: boolean
  hasLegacyCypressJson: boolean
  hasCypressEnvFile: boolean
  hasValidConfigFile: boolean
  hasSpecifiedConfigViaCLI: false | string
  hasMultipleConfigPaths: boolean
  needsCypressJsonMigration: boolean
  // configuredTestingTypes: TestingType[]
}

const PROJECT_META_STATE: ProjectMetaState = {
  hasFrontendFramework: false,
  hasTypescript: false,
  hasLegacyCypressJson: false,
  hasMultipleConfigPaths: false,
  hasCypressEnvFile: false,
  hasSpecifiedConfigViaCLI: false,
  hasValidConfigFile: false,
  needsCypressJsonMigration: false,
  // configuredTestingTypes: [],
}

export class ProjectLifecycleManager {
  // Registered handlers from Cypress's server, used to wrap the IPC
  private _handlers: IpcHandler[] = []
  private _browserResult: BrowsersResultState = { state: 'pending' }

  // Config, from the cypress.config.{js|ts}
  private _envFileResult: EnvFileResultState = { state: 'pending' }
  private _configResult: ConfigResultState = { state: 'pending' }
  private childProcesses = new Set<ChildProcess>()
  private watchers = new Set<chokidar.FSWatcher>()

  private _eventsIpc?: ProjectConfigIpc
  private _eventsIpcResult: SetupNodeEventsResultState = { state: 'pending' }
  private _registeredEvents: Record<string, Function> = {}
  private _registeredEventsTarget: TestingType | undefined
  private _eventProcess: ChildProcess | undefined
  private _currentTestingType: TestingType | null = null

  private _projectRoot: string | undefined
  private _configFilePath: string | undefined

  private _cachedFullConfig: FullConfig | undefined

  private _projectMetaState: ProjectMetaState = { ...PROJECT_META_STATE }

  constructor (private ctx: DataContext) {
    this._handlers = this.ctx._apis.configApi.getServerPluginHandlers()
    this.watchers = new Set()

    if (ctx.coreData.currentProject) {
      this.setCurrentProject(ctx.coreData.currentProject)
    }

    if (ctx.coreData.currentTestingType && this._projectRoot) {
      this.setCurrentTestingType(ctx.coreData.currentTestingType)
    }

    // see timers/parent.js line #93 for why this is necessary
    process.on('exit', this.onProcessExit)

    return autoBindDebug(this)
  }

  async allSettled () {
    while (
      this._browserResult.state === 'loading' ||
      this._envFileResult.state === 'loading' ||
      this._configResult.state === 'loading' ||
      this._eventsIpcResult.state === 'loading'
    ) {
      await Promise.allSettled([
        this._browserResult.value,
        this._envFileResult.value,
        this._configResult.value,
        this._eventsIpcResult.value,
      ])
    }
  }

  private onProcessExit = () => {
    this.resetInternalState()
  }

  async getProjectId (): Promise<string | null> {
    try {
      const contents = await this.getConfigFileContents()

      return contents.projectId ?? null
    } catch {
      return null
    }
  }

  get metaState () {
    return Object.freeze(this._projectMetaState)
  }

  get configFilePath () {
    assert(this._configFilePath, 'Expected configFilePath to be found')

    return this._configFilePath
  }

  get configFile () {
    return this.ctx.modeOptions.configFile || 'cypress.config.js'
  }

  get envFilePath () {
    return path.join(this.projectRoot, 'cypress.env.json')
  }

  get browsers () {
    if (this._cachedFullConfig) {
      return this._cachedFullConfig.browsers as FoundBrowser[]
    }

    return null
  }

  get errorLoadingConfigFile (): BaseErrorDataShape | null {
    if (this._configResult.state === 'errored') {
      return {
        title: 'Error Loading Config',
        message: String(this._configResult.value), // TODO: fix
      }
    }

    return null
  }

  get errorLoadingNodeEvents (): BaseErrorDataShape | null {
    if (this._eventsIpcResult.state === 'errored') {
      return {
        title: 'Error Loading Config',
        message: String(this._eventsIpcResult.value), // TODO: fix
      }
    }

    return null
  }

  get isLoadingConfigFile () {
    return this._configResult.state === 'loading'
  }

  get isLoadingNodeEvents () {
    return this._eventsIpcResult.state === 'loading'
  }

  get loadedConfigFile (): Partial<Cypress.ConfigOptions> | null {
    return this._configResult.state === 'loaded' ? this._configResult.value.initialConfig : null
  }

  get loadedFullConfig (): FullConfig | null {
    return this._cachedFullConfig ?? null
  }

  get projectRoot () {
    assert(this._projectRoot, 'Expected projectRoot to be set in ProjectLifecycleManager')

    return this._projectRoot
  }

  get projectTitle () {
    return path.basename(this.projectRoot)
  }

  clearCurrentProject () {
    this.resetInternalState()
    this._projectRoot = undefined
    this._configFilePath = undefined
    this._cachedFullConfig = undefined
  }

  /**
   * When we set the current project, we need to cleanup the
   * previous project that might have existed. We use this as the
   * single location we should use to set the `projectRoot`, because
   * we can call it from legacy code and it'll be a no-op if the `projectRoot`
   * is already the same, otherwise it'll do the necessary cleanup
   */
  setCurrentProject (projectRoot: string) {
    if (this._projectRoot === projectRoot) {
      return
    }

    this._projectRoot = projectRoot
    this.legacyPluginGuard()
    this.loadGlobalBrowsers().catch(this.onLoadError)
    this.verifyProjectRoot(projectRoot)
    this.resetInternalState()
    this.ctx.update((s) => {
      s.currentProject = projectRoot
    })

    const metaState = this.refreshMetaState()

    this.configFileWarningCheck()

    if (metaState.hasValidConfigFile) {
      this.initializeConfig().catch(this.onLoadError)
    }

    this.loadCypressEnvFile().catch(this.onLoadError)

    if (this.ctx.coreData.currentTestingType) {
      this.setCurrentTestingType(this.ctx.coreData.currentTestingType)
    }

    this.initializeConfigWatchers()
  }

  /**
   * When we set the "testingType", we
   */
  setCurrentTestingType (testingType: TestingType | null) {
    this.ctx.update((d) => {
      d.currentTestingType = testingType
    })

    if (this._currentTestingType === testingType) {
      return
    }

    this._currentTestingType = testingType

    if (!testingType) {
      return
    }

    if (!this.metaState.hasValidConfigFile) {
      if (testingType === 'e2e') {
        this.ctx.actions.wizard.scaffoldTestingType()
      }
    } else {
      this.loadTestingType()
    }
  }

  private loadTestingType () {
    const testingType = this._currentTestingType

    assert(testingType, 'loadTestingType requires a testingType')
    // If we have set a testingType, and it's not the "target" of the
    // registeredEvents (switching testing mode), we need to get a fresh
    // config IPC & re-execute the setupTestingType
    if (this._registeredEventsTarget && testingType !== this._registeredEventsTarget) {
      this._configResult = { state: 'pending' }
      this.initializeConfig().catch(this.onLoadError)
    } else if (this._eventsIpc && !this._registeredEventsTarget && this._configResult.state === 'loaded') {
      this.setupNodeEvents().catch(this.onLoadError)
    }
  }

  private killChildProcesses () {
    for (const proc of this.childProcesses) {
      this._cleanupProcess(proc)
    }
    this.childProcesses = new Set()
  }

  private _cleanupIpc (ipc: ProjectConfigIpc) {
    this._cleanupProcess(ipc.childProcess)
    ipc.removeAllListeners()
    if (this._eventsIpc === ipc) {
      this._eventsIpc = undefined
    }

    if (this._eventProcess === ipc.childProcess) {
      this._eventProcess = undefined
    }
  }

  private _cleanupProcess (proc: ChildProcess) {
    proc.kill()
    this.childProcesses.delete(proc)
  }

  private closeWatchers () {
    for (const watcher of this.watchers.values()) {
      watcher.close()
    }
    this.watchers = new Set()
  }

  private resetInternalState () {
    if (this._eventsIpc) {
      this._cleanupIpc(this._eventsIpc)
    }

    this.killChildProcesses()
    this.closeWatchers()
    this._configResult = { state: 'pending' }
    this._eventsIpcResult = { state: 'pending' }
    this._envFileResult = { state: 'pending' }
    this._requireWatchers = { config: {}, setupNodeEvents: {} }
    this._eventProcess = undefined
    this._registeredEventsTarget = undefined
    this._currentTestingType = null
    this._configFilePath = undefined
    this._cachedFullConfig = undefined
  }

  get eventProcessPid () {
    return this._eventProcess?.pid
  }

  /**
   * Equivalent to the legacy "config.get()",
   * this sources the config from all the
   */
  async getFullInitialConfig (options: Partial<AllModeOptions> = this.ctx.modeOptions, withBrowsers = true): Promise<FullConfig> {
    if (this._cachedFullConfig) {
      return this._cachedFullConfig
    }

    const [configFileContents, envFile] = await Promise.all([
      this.getConfigFileContents(),
      this.loadCypressEnvFile(),
    ])

    const fullConfig = await this.buildBaseFullConfig(configFileContents, envFile, options, withBrowsers)

    if (this._currentTestingType) {
      this._cachedFullConfig = fullConfig
    }

    return fullConfig
  }

  private async buildBaseFullConfig (configFileContents: Cypress.ConfigOptions, envFile: Cypress.ConfigOptions, options: Partial<AllModeOptions>, withBrowsers = true) {
    if (this._currentTestingType) {
      const testingTypeOverrides = configFileContents[this._currentTestingType] ?? {}

      // TODO: pass in options.config overrides separately, so they are reflected in the UI
      configFileContents = { ...configFileContents, ...testingTypeOverrides }
    }

    // TODO: Convert this to be synchronous,
    let fullConfig = await this.ctx._apis.configApi.setupFullConfigWithDefaults({
      cliConfig: options.config ?? {},
      projectName: path.basename(this.projectRoot),
      projectRoot: this.projectRoot,
      config: _.cloneDeep(configFileContents),
      envFile: _.cloneDeep(envFile),
      options: {
        ...options,
        testingType: this._currentTestingType ?? 'e2e',
      },
    })

    if (withBrowsers) {
      const browsers = await this.loadGlobalBrowsers()

      if (!fullConfig.browsers || fullConfig.browsers.length === 0) {
        // @ts-ignore - we don't know if the browser is headed or headless at this point.
        // this is handled in open_project#launch.
        fullConfig.browsers = browsers
      }

      fullConfig.browsers = fullConfig.browsers?.map((browser) => {
        if (browser.family === 'chromium' || fullConfig.chromeWebSecurity) {
          return browser
        }

        return {
          ...browser,
          warning: browser.warning || this.ctx._apis.errorApi.message('CHROME_WEB_SECURITY_NOT_SUPPORTED', browser.name),
        }
      })

      // If we have withBrowsers set to false, it means we're coming from the legacy config.get API
      // in tests, which shouldn't be validating the config
      this.validateConfigFile(this.configFile, fullConfig)
    }

    return _.cloneDeep(fullConfig)
  }

  // private injectCtSpecificConfig (cfg: FullConfig) {
  //   cfg.resolved.testingType = { value: 'component' }
  //   // This value is normally set up in the `packages/server/lib/plugins/index.js#110`
  //   // But if we don't return it in the plugins function, it never gets set
  //   // Since there is no chance that it will have any other value here, we set it to "component"
  //   // This allows users to not return config in the `cypress/plugins/index.js` file
  //   // https://github.com/cypress-io/cypress/issues/16860
  //   const rawJson = cfg.rawJson as Cfg
  //   return {
  //     ...cfg,
  //     componentTesting: true,
  //     viewportHeight: rawJson.viewportHeight ?? 500,
  //     viewportWidth: rawJson.viewportWidth ?? 500,
  //   }
  // }

  async getConfigFileContents () {
    if (this.ctx.modeOptions.configFile === false) {
      return {}
    }

    if (this._configResult.state === 'loaded') {
      return this._configResult.value.initialConfig
    }

    return this.initializeConfig()
  }

  /**
   * Initializes the config by executing the config file.
   * Returns the loaded config if we have already loaded the file
   */
  initializeConfig (): Promise<LoadConfigReply['initialConfig']> {
    if (this._configResult.state === 'loaded') {
      return Promise.resolve(this._configResult.value.initialConfig)
    }

    if (this._configResult.state === 'loading') {
      return this._configResult.value.then((v) => v.initialConfig)
    }

    if (this._configResult.state === 'errored') {
      return Promise.reject(this._configResult.value)
    }

    assert.strictEqual(this._configResult.state, 'pending')

    const { promise, child, ipc } = this._loadConfig()

    this._cachedFullConfig = undefined
    this._configResult = { state: 'loading', value: promise }

    promise.then((result) => {
      if (this._configResult.value === promise) {
        this._configResult = { state: 'loaded', value: result }
        this.validateConfigFile(this.configFilePath, result.initialConfig)
        this.onConfigLoaded(child, ipc, result)
      }
    })
    .catch((err) => {
      debug(`catch %o`, err)
      // this._cleanupIpc(ipc)
      if (this._configResult.value === promise) {
        this._configResult = { state: 'errored', value: err }
      }

      if (this._pendingInitialize) {
        this._pendingInitialize.reject(err)
      }
    })
    .finally(() => {
      this.ctx.emitter.toLaunchpad()
    })

    return promise.then((v) => v.initialConfig)
  }

  private validateConfigFile (file: string, config: Cypress.ConfigOptions) {
    this.ctx._apis.configApi.validateConfig(config, (errMsg) => {
      const base = path.basename(file)

      throw this.ctx.error('SETTINGS_VALIDATION_ERROR', base, errMsg)
    })
  }

  /**
   * Initializes the "watchers" for the current
   * config for "open" mode.
   */
  private initializeConfigWatchers () {
    if (this.ctx.isRunMode) {
      return
    }

    const legacyFileWatcher = this.addWatcher(_.without([
      this._pathToFile('cypress.json'),
      this._pathToFile('cypress.config.js'),
      this._pathToFile('cypress.config.ts'),
    ], this.configFilePath))

    legacyFileWatcher.on('all', (change) => {
      const metaState = this._projectMetaState
      const nextMetaState = this.refreshMetaState()

      if (!_.isEqual(metaState, nextMetaState)) {
        this.ctx.coreData.baseError = null
        this.reloadConfig().catch(this.onLoadError)
      }
    })

    const configFileWatcher = this.addWatcher(this.configFilePath)

    configFileWatcher.on('all', () => {
      this.ctx.coreData.baseError = null
      this.reloadConfig().catch(this.onLoadError)
    })

    const cypressEnvFileWatcher = this.addWatcher(this.envFilePath)

    cypressEnvFileWatcher.on('all', () => {
      this.ctx.coreData.baseError = null
      this.reloadCypressEnvFile().catch(this.onLoadError)
    })
  }

  /**
   * When we detect a change to the config file path, we call "reloadConfig".
   * This sources a fresh IPC channel & reads the config. If we detect a change
   * to the config or the list of imported files, we will re-execute the setupNodeEvents
   */
  reloadConfig () {
    if (this._configResult.state === 'errored' || this._configResult.state === 'loaded') {
      this._configResult = { state: 'pending' }

      return this.initializeConfig()
    }

    if (this._configResult.state === 'loading' || this._configResult.state === 'pending') {
      return this.initializeConfig()
    }

    throw new Error(`Unreachable state`)
  }

  private _loadConfig () {
    const dfd = pDeferFulfilled<LoadConfigReply>()
    const child = this.forkConfigProcess()
    const ipc = this.wrapConfigProcess(child, dfd)

    return { promise: dfd.promise, child, ipc }
  }

  loadCypressEnvFile () {
    if (!this._projectMetaState.hasCypressEnvFile) {
      this._envFileResult = { state: 'loaded', value: {} }
    }

    if (this._envFileResult.state === 'loading') {
      return this._envFileResult.value
    }

    if (this._envFileResult.state === 'errored') {
      return Promise.reject(this._envFileResult.value)
    }

    if (this._envFileResult.state === 'loaded') {
      return Promise.resolve(this._envFileResult.value)
    }

    assert.strictEqual(this._envFileResult.state, 'pending')

    const promise = this.readCypressEnvFile().then((value) => {
      this.validateConfigFile(this.envFilePath, value)
      this._envFileResult = { state: 'loaded', value }

      return value
    })
    .catch((e) => {
      this._envFileResult = { state: 'errored', value: e }
      throw e
    })
    .finally(() => {
      this.ctx.emitter.toLaunchpad()
    })

    this._envFileResult = { state: 'loading', value: promise }

    return promise
  }

  private async reloadCypressEnvFile () {
    if (this._envFileResult.state === 'loading') {
      return this._envFileResult.value
    }

    this._envFileResult = { state: 'pending' }

    return this.loadCypressEnvFile()
  }

  /**
   * Initializes the config by reading the config file, if we
   * know we have one for the project
   */
  private async readCypressEnvFile (): Promise<Cypress.ConfigOptions> {
    try {
      return await this.ctx.fs.readJSON(this.envFilePath)
    } catch (err: any) {
      if (err.code === 'ENOENT') {
        return {}
      }

      if (err.isCypressErr) {
        throw err
      }

      throw this.ctx.error('ERROR_READING_FILE', this.envFilePath, err)
    }
  }

  private _requireWatchers: RequireWatchers = {
    config: {},
    setupNodeEvents: {},
  }

  private watchRequires (groupName: 'config' | 'setupNodeEvents', paths: string[]) {
    if (this.ctx.isRunMode) {
      return
    }

    const filtered = paths.filter((p) => !p.includes('/node_modules/'))
    const group = this._requireWatchers[groupName]
    const missing = _.xor(Object.keys(group), filtered)

    for (const path of missing) {
      if (!group[path]) {
        group[path] = this.addWatcherFor(groupName, path)
      } else {
        group[path]?.close()
        delete group[path]
      }
    }
  }

  /**
   * Called on the completion of the
   */
  private onConfigLoaded (child: ChildProcess, ipc: ProjectConfigIpc, result: LoadConfigReply) {
    this.watchRequires('config', result.requires)
    if (this._eventsIpc) {
      this._cleanupIpc(this._eventsIpc)
    }

    this._eventProcess = child
    this._eventsIpc = ipc

    if (!this._currentTestingType || this._eventsIpcResult.state === 'loading') {
      return
    }

    if (!this.isTestingTypeConfigured(this._currentTestingType)) {
      this.ctx.actions.wizard.scaffoldTestingType()

      return
    }

    if (this.ctx.coreData.scaffoldedFiles) {
      this.ctx.coreData.scaffoldedFiles.filter((f) => {
        if (f.file.absolute === this.configFilePath && f.status !== 'valid') {
          f.status = 'valid'
          this.ctx.emitter.toLaunchpad()
        }
      })
    }

    this.setupNodeEvents().catch(this.onLoadError)
  }

  private async setupNodeEvents (): Promise<SetupNodeEventsReply> {
    const config = await this.getFullInitialConfig()

    assert(this._eventsIpc)
    assert(this._currentTestingType)

    this._registeredEventsTarget = this._currentTestingType

    const ipc = this._eventsIpc

    for (const handler of this._handlers) {
      handler(ipc)
    }

    const { promise } = this.registerSetupIpcHandlers(ipc)

    const overrides = config[this._currentTestingType] ?? {}
    const mergedConfig = { ...config, ...overrides }

    // alphabetize config by keys
    let orderedConfig = {} as Cypress.PluginConfigOptions

    Object.keys(mergedConfig).sort().forEach((key) => {
      const k = key as keyof typeof mergedConfig

      // @ts-ignore
      orderedConfig[k] = mergedConfig[k]
    })

    ipc.send('setupTestingType', this._currentTestingType, {
      ...orderedConfig,
      projectRoot: this.projectRoot,
      configFile: this.configFilePath,
      version: this.ctx._apis.configApi.cypressVersion,
      testingType: this._currentTestingType,
    })

    this._eventsIpcResult = { state: 'loading', value: promise }

    promise.then(async (val) => {
      this._eventsIpcResult = { state: 'loaded', value: val }
      await this.handleSetupTestingTypeReply(ipc, val)
    })
    .catch((err) => {
      debug(`catch %o`, err)
      this._cleanupIpc(ipc)
      this._eventsIpcResult = { state: 'errored', value: err }
      this._pendingInitialize?.reject(err)
    })
    .finally(() => {
      this.ctx.emitter.toLaunchpad()
    })

    return promise
  }

  addWatcherFor (groupName: 'config' | 'setupNodeEvents', file: string) {
    const w = this.addWatcher(file)

    w.on('all', (evt) => {
      debug(`changed ${file}: ${evt}`)
      // TODO: in the future, we will make this more specific to the individual process we need to load
      if (groupName === 'config') {
        this.reloadConfig().catch(this.onLoadError)
      } else {
        // If we've edited the setupNodeEvents file, we need to re-execute
        // the config file to get a fresh ipc process to swap with
        this.reloadConfig().catch(this.onLoadError)
      }
    })

    return w
  }

  addWatcher (file: string | string[]) {
    const w = chokidar.watch(file, {
      ignoreInitial: true,
    })

    this.watchers.add(w)

    return w
  }

  registerEvent (event: string, callback: Function) {
    debug(`register event '${event}'`)

    if (!_.isString(event)) {
      throw new Error(`The plugin register function must be called with an event as its 1st argument. You passed '${event}'.`)
    }

    if (!_.isFunction(callback)) {
      throw new Error(`The plugin register function must be called with a callback function as its 2nd argument. You passed '${callback}'.`)
    }

    this._registeredEvents[event] = callback
  }

  resetForTest () {
    this.resetInternalState()
    this._registeredEvents = {}
    this._handlers = []
  }

  hasNodeEvent (eventName: string) {
    const isRegistered = typeof this._registeredEvents[eventName] === 'function'

    debug('plugin event registered? %o', { eventName, isRegistered })

    return isRegistered
  }

  executeNodeEvent (event: string, args: any[]) {
    debug(`execute plugin event '${event}' Node '${process.version}' with args: %o %o %o`, ...args)

    const evtFn = this._registeredEvents[event]

    if (typeof evtFn !== 'function') {
      throw new Error(`Missing event for ${event}`)
    }

    return evtFn(...args)
  }

  loadGlobalBrowsers () {
    if (this._browserResult.state === 'loaded') {
      return Promise.resolve(this._browserResult.value)
    }

    if (this._browserResult.state === 'errored') {
      return Promise.reject(this._browserResult.value)
    }

    if (this._browserResult.state === 'loading') {
      return this._browserResult.value
    }

    const p = this.ctx._apis.appApi.getBrowsers()

    this._browserResult = { state: 'loading', value: p }
    p.then(
      (b) => {
        if (p === this._browserResult.value) {
          this._browserResult = { state: 'loaded', value: b }
        }
      },
      (e) => {
        if (p === this._browserResult.value) {
          this._browserResult = { state: 'errored', value: e }
          this.ctx.onError(e)
        }
      },
    )

    return p
  }

  reloadGlobalBrowsers () {
    this._browserResult = { state: 'pending' }

    return this.loadGlobalBrowsers()
  }

  private forkConfigProcess () {
    const configProcessArgs = ['--projectRoot', this.projectRoot, '--file', this.configFilePath]

    const childOptions: ForkOptions = {
      stdio: 'pipe',
      cwd: path.dirname(this.configFilePath),
      env: {
        ...process.env,
        NODE_OPTIONS: process.env.ORIGINAL_NODE_OPTIONS || '',
        // DEBUG: '*',
      },
      execPath: this.ctx.nodePath ?? undefined,
    }

    if (inspector.url()) {
      childOptions.execArgv = _.chain(process.execArgv.slice(0))
      .remove('--inspect-brk')
      .push(`--inspect=${process.debugPort + this.childProcesses.size + 1}`)
      .value()
    }

    debug('fork child process', CHILD_PROCESS_FILE_PATH, configProcessArgs, _.omit(childOptions, 'env'))

    const proc = fork(CHILD_PROCESS_FILE_PATH, configProcessArgs, childOptions)

    this.childProcesses.add(proc)

    return proc
  }

  private killChildProcess (child: ChildProcess) {
    child.kill()
    child.stdout?.removeAllListeners()
    child.stderr?.removeAllListeners()
    child.removeAllListeners()
  }

  private wrapConfigProcess (child: ChildProcess, dfd: pDefer.DeferredPromise<LoadConfigReply> & { settled: boolean }) {
    // The "IPC" is an EventEmitter wrapping the child process, adding a "send"
    // method, and re-emitting any "message" that comes through the channel through the EventEmitter
    const ipc = new ProjectConfigIpc(child)

    if (child.stdout && child.stderr) {
      // manually pipe plugin stdout and stderr for dashboard capture
      // @see https://github.com/cypress-io/cypress/issues/7434
      child.stdout.on('data', (data) => process.stdout.write(data))
      child.stderr.on('data', (data) => process.stderr.write(data))
    }

    child.on('error', (err) => {
      this.handleChildProcessError(err, ipc, dfd)
    })

    /**
     * This reject cannot be caught anywhere??
     *
     * It's supposed to be caught on lib/modes/run.js:1689,
     * but it's not.
     */
    ipc.on('childProcess:unhandledError', (err) => this.handleChildProcessError(err, ipc, dfd))
    child.on('setupTestingType:uncaughtError', (err) => this.handleChildProcessError(err, ipc, dfd))

    ipc.once('loadConfig:reply', (val) => {
      debug('loadConfig:reply')
      dfd.resolve({ ...val, initialConfig: JSON.parse(val.initialConfig) })
    })

    ipc.once('loadConfig:error', (type, ...args) => {
      debug('loadConfig:error %s, rejecting', type)
      this.killChildProcess(child)

      const err = this.ctx.error(type, ...args)

      // if it's a non-cypress error, restore the initial error
      if (!(err.message?.length)) {
        err.isCypressErr = false
        err.message = args[1]
        err.code = type
        err.name = type
      }

      dfd.reject(err)
    })

    debug('trigger the load of the file')
    ipc.send('loadConfig')

    return ipc
  }

  private handleChildProcessError (err: any, ipc: ProjectConfigIpc, dfd: pDefer.DeferredPromise<any> & {settled: boolean}) {
    debug('plugins process error:', err.stack)

    this._cleanupIpc(ipc)

    err = this.ctx._apis.errorApi.error('CHILD_PROCESS_UNEXPECTED_ERROR', this._currentTestingType, this.configFile, err.annotated || err.stack || err.message)
    err.title = 'Error running plugin'

    // this can sometimes trigger before the promise is fulfilled and
    // sometimes after, so we need to handle each case differently
    if (dfd.settled) {
      this.ctx.onError(err)
    } else {
      dfd.reject(err)
    }
  }

  private legacyPluginGuard () {
    // test and warn for incompatible plugin
    try {
      const retriesPluginPath = path.dirname(resolve.sync('cypress-plugin-retries/package.json', {
        basedir: this.projectRoot,
      }))

      this.ctx.onWarning(this.ctx.error('INCOMPATIBLE_PLUGIN_RETRIES', path.relative(this.projectRoot, retriesPluginPath)))
    } catch (e) {
      // noop, incompatible plugin not installed
    }
  }

  /**
   * Find all information about the project we need to know to prompt different
   * onboarding screens, suggestions in the onboarding wizard, etc.
   */
  refreshMetaState (): ProjectMetaState {
    const configFile = this.ctx.modeOptions.configFile
    const metaState: ProjectMetaState = {
      ...PROJECT_META_STATE,
      hasLegacyCypressJson: fs.existsSync(this._pathToFile('cypress.json')),
      hasCypressEnvFile: fs.existsSync(this._pathToFile('cypress.env.json')),
    }

    if (configFile === false) {
      return metaState
    }

    try {
      // Find the suggested framework, starting with meta-frameworks first
      const packageJson = this.ctx.fs.readJsonSync(this._pathToFile('package.json'))

      if (packageJson.dependencies?.typescript || packageJson.devDependencies?.typescript || fs.existsSync(this._pathToFile('tsconfig.json'))) {
        metaState.hasTypescript = true
      }

      for (const framework of ['next', 'nuxt', 'react-scripts', 'react', 'vue'] as const) {
        if (packageJson.dependencies?.[framework] || packageJson.devDependencies?.[framework]) {
          metaState.hasFrontendFramework = framework
          break
        }
      }
    } catch {
      // No need to handle
    }

    if (typeof configFile === 'string') {
      metaState.hasSpecifiedConfigViaCLI = this._pathToFile(configFile)
      if (configFile.endsWith('.json')) {
        metaState.needsCypressJsonMigration = true
      } else {
        this._configFilePath = this._pathToFile(configFile)
        if (fs.existsSync(this._configFilePath)) {
          metaState.hasValidConfigFile = true
        }
      }

      return metaState
    }

    const configFileTs = this._pathToFile('cypress.config.ts')
    const configFileJs = this._pathToFile('cypress.config.js')

    if (fs.existsSync(configFileTs)) {
      metaState.hasValidConfigFile = true
      this._configFilePath = configFileTs
    }

    if (fs.existsSync(configFileJs)) {
      metaState.hasValidConfigFile = true
      if (this._configFilePath) {
        metaState.hasMultipleConfigPaths = true
      } else {
        this._configFilePath = configFileJs
      }
    }

    if (!this._configFilePath) {
      this._configFilePath = metaState.hasTypescript ? configFileTs : configFileJs
    }

    if (metaState.hasLegacyCypressJson && !metaState.hasValidConfigFile) {
      metaState.needsCypressJsonMigration = true
    }

    this._projectMetaState = metaState

    return metaState
  }

  private _pathToFile (file: string) {
    return path.isAbsolute(file) ? file : path.join(this.projectRoot, file)
  }

  private verifyProjectRoot (root: string) {
    try {
      if (!fs.statSync(root).isDirectory()) {
        throw new Error('NOT DIRECTORY')
      }
    } catch (err) {
      throw this.ctx.error('NO_PROJECT_FOUND_AT_PROJECT_ROOT', this.projectRoot)
    }
  }

  private async handleSetupTestingTypeReply (ipc: ProjectConfigIpc, result: SetupNodeEventsReply) {
    this._registeredEvents = {}
    this.watchRequires('setupNodeEvents', result.requires)

    for (const { event, eventId } of result.registrations) {
      debug('register plugins process event', event, 'with id', eventId)

      this.registerEvent(event, function (...args: any[]) {
        return new Promise((resolve, reject) => {
          const invocationId = _.uniqueId('inv')

          debug('call event', event, 'for invocation id', invocationId)

          ipc.once(`promise:fulfilled:${invocationId}`, (err: any, value: any) => {
            if (err) {
              debug('promise rejected for id %s %o', invocationId, ':', err.stack)
              reject(_.extend(new Error(err.message), err))

              return
            }

            if (value === UNDEFINED_SERIALIZED) {
              value = undefined
            }

            debug(`promise resolved for id '${invocationId}' with value`, value)

            return resolve(value)
          })

          const ids = { invocationId, eventId }

          // no argument is passed for cy.task()
          // This is necessary because undefined becomes null when it is sent through ipc.
          if (event === 'task' && args[1] === undefined) {
            args[1] = {
              __cypress_task_no_argument__: true,
            }
          }

          ipc.send('execute:plugins', event, ids, args)
        })
      })
    }

    assert(this._envFileResult.state === 'loaded')
    assert(this._configResult.state === 'loaded')

    const fullConfig = await this.buildBaseFullConfig(this._configResult.value.initialConfig, this._envFileResult.value, this.ctx.modeOptions)

    this._cachedFullConfig = this.ctx._apis.configApi.updateWithPluginValues(fullConfig, result.setupConfig ?? {})

    this._pendingInitialize?.resolve()
  }

  private registerSetupIpcHandlers (ipc: ProjectConfigIpc) {
    const dfd = pDefer<SetupNodeEventsReply>()

    ipc.childProcess.on('error', dfd.reject)

    // For every registration event, we want to turn into an RPC with the child process
    ipc.once('setupTestingType:reply', dfd.resolve)
    ipc.once('setupTestingType:error', (type, ...args) => {
      dfd.reject(this.ctx.error(type, ...args))
    })

    const handleWarning = (warningErr: WarningError) => {
      debug('plugins process warning:', warningErr.stack)

      return this.ctx.onWarning(warningErr)
    }

    ipc.on('warning', handleWarning)

    return dfd
  }

  destroy () {
    // @ts-ignore
    process.removeListener('exit', this.onProcessExit)
  }

  isTestingTypeConfigured (testingType: TestingType) {
    const config = this.loadedFullConfig ?? this.loadedConfigFile

    if (!config) {
      return null
    }

    if (!_.has(config, testingType)) {
      return false
    }

    if (testingType === 'component') {
      // @ts-expect-error
      return Boolean(config.component?.devServer)
    }

    return true
  }

  private _pendingInitialize?: pDefer.DeferredPromise<void>

  async initializeRunMode () {
    this._pendingInitialize = pDefer()

    if (!this._currentTestingType) {
      this.setCurrentTestingType('e2e')
      // TODO: Warn on this
      // this.ctx.onWarning(this.ctx.error('TESTING_TYPE_NEEDED_FOR_RUN'))
    }

    if (!this.metaState.hasValidConfigFile) {
      return this.ctx.onError(this.ctx.error('NO_DEFAULT_CONFIG_FILE_FOUND', this.projectRoot))
    }

    await this._pendingInitialize.promise.finally(() => {
      this._pendingInitialize = undefined
    })
  }

  private configFileWarningCheck () {
    // Only if they've explicitly specified a config file path do we error, otherwise they'll go through onboarding
    if (!this.metaState.hasValidConfigFile && this.metaState.hasSpecifiedConfigViaCLI !== false) {
      this.ctx.onError(this.ctx.error('CONFIG_FILE_NOT_FOUND', path.basename(this.metaState.hasSpecifiedConfigViaCLI), path.dirname(this.metaState.hasSpecifiedConfigViaCLI)))
    }

<<<<<<< HEAD
    if (this.metaState.hasLegacyCypressJson && !this.metaState.hasValidConfigFile && this.ctx.isRunMode) {
      this.ctx.onError(this.ctx.error('CONFIG_FILE_MIGRATION_NEEDED', this.projectRoot), 'global')
=======
    if (this.metaState.hasLegacyCypressJson && !this.metaState.hasValidConfigFile) {
      this.ctx.onError(this.ctx.error('CONFIG_FILE_MIGRATION_NEEDED', this.projectRoot))
>>>>>>> 18c5a065
    }

    if (this.metaState.hasMultipleConfigPaths) {
      this.ctx.onError(this.ctx.error('CONFIG_FILES_LANGUAGE_CONFLICT', this.projectRoot))
    }

    if (this.metaState.hasValidConfigFile && this.metaState.hasLegacyCypressJson) {
      this.ctx.onError(this.ctx.error('LEGACY_CONFIG_FILE', this.projectRoot, path.basename(this.configFilePath)))
    }
  }

  /**
   * When we have an error while "loading" a resource,
   * we handle it internally with the promise state, and therefore
   * do not
   */
  private onLoadError = (err: any) => {
    this._pendingInitialize?.reject(err)
  }
}

function pDeferFulfilled<T> (): pDefer.DeferredPromise<T> & {settled: boolean} {
  const dfd = pDefer<T>()
  let settled = false
  const { promise, resolve, reject } = dfd

  const resolveFn = function (val: T) {
    settled = true

    return resolve(val)
  }

  const rejectFn = function (val: any) {
    settled = true

    return reject(val)
  }

  return {
    promise,
    resolve: resolveFn,
    reject: rejectFn,
    get settled () {
      return settled
    },
  }
}<|MERGE_RESOLUTION|>--- conflicted
+++ resolved
@@ -1231,13 +1231,8 @@
       this.ctx.onError(this.ctx.error('CONFIG_FILE_NOT_FOUND', path.basename(this.metaState.hasSpecifiedConfigViaCLI), path.dirname(this.metaState.hasSpecifiedConfigViaCLI)))
     }
 
-<<<<<<< HEAD
     if (this.metaState.hasLegacyCypressJson && !this.metaState.hasValidConfigFile && this.ctx.isRunMode) {
-      this.ctx.onError(this.ctx.error('CONFIG_FILE_MIGRATION_NEEDED', this.projectRoot), 'global')
-=======
-    if (this.metaState.hasLegacyCypressJson && !this.metaState.hasValidConfigFile) {
       this.ctx.onError(this.ctx.error('CONFIG_FILE_MIGRATION_NEEDED', this.projectRoot))
->>>>>>> 18c5a065
     }
 
     if (this.metaState.hasMultipleConfigPaths) {
