--- conflicted
+++ resolved
@@ -446,16 +446,11 @@
       return
     }
 
-<<<<<<< HEAD
-    if (!this.isTestingTypeConfigured(this._currentTestingType) && !this.ctx.isRunMode) {
-      // this.ctx.actions.wizard.scaffoldTestingType().catch(this.onLoadError)
-=======
     this._initializedProject = undefined
     this._currentTestingType = testingType
 
     assert(this._configManager, 'Cannot set a testing type without a config manager')
     this._configManager.setTestingType(testingType)
->>>>>>> 2909c93f
 
     if (!testingType) {
       return
