--- conflicted
+++ resolved
@@ -252,9 +252,7 @@
           }
         }
 
-        if (this.ctx.coreData.cliBrowser) {
-          await this.setActiveBrowser(this.ctx.coreData.cliBrowser)
-        }
+        await this.setInitialActiveBrowser()
 
         if (this._currentTestingType && finalConfig.specPattern) {
           await this.ctx.actions.project.setSpecsFoundBySpecPattern({
@@ -272,24 +270,44 @@
     })
   }
 
-<<<<<<< HEAD
-  async getConfigFileContents () {
-    if (this._configResult.state === 'loaded') {
-      return this._configResult.value.initialConfig
-    }
-
-    return this.initializeConfig()
-  }
-
   /**
-   * Initializes the config by executing the config file.
-   * Returns the loaded config if we have already loaded the file
+   * Sets the initial `activeBrowser` depending on these criteria, in order of preference:
+   *  1. The value of `--browser` passed via CLI.
+   *  2. The last browser selected in `open` mode (by name and channel) for this project.
+   *  3. The first browser found.
    */
-  initializeConfig (): Promise<LoadConfigReply['initialConfig']> {
-    if (this._configResult.state === 'loaded') {
-      return Promise.resolve(this._configResult.value.initialConfig)
-    }
-=======
+  async setInitialActiveBrowser () {
+    if (this.ctx.coreData.cliBrowser) {
+      await this.setActiveBrowserByNameOrPath(this.ctx.coreData.cliBrowser)
+      // TODO: does this really need to be nulled here? seems like a possible source of bugs since it makes this fn not idempotent
+      this.ctx.coreData.cliBrowser = null
+
+      return
+    }
+
+    // lastBrowser is cached per-project.
+    const prefs = await this.ctx.project.getProjectPreferences(path.basename(this.projectRoot))
+    const browsers = await this.ctx.browser.machineBrowsers()
+
+    if (!browsers[0]) throw new Error('No browsers available in setInitialActiveBrowser, cannot set initial active browser')
+
+    this.ctx.coreData.activeBrowser = (prefs?.lastBrowser && browsers.find((b) => {
+      return b.name === prefs.lastBrowser!.name && b.channel === prefs.lastBrowser!.channel
+    })) || browsers[0]
+  }
+
+  private async setActiveBrowserByNameOrPath (nameOrPath: string) {
+    try {
+      const browser = await this.ctx._apis.browserApi.ensureAndGetByNameOrPath(nameOrPath)
+
+      this.ctx.coreData.activeBrowser = browser
+    } catch (e) {
+      const error = e as CypressError
+
+      this.ctx.onWarning(error)
+    }
+  }
+
   async refreshLifecycle () {
     assert(this._projectRoot, 'Cannot reload config without a project root')
     assert(this._configManager, 'Cannot reload config without a config manager')
@@ -297,7 +315,6 @@
     if (this.readyToInitialize(this._projectRoot)) {
       this._configManager.resetLoadingState()
       await this.initializeConfig()
->>>>>>> 2909c93f
 
       if (this._currentTestingType && this.isTestingTypeConfigured(this._currentTestingType)) {
         this._configManager.loadTestingType()
@@ -329,21 +346,6 @@
     assert(this._configManager, 'Cannot initialize config without a config manager')
 
     return this._configManager.initializeConfig()
-  }
-
-  private async setActiveBrowser (cliBrowser: string) {
-    // When we're starting up, if we've chosen a browser to run with, check if it exists
-    this.ctx.coreData.cliBrowser = null
-
-    try {
-      const browser = await this.ctx._apis.browserApi.ensureAndGetByNameOrPath(cliBrowser)
-
-      this.ctx.coreData.chosenBrowser = browser ?? null
-    } catch (e) {
-      const error = e as CypressError
-
-      this.ctx.onWarning(error)
-    }
   }
 
   /**
@@ -659,146 +661,6 @@
     }
   }
 
-<<<<<<< HEAD
-  private async handleSetupTestingTypeReply (ipc: ProjectConfigIpc, result: SetupNodeEventsReply) {
-    this._registeredEvents = {}
-    this.watchRequires('setupNodeEvents', result.requires)
-
-    for (const { event, eventId } of result.registrations) {
-      debug('register plugins process event', event, 'with id', eventId)
-
-      this.registerEvent(event, function (...args: any[]) {
-        return new Promise((resolve, reject) => {
-          const invocationId = _.uniqueId('inv')
-
-          debug('call event', event, 'for invocation id', invocationId)
-
-          ipc.once(`promise:fulfilled:${invocationId}`, (err: any, value: any) => {
-            if (err) {
-              debug('promise rejected for id %s %o', invocationId, ':', err.stack)
-              reject(_.extend(new Error(err.message), err))
-
-              return
-            }
-
-            if (value === UNDEFINED_SERIALIZED) {
-              value = undefined
-            }
-
-            debug(`promise resolved for id '${invocationId}' with value`, value)
-
-            return resolve(value)
-          })
-
-          const ids = { invocationId, eventId }
-
-          // no argument is passed for cy.task()
-          // This is necessary because undefined becomes null when it is sent through ipc.
-          if (event === 'task' && args[1] === undefined) {
-            args[1] = {
-              __cypress_task_no_argument__: true,
-            }
-          }
-
-          ipc.send('execute:plugins', event, ids, args)
-        })
-      })
-    }
-
-    assert(this._envFileResult.state === 'loaded')
-    assert(this._configResult.state === 'loaded')
-
-    const fullConfig = await this.buildBaseFullConfig(this._configResult.value.initialConfig, this._envFileResult.value, this.ctx.modeOptions)
-
-    const finalConfig = this._cachedFullConfig = this.ctx._apis.configApi.updateWithPluginValues(fullConfig, result.setupConfig ?? {})
-
-    // This happens automatically with openProjectCreate in run mode
-    if (!this.ctx.isRunMode) {
-      if (!this._initializedProject) {
-        this._initializedProject = await this.ctx.actions.project.initializeActiveProject({})
-      } else {
-        // TODO: modify the _initializedProject
-      }
-    }
-
-    await this.setInitialActiveBrowser()
-
-    this._pendingInitialize?.resolve(finalConfig)
-
-    if (this._currentTestingType && finalConfig.specPattern) {
-      return this.ctx.actions.project.setSpecsFoundBySpecPattern({
-        path: this.projectRoot,
-        testingType: this._currentTestingType,
-        specPattern: this.ctx.modeOptions.spec || finalConfig.specPattern,
-        excludeSpecPattern: finalConfig.excludeSpecPattern,
-        additionalIgnorePattern: finalConfig.additionalIgnorePattern,
-      })
-    }
-
-    return result
-  }
-
-  /**
-   * Sets the initial `activeBrowser` depending on these criteria, in order of preference:
-   *  1. The value of `--browser` passed via CLI.
-   *  2. The last browser selected in `open` mode (by name and channel) for this project.
-   *  3. The first browser found.
-   */
-  async setInitialActiveBrowser () {
-    if (this.ctx.coreData.cliBrowser) {
-      await this.setActiveBrowserByNameOrPath(this.ctx.coreData.cliBrowser)
-      this.ctx.coreData.cliBrowser = null
-
-      return
-    }
-
-    // lastBrowser is cached per-project.
-    const prefs = await this.ctx.project.getProjectPreferences(path.basename(this.projectRoot))
-    const browsers = await this.ctx.browser.machineBrowsers()
-
-    if (!browsers[0]) throw new Error('No browsers available in setInitialActiveBrowser, cannot set initial active browser')
-
-    this.ctx.coreData.activeBrowser = (prefs?.lastBrowser && browsers.find((b) => {
-      return b.name === prefs.lastBrowser!.name && b.channel === prefs.lastBrowser!.channel
-    })) || browsers[0]
-  }
-
-  private async setActiveBrowserByNameOrPath (nameOrPath: string) {
-    try {
-      const browser = await this.ctx._apis.browserApi.ensureAndGetByNameOrPath(nameOrPath)
-
-      this.ctx.coreData.activeBrowser = browser
-    } catch (e) {
-      const error = e as CypressError
-
-      this.ctx.onWarning(error)
-    }
-  }
-
-  private registerSetupIpcHandlers (ipc: ProjectConfigIpc) {
-    const dfd = pDefer<SetupNodeEventsReply>()
-
-    ipc.childProcess.on('error', dfd.reject)
-
-    // For every registration event, we want to turn into an RPC with the child process
-    ipc.once('setupTestingType:reply', dfd.resolve)
-    ipc.once('setupTestingType:error', (err) => {
-      dfd.reject(err)
-    })
-
-    const handleWarning = (warningErr: CypressError) => {
-      debug('plugins process warning:', warningErr.stack)
-
-      return this.ctx.onWarning(warningErr)
-    }
-
-    ipc.on('warning', handleWarning)
-
-    return dfd
-  }
-
-=======
->>>>>>> 2909c93f
   destroy () {
     this.resetInternalState()
     // @ts-ignore
