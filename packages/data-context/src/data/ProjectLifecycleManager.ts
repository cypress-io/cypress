/**
 * The "Project Lifecycle" is the centralized manager for the project,
 * config, browser, and the number of possible states that can occur based
 * on inputs that change these behaviors.
 *
 * See `guides/app-lifecycle.md` for documentation on the project & possible
 * states that exist, and how they are managed.
 */
import path from 'path'
import _ from 'lodash'
import resolve from 'resolve'
import fs from 'fs'

import { getError, CypressError, ConfigValidationFailureInfo } from '@packages/errors'
import type { DataContext } from '..'
import assert from 'assert'
import type { AllModeOptions, FoundBrowser, FullConfig, TestingType } from '@packages/types'
import { autoBindDebug } from '../util/autoBindDebug'
import { GitDataSource, LegacyCypressConfigJson } from '../sources'
import { OnFinalConfigLoadedOptions, ProjectConfigManager } from './ProjectConfigManager'
import pDefer from 'p-defer'
import { EventRegistrar } from './EventRegistrar'
import { getServerPluginHandlers, resetPluginHandlers } from '../util/pluginHandlers'
import { detectLanguage } from '@packages/scaffold-config'
import { validateNeedToRestartOnChange } from '@packages/config'
import { makeTestingTypeData } from './coreDataShape'

export interface SetupFullConfigOptions {
  projectName: string
  projectRoot: string
  cliConfig: Partial<Cypress.ConfigOptions>
  config: Partial<Cypress.ConfigOptions>
  envFile: Partial<Cypress.ConfigOptions>
  options: Partial<AllModeOptions>
}

const POTENTIAL_CONFIG_FILES = [
  'cypress.config.ts',
  'cypress.config.mjs',
  'cypress.config.cjs',
  'cypress.config.js',
]

/**
 * All of the APIs injected from @packages/server & @packages/config
 * since these are not strictly typed
 */
export interface InjectedConfigApi {
  cypressVersion: string
  validateConfig<T extends Cypress.ConfigOptions>(config: Partial<T>, onErr: (errMsg: ConfigValidationFailureInfo | string) => never): T
  allowedConfig(config: Cypress.ConfigOptions): Cypress.ConfigOptions
  updateWithPluginValues(config: FullConfig, modifiedConfig: Partial<Cypress.ConfigOptions>, testingType: TestingType): FullConfig
  setupFullConfigWithDefaults(config: SetupFullConfigOptions): Promise<FullConfig>
}

export interface ProjectMetaState {
  isUsingTypeScript: boolean
  hasLegacyCypressJson: boolean
  hasCypressEnvFile: boolean
  hasValidConfigFile: boolean
  hasSpecifiedConfigViaCLI: false | string
  allFoundConfigFiles: string[]
  needsCypressJsonMigration: boolean
  isProjectUsingESModules: boolean
}

const PROJECT_META_STATE: ProjectMetaState = {
  isUsingTypeScript: false,
  hasLegacyCypressJson: false,
  allFoundConfigFiles: [],
  hasCypressEnvFile: false,
  hasSpecifiedConfigViaCLI: false,
  hasValidConfigFile: false,
  needsCypressJsonMigration: false,
  isProjectUsingESModules: false,
}

export class ProjectLifecycleManager {
  private _currentTestingType: TestingType | null = null
  private _runModeExitEarly: ((error: Error) => void) | undefined
  private _projectRoot: string | undefined
  private _configManager: ProjectConfigManager | undefined
  private _projectMetaState: ProjectMetaState = { ...PROJECT_META_STATE }
  private _pendingInitialize?: pDefer.DeferredPromise<FullConfig>
  private _cachedInitialConfig: Cypress.ConfigOptions | undefined
  private _cachedFullConfig: FullConfig | undefined
  private _initializedProject: unknown | undefined
  private _eventRegistrar: EventRegistrar

  private _destroyed: boolean

  constructor (private ctx: DataContext) {
    this._eventRegistrar = new EventRegistrar()
    this._destroyed = false

    if (ctx.coreData.currentProject) {
      this._setCurrentProject(ctx.coreData.currentProject)
    }

    return autoBindDebug(this)
  }

  get git () {
    return this.ctx.coreData.currentProjectGitInfo
  }

  async getProjectId (): Promise<string | null> {
    try {
      const contents = await this.ctx.project.getConfig()

      return contents.projectId ?? null
    } catch {
      return null
    }
  }

  get metaState () {
    return Object.freeze(this._projectMetaState)
  }

  get configFile () {
    return this.ctx.modeOptions.configFile ?? (this._configManager?.configFilePath && path.basename(this._configManager.configFilePath)) ?? 'cypress.config.js'
  }

  get configFilePath () {
    assert(this._configManager, 'Cannot retrieve config file path without a config manager')

    return this._configManager.configFilePath
  }

  setConfigFilePath (fileName: string) {
    assert(this._configManager, 'Cannot set config file path without a config manager')
    this._configManager.configFilePath = this._pathToFile(fileName)
  }

  get envFilePath () {
    return path.join(this.projectRoot, 'cypress.env.json')
  }

  get browsers () {
    if (this.loadedFullConfig) {
      return this.loadedFullConfig.browsers as FoundBrowser[]
    }

    return null
  }

  get isLoadingConfigFile () {
    return this._configManager?.isLoadingConfigFile
  }

  get isLoadingNodeEvents () {
    return this._configManager?.isLoadingNodeEvents
  }

  get isFullConfigReady () {
    return this._configManager?.isFullConfigReady
  }

  get loadedConfigFile (): Partial<Cypress.ConfigOptions> | null {
    return this._cachedInitialConfig ?? null
  }

  get loadedFullConfig (): FullConfig | null {
    return this._cachedFullConfig ?? null
  }

  get projectRoot () {
    assert(this._projectRoot, 'Expected projectRoot to be set in ProjectLifecycleManager')

    return this._projectRoot
  }

  get projectTitle () {
    return path.basename(this.projectRoot)
  }

  get fileExtensionToUse () {
    return this.metaState.isUsingTypeScript ? 'ts' : 'js'
  }

<<<<<<< HEAD
  async clearCurrentProject () {
    await this.resetInternalState()
=======
  get eventProcessPid () {
    return this._configManager?.eventProcessPid
  }

  clearCurrentProject () {
    this.resetInternalState()
>>>>>>> 2f8475cb
    this._initializedProject = undefined
    this._projectRoot = undefined
  }

  private getPackageManagerUsed (projectRoot: string) {
    if (fs.existsSync(path.join(projectRoot, 'package-lock.json'))) {
      return 'npm'
    }

    if (fs.existsSync(path.join(projectRoot, 'yarn.lock'))) {
      return 'yarn'
    }

    if (fs.existsSync(path.join(projectRoot, 'pnpm-lock.yaml'))) {
      return 'pnpm'
    }

    return 'npm'
  }

  private createConfigManager () {
    return new ProjectConfigManager({
      ctx: this.ctx,
      configFile: this.configFile,
      projectRoot: this.projectRoot,
      handlers: getServerPluginHandlers(),
      hasCypressEnvFile: this._projectMetaState.hasCypressEnvFile,
      eventRegistrar: this._eventRegistrar,
      onError: (cypressError, title) => {
        if (this.ctx.isRunMode && this._pendingInitialize) {
          this._pendingInitialize.reject(cypressError)
        } else {
          this.ctx.onError(cypressError, title)
        }
      },
      onInitialConfigLoaded: (initialConfig: Cypress.ConfigOptions) => {
        this._cachedInitialConfig = initialConfig

        this.ctx.emitter.toLaunchpad()
        this.ctx.emitter.toApp()
      },
      onFinalConfigLoaded: async (finalConfig: FullConfig, options: OnFinalConfigLoadedOptions) => {
        if (this._currentTestingType && finalConfig.specPattern) {
          await this.ctx.actions.project.setSpecsFoundBySpecPattern({
            projectRoot: this.projectRoot,
            testingType: this._currentTestingType,
            specPattern: this.ctx.modeOptions.spec || finalConfig.specPattern,
            configSpecPattern: finalConfig.specPattern,
            excludeSpecPattern: finalConfig.excludeSpecPattern,
            additionalIgnorePattern: finalConfig.additionalIgnorePattern,
          })
        }

        if (this._currentTestingType === 'component') {
          const devServerOptions = await this.ctx._apis.projectApi.getDevServer().start({ specs: this.ctx.project.specs, config: finalConfig })

          if (!devServerOptions?.port) {
            this.ctx.onError(getError('CONFIG_FILE_DEV_SERVER_INVALID_RETURN', devServerOptions))
          }

          finalConfig.baseUrl = `http://localhost:${devServerOptions?.port}`
        }

        const pingBaseUrl = this._cachedFullConfig && this._cachedFullConfig.baseUrl !== finalConfig.baseUrl

        const restartOnChange = validateNeedToRestartOnChange(this._cachedFullConfig, finalConfig)

        this._cachedFullConfig = finalConfig

        // This happens automatically with openProjectCreate in run mode
        if (!this.ctx.isRunMode) {
          const shouldRelaunchBrowser = this.ctx.coreData.app.browserStatus !== 'closed'

          if (!this._initializedProject) {
            this._initializedProject = await this.ctx.actions.project.initializeActiveProject({})
          } else if (restartOnChange.server) {
            this.ctx.project.setRelaunchBrowser(shouldRelaunchBrowser)
            this._initializedProject = await this.ctx.actions.project.initializeActiveProject({})
          } else if ((restartOnChange.browser || options.shouldRestartBrowser) && shouldRelaunchBrowser) {
            this.ctx.project.setRelaunchBrowser(shouldRelaunchBrowser)
            await this.ctx.actions.browser.closeBrowser()
            await this.ctx.actions.browser.relaunchBrowser()
          }

          if (pingBaseUrl) {
            this.ctx.actions.project.pingBaseUrl().catch(this.onLoadError)
          }
        }

        await this.setInitialActiveBrowser()

        this._pendingInitialize?.resolve(finalConfig)
        this.ctx.emitter.configChange()
      },
      refreshLifecycle: async () => this.refreshLifecycle(),
    })
  }

  /**
   * Sets the initial `activeBrowser` depending on these criteria, in order of preference:
   *  1. The value of `--browser` passed via CLI.
   *  2. The last browser selected in `open` mode (by name and channel) for this project.
   *  3. The first browser found.
   */
  async setInitialActiveBrowser () {
    if (this.ctx.coreData.cliBrowser) {
      await this.setActiveBrowserByNameOrPath(this.ctx.coreData.cliBrowser)

      // only continue if the browser was successfully set - we must have an activeBrowser once this function resolves
      if (this.ctx.coreData.activeBrowser) {
        // if `cypress open` was launched with a `--project` and `--testingType`, go ahead and launch the `--browser`
        if (this.ctx.modeOptions.project && this.ctx.modeOptions.testingType) {
          await this.ctx.actions.project.launchProject(this.ctx.coreData.currentTestingType, {})
        }

        return
      }
    }

    // lastBrowser is cached per-project.
    const prefs = await this.ctx.project.getProjectPreferences(path.basename(this.projectRoot))
    const browsers = await this.ctx.browser.machineBrowsers()

    if (!browsers[0]) {
      this.ctx.onError(getError('UNEXPECTED_INTERNAL_ERROR', new Error('No browsers found, cannot set a browser')))

      return
    }

    const browser = (prefs?.lastBrowser && browsers.find((b) => {
      return b.name === prefs.lastBrowser!.name && b.channel === prefs.lastBrowser!.channel
    })) || browsers[0]

    this.ctx.actions.browser.setActiveBrowser(browser)
  }

  private async setActiveBrowserByNameOrPath (nameOrPath: string) {
    try {
      const browser = await this.ctx._apis.browserApi.ensureAndGetByNameOrPath(nameOrPath)

      this.ctx.debug('browser found to set', browser.name)

      this.ctx.actions.browser.setActiveBrowser(browser)
    } catch (e) {
      const error = e as CypressError

      this.ctx.onWarning(error)
    }
  }

  async refreshLifecycle (): Promise<void> {
    if (!this._projectRoot || !this._configManager || !this.readyToInitialize(this._projectRoot)) {
      return
    }

    // Make sure remote states in the server are reset when the project is reloaded.
    // TODO: maybe we should also reset the server state here as well?
    this.ctx._apis.projectApi.getRemoteStates()?.reset()

    this._configManager.resetLoadingState()

    // Emit here so that the user gets the impression that we're loading rather than waiting for a full refresh of the config for an update
    this.ctx.emitter.toLaunchpad()
    this.ctx.emitter.toApp()

    await this.initializeConfig()

    if (this._currentTestingType && this.isTestingTypeConfigured(this._currentTestingType)) {
      if (this._currentTestingType === 'component') {
        // Since we refresh the dev-server on config changes, we need to close it and clean up it's listeners
        // before we can start a new one. This needs to happen before we have registered the events of the child process
        this.ctx._apis.projectApi.getDevServer().close()
      }

      this._configManager.loadTestingType()
    } else {
      this.setAndLoadCurrentTestingType(null)
    }
  }

  async waitForInitializeSuccess (): Promise<boolean> {
    if (!this._configManager) {
      return false
    }

    if (this._configManager?.isLoadingConfigFile) {
      try {
        await this.initializeConfig()

        return true
      } catch (error) {
        return false
      }
    }

    return !this._configManager?.isInError
  }

  async initializeConfig () {
    assert(this._configManager, 'Cannot initialize config without a config manager')

    return this._configManager.initializeConfig()
  }

  private _setCurrentProject (projectRoot: string) {
    this._projectRoot = projectRoot
    this._initializedProject = undefined

    this._configManager = this.createConfigManager()

    // Preemptively load these so that they are available when we need them later
    this.ctx.browser.machineBrowsers().catch(this.onLoadError)

    const packageManagerUsed = this.getPackageManagerUsed(projectRoot)

    this.ctx.update((s) => {
      s.currentProject = projectRoot
      s.currentProjectGitInfo?.destroy()
      if (!this.ctx.isRunMode) {
        s.currentProjectGitInfo = new GitDataSource({
          isRunMode: this.ctx.isRunMode,
          projectRoot,
          onError: this.ctx.onError,
          onBranchChange: () => {
            this.ctx.emitter.branchChange()
          },
          onGitInfoChange: (specPaths) => {
            this.ctx.emitter.gitInfoChange(specPaths)
          },
        })
      }

      s.currentProjectData = { error: null, warnings: [], testingTypeData: null }
      s.packageManager = packageManagerUsed
    })

    this.verifyProjectRoot(projectRoot)

    if (this.readyToInitialize(this._projectRoot)) {
      this._configManager.initializeConfig().catch(this.onLoadError)
    }
  }

  /**
   * When we set the current project, we need to cleanup the
   * previous project that might have existed. We use this as the
   * single location we should use to set the `projectRoot`, because
   * we can call it from legacy code and it'll be a no-op if the `projectRoot`
   * is already the same, otherwise it'll do the necessary cleanup
   */
  async setCurrentProject (projectRoot: string) {
    if (this._projectRoot === projectRoot) {
      return
    }

    await this.resetInternalState()

    this._setCurrentProject(projectRoot)
  }

  /**
   * Handles pre-initialization checks. These will display warnings or throw with errors if catastrophic.
   * Returns false, if we're not ready to initialize due to needing to migrate
   *
   * @param projectRoot the project's root
   * @returns true if we can initialize and false if not
   */
  private readyToInitialize (projectRoot: string): boolean {
    const { needsCypressJsonMigration } = this.refreshMetaState()

    const legacyConfigPath = path.join(projectRoot, this.ctx.migration.legacyConfigFile)

    if (needsCypressJsonMigration && !this.ctx.isRunMode && this.ctx.fs.existsSync(legacyConfigPath)) {
      this.legacyMigration(legacyConfigPath).catch(this.onLoadError)

      return false
    }

    this.legacyPluginGuard()

    this.configFileWarningCheck()

    return this.metaState.hasValidConfigFile
  }

  private async legacyMigration (legacyConfigPath: string) {
    try {
      // we run the legacy plugins/index.js in a child process
      // and mutate the config based on the return value for migration
      // only used in open mode (cannot migrate via terminal)
      const legacyConfig = await this.ctx.fs.readJson(legacyConfigPath) as LegacyCypressConfigJson

      // should never throw, unless there existing pluginsFile errors out,
      // in which case they are attempting to migrate an already broken project.
      await this.ctx.actions.migration.initialize(legacyConfig)

      this.ctx.emitter.toLaunchpad()
    } catch (error) {
      this.onLoadError(error)
    }
  }

  get runModeExitEarly () {
    return this._runModeExitEarly
  }

  set runModeExitEarly (val: ((err: Error) => void) | undefined) {
    this._runModeExitEarly = val
  }

  /**
   * Sets, but doesn't load the current testing type. This is useful
   * for tests when we don't want to kick off node events
   */
  setCurrentTestingType (testingType: TestingType | null) {
    this.ctx.update((d) => {
      d.currentTestingType = testingType
      d.wizard.chosenBundler = null
      d.wizard.chosenFramework = null
      if (d.currentProjectData) {
        d.currentProjectData.testingTypeData = makeTestingTypeData(testingType)
      }
    })

    this._currentTestingType = testingType

    assert(this._configManager, 'Cannot set a testing type without a config manager')
    this._configManager.setTestingType(testingType)
  }

  /**
   * Setting the testing type should automatically handle cleanup of existing
   * processes and load the config / initialize the plugin process associated
   * with the chosen testing type.
   */
  setAndLoadCurrentTestingType (testingType: TestingType | null) {
    this.ctx.update((d) => {
      d.currentTestingType = testingType
      d.wizard.chosenBundler = null
      d.wizard.chosenFramework = null
      if (d.currentProjectData) {
        d.currentProjectData.testingTypeData = makeTestingTypeData(testingType)
      }
    })

    if (this._currentTestingType === testingType) {
      return
    }

    this._initializedProject = undefined
    this._currentTestingType = testingType

    assert(this._configManager, 'Cannot set a testing type without a config manager')
    this._configManager.setTestingType(testingType)

    if (!testingType) {
      return
    }

    if (this.ctx.isRunMode && this.loadedConfigFile && !this.isTestingTypeConfigured(testingType)) {
      return this.ctx.onError(getError('TESTING_TYPE_NOT_CONFIGURED', testingType))
    }

    if (this.ctx.isRunMode || (this.isTestingTypeConfigured(testingType) && !(this.ctx.coreData.forceReconfigureProject && this.ctx.coreData.forceReconfigureProject[testingType]))) {
      this._configManager.loadTestingType()
    }
  }

  private async resetInternalState () {
    if (this._configManager) {
      await this._configManager.destroy()
      this._configManager = undefined
    }

    await this.ctx.coreData.currentProjectGitInfo?.destroy()
    await this.ctx.project.destroy()
    this._currentTestingType = null
    this._cachedInitialConfig = undefined
    this._cachedFullConfig = undefined
  }

  /**
   * Equivalent to the legacy "config.get()",
   * this sources the config from the various config sources
   */
  async getFullInitialConfig (options: Partial<AllModeOptions> = this.ctx.modeOptions, withBrowsers = true): Promise<FullConfig> {
    assert(this._configManager, 'Cannot get full config a config manager')

    return this._configManager.getFullInitialConfig(options, withBrowsers)
  }

  async getConfigFileContents () {
    assert(this._configManager, 'Cannot get config file contents without a config manager')

    return this._configManager.getConfigFileContents()
  }

  async reinitializeCypress () {
    resetPluginHandlers()
    await this.resetInternalState()
  }

  registerEvent (event: string, callback: Function) {
    return this._eventRegistrar.registerEvent(event, callback)
  }

  hasNodeEvent (eventName: string) {
    return this._eventRegistrar.hasNodeEvent(eventName)
  }

  executeNodeEvent (event: string, args: any[]) {
    return this._eventRegistrar.executeNodeEvent(event, args)
  }

  private legacyPluginGuard () {
    // test and warn for incompatible plugin
    try {
      const retriesPluginPath = path.dirname(resolve.sync('cypress-plugin-retries/package.json', {
        basedir: this.projectRoot,
      }))

      this.ctx.onWarning(getError('INCOMPATIBLE_PLUGIN_RETRIES', path.relative(this.projectRoot, retriesPluginPath)))
    } catch (e) {
      // noop, incompatible plugin not installed
    }
  }

  /**
   * Find all information about the project we need to know to prompt different
   * onboarding screens, suggestions in the onboarding wizard, etc.
   */
  refreshMetaState (): ProjectMetaState {
    const configFile = this.ctx.modeOptions.configFile
    const metaState: ProjectMetaState = {
      ...PROJECT_META_STATE,
      hasLegacyCypressJson: this.ctx.migration.legacyConfigFileExists(),
      hasCypressEnvFile: fs.existsSync(this._pathToFile('cypress.env.json')),
    }

    try {
      // TODO: convert to async FS method
      // eslint-disable-next-line no-restricted-syntax
      const pkgJson = this.ctx.fs.readJsonSync(this._pathToFile('package.json'))

      if (pkgJson.type === 'module') {
        metaState.isProjectUsingESModules = true
      }

      metaState.isUsingTypeScript = detectLanguage({ projectRoot: this.projectRoot, pkgJson, isMigrating: metaState.hasLegacyCypressJson }) === 'ts'
    } catch {
      // No need to handle
    }

    if (configFile) {
      metaState.hasSpecifiedConfigViaCLI = this._pathToFile(configFile)
      if (configFile.endsWith('.json')) {
        metaState.needsCypressJsonMigration = true

        const configFileNameAfterMigration = configFile.replace('.json', `.config.${metaState.isUsingTypeScript ? 'ts' : 'js'}`)

        if (this.ctx.fs.existsSync(this._pathToFile(configFileNameAfterMigration))) {
          if (this.ctx.fs.existsSync(this._pathToFile(configFile))) {
            this.ctx.onError(getError('LEGACY_CONFIG_FILE', configFileNameAfterMigration, this.projectRoot, configFile))
          } else {
            this.ctx.onError(getError('MIGRATION_ALREADY_OCURRED', configFileNameAfterMigration, configFile))
          }
        }
      } else {
        this.setConfigFilePath(configFile)
        if (fs.existsSync(this.configFilePath)) {
          metaState.hasValidConfigFile = true
        }
      }

      this._projectMetaState = metaState

      return metaState
    }

    let configFilePathSet = false

    metaState.allFoundConfigFiles = []

    for (const fileName of POTENTIAL_CONFIG_FILES) {
      const filePath = this._pathToFile(fileName)
      const fileExists = fs.existsSync(filePath)

      if (fileExists) {
        // We'll collect all the found config files.
        // If we found more than one, this list will be used in an error message.
        metaState.allFoundConfigFiles.push(fileName)

        // We've found our first config file! We'll continue looping to make sure there's
        // only one. Looping over all config files is done so we can provide rich errors and warnings.
        if (!configFilePathSet) {
          metaState.hasValidConfigFile = true
          this.setConfigFilePath(fileName)
          configFilePathSet = true
        }
      }
    }

    // We finished looping through all of the possible config files
    // And we *still* didn't find anything. Set the configFilePath to JS or TS.
    if (!configFilePathSet) {
      this.setConfigFilePath(`cypress.config.${metaState.isUsingTypeScript ? 'ts' : 'js'}`)
      configFilePathSet = true
    }

    if (metaState.hasLegacyCypressJson && !metaState.hasValidConfigFile) {
      metaState.needsCypressJsonMigration = true
    }

    this._projectMetaState = metaState

    return metaState
  }

  private _pathToFile (file: string) {
    return path.isAbsolute(file) ? file : path.join(this.projectRoot, file)
  }

  private verifyProjectRoot (root: string) {
    try {
      // TODO: convert to async fs call
      // eslint-disable-next-line no-restricted-syntax
      if (!fs.statSync(root).isDirectory()) {
        throw new Error('NOT DIRECTORY')
      }
    } catch (err) {
      throw getError('NO_PROJECT_FOUND_AT_PROJECT_ROOT', this.projectRoot)
    }
  }

  async destroy () {
    await this.resetInternalState()
  }

  isTestingTypeConfigured (testingType: TestingType): boolean {
    const config = this.loadedConfigFile

    if (!config) {
      return false
    }

    if (!_.has(config, testingType)) {
      return false
    }

    if (testingType === 'component') {
      return Boolean(config.component?.devServer)
    }

    return true
  }

  async initializeOpenMode (testingType: TestingType | null) {
    if (this._projectRoot && testingType && await this.waitForInitializeSuccess()) {
      this.setAndLoadCurrentTestingType(testingType)

      if (testingType === 'e2e' && !this.ctx.migration.needsCypressJsonMigration() && !this.isTestingTypeConfigured(testingType)) {
        // E2E doesn't have a wizard, so if we have a testing type on load we just create/update their cypress.config.js.
        await this.ctx.actions.wizard.scaffoldTestingType()
      }
    }
  }

  async initializeRunMode (testingType: TestingType | null) {
    this._pendingInitialize = pDefer()

    if (await this.waitForInitializeSuccess()) {
      if (!this.metaState.hasValidConfigFile) {
        return this.ctx.onError(getError('NO_DEFAULT_CONFIG_FILE_FOUND', this.projectRoot))
      }

      if (testingType) {
        this.setAndLoadCurrentTestingType(testingType)
      } else {
        this.setAndLoadCurrentTestingType('e2e')
      }
    }

    return this._pendingInitialize.promise.finally(() => {
      this._pendingInitialize = undefined
    })
  }

  private configFileWarningCheck () {
    // Only if they've explicitly specified a config file path do we error, otherwise they'll go through onboarding
    if (!this.metaState.hasValidConfigFile && this.metaState.hasSpecifiedConfigViaCLI !== false && this.ctx.isRunMode) {
      this.onLoadError(getError('CONFIG_FILE_NOT_FOUND', path.basename(this.metaState.hasSpecifiedConfigViaCLI), path.dirname(this.metaState.hasSpecifiedConfigViaCLI)))
    }

    if (this.metaState.hasLegacyCypressJson && !this.metaState.hasValidConfigFile && this.ctx.isRunMode) {
      this.onLoadError(getError('CONFIG_FILE_MIGRATION_NEEDED', this.projectRoot))
    }

    if (this.metaState.allFoundConfigFiles.length > 1) {
      this.onLoadError(getError('CONFIG_FILES_LANGUAGE_CONFLICT', this.projectRoot, this.metaState.allFoundConfigFiles))
    }

    if (this.metaState.hasValidConfigFile && this.metaState.hasLegacyCypressJson) {
      this.onLoadError(getError('LEGACY_CONFIG_FILE', path.basename(this.configFilePath), this.projectRoot))
    }
  }

  /**
   * When there is an error during any part of the lifecycle
   * initiation, we pass it through here. This allows us to intercept
   * centrally in the e2e tests, as well as notify the "pending initialization"
   * for run mode
   */
  private onLoadError = (err: any) => {
    if (this.ctx.isRunMode && this._configManager) {
      this._configManager.onLoadError(err)
    } else {
      this.ctx.onError(err, 'Cypress configuration error')
    }
  }
}<|MERGE_RESOLUTION|>--- conflicted
+++ resolved
@@ -179,17 +179,12 @@
     return this.metaState.isUsingTypeScript ? 'ts' : 'js'
   }
 
-<<<<<<< HEAD
+  get eventProcessPid () {
+    return this._configManager?.eventProcessPid
+  }
+
   async clearCurrentProject () {
     await this.resetInternalState()
-=======
-  get eventProcessPid () {
-    return this._configManager?.eventProcessPid
-  }
-
-  clearCurrentProject () {
-    this.resetInternalState()
->>>>>>> 2f8475cb
     this._initializedProject = undefined
     this._projectRoot = undefined
   }
