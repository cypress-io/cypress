/**
 * The "Project Lifecycle" is the centralized manager for the project,
 * config, browser, and the number of possible states that can occur based
 * on inputs that change these behaviors.
 *
 * See `guides/app-lifecycle.md` for documentation on the project & possible
 * states that exist, and how they are managed.
 */
import { ChildProcess, ForkOptions, fork } from 'child_process'
import chokidar, { FSWatcher } from 'chokidar'
import path from 'path'
import inspector from 'inspector'
import _ from 'lodash'
import resolve from 'resolve'
import debugLib from 'debug'
import pDefer from 'p-defer'
import fs from 'fs'

import type { DataContext } from '..'
import { LoadConfigReply, SetupNodeEventsReply, ProjectConfigIpc, IpcHandler } from './ProjectConfigIpc'
import assert from 'assert'
import type { AllModeOptions, FoundBrowser, FullConfig, TestingType } from '@packages/types'
import type { BaseErrorDataShape, CoreDataShape, WarningError } from '.'
import { autoBindDebug } from '../util/autoBindDebug'

const debug = debugLib(`cypress:lifecycle:ProjectLifecycleManager`)

const CHILD_PROCESS_FILE_PATH = require.resolve('@packages/server/lib/plugins/child/require_async_child')

const UNDEFINED_SERIALIZED = '__cypress_undefined__'

export interface SetupFullConfigOptions {
  projectName: string
  projectRoot: string
  cliConfig: Partial<Cypress.ConfigOptions>
  config: Partial<Cypress.ConfigOptions>
  envFile: Partial<Cypress.ConfigOptions>
  options: Partial<AllModeOptions>
}

/**
 * All of the APIs injected from @packages/server & @packages/config
 * since these are not strictly typed
 */
export interface InjectedConfigApi {
  cypressVersion: string
  getServerPluginHandlers: () => IpcHandler[]
  validateConfig<T extends Cypress.ConfigOptions>(config: Partial<T>, onErr: (errMsg: string) => never): T
  allowedConfig(config: Cypress.ConfigOptions): Cypress.ConfigOptions
  updateWithPluginValues(config: FullConfig, modifiedConfig: Partial<Cypress.ConfigOptions>): FullConfig
  setupFullConfigWithDefaults(config: SetupFullConfigOptions): Promise<FullConfig>
  validateRootConfigBreakingChanges<T extends Cypress.ConfigOptions>(config: Partial<T>, onWarning: (warningMsg: string) => void, onErr: (errMsg: string) => never): T
}

type State<S, V = undefined> = V extends undefined ? {state: S, value?: V} : {state: S, value: V}

type LoadingStateFor<V> = State<'pending'> | State<'loading', Promise<V>> | State<'loaded', V> | State<'errored', unknown>

type ConfigResultState = LoadingStateFor<LoadConfigReply>

type EnvFileResultState = LoadingStateFor<Cypress.ConfigOptions>

type SetupNodeEventsResultState = LoadingStateFor<SetupNodeEventsReply>

interface RequireWatchers {
  config: Record<string, chokidar.FSWatcher>
  setupNodeEvents: Record<string, chokidar.FSWatcher>
}

export interface ProjectMetaState {
  hasFrontendFramework: 'nuxt' | 'react' | 'react-scripts' | 'vue' | 'next' | false
  hasTypescript: boolean
  hasLegacyCypressJson: boolean
  hasCypressEnvFile: boolean
  hasValidConfigFile: boolean
  hasSpecifiedConfigViaCLI: false | string
  hasMultipleConfigPaths: boolean
  needsCypressJsonMigration: boolean
}

const PROJECT_META_STATE: ProjectMetaState = {
  hasFrontendFramework: false,
  hasTypescript: false,
  hasLegacyCypressJson: false,
  hasMultipleConfigPaths: false,
  hasCypressEnvFile: false,
  hasSpecifiedConfigViaCLI: false,
  hasValidConfigFile: false,
  needsCypressJsonMigration: false,
}

export class ProjectLifecycleManager {
  // Registered handlers from Cypress's server, used to wrap the IPC
  private _handlers: IpcHandler[] = []

  // Config, from the cypress.config.{js|ts}
  private _envFileResult: EnvFileResultState = { state: 'pending' }
  private _configResult: ConfigResultState = { state: 'pending' }
  private childProcesses = new Set<ChildProcess>()
  private watchers = new Set<chokidar.FSWatcher>()

  private _eventsIpc?: ProjectConfigIpc
  private _eventsIpcResult: SetupNodeEventsResultState = { state: 'pending' }
  private _registeredEvents: Record<string, Function> = {}
  private _registeredEventsTarget: TestingType | undefined
  private _eventProcess: ChildProcess | undefined
  private _currentTestingType: TestingType | null = null
  private _runModeExitEarly: ((error: Error) => void) | undefined

  private _projectRoot: string | undefined
  private _configFilePath: string | undefined

  private _cachedFullConfig: FullConfig | undefined

  private _projectMetaState: ProjectMetaState = { ...PROJECT_META_STATE }

  constructor (private ctx: DataContext) {
    this._handlers = this.ctx._apis.configApi.getServerPluginHandlers()
    this.watchers = new Set()

    if (ctx.coreData.currentProject) {
      this.setCurrentProject(ctx.coreData.currentProject)
    }

    if (ctx.coreData.currentTestingType && this._projectRoot) {
      this.setCurrentTestingType(ctx.coreData.currentTestingType)
    }

    // see timers/parent.js line #93 for why this is necessary
    process.on('exit', this.onProcessExit)

    return autoBindDebug(this)
  }

  private onProcessExit = () => {
    this.resetInternalState()
  }

  async getProjectId (): Promise<string | null> {
    try {
      const contents = await this.getConfigFileContents()

      return contents.projectId ?? null
    } catch {
      return null
    }
  }

  get eventsIpcResult () {
    return Object.freeze(this._eventsIpcResult)
  }

  get metaState () {
    return Object.freeze(this._projectMetaState)
  }

  get legacyJsonPath () {
    return path.join(this.configFilePath, 'cypress.json')
  }

  get configFile () {
    return this.ctx.modeOptions.configFile ?? 'cypress.config.js'
  }

  get configFilePath () {
    assert(this._configFilePath, 'Expected configFilePath to be found')

    return this._configFilePath
  }

  get envFilePath () {
    return path.join(this.projectRoot, 'cypress.env.json')
  }

  get browsers () {
    if (this._cachedFullConfig) {
      return this._cachedFullConfig.browsers as FoundBrowser[]
    }

    return null
  }

  get errorLoadingConfigFile (): BaseErrorDataShape | null {
    if (this._configResult.state === 'errored') {
      return {
        title: 'Error Loading Config',
        message: String(this._configResult.value), // TODO: fix
      }
    }

    return null
  }

  get errorLoadingNodeEvents (): BaseErrorDataShape | null {
    if (this._eventsIpcResult.state === 'errored') {
      return {
        title: 'Error Loading Config',
        message: String(this._eventsIpcResult.value), // TODO: fix
      }
    }

    return null
  }

  get isLoadingConfigFile () {
    return this._configResult.state === 'loading'
  }

  get isLoadingNodeEvents () {
    return this._eventsIpcResult.state === 'loading'
  }

  get loadedConfigFile (): Partial<Cypress.ConfigOptions> | null {
    return this._configResult.state === 'loaded' ? this._configResult.value.initialConfig : null
  }

  get loadedFullConfig (): FullConfig | null {
    return this._cachedFullConfig ?? null
  }

  get projectRoot () {
    assert(this._projectRoot, 'Expected projectRoot to be set in ProjectLifecycleManager')

    return this._projectRoot
  }

  get projectTitle () {
    return path.basename(this.projectRoot)
  }

  clearCurrentProject () {
    this.resetInternalState()
    this._projectRoot = undefined
  }

  /**
   * When we set the current project, we need to cleanup the
   * previous project that might have existed. We use this as the
   * single location we should use to set the `projectRoot`, because
   * we can call it from legacy code and it'll be a no-op if the `projectRoot`
   * is already the same, otherwise it'll do the necessary cleanup
   */
  setCurrentProject (projectRoot: string) {
    if (this._projectRoot === projectRoot) {
      return
    }

    this._projectRoot = projectRoot
    this.legacyPluginGuard()
    Promise.resolve(this.ctx.browser.machineBrowsers()).catch(this.onLoadError)
    this.verifyProjectRoot(projectRoot)
    this.resetInternalState()
    this.ctx.update((s) => {
      s.currentProject = projectRoot
    })

    this.refreshMetaState()

    this.configFileWarningCheck()

    if (this.metaState.hasValidConfigFile) {
      // at this point, there is not a cypress configuration file to initialize
      // the project will be scaffolded and when the user selects the testing type
      // the would like to setup
      this.initializeConfig().catch(this.onLoadError)
    }

    this.loadCypressEnvFile().catch(this.onLoadError)

    if (this.ctx.coreData.currentTestingType) {
      this.setCurrentTestingType(this.ctx.coreData.currentTestingType)
    }

    this.initializeConfigWatchers()
  }

  setRunModeExitEarly (exitEarly: ((err: Error) => void) | undefined) {
    this._runModeExitEarly = exitEarly
  }

  get runModeExitEarly () {
    return this._runModeExitEarly
  }

  /**
   * Setting the testing type should automatically handle cleanup of existing
   * processes and load the config / initialize the plugin process associated
   * with the chosen testing type.
   */
  setCurrentTestingType (testingType: TestingType | null) {
    this.ctx.update((d: CoreDataShape) => {
      d.currentTestingType = testingType
    })

    if (this._currentTestingType === testingType) {
      return
    }

    this._currentTestingType = testingType

    if (!testingType) {
      return
    }

<<<<<<< HEAD
    this.loadTestingType()
=======
    // If we've chosen e2e and we don't have a config file, we can scaffold one
    // without any sort of onboarding wizard.
    if (!this.metaState.hasValidConfigFile) {
      if (testingType === 'e2e' && !this.ctx.isRunMode) {
        this.ctx.actions.wizard.scaffoldTestingType().catch(this.onLoadError)
      }
    } else {
      this.loadTestingType()
    }
>>>>>>> bfc032a2
  }

  /**
   * Called after we've set the testing type. If we've change from the current
   * IPC used to spawn the config, we need to get a fresh config IPC & re-execute.
   */
  private loadTestingType () {
    const testingType = this._currentTestingType

    assert(testingType, 'loadTestingType requires a testingType')

    if ((!this.isTestingTypeConfigured(testingType) || !this.metaState.hasValidConfigFile) && !this.ctx.isRunMode) {
      this.ctx.actions.wizard.scaffoldTestingType().catch(this.onLoadError)

      return
    }

    // If we have set a testingType, and it's not the "target" of the
    // registeredEvents (switching testing mode), we need to get a fresh
    // config IPC & re-execute the setupTestingType
    if (this._registeredEventsTarget && testingType !== this._registeredEventsTarget) {
      this.reloadConfig().catch(this.onLoadError)

      return
    }

    if (this._eventsIpc && !this._registeredEventsTarget && this._configResult.state === 'loaded') {
      this.setupNodeEvents().catch(this.onLoadError)

      return
    }
  }

  private killChildProcesses () {
    for (const proc of this.childProcesses) {
      this._cleanupProcess(proc)
    }
    this.childProcesses = new Set()
  }

  private _cleanupIpc (ipc: ProjectConfigIpc) {
    this._cleanupProcess(ipc.childProcess)
    ipc.removeAllListeners()
    if (this._eventsIpc === ipc) {
      this._eventsIpc = undefined
    }

    if (this._eventProcess === ipc.childProcess) {
      this._eventProcess = undefined
    }
  }

  private _cleanupProcess (proc: ChildProcess) {
    proc.kill()
    this.childProcesses.delete(proc)
  }

  private closeWatchers () {
    for (const watcher of this.watchers.values()) {
      watcher.close()
    }
    this.watchers = new Set()
  }

  private resetInternalState () {
    if (this._eventsIpc) {
      this._cleanupIpc(this._eventsIpc)
    }

    this.killChildProcesses()
    this.closeWatchers()
    this._configResult = { state: 'pending' }
    this._eventsIpcResult = { state: 'pending' }
    this._envFileResult = { state: 'pending' }
    this._requireWatchers = { config: {}, setupNodeEvents: {} }
    this._eventProcess = undefined
    this._registeredEventsTarget = undefined
    this._currentTestingType = null
    this._configFilePath = undefined
    this._cachedFullConfig = undefined
  }

  get eventProcessPid () {
    return this._eventProcess?.pid
  }

  /**
   * Equivalent to the legacy "config.get()",
   * this sources the config from the various config sources
   */
  async getFullInitialConfig (options: Partial<AllModeOptions> = this.ctx.modeOptions, withBrowsers = true): Promise<FullConfig> {
    if (this._cachedFullConfig) {
      return this._cachedFullConfig
    }

    const [configFileContents, envFile] = await Promise.all([
      this.getConfigFileContents(),
      this.loadCypressEnvFile(),
    ])

    const fullConfig = await this.buildBaseFullConfig(configFileContents, envFile, options, withBrowsers)

    if (this._currentTestingType) {
      this._cachedFullConfig = fullConfig
    }

    return fullConfig
  }

  private async buildBaseFullConfig (configFileContents: Cypress.ConfigOptions, envFile: Cypress.ConfigOptions, options: Partial<AllModeOptions>, withBrowsers = true) {
    this.validateConfigRoot(configFileContents)

    if (this._currentTestingType) {
      const testingTypeOverrides = configFileContents[this._currentTestingType] ?? {}

      // TODO: pass in options.config overrides separately, so they are reflected in the UI
      configFileContents = { ...configFileContents, ...testingTypeOverrides }
    }

    // TODO: Convert this to be synchronous, it's just FS checks
    let fullConfig = await this.ctx._apis.configApi.setupFullConfigWithDefaults({
      cliConfig: options.config ?? {},
      projectName: path.basename(this.projectRoot),
      projectRoot: this.projectRoot,
      config: _.cloneDeep(configFileContents),
      envFile: _.cloneDeep(envFile),
      options: {
        ...options,
        testingType: this._currentTestingType ?? 'e2e',
      },
    })

    if (withBrowsers) {
      const browsers = await this.ctx.browser.machineBrowsers()

      if (!fullConfig.browsers || fullConfig.browsers.length === 0) {
        // @ts-ignore - we don't know if the browser is headed or headless at this point.
        // this is handled in open_project#launch.
        fullConfig.browsers = browsers
      }

      fullConfig.browsers = fullConfig.browsers?.map((browser) => {
        if (browser.family === 'chromium' || fullConfig.chromeWebSecurity) {
          return browser
        }

        return {
          ...browser,
          warning: browser.warning || this.ctx._apis.errorApi.message('CHROME_WEB_SECURITY_NOT_SUPPORTED', browser.name),
        }
      })

      // If we have withBrowsers set to false, it means we're coming from the legacy config.get API
      // in tests, which shouldn't be validating the config
      this.validateConfigFile(this.configFile, fullConfig)
    }

    return _.cloneDeep(fullConfig)
  }

  // private injectCtSpecificConfig (cfg: FullConfig) {
  //   cfg.resolved.testingType = { value: 'component' }
  //   // This value is normally set up in the `packages/server/lib/plugins/index.js#110`
  //   // But if we don't return it in the plugins function, it never gets set
  //   // Since there is no chance that it will have any other value here, we set it to "component"
  //   // This allows users to not return config in the `cypress/plugins/index.js` file
  //   // https://github.com/cypress-io/cypress/issues/16860
  //   const rawJson = cfg.rawJson as Cfg
  //   return {
  //     ...cfg,
  //     componentTesting: true,
  //     viewportHeight: rawJson.viewportHeight ?? 500,
  //     viewportWidth: rawJson.viewportWidth ?? 500,
  //   }
  // }

  async getConfigFileContents () {
    if (this.ctx.modeOptions.configFile === false) {
      return {}
    }

    if (this._configResult.state === 'loaded') {
      return this._configResult.value.initialConfig
    }

    return this.initializeConfig()
  }

  /**
   * Initializes the config by executing the config file.
   * Returns the loaded config if we have already loaded the file
   */
  initializeConfig (): Promise<LoadConfigReply['initialConfig']> {
    if (this._configResult.state === 'loaded') {
      return Promise.resolve(this._configResult.value.initialConfig)
    }

    if (this._configResult.state === 'loading') {
      return this._configResult.value.then((v) => v.initialConfig)
    }

    if (this._configResult.state === 'errored') {
      return Promise.reject(this._configResult.value)
    }

    assert.strictEqual(this._configResult.state, 'pending')

    const { promise, child, ipc } = this._loadConfig()

    this._cachedFullConfig = undefined
    this._configResult = { state: 'loading', value: promise }

    promise.then((result) => {
      if (this._configResult.value === promise) {
        this._configResult = { state: 'loaded', value: result }
        this.validateConfigFile(this.configFilePath, result.initialConfig)
        this.onConfigLoaded(child, ipc, result)
      }
    })
    .catch((err) => {
      debug(`catch %o`, err)
      // this._cleanupIpc(ipc)
      if (this._configResult.value === promise) {
        this._configResult = { state: 'errored', value: err }
      }

      this.onLoadError(err)
    })
    .finally(() => {
      this.ctx.emitter.toLaunchpad()
    })

    return promise.then((v) => v.initialConfig)
  }

  private validateConfigRoot (config: Cypress.ConfigOptions) {
    return this.ctx._apis.configApi.validateRootConfigBreakingChanges(
      config,
      (warning, ...args) => {
        return this.ctx.warning(warning, ...args)
      },
      (err, ...args) => {
        throw this.ctx.error(err, ...args)
      },
    )
  }

  private validateConfigFile (file: string | false, config: Cypress.ConfigOptions) {
    this.ctx._apis.configApi.validateConfig(config, (errMsg) => {
      if (!file) {
        // This should never happen, b/c if the config file is false, the config
        // should be the default one
        throw this.ctx.error('CONFIG_VALIDATION_ERROR', errMsg)
      }

      const base = path.basename(file)

      throw this.ctx.error('SETTINGS_VALIDATION_ERROR', base, errMsg)
    })
  }

  /**
   * Initializes the "watchers" for the current
   * config for "open" mode.
   */
  private initializeConfigWatchers () {
    if (this.ctx.isRunMode) {
      return
    }

    const legacyFileWatcher = this.addWatcher(_.without([
      this._pathToFile('cypress.json'),
      this._pathToFile('cypress.config.js'),
      this._pathToFile('cypress.config.ts'),
    ], this.configFilePath))

    legacyFileWatcher.on('all', (change) => {
      const metaState = this._projectMetaState
      const nextMetaState = this.refreshMetaState()

      if (!_.isEqual(metaState, nextMetaState)) {
        this.ctx.coreData.baseError = null
        this.reloadConfig().catch(this.onLoadError)
      }
    })

    const configFileWatcher = this.addWatcher(this.configFilePath)

    configFileWatcher.on('all', () => {
      this.ctx.coreData.baseError = null
      this.reloadConfig().catch(this.onLoadError)
    })

    const cypressEnvFileWatcher = this.addWatcher(this.envFilePath)

    cypressEnvFileWatcher.on('all', () => {
      this.ctx.coreData.baseError = null
      this.reloadCypressEnvFile().catch(this.onLoadError)
    })
  }

  /**
   * When we detect a change to the config file path, we call "reloadConfig".
   * This sources a fresh IPC channel & reads the config. If we detect a change
   * to the config or the list of imported files, we will re-execute the setupNodeEvents
   */
  reloadConfig () {
    if (this._configResult.state === 'errored' || this._configResult.state === 'loaded') {
      this._configResult = { state: 'pending' }

      return this.initializeConfig()
    }

    if (this._configResult.state === 'loading' || this._configResult.state === 'pending') {
      return this.initializeConfig()
    }

    throw new Error(`Unreachable state`)
  }

  private _loadConfig () {
    const dfd = pDeferFulfilled<LoadConfigReply>()
    const child = this.forkConfigProcess()
    const ipc = this.wrapConfigProcess(child, dfd)

    return { promise: dfd.promise, child, ipc }
  }

  loadCypressEnvFile () {
    if (!this._projectMetaState.hasCypressEnvFile) {
      this._envFileResult = { state: 'loaded', value: {} }
    }

    if (this._envFileResult.state === 'loading') {
      return this._envFileResult.value
    }

    if (this._envFileResult.state === 'errored') {
      return Promise.reject(this._envFileResult.value)
    }

    if (this._envFileResult.state === 'loaded') {
      return Promise.resolve(this._envFileResult.value)
    }

    assert.strictEqual(this._envFileResult.state, 'pending')

    const promise = this.readCypressEnvFile().then((value) => {
      this.validateConfigFile(this.envFilePath, value)
      this._envFileResult = { state: 'loaded', value }

      return value
    })
    .catch((e) => {
      this._envFileResult = { state: 'errored', value: e }
      throw e
    })
    .finally(() => {
      this.ctx.emitter.toLaunchpad()
    })

    this._envFileResult = { state: 'loading', value: promise }

    return promise
  }

  private async reloadCypressEnvFile () {
    if (this._envFileResult.state === 'loading') {
      return this._envFileResult.value
    }

    this._envFileResult = { state: 'pending' }

    return this.loadCypressEnvFile()
  }

  /**
   * Initializes the config by reading the config file, if we
   * know we have one for the project
   */
  private async readCypressEnvFile (): Promise<Cypress.ConfigOptions> {
    try {
      return await this.ctx.fs.readJSON(this.envFilePath)
    } catch (err: any) {
      if (err.code === 'ENOENT') {
        return {}
      }

      if (err.isCypressErr) {
        throw err
      }

      throw this.ctx.error('ERROR_READING_FILE', this.envFilePath, err)
    }
  }

  private _requireWatchers: RequireWatchers = {
    config: {},
    setupNodeEvents: {},
  }

  private watchRequires (groupName: 'config' | 'setupNodeEvents', paths: string[]) {
    if (this.ctx.isRunMode) {
      return
    }

    const filtered = paths.filter((p) => !p.includes('/node_modules/'))
    const group = this._requireWatchers[groupName]
    const missing = _.xor(Object.keys(group), filtered)

    for (const path of missing) {
      if (!group[path]) {
        group[path] = this.addWatcherFor(groupName, path)
      } else {
        group[path]?.close()
        delete group[path]
      }
    }
  }

  /**
   * Called on the completion of the
   */
  private onConfigLoaded (child: ChildProcess, ipc: ProjectConfigIpc, result: LoadConfigReply) {
    this.watchRequires('config', result.requires)

    // If there's already a dangling IPC from the previous switch of testing type, we want to clean this up
    if (this._eventsIpc) {
      this._cleanupIpc(this._eventsIpc)
    }

    this._eventProcess = child
    this._eventsIpc = ipc

    if (!this._currentTestingType || this._eventsIpcResult.state === 'loading') {
      return
    }

    if (!this.isTestingTypeConfigured(this._currentTestingType) && !this.ctx.isRunMode) {
      this.ctx.actions.wizard.scaffoldTestingType().catch(this.onLoadError)

      return
    }

    if (this.ctx.coreData.scaffoldedFiles) {
      this.ctx.coreData.scaffoldedFiles.filter((f) => {
        if (f.file.absolute === this.configFilePath && f.status !== 'valid') {
          f.status = 'valid'
          this.ctx.emitter.toLaunchpad()
        }
      })
    }

    this.setupNodeEvents().catch(this.onLoadError)
  }

  private setupNodeEvents (): Promise<SetupNodeEventsReply> {
    assert(this._eventsIpc, 'Expected _eventsIpc to be defined at this point')
    const ipc = this._eventsIpc
    const promise = this.callSetupNodeEventsWithConfig(ipc)

    this._eventsIpcResult = { state: 'loading', value: promise }

    // This is a terrible hack until we land GraphQL subscriptions which will
    // allow for more granular concurrent notifications then our current
    // notify the frontend & refetch approach
    const toLaunchpad = this.ctx.emitter.toLaunchpad

    this.ctx.emitter.toLaunchpad = () => {}

    return promise.then(async (val) => {
      if (this._eventsIpcResult.value === promise) {
        // If we're handling the events, we don't want any notifications
        // to send to the client until the `.finally` of this block.
        // TODO: Remove when GraphQL Subscriptions lands
        await this.handleSetupTestingTypeReply(ipc, val)
        this._eventsIpcResult = { state: 'loaded', value: val }
      }

      return val
    })
    .catch((err) => {
      debug(`catch %o`, err)
      this._cleanupIpc(ipc)
      this._eventsIpcResult = { state: 'errored', value: err }
      throw err
    })
    .finally(() => {
      this.ctx.emitter.toLaunchpad = toLaunchpad
      this.ctx.emitter.toLaunchpad()
    })
  }

  private async callSetupNodeEventsWithConfig (ipc: ProjectConfigIpc): Promise<SetupNodeEventsReply> {
    const config = await this.getFullInitialConfig()

    assert(config)
    assert(this._currentTestingType)

    this._registeredEventsTarget = this._currentTestingType

    for (const handler of this._handlers) {
      handler(ipc)
    }

    const { promise } = this.registerSetupIpcHandlers(ipc)

    const overrides = config[this._currentTestingType] ?? {}
    const mergedConfig = { ...config, ...overrides }

    // alphabetize config by keys
    let orderedConfig = {} as Cypress.PluginConfigOptions

    Object.keys(mergedConfig).sort().forEach((key) => {
      const k = key as keyof typeof mergedConfig

      // @ts-ignore
      orderedConfig[k] = mergedConfig[k]
    })

    ipc.send('setupTestingType', this._currentTestingType, {
      ...orderedConfig,
      projectRoot: this.projectRoot,
      configFile: this.configFilePath,
      version: this.ctx._apis.configApi.cypressVersion,
      testingType: this._currentTestingType,
    })

    return promise
  }

  addWatcherFor (groupName: 'config' | 'setupNodeEvents', file: string) {
    const w = this.addWatcher(file)

    w.on('all', (evt) => {
      debug(`changed ${file}: ${evt}`)
      // TODO: in the future, we will make this more specific to the individual process we need to load
      if (groupName === 'config') {
        this.reloadConfig().catch(this.onLoadError)
      } else {
        // If we've edited the setupNodeEvents file, we need to re-execute
        // the config file to get a fresh ipc process to swap with
        this.reloadConfig().catch(this.onLoadError)
      }
    })

    return w
  }

  addWatcher (file: string | string[]) {
    const w = chokidar.watch(file, {
      ignoreInitial: true,
      cwd: this.projectRoot,
    })

    this.watchers.add(w)

    return w
  }

  closeWatcher (watcherToClose: FSWatcher) {
    for (const watcher of this.watchers.values()) {
      if (watcher === watcherToClose) {
        watcher.close()
        this.watchers.delete(watcher)

        return
      }
    }
  }

  registerEvent (event: string, callback: Function) {
    debug(`register event '${event}'`)

    if (!_.isString(event)) {
      throw new Error(`The plugin register function must be called with an event as its 1st argument. You passed '${event}'.`)
    }

    if (!_.isFunction(callback)) {
      throw new Error(`The plugin register function must be called with a callback function as its 2nd argument. You passed '${callback}'.`)
    }

    this._registeredEvents[event] = callback
  }

  resetForTest () {
    this.resetInternalState()
    this._registeredEvents = {}
    this._handlers = []
  }

  hasNodeEvent (eventName: string) {
    const isRegistered = typeof this._registeredEvents[eventName] === 'function'

    debug('plugin event registered? %o', { eventName, isRegistered })

    return isRegistered
  }

  executeNodeEvent (event: string, args: any[]) {
    debug(`execute plugin event '${event}' Node '${process.version}' with args: %o %o %o`, ...args)

    const evtFn = this._registeredEvents[event]

    if (typeof evtFn !== 'function') {
      throw new Error(`Missing event for ${event}`)
    }

    return evtFn(...args)
  }

  private forkConfigProcess () {
    const configProcessArgs = ['--projectRoot', this.projectRoot, '--file', this.configFilePath]

    const childOptions: ForkOptions = {
      stdio: 'pipe',
      cwd: path.dirname(this.configFilePath),
      env: {
        ...process.env,
        NODE_OPTIONS: process.env.ORIGINAL_NODE_OPTIONS || '',
        // DEBUG: '*',
      },
      execPath: this.ctx.nodePath ?? undefined,
    }

    if (inspector.url()) {
      childOptions.execArgv = _.chain(process.execArgv.slice(0))
      .remove('--inspect-brk')
      .push(`--inspect=${process.debugPort + this.childProcesses.size + 1}`)
      .value()
    }

    debug('fork child process', CHILD_PROCESS_FILE_PATH, configProcessArgs, _.omit(childOptions, 'env'))

    const proc = fork(CHILD_PROCESS_FILE_PATH, configProcessArgs, childOptions)

    this.childProcesses.add(proc)

    return proc
  }

  private killChildProcess (child: ChildProcess) {
    child.kill()
    child.stdout?.removeAllListeners()
    child.stderr?.removeAllListeners()
    child.removeAllListeners()
  }

  private wrapConfigProcess (child: ChildProcess, dfd: pDefer.DeferredPromise<LoadConfigReply> & { settled: boolean }) {
    // The "IPC" is an EventEmitter wrapping the child process, adding a "send"
    // method, and re-emitting any "message" that comes through the channel through the EventEmitter
    const ipc = new ProjectConfigIpc(child)

    if (child.stdout && child.stderr) {
      // manually pipe plugin stdout and stderr for dashboard capture
      // @see https://github.com/cypress-io/cypress/issues/7434
      child.stdout.on('data', (data) => process.stdout.write(data))
      child.stderr.on('data', (data) => process.stderr.write(data))
    }

    child.on('error', (err) => {
      this.handleChildProcessError(err, ipc, dfd)
    })

    /**
     * This reject cannot be caught anywhere??
     *
     * It's supposed to be caught on lib/modes/run.js:1689,
     * but it's not.
     */
    ipc.on('childProcess:unhandledError', (err) => {
      return this.handleChildProcessError(err, ipc, dfd)
    })

    ipc.on('setupTestingType:uncaughtError', (err) => {
      return this.handleChildProcessError(err, ipc, dfd)
    })

    ipc.once('loadConfig:reply', (val) => {
      debug('loadConfig:reply')
      dfd.resolve({ ...val, initialConfig: JSON.parse(val.initialConfig) })
    })

    ipc.once('loadConfig:error', (type, ...args) => {
      debug('loadConfig:error %s, rejecting', type)
      this.killChildProcess(child)

      const err = this.ctx.error(type, ...args)

      // if it's a non-cypress error, restore the initial error
      if (!(err.message?.length)) {
        err.isCypressErr = false
        err.message = args[1]
        err.code = type
        err.name = type
      }

      dfd.reject(err)
    })

    debug('trigger the load of the file')
    ipc.send('loadConfig')

    return ipc
  }

  private handleChildProcessError (err: any, ipc: ProjectConfigIpc, dfd: pDefer.DeferredPromise<any> & {settled: boolean}) {
    debug('plugins process error:', err.stack)

    this._cleanupIpc(ipc)

    err = this.ctx._apis.errorApi.error('CHILD_PROCESS_UNEXPECTED_ERROR', this._currentTestingType, this.configFile, err.annotated || err.stack || err.message)
    err.title = 'Error running plugin'

    // this can sometimes trigger before the promise is fulfilled and
    // sometimes after, so we need to handle each case differently
    if (dfd.settled) {
      this.ctx.onError(err)
    } else {
      dfd.reject(err)
    }
  }

  private legacyPluginGuard () {
    // test and warn for incompatible plugin
    try {
      const retriesPluginPath = path.dirname(resolve.sync('cypress-plugin-retries/package.json', {
        basedir: this.projectRoot,
      }))

      this.ctx.onWarning(this.ctx.error('INCOMPATIBLE_PLUGIN_RETRIES', path.relative(this.projectRoot, retriesPluginPath)))
    } catch (e) {
      // noop, incompatible plugin not installed
    }
  }

  /**
   * Find all information about the project we need to know to prompt different
   * onboarding screens, suggestions in the onboarding wizard, etc.
   */
  refreshMetaState (): ProjectMetaState {
    const configFile = this.ctx.modeOptions.configFile
    const metaState: ProjectMetaState = {
      ...PROJECT_META_STATE,
      hasLegacyCypressJson: fs.existsSync(this._pathToFile('cypress.json')),
      hasCypressEnvFile: fs.existsSync(this._pathToFile('cypress.env.json')),
    }

    if (configFile === false) {
      return metaState
    }

    try {
      // Find the suggested framework, starting with meta-frameworks first
      const packageJson = this.ctx.fs.readJsonSync(this._pathToFile('package.json'))

      if (packageJson.dependencies?.typescript || packageJson.devDependencies?.typescript || fs.existsSync(this._pathToFile('tsconfig.json'))) {
        metaState.hasTypescript = true
      }

      for (const framework of ['next', 'nuxt', 'react-scripts', 'react', 'vue'] as const) {
        if (packageJson.dependencies?.[framework] || packageJson.devDependencies?.[framework]) {
          metaState.hasFrontendFramework = framework
          break
        }
      }
    } catch {
      // No need to handle
    }

    if (typeof configFile === 'string') {
      metaState.hasSpecifiedConfigViaCLI = this._pathToFile(configFile)
      if (configFile.endsWith('.json')) {
        metaState.needsCypressJsonMigration = true
      } else {
        this._configFilePath = this._pathToFile(configFile)
        if (fs.existsSync(this._configFilePath)) {
          metaState.hasValidConfigFile = true
        }
      }

      this._projectMetaState = metaState

      return metaState
    }

    const configFileTs = this._pathToFile('cypress.config.ts')
    const configFileJs = this._pathToFile('cypress.config.js')

    if (fs.existsSync(configFileTs)) {
      metaState.hasValidConfigFile = true
      this._configFilePath = configFileTs
    }

    if (fs.existsSync(configFileJs)) {
      metaState.hasValidConfigFile = true
      if (this._configFilePath) {
        metaState.hasMultipleConfigPaths = true
      } else {
        this._configFilePath = configFileJs
      }
    }

    if (!this._configFilePath) {
      this._configFilePath = metaState.hasTypescript ? configFileTs : configFileJs
    }

    if (metaState.hasLegacyCypressJson && !metaState.hasValidConfigFile) {
      metaState.needsCypressJsonMigration = true
    }

    this._projectMetaState = metaState

    return metaState
  }

  private _pathToFile (file: string) {
    return path.isAbsolute(file) ? file : path.join(this.projectRoot, file)
  }

  private verifyProjectRoot (root: string) {
    try {
      if (!fs.statSync(root).isDirectory()) {
        throw new Error('NOT DIRECTORY')
      }
    } catch (err) {
      throw this.ctx.error('NO_PROJECT_FOUND_AT_PROJECT_ROOT', this.projectRoot)
    }
  }

  private async handleSetupTestingTypeReply (ipc: ProjectConfigIpc, result: SetupNodeEventsReply) {
    this._registeredEvents = {}
    this.watchRequires('setupNodeEvents', result.requires)

    for (const { event, eventId } of result.registrations) {
      debug('register plugins process event', event, 'with id', eventId)

      this.registerEvent(event, function (...args: any[]) {
        return new Promise((resolve, reject) => {
          const invocationId = _.uniqueId('inv')

          debug('call event', event, 'for invocation id', invocationId)

          ipc.once(`promise:fulfilled:${invocationId}`, (err: any, value: any) => {
            if (err) {
              debug('promise rejected for id %s %o', invocationId, ':', err.stack)
              reject(_.extend(new Error(err.message), err))

              return
            }

            if (value === UNDEFINED_SERIALIZED) {
              value = undefined
            }

            debug(`promise resolved for id '${invocationId}' with value`, value)

            return resolve(value)
          })

          const ids = { invocationId, eventId }

          // no argument is passed for cy.task()
          // This is necessary because undefined becomes null when it is sent through ipc.
          if (event === 'task' && args[1] === undefined) {
            args[1] = {
              __cypress_task_no_argument__: true,
            }
          }

          ipc.send('execute:plugins', event, ids, args)
        })
      })
    }

    assert(this._envFileResult.state === 'loaded')
    assert(this._configResult.state === 'loaded')

    const fullConfig = await this.buildBaseFullConfig(this._configResult.value.initialConfig, this._envFileResult.value, this.ctx.modeOptions)

    const finalConfig = this._cachedFullConfig = this.ctx._apis.configApi.updateWithPluginValues(fullConfig, result.setupConfig ?? {})

    // This happens automatically with openProjectCreate in run mode
    if (!this.ctx.isRunMode) {
      // Don't worry about closing the browser for refreshing the config
      await this.ctx.actions.project.initializeActiveProject({}, false)
    }

    if (this.ctx.coreData.cliBrowser) {
      await this.setActiveBrowser(this.ctx.coreData.cliBrowser)
    }

    this._pendingInitialize?.resolve(finalConfig)

    return result
  }

  private async setActiveBrowser (cliBrowser: string) {
    // When we're starting up, if we've chosen a browser to run with, check if it exists
    this.ctx.coreData.cliBrowser = null

    try {
      const browser = await this.ctx._apis.browserApi.ensureAndGetByNameOrPath(cliBrowser)

      this.ctx.coreData.chosenBrowser = browser ?? null
    } catch (e) {
      const error = e as Error

      this.ctx.onWarning(error)
    }
  }

  private registerSetupIpcHandlers (ipc: ProjectConfigIpc) {
    const dfd = pDefer<SetupNodeEventsReply>()

    ipc.childProcess.on('error', dfd.reject)

    // For every registration event, we want to turn into an RPC with the child process
    ipc.once('setupTestingType:reply', dfd.resolve)
    ipc.once('setupTestingType:error', (type, ...args) => {
      dfd.reject(this.ctx.error(type, ...args))
    })

    const handleWarning = (warningErr: WarningError) => {
      debug('plugins process warning:', warningErr.stack)

      return this.ctx.onWarning(warningErr)
    }

    ipc.on('warning', handleWarning)

    return dfd
  }

  destroy () {
    this.resetInternalState()
    // @ts-ignore
    process.removeListener('exit', this.onProcessExit)
  }

  isTestingTypeConfigured (testingType: TestingType): Boolean {
    const config = this.loadedFullConfig ?? this.loadedConfigFile

    if (!config) {
      return false
    }

    if (!_.has(config, testingType)) {
      return false
    }

    if (testingType === 'component') {
      return Boolean(config.component?.devServer)
    }

    return true
  }

  private _pendingInitialize?: pDefer.DeferredPromise<FullConfig>

  async initializeRunMode () {
    this._pendingInitialize = pDefer()

    if (!this._currentTestingType) {
      this.setCurrentTestingType('e2e')
      // TODO: Warn on this
      // this.ctx.onWarning(this.ctx.error('TESTING_TYPE_NEEDED_FOR_RUN'))
    }

    if (!this.metaState.hasValidConfigFile) {
      return this.ctx.onError(this.ctx.error('NO_DEFAULT_CONFIG_FILE_FOUND', this.projectRoot))
    }

    return this._pendingInitialize.promise.finally(() => {
      this._pendingInitialize = undefined
    })
  }

  private configFileWarningCheck () {
    // Only if they've explicitly specified a config file path do we error, otherwise they'll go through onboarding
    if (!this.metaState.hasValidConfigFile && this.metaState.hasSpecifiedConfigViaCLI !== false && this.ctx.isRunMode) {
      this.ctx.onError(this.ctx.error('CONFIG_FILE_NOT_FOUND', path.basename(this.metaState.hasSpecifiedConfigViaCLI), path.dirname(this.metaState.hasSpecifiedConfigViaCLI)))
    }

    if (this.metaState.hasLegacyCypressJson && !this.metaState.hasValidConfigFile && this.ctx.isRunMode) {
      this.ctx.onError(this.ctx.error('CONFIG_FILE_MIGRATION_NEEDED', this.projectRoot))
    }

    if (this.metaState.hasMultipleConfigPaths) {
      this.ctx.onError(this.ctx.error('CONFIG_FILES_LANGUAGE_CONFLICT', this.projectRoot))
    }

    if (this.metaState.hasValidConfigFile && this.metaState.hasLegacyCypressJson) {
      this.ctx.onError(this.ctx.error('LEGACY_CONFIG_FILE', this.projectRoot, path.basename(this.configFilePath)))
    }
  }

  /**
   * When there is an error during any part of the lifecycle
   * initiation, we pass it through here. This allows us to intercept
   * centrally in the e2e tests, as well as notify the "pending initialization"
   * for run mode
   */
  private onLoadError = (err: any) => {
    this._pendingInitialize?.reject(err)
  }
}

function pDeferFulfilled<T> (): pDefer.DeferredPromise<T> & {settled: boolean} {
  const dfd = pDefer<T>()
  let settled = false
  const { promise, resolve, reject } = dfd

  const resolveFn = function (val: T) {
    settled = true

    return resolve(val)
  }

  const rejectFn = function (val: any) {
    settled = true

    return reject(val)
  }

  return {
    promise,
    resolve: resolveFn,
    reject: rejectFn,
    get settled () {
      return settled
    },
  }
}<|MERGE_RESOLUTION|>--- conflicted
+++ resolved
@@ -302,19 +302,16 @@
       return
     }
 
-<<<<<<< HEAD
     this.loadTestingType()
-=======
-    // If we've chosen e2e and we don't have a config file, we can scaffold one
-    // without any sort of onboarding wizard.
-    if (!this.metaState.hasValidConfigFile) {
-      if (testingType === 'e2e' && !this.ctx.isRunMode) {
-        this.ctx.actions.wizard.scaffoldTestingType().catch(this.onLoadError)
-      }
-    } else {
-      this.loadTestingType()
-    }
->>>>>>> bfc032a2
+    // // If we've chosen e2e and we don't have a config file, we can scaffold one
+    // // without any sort of onboarding wizard.
+    // if (!this.metaState.hasValidConfigFile) {
+    //   if (testingType === 'e2e' && !this.ctx.isRunMode) {
+    //     this.ctx.actions.wizard.scaffoldTestingType().catch(this.onLoadError)
+    //   }
+    // } else {
+    //   this.loadTestingType()
+    // }
   }
 
   /**
