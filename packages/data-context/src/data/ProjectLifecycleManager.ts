--- conflicted
+++ resolved
@@ -21,11 +21,7 @@
 import pDefer from 'p-defer'
 import { EventRegistrar } from './EventRegistrar'
 import { getServerPluginHandlers, resetPluginHandlers } from '../util/pluginHandlers'
-<<<<<<< HEAD
-=======
 import { detectLanguage } from '@packages/scaffold-config'
-import { validateNeedToRestartOnChange } from '@packages/config'
->>>>>>> e218cd8e
 
 export interface SetupFullConfigOptions {
   projectName: string
