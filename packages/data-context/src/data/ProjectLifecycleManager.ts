/**
 * The "Project Lifecycle" is the centralized manager for the project,
 * config, browser, and the number of possible states that can occur based
 * on inputs that change these behaviors.
 *
 * See `guides/app-lifecycle.md` for documentation on the project & possible
 * states that exist, and how they are managed.
 */
import { ChildProcess, ForkOptions, fork } from 'child_process'
import chokidar, { FSWatcher } from 'chokidar'
import path from 'path'
import inspector from 'inspector'
import _ from 'lodash'
import resolve from 'resolve'
import debugLib from 'debug'
import pDefer from 'p-defer'
import fs from 'fs'

import type { DataContext } from '..'
import { LoadConfigReply, SetupNodeEventsReply, ProjectConfigIpc, IpcHandler } from './ProjectConfigIpc'
import assert from 'assert'
import type { AllModeOptions, FoundBrowser, FullConfig, TestingType } from '@packages/types'
import type { BaseErrorDataShape, WarningError } from '.'
import { autoBindDebug } from '../util/autoBindDebug'

const debug = debugLib(`cypress:lifecycle:ProjectLifecycleManager`)

const CHILD_PROCESS_FILE_PATH = require.resolve('@packages/server/lib/plugins/child/require_async_child')

const UNDEFINED_SERIALIZED = '__cypress_undefined__'

export interface SetupFullConfigOptions {
  projectName: string
  projectRoot: string
  cliConfig: Partial<Cypress.ConfigOptions>
  config: Partial<Cypress.ConfigOptions>
  envFile: Partial<Cypress.ConfigOptions>
  options: Partial<AllModeOptions>
}

/**
 * All of the APIs injected from @packages/server & @packages/config
 * since these are not strictly typed
 */
export interface InjectedConfigApi {
  cypressVersion: string
  getServerPluginHandlers: () => IpcHandler[]
  validateConfig<T extends Cypress.ConfigOptions>(config: Partial<T>, onErr: (errMsg: string) => never): T
  allowedConfig(config: Cypress.ConfigOptions): Cypress.ConfigOptions
  updateWithPluginValues(config: FullConfig, modifiedConfig: Partial<Cypress.ConfigOptions>): FullConfig
  setupFullConfigWithDefaults(config: SetupFullConfigOptions): Promise<FullConfig>
  validateRootConfigBreakingChanges<T extends Cypress.ConfigOptions>(config: Partial<T>, onWarning: (warningMsg: string) => void, onErr: (errMsg: string) => never): T
}

type State<S, V = undefined> = V extends undefined ? {state: S, value?: V} : {state: S, value: V}

type LoadingStateFor<V> = State<'pending'> | State<'loading', Promise<V>> | State<'loaded', V> | State<'errored', unknown>

type ConfigResultState = LoadingStateFor<LoadConfigReply>

type EnvFileResultState = LoadingStateFor<Cypress.ConfigOptions>

type SetupNodeEventsResultState = LoadingStateFor<SetupNodeEventsReply>

interface RequireWatchers {
  config: Record<string, chokidar.FSWatcher>
  setupNodeEvents: Record<string, chokidar.FSWatcher>
}

export interface ProjectMetaState {
  hasFrontendFramework: 'nuxt' | 'react' | 'react-scripts' | 'vue' | 'next' | false
  hasTypescript: boolean
  hasLegacyCypressJson: boolean
  hasCypressEnvFile: boolean
  hasValidConfigFile: boolean
  hasSpecifiedConfigViaCLI: false | string
  hasMultipleConfigPaths: boolean
  needsCypressJsonMigration: boolean
}

const PROJECT_META_STATE: ProjectMetaState = {
  hasFrontendFramework: false,
  hasTypescript: false,
  hasLegacyCypressJson: false,
  hasMultipleConfigPaths: false,
  hasCypressEnvFile: false,
  hasSpecifiedConfigViaCLI: false,
  hasValidConfigFile: false,
  needsCypressJsonMigration: false,
}

export class ProjectLifecycleManager {
  // Registered handlers from Cypress's server, used to wrap the IPC
  private _handlers: IpcHandler[] = []

  // Config, from the cypress.config.{js|ts}
  private _envFileResult: EnvFileResultState = { state: 'pending' }
  private _configResult: ConfigResultState = { state: 'pending' }
  private childProcesses = new Set<ChildProcess>()
  private watchers = new Set<chokidar.FSWatcher>()

  private _eventsIpc?: ProjectConfigIpc
  private _eventsIpcResult: SetupNodeEventsResultState = { state: 'pending' }
  private _registeredEvents: Record<string, Function> = {}
  private _registeredEventsTarget: TestingType | undefined
  private _eventProcess: ChildProcess | undefined
  private _currentTestingType: TestingType | null = null
  private _runModeExitEarly: ((error: Error) => void) | undefined

  private _initializedProject: unknown | undefined // open_project object
  private _projectRoot: string | undefined
  private _configFilePath: string | undefined

  private _cachedFullConfig: FullConfig | undefined

  private _projectMetaState: ProjectMetaState = { ...PROJECT_META_STATE }

  constructor (private ctx: DataContext) {
    this._handlers = this.ctx._apis.configApi.getServerPluginHandlers()
    this.watchers = new Set()

    if (ctx.coreData.currentProject) {
      this.setCurrentProject(ctx.coreData.currentProject)
    }

    if (ctx.coreData.currentTestingType && this._projectRoot) {
      this.setCurrentTestingType(ctx.coreData.currentTestingType)
    }

    // see timers/parent.js line #93 for why this is necessary
    process.on('exit', this.onProcessExit)

    return autoBindDebug(this)
  }

  private onProcessExit = () => {
    this.resetInternalState()
  }

  async getProjectId (): Promise<string | null> {
    try {
      const contents = await this.getConfigFileContents()

      return contents.projectId ?? null
    } catch {
      return null
    }
  }

  get eventsIpcResult () {
    return Object.freeze(this._eventsIpcResult)
  }

  get metaState () {
    return Object.freeze(this._projectMetaState)
  }

  get legacyJsonPath () {
    return path.join(this.configFilePath, 'cypress.json')
  }

  get configFile () {
    return this.ctx.modeOptions.configFile ?? 'cypress.config.js'
  }

  get configFilePath () {
    assert(this._configFilePath, 'Expected configFilePath to be found')

    return this._configFilePath
  }

  get envFilePath () {
    return path.join(this.projectRoot, 'cypress.env.json')
  }

  get browsers () {
    if (this._cachedFullConfig) {
      return this._cachedFullConfig.browsers as FoundBrowser[]
    }

    return null
  }

  get errorLoadingConfigFile (): BaseErrorDataShape | null {
    if (this._configResult.state === 'errored') {
      return {
        title: 'Error Loading Config',
        message: String(this._configResult.value), // TODO: fix
      }
    }

    return null
  }

  get errorLoadingNodeEvents (): BaseErrorDataShape | null {
    if (this._eventsIpcResult.state === 'errored') {
      return {
        title: 'Error Loading Config',
        message: String(this._eventsIpcResult.value), // TODO: fix
      }
    }

    return null
  }

  get isLoadingConfigFile () {
    return this._configResult.state === 'loading'
  }

  get isLoadingNodeEvents () {
    return this._eventsIpcResult.state === 'loading'
  }

  get loadedConfigFile (): Partial<Cypress.ConfigOptions> | null {
    return this._configResult.state === 'loaded' ? this._configResult.value.initialConfig : null
  }

  get loadedFullConfig (): FullConfig | null {
    return this._cachedFullConfig ?? null
  }

  get projectRoot () {
    assert(this._projectRoot, 'Expected projectRoot to be set in ProjectLifecycleManager')

    return this._projectRoot
  }

  get projectTitle () {
    return path.basename(this.projectRoot)
  }

  clearCurrentProject () {
    this.resetInternalState()
    this._initializedProject = undefined
    this._projectRoot = undefined
    this._configFilePath = undefined
    this._cachedFullConfig = undefined
  }

  /**
   * When we set the current project, we need to cleanup the
   * previous project that might have existed. We use this as the
   * single location we should use to set the `projectRoot`, because
   * we can call it from legacy code and it'll be a no-op if the `projectRoot`
   * is already the same, otherwise it'll do the necessary cleanup
   */
  setCurrentProject (projectRoot: string) {
    if (this._projectRoot === projectRoot) {
      return
    }

    this._projectRoot = projectRoot
    this._initializedProject = undefined
    this.legacyPluginGuard()
    Promise.resolve(this.ctx.browser.machineBrowsers()).catch(this.onLoadError)
    this.verifyProjectRoot(projectRoot)
    this.resetInternalState()
    this.ctx.update((s) => {
      s.currentProject = projectRoot
    })

    const metaState = this.refreshMetaState()

    this.configFileWarningCheck()

    if (metaState.hasValidConfigFile) {
      this.initializeConfig().catch(this.onLoadError)
    }

    this.loadCypressEnvFile().catch(this.onLoadError)

    if (this.ctx.coreData.currentTestingType) {
      this.setCurrentTestingType(this.ctx.coreData.currentTestingType)
    }

    this.initializeConfigWatchers()

    // "Global" update b/c the project has changed
    this.ctx.emitter.globalUpdate()
  }

  setRunModeExitEarly (exitEarly: ((err: Error) => void) | undefined) {
    this._runModeExitEarly = exitEarly
  }

  get runModeExitEarly () {
    return this._runModeExitEarly
  }

  /**
   * Setting the testing type should automatically handle cleanup of existing
   * processes and load the config / initialize the plugin process associated
   * with the chosen testing type.
   */
  setCurrentTestingType (testingType: TestingType | null) {
    this.ctx.update((d) => {
      d.currentTestingType = testingType
    })

    if (this._currentTestingType === testingType) {
      return
    }

    this._initializedProject = undefined
    this._currentTestingType = testingType

    if (!testingType) {
      return
    }

    // If we've chosen e2e and we don't have a config file, we can scaffold one
    // without any sort of onboarding wizard.
    if (!this.metaState.hasValidConfigFile) {
      if (testingType === 'e2e' && !this.ctx.isRunMode) {
        this.ctx.actions.wizard.scaffoldTestingType().catch(this.onLoadError)
      }
    } else if (this.isTestingTypeConfigured(testingType)) {
      this.loadTestingType()
    }
  }

  /**
   * Called after we've set the testing type. If we've change from the current
   * IPC used to spawn the config, we need to get a fresh config IPC & re-execute.
   */
  private loadTestingType () {
    const testingType = this._currentTestingType

    assert(testingType, 'loadTestingType requires a testingType')
    // If we have set a testingType, and it's not the "target" of the
    // registeredEvents (switching testing mode), we need to get a fresh
    // config IPC & re-execute the setupTestingType
    if (this._registeredEventsTarget && testingType !== this._registeredEventsTarget) {
      this._configResult = { state: 'pending' }
      this.initializeConfig().catch(this.onLoadError)
    } else if (this._eventsIpc && !this._registeredEventsTarget && this._configResult.state === 'loaded') {
      this.setupNodeEvents().catch(this.onLoadError)
    }
  }

  private killChildProcesses () {
    for (const proc of this.childProcesses) {
      this._cleanupProcess(proc)
    }
    this.childProcesses = new Set()
  }

  private _cleanupIpc (ipc: ProjectConfigIpc) {
    this._cleanupProcess(ipc.childProcess)
    ipc.removeAllListeners()
    if (this._eventsIpc === ipc) {
      this._eventsIpc = undefined
    }

    if (this._eventProcess === ipc.childProcess) {
      this._eventProcess = undefined
    }
  }

  private _cleanupProcess (proc: ChildProcess) {
    proc.kill()
    this.childProcesses.delete(proc)
  }

  private closeWatchers () {
    for (const watcher of this.watchers.values()) {
      watcher.close()
    }
    this.watchers = new Set()
  }

  private resetInternalState () {
    if (this._eventsIpc) {
      this._cleanupIpc(this._eventsIpc)
    }

    this.killChildProcesses()
    this.closeWatchers()
    this._configResult = { state: 'pending' }
    this._eventsIpcResult = { state: 'pending' }
    this._envFileResult = { state: 'pending' }
    this._requireWatchers = { config: {}, setupNodeEvents: {} }
    this._eventProcess = undefined
    this._registeredEventsTarget = undefined
    this._currentTestingType = null
    this._configFilePath = undefined
    this._cachedFullConfig = undefined
  }

  get eventProcessPid () {
    return this._eventProcess?.pid
  }

  /**
   * Equivalent to the legacy "config.get()",
   * this sources the config from the various config sources
   */
  async getFullInitialConfig (options: Partial<AllModeOptions> = this.ctx.modeOptions, withBrowsers = true): Promise<FullConfig> {
    if (this._cachedFullConfig) {
      return this._cachedFullConfig
    }

    const [configFileContents, envFile] = await Promise.all([
      this.getConfigFileContents(),
      this.loadCypressEnvFile(),
    ])

    const fullConfig = await this.buildBaseFullConfig(configFileContents, envFile, options, withBrowsers)

    if (this._currentTestingType) {
      this._cachedFullConfig = fullConfig
    }

    return fullConfig
  }

  private async buildBaseFullConfig (configFileContents: Cypress.ConfigOptions, envFile: Cypress.ConfigOptions, options: Partial<AllModeOptions>, withBrowsers = true) {
    this.validateConfigRoot(configFileContents)

    if (this._currentTestingType) {
      const testingTypeOverrides = configFileContents[this._currentTestingType] ?? {}

      // TODO: pass in options.config overrides separately, so they are reflected in the UI
      configFileContents = { ...configFileContents, ...testingTypeOverrides }
    }

    // TODO: Convert this to be synchronous, it's just FS checks
    let fullConfig = await this.ctx._apis.configApi.setupFullConfigWithDefaults({
      cliConfig: options.config ?? {},
      projectName: path.basename(this.projectRoot),
      projectRoot: this.projectRoot,
      config: _.cloneDeep(configFileContents),
      envFile: _.cloneDeep(envFile),
      options: {
        ...options,
        testingType: this._currentTestingType ?? 'e2e',
      },
    })

    if (withBrowsers) {
      const browsers = await this.ctx.browser.machineBrowsers()

      if (!fullConfig.browsers || fullConfig.browsers.length === 0) {
        // @ts-ignore - we don't know if the browser is headed or headless at this point.
        // this is handled in open_project#launch.
        fullConfig.browsers = browsers
      }

      fullConfig.browsers = fullConfig.browsers?.map((browser) => {
        if (browser.family === 'chromium' || fullConfig.chromeWebSecurity) {
          return browser
        }

        return {
          ...browser,
          warning: browser.warning || this.ctx._apis.errorApi.message('CHROME_WEB_SECURITY_NOT_SUPPORTED', browser.name),
        }
      })

      // If we have withBrowsers set to false, it means we're coming from the legacy config.get API
      // in tests, which shouldn't be validating the config
      this.validateConfigFile(this.configFile, fullConfig)
    }

    return _.cloneDeep(fullConfig)
  }

  // private injectCtSpecificConfig (cfg: FullConfig) {
  //   cfg.resolved.testingType = { value: 'component' }
  //   // This value is normally set up in the `packages/server/lib/plugins/index.js#110`
  //   // But if we don't return it in the plugins function, it never gets set
  //   // Since there is no chance that it will have any other value here, we set it to "component"
  //   // This allows users to not return config in the `cypress/plugins/index.js` file
  //   // https://github.com/cypress-io/cypress/issues/16860
  //   const rawJson = cfg.rawJson as Cfg
  //   return {
  //     ...cfg,
  //     componentTesting: true,
  //     viewportHeight: rawJson.viewportHeight ?? 500,
  //     viewportWidth: rawJson.viewportWidth ?? 500,
  //   }
  // }

  async getConfigFileContents () {
    if (this.ctx.modeOptions.configFile === false) {
      return {}
    }

    if (this._configResult.state === 'loaded') {
      return this._configResult.value.initialConfig
    }

    return this.initializeConfig()
  }

  /**
   * Initializes the config by executing the config file.
   * Returns the loaded config if we have already loaded the file
   */
  initializeConfig (): Promise<LoadConfigReply['initialConfig']> {
    if (this._configResult.state === 'loaded') {
      return Promise.resolve(this._configResult.value.initialConfig)
    }

    if (this._configResult.state === 'loading') {
      return this._configResult.value.then((v) => v.initialConfig)
    }

    if (this._configResult.state === 'errored') {
      return Promise.reject(this._configResult.value)
    }

    assert.strictEqual(this._configResult.state, 'pending')

    const { promise, child, ipc } = this._loadConfig()

    this._cachedFullConfig = undefined
    this._configResult = { state: 'loading', value: promise }

    promise.then((result) => {
      if (this._configResult.value === promise) {
        this._configResult = { state: 'loaded', value: result }
        this.validateConfigFile(this.configFilePath, result.initialConfig)
        this.onConfigLoaded(child, ipc, result)
      }
    })
    .catch((err) => {
      debug(`catch %o`, err)
      // this._cleanupIpc(ipc)
      if (this._configResult.value === promise) {
        this._configResult = { state: 'errored', value: err }
      }

      this.onLoadError(err)
    })
    .finally(() => {
      this.ctx.emitter.projectUpdate()
    })

    return promise.then((v) => v.initialConfig)
  }

  private validateConfigRoot (config: Cypress.ConfigOptions) {
    return this.ctx._apis.configApi.validateRootConfigBreakingChanges(
      config,
      (warning, ...args) => {
        return this.ctx.warning(warning, ...args)
      },
      (err, ...args) => {
        throw this.ctx.error(err, ...args)
      },
    )
  }

  private validateConfigFile (file: string | false, config: Cypress.ConfigOptions) {
    this.ctx._apis.configApi.validateConfig(config, (errMsg) => {
      if (!file) {
        // This should never happen, b/c if the config file is false, the config
        // should be the default one
        throw this.ctx.error('CONFIG_VALIDATION_ERROR', errMsg)
      }

      const base = path.basename(file)

      throw this.ctx.error('SETTINGS_VALIDATION_ERROR', base, errMsg)
    })
  }

  /**
   * Initializes the "watchers" for the current
   * config for "open" mode.
   */
  private initializeConfigWatchers () {
    if (this.ctx.isRunMode) {
      return
    }

    const legacyFileWatcher = this.addWatcher(_.without([
      this._pathToFile('cypress.json'),
      this._pathToFile('cypress.config.js'),
      this._pathToFile('cypress.config.ts'),
    ], this.configFilePath))

    legacyFileWatcher.on('all', (change) => {
      const metaState = this._projectMetaState
      const nextMetaState = this.refreshMetaState()

      if (!_.isEqual(metaState, nextMetaState)) {
        this.ctx.coreData.baseError = null
        this.reloadConfig().catch(this.onLoadError)
      }
    })

    const configFileWatcher = this.addWatcher(this.configFilePath)

    configFileWatcher.on('all', () => {
      this.ctx.coreData.baseError = null
      this.reloadConfig().catch(this.onLoadError)
    })

    const cypressEnvFileWatcher = this.addWatcher(this.envFilePath)

    cypressEnvFileWatcher.on('all', () => {
      this.ctx.coreData.baseError = null
      this.reloadCypressEnvFile().catch(this.onLoadError)
    })
  }

  /**
   * When we detect a change to the config file path, we call "reloadConfig".
   * This sources a fresh IPC channel & reads the config. If we detect a change
   * to the config or the list of imported files, we will re-execute the setupNodeEvents
   */
  reloadConfig () {
    if (this._configResult.state === 'errored' || this._configResult.state === 'loaded') {
      this._configResult = { state: 'pending' }

      return this.initializeConfig()
    }

    if (this._configResult.state === 'loading' || this._configResult.state === 'pending') {
      return this.initializeConfig()
    }

    throw new Error(`Unreachable state`)
  }

  private _loadConfig () {
    const dfd = pDeferFulfilled<LoadConfigReply>()
    const child = this.forkConfigProcess()
    const ipc = this.wrapConfigProcess(child, dfd)

    return { promise: dfd.promise, child, ipc }
  }

  loadCypressEnvFile () {
    if (!this._projectMetaState.hasCypressEnvFile) {
      this._envFileResult = { state: 'loaded', value: {} }
    }

    if (this._envFileResult.state === 'loading') {
      return this._envFileResult.value
    }

    if (this._envFileResult.state === 'errored') {
      return Promise.reject(this._envFileResult.value)
    }

    if (this._envFileResult.state === 'loaded') {
      return Promise.resolve(this._envFileResult.value)
    }

    assert.strictEqual(this._envFileResult.state, 'pending')

    const promise = this.readCypressEnvFile().then((value) => {
      this.validateConfigFile(this.envFilePath, value)
      this._envFileResult = { state: 'loaded', value }

      return value
    })
    .catch((e) => {
      this._envFileResult = { state: 'errored', value: e }
      throw e
    })
    .finally(() => {
      this.ctx.emitter.projectUpdate()
    })

    this._envFileResult = { state: 'loading', value: promise }

    return promise
  }

  private async reloadCypressEnvFile () {
    if (this._envFileResult.state === 'loading') {
      return this._envFileResult.value
    }

    this._envFileResult = { state: 'pending' }

    return this.loadCypressEnvFile()
  }

  /**
   * Initializes the config by reading the config file, if we
   * know we have one for the project
   */
  private async readCypressEnvFile (): Promise<Cypress.ConfigOptions> {
    try {
      return await this.ctx.fs.readJSON(this.envFilePath)
    } catch (err: any) {
      if (err.code === 'ENOENT') {
        return {}
      }

      if (err.isCypressErr) {
        throw err
      }

      throw this.ctx.error('ERROR_READING_FILE', this.envFilePath, err)
    }
  }

  private _requireWatchers: RequireWatchers = {
    config: {},
    setupNodeEvents: {},
  }

  private watchRequires (groupName: 'config' | 'setupNodeEvents', paths: string[]) {
    if (this.ctx.isRunMode) {
      return
    }

    const filtered = paths.filter((p) => !p.includes('/node_modules/'))
    const group = this._requireWatchers[groupName]
    const missing = _.xor(Object.keys(group), filtered)

    for (const path of missing) {
      if (!group[path]) {
        group[path] = this.addWatcherFor(groupName, path)
      } else {
        group[path]?.close()
        delete group[path]
      }
    }
  }

  /**
   * Called on the completion of the
   */
  private onConfigLoaded (child: ChildProcess, ipc: ProjectConfigIpc, result: LoadConfigReply) {
    this.watchRequires('config', result.requires)

    // If there's already a dangling IPC from the previous switch of testing type, we want to clean this up
    if (this._eventsIpc) {
      this._cleanupIpc(this._eventsIpc)
    }

    this._eventProcess = child
    this._eventsIpc = ipc

    if (!this._currentTestingType || this._eventsIpcResult.state === 'loading') {
      return
    }

    if (!this.isTestingTypeConfigured(this._currentTestingType) && !this.ctx.isRunMode) {
      this.ctx.actions.wizard.scaffoldTestingType().catch(this.onLoadError)

      return
    }

    if (this.ctx.coreData.scaffoldedFiles) {
      this.ctx.coreData.scaffoldedFiles.filter((f) => {
        if (f.file.absolute === this.configFilePath && f.status !== 'valid') {
          f.status = 'valid'
          this.ctx.emitter.projectUpdate()
        }
      })
    }

    this.setupNodeEvents().catch(this.onLoadError)
  }

  private setupNodeEvents (): Promise<SetupNodeEventsReply> {
    assert(this._eventsIpc, 'Expected _eventsIpc to be defined at this point')
    const ipc = this._eventsIpc
    const promise = this.callSetupNodeEventsWithConfig(ipc)

    this._eventsIpcResult = { state: 'loading', value: promise }

    // This is a terrible hack until we land GraphQL subscriptions which will
    // allow for more granular concurrent notifications then our current
    // notify the frontend & refetch approach
    const toLaunchpad = this.ctx.emitter.toLaunchpad

    this.ctx.emitter.toLaunchpad = () => {}

    return promise.then(async (val) => {
      if (this._eventsIpcResult.value === promise) {
        // If we're handling the events, we don't want any notifications
        // to send to the client until the `.finally` of this block.
        // TODO: Remove when GraphQL Subscriptions lands
        await this.handleSetupTestingTypeReply(ipc, val)
        this._eventsIpcResult = { state: 'loaded', value: val }
      }

      return val
    })
    .catch((err) => {
      debug(`catch %o`, err)
      this._cleanupIpc(ipc)
      this._eventsIpcResult = { state: 'errored', value: err }
      throw err
    })
    .finally(() => {
      this.ctx.emitter.toLaunchpad = toLaunchpad
      this.ctx.emitter.toLaunchpad()
    })
  }

  private async callSetupNodeEventsWithConfig (ipc: ProjectConfigIpc): Promise<SetupNodeEventsReply> {
    const config = await this.getFullInitialConfig()

    assert(config)
    assert(this._currentTestingType)

    this._registeredEventsTarget = this._currentTestingType

    for (const handler of this._handlers) {
      handler(ipc)
    }

    const { promise } = this.registerSetupIpcHandlers(ipc)

    const overrides = config[this._currentTestingType] ?? {}
    const mergedConfig = { ...config, ...overrides }

    // alphabetize config by keys
    let orderedConfig = {} as Cypress.PluginConfigOptions

    Object.keys(mergedConfig).sort().forEach((key) => {
      const k = key as keyof typeof mergedConfig

      // @ts-ignore
      orderedConfig[k] = mergedConfig[k]
    })

    ipc.send('setupTestingType', this._currentTestingType, {
      ...orderedConfig,
      projectRoot: this.projectRoot,
      configFile: this.configFilePath,
      version: this.ctx._apis.configApi.cypressVersion,
      testingType: this._currentTestingType,
    })

<<<<<<< HEAD
    this._eventsIpcResult = { state: 'loading', value: promise }

    promise.then(async (val) => {
      this._eventsIpcResult = { state: 'loaded', value: val }
      await this.handleSetupTestingTypeReply(ipc, val)
    })
    .catch((err) => {
      debug(`catch %o`, err)
      this._cleanupIpc(ipc)
      this._eventsIpcResult = { state: 'errored', value: err }
      this._pendingInitialize?.reject(err)
    })
    .finally(() => {
      this.ctx.emitter.projectUpdate()
    })

=======
>>>>>>> 4915d657
    return promise
  }

  addWatcherFor (groupName: 'config' | 'setupNodeEvents', file: string) {
    const w = this.addWatcher(file)

    w.on('all', (evt) => {
      debug(`changed ${file}: ${evt}`)
      // TODO: in the future, we will make this more specific to the individual process we need to load
      if (groupName === 'config') {
        this.reloadConfig().catch(this.onLoadError)
      } else {
        // If we've edited the setupNodeEvents file, we need to re-execute
        // the config file to get a fresh ipc process to swap with
        this.reloadConfig().catch(this.onLoadError)
      }
    })

    return w
  }

  addWatcher (file: string | string[]) {
    const w = chokidar.watch(file, {
      ignoreInitial: true,
      cwd: this.projectRoot,
    })

    this.watchers.add(w)

    return w
  }

  closeWatcher (watcherToClose: FSWatcher) {
    for (const watcher of this.watchers.values()) {
      if (watcher === watcherToClose) {
        watcher.close()
        this.watchers.delete(watcher)

        return
      }
    }
  }

  registerEvent (event: string, callback: Function) {
    debug(`register event '${event}'`)

    if (!_.isString(event)) {
      throw new Error(`The plugin register function must be called with an event as its 1st argument. You passed '${event}'.`)
    }

    if (!_.isFunction(callback)) {
      throw new Error(`The plugin register function must be called with a callback function as its 2nd argument. You passed '${callback}'.`)
    }

    this._registeredEvents[event] = callback
  }

  resetForTest () {
    this.resetInternalState()
    this._registeredEvents = {}
    this._handlers = []
  }

  hasNodeEvent (eventName: string) {
    const isRegistered = typeof this._registeredEvents[eventName] === 'function'

    debug('plugin event registered? %o', { eventName, isRegistered })

    return isRegistered
  }

  executeNodeEvent (event: string, args: any[]) {
    debug(`execute plugin event '${event}' Node '${process.version}' with args: %o %o %o`, ...args)

    const evtFn = this._registeredEvents[event]

    if (typeof evtFn !== 'function') {
      throw new Error(`Missing event for ${event}`)
    }

    return evtFn(...args)
  }

  private forkConfigProcess () {
    const configProcessArgs = ['--projectRoot', this.projectRoot, '--file', this.configFilePath]

    const childOptions: ForkOptions = {
      stdio: 'pipe',
      cwd: path.dirname(this.configFilePath),
      env: {
        ...process.env,
        NODE_OPTIONS: process.env.ORIGINAL_NODE_OPTIONS || '',
        // DEBUG: '*',
      },
      execPath: this.ctx.nodePath ?? undefined,
    }

    if (inspector.url()) {
      childOptions.execArgv = _.chain(process.execArgv.slice(0))
      .remove('--inspect-brk')
      .push(`--inspect=${process.debugPort + this.childProcesses.size + 1}`)
      .value()
    }

    debug('fork child process', CHILD_PROCESS_FILE_PATH, configProcessArgs, _.omit(childOptions, 'env'))

    const proc = fork(CHILD_PROCESS_FILE_PATH, configProcessArgs, childOptions)

    this.childProcesses.add(proc)

    return proc
  }

  private killChildProcess (child: ChildProcess) {
    child.kill()
    child.stdout?.removeAllListeners()
    child.stderr?.removeAllListeners()
    child.removeAllListeners()
  }

  private wrapConfigProcess (child: ChildProcess, dfd: pDefer.DeferredPromise<LoadConfigReply> & { settled: boolean }) {
    // The "IPC" is an EventEmitter wrapping the child process, adding a "send"
    // method, and re-emitting any "message" that comes through the channel through the EventEmitter
    const ipc = new ProjectConfigIpc(child)

    if (child.stdout && child.stderr) {
      // manually pipe plugin stdout and stderr for dashboard capture
      // @see https://github.com/cypress-io/cypress/issues/7434
      child.stdout.on('data', (data) => process.stdout.write(data))
      child.stderr.on('data', (data) => process.stderr.write(data))
    }

    child.on('error', (err) => {
      this.handleChildProcessError(err, ipc, dfd)
    })

    /**
     * This reject cannot be caught anywhere??
     *
     * It's supposed to be caught on lib/modes/run.js:1689,
     * but it's not.
     */
    ipc.on('childProcess:unhandledError', (err) => {
      return this.handleChildProcessError(err, ipc, dfd)
    })

    ipc.on('setupTestingType:uncaughtError', (err) => {
      return this.handleChildProcessError(err, ipc, dfd)
    })

    ipc.once('loadConfig:reply', (val) => {
      debug('loadConfig:reply')
      dfd.resolve({ ...val, initialConfig: JSON.parse(val.initialConfig) })
    })

    ipc.once('loadConfig:error', (type, ...args) => {
      debug('loadConfig:error %s, rejecting', type)
      this.killChildProcess(child)

      const err = this.ctx.error(type, ...args)

      // if it's a non-cypress error, restore the initial error
      if (!(err.message?.length)) {
        err.isCypressErr = false
        err.message = args[1]
        err.code = type
        err.name = type
      }

      dfd.reject(err)
    })

    debug('trigger the load of the file')
    ipc.send('loadConfig')

    return ipc
  }

  private handleChildProcessError (err: any, ipc: ProjectConfigIpc, dfd: pDefer.DeferredPromise<any> & {settled: boolean}) {
    debug('plugins process error:', err.stack)

    this._cleanupIpc(ipc)

    err = this.ctx._apis.errorApi.error('CHILD_PROCESS_UNEXPECTED_ERROR', this._currentTestingType, this.configFile, err.annotated || err.stack || err.message)
    err.title = 'Error running plugin'

    // this can sometimes trigger before the promise is fulfilled and
    // sometimes after, so we need to handle each case differently
    if (dfd.settled) {
      this.ctx.onError(err)
    } else {
      dfd.reject(err)
    }
  }

  private legacyPluginGuard () {
    // test and warn for incompatible plugin
    try {
      const retriesPluginPath = path.dirname(resolve.sync('cypress-plugin-retries/package.json', {
        basedir: this.projectRoot,
      }))

      this.ctx.onWarning(this.ctx.error('INCOMPATIBLE_PLUGIN_RETRIES', path.relative(this.projectRoot, retriesPluginPath)))
    } catch (e) {
      // noop, incompatible plugin not installed
    }
  }

  /**
   * Find all information about the project we need to know to prompt different
   * onboarding screens, suggestions in the onboarding wizard, etc.
   */
  refreshMetaState (): ProjectMetaState {
    const configFile = this.ctx.modeOptions.configFile
    const metaState: ProjectMetaState = {
      ...PROJECT_META_STATE,
      hasLegacyCypressJson: fs.existsSync(this._pathToFile('cypress.json')),
      hasCypressEnvFile: fs.existsSync(this._pathToFile('cypress.env.json')),
    }

    if (configFile === false) {
      return metaState
    }

    try {
      // Find the suggested framework, starting with meta-frameworks first
      const packageJson = this.ctx.fs.readJsonSync(this._pathToFile('package.json'))

      if (packageJson.dependencies?.typescript || packageJson.devDependencies?.typescript || fs.existsSync(this._pathToFile('tsconfig.json'))) {
        metaState.hasTypescript = true
      }

      for (const framework of ['next', 'nuxt', 'react-scripts', 'react', 'vue'] as const) {
        if (packageJson.dependencies?.[framework] || packageJson.devDependencies?.[framework]) {
          metaState.hasFrontendFramework = framework
          break
        }
      }
    } catch {
      // No need to handle
    }

    if (typeof configFile === 'string') {
      metaState.hasSpecifiedConfigViaCLI = this._pathToFile(configFile)
      if (configFile.endsWith('.json')) {
        metaState.needsCypressJsonMigration = true
      } else {
        this._configFilePath = this._pathToFile(configFile)
        if (fs.existsSync(this._configFilePath)) {
          metaState.hasValidConfigFile = true
        }
      }

      this._projectMetaState = metaState

      return metaState
    }

    const configFileTs = this._pathToFile('cypress.config.ts')
    const configFileJs = this._pathToFile('cypress.config.js')

    if (fs.existsSync(configFileTs)) {
      metaState.hasValidConfigFile = true
      this._configFilePath = configFileTs
    }

    if (fs.existsSync(configFileJs)) {
      metaState.hasValidConfigFile = true
      if (this._configFilePath) {
        metaState.hasMultipleConfigPaths = true
      } else {
        this._configFilePath = configFileJs
      }
    }

    if (!this._configFilePath) {
      this._configFilePath = metaState.hasTypescript ? configFileTs : configFileJs
    }

    if (metaState.hasLegacyCypressJson && !metaState.hasValidConfigFile) {
      metaState.needsCypressJsonMigration = true
    }

    this._projectMetaState = metaState

    return metaState
  }

  private _pathToFile (file: string) {
    return path.isAbsolute(file) ? file : path.join(this.projectRoot, file)
  }

  private verifyProjectRoot (root: string) {
    try {
      if (!fs.statSync(root).isDirectory()) {
        throw new Error('NOT DIRECTORY')
      }
    } catch (err) {
      throw this.ctx.error('NO_PROJECT_FOUND_AT_PROJECT_ROOT', this.projectRoot)
    }
  }

  private async handleSetupTestingTypeReply (ipc: ProjectConfigIpc, result: SetupNodeEventsReply) {
    this._registeredEvents = {}
    this.watchRequires('setupNodeEvents', result.requires)

    for (const { event, eventId } of result.registrations) {
      debug('register plugins process event', event, 'with id', eventId)

      this.registerEvent(event, function (...args: any[]) {
        return new Promise((resolve, reject) => {
          const invocationId = _.uniqueId('inv')

          debug('call event', event, 'for invocation id', invocationId)

          ipc.once(`promise:fulfilled:${invocationId}`, (err: any, value: any) => {
            if (err) {
              debug('promise rejected for id %s %o', invocationId, ':', err.stack)
              reject(_.extend(new Error(err.message), err))

              return
            }

            if (value === UNDEFINED_SERIALIZED) {
              value = undefined
            }

            debug(`promise resolved for id '${invocationId}' with value`, value)

            return resolve(value)
          })

          const ids = { invocationId, eventId }

          // no argument is passed for cy.task()
          // This is necessary because undefined becomes null when it is sent through ipc.
          if (event === 'task' && args[1] === undefined) {
            args[1] = {
              __cypress_task_no_argument__: true,
            }
          }

          ipc.send('execute:plugins', event, ids, args)
        })
      })
    }

    assert(this._envFileResult.state === 'loaded')
    assert(this._configResult.state === 'loaded')

    const fullConfig = await this.buildBaseFullConfig(this._configResult.value.initialConfig, this._envFileResult.value, this.ctx.modeOptions)

    const finalConfig = this._cachedFullConfig = this.ctx._apis.configApi.updateWithPluginValues(fullConfig, result.setupConfig ?? {})

    // This happens automatically with openProjectCreate in run mode
    if (!this.ctx.isRunMode) {
      if (!this._initializedProject) {
        this._initializedProject = await this.ctx.actions.project.initializeActiveProject({})
      } else {
        // TODO: modify the _initializedProject
      }
    }

    if (this.ctx.coreData.cliBrowser) {
      await this.setActiveBrowser(this.ctx.coreData.cliBrowser)
    }

    this._pendingInitialize?.resolve(finalConfig)

    return result
  }

  private async setActiveBrowser (cliBrowser: string) {
    // When we're starting up, if we've chosen a browser to run with, check if it exists
    this.ctx.coreData.cliBrowser = null

    try {
      const browser = await this.ctx._apis.browserApi.ensureAndGetByNameOrPath(cliBrowser)

      this.ctx.coreData.chosenBrowser = browser ?? null
    } catch (e) {
      const error = e as Error

      this.ctx.onWarning(error)
    }
  }

  private registerSetupIpcHandlers (ipc: ProjectConfigIpc) {
    const dfd = pDefer<SetupNodeEventsReply>()

    ipc.childProcess.on('error', dfd.reject)

    // For every registration event, we want to turn into an RPC with the child process
    ipc.once('setupTestingType:reply', dfd.resolve)
    ipc.once('setupTestingType:error', (type, ...args) => {
      dfd.reject(this.ctx.error(type, ...args))
    })

    const handleWarning = (warningErr: WarningError) => {
      debug('plugins process warning:', warningErr.stack)

      return this.ctx.onWarning(warningErr)
    }

    ipc.on('warning', handleWarning)

    return dfd
  }

  destroy () {
    this.resetInternalState()
    // @ts-ignore
    process.removeListener('exit', this.onProcessExit)
  }

  isTestingTypeConfigured (testingType: TestingType) {
    const config = this.loadedFullConfig ?? this.loadedConfigFile

    if (!config) {
      return null
    }

    if (!_.has(config, testingType)) {
      return false
    }

    if (testingType === 'component') {
      return Boolean(config.component?.devServer)
    }

    return true
  }

  private _pendingInitialize?: pDefer.DeferredPromise<FullConfig>

  async initializeRunMode () {
    this._pendingInitialize = pDefer()

    if (!this._currentTestingType) {
      this.setCurrentTestingType('e2e')
      // TODO: Warn on this
      // this.ctx.onWarning(this.ctx.error('TESTING_TYPE_NEEDED_FOR_RUN'))
    }

    if (!this.metaState.hasValidConfigFile) {
      return this.ctx.onError(this.ctx.error('NO_DEFAULT_CONFIG_FILE_FOUND', this.projectRoot))
    }

    return this._pendingInitialize.promise.finally(() => {
      this._pendingInitialize = undefined
    })
  }

  private configFileWarningCheck () {
    // Only if they've explicitly specified a config file path do we error, otherwise they'll go through onboarding
    if (!this.metaState.hasValidConfigFile && this.metaState.hasSpecifiedConfigViaCLI !== false && this.ctx.isRunMode) {
      this.ctx.onError(this.ctx.error('CONFIG_FILE_NOT_FOUND', path.basename(this.metaState.hasSpecifiedConfigViaCLI), path.dirname(this.metaState.hasSpecifiedConfigViaCLI)))
    }

    if (this.metaState.hasLegacyCypressJson && !this.metaState.hasValidConfigFile && this.ctx.isRunMode) {
      this.ctx.onError(this.ctx.error('CONFIG_FILE_MIGRATION_NEEDED', this.projectRoot))
    }

    if (this.metaState.hasMultipleConfigPaths) {
      this.ctx.onError(this.ctx.error('CONFIG_FILES_LANGUAGE_CONFLICT', this.projectRoot))
    }

    if (this.metaState.hasValidConfigFile && this.metaState.hasLegacyCypressJson) {
      this.ctx.onError(this.ctx.error('LEGACY_CONFIG_FILE', this.projectRoot, path.basename(this.configFilePath)))
    }
  }

  /**
   * When there is an error during any part of the lifecycle
   * initiation, we pass it through here. This allows us to intercept
   * centrally in the e2e tests, as well as notify the "pending initialization"
   * for run mode
   */
  private onLoadError = (err: any) => {
    this._pendingInitialize?.reject(err)
  }
}

function pDeferFulfilled<T> (): pDefer.DeferredPromise<T> & {settled: boolean} {
  const dfd = pDefer<T>()
  let settled = false
  const { promise, resolve, reject } = dfd

  const resolveFn = function (val: T) {
    settled = true

    return resolve(val)
  }

  const rejectFn = function (val: any) {
    settled = true

    return reject(val)
  }

  return {
    promise,
    resolve: resolveFn,
    reject: rejectFn,
    get settled () {
      return settled
    },
  }
}<|MERGE_RESOLUTION|>--- conflicted
+++ resolved
@@ -768,18 +768,8 @@
 
     this._eventsIpcResult = { state: 'loading', value: promise }
 
-    // This is a terrible hack until we land GraphQL subscriptions which will
-    // allow for more granular concurrent notifications then our current
-    // notify the frontend & refetch approach
-    const toLaunchpad = this.ctx.emitter.toLaunchpad
-
-    this.ctx.emitter.toLaunchpad = () => {}
-
     return promise.then(async (val) => {
       if (this._eventsIpcResult.value === promise) {
-        // If we're handling the events, we don't want any notifications
-        // to send to the client until the `.finally` of this block.
-        // TODO: Remove when GraphQL Subscriptions lands
         await this.handleSetupTestingTypeReply(ipc, val)
         this._eventsIpcResult = { state: 'loaded', value: val }
       }
@@ -793,8 +783,7 @@
       throw err
     })
     .finally(() => {
-      this.ctx.emitter.toLaunchpad = toLaunchpad
-      this.ctx.emitter.toLaunchpad()
+      this.ctx.emitter.projectUpdate()
     })
   }
 
@@ -833,25 +822,6 @@
       testingType: this._currentTestingType,
     })
 
-<<<<<<< HEAD
-    this._eventsIpcResult = { state: 'loading', value: promise }
-
-    promise.then(async (val) => {
-      this._eventsIpcResult = { state: 'loaded', value: val }
-      await this.handleSetupTestingTypeReply(ipc, val)
-    })
-    .catch((err) => {
-      debug(`catch %o`, err)
-      this._cleanupIpc(ipc)
-      this._eventsIpcResult = { state: 'errored', value: err }
-      this._pendingInitialize?.reject(err)
-    })
-    .finally(() => {
-      this.ctx.emitter.projectUpdate()
-    })
-
-=======
->>>>>>> 4915d657
     return promise
   }
 
