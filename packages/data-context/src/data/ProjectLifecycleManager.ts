/**
 * The "Project Lifecycle" is the centralized manager for the project,
 * config, browser, and the number of possible states that can occur based
 * on inputs that change these behaviors.
 *
 * See `guides/app-lifecycle.md` for documentation on the project & possible
 * states that exist, and how they are managed.
 */
import { ChildProcess, ForkOptions, fork } from 'child_process'
import chokidar, { FSWatcher } from 'chokidar'
import path from 'path'
import inspector from 'inspector'
import _ from 'lodash'
import resolve from 'resolve'
import debugLib from 'debug'
import pDefer from 'p-defer'
import fs from 'fs'

import type { DataContext } from '..'
import { LoadConfigReply, SetupNodeEventsReply, ProjectConfigIpc, IpcHandler } from './ProjectConfigIpc'
import assert from 'assert'
import type { AllModeOptions, FoundBrowser, FullConfig, TestingType } from '@packages/types'
<<<<<<< HEAD
import type { CoreDataShape, WarningError } from '.'
=======
import type { BaseErrorDataShape, WarningError } from '.'
>>>>>>> 7a7ddc34
import { autoBindDebug } from '../util/autoBindDebug'
import type { ErrorWrapperSource } from '@packages/graphql'

const debug = debugLib(`cypress:lifecycle:ProjectLifecycleManager`)

const CHILD_PROCESS_FILE_PATH = require.resolve('@packages/server/lib/plugins/child/require_async_child')

const UNDEFINED_SERIALIZED = '__cypress_undefined__'

export interface SetupFullConfigOptions {
  projectName: string
  projectRoot: string
  cliConfig: Partial<Cypress.ConfigOptions>
  config: Partial<Cypress.ConfigOptions>
  envFile: Partial<Cypress.ConfigOptions>
  options: Partial<AllModeOptions>
}

/**
 * All of the APIs injected from @packages/server & @packages/config
 * since these are not strictly typed
 */
export interface InjectedConfigApi {
  cypressVersion: string
  getServerPluginHandlers: () => IpcHandler[]
  validateConfig<T extends Cypress.ConfigOptions>(config: Partial<T>, onErr: (errMsg: string) => never): T
  allowedConfig(config: Cypress.ConfigOptions): Cypress.ConfigOptions
  updateWithPluginValues(config: FullConfig, modifiedConfig: Partial<Cypress.ConfigOptions>): FullConfig
  setupFullConfigWithDefaults(config: SetupFullConfigOptions): Promise<FullConfig>
  validateRootConfigBreakingChanges<T extends Cypress.ConfigOptions>(config: Partial<T>, onWarning: (warningMsg: string) => void, onErr: (errMsg: string) => never): T
}

type State<S, V = undefined> = V extends undefined ? {state: S, value?: V } : {state: S, value: V}

type LoadingStateFor<V> = State<'pending'> | State<'loading', Promise<V>> | State<'loaded', V> | State<'errored', Error>

type ConfigResultState = LoadingStateFor<LoadConfigReply>

type EnvFileResultState = LoadingStateFor<Cypress.ConfigOptions>

type SetupNodeEventsResultState = LoadingStateFor<SetupNodeEventsReply>

interface RequireWatchers {
  config: Record<string, chokidar.FSWatcher>
  setupNodeEvents: Record<string, chokidar.FSWatcher>
}

export interface ProjectMetaState {
  hasFrontendFramework: 'nuxt' | 'react' | 'react-scripts' | 'vue' | 'next' | false
  hasTypescript: boolean
  hasLegacyCypressJson: boolean
  hasCypressEnvFile: boolean
  hasValidConfigFile: boolean
  hasSpecifiedConfigViaCLI: false | string
  hasMultipleConfigPaths: boolean
  needsCypressJsonMigration: boolean
}

const PROJECT_META_STATE: ProjectMetaState = {
  hasFrontendFramework: false,
  hasTypescript: false,
  hasLegacyCypressJson: false,
  hasMultipleConfigPaths: false,
  hasCypressEnvFile: false,
  hasSpecifiedConfigViaCLI: false,
  hasValidConfigFile: false,
  needsCypressJsonMigration: false,
}

export class ProjectLifecycleManager {
  // Registered handlers from Cypress's server, used to wrap the IPC
  private _handlers: IpcHandler[] = []

  // Config, from the cypress.config.{js|ts}
  private _envFileResult: EnvFileResultState = { state: 'pending' }
  private _configResult: ConfigResultState = { state: 'pending' }
  private childProcesses = new Set<ChildProcess>()
  private watchers = new Set<chokidar.FSWatcher>()

  private _eventsIpc?: ProjectConfigIpc
  private _eventsIpcResult: SetupNodeEventsResultState = { state: 'pending' }
  private _registeredEvents: Record<string, Function> = {}
  private _registeredEventsTarget: TestingType | undefined
  private _eventProcess: ChildProcess | undefined
  private _currentTestingType: TestingType | null = null
  private _runModeExitEarly: ((error: Error) => void) | undefined

  private _initializedProject: unknown | undefined // open_project object
  private _projectRoot: string | undefined
  private _configFilePath: string | undefined
  private _configWatcher: FSWatcher | null = null

  private _cachedFullConfig: FullConfig | undefined

  private _projectMetaState: ProjectMetaState = { ...PROJECT_META_STATE }

  constructor (private ctx: DataContext) {
    this._handlers = this.ctx._apis.configApi.getServerPluginHandlers()
    this.watchers = new Set()

    if (ctx.coreData.currentProject) {
      this.setCurrentProject(ctx.coreData.currentProject)
    } else if (ctx.coreData.currentTestingType && this._projectRoot) {
      this.setCurrentTestingType(ctx.coreData.currentTestingType)
    }

    // see timers/parent.js line #93 for why this is necessary
    process.on('exit', this.onProcessExit)

    return autoBindDebug(this)
  }

  private onProcessExit = () => {
    this.resetInternalState()
  }

  async getProjectId (): Promise<string | null> {
    try {
      const contents = await this.getConfigFileContents()

      return contents.projectId ?? null
    } catch {
      return null
    }
  }

  get eventsIpcResult () {
    return Object.freeze(this._eventsIpcResult)
  }

  get metaState () {
    return Object.freeze(this._projectMetaState)
  }

  get legacyJsonPath () {
    return path.join(this.configFilePath, 'cypress.json')
  }

  get configFile () {
    return this.ctx.modeOptions.configFile ?? 'cypress.config.js'
  }

  get configFilePath () {
    assert(this._configFilePath, 'Expected configFilePath to be found')

    return this._configFilePath
  }

  get envFilePath () {
    return path.join(this.projectRoot, 'cypress.env.json')
  }

  get browsers () {
    if (this._cachedFullConfig) {
      return this._cachedFullConfig.browsers as FoundBrowser[]
    }

    return null
  }

  get errorLoadingConfigFile (): ErrorWrapperSource | null {
    if (this._configResult.state === 'errored') {
      return {
        title: 'Error Loading Config',
        description: this._configResult.value?.message || '',
        errorType: 'ERROR_READING_FILE',
        originalError: {
          name: 'Error',
          stack: this._configResult.value?.stack,
        },
      }
    }

    return null
  }

  get errorLoadingNodeEvents (): ErrorWrapperSource | null {
    if (this._eventsIpcResult.state === 'errored') {
      return {
        title: 'Error Loading Config',
        description: this._eventsIpcResult.value?.message || '',
        errorType: 'PLUGINS_FUNCTION_ERROR',
        originalError: {
          name: 'Error',
          stack: this._eventsIpcResult.value?.stack,
        },
      }
    }

    return null
  }

  get isLoadingConfigFile () {
    return this._configResult.state === 'loading'
  }

  get isLoadingNodeEvents () {
    return this._eventsIpcResult.state === 'loading'
  }

  get loadedConfigFile (): Partial<Cypress.ConfigOptions> | null {
    return this._configResult.state === 'loaded' ? this._configResult.value.initialConfig : null
  }

  get loadedFullConfig (): FullConfig | null {
    return this._cachedFullConfig ?? null
  }

  get projectRoot () {
    assert(this._projectRoot, 'Expected projectRoot to be set in ProjectLifecycleManager')

    return this._projectRoot
  }

  get projectTitle () {
    return path.basename(this.projectRoot)
  }

  clearCurrentProject () {
    this.resetInternalState()
    this._initializedProject = undefined
    this._projectRoot = undefined
  }

  getPackageManagerUsed (projectRoot: string) {
    if (fs.existsSync(path.join(projectRoot, 'package-lock.json'))) {
      return 'npm'
    }

    if (fs.existsSync(path.join(projectRoot, 'yarn.lock'))) {
      return 'yarn'
    }

    if (fs.existsSync(path.join(projectRoot, 'pnpm-lock.yaml'))) {
      return 'pnpm'
    }

    return 'npm'
  }

  /**
   * When we set the current project, we need to cleanup the
   * previous project that might have existed. We use this as the
   * single location we should use to set the `projectRoot`, because
   * we can call it from legacy code and it'll be a no-op if the `projectRoot`
   * is already the same, otherwise it'll do the necessary cleanup
   */
  setCurrentProject (projectRoot: string) {
    if (this._projectRoot === projectRoot) {
      return
    }

    this._projectRoot = projectRoot
    this._initializedProject = undefined
    this.legacyPluginGuard()
    Promise.resolve(this.ctx.browser.machineBrowsers()).catch(this.onLoadError)
    this.verifyProjectRoot(projectRoot)
    const packageManagerUsed = this.getPackageManagerUsed(projectRoot)

    this.resetInternalState()
    this.ctx.update((s) => {
      s.currentProject = projectRoot
      s.packageManager = packageManagerUsed
    })

    const { needsCypressJsonMigration } = this.refreshMetaState()

    this.configFileWarningCheck()

    if (this.metaState.hasValidConfigFile) {
      // at this point, there is not a cypress configuration file to initialize
      // the project will be scaffolded and when the user selects the testing type
      // the would like to setup
      this.initializeConfig().catch(this.onLoadError)
    }

    this.loadCypressEnvFile().catch(this.onLoadError)

    if (this.ctx.coreData.currentTestingType) {
      this.setCurrentTestingType(this.ctx.coreData.currentTestingType)
    }

    // If migration is needed only initialize the watchers
    // when the migration is done.
    //
    // NOTE: If we watch the files while initializing,
    // the config will be loaded before the migration is complete.
    // The migration screen will disappear see `Main.vue` & `MigrationAction.ts`
    if (!needsCypressJsonMigration) {
      this.initializeConfigWatchers()
    }
  }

  setRunModeExitEarly (exitEarly: ((err: Error) => void) | undefined) {
    this._runModeExitEarly = exitEarly
  }

  get runModeExitEarly () {
    return this._runModeExitEarly
  }

  /**
   * Setting the testing type should automatically handle cleanup of existing
   * processes and load the config / initialize the plugin process associated
   * with the chosen testing type.
   */
  setCurrentTestingType (testingType: TestingType | null) {
    this.ctx.update((d) => {
      d.currentTestingType = testingType
    })

    if (this._currentTestingType === testingType) {
      return
    }

    this._initializedProject = undefined
    this._currentTestingType = testingType

    if (!testingType) {
      return
    }

    if (this.isTestingTypeConfigured(testingType)) {
      this.loadTestingType()
    }
  }

  /**
   * Called after we've set the testing type. If we've change from the current
   * IPC used to spawn the config, we need to get a fresh config IPC & re-execute.
   */
  private loadTestingType () {
    const testingType = this._currentTestingType

    assert(testingType, 'loadTestingType requires a testingType')

    // If we have set a testingType, and it's not the "target" of the
    // registeredEvents (switching testing mode), we need to get a fresh
    // config IPC & re-execute the setupTestingType
    if (this._registeredEventsTarget && testingType !== this._registeredEventsTarget) {
      this.reloadConfig().catch(this.onLoadError)
    } else if (this._eventsIpc && !this._registeredEventsTarget && this._configResult.state === 'loaded') {
      this.setupNodeEvents().catch(this.onLoadError)
    }
  }

  private killChildProcesses () {
    for (const proc of this.childProcesses) {
      this._cleanupProcess(proc)
    }
    this.childProcesses = new Set()
  }

  private _cleanupIpc (ipc: ProjectConfigIpc) {
    this._cleanupProcess(ipc.childProcess)
    ipc.removeAllListeners()
    if (this._eventsIpc === ipc) {
      this._eventsIpc = undefined
    }

    if (this._eventProcess === ipc.childProcess) {
      this._eventProcess = undefined
    }
  }

  private _cleanupProcess (proc: ChildProcess) {
    proc.kill()
    this.childProcesses.delete(proc)
  }

  private closeWatchers () {
    for (const watcher of this.watchers.values()) {
      // We don't care if there's an error while closing the watcher,
      // the watch listener on our end is already removed synchronously by chokidar
      watcher.close().catch((e) => {})
    }
    this.watchers = new Set()
  }

  private resetInternalState () {
    if (this._eventsIpc) {
      this._cleanupIpc(this._eventsIpc)
    }

    this.killChildProcesses()
    this.closeWatchers()
    this._configResult = { state: 'pending' }
    this._eventsIpcResult = { state: 'pending' }
    this._envFileResult = { state: 'pending' }
    this._requireWatchers = { config: {}, setupNodeEvents: {} }
    this._eventProcess = undefined
    this._registeredEventsTarget = undefined
    this._currentTestingType = null
    this._configFilePath = undefined
    this._cachedFullConfig = undefined
  }

  get eventProcessPid () {
    return this._eventProcess?.pid
  }

  /**
   * Equivalent to the legacy "config.get()",
   * this sources the config from the various config sources
   */
  async getFullInitialConfig (options: Partial<AllModeOptions> = this.ctx.modeOptions, withBrowsers = true): Promise<FullConfig> {
    if (this._cachedFullConfig) {
      return this._cachedFullConfig
    }

    const [configFileContents, envFile] = await Promise.all([
      this.getConfigFileContents(),
      this.loadCypressEnvFile(),
    ])

    const fullConfig = await this.buildBaseFullConfig(configFileContents, envFile, options, withBrowsers)

    if (this._currentTestingType) {
      this._cachedFullConfig = fullConfig
    }

    return fullConfig
  }

  private async buildBaseFullConfig (configFileContents: Cypress.ConfigOptions, envFile: Cypress.ConfigOptions, options: Partial<AllModeOptions>, withBrowsers = true) {
    this.validateConfigRoot(configFileContents)

    if (this._currentTestingType) {
      const testingTypeOverrides = configFileContents[this._currentTestingType] ?? {}

      // TODO: pass in options.config overrides separately, so they are reflected in the UI
      configFileContents = { ...configFileContents, ...testingTypeOverrides }
    }

    // TODO: Convert this to be synchronous, it's just FS checks
    let fullConfig = await this.ctx._apis.configApi.setupFullConfigWithDefaults({
      cliConfig: options.config ?? {},
      projectName: path.basename(this.projectRoot),
      projectRoot: this.projectRoot,
      config: _.cloneDeep(configFileContents),
      envFile: _.cloneDeep(envFile),
      options: {
        ...options,
        testingType: this._currentTestingType ?? 'e2e',
      },
    })

    if (withBrowsers) {
      const browsers = await this.ctx.browser.machineBrowsers()

      if (!fullConfig.browsers || fullConfig.browsers.length === 0) {
        // @ts-ignore - we don't know if the browser is headed or headless at this point.
        // this is handled in open_project#launch.
        fullConfig.browsers = browsers
        fullConfig.resolved.browsers = { 'value': fullConfig.browsers, 'from': 'runtime' }
      }

      fullConfig.browsers = fullConfig.browsers?.map((browser) => {
        if (browser.family === 'chromium' || fullConfig.chromeWebSecurity) {
          return browser
        }

        return {
          ...browser,
          warning: browser.warning || this.ctx._apis.errorApi.message('CHROME_WEB_SECURITY_NOT_SUPPORTED', browser.name),
        }
      })

      // If we have withBrowsers set to false, it means we're coming from the legacy config.get API
      // in tests, which shouldn't be validating the config
      this.validateConfigFile(this.configFile, fullConfig)
    }

    return _.cloneDeep(fullConfig)
  }

  // private injectCtSpecificConfig (cfg: FullConfig) {
  //   cfg.resolved.testingType = { value: 'component' }
  //   // This value is normally set up in the `packages/server/lib/plugins/index.js#110`
  //   // But if we don't return it in the plugins function, it never gets set
  //   // Since there is no chance that it will have any other value here, we set it to "component"
  //   // This allows users to not return config in the `cypress/plugins/index.js` file
  //   // https://github.com/cypress-io/cypress/issues/16860
  //   const rawJson = cfg.rawJson as Cfg
  //   return {
  //     ...cfg,
  //     componentTesting: true,
  //     viewportHeight: rawJson.viewportHeight ?? 500,
  //     viewportWidth: rawJson.viewportWidth ?? 500,
  //   }
  // }

  async getConfigFileContents () {
    if (this.ctx.modeOptions.configFile === false) {
      return {}
    }

    if (this._configResult.state === 'loaded') {
      return this._configResult.value.initialConfig
    }

    return this.initializeConfig()
  }

  /**
   * Initializes the config by executing the config file.
   * Returns the loaded config if we have already loaded the file
   */
  initializeConfig (): Promise<LoadConfigReply['initialConfig']> {
    if (this._configResult.state === 'loaded') {
      return Promise.resolve(this._configResult.value.initialConfig)
    }

    if (this._configResult.state === 'loading') {
      return this._configResult.value.then((v) => v.initialConfig)
    }

    if (this._configResult.state === 'errored') {
      return Promise.reject(this._configResult.value)
    }

    assert.strictEqual(this._configResult.state, 'pending')

    const { promise, child, ipc } = this._loadConfig()

    this._cachedFullConfig = undefined
    this._configResult = { state: 'loading', value: promise }

    promise.then((result) => {
      if (this._configResult.value === promise) {
        this._configResult = { state: 'loaded', value: result }
        this.validateConfigFile(this.configFilePath, result.initialConfig)
        this.onConfigLoaded(child, ipc, result)
      }

      this.ctx.emitter.toLaunchpad()
    })
    .catch((err) => {
      debug(`catch %o`, err)
      // this._cleanupIpc(ipc)
      if (this._configResult.value === promise) {
        this._configResult = { state: 'errored', value: err }
      }

      this.onLoadError(err)
      this.ctx.emitter.toLaunchpad()
    })

    return promise.then((v) => v.initialConfig)
  }

  private validateConfigRoot (config: Cypress.ConfigOptions) {
    return this.ctx._apis.configApi.validateRootConfigBreakingChanges(
      config,
      (warning, ...args) => {
        return this.ctx.warning(warning, ...args)
      },
      (err, ...args) => {
        throw this.ctx.error(err, ...args)
      },
    )
  }

  private validateConfigFile (file: string | false, config: Cypress.ConfigOptions) {
    this.ctx._apis.configApi.validateConfig(config, (errMsg) => {
      if (!file) {
        // This should never happen, b/c if the config file is false, the config
        // should be the default one
        throw this.ctx.error('CONFIG_VALIDATION_ERROR', errMsg)
      }

      const base = path.basename(file)

      throw this.ctx.error('SETTINGS_VALIDATION_ERROR', base, errMsg)
    })
  }

  /**
   * Initializes the "watchers" for the current
   * config for "open" mode.
   */
  initializeConfigWatchers () {
    if (this.ctx.isRunMode) {
      return
    }

    const legacyFileWatcher = this.addWatcher(_.without([
      this._pathToFile('cypress.json'),
      this._pathToFile('cypress.config.js'),
      this._pathToFile('cypress.config.ts'),
    ], this.configFilePath))

    legacyFileWatcher.on('all', (change) => {
      const metaState = this._projectMetaState
      const nextMetaState = this.refreshMetaState()

      if (!_.isEqual(metaState, nextMetaState)) {
        this.ctx.coreData.baseError = null
        this.reloadConfig().catch(this.onLoadError)
      }
    })

    this.initializeConfigFileWatcher()

    const cypressEnvFileWatcher = this.addWatcher(this.envFilePath)

    cypressEnvFileWatcher.on('all', () => {
      this.ctx.coreData.baseError = null
      this.reloadCypressEnvFile().catch(this.onLoadError)
    })
  }

  initializeConfigFileWatcher () {
    this._configWatcher = this.addWatcher(this.configFilePath)

    this._configWatcher.on('all', () => {
      this.ctx.coreData.baseError = null
      this.reloadConfig().catch(this.onLoadError)
    })
  }

  /**
   * When we detect a change to the config file path, we call "reloadConfig".
   * This sources a fresh IPC channel & reads the config. If we detect a change
   * to the config or the list of imported files, we will re-execute the setupNodeEvents
   */
  reloadConfig () {
    if (this._configResult.state === 'errored' || this._configResult.state === 'loaded') {
      this._configResult = { state: 'pending' }

      return this.initializeConfig()
    }

    if (this._configResult.state === 'loading' || this._configResult.state === 'pending') {
      return this.initializeConfig()
    }

    throw new Error(`Unreachable state`)
  }

  private _loadConfig () {
    const dfd = pDeferFulfilled<LoadConfigReply>()
    const child = this.forkConfigProcess()
    const ipc = this.wrapConfigProcess(child, dfd)

    return { promise: dfd.promise, child, ipc }
  }

  loadCypressEnvFile () {
    if (!this._projectMetaState.hasCypressEnvFile) {
      this._envFileResult = { state: 'loaded', value: {} }
    }

    if (this._envFileResult.state === 'loading') {
      return this._envFileResult.value
    }

    if (this._envFileResult.state === 'errored') {
      return Promise.reject(this._envFileResult.value)
    }

    if (this._envFileResult.state === 'loaded') {
      return Promise.resolve(this._envFileResult.value)
    }

    assert.strictEqual(this._envFileResult.state, 'pending')

    const promise = this.readCypressEnvFile().then((value) => {
      this.validateConfigFile(this.envFilePath, value)
      this._envFileResult = { state: 'loaded', value }

      return value
    })
    .catch((e) => {
      this._envFileResult = { state: 'errored', value: e }
      throw e
    })
    .finally(() => {
      this.ctx.emitter.toLaunchpad()
    })

    this._envFileResult = { state: 'loading', value: promise }

    return promise
  }

  private async reloadCypressEnvFile () {
    if (this._envFileResult.state === 'loading') {
      return this._envFileResult.value
    }

    this._envFileResult = { state: 'pending' }

    return this.loadCypressEnvFile()
  }

  /**
   * Initializes the config by reading the config file, if we
   * know we have one for the project
   */
  private async readCypressEnvFile (): Promise<Cypress.ConfigOptions> {
    try {
      return await this.ctx.fs.readJSON(this.envFilePath)
    } catch (err: any) {
      if (err.code === 'ENOENT') {
        return {}
      }

      if (err.isCypressErr) {
        throw err
      }

      throw this.ctx.error('ERROR_READING_FILE', this.envFilePath, err)
    }
  }

  private _requireWatchers: RequireWatchers = {
    config: {},
    setupNodeEvents: {},
  }

  private watchRequires (groupName: 'config' | 'setupNodeEvents', paths: string[]) {
    if (this.ctx.isRunMode) {
      return
    }

    const filtered = paths.filter((p) => !p.includes('/node_modules/'))
    const group = this._requireWatchers[groupName]
    const missing = _.xor(Object.keys(group), filtered)

    for (const path of missing) {
      if (!group[path]) {
        group[path] = this.addWatcherFor(groupName, path)
      } else {
        group[path]?.close()
        delete group[path]
      }
    }
  }

  /**
   * Called on the completion of the
   */
  private onConfigLoaded (child: ChildProcess, ipc: ProjectConfigIpc, result: LoadConfigReply) {
    this.watchRequires('config', result.requires)

    // If there's already a dangling IPC from the previous switch of testing type, we want to clean this up
    if (this._eventsIpc) {
      this._cleanupIpc(this._eventsIpc)
    }

    this._eventProcess = child
    this._eventsIpc = ipc

    if (!this._currentTestingType || this._eventsIpcResult.state === 'loading') {
      return
    }

    if (!this.isTestingTypeConfigured(this._currentTestingType) && !this.ctx.isRunMode) {
      this.ctx.actions.wizard.scaffoldTestingType().catch(this.onLoadError)

      return
    }

    if (this.ctx.coreData.scaffoldedFiles) {
      this.ctx.coreData.scaffoldedFiles.filter((f) => {
        if (f.file.absolute === this.configFilePath && f.status !== 'valid') {
          f.status = 'valid'
          this.ctx.emitter.toLaunchpad()
        }
      })
    }

    this.setupNodeEvents().catch(this.onLoadError)
  }

  private setupNodeEvents (): Promise<SetupNodeEventsReply> {
    assert(this._eventsIpc, 'Expected _eventsIpc to be defined at this point')
    const ipc = this._eventsIpc
    const promise = this.callSetupNodeEventsWithConfig(ipc)

    this._eventsIpcResult = { state: 'loading', value: promise }

    // This is a terrible hack until we land GraphQL subscriptions which will
    // allow for more granular concurrent notifications then our current
    // notify the frontend & refetch approach
    const toLaunchpad = this.ctx.emitter.toLaunchpad

    this.ctx.emitter.toLaunchpad = () => {}

    return promise.then(async (val) => {
      if (this._eventsIpcResult.value === promise) {
        // If we're handling the events, we don't want any notifications
        // to send to the client until the `.finally` of this block.
        // TODO: Remove when GraphQL Subscriptions lands
        await this.handleSetupTestingTypeReply(ipc, val)
        this._eventsIpcResult = { state: 'loaded', value: val }
      }

      return val
    })
    .catch((err) => {
      debug(`catch %o`, err)
      this._cleanupIpc(ipc)
      this._eventsIpcResult = { state: 'errored', value: err }
      throw err
    })
    .finally(() => {
      this.ctx.emitter.toLaunchpad = toLaunchpad
      this.ctx.emitter.toLaunchpad()
    })
  }

  private async callSetupNodeEventsWithConfig (ipc: ProjectConfigIpc): Promise<SetupNodeEventsReply> {
    const config = await this.getFullInitialConfig()

    assert(config)
    assert(this._currentTestingType)

    this._registeredEventsTarget = this._currentTestingType

    for (const handler of this._handlers) {
      handler(ipc)
    }

    const { promise } = this.registerSetupIpcHandlers(ipc)

    const overrides = config[this._currentTestingType] ?? {}
    const mergedConfig = { ...config, ...overrides }

    // alphabetize config by keys
    let orderedConfig = {} as Cypress.PluginConfigOptions

    Object.keys(mergedConfig).sort().forEach((key) => {
      const k = key as keyof typeof mergedConfig

      // @ts-ignore
      orderedConfig[k] = mergedConfig[k]
    })

    ipc.send('setupTestingType', this._currentTestingType, {
      ...orderedConfig,
      projectRoot: this.projectRoot,
      configFile: this.configFilePath,
      version: this.ctx._apis.configApi.cypressVersion,
      testingType: this._currentTestingType,
    })

    return promise
  }

  addWatcherFor (groupName: 'config' | 'setupNodeEvents', file: string) {
    const w = this.addWatcher(file)

    w.on('all', (evt) => {
      debug(`changed ${file}: ${evt}`)
      // TODO: in the future, we will make this more specific to the individual process we need to load
      if (groupName === 'config') {
        this.reloadConfig().catch(this.onLoadError)
      } else {
        // If we've edited the setupNodeEvents file, we need to re-execute
        // the config file to get a fresh ipc process to swap with
        this.reloadConfig().catch(this.onLoadError)
      }
    })

    return w
  }

  addWatcher (file: string | string[]) {
    const w = chokidar.watch(file, {
      ignoreInitial: true,
      cwd: this.projectRoot,
    })

    this.watchers.add(w)

    return w
  }

  closeWatcher (watcherToClose: FSWatcher) {
    for (const watcher of this.watchers.values()) {
      if (watcher === watcherToClose) {
        watcher.close().catch(() => {})
        this.watchers.delete(watcher)

        return
      }
    }
  }

  registerEvent (event: string, callback: Function) {
    debug(`register event '${event}'`)

    if (!_.isString(event)) {
      throw new Error(`The plugin register function must be called with an event as its 1st argument. You passed '${event}'.`)
    }

    if (!_.isFunction(callback)) {
      throw new Error(`The plugin register function must be called with a callback function as its 2nd argument. You passed '${callback}'.`)
    }

    this._registeredEvents[event] = callback
  }

  resetForTest () {
    this.resetInternalState()
    this._registeredEvents = {}
    this._handlers = []
  }

  hasNodeEvent (eventName: string) {
    const isRegistered = typeof this._registeredEvents[eventName] === 'function'

    debug('plugin event registered? %o', { eventName, isRegistered })

    return isRegistered
  }

  executeNodeEvent (event: string, args: any[]) {
    debug(`execute plugin event '${event}' Node '${process.version}' with args: %o %o %o`, ...args)

    const evtFn = this._registeredEvents[event]

    if (typeof evtFn !== 'function') {
      throw new Error(`Missing event for ${event}`)
    }

    return evtFn(...args)
  }

  private forkConfigProcess () {
    const configProcessArgs = ['--projectRoot', this.projectRoot, '--file', this.configFilePath]

    const childOptions: ForkOptions = {
      stdio: 'pipe',
      cwd: path.dirname(this.configFilePath),
      env: {
        ...process.env,
        NODE_OPTIONS: process.env.ORIGINAL_NODE_OPTIONS || '',
        // DEBUG: '*',
      },
      execPath: this.ctx.nodePath ?? undefined,
    }

    if (inspector.url()) {
      childOptions.execArgv = _.chain(process.execArgv.slice(0))
      .remove('--inspect-brk')
      .push(`--inspect=${process.debugPort + this.childProcesses.size + 1}`)
      .value()
    }

    debug('fork child process', CHILD_PROCESS_FILE_PATH, configProcessArgs, _.omit(childOptions, 'env'))

    const proc = fork(CHILD_PROCESS_FILE_PATH, configProcessArgs, childOptions)

    this.childProcesses.add(proc)

    return proc
  }

  private killChildProcess (child: ChildProcess) {
    child.kill()
    child.stdout?.removeAllListeners()
    child.stderr?.removeAllListeners()
    child.removeAllListeners()
  }

  private wrapConfigProcess (child: ChildProcess, dfd: pDefer.DeferredPromise<LoadConfigReply> & { settled: boolean }) {
    // The "IPC" is an EventEmitter wrapping the child process, adding a "send"
    // method, and re-emitting any "message" that comes through the channel through the EventEmitter
    const ipc = new ProjectConfigIpc(child)

    if (child.stdout && child.stderr) {
      // manually pipe plugin stdout and stderr for dashboard capture
      // @see https://github.com/cypress-io/cypress/issues/7434
      child.stdout.on('data', (data) => process.stdout.write(data))
      child.stderr.on('data', (data) => process.stderr.write(data))
    }

    child.on('error', (err) => {
      this.handleChildProcessError(err, ipc, dfd)
    })

    /**
     * This reject cannot be caught anywhere??
     *
     * It's supposed to be caught on lib/modes/run.js:1689,
     * but it's not.
     */
    ipc.on('childProcess:unhandledError', (err) => {
      return this.handleChildProcessError(err, ipc, dfd)
    })

    ipc.on('setupTestingType:uncaughtError', (err) => {
      return this.handleChildProcessError(err, ipc, dfd)
    })

    ipc.once('loadConfig:reply', (val) => {
      debug('loadConfig:reply')
      dfd.resolve({ ...val, initialConfig: JSON.parse(val.initialConfig) })
    })

    ipc.once('loadConfig:error', (type, ...args) => {
      debug('loadConfig:error %s, rejecting', type)
      this.killChildProcess(child)

      const err = this.ctx.error(type, ...args)

      // if it's a non-cypress error, restore the initial error
      if (!(err.message?.length)) {
        err.isCypressErr = false
        err.message = args[1]
        err.code = type
        err.name = type
      }

      dfd.reject(err)
    })

    debug('trigger the load of the file')
    ipc.send('loadConfig')

    return ipc
  }

  private handleChildProcessError (err: any, ipc: ProjectConfigIpc, dfd: pDefer.DeferredPromise<any> & {settled: boolean}) {
    debug('plugins process error:', err.stack)

    this._cleanupIpc(ipc)

    err = this.ctx._apis.errorApi.error('CHILD_PROCESS_UNEXPECTED_ERROR', this._currentTestingType, this.configFile, err.annotated || err.stack || err.message)
    err.title = 'Error running plugin'

    // this can sometimes trigger before the promise is fulfilled and
    // sometimes after, so we need to handle each case differently
    if (dfd.settled) {
      this.ctx.onError(err)
    } else {
      dfd.reject(err)
    }
  }

  private legacyPluginGuard () {
    // test and warn for incompatible plugin
    try {
      const retriesPluginPath = path.dirname(resolve.sync('cypress-plugin-retries/package.json', {
        basedir: this.projectRoot,
      }))

      this.ctx.onWarning(this.ctx.error('INCOMPATIBLE_PLUGIN_RETRIES', path.relative(this.projectRoot, retriesPluginPath)))
    } catch (e) {
      // noop, incompatible plugin not installed
    }
  }

  /**
   * Find all information about the project we need to know to prompt different
   * onboarding screens, suggestions in the onboarding wizard, etc.
   */
  refreshMetaState (): ProjectMetaState {
    const configFile = this.ctx.modeOptions.configFile
    const metaState: ProjectMetaState = {
      ...PROJECT_META_STATE,
      hasLegacyCypressJson: fs.existsSync(this._pathToFile('cypress.json')),
      hasCypressEnvFile: fs.existsSync(this._pathToFile('cypress.env.json')),
    }

    if (configFile === false) {
      return metaState
    }

    try {
      // Find the suggested framework, starting with meta-frameworks first
      const packageJson = this.ctx.fs.readJsonSync(this._pathToFile('package.json'))

      if (packageJson.dependencies?.typescript || packageJson.devDependencies?.typescript || fs.existsSync(this._pathToFile('tsconfig.json'))) {
        metaState.hasTypescript = true
      }

      for (const framework of ['next', 'nuxt', 'react-scripts', 'react', 'vue'] as const) {
        if (packageJson.dependencies?.[framework] || packageJson.devDependencies?.[framework]) {
          metaState.hasFrontendFramework = framework
          break
        }
      }
    } catch {
      // No need to handle
    }

    if (typeof configFile === 'string') {
      metaState.hasSpecifiedConfigViaCLI = this._pathToFile(configFile)
      if (configFile.endsWith('.json')) {
        metaState.needsCypressJsonMigration = true
      } else {
        this._configFilePath = this._pathToFile(configFile)
        if (fs.existsSync(this._configFilePath)) {
          metaState.hasValidConfigFile = true
        }
      }

      this._projectMetaState = metaState

      return metaState
    }

    const configFileTs = this._pathToFile('cypress.config.ts')
    const configFileJs = this._pathToFile('cypress.config.js')

    if (fs.existsSync(configFileTs)) {
      metaState.hasValidConfigFile = true
      this.setConfigFilePath('ts')
    }

    if (fs.existsSync(configFileJs)) {
      metaState.hasValidConfigFile = true
      if (this._configFilePath) {
        metaState.hasMultipleConfigPaths = true
      } else {
        this.setConfigFilePath('js')
      }
    }

    if (!this._configFilePath) {
      this.setConfigFilePath(metaState.hasTypescript ? 'ts' : 'js')
    }

    if (metaState.hasLegacyCypressJson && !metaState.hasValidConfigFile) {
      metaState.needsCypressJsonMigration = true
    }

    this._projectMetaState = metaState

    return metaState
  }

  setConfigFilePath (lang: 'ts' | 'js') {
    const configFilePath = this._configFilePath

    this._configFilePath = this._pathToFile(`cypress.config.${lang}`)

    if (configFilePath !== this._configFilePath && this._configWatcher) {
      this.closeWatcher(this._configWatcher)
      this.initializeConfigFileWatcher()
    }
  }

  private _pathToFile (file: string) {
    return path.isAbsolute(file) ? file : path.join(this.projectRoot, file)
  }

  private verifyProjectRoot (root: string) {
    try {
      if (!fs.statSync(root).isDirectory()) {
        throw new Error('NOT DIRECTORY')
      }
    } catch (err) {
      throw this.ctx.error('NO_PROJECT_FOUND_AT_PROJECT_ROOT', this.projectRoot)
    }
  }

  private async handleSetupTestingTypeReply (ipc: ProjectConfigIpc, result: SetupNodeEventsReply) {
    this._registeredEvents = {}
    this.watchRequires('setupNodeEvents', result.requires)

    for (const { event, eventId } of result.registrations) {
      debug('register plugins process event', event, 'with id', eventId)

      this.registerEvent(event, function (...args: any[]) {
        return new Promise((resolve, reject) => {
          const invocationId = _.uniqueId('inv')

          debug('call event', event, 'for invocation id', invocationId)

          ipc.once(`promise:fulfilled:${invocationId}`, (err: any, value: any) => {
            if (err) {
              debug('promise rejected for id %s %o', invocationId, ':', err.stack)
              reject(_.extend(new Error(err.message), err))

              return
            }

            if (value === UNDEFINED_SERIALIZED) {
              value = undefined
            }

            debug(`promise resolved for id '${invocationId}' with value`, value)

            return resolve(value)
          })

          const ids = { invocationId, eventId }

          // no argument is passed for cy.task()
          // This is necessary because undefined becomes null when it is sent through ipc.
          if (event === 'task' && args[1] === undefined) {
            args[1] = {
              __cypress_task_no_argument__: true,
            }
          }

          ipc.send('execute:plugins', event, ids, args)
        })
      })
    }

    assert(this._envFileResult.state === 'loaded')
    assert(this._configResult.state === 'loaded')

    const fullConfig = await this.buildBaseFullConfig(this._configResult.value.initialConfig, this._envFileResult.value, this.ctx.modeOptions)

    const finalConfig = this._cachedFullConfig = this.ctx._apis.configApi.updateWithPluginValues(fullConfig, result.setupConfig ?? {})

    // This happens automatically with openProjectCreate in run mode
    if (!this.ctx.isRunMode) {
      if (!this._initializedProject) {
        this._initializedProject = await this.ctx.actions.project.initializeActiveProject({})
      } else {
        // TODO: modify the _initializedProject
      }
    }

    if (this.ctx.coreData.cliBrowser) {
      await this.setActiveBrowser(this.ctx.coreData.cliBrowser)
    }

    this._pendingInitialize?.resolve(finalConfig)

    return result
  }

  private async setActiveBrowser (cliBrowser: string) {
    // When we're starting up, if we've chosen a browser to run with, check if it exists
    this.ctx.coreData.cliBrowser = null

    try {
      const browser = await this.ctx._apis.browserApi.ensureAndGetByNameOrPath(cliBrowser)

      this.ctx.coreData.chosenBrowser = browser ?? null
    } catch (e) {
      const error = e as Error

      this.ctx.onWarning(error)
    }
  }

  private registerSetupIpcHandlers (ipc: ProjectConfigIpc) {
    const dfd = pDefer<SetupNodeEventsReply>()

    ipc.childProcess.on('error', dfd.reject)

    // For every registration event, we want to turn into an RPC with the child process
    ipc.once('setupTestingType:reply', dfd.resolve)
    ipc.once('setupTestingType:error', ({ type, serializedError }) => {
      dfd.reject(this.ctx.error(type, ...args))
    })

    const handleWarning = (warningErr: WarningError) => {
      debug('plugins process warning:', warningErr.stack)

      return this.ctx.onWarning(warningErr)
    }

    ipc.on('warning', handleWarning)

    return dfd
  }

  destroy () {
    this.resetInternalState()
    // @ts-ignore
    process.removeListener('exit', this.onProcessExit)
  }

  isTestingTypeConfigured (testingType: TestingType): boolean {
    const config = this.loadedConfigFile

    if (!config) {
      return false
    }

    if (!_.has(config, testingType)) {
      return false
    }

    if (testingType === 'component') {
      return Boolean(config.component?.devServer)
    }

    return true
  }

  private _pendingInitialize?: pDefer.DeferredPromise<FullConfig>

  async initializeRunMode () {
    this._pendingInitialize = pDefer()

    if (!this._currentTestingType) {
      this.setCurrentTestingType('e2e')
      // TODO: Warn on this
      // this.ctx.onWarning(this.ctx.error('TESTING_TYPE_NEEDED_FOR_RUN'))
    }

    if (!this.metaState.hasValidConfigFile) {
      return this.ctx.onError(this.ctx.error('NO_DEFAULT_CONFIG_FILE_FOUND', this.projectRoot))
    }

    return this._pendingInitialize.promise.finally(() => {
      this._pendingInitialize = undefined
    })
  }

  private configFileWarningCheck () {
    // Only if they've explicitly specified a config file path do we error, otherwise they'll go through onboarding
    if (!this.metaState.hasValidConfigFile && this.metaState.hasSpecifiedConfigViaCLI !== false && this.ctx.isRunMode) {
      this.ctx.onError(this.ctx.error('CONFIG_FILE_NOT_FOUND', path.basename(this.metaState.hasSpecifiedConfigViaCLI), path.dirname(this.metaState.hasSpecifiedConfigViaCLI)))
    }

    if (this.metaState.hasLegacyCypressJson && !this.metaState.hasValidConfigFile && this.ctx.isRunMode) {
      this.ctx.onError(this.ctx.error('CONFIG_FILE_MIGRATION_NEEDED', this.projectRoot))
    }

    if (this.metaState.hasMultipleConfigPaths) {
      this.ctx.onError(this.ctx.error('CONFIG_FILES_LANGUAGE_CONFLICT', this.projectRoot))
    }

    if (this.metaState.hasValidConfigFile && this.metaState.hasLegacyCypressJson) {
      this.ctx.onError(this.ctx.error('LEGACY_CONFIG_FILE', this.projectRoot, path.basename(this.configFilePath)))
    }
  }

  /**
   * When there is an error during any part of the lifecycle
   * initiation, we pass it through here. This allows us to intercept
   * centrally in the e2e tests, as well as notify the "pending initialization"
   * for run mode
   */
  private onLoadError = (err: any) => {
    this._pendingInitialize?.reject(err)
  }
}

function pDeferFulfilled<T> (): pDefer.DeferredPromise<T> & {settled: boolean} {
  const dfd = pDefer<T>()
  let settled = false
  const { promise, resolve, reject } = dfd

  const resolveFn = function (val: T) {
    settled = true

    return resolve(val)
  }

  const rejectFn = function (val: any) {
    settled = true

    return reject(val)
  }

  return {
    promise,
    resolve: resolveFn,
    reject: rejectFn,
    get settled () {
      return settled
    },
  }
}<|MERGE_RESOLUTION|>--- conflicted
+++ resolved
@@ -20,11 +20,7 @@
 import { LoadConfigReply, SetupNodeEventsReply, ProjectConfigIpc, IpcHandler } from './ProjectConfigIpc'
 import assert from 'assert'
 import type { AllModeOptions, FoundBrowser, FullConfig, TestingType } from '@packages/types'
-<<<<<<< HEAD
-import type { CoreDataShape, WarningError } from '.'
-=======
-import type { BaseErrorDataShape, WarningError } from '.'
->>>>>>> 7a7ddc34
+import type { WarningError } from '.'
 import { autoBindDebug } from '../util/autoBindDebug'
 import type { ErrorWrapperSource } from '@packages/graphql'
 
