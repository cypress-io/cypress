import type { NexusGenObjects, NexusGenUnions } from '@packages/graphql/src/gen/nxs.gen'
import assert from 'assert'
import path from 'path'
import type { DataContext } from '..'
import { SpecOptions, codeGenerator } from '../codegen'
import templates from '../codegen/templates'
import type { CodeGenType } from '../gen/graphcache-config.gen'
import { WizardFrontendFramework, WIZARD_FRAMEWORKS } from '@packages/scaffold-config'
import { parse as parseReactComponent, resolver as reactDocgenResolvers } from 'react-docgen'
import { visit } from 'ast-types'

<<<<<<< HEAD
export interface ReactComponentDescriptor {
  displayName: string
=======
interface ReactComponentDescriptor {
  exportName: string
  isDefault: boolean
>>>>>>> 2d9c4fa6
}

export class CodegenActions {
  constructor (private ctx: DataContext) {}

  async getReactComponentsFromFile (filePath: string): Promise<ReactComponentDescriptor[]> {
    try {
      const src = await this.ctx.fs.readFile(filePath, 'utf8')

      const exportResolver: ExportResolver = new Map()
      let result = parseReactComponent(src, findAllWithLink(exportResolver))

      // types appear to be incorrect in react-docgen@6.0.0-alpha.3
      // TODO: update when 6.0.0 stable is out for fixed types.
      const defs = (Array.isArray(result) ? result : [result]) as { displayName: string }[]

      const resolvedDefs = defs.reduce<ReactComponentDescriptor[]>((acc, descriptor) => {
        const displayName = descriptor.displayName || ''
        const resolved = exportResolver.get(displayName)

        // Limitation of resolving an export to a detected react component means we will filter out
        // some valid components, but trying to generate them without knowing what the exportName is or
        // if it is a default export will lead to bugs
        if (resolved) {
          acc.push(resolved)
        }

        return acc
      }, [])

      return resolvedDefs
    } catch (err) {
      this.ctx.debug(err)

      return []
    }
  }

  async codeGenSpec (codeGenCandidate: string, codeGenType: CodeGenType, componentName?: string): Promise<NexusGenUnions['GeneratedSpecResult']> {
    const project = this.ctx.currentProject

    assert(project, 'Cannot create spec without currentProject.')

    const getCodeGenPath = () => {
      return codeGenType === 'e2e'
        ? this.ctx.path.join(
          project,
          codeGenCandidate,
        )
        : codeGenCandidate
    }

    const codeGenPath = getCodeGenPath()

    const { specPattern = [] } = await this.ctx.project.specPatterns()

    const newSpecCodeGenOptions = new SpecOptions({
      codeGenPath,
      codeGenType,
      framework: this.getWizardFrameworkFromConfig(),
      isDefaultSpecPattern: await this.ctx.project.getIsDefaultSpecPattern(),
      specPattern,
      currentProject: this.ctx.currentProject,
      specs: this.ctx.project.specs,
      componentName,
    })

    let codeGenOptions = await newSpecCodeGenOptions.getCodeGenOptions()

    const codeGenResults = await codeGenerator(
      { templateDir: templates[codeGenOptions.templateKey], target: codeGenOptions.overrideCodeGenDir || path.parse(codeGenPath).dir },
      codeGenOptions,
    )

    if (!codeGenResults.files[0] || codeGenResults.failed[0]) {
      throw (codeGenResults.failed[0] || 'Unable to generate spec')
    }

    const [newSpec] = codeGenResults.files

    const cfg = await this.ctx.project.getConfig()

    if (cfg && this.ctx.currentProject) {
      const testingType = (codeGenType === 'component') ? 'component' : 'e2e'

      await this.ctx.actions.project.setSpecsFoundBySpecPattern({
        projectRoot: this.ctx.currentProject,
        testingType,
        specPattern: cfg.specPattern ?? [],
        configSpecPattern: cfg.specPattern ?? [],
        excludeSpecPattern: cfg.excludeSpecPattern,
        additionalIgnorePattern: cfg.additionalIgnorePattern,
      })
    }

    return {
      status: 'valid',
      file: { absolute: newSpec.file, contents: newSpec.content },
      description: 'Generated spec',
    }
  }

  get defaultE2EPath () {
    const projectRoot = this.ctx.currentProject

    assert(projectRoot, `Cannot create e2e directory without currentProject.`)

    return path.join(projectRoot, 'cypress', 'e2e')
  }

  async scaffoldIntegration (): Promise<NexusGenObjects['ScaffoldedFile'][]> {
    const projectRoot = this.ctx.currentProject

    assert(projectRoot, `Cannot create spec without currentProject.`)

    const results = await codeGenerator(
      { templateDir: templates['scaffoldIntegration'], target: this.defaultE2EPath },
      {},
    )

    if (results.failed.length) {
      throw new Error(`Failed generating files: ${results.failed.map((e) => `${e}`)}`)
    }

    return results.files.map(({ status, file, content }) => {
      return {
        status: (status === 'add' || status === 'overwrite') ? 'valid' : 'skipped',
        file: { absolute: file, contents: content },
        description: 'Generated spec',
      }
    })
  }

  getWizardFrameworkFromConfig (): WizardFrontendFramework | undefined {
    const config = this.ctx.lifecycleManager.loadedConfigFile

    // If devServer is a function, they are using a custom dev server.
    if (!config?.component?.devServer || typeof config?.component?.devServer === 'function') {
      return undefined
    }

    // @ts-ignore - because of the conditional above, we know that devServer isn't a function
    return WIZARD_FRAMEWORKS.find((framework) => framework.configFramework === config?.component?.devServer.framework)
  }
}

type ExportResolver = Map<string, ReactComponentDescriptor>

function findAllWithLink (exportResolver: ExportResolver) {
  return (ast: any, parser: any, importer: any) => {
    visit(ast, {
      // export const Foo, export { Foo, Bar }, export function FooBar () { ... }
      visitExportNamedDeclaration: (path) => {
        const declaration = path.node.declaration as any

        if (declaration) { // export const Foo
          if (declaration.id) {
            exportResolver.set(declaration.id.name, { exportName: declaration.id.name, isDefault: false })
          } else { // export const Foo, Bar
            (path.node.declaration as any).declarations.forEach((node: any) => {
              const id = node.name ?? node.id?.name

              if (id) {
                exportResolver.set(id, { exportName: id, isDefault: false })
              }
            })
          }
        } else { // export { Foo, Bar }
          path.node.specifiers?.forEach((node) => {
            if (!node.local?.name) {
              return
            }

            if (node.exported?.name === 'default') { // export { Foo as default }
              exportResolver.set(node.local.name, {
                exportName: node.local.name,
                isDefault: true,
              })
            } else {
              exportResolver.set(node.local.name, {
                exportName: node.exported.name,
                isDefault: false,
              })
            }
          })
        }

        return false
      },
      // export default Foo
      visitExportDefaultDeclaration: (path) => {
        const declaration: any = path.node.declaration
        const id: string = declaration.name || declaration.id?.name

        if (id) { // export default Foo
          exportResolver.set(id, {
            exportName: id,
            isDefault: true,
          })
        } else { // export default () => {}
          exportResolver.set('', {
            exportName: 'Component',
            isDefault: true,
          })
        }

        return false
      },
    })

    return reactDocgenResolvers.findAllExportedComponentDefinitions(ast, parser, importer)
  }
}<|MERGE_RESOLUTION|>--- conflicted
+++ resolved
@@ -9,14 +9,9 @@
 import { parse as parseReactComponent, resolver as reactDocgenResolvers } from 'react-docgen'
 import { visit } from 'ast-types'
 
-<<<<<<< HEAD
 export interface ReactComponentDescriptor {
-  displayName: string
-=======
-interface ReactComponentDescriptor {
   exportName: string
   isDefault: boolean
->>>>>>> 2d9c4fa6
 }
 
 export class CodegenActions {
