import type { CodeGenType, MutationAddProjectArgs, MutationAppCreateConfigFileArgs, MutationSetProjectPreferencesArgs, TestingTypeEnum } from '@packages/graphql/src/gen/nxs.gen'
import type { FindSpecs, FoundBrowser, FoundSpec, FullConfig, LaunchArgs, LaunchOpts, OpenProjectLaunchOptions, Preferences } from '@packages/types'
import path from 'path'
import type { ProjectShape } from '../data/coreDataShape'

import type { DataContext } from '..'
import { SpecGenerator } from '../codegen'

export interface ProjectApiShape {
  getConfig(projectRoot: string): Promise<FullConfig>
  findSpecs(payload: FindSpecs): Promise<FoundSpec[]>
  /**
   * "Initializes" the given mode, since plugins can define the browsers available
   * TODO(tim): figure out what this is actually doing, it seems it's necessary in
   *   order for CT to startup
   */
  initializeProject(args: LaunchArgs, options: OpenProjectLaunchOptions, browsers: FoundBrowser[]): Promise<unknown>
  launchProject(browser: FoundBrowser, spec: Cypress.Spec, options: LaunchOpts): void
  insertProjectToCache(projectRoot: string): void
  removeProjectFromCache(projectRoot: string): void
  getProjectRootsFromCache(): Promise<string[]>
  insertProjectPreferencesToCache(projectTitle: string, preferences: Preferences): void
  getProjectPreferencesFromCache(): Promise<Record<string, Preferences>>
  clearLatestProjectsCache(): Promise<unknown>
  clearProjectPreferences(projectTitle: string): Promise<unknown>
  clearAllProjectPreferences(): Promise<unknown>
  closeActiveProject(): Promise<unknown>
}

export class ProjectActions {
  constructor (private ctx: DataContext) {}

  private get api () {
    return this.ctx._apis.projectApi
  }

  async clearActiveProject () {
    this.ctx.appData.activeProject = null
    await this.api.closeActiveProject()

    // TODO(tim): Improve general state management w/ immutability (immer) & updater fn
    this.ctx.coreData.app.isInGlobalMode = true
    this.ctx.coreData.app.activeProject = null
    this.ctx.coreData.app.activeTestingType = null
  }

  private get projects () {
    return this.ctx.coreData.app.projects
  }

  private set projects (projects: ProjectShape[]) {
    this.ctx.coreData.app.projects = projects
  }

  async setActiveProject (projectRoot: string) {
    const title = this.ctx.project.projectTitle(projectRoot)

    await this.clearActiveProject()

    this.ctx.coreData.app.activeProject = {
      projectRoot,
      title,
      ctPluginsInitialized: false,
      e2ePluginsInitialized: false,
      isFirstTimeCT: await this.ctx.project.isFirstTimeAccessing(projectRoot, 'component'),
      isFirstTimeE2E: await this.ctx.project.isFirstTimeAccessing(projectRoot, 'e2e'),
      config: await this.ctx.project.getResolvedConfigFields(projectRoot),
      preferences: await this.ctx.project.getProjectPreferences(title),
      generatedSpec: null,
    }

    return this
  }

  async loadProjects () {
    const projectRoots = await this.api.getProjectRootsFromCache()

    this.projects = [
      ...this.projects,
      ...projectRoots.map((projectRoot) => ({ projectRoot })),
    ]

    return this.projects
  }

  async initializeActiveProject (options: OpenProjectLaunchOptions = {}) {
    if (!this.ctx.activeProject?.projectRoot) {
      throw Error('Cannot initialize project without an active project')
    }

    if (!this.ctx.wizardData.chosenTestingType) {
      throw Error('Cannot initialize project without choosing testingType')
    }

    // Ensure that we have loaded browsers to choose from
    if (this.ctx.appData.refreshingBrowsers) {
      await this.ctx.appData.refreshingBrowsers
    }

    const browsers = [...(this.ctx.browserList ?? [])]

    const launchArgs: LaunchArgs = {
      ...this.ctx.launchArgs,
      projectRoot: this.ctx.activeProject.projectRoot,
      testingType: this.ctx.wizardData.chosenTestingType,
    }

    try {
      await this.api.closeActiveProject()
      await this.api.initializeProject(launchArgs, {
        ...this.ctx.launchOptions,
        ...options,
        ctx: this.ctx,
      }, browsers)
    } catch (e) {
      // TODO(tim): remove / replace with ctx.log.error
      // eslint-disable-next-line
      console.error(e)
      throw e
    }
  }

  createProject () {
    //
  }

  async addProject (args: MutationAddProjectArgs) {
    const projectRoot = await this.getDirectoryPath(args.path)

    const found = this.projects.find((x) => x.projectRoot === projectRoot)

    if (!found) {
      this.projects.push({ projectRoot })
      this.api.insertProjectToCache(projectRoot)
    }

    if (args.open) {
      await this.setActiveProject(projectRoot)
    }
  }

  private async getDirectoryPath (projectRoot: string) {
    try {
      const { dir, base } = path.parse(projectRoot)
      const fullPath = path.join(dir, base)
      const dirStat = await this.ctx.fs.stat(fullPath)

      if (dirStat.isDirectory()) {
        return fullPath
      }

      return dir
    } catch (exception) {
      throw Error(`Cannot add ${projectRoot} to projects as it does not exist in the file system`)
    }
  }

  async launchProject (testingType: TestingTypeEnum | null, options: LaunchOpts) {
    if (!this.ctx.activeProject) {
      return null
    }

<<<<<<< HEAD
    testingType = testingType || this.ctx.wizardData.chosenTestingType

    if (!testingType) {
      throw Error('Cannot launch project without chosen testing type')
=======
    // Ensure that we have loaded browsers to choose from
    if (this.ctx.appData.refreshingBrowsers) {
      await this.ctx.appData.refreshingBrowsers
>>>>>>> 789724a1
    }

    const browser = this.ctx.wizardData.chosenBrowser ?? this.ctx.appData.browsers?.[0]

    if (!browser) {
      throw Error(`Could not find browser`)
    }

    const spec: Cypress.Spec = {
      name: '',
      absolute: '',
      relative: '',
      specType: testingType === 'e2e' ? 'integration' : 'component',
    }

    this.ctx.appData.activeTestingType = testingType

    return this.api.launchProject(browser, spec, options)
  }

  removeProject (projectRoot: string) {
    const found = this.ctx.projectsList.find((x) => x.projectRoot === projectRoot)

    if (!found) {
      throw new Error(`Cannot remove ${projectRoot}, it is not a known project`)
    }

    this.projects = this.projects.filter((project) => project.projectRoot !== projectRoot)
    this.api.removeProjectFromCache(projectRoot)
  }

  syncProjects () {
    //
  }

  createConfigFile (args: MutationAppCreateConfigFileArgs) {
    const project = this.ctx.activeProject

    if (!project) {
      throw Error(`Cannot create config file without activeProject.`)
    }

    this.ctx.fs.writeFileSync(path.resolve(project.projectRoot, args.configFilename), args.code)
  }

  setCurrentSpec (id: string) {
    if (!this.ctx.activeProject) {
      throw Error(`Cannot set current spec without activeProject.`)
    }

    this.ctx.activeProject.currentSpecId = id
  }

  async clearLatestProjectCache () {
    await this.api.clearLatestProjectsCache()
  }

  async clearProjectPreferencesCache (projectTitle: string) {
    await this.api.clearProjectPreferences(projectTitle)
  }

  async clearAllProjectPreferencesCache () {
    await this.api.clearAllProjectPreferences()
  }

  async createComponentIndexHtml (template: string) {
    const project = this.ctx.activeProject

    if (!project) {
      throw Error(`Cannot create index.html without activeProject.`)
    }

    if (this.ctx.activeProject?.isFirstTimeCT) {
      const indexHtmlPath = path.resolve(this.ctx.activeProject.projectRoot, 'cypress/component/support/index.html')

      await this.ctx.fs.outputFile(indexHtmlPath, template)
    }
  }

  async setProjectPreferences (args: MutationSetProjectPreferencesArgs) {
    if (!this.ctx.activeProject) {
      throw Error(`Cannot save preferences without activeProject.`)
    }

    this.api.insertProjectPreferencesToCache(this.ctx.activeProject.title, { ...args })
  }

  async codeGenSpec (codeGenCandidate: string, codeGenType: CodeGenType) {
    const project = this.ctx.activeProject

    if (!project) {
      throw Error(`Cannot create spec without activeProject.`)
    }

    const parsed = path.parse(codeGenCandidate)
    const config = await this.ctx.project.getConfig(project.projectRoot)
    const getFileExtension = () => {
      if (codeGenType === 'integration') {
        const possibleExtensions = ['.spec', '.test', '-spec', '-test']

        return (
          possibleExtensions.find((ext) => {
            return codeGenCandidate.endsWith(ext + parsed.ext)
          }) || parsed.ext
        )
      }

      return '.cy'
    }
    const getCodeGenPath = () => {
      return codeGenType === 'integration'
        ? this.ctx.path.join(
          config.integrationFolder || project.projectRoot,
          codeGenCandidate,
        )
        : codeGenCandidate
    }
    const getSearchFolder = () => {
      return (codeGenType === 'integration'
        ? config.integrationFolder
        : config.componentFolder) || project.projectRoot
    }

    const specFileExtension = getFileExtension()
    const codeGenPath = getCodeGenPath()
    const searchFolder = getSearchFolder()

    const { specContent, specAbsolute } = await new SpecGenerator(this.ctx, {
      codeGenPath,
      codeGenType,
      specFileExtension,
    }).generateSpec()

    await this.ctx.fs.outputFile(specAbsolute, specContent)

    const spec = this.ctx.file.normalizeFileToSpec({
      absolute: specAbsolute,
      searchFolder,
      specType: codeGenType === 'integration' ? 'integration' : 'component',
      projectRoot: project.projectRoot,
      specFileExtension,
    })

    project.generatedSpec = {
      spec,
      content: specContent,
    }
  }
}<|MERGE_RESOLUTION|>--- conflicted
+++ resolved
@@ -160,16 +160,15 @@
       return null
     }
 
-<<<<<<< HEAD
     testingType = testingType || this.ctx.wizardData.chosenTestingType
 
     if (!testingType) {
       throw Error('Cannot launch project without chosen testing type')
-=======
+    }
+
     // Ensure that we have loaded browsers to choose from
     if (this.ctx.appData.refreshingBrowsers) {
       await this.ctx.appData.refreshingBrowsers
->>>>>>> 789724a1
     }
 
     const browser = this.ctx.wizardData.chosenBrowser ?? this.ctx.appData.browsers?.[0]
