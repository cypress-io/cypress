import type { CodeGenType, MutationAddProjectArgs, MutationAppCreateConfigFileArgs, MutationSetProjectPreferencesArgs, TestingTypeEnum } from '@packages/graphql/src/gen/nxs.gen'
import type { FindSpecs, FoundBrowser, FoundSpec, FullConfig, LaunchArgs, LaunchOpts, OpenProjectLaunchOptions, Preferences, SettingsOptions } from '@packages/types'
import path from 'path'
import type { ActiveProjectShape, ProjectShape } from '../data/coreDataShape'

import type { DataContext } from '..'
import { codeGenerator, SpecOptions } from '../codegen'
import templates from '../codegen/templates'

export interface ProjectApiShape {
  getConfig(projectRoot: string, options?: SettingsOptions): Promise<FullConfig>
  findSpecs(payload: FindSpecs): Promise<FoundSpec[]>
  /**
   * "Initializes" the given mode, since plugins can define the browsers available
   * TODO(tim): figure out what this is actually doing, it seems it's necessary in
   *   order for CT to startup
   */
  initializeProject(args: LaunchArgs, options: OpenProjectLaunchOptions, browsers: FoundBrowser[]): Promise<unknown>
  launchProject(browser: FoundBrowser, spec: Cypress.Spec, options: LaunchOpts): void
  insertProjectToCache(projectRoot: string): void
  removeProjectFromCache(projectRoot: string): void
  getProjectRootsFromCache(): Promise<string[]>
  insertProjectPreferencesToCache(projectTitle: string, preferences: Preferences): void
  getProjectPreferencesFromCache(): Promise<Record<string, Preferences>>
  clearLatestProjectsCache(): Promise<unknown>
  clearProjectPreferences(projectTitle: string): Promise<unknown>
  clearAllProjectPreferences(): Promise<unknown>
  closeActiveProject(): Promise<unknown>
  error(type: string, ...args: any): Error
}

export class ProjectActions {
  constructor (private ctx: DataContext) {}

  private get api () {
    return this.ctx._apis.projectApi
  }

  async clearActiveProject () {
    this.ctx.appData.activeProject = null
    await this.api.closeActiveProject()

    // TODO(tim): Improve general state management w/ immutability (immer) & updater fn
    this.ctx.coreData.app.isInGlobalMode = true
    this.ctx.coreData.app.activeProject = null
    this.ctx.coreData.app.activeTestingType = null
  }

  private get projects () {
    return this.ctx.coreData.app.projects
  }

  private set projects (projects: ProjectShape[]) {
    this.ctx.coreData.app.projects = projects
  }

  async setActiveProject (projectRoot: string) {
    const title = this.ctx.project.projectTitle(projectRoot)

    await this.clearActiveProject()

    // Set initial properties, so we can set the config object on the active project
    this.setActiveProjectProperties({
      projectRoot,
      title,
      ctPluginsInitialized: false,
      e2ePluginsInitialized: false,
<<<<<<< HEAD
      isFirstTimeCT: await this.ctx.project.isFirstTimeAccessing(projectRoot, 'component'),
      isFirstTimeE2E: await this.ctx.project.isFirstTimeAccessing(projectRoot, 'e2e'),
      config: await this.ctx.project.getResolvedConfigFields(projectRoot),
      preferences: await this.ctx.project.getProjectPreferences(title),
    }
=======
      generatedSpec: null,
      config: null,
      configChildProcess: null,
    })

    this.setActiveProjectProperties({
      isCTConfigured: await this.ctx.project.isTestingTypeConfigured(projectRoot, 'component'),
      isE2EConfigured: await this.ctx.project.isTestingTypeConfigured(projectRoot, 'e2e'),
      preferences: await this.ctx.project.getProjectPreferences(title),
    })
>>>>>>> 8a813a60

    return this
  }

  private setActiveProjectProperties (activeProjectProperties: Partial<ActiveProjectShape>) {
    this.ctx.coreData.app.activeProject = {
      ...this.ctx.coreData.app.activeProject,
      ...activeProjectProperties,
    } as ActiveProjectShape
  }

  async loadProjects () {
    const projectRoots = await this.api.getProjectRootsFromCache()

    this.projects = [
      ...this.projects,
      ...projectRoots.map((projectRoot) => ({ projectRoot })),
    ]

    return this.projects
  }

  async initializeActiveProject (options: OpenProjectLaunchOptions = {}) {
    if (!this.ctx.activeProject?.projectRoot) {
      throw Error('Cannot initialize project without an active project')
    }

    if (!this.ctx.wizardData.chosenTestingType) {
      throw Error('Cannot initialize project without choosing testingType')
    }

    // Ensure that we have loaded browsers to choose from
    if (this.ctx.appData.refreshingBrowsers) {
      await this.ctx.appData.refreshingBrowsers
    }

    const browsers = [...(this.ctx.browserList ?? [])]

    const launchArgs: LaunchArgs = {
      ...this.ctx.launchArgs,
      projectRoot: this.ctx.activeProject.projectRoot,
      testingType: this.ctx.wizardData.chosenTestingType,
    }

    try {
      await this.api.closeActiveProject()
      await this.api.initializeProject(launchArgs, {
        ...this.ctx.launchOptions,
        ...options,
        ctx: this.ctx,
      }, browsers)
    } catch (e) {
      // TODO(tim): remove / replace with ctx.log.error
      // eslint-disable-next-line
      console.error(e)
      throw e
    }
  }

  createProject () {
    //
  }

  async addProject (args: MutationAddProjectArgs) {
    const projectRoot = await this.getDirectoryPath(args.path)

    const found = this.projects.find((x) => x.projectRoot === projectRoot)

    if (!found) {
      this.projects.push({ projectRoot })
      this.api.insertProjectToCache(projectRoot)
    }

    if (args.open) {
      await this.setActiveProject(projectRoot)
    }
  }

  private async getDirectoryPath (projectRoot: string) {
    try {
      const { dir, base } = path.parse(projectRoot)
      const fullPath = path.join(dir, base)
      const dirStat = await this.ctx.fs.stat(fullPath)

      if (dirStat.isDirectory()) {
        return fullPath
      }

      return dir
    } catch (exception) {
      throw Error(`Cannot add ${projectRoot} to projects as it does not exist in the file system`)
    }
  }

  async launchProject (testingType: TestingTypeEnum, options: LaunchOpts) {
    if (!this.ctx.activeProject) {
      return null
    }

    // Ensure that we have loaded browsers to choose from
    if (this.ctx.appData.refreshingBrowsers) {
      await this.ctx.appData.refreshingBrowsers
    }

    const browser = this.ctx.wizardData.chosenBrowser ?? this.ctx.appData.browsers?.[0]

    if (!browser) {
      throw Error(`Could not find browser`)
    }

    const spec: Cypress.Spec = {
      name: '',
      absolute: '',
      relative: '',
      specType: testingType === 'e2e' ? 'integration' : 'component',
    }

    this.ctx.appData.activeTestingType = testingType

    return this.api.launchProject(browser, spec, options)
  }

  removeProject (projectRoot: string) {
    const found = this.ctx.projectsList.find((x) => x.projectRoot === projectRoot)

    if (!found) {
      throw new Error(`Cannot remove ${projectRoot}, it is not a known project`)
    }

    this.projects = this.projects.filter((project) => project.projectRoot !== projectRoot)
    this.api.removeProjectFromCache(projectRoot)
  }

  syncProjects () {
    //
  }

  createConfigFile (args: MutationAppCreateConfigFileArgs) {
    const project = this.ctx.activeProject

    if (!project) {
      throw Error(`Cannot create config file without activeProject.`)
    }

    this.ctx.fs.writeFileSync(path.resolve(project.projectRoot, args.configFilename), args.code)
  }

  setCurrentSpec (id: string) {
    if (!this.ctx.activeProject) {
      throw Error(`Cannot set current spec without activeProject.`)
    }

    this.ctx.activeProject.currentSpecId = id
  }

  async clearLatestProjectCache () {
    await this.api.clearLatestProjectsCache()
  }

  async clearProjectPreferencesCache (projectTitle: string) {
    await this.api.clearProjectPreferences(projectTitle)
  }

  async clearAllProjectPreferencesCache () {
    await this.api.clearAllProjectPreferences()
  }

  async createComponentIndexHtml (template: string) {
    const project = this.ctx.activeProject

    if (!project) {
      throw Error(`Cannot create index.html without activeProject.`)
    }

    if (this.ctx.activeProject?.isCTConfigured) {
      const indexHtmlPath = path.resolve(this.ctx.activeProject.projectRoot, 'cypress/component/support/index.html')

      await this.ctx.fs.outputFile(indexHtmlPath, template)
    }
  }

  async setProjectPreferences (args: MutationSetProjectPreferencesArgs) {
    if (!this.ctx.activeProject) {
      throw Error(`Cannot save preferences without activeProject.`)
    }

    this.api.insertProjectPreferencesToCache(this.ctx.activeProject.title, { ...args })
  }

  async codeGenSpec (codeGenCandidate: string, codeGenType: CodeGenType) {
    const project = this.ctx.activeProject

    if (!project) {
      throw Error(`Cannot create spec without activeProject.`)
    }

    const parsed = path.parse(codeGenCandidate)
    const config = await this.ctx.config.getConfigForProject(project.projectRoot)

    const getFileExtension = () => {
      if (codeGenType === 'integration') {
        const possibleExtensions = ['.spec', '.test', '-spec', '-test']

        return (
          possibleExtensions.find((ext) => {
            return codeGenCandidate.endsWith(ext + parsed.ext)
          }) || parsed.ext
        )
      }

      return '.cy'
    }
    const getCodeGenPath = () => {
      return codeGenType === 'integration'
        ? this.ctx.path.join(
          config.integrationFolder || project.projectRoot,
          codeGenCandidate,
        )
        : codeGenCandidate
    }
    const getSearchFolder = () => {
      return (codeGenType === 'integration'
        ? config.integrationFolder
        : config.componentFolder) || project.projectRoot
    }

    const specFileExtension = getFileExtension()
    const codeGenPath = getCodeGenPath()
    const searchFolder = getSearchFolder()

    const newSpecCodeGenOptions = new SpecOptions(this.ctx, {
      codeGenPath,
      codeGenType,
      specFileExtension,
    })

    const codeGenOptions = await newSpecCodeGenOptions.getCodeGenOptions()
    const codeGenResults = await codeGenerator(
      { templateDir: templates[codeGenType], target: path.parse(codeGenPath).dir },
      codeGenOptions,
    )

    if (!codeGenResults.files[0] || codeGenResults.failed[0]) {
      throw (codeGenResults.failed[0] || 'Unable to generate spec')
    }

    const [newSpec] = codeGenResults.files

    const spec = this.ctx.file.normalizeFileToSpec({
      absolute: newSpec.file,
      searchFolder,
      specType: codeGenType === 'integration' ? 'integration' : 'component',
      projectRoot: project.projectRoot,
      specFileExtension,
    })

    return {
      spec,
      content: newSpec.content,
    }
  }
}<|MERGE_RESOLUTION|>--- conflicted
+++ resolved
@@ -65,14 +65,6 @@
       title,
       ctPluginsInitialized: false,
       e2ePluginsInitialized: false,
-<<<<<<< HEAD
-      isFirstTimeCT: await this.ctx.project.isFirstTimeAccessing(projectRoot, 'component'),
-      isFirstTimeE2E: await this.ctx.project.isFirstTimeAccessing(projectRoot, 'e2e'),
-      config: await this.ctx.project.getResolvedConfigFields(projectRoot),
-      preferences: await this.ctx.project.getProjectPreferences(title),
-    }
-=======
-      generatedSpec: null,
       config: null,
       configChildProcess: null,
     })
@@ -82,7 +74,6 @@
       isE2EConfigured: await this.ctx.project.isTestingTypeConfigured(projectRoot, 'e2e'),
       preferences: await this.ctx.project.getProjectPreferences(title),
     })
->>>>>>> 8a813a60
 
     return this
   }
