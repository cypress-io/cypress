import type { MutationAddProjectArgs, MutationAppCreateConfigFileArgs, MutationSetProjectPreferencesArgs, TestingTypeEnum } from '@packages/graphql/src/gen/nxs.gen'
import type { Cache, FindSpecs, FoundBrowser, FoundSpec, FullConfig, LaunchArgs, LaunchOpts, OpenProjectLaunchOptions } from '@packages/types'
import path from 'path'
import type { ProjectShape } from '../data/coreDataShape'

import type { DataContext } from '..'

export interface ProjectApiShape {
  getConfig(projectRoot: string): Promise<FullConfig>
  findSpecs(payload: FindSpecs): Promise<FoundSpec[]>
  /**
   * "Initializes" the given mode, since plugins can define the browsers available
   * TODO(tim): figure out what this is actually doing, it seems it's necessary in
   *   order for CT to startup
   */
  initializeProject(args: LaunchArgs, options: OpenProjectLaunchOptions, browsers: FoundBrowser[]): Promise<unknown>
  launchProject(browser: FoundBrowser, spec: Cypress.Spec, options: LaunchOpts): void
  insertProjectToCache(projectRoot: string): void
  removeProjectFromCache(projectRoot: string): void
  getProjectRootsFromCache(): Promise<string[]>
  clearLatestProjectsCache(): Promise<unknown>
  clearProjectPreferences(): Promise<unknown>
  closeActiveProject(): Promise<unknown>
  readCache(): Promise<Cache>
  writeCache(item: Partial<Cache>): void
}

export class ProjectActions {
  constructor (private ctx: DataContext) {}

  private get api () {
    return this.ctx._apis.projectApi
  }

  async clearActiveProject () {
    this.ctx.appData.activeProject = null
    await this.api.closeActiveProject()

    // TODO(tim): Improve general state management w/ immutability (immer) & updater fn
    this.ctx.coreData.app.isInGlobalMode = true
    this.ctx.coreData.app.activeProject = null
    this.ctx.coreData.app.activeTestingType = null
  }

  private get projects () {
    return this.ctx.coreData.app.projects
  }

  private set projects (projects: ProjectShape[]) {
    this.ctx.coreData.app.projects = projects
  }

  async setActiveProject (projectRoot: string) {
<<<<<<< HEAD
    const title = this.ctx.project.projectTitle(projectRoot)

    this.clearActiveProject()
    await this.api.closeActiveProject()
=======
    await this.clearActiveProject()
>>>>>>> 395504c7

    this.ctx.coreData.app.activeProject = {
      projectRoot,
      title,
      ctPluginsInitialized: false,
      e2ePluginsInitialized: false,
      isFirstTimeCT: await this.ctx.project.isFirstTimeAccessing(projectRoot, 'component'),
      isFirstTimeE2E: await this.ctx.project.isFirstTimeAccessing(projectRoot, 'e2e'),
      config: await this.ctx.project.getResolvedConfigFields(projectRoot),
      preferences: await this.ctx.project.getProjectPreferences(title),
      generatedSpec: null,
    }

    return this
  }

  async loadProjects () {
    const projectRoots = await this.api.getProjectRootsFromCache()

    this.projects = [
      ...this.projects,
      ...projectRoots.map((projectRoot) => ({ projectRoot })),
    ]

    return this.projects
  }

  async initializeActiveProject (options: OpenProjectLaunchOptions = {}) {
    if (!this.ctx.activeProject?.projectRoot) {
      throw Error('Cannot initialize project without an active project')
    }

    if (!this.ctx.wizardData.chosenTestingType) {
      throw Error('Cannot initialize project without choosing testingType')
    }

    const browsers = [...(this.ctx.browserList ?? [])]

    const launchArgs: LaunchArgs = {
      ...this.ctx.launchArgs,
      projectRoot: this.ctx.activeProject.projectRoot,
      testingType: this.ctx.wizardData.chosenTestingType,
    }

    try {
      await this.api.closeActiveProject()
      await this.api.initializeProject(launchArgs, {
        ...this.ctx.launchOptions,
        ...options,
        ctx: this.ctx,
      }, browsers)
    } catch (e) {
      // TODO(tim): remove / replace with ctx.log.error
      // eslint-disable-next-line
      console.error(e)
      throw e
    }
  }

  createProject () {
    //
  }

  async addProject (args: MutationAddProjectArgs) {
    const projectRoot = await this.getDirectoryPath(args.path)

    const found = this.projects.find((x) => x.projectRoot === projectRoot)

    if (!found) {
      this.projects.push({ projectRoot })
      this.api.insertProjectToCache(projectRoot)
    }

    if (args.open) {
      await this.setActiveProject(projectRoot)
    }
  }

  private async getDirectoryPath (projectRoot: string) {
    try {
      const { dir, base } = path.parse(projectRoot)
      const fullPath = path.join(dir, base)
      const dirStat = await this.ctx.fs.stat(fullPath)

      if (dirStat.isDirectory()) {
        return fullPath
      }

      return dir
    } catch (exception) {
      throw Error(`Cannot add ${projectRoot} to projects as it does not exist in the file system`)
    }
  }

  async launchProject (testingType: TestingTypeEnum, options: LaunchOpts) {
    if (!this.ctx.activeProject) {
      return null
    }

    const browser = this.ctx.wizardData.chosenBrowser ?? this.ctx.appData.browsers?.[0]

    if (!browser) {
      throw Error(`Could not find browser`)
    }

    const spec = {
      name: '',
      absolute: '',
      relative: '',
      specType: testingType === 'e2e' ? 'integration' : 'component',
    } as Cypress.Spec

    this.ctx.appData.activeTestingType = testingType

    return this.api.launchProject(browser, spec, options)
  }

  removeProject (projectRoot: string) {
    const found = this.ctx.projectsList.find((x) => x.projectRoot === projectRoot)

    if (!found) {
      throw new Error(`Cannot remove ${projectRoot}, it is not a known project`)
    }

    this.projects = this.projects.filter((project) => project.projectRoot !== projectRoot)
    this.api.removeProjectFromCache(projectRoot)
  }

  syncProjects () {
    //
  }

  createConfigFile (args: MutationAppCreateConfigFileArgs) {
    const project = this.ctx.activeProject

    if (!project) {
      throw Error(`Cannot create config file without activeProject.`)
    }

    this.ctx.fs.writeFileSync(path.resolve(project.projectRoot, args.configFilename), args.code)
  }

  setCurrentSpec (id: string) {
    if (!this.ctx.activeProject) {
      throw Error(`Cannot set current spec without activeProject.`)
    }

    this.ctx.activeProject.currentSpecId = id
  }

  async clearLatestProjectCache () {
    await this.api.clearLatestProjectsCache()
  }

  async clearProjectPreferencesCache () {
    await this.api.clearProjectPreferences()
  }

  async createComponentIndexHtml (template: string) {
    const project = this.ctx.activeProject

    if (!project) {
      throw Error(`Cannot create index.html without activeProject.`)
    }

    if (this.ctx.activeProject?.isFirstTimeCT) {
      const indexHtmlPath = path.resolve(this.ctx.activeProject.projectRoot, 'cypress/component/support/index.html')

      await this.ctx.fs.outputFile(indexHtmlPath, template)
    }
  }

  async setProjectPreferences (args: MutationSetProjectPreferencesArgs) {
    if (!this.ctx.activeProject) {
      throw Error(`Cannot save preferences without activeProject.`)
    }

    const preferences = await this.api.readCache()
    const updatedPreferences = {
      ...preferences.PROJECT_PREFERENCES,
      [this.ctx.activeProject.title]: { ...args },
    }

    this.api.writeCache({ PROJECT_PREFERENCES: updatedPreferences })
  }
}<|MERGE_RESOLUTION|>--- conflicted
+++ resolved
@@ -51,14 +51,10 @@
   }
 
   async setActiveProject (projectRoot: string) {
-<<<<<<< HEAD
     const title = this.ctx.project.projectTitle(projectRoot)
 
-    this.clearActiveProject()
     await this.api.closeActiveProject()
-=======
     await this.clearActiveProject()
->>>>>>> 395504c7
 
     this.ctx.coreData.app.activeProject = {
       projectRoot,
