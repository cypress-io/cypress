import type { MutationAppCreateConfigFileArgs, SpecType } from '@packages/graphql/src/gen/nxs.gen'
import type { FindSpecs, FoundBrowser, FoundSpec, FullConfig, LaunchArgs, LaunchOpts, OpenProjectLaunchOptions } from '@packages/types'
import path from 'path'
import type { Maybe } from '../data/coreDataShape'

import type { DataContext } from '..'

export interface ProjectApiShape {
  getConfig(projectRoot: string): Promise<FullConfig>
  findSpecs(payload: FindSpecs): Promise<FoundSpec[]>
  /**
   * "Initializes" the given mode, since plugins can define the browsers available
   * TODO(tim): figure out what this is actually doing, it seems it's necessary in
   *   order for CT to startup
   */
  initializeProject(args: LaunchArgs, options: OpenProjectLaunchOptions, browsers: FoundBrowser[]): Promise<unknown>
  launchProject(browser: FoundBrowser, spec: Cypress.Spec, options: LaunchOpts): void
  insertProjectToCache(projectRoot: string): void
  getProjectRootsFromCache(): Promise<string[]>
}

export class ProjectActions {
  constructor (private ctx: DataContext) {}

  private get api () {
    return this.ctx._apis.projectApi
  }

  async setActiveProject (projectRoot: string) {
    this.ctx.coreData.app.activeProject = {
      projectRoot,
      title: '',
      ctPluginsInitialized: false,
      e2ePluginsInitialized: false,
      isFirstTimeCT: await this.ctx.project.isFirstTimeAccessing(projectRoot, 'component'),
      isFirstTimeE2E: await this.ctx.project.isFirstTimeAccessing(projectRoot, 'e2e'),
    }

    return this
  }

<<<<<<< HEAD
  async findSpecs (projectRoot: string, specType: Maybe<SpecType>) {
    const config = await this.ctx.loaders.projectConfig(projectRoot)
    const specs = await this.api.findSpecs({
      projectRoot,
      fixturesFolder: config.fixturesFolder ?? false,
      supportFile: config.supportFile ?? false,
      testFiles: config.testFiles ?? [],
      ignoreTestFiles: config.ignoreTestFiles as string[] ?? [],
      componentFolder: config.componentFolder ?? false,
      integrationFolder: config.integrationFolder ?? '',
    })

    if (!specType) {
      return specs
    }

    return specs.filter((spec) => spec.specType === specType)
=======
  async loadProjects () {
    const projectRoots = await this.ctx._apis.projectApi.getProjectRootsFromCache()

    this.ctx.coreData.app.projects = [
      ...this.ctx?.coreData?.app?.projects,
      ...projectRoots.map((projectRoot) => ({ projectRoot })),
    ]

    return this.ctx.coreData.app.projects
>>>>>>> b34c9c2b
  }

  async initializeActiveProject () {
    if (!this.ctx.activeProject?.projectRoot || !this.ctx.wizardData.chosenTestingType) {
      throw Error('Cannot initialize project without an active project')
    }

    if (!this.ctx.wizardData.chosenTestingType) {
      throw Error('Cannot initialize project without choosing testingType')
    }

    const browsers = [...(this.ctx.browserList ?? [])]

    const launchArgs: LaunchArgs = {
      ...this.ctx.launchArgs,
      projectRoot: this.ctx.activeProject.projectRoot,
      testingType: this.ctx.wizardData.chosenTestingType,
    }

    await this.api.initializeProject(launchArgs, this.ctx.launchOptions, browsers)
  }

  createProject () {
    //
  }

  async addProject (projectRoot: string) {
    const found = this.ctx.projectsList.find((x) => x.projectRoot === projectRoot)

    if (!found) {
      this.ctx.coreData.app.projects.push({ projectRoot })
      this.ctx._apis.projectApi.insertProjectToCache(projectRoot)
    }

    await this.setActiveProject(projectRoot)
  }

  async launchProject () {
    const browser = this.ctx.wizardData.chosenBrowser ?? this.ctx.appData.browsers?.[0]

    if (!browser) {
      throw Error(`Could not find browser`)
    }

    const spec: Cypress.Spec = {
      name: '',
      absolute: '',
      relative: '',
      specType: this.ctx.wizardData.chosenTestingType === 'e2e' ? 'integration' : 'component',
    }

    return this.api.launchProject(browser, spec, {})
  }

  removeProject () {
    //
  }

  syncProjects () {
    //
  }

  createConfigFile (args: MutationAppCreateConfigFileArgs) {
    const project = this.ctx.activeProject

    if (!project) {
      throw Error(`Cannot create config file without activeProject.`)
    }

    this.ctx.fs.writeFileSync(path.resolve(project.projectRoot, args.configFilename), args.code)
  }
}<|MERGE_RESOLUTION|>--- conflicted
+++ resolved
@@ -39,7 +39,6 @@
     return this
   }
 
-<<<<<<< HEAD
   async findSpecs (projectRoot: string, specType: Maybe<SpecType>) {
     const config = await this.ctx.loaders.projectConfig(projectRoot)
     const specs = await this.api.findSpecs({
@@ -57,7 +56,8 @@
     }
 
     return specs.filter((spec) => spec.specType === specType)
-=======
+  }
+
   async loadProjects () {
     const projectRoots = await this.ctx._apis.projectApi.getProjectRootsFromCache()
 
@@ -67,7 +67,6 @@
     ]
 
     return this.ctx.coreData.app.projects
->>>>>>> b34c9c2b
   }
 
   async initializeActiveProject () {
