--- conflicted
+++ resolved
@@ -26,12 +26,9 @@
   clearProjectPreferences(projectTitle: string): Promise<unknown>
   clearAllProjectPreferences(): Promise<unknown>
   closeActiveProject(): Promise<unknown>
-<<<<<<< HEAD
   getCurrentProjectSavedState(): {} | undefined
   setPromptShown(slug: string): void
-=======
   error(type: string, ...args: any): Error
->>>>>>> 8a813a60
 }
 
 export class ProjectActions {
@@ -281,11 +278,7 @@
     }
 
     const parsed = path.parse(codeGenCandidate)
-<<<<<<< HEAD
-    const config = await this.ctx.project.getConfig(project.projectRoot)
-=======
     const config = await this.ctx.config.getConfigForProject(project.projectRoot)
->>>>>>> 8a813a60
 
     const getFileExtension = () => {
       if (codeGenType === 'integration') {
