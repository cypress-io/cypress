--- conflicted
+++ resolved
@@ -168,13 +168,8 @@
     }
   }
 
-<<<<<<< HEAD
-  async launchProject (testingType: TestingTypeEnum, options: LaunchOpts) {
+  async launchProject (testingType: TestingTypeEnum | null, options: LaunchOpts) {
     if (!this.ctx.currentProject) {
-=======
-  async launchProject (testingType: TestingTypeEnum | null, options: LaunchOpts) {
-    if (!this.ctx.activeProject) {
->>>>>>> a9902b2f
       return null
     }
 
