import type { CodeGenType, MutationAddProjectArgs, MutationAppCreateConfigFileArgs, MutationSetProjectPreferencesArgs, TestingTypeEnum } from '@packages/graphql/src/gen/nxs.gen'
import type { FindSpecs, FoundBrowser, FoundSpec, FullConfig, LaunchArgs, LaunchOpts, OpenProjectLaunchOptions, Preferences, SettingsOptions } from '@packages/types'
import path from 'path'
import type { ActiveProjectShape, ProjectShape } from '../data/coreDataShape'

import type { DataContext } from '..'
import { codeGenerator, SpecOptions } from '../codegen'
import templates from '../codegen/templates'

export interface ProjectApiShape {
  getConfig(projectRoot: string, options?: SettingsOptions): Promise<FullConfig>
  findSpecs(payload: FindSpecs): Promise<FoundSpec[]>
  /**
   * "Initializes" the given mode, since plugins can define the browsers available
   * TODO(tim): figure out what this is actually doing, it seems it's necessary in
   *   order for CT to startup
   */
  initializeProject(args: LaunchArgs, options: OpenProjectLaunchOptions, browsers: FoundBrowser[]): Promise<unknown>
  launchProject(browser: FoundBrowser, spec: Cypress.Spec, options: LaunchOpts): void
  insertProjectToCache(projectRoot: string): void
  removeProjectFromCache(projectRoot: string): void
  getProjectRootsFromCache(): Promise<string[]>
  insertProjectPreferencesToCache(projectTitle: string, preferences: Preferences): void
  getProjectPreferencesFromCache(): Promise<Record<string, Preferences>>
  clearLatestProjectsCache(): Promise<unknown>
  clearProjectPreferences(projectTitle: string): Promise<unknown>
  clearAllProjectPreferences(): Promise<unknown>
  closeActiveProject(): Promise<unknown>
  error(type: string, ...args: any): Error
}

export class ProjectActions {
  constructor (private ctx: DataContext) {}

  private get api () {
    return this.ctx._apis.projectApi
  }

  async clearActiveProject () {
    this.ctx.appData.currentProject = null
    await this.api.closeActiveProject()

    // TODO(tim): Improve general state management w/ immutability (immer) & updater fn
    this.ctx.coreData.app.isInGlobalMode = true
    this.ctx.coreData.app.currentProject = null
    this.ctx.coreData.app.currentTestingType = null
  }

  private get projects () {
    return this.ctx.coreData.app.projects
  }

  private set projects (projects: ProjectShape[]) {
    this.ctx.coreData.app.projects = projects
  }

  async setActiveProject (projectRoot: string) {
    const title = this.ctx.project.projectTitle(projectRoot)

    await this.clearActiveProject()

<<<<<<< HEAD
    this.ctx.coreData.app.currentProject = {
=======
    // Set initial properties, so we can set the config object on the active project
    this.setActiveProjectProperties({
>>>>>>> 0422ede8
      projectRoot,
      title,
      ctPluginsInitialized: false,
      e2ePluginsInitialized: false,
      generatedSpec: null,
      config: null,
      configChildProcess: null,
    })

    this.setActiveProjectProperties({
      isCTConfigured: await this.ctx.project.isTestingTypeConfigured(projectRoot, 'component'),
      isE2EConfigured: await this.ctx.project.isTestingTypeConfigured(projectRoot, 'e2e'),
      preferences: await this.ctx.project.getProjectPreferences(title),
    })

    return this
  }

  private setActiveProjectProperties (activeProjectProperties: Partial<ActiveProjectShape>) {
    this.ctx.coreData.app.activeProject = {
      ...this.ctx.coreData.app.activeProject,
      ...activeProjectProperties,
    } as ActiveProjectShape
  }

  async loadProjects () {
    const projectRoots = await this.api.getProjectRootsFromCache()

    this.projects = [
      ...this.projects,
      ...projectRoots.map((projectRoot) => ({ projectRoot })),
    ]

    return this.projects
  }

  async initializeActiveProject (options: OpenProjectLaunchOptions = {}) {
    if (!this.ctx.currentProject?.projectRoot) {
      throw Error('Cannot initialize project without an active project')
    }

    if (!this.ctx.wizardData.chosenTestingType) {
      throw Error('Cannot initialize project without choosing testingType')
    }

    // Ensure that we have loaded browsers to choose from
    if (this.ctx.appData.refreshingBrowsers) {
      await this.ctx.appData.refreshingBrowsers
    }

    const browsers = [...(this.ctx.browserList ?? [])]

    const launchArgs: LaunchArgs = {
      ...this.ctx.launchArgs,
      projectRoot: this.ctx.currentProject.projectRoot,
      testingType: this.ctx.wizardData.chosenTestingType,
    }

    try {
      await this.api.closeActiveProject()
      await this.api.initializeProject(launchArgs, {
        ...this.ctx.launchOptions,
        ...options,
        ctx: this.ctx,
      }, browsers)
    } catch (e) {
      // TODO(tim): remove / replace with ctx.log.error
      // eslint-disable-next-line
      console.error(e)
      throw e
    }
  }

  createProject () {
    //
  }

  async addProject (args: MutationAddProjectArgs) {
    const projectRoot = await this.getDirectoryPath(args.path)

    const found = this.projects.find((x) => x.projectRoot === projectRoot)

    if (!found) {
      this.projects.push({ projectRoot })
      this.api.insertProjectToCache(projectRoot)
    }

    if (args.open) {
      await this.setActiveProject(projectRoot)
    }
  }

  private async getDirectoryPath (projectRoot: string) {
    try {
      const { dir, base } = path.parse(projectRoot)
      const fullPath = path.join(dir, base)
      const dirStat = await this.ctx.fs.stat(fullPath)

      if (dirStat.isDirectory()) {
        return fullPath
      }

      return dir
    } catch (exception) {
      throw Error(`Cannot add ${projectRoot} to projects as it does not exist in the file system`)
    }
  }

  async launchProject (testingType: TestingTypeEnum, options: LaunchOpts) {
    if (!this.ctx.currentProject) {
      return null
    }

    // Ensure that we have loaded browsers to choose from
    if (this.ctx.appData.refreshingBrowsers) {
      await this.ctx.appData.refreshingBrowsers
    }

    const browser = this.ctx.wizardData.chosenBrowser ?? this.ctx.appData.browsers?.[0]

    if (!browser) {
      throw Error(`Could not find browser`)
    }

    const spec: Cypress.Spec = {
      name: '',
      absolute: '',
      relative: '',
      specType: testingType === 'e2e' ? 'integration' : 'component',
    }

    this.ctx.appData.currentTestingType = testingType

    return this.api.launchProject(browser, spec, options)
  }

  async launchProjectWithoutElectron () {
    if (!this.ctx.activeProject) {
      throw Error('Cannot launch project without an active project')
    }

    const preferences = await this.api.getProjectPreferencesFromCache()
    const { browserPath, testingType } = preferences[this.ctx.activeProject.title] ?? {}

    if (!browserPath || !testingType) {
      throw Error('Cannot launch project without stored browserPath or testingType')
    }

    const spec = this.makeSpec(testingType)
    const browser = this.findBrowerByPath(browserPath)

    if (!browser) {
      throw Error(`Cannot find specified browser at given path: ${browserPath}.`)
    }

    this.ctx.actions.electron.hideBrowserWindow()
    this.ctx.coreData.wizard.chosenTestingType = testingType
    await this.initializeActiveProject()
    this.ctx.appData.activeTestingType = testingType

    return this.api.launchProject(browser, spec, {})
  }

  private makeSpec (testingType: TestingTypeEnum): Cypress.Spec {
    return {
      name: '',
      absolute: '',
      relative: '',
      specType: testingType === 'e2e' ? 'integration' : 'component',
    }
  }

  private findBrowerByPath (browserPath: string) {
    return this.ctx.coreData?.app?.browsers?.find((browser) => browser.path === browserPath)
  }

  removeProject (projectRoot: string) {
    const found = this.ctx.projectsList.find((x) => x.projectRoot === projectRoot)

    if (!found) {
      throw new Error(`Cannot remove ${projectRoot}, it is not a known project`)
    }

    this.projects = this.projects.filter((project) => project.projectRoot !== projectRoot)
    this.api.removeProjectFromCache(projectRoot)
  }

  syncProjects () {
    //
  }

  createConfigFile (args: MutationAppCreateConfigFileArgs) {
    const project = this.ctx.currentProject

    if (!project) {
      throw Error(`Cannot create config file without currentProject.`)
    }

    this.ctx.fs.writeFileSync(path.resolve(project.projectRoot, args.configFilename), args.code)
  }

  setCurrentSpec (id: string) {
    if (!this.ctx.currentProject) {
      throw Error(`Cannot set current spec without currentProject.`)
    }

    this.ctx.currentProject.currentSpecId = id
  }

  async clearLatestProjectCache () {
    await this.api.clearLatestProjectsCache()
  }

  async clearProjectPreferencesCache (projectTitle: string) {
    await this.api.clearProjectPreferences(projectTitle)
  }

  async clearAllProjectPreferencesCache () {
    await this.api.clearAllProjectPreferences()
  }

  async createComponentIndexHtml (template: string) {
    const project = this.ctx.currentProject

    if (!project) {
      throw Error(`Cannot create index.html without currentProject.`)
    }

<<<<<<< HEAD
    if (this.ctx.currentProject?.isFirstTimeCT) {
      const indexHtmlPath = path.resolve(this.ctx.currentProject.projectRoot, 'cypress/component/support/index.html')
=======
    if (this.ctx.activeProject?.isCTConfigured) {
      const indexHtmlPath = path.resolve(this.ctx.activeProject.projectRoot, 'cypress/component/support/index.html')
>>>>>>> 0422ede8

      await this.ctx.fs.outputFile(indexHtmlPath, template)
    }
  }

  async setProjectPreferences (args: MutationSetProjectPreferencesArgs) {
    if (!this.ctx.currentProject) {
      throw Error(`Cannot save preferences without currentProject.`)
    }

    this.api.insertProjectPreferencesToCache(this.ctx.currentProject.title, { ...args })
  }

  async codeGenSpec (codeGenCandidate: string, codeGenType: CodeGenType) {
    const project = this.ctx.currentProject

    if (!project) {
      throw Error(`Cannot create spec without currentProject.`)
    }

    const parsed = path.parse(codeGenCandidate)
    const config = await this.ctx.config.getConfigForProject(project.projectRoot)

    const getFileExtension = () => {
      if (codeGenType === 'integration') {
        const possibleExtensions = ['.spec', '.test', '-spec', '-test']

        return (
          possibleExtensions.find((ext) => {
            return codeGenCandidate.endsWith(ext + parsed.ext)
          }) || parsed.ext
        )
      }

      return '.cy'
    }
    const getCodeGenPath = () => {
      return codeGenType === 'integration'
        ? this.ctx.path.join(
          config.integrationFolder || project.projectRoot,
          codeGenCandidate,
        )
        : codeGenCandidate
    }
    const getSearchFolder = () => {
      return (codeGenType === 'integration'
        ? config.integrationFolder
        : config.componentFolder) || project.projectRoot
    }

    const specFileExtension = getFileExtension()
    const codeGenPath = getCodeGenPath()
    const searchFolder = getSearchFolder()

    const newSpecCodeGenOptions = new SpecOptions(this.ctx, {
      codeGenPath,
      codeGenType,
      specFileExtension,
    })

    const codeGenOptions = await newSpecCodeGenOptions.getCodeGenOptions()
    const codeGenResults = await codeGenerator(
      { templateDir: templates[codeGenType], target: path.parse(codeGenPath).dir },
      codeGenOptions,
    )

    if (!codeGenResults.files[0] || codeGenResults.failed[0]) {
      throw (codeGenResults.failed[0] || 'Unable to generate spec')
    }

    const [newSpec] = codeGenResults.files

    const spec = this.ctx.file.normalizeFileToSpec({
      absolute: newSpec.file,
      searchFolder,
      specType: codeGenType === 'integration' ? 'integration' : 'component',
      projectRoot: project.projectRoot,
      specFileExtension,
    })

    project.generatedSpec = {
      spec,
      content: newSpec.content,
    }
  }

  reconfigureProject () {
    this.ctx.actions.wizard.resetWizard()
    this.ctx.actions.electron.refreshBrowserWindow()
    this.ctx.actions.electron.showBrowserWindow()
  }
}<|MERGE_RESOLUTION|>--- conflicted
+++ resolved
@@ -59,12 +59,8 @@
 
     await this.clearActiveProject()
 
-<<<<<<< HEAD
-    this.ctx.coreData.app.currentProject = {
-=======
     // Set initial properties, so we can set the config object on the active project
-    this.setActiveProjectProperties({
->>>>>>> 0422ede8
+    this.setCurrentProjectProperties({
       projectRoot,
       title,
       ctPluginsInitialized: false,
@@ -74,7 +70,7 @@
       configChildProcess: null,
     })
 
-    this.setActiveProjectProperties({
+    this.setCurrentProjectProperties({
       isCTConfigured: await this.ctx.project.isTestingTypeConfigured(projectRoot, 'component'),
       isE2EConfigured: await this.ctx.project.isTestingTypeConfigured(projectRoot, 'e2e'),
       preferences: await this.ctx.project.getProjectPreferences(title),
@@ -83,10 +79,10 @@
     return this
   }
 
-  private setActiveProjectProperties (activeProjectProperties: Partial<ActiveProjectShape>) {
-    this.ctx.coreData.app.activeProject = {
-      ...this.ctx.coreData.app.activeProject,
-      ...activeProjectProperties,
+  private setCurrentProjectProperties (currentProjectProperties: Partial<ActiveProjectShape>) {
+    this.ctx.coreData.app.currentProject = {
+      ...this.ctx.coreData.app.currentProject,
+      ...currentProjectProperties,
     } as ActiveProjectShape
   }
 
@@ -202,12 +198,12 @@
   }
 
   async launchProjectWithoutElectron () {
-    if (!this.ctx.activeProject) {
+    if (!this.ctx.currentProject) {
       throw Error('Cannot launch project without an active project')
     }
 
     const preferences = await this.api.getProjectPreferencesFromCache()
-    const { browserPath, testingType } = preferences[this.ctx.activeProject.title] ?? {}
+    const { browserPath, testingType } = preferences[this.ctx.currentProject.title] ?? {}
 
     if (!browserPath || !testingType) {
       throw Error('Cannot launch project without stored browserPath or testingType')
@@ -223,7 +219,7 @@
     this.ctx.actions.electron.hideBrowserWindow()
     this.ctx.coreData.wizard.chosenTestingType = testingType
     await this.initializeActiveProject()
-    this.ctx.appData.activeTestingType = testingType
+    this.ctx.appData.currentTestingType = testingType
 
     return this.api.launchProject(browser, spec, {})
   }
@@ -293,13 +289,8 @@
       throw Error(`Cannot create index.html without currentProject.`)
     }
 
-<<<<<<< HEAD
-    if (this.ctx.currentProject?.isFirstTimeCT) {
+    if (this.ctx.currentProject?.isCTConfigured) {
       const indexHtmlPath = path.resolve(this.ctx.currentProject.projectRoot, 'cypress/component/support/index.html')
-=======
-    if (this.ctx.activeProject?.isCTConfigured) {
-      const indexHtmlPath = path.resolve(this.ctx.activeProject.projectRoot, 'cypress/component/support/index.html')
->>>>>>> 0422ede8
 
       await this.ctx.fs.outputFile(indexHtmlPath, template)
     }
