--- conflicted
+++ resolved
@@ -1,8 +1,4 @@
-<<<<<<< HEAD
-import type { MutationAddProjectArgs, MutationAppCreateConfigFileArgs, SpecType, TestingTypeEnum } from '@packages/graphql/src/gen/nxs.gen'
-=======
-import type { MutationAddProjectArgs, MutationAppCreateConfigFileArgs } from '@packages/graphql/src/gen/nxs.gen'
->>>>>>> 7f6a64d7
+import type { MutationAddProjectArgs, MutationAppCreateConfigFileArgs, TestingTypeEnum } from '@packages/graphql/src/gen/nxs.gen'
 import type { FindSpecs, FoundBrowser, FoundSpec, FullConfig, LaunchArgs, LaunchOpts, OpenProjectLaunchOptions } from '@packages/types'
 import path from 'path'
 import type { ProjectShape } from '../data/coreDataShape'
@@ -139,15 +135,11 @@
     }
   }
 
-<<<<<<< HEAD
-  async launchProject (testingType: TestingTypeEnum) {
+  async launchProject (testingType: TestingTypeEnum, options: LaunchOpts) {
     if (!this.ctx.activeProject) {
-      throw Error(`Cannot launch project without activeProject.`)
-    }
-
-=======
-  async launchProject (options: LaunchOpts = {}) {
->>>>>>> 7f6a64d7
+      return null
+    }
+
     const browser = this.ctx.wizardData.chosenBrowser ?? this.ctx.appData.browsers?.[0]
 
     if (!browser) {
@@ -161,13 +153,9 @@
       specType: testingType === 'e2e' ? 'integration' : 'component',
     }
 
-<<<<<<< HEAD
     this.ctx.activeProject.launchMode = testingType
 
-    return this.api.launchProject(browser, spec, {})
-=======
     return this.api.launchProject(browser, spec, options)
->>>>>>> 7f6a64d7
   }
 
   removeProject (projectRoot: string) {
