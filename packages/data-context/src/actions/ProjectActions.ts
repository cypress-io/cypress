import type { CodeGenType, MutationSetProjectPreferencesInGlobalCacheArgs, NexusGenObjects, NexusGenUnions } from '@packages/graphql/src/gen/nxs.gen'
import { InitializeProjectOptions, FoundBrowser, OpenProjectLaunchOptions, Preferences, TestingType, ReceivedCypressOptions, AddProject, FullConfig, AllowedState, SpecWithRelativeRoot, OpenProjectLaunchOpts, RUN_ALL_SPECS, RUN_ALL_SPECS_KEY } from '@packages/types'
import type { EventEmitter } from 'events'
import execa from 'execa'
import path from 'path'
import assert from 'assert'

import type { ProjectShape } from '../data/coreDataShape'
import type { DataContext } from '..'
import { codeGenerator, SpecOptions, hasNonExampleSpec } from '../codegen'
import templates from '../codegen/templates'
import { insertValuesInConfigFile } from '../util'
import { getError } from '@packages/errors'
import { resetIssuedWarnings } from '@packages/config'
import { WizardFrontendFramework, WIZARD_FRAMEWORKS } from '@packages/scaffold-config'
import { parse as parseReactComponent, resolver as reactDocgenResolvers } from 'react-docgen'
import fs from 'fs-extra'
import Debug from 'debug'

const debug = Debug('cypress:data-context:sources:ProjectActions')

export interface ProjectApiShape {
  /**
   * "Initializes" the given mode, since plugins can define the browsers available
   * TODO(tim): figure out what this is actually doing, it seems it's necessary in
   *   order for CT to startup
   */
  openProjectCreate(args: InitializeProjectOptions, options: OpenProjectLaunchOptions): Promise<unknown>
  launchProject(browser: FoundBrowser, spec: Cypress.Spec, options?: OpenProjectLaunchOpts): Promise<void>
  insertProjectToCache(projectRoot: string): Promise<void>
  removeProjectFromCache(projectRoot: string): Promise<void>
  getProjectRootsFromCache(): Promise<ProjectShape[]>
  insertProjectPreferencesToCache(projectTitle: string, preferences: Preferences): void
  getProjectPreferencesFromCache(): Promise<Record<string, Preferences>>
  clearLatestProjectsCache(): Promise<unknown>
  clearProjectPreferences(projectTitle: string): Promise<unknown>
  clearAllProjectPreferences(): Promise<unknown>
  closeActiveProject(shouldCloseBrowser?: boolean): Promise<unknown>
  getConfig(): ReceivedCypressOptions | undefined
  getRemoteStates(): { reset(): void, getPrimary(): Cypress.RemoteState } | undefined
  getCurrentBrowser: () => Cypress.Browser | undefined
  getCurrentProjectSavedState(): AllowedState | undefined
  setPromptShown(slug: string): void
  setProjectPreferences(stated: AllowedState): void
  makeProjectSavedState(projectRoot: string): void
  getDevServer (): {
    updateSpecs(specs: SpecWithRelativeRoot[]): void
    start(options: {specs: Cypress.Spec[], config: FullConfig}): Promise<{port: number}>
    close(): void
    emitter: EventEmitter
  }
  isListening: (url: string) => Promise<void>
}

export interface FindSpecs<T> {
  projectRoot: string
  testingType: Cypress.TestingType
  /**
   * This can be over-ridden by the --spec argument (run mode only)
   * Otherwise it will be the same as `configSpecPattern`
   */
  specPattern: T
  /**
   * The specPattern resolved from e2e.specPattern or component.specPattern
   * inside of `cypress.config`.
   */
  configSpecPattern: T
  /**
   * User can opt to exclude certain patterns in cypress.config.
   */
  excludeSpecPattern: T
  /**
   * If in component testing mode, we exclude all specs matching the e2e.specPattern.
   */
  additionalIgnorePattern: T
}

type SetForceReconfigureProjectByTestingType = {
  forceReconfigureProject: boolean
  testingType?: TestingType
}

interface ReactComponentDescriptor {
  description: string
  displayName: string
}

export class ProjectActions {
  constructor (private ctx: DataContext) {}

  private get api () {
    return this.ctx._apis.projectApi
  }

  async clearCurrentProject () {
    this.ctx.update((d) => {
      d.activeBrowser = null
      d.currentProject = null
      d.diagnostics = {
        error: null,
        warnings: [],
      }

      d.currentTestingType = null
      d.forceReconfigureProject = null
      d.scaffoldedFiles = null
      d.app.browserStatus = 'closed'
    })

    await this.ctx.lifecycleManager.clearCurrentProject()
    resetIssuedWarnings()
    await this.api.closeActiveProject()
  }

  private get projects () {
    return this.ctx.projectsList
  }

  private set projects (projects: ProjectShape[]) {
    this.ctx.coreData.app.projects = projects
  }

  openDirectoryInIDE (projectPath: string) {
    this.ctx.debug(`opening ${projectPath} in ${this.ctx.coreData.localSettings.preferences.preferredEditorBinary}`)

    if (!this.ctx.coreData.localSettings.preferences.preferredEditorBinary) {
      return
    }

    if (this.ctx.coreData.localSettings.preferences.preferredEditorBinary === 'computer') {
      this.ctx.actions.electron.showItemInFolder(projectPath)
    }

    execa(this.ctx.coreData.localSettings.preferences.preferredEditorBinary, [projectPath])
  }

  setAndLoadCurrentTestingType (type: TestingType) {
    this.ctx.lifecycleManager.setAndLoadCurrentTestingType(type)
  }

  async setCurrentProject (projectRoot: string) {
    await this.updateProjectList(() => this.api.insertProjectToCache(projectRoot))

    await this.clearCurrentProject()
    await this.ctx.lifecycleManager.setCurrentProject(projectRoot)
  }

  // Temporary: remove after other refactor lands
  async setCurrentProjectAndTestingTypeForTestSetup (projectRoot: string) {
    await this.ctx.lifecycleManager.clearCurrentProject()
    await this.ctx.lifecycleManager.setCurrentProject(projectRoot)
    this.ctx.lifecycleManager.setCurrentTestingType('e2e')
    // @ts-expect-error - we are setting this as a convenience for our integration tests
    this.ctx._modeOptions = {}
  }

  async loadProjects () {
    const projectRoots = await this.api.getProjectRootsFromCache()

    this.ctx.update((d) => {
      d.app.projects = [...projectRoots]
    })

    return this.projects
  }

  async initializeActiveProject (options: OpenProjectLaunchOptions = {}) {
    assert(this.ctx.currentProject, 'Cannot initialize project without an active project')
    assert(this.ctx.coreData.currentTestingType, 'Cannot initialize project without choosing testingType')

    const allModeOptionsWithLatest: InitializeProjectOptions = {
      ...this.ctx.modeOptions,
      projectRoot: this.ctx.currentProject,
      testingType: this.ctx.coreData.currentTestingType,
    }

    try {
      await this.api.closeActiveProject()

      return await this.api.openProjectCreate(allModeOptionsWithLatest, {
        ...options,
        ctx: this.ctx,
      }).finally(async () => {
        // When switching testing type, the project should be relaunched in the previously selected browser
        if (this.ctx.coreData.app.relaunchBrowser) {
          this.ctx.project.setRelaunchBrowser(false)
          await this.ctx.actions.project.launchProject(this.ctx.coreData.currentTestingType)
        }
      })
    } catch (e) {
      // TODO(tim): remove / replace with ctx.log.error
      // eslint-disable-next-line
      console.error(e)
      throw e
    }
  }

  private async updateProjectList (updater: () => Promise<void>) {
    return updater().then(() => this.loadProjects())
  }

  async addProjectFromElectronNativeFolderSelect () {
    const path = await this.ctx.actions.electron.showOpenDialog()

    if (!path) {
      return
    }

    await this.addProject({ path, open: true })

    this.ctx.emitter.toLaunchpad()
  }

  async addProject (args: AddProject) {
    const projectRoot = await this.getDirectoryPath(args.path)

    if (args.open) {
      this.setCurrentProject(projectRoot).catch(this.ctx.onError)
    } else {
      await this.updateProjectList(() => this.api.insertProjectToCache(projectRoot))
    }
  }

  private async getDirectoryPath (projectRoot: string) {
    try {
      const { dir, base } = path.parse(projectRoot)
      const fullPath = path.join(dir, base)
      const dirStat = await this.ctx.fs.stat(fullPath)

      if (dirStat.isDirectory()) {
        return fullPath
      }

      return dir
    } catch (exception) {
      throw Error(`Cannot add ${projectRoot} to projects as it does not exist in the file system`)
    }
  }

  async launchProject (testingType: Cypress.TestingType | null, options?: OpenProjectLaunchOpts, specPath?: string | null) {
    if (!this.ctx.currentProject) {
      return null
    }

    testingType = testingType || this.ctx.coreData.currentTestingType

    // It's strange to have no testingType here, but `launchProject` is called when switching testing types,
    // so it needs to short-circuit and return here.
    // TODO: Untangle this. https://cypress-io.atlassian.net/browse/UNIFY-1528
    if (!testingType) return

    this.ctx.coreData.currentTestingType = testingType

    const browser = this.ctx.coreData.activeBrowser

    if (!browser) throw new Error('Missing browser in launchProject')

    let activeSpec: Cypress.Spec | undefined

    if (specPath) {
      activeSpec = specPath === RUN_ALL_SPECS_KEY ? RUN_ALL_SPECS : this.ctx.project.getCurrentSpecByAbsolute(specPath)
    }

    // launchProject expects a spec when opening browser for url navigation.
    // We give it an empty spec if none is passed so as to land on home page
    const emptySpec: Cypress.Spec = {
      name: '',
      absolute: '',
      relative: '',
      specType: testingType === 'e2e' ? 'integration' : 'component',
    }

    await this.api.launchProject(browser, activeSpec ?? emptySpec, options)

    return
  }

  removeProject (projectRoot: string) {
    return this.updateProjectList(() => this.api.removeProjectFromCache(projectRoot))
  }

  async createConfigFile (type?: 'component' | 'e2e' | null) {
    const project = this.ctx.currentProject

    if (!project) {
      throw Error(`Cannot create config file without currentProject.`)
    }

    let obj: { [k: string]: object } = {
      e2e: {},
      component: {},
    }

    if (type) {
      obj = {
        [type]: {},
      }
    }

    await this.ctx.fs.writeFile(this.ctx.lifecycleManager.configFilePath, `module.exports = ${JSON.stringify(obj, null, 2)}`)
  }

  async setProjectIdInConfigFile (projectId: string) {
    return insertValuesInConfigFile(this.ctx.lifecycleManager.configFilePath, { projectId }, { get (id: string) {
      return Error(id)
    } })
  }

  async clearLatestProjectCache () {
    await this.api.clearLatestProjectsCache()
  }

  async clearProjectPreferencesCache (projectTitle: string) {
    await this.api.clearProjectPreferences(projectTitle)
  }

  async clearAllProjectPreferencesCache () {
    await this.api.clearAllProjectPreferences()
  }

  setPromptShown (slug: string) {
    this.api.setPromptShown(slug)
  }

  setSpecs (specs: SpecWithRelativeRoot[]) {
    this.ctx.project.setSpecs(specs)
    this.refreshSpecs(specs)

    // only check for non-example specs when the specs change
    this.hasNonExampleSpec().then((result) => {
      this.ctx.project.setHasNonExampleSpec(result)
    })
    .catch((e) => {
      this.ctx.project.setHasNonExampleSpec(false)
      this.ctx.logTraceError(e)
    })

    if (this.ctx.coreData.currentTestingType === 'component') {
      this.api.getDevServer().updateSpecs(specs)
    }

    this.ctx.emitter.specsChange()
  }

  refreshSpecs (specs: SpecWithRelativeRoot[]) {
    this.ctx.lifecycleManager.git?.setSpecs(specs.map((s) => s.absolute))
  }

  setProjectPreferencesInGlobalCache (args: MutationSetProjectPreferencesInGlobalCacheArgs) {
    if (!this.ctx.currentProject) {
      throw Error(`Cannot save preferences without currentProject.`)
    }

    this.api.insertProjectPreferencesToCache(this.ctx.lifecycleManager.projectTitle, args)
  }

  async getReactComponentsFromFile (filePath: string): Promise<ReactComponentDescriptor[]> {
    try {
      const src = await fs.readFile(filePath, 'utf8')
<<<<<<< HEAD
=======

      let result = parseReactComponent(src, reactDocgenResolvers.findAllExportedComponentDefinitions)
      // types appear to be incorrect in react-docgen@6.0.0-alpha.3
      // TODO: update when 6.0.0 stable is out for fixed types.
      const defs = (Array.isArray(result) ? result : [result]) as ReactComponentDescriptor[]
>>>>>>> c070f962

      return defs
    } catch (err) {
      debug(err)

      return []
    }
  }

  async codeGenSpec (codeGenCandidate: string, codeGenType: CodeGenType, componentName?: string): Promise<NexusGenUnions['GeneratedSpecResult']> {
    const project = this.ctx.currentProject

    assert(project, 'Cannot create spec without currentProject.')

    const getCodeGenPath = () => {
      return codeGenType === 'e2e'
        ? this.ctx.path.join(
          project,
          codeGenCandidate,
        )
        : codeGenCandidate
    }

    const codeGenPath = getCodeGenPath()

    const { specPattern = [] } = await this.ctx.project.specPatterns()

    const newSpecCodeGenOptions = new SpecOptions({
      codeGenPath,
      codeGenType,
      framework: this.getWizardFrameworkFromConfig(),
      isDefaultSpecPattern: await this.ctx.project.getIsDefaultSpecPattern(),
      specPattern,
      currentProject: this.ctx.currentProject,
      specs: this.ctx.project.specs,
      componentName,
    })

    let codeGenOptions = await newSpecCodeGenOptions.getCodeGenOptions()

    const codeGenResults = await codeGenerator(
      { templateDir: templates[codeGenOptions.templateKey], target: codeGenOptions.overrideCodeGenDir || path.parse(codeGenPath).dir },
      codeGenOptions,
    )

    if (!codeGenResults.files[0] || codeGenResults.failed[0]) {
      throw (codeGenResults.failed[0] || 'Unable to generate spec')
    }

    const [newSpec] = codeGenResults.files

    const cfg = await this.ctx.project.getConfig()

    if (cfg && this.ctx.currentProject) {
      const testingType = (codeGenType === 'component') ? 'component' : 'e2e'

      await this.setSpecsFoundBySpecPattern({
        projectRoot: this.ctx.currentProject,
        testingType,
        specPattern: cfg.specPattern ?? [],
        configSpecPattern: cfg.specPattern ?? [],
        excludeSpecPattern: cfg.excludeSpecPattern,
        additionalIgnorePattern: cfg.additionalIgnorePattern,
      })
    }

    return {
      status: 'valid',
      file: { absolute: newSpec.file, contents: newSpec.content },
      description: 'Generated spec',
    }
  }

  async setSpecsFoundBySpecPattern ({ projectRoot, testingType, specPattern, configSpecPattern, excludeSpecPattern, additionalIgnorePattern }: FindSpecs<string | string[] | undefined>) {
    const toArray = (val?: string | string[]) => val ? typeof val === 'string' ? [val] : val : []

    configSpecPattern = toArray(configSpecPattern)
    specPattern = toArray(specPattern)

    excludeSpecPattern = toArray(excludeSpecPattern) || []

    // exclude all specs matching e2e if in component testing
    additionalIgnorePattern = toArray(additionalIgnorePattern) || []

    if (!specPattern || !configSpecPattern) {
      throw Error('could not find pattern to load specs')
    }

    const specs = await this.ctx.project.findSpecs({
      projectRoot,
      testingType,
      specPattern,
      configSpecPattern,
      excludeSpecPattern,
      additionalIgnorePattern,
    })

    this.ctx.actions.project.setSpecs(specs)

    await this.ctx.project.startSpecWatcher({
      projectRoot,
      testingType,
      specPattern,
      configSpecPattern,
      excludeSpecPattern,
      additionalIgnorePattern,
    })
  }

  setForceReconfigureProjectByTestingType ({ forceReconfigureProject, testingType }: SetForceReconfigureProjectByTestingType) {
    const testingTypeToReconfigure = testingType ?? this.ctx.coreData.currentTestingType

    if (!testingTypeToReconfigure) {
      return
    }

    this.ctx.update((coreData) => {
      coreData.forceReconfigureProject = {
        ...coreData.forceReconfigureProject,
        [testingTypeToReconfigure]: forceReconfigureProject,
      }
    })
  }

  async reconfigureProject () {
    await this.ctx.actions.browser.closeBrowser()
    this.ctx.actions.wizard.resetWizard()
    await this.ctx.actions.wizard.initialize()
    this.ctx.actions.electron.refreshBrowserWindow()
    this.ctx.actions.electron.showBrowserWindow()
  }

  get defaultE2EPath () {
    const projectRoot = this.ctx.currentProject

    assert(projectRoot, `Cannot create e2e directory without currentProject.`)

    return path.join(projectRoot, 'cypress', 'e2e')
  }

  async scaffoldIntegration (): Promise<NexusGenObjects['ScaffoldedFile'][]> {
    const projectRoot = this.ctx.currentProject

    assert(projectRoot, `Cannot create spec without currentProject.`)

    const results = await codeGenerator(
      { templateDir: templates['scaffoldIntegration'], target: this.defaultE2EPath },
      {},
    )

    if (results.failed.length) {
      throw new Error(`Failed generating files: ${results.failed.map((e) => `${e}`)}`)
    }

    return results.files.map(({ status, file, content }) => {
      return {
        status: (status === 'add' || status === 'overwrite') ? 'valid' : 'skipped',
        file: { absolute: file, contents: content },
        description: 'Generated spec',
      }
    })
  }

  async hasNonExampleSpec () {
    const specs = this.ctx.project.specs?.map((spec) => spec.relativeToCommonRoot)

    switch (this.ctx.coreData.currentTestingType) {
      case 'e2e':
        return hasNonExampleSpec(templates.scaffoldIntegration, specs)
      case 'component':
        return specs.length > 0
      case null:
        return false
      default:
        throw new Error(`Unsupported testing type ${this.ctx.coreData.currentTestingType}`)
    }
  }

  async pingBaseUrl () {
    const baseUrl = (await this.ctx.project.getConfig())?.baseUrl

    // Should never happen
    if (!baseUrl) {
      return
    }

    const baseUrlWarning = this.ctx.warnings.find((e) => e.cypressError.type === 'CANNOT_CONNECT_BASE_URL_WARNING')

    if (baseUrlWarning) {
      this.ctx.actions.error.clearWarning(baseUrlWarning.id)
      this.ctx.emitter.errorWarningChange()
    }

    return this.api.isListening(baseUrl)
    .catch(() => this.ctx.onWarning(getError('CANNOT_CONNECT_BASE_URL_WARNING', baseUrl)))
  }

  async switchTestingTypesAndRelaunch (testingType: Cypress.TestingType): Promise<void> {
    const isTestingTypeConfigured = this.ctx.lifecycleManager.isTestingTypeConfigured(testingType)

    this.ctx.project.setRelaunchBrowser(isTestingTypeConfigured)
    this.setAndLoadCurrentTestingType(testingType)

    await this.reconfigureProject()

    if (testingType === 'e2e' && !isTestingTypeConfigured) {
      // E2E doesn't have a wizard, so if we have a testing type on load we just create/update their cypress.config.js.
      await this.ctx.actions.wizard.scaffoldTestingType()
    }
  }

  getWizardFrameworkFromConfig (): WizardFrontendFramework | undefined {
    const config = this.ctx.lifecycleManager.loadedConfigFile

    // If devServer is a function, they are using a custom dev server.
    if (!config?.component?.devServer || typeof config?.component?.devServer === 'function') {
      return undefined
    }

    // @ts-ignore - because of the conditional above, we know that devServer isn't a function
    return WIZARD_FRAMEWORKS.find((framework) => framework.configFramework === config?.component?.devServer.framework)
  }
}<|MERGE_RESOLUTION|>--- conflicted
+++ resolved
@@ -357,14 +357,11 @@
   async getReactComponentsFromFile (filePath: string): Promise<ReactComponentDescriptor[]> {
     try {
       const src = await fs.readFile(filePath, 'utf8')
-<<<<<<< HEAD
-=======
 
       let result = parseReactComponent(src, reactDocgenResolvers.findAllExportedComponentDefinitions)
       // types appear to be incorrect in react-docgen@6.0.0-alpha.3
       // TODO: update when 6.0.0 stable is out for fixed types.
       const defs = (Array.isArray(result) ? result : [result]) as ReactComponentDescriptor[]
->>>>>>> c070f962
 
       return defs
     } catch (err) {
