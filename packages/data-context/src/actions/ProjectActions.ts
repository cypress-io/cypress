--- conflicted
+++ resolved
@@ -30,15 +30,13 @@
   clearProjectPreferences(projectTitle: string): Promise<unknown>
   clearAllProjectPreferences(): Promise<unknown>
   closeActiveProject(): Promise<unknown>
-<<<<<<< HEAD
-  getConfig(): Partial<Cypress.RuntimeConfigOptions & Cypress.ResolvedConfigOptions> | undefined
-=======
+  getConfig(): Pick<Cypress.RuntimeConfigOptions, 'hosts' | 'projectName' | 'clientRoute' | 'devServerPublicPathRoute' | 'namespace' | 'report' | 'socketIoCookie' | 'configFile' | 'isTextTerminal' | 'isNewProject' | 'proxyUrl' | 'browsers' | 'browserUrl' | 'socketIoRoute' | 'arch' | 'platform' | 'spec' | 'specs' | 'browser' | 'version' | 'remote'>
+  & Pick<Cypress.ResolvedConfigOptions, 'chromeWebSecurity' | 'supportFolder' | 'experimentalSourceRewriting' | 'fixturesFolder' | 'reporter' | 'reporterOptions' | 'screenshotsFolder' | 'pluginsFile' | 'supportFile' | 'baseUrl' | 'viewportHeight' | 'viewportWidth' | 'port' | 'experimentalInteractiveRunEvents' | 'userAgent' | 'downloadsFolder' | 'env' | 'testFiles' | 'ignoreSpecPattern' | 'specPattern'> | undefined // TODO: Figure out how to type this better.
   getCurrentProjectSavedState(): {} | undefined
   setPromptShown(slug: string): void
   getDevServer (): {
     updateSpecs: (specs: FoundSpec[]) => void
   }
->>>>>>> 1f28650d
 }
 
 export class ProjectActions {
